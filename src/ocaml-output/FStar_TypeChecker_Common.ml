open Prims
type rel =
  | EQ 
  | SUB 
  | SUBINV [@@deriving show]
let (uu___is_EQ : rel -> Prims.bool) =
  fun projectee  -> match projectee with | EQ  -> true | uu____4 -> false 
let (uu___is_SUB : rel -> Prims.bool) =
  fun projectee  -> match projectee with | SUB  -> true | uu____8 -> false 
let (uu___is_SUBINV : rel -> Prims.bool) =
  fun projectee  ->
    match projectee with | SUBINV  -> true | uu____12 -> false
  
type ('a,'b) problem =
  {
  pid: Prims.int ;
  lhs: 'a ;
  relation: rel ;
  rhs: 'a ;
  element: 'b FStar_Pervasives_Native.option ;
  logical_guard:
    (FStar_Syntax_Syntax.term,FStar_Syntax_Syntax.term)
      FStar_Pervasives_Native.tuple2
    ;
  scope: FStar_Syntax_Syntax.binders ;
  reason: Prims.string Prims.list ;
  loc: FStar_Range.range ;
  rank: Prims.int FStar_Pervasives_Native.option }[@@deriving show]
let __proj__Mkproblem__item__pid : 'a 'b . ('a,'b) problem -> Prims.int =
  fun projectee  ->
    match projectee with
    | { pid = __fname__pid; lhs = __fname__lhs; relation = __fname__relation;
        rhs = __fname__rhs; element = __fname__element;
        logical_guard = __fname__logical_guard; scope = __fname__scope;
        reason = __fname__reason; loc = __fname__loc; rank = __fname__rank;_}
        -> __fname__pid
  
let __proj__Mkproblem__item__lhs : 'a 'b . ('a,'b) problem -> 'a =
  fun projectee  ->
    match projectee with
    | { pid = __fname__pid; lhs = __fname__lhs; relation = __fname__relation;
        rhs = __fname__rhs; element = __fname__element;
        logical_guard = __fname__logical_guard; scope = __fname__scope;
        reason = __fname__reason; loc = __fname__loc; rank = __fname__rank;_}
        -> __fname__lhs
  
let __proj__Mkproblem__item__relation : 'a 'b . ('a,'b) problem -> rel =
  fun projectee  ->
    match projectee with
    | { pid = __fname__pid; lhs = __fname__lhs; relation = __fname__relation;
        rhs = __fname__rhs; element = __fname__element;
        logical_guard = __fname__logical_guard; scope = __fname__scope;
        reason = __fname__reason; loc = __fname__loc; rank = __fname__rank;_}
        -> __fname__relation
  
let __proj__Mkproblem__item__rhs : 'a 'b . ('a,'b) problem -> 'a =
  fun projectee  ->
    match projectee with
    | { pid = __fname__pid; lhs = __fname__lhs; relation = __fname__relation;
        rhs = __fname__rhs; element = __fname__element;
        logical_guard = __fname__logical_guard; scope = __fname__scope;
        reason = __fname__reason; loc = __fname__loc; rank = __fname__rank;_}
        -> __fname__rhs
  
let __proj__Mkproblem__item__element :
  'a 'b . ('a,'b) problem -> 'b FStar_Pervasives_Native.option =
  fun projectee  ->
    match projectee with
    | { pid = __fname__pid; lhs = __fname__lhs; relation = __fname__relation;
        rhs = __fname__rhs; element = __fname__element;
        logical_guard = __fname__logical_guard; scope = __fname__scope;
        reason = __fname__reason; loc = __fname__loc; rank = __fname__rank;_}
        -> __fname__element
  
let __proj__Mkproblem__item__logical_guard :
  'a 'b .
    ('a,'b) problem ->
      (FStar_Syntax_Syntax.term,FStar_Syntax_Syntax.term)
        FStar_Pervasives_Native.tuple2
  =
  fun projectee  ->
    match projectee with
    | { pid = __fname__pid; lhs = __fname__lhs; relation = __fname__relation;
        rhs = __fname__rhs; element = __fname__element;
        logical_guard = __fname__logical_guard; scope = __fname__scope;
        reason = __fname__reason; loc = __fname__loc; rank = __fname__rank;_}
        -> __fname__logical_guard
  
let __proj__Mkproblem__item__scope :
  'a 'b . ('a,'b) problem -> FStar_Syntax_Syntax.binders =
  fun projectee  ->
    match projectee with
    | { pid = __fname__pid; lhs = __fname__lhs; relation = __fname__relation;
        rhs = __fname__rhs; element = __fname__element;
        logical_guard = __fname__logical_guard; scope = __fname__scope;
        reason = __fname__reason; loc = __fname__loc; rank = __fname__rank;_}
        -> __fname__scope
  
let __proj__Mkproblem__item__reason :
  'a 'b . ('a,'b) problem -> Prims.string Prims.list =
  fun projectee  ->
    match projectee with
    | { pid = __fname__pid; lhs = __fname__lhs; relation = __fname__relation;
        rhs = __fname__rhs; element = __fname__element;
        logical_guard = __fname__logical_guard; scope = __fname__scope;
        reason = __fname__reason; loc = __fname__loc; rank = __fname__rank;_}
        -> __fname__reason
  
let __proj__Mkproblem__item__loc :
  'a 'b . ('a,'b) problem -> FStar_Range.range =
  fun projectee  ->
    match projectee with
    | { pid = __fname__pid; lhs = __fname__lhs; relation = __fname__relation;
        rhs = __fname__rhs; element = __fname__element;
        logical_guard = __fname__logical_guard; scope = __fname__scope;
        reason = __fname__reason; loc = __fname__loc; rank = __fname__rank;_}
        -> __fname__loc
  
let __proj__Mkproblem__item__rank :
  'a 'b . ('a,'b) problem -> Prims.int FStar_Pervasives_Native.option =
  fun projectee  ->
    match projectee with
    | { pid = __fname__pid; lhs = __fname__lhs; relation = __fname__relation;
        rhs = __fname__rhs; element = __fname__element;
        logical_guard = __fname__logical_guard; scope = __fname__scope;
        reason = __fname__reason; loc = __fname__loc; rank = __fname__rank;_}
        -> __fname__rank
  
type prob =
  | TProb of (FStar_Syntax_Syntax.typ,FStar_Syntax_Syntax.term) problem 
  | CProb of (FStar_Syntax_Syntax.comp,Prims.unit) problem [@@deriving show]
let (uu___is_TProb : prob -> Prims.bool) =
  fun projectee  ->
    match projectee with | TProb _0 -> true | uu____475 -> false
  
let (__proj__TProb__item___0 :
  prob -> (FStar_Syntax_Syntax.typ,FStar_Syntax_Syntax.term) problem) =
  fun projectee  -> match projectee with | TProb _0 -> _0 
let (uu___is_CProb : prob -> Prims.bool) =
  fun projectee  ->
    match projectee with | CProb _0 -> true | uu____503 -> false
<<<<<<< HEAD
  
let (__proj__CProb__item___0 :
  prob -> (FStar_Syntax_Syntax.comp,Prims.unit) problem) =
  fun projectee  -> match projectee with | CProb _0 -> _0 
let (as_tprob :
  prob -> (FStar_Syntax_Syntax.typ,FStar_Syntax_Syntax.term) problem) =
  fun uu___25_529  ->
    match uu___25_529 with
=======
let __proj__CProb__item___0:
  prob -> (FStar_Syntax_Syntax.comp,Prims.unit) problem =
  fun projectee  -> match projectee with | CProb _0 -> _0
let as_tprob:
  prob -> (FStar_Syntax_Syntax.typ,FStar_Syntax_Syntax.term) problem =
  fun uu___26_529  ->
    match uu___26_529 with
>>>>>>> 5b12fe7d
    | TProb p -> p
    | uu____539 -> failwith "Expected a TProb"
  
type probs = prob Prims.list[@@deriving show]
type guard_formula =
  | Trivial 
  | NonTrivial of FStar_Syntax_Syntax.formula [@@deriving show]
let (uu___is_Trivial : guard_formula -> Prims.bool) =
  fun projectee  ->
    match projectee with | Trivial  -> true | uu____553 -> false
  
let (uu___is_NonTrivial : guard_formula -> Prims.bool) =
  fun projectee  ->
    match projectee with | NonTrivial _0 -> true | uu____558 -> false
  
let (__proj__NonTrivial__item___0 :
  guard_formula -> FStar_Syntax_Syntax.formula) =
  fun projectee  -> match projectee with | NonTrivial _0 -> _0 
type deferred = (Prims.string,prob) FStar_Pervasives_Native.tuple2 Prims.list
[@@deriving show]
type univ_ineq =
  (FStar_Syntax_Syntax.universe,FStar_Syntax_Syntax.universe)
    FStar_Pervasives_Native.tuple2[@@deriving show]
let (mk_by_tactic :
  FStar_Syntax_Syntax.term ->
    FStar_Syntax_Syntax.term ->
      FStar_Syntax_Syntax.term' FStar_Syntax_Syntax.syntax)
  =
  fun tac  ->
    fun f  ->
      let t_by_tactic =
        let uu____585 =
          FStar_Syntax_Syntax.tabbrev FStar_Parser_Const.by_tactic_lid  in
        FStar_Syntax_Syntax.mk_Tm_uinst uu____585
          [FStar_Syntax_Syntax.U_zero]
         in
      let t_reify_tactic =
        let uu____587 =
          FStar_Syntax_Syntax.tabbrev FStar_Parser_Const.reify_tactic_lid  in
        FStar_Syntax_Syntax.mk_Tm_uinst uu____587
          [FStar_Syntax_Syntax.U_zero]
         in
      let tac1 =
        let uu____591 =
          let uu____592 =
            let uu____593 =
              FStar_Syntax_Syntax.iarg FStar_Syntax_Syntax.t_unit  in
            let uu____594 =
              let uu____597 = FStar_Syntax_Syntax.as_arg tac  in [uu____597]
               in
            uu____593 :: uu____594  in
          FStar_Syntax_Syntax.mk_Tm_app t_reify_tactic uu____592  in
        uu____591 FStar_Pervasives_Native.None FStar_Range.dummyRange  in
      let uu____600 =
        let uu____601 =
          let uu____602 = FStar_Syntax_Syntax.iarg FStar_Syntax_Syntax.t_unit
             in
          let uu____603 =
            let uu____606 = FStar_Syntax_Syntax.as_arg tac1  in
            let uu____607 =
              let uu____610 = FStar_Syntax_Syntax.as_arg f  in [uu____610]
               in
            uu____606 :: uu____607  in
          uu____602 :: uu____603  in
        FStar_Syntax_Syntax.mk_Tm_app t_by_tactic uu____601  in
      uu____600 FStar_Pervasives_Native.None FStar_Range.dummyRange
  
let rec (delta_depth_greater_than :
  FStar_Syntax_Syntax.delta_depth ->
    FStar_Syntax_Syntax.delta_depth -> Prims.bool)
  =
  fun l  ->
    fun m  ->
      match (l, m) with
      | (FStar_Syntax_Syntax.Delta_constant ,uu____619) -> false
      | (FStar_Syntax_Syntax.Delta_equational ,uu____620) -> true
      | (uu____621,FStar_Syntax_Syntax.Delta_equational ) -> false
      | (FStar_Syntax_Syntax.Delta_defined_at_level
         i,FStar_Syntax_Syntax.Delta_defined_at_level j) -> i > j
      | (FStar_Syntax_Syntax.Delta_defined_at_level
         uu____624,FStar_Syntax_Syntax.Delta_constant ) -> true
      | (FStar_Syntax_Syntax.Delta_abstract d,uu____626) ->
          delta_depth_greater_than d m
      | (uu____627,FStar_Syntax_Syntax.Delta_abstract d) ->
          delta_depth_greater_than l d
  
let rec (decr_delta_depth :
  FStar_Syntax_Syntax.delta_depth ->
    FStar_Syntax_Syntax.delta_depth FStar_Pervasives_Native.option)
  =
  fun uu___27_633  ->
    match uu___27_633 with
    | FStar_Syntax_Syntax.Delta_constant  -> FStar_Pervasives_Native.None
    | FStar_Syntax_Syntax.Delta_equational  -> FStar_Pervasives_Native.None
    | FStar_Syntax_Syntax.Delta_defined_at_level _0_27 when
        _0_27 = (Prims.parse_int "1") ->
        FStar_Pervasives_Native.Some FStar_Syntax_Syntax.Delta_constant
    | FStar_Syntax_Syntax.Delta_defined_at_level i ->
        FStar_Pervasives_Native.Some
          (FStar_Syntax_Syntax.Delta_defined_at_level
             (i - (Prims.parse_int "1")))
    | FStar_Syntax_Syntax.Delta_abstract d -> decr_delta_depth d
  
type identifier_info =
  {
  identifier:
    (FStar_Syntax_Syntax.bv,FStar_Syntax_Syntax.fv) FStar_Util.either ;
  identifier_ty: FStar_Syntax_Syntax.typ ;
  identifier_range: FStar_Range.range }[@@deriving show]
let (__proj__Mkidentifier_info__item__identifier :
  identifier_info ->
    (FStar_Syntax_Syntax.bv,FStar_Syntax_Syntax.fv) FStar_Util.either)
  =
  fun projectee  ->
    match projectee with
    | { identifier = __fname__identifier;
        identifier_ty = __fname__identifier_ty;
        identifier_range = __fname__identifier_range;_} ->
        __fname__identifier
  
let (__proj__Mkidentifier_info__item__identifier_ty :
  identifier_info -> FStar_Syntax_Syntax.typ) =
  fun projectee  ->
    match projectee with
    | { identifier = __fname__identifier;
        identifier_ty = __fname__identifier_ty;
        identifier_range = __fname__identifier_range;_} ->
        __fname__identifier_ty
  
let (__proj__Mkidentifier_info__item__identifier_range :
  identifier_info -> FStar_Range.range) =
  fun projectee  ->
    match projectee with
    | { identifier = __fname__identifier;
        identifier_ty = __fname__identifier_ty;
        identifier_range = __fname__identifier_range;_} ->
        __fname__identifier_range
  
let insert_col_info :
  'Auu____696 .
    Prims.int ->
      'Auu____696 ->
        (Prims.int,'Auu____696) FStar_Pervasives_Native.tuple2 Prims.list ->
          (Prims.int,'Auu____696) FStar_Pervasives_Native.tuple2 Prims.list
  =
  fun col  ->
    fun info  ->
      fun col_infos  ->
        let rec __insert aux rest =
          match rest with
          | [] -> (aux, [(col, info)])
          | (c,i)::rest' ->
              if col < c
              then (aux, ((col, info) :: rest))
              else __insert ((c, i) :: aux) rest'
           in
        let uu____864 = __insert [] col_infos  in
        match uu____864 with
        | (l,r) -> FStar_List.append (FStar_List.rev l) r
  
let find_nearest_preceding_col_info :
  'Auu____928 .
    Prims.int ->
      (Prims.int,'Auu____928) FStar_Pervasives_Native.tuple2 Prims.list ->
        'Auu____928 FStar_Pervasives_Native.option
  =
  fun col  ->
    fun col_infos  ->
      let rec aux out uu___28_967 =
        match uu___28_967 with
        | [] -> out
        | (c,i)::rest ->
            if c > col
            then out
            else aux (FStar_Pervasives_Native.Some i) rest
         in
      aux FStar_Pervasives_Native.None col_infos
  
type id_info_by_col =
  (Prims.int,identifier_info) FStar_Pervasives_Native.tuple2 Prims.list
[@@deriving show]
type col_info_by_row = id_info_by_col FStar_Util.pimap[@@deriving show]
type row_info_by_file = col_info_by_row FStar_Util.psmap[@@deriving show]
type id_info_table =
  {
  id_info_enabled: Prims.bool ;
  id_info_db: row_info_by_file ;
  id_info_buffer: identifier_info Prims.list }[@@deriving show]
let (__proj__Mkid_info_table__item__id_info_enabled :
  id_info_table -> Prims.bool) =
  fun projectee  ->
    match projectee with
    | { id_info_enabled = __fname__id_info_enabled;
        id_info_db = __fname__id_info_db;
        id_info_buffer = __fname__id_info_buffer;_} ->
        __fname__id_info_enabled
  
let (__proj__Mkid_info_table__item__id_info_db :
  id_info_table -> row_info_by_file) =
  fun projectee  ->
    match projectee with
    | { id_info_enabled = __fname__id_info_enabled;
        id_info_db = __fname__id_info_db;
        id_info_buffer = __fname__id_info_buffer;_} -> __fname__id_info_db
  
let (__proj__Mkid_info_table__item__id_info_buffer :
  id_info_table -> identifier_info Prims.list) =
  fun projectee  ->
    match projectee with
    | { id_info_enabled = __fname__id_info_enabled;
        id_info_db = __fname__id_info_db;
        id_info_buffer = __fname__id_info_buffer;_} ->
        __fname__id_info_buffer
  
let (id_info_table_empty : id_info_table) =
  let uu____1050 = FStar_Util.psmap_empty ()  in
  { id_info_enabled = false; id_info_db = uu____1050; id_info_buffer = [] } 
let (id_info__insert :
  (FStar_Syntax_Syntax.typ -> FStar_Syntax_Syntax.typ) ->
    (Prims.int,identifier_info) FStar_Pervasives_Native.tuple2 Prims.list
      FStar_Util.pimap FStar_Util.psmap ->
      identifier_info ->
        (Prims.int,identifier_info) FStar_Pervasives_Native.tuple2 Prims.list
          FStar_Util.pimap FStar_Util.psmap)
  =
  fun ty_map  ->
    fun db  ->
      fun info  ->
        let range = info.identifier_range  in
        let use_range1 =
          let uu____1097 = FStar_Range.use_range range  in
          FStar_Range.set_def_range range uu____1097  in
        let info1 =
<<<<<<< HEAD
          let uu___28_1099 = info  in
          let uu____1100 = ty_map info.identifier_ty  in
=======
          let uu___29_1099 = info in
          let uu____1100 = ty_map info.identifier_ty in
>>>>>>> 5b12fe7d
          {
            identifier = (uu___29_1099.identifier);
            identifier_ty = uu____1100;
            identifier_range = use_range1
          }  in
        let fn = FStar_Range.file_of_range use_range1  in
        let start = FStar_Range.start_of_range use_range1  in
        let uu____1103 =
          let uu____1108 = FStar_Range.line_of_pos start  in
          let uu____1109 = FStar_Range.col_of_pos start  in
          (uu____1108, uu____1109)  in
        match uu____1103 with
        | (row,col) ->
            let rows =
              let uu____1131 = FStar_Util.pimap_empty ()  in
              FStar_Util.psmap_find_default db fn uu____1131  in
            let cols = FStar_Util.pimap_find_default rows row []  in
            let uu____1171 =
              let uu____1180 = insert_col_info col info1 cols  in
              FStar_All.pipe_right uu____1180 (FStar_Util.pimap_add rows row)
               in
            FStar_All.pipe_right uu____1171 (FStar_Util.psmap_add db fn)
  
let (id_info_insert :
  id_info_table ->
    (FStar_Syntax_Syntax.bv,FStar_Syntax_Syntax.fv) FStar_Util.either ->
      FStar_Syntax_Syntax.typ -> FStar_Range.range -> id_info_table)
  =
  fun table  ->
    fun id1  ->
      fun ty  ->
        fun range  ->
          let info =
            { identifier = id1; identifier_ty = ty; identifier_range = range
<<<<<<< HEAD
            }  in
          let uu___29_1254 = table  in
=======
            } in
          let uu___30_1254 = table in
>>>>>>> 5b12fe7d
          {
            id_info_enabled = (uu___30_1254.id_info_enabled);
            id_info_db = (uu___30_1254.id_info_db);
            id_info_buffer = (info :: (table.id_info_buffer))
          }
  
let (id_info_insert_bv :
  id_info_table ->
    FStar_Syntax_Syntax.bv -> FStar_Syntax_Syntax.typ -> id_info_table)
  =
  fun table  ->
    fun bv  ->
      fun ty  ->
        if table.id_info_enabled
        then
          let uu____1264 = FStar_Syntax_Syntax.range_of_bv bv  in
          id_info_insert table (FStar_Util.Inl bv) ty uu____1264
        else table
  
let (id_info_insert_fv :
  id_info_table ->
    FStar_Syntax_Syntax.fv -> FStar_Syntax_Syntax.typ -> id_info_table)
  =
  fun table  ->
    fun fv  ->
      fun ty  ->
        if table.id_info_enabled
        then
          let uu____1275 = FStar_Syntax_Syntax.range_of_fv fv  in
          id_info_insert table (FStar_Util.Inr fv) ty uu____1275
        else table
  
let (id_info_toggle : id_info_table -> Prims.bool -> id_info_table) =
  fun table  ->
    fun enabled  ->
<<<<<<< HEAD
      let uu___30_1283 = table  in
      let uu____1284 = enabled && (FStar_Options.ide ())  in
=======
      let uu___31_1283 = table in
      let uu____1284 = enabled && (FStar_Options.ide ()) in
>>>>>>> 5b12fe7d
      {
        id_info_enabled = uu____1284;
        id_info_db = (uu___31_1283.id_info_db);
        id_info_buffer = (uu___31_1283.id_info_buffer)
      }
  
let (id_info_promote :
  id_info_table ->
    (FStar_Syntax_Syntax.typ -> FStar_Syntax_Syntax.typ) -> id_info_table)
  =
  fun table  ->
    fun ty_map  ->
<<<<<<< HEAD
      let uu___31_1296 = table  in
=======
      let uu___32_1296 = table in
>>>>>>> 5b12fe7d
      let uu____1297 =
        FStar_List.fold_left (id_info__insert ty_map) table.id_info_db
          table.id_info_buffer
         in
      {
        id_info_enabled = (uu___32_1296.id_info_enabled);
        id_info_db = uu____1297;
        id_info_buffer = []
      }
  
let (id_info_at_pos :
  id_info_table ->
    Prims.string ->
      Prims.int ->
        Prims.int -> identifier_info FStar_Pervasives_Native.option)
  =
  fun table  ->
    fun fn  ->
      fun row  ->
        fun col  ->
          let rows =
            let uu____1325 = FStar_Util.pimap_empty ()  in
            FStar_Util.psmap_find_default table.id_info_db fn uu____1325  in
          let cols = FStar_Util.pimap_find_default rows row []  in
          let uu____1331 = find_nearest_preceding_col_info col cols  in
          match uu____1331 with
          | FStar_Pervasives_Native.None  -> FStar_Pervasives_Native.None
          | FStar_Pervasives_Native.Some info ->
              let last_col =
                let uu____1338 =
                  FStar_Range.end_of_range info.identifier_range  in
                FStar_Range.col_of_pos uu____1338  in
              if col <= last_col
              then FStar_Pervasives_Native.Some info
              else FStar_Pervasives_Native.None
  <|MERGE_RESOLUTION|>--- conflicted
+++ resolved
@@ -1,32 +1,30 @@
 open Prims
 type rel =
-  | EQ 
-  | SUB 
-  | SUBINV [@@deriving show]
-let (uu___is_EQ : rel -> Prims.bool) =
-  fun projectee  -> match projectee with | EQ  -> true | uu____4 -> false 
-let (uu___is_SUB : rel -> Prims.bool) =
-  fun projectee  -> match projectee with | SUB  -> true | uu____8 -> false 
-let (uu___is_SUBINV : rel -> Prims.bool) =
+  | EQ
+  | SUB
+  | SUBINV[@@deriving show]
+let uu___is_EQ: rel -> Prims.bool =
+  fun projectee  -> match projectee with | EQ  -> true | uu____4 -> false
+let uu___is_SUB: rel -> Prims.bool =
+  fun projectee  -> match projectee with | SUB  -> true | uu____8 -> false
+let uu___is_SUBINV: rel -> Prims.bool =
   fun projectee  ->
     match projectee with | SUBINV  -> true | uu____12 -> false
-  
 type ('a,'b) problem =
   {
-  pid: Prims.int ;
-  lhs: 'a ;
-  relation: rel ;
-  rhs: 'a ;
-  element: 'b FStar_Pervasives_Native.option ;
+  pid: Prims.int;
+  lhs: 'a;
+  relation: rel;
+  rhs: 'a;
+  element: 'b FStar_Pervasives_Native.option;
   logical_guard:
     (FStar_Syntax_Syntax.term,FStar_Syntax_Syntax.term)
-      FStar_Pervasives_Native.tuple2
-    ;
-  scope: FStar_Syntax_Syntax.binders ;
-  reason: Prims.string Prims.list ;
-  loc: FStar_Range.range ;
-  rank: Prims.int FStar_Pervasives_Native.option }[@@deriving show]
-let __proj__Mkproblem__item__pid : 'a 'b . ('a,'b) problem -> Prims.int =
+      FStar_Pervasives_Native.tuple2;
+  scope: FStar_Syntax_Syntax.binders;
+  reason: Prims.string Prims.list;
+  loc: FStar_Range.range;
+  rank: Prims.int FStar_Pervasives_Native.option;}[@@deriving show]
+let __proj__Mkproblem__item__pid: 'a 'b . ('a,'b) problem -> Prims.int =
   fun projectee  ->
     match projectee with
     | { pid = __fname__pid; lhs = __fname__lhs; relation = __fname__relation;
@@ -34,8 +32,7 @@
         logical_guard = __fname__logical_guard; scope = __fname__scope;
         reason = __fname__reason; loc = __fname__loc; rank = __fname__rank;_}
         -> __fname__pid
-  
-let __proj__Mkproblem__item__lhs : 'a 'b . ('a,'b) problem -> 'a =
+let __proj__Mkproblem__item__lhs: 'a 'b . ('a,'b) problem -> 'a =
   fun projectee  ->
     match projectee with
     | { pid = __fname__pid; lhs = __fname__lhs; relation = __fname__relation;
@@ -43,8 +40,7 @@
         logical_guard = __fname__logical_guard; scope = __fname__scope;
         reason = __fname__reason; loc = __fname__loc; rank = __fname__rank;_}
         -> __fname__lhs
-  
-let __proj__Mkproblem__item__relation : 'a 'b . ('a,'b) problem -> rel =
+let __proj__Mkproblem__item__relation: 'a 'b . ('a,'b) problem -> rel =
   fun projectee  ->
     match projectee with
     | { pid = __fname__pid; lhs = __fname__lhs; relation = __fname__relation;
@@ -52,8 +48,7 @@
         logical_guard = __fname__logical_guard; scope = __fname__scope;
         reason = __fname__reason; loc = __fname__loc; rank = __fname__rank;_}
         -> __fname__relation
-  
-let __proj__Mkproblem__item__rhs : 'a 'b . ('a,'b) problem -> 'a =
+let __proj__Mkproblem__item__rhs: 'a 'b . ('a,'b) problem -> 'a =
   fun projectee  ->
     match projectee with
     | { pid = __fname__pid; lhs = __fname__lhs; relation = __fname__relation;
@@ -61,8 +56,7 @@
         logical_guard = __fname__logical_guard; scope = __fname__scope;
         reason = __fname__reason; loc = __fname__loc; rank = __fname__rank;_}
         -> __fname__rhs
-  
-let __proj__Mkproblem__item__element :
+let __proj__Mkproblem__item__element:
   'a 'b . ('a,'b) problem -> 'b FStar_Pervasives_Native.option =
   fun projectee  ->
     match projectee with
@@ -71,8 +65,7 @@
         logical_guard = __fname__logical_guard; scope = __fname__scope;
         reason = __fname__reason; loc = __fname__loc; rank = __fname__rank;_}
         -> __fname__element
-  
-let __proj__Mkproblem__item__logical_guard :
+let __proj__Mkproblem__item__logical_guard:
   'a 'b .
     ('a,'b) problem ->
       (FStar_Syntax_Syntax.term,FStar_Syntax_Syntax.term)
@@ -85,8 +78,7 @@
         logical_guard = __fname__logical_guard; scope = __fname__scope;
         reason = __fname__reason; loc = __fname__loc; rank = __fname__rank;_}
         -> __fname__logical_guard
-  
-let __proj__Mkproblem__item__scope :
+let __proj__Mkproblem__item__scope:
   'a 'b . ('a,'b) problem -> FStar_Syntax_Syntax.binders =
   fun projectee  ->
     match projectee with
@@ -95,8 +87,7 @@
         logical_guard = __fname__logical_guard; scope = __fname__scope;
         reason = __fname__reason; loc = __fname__loc; rank = __fname__rank;_}
         -> __fname__scope
-  
-let __proj__Mkproblem__item__reason :
+let __proj__Mkproblem__item__reason:
   'a 'b . ('a,'b) problem -> Prims.string Prims.list =
   fun projectee  ->
     match projectee with
@@ -105,8 +96,7 @@
         logical_guard = __fname__logical_guard; scope = __fname__scope;
         reason = __fname__reason; loc = __fname__loc; rank = __fname__rank;_}
         -> __fname__reason
-  
-let __proj__Mkproblem__item__loc :
+let __proj__Mkproblem__item__loc:
   'a 'b . ('a,'b) problem -> FStar_Range.range =
   fun projectee  ->
     match projectee with
@@ -115,8 +105,7 @@
         logical_guard = __fname__logical_guard; scope = __fname__scope;
         reason = __fname__reason; loc = __fname__loc; rank = __fname__rank;_}
         -> __fname__loc
-  
-let __proj__Mkproblem__item__rank :
+let __proj__Mkproblem__item__rank:
   'a 'b . ('a,'b) problem -> Prims.int FStar_Pervasives_Native.option =
   fun projectee  ->
     match projectee with
@@ -125,30 +114,18 @@
         logical_guard = __fname__logical_guard; scope = __fname__scope;
         reason = __fname__reason; loc = __fname__loc; rank = __fname__rank;_}
         -> __fname__rank
-  
 type prob =
-  | TProb of (FStar_Syntax_Syntax.typ,FStar_Syntax_Syntax.term) problem 
-  | CProb of (FStar_Syntax_Syntax.comp,Prims.unit) problem [@@deriving show]
-let (uu___is_TProb : prob -> Prims.bool) =
+  | TProb of (FStar_Syntax_Syntax.typ,FStar_Syntax_Syntax.term) problem
+  | CProb of (FStar_Syntax_Syntax.comp,Prims.unit) problem[@@deriving show]
+let uu___is_TProb: prob -> Prims.bool =
   fun projectee  ->
     match projectee with | TProb _0 -> true | uu____475 -> false
-  
-let (__proj__TProb__item___0 :
-  prob -> (FStar_Syntax_Syntax.typ,FStar_Syntax_Syntax.term) problem) =
-  fun projectee  -> match projectee with | TProb _0 -> _0 
-let (uu___is_CProb : prob -> Prims.bool) =
+let __proj__TProb__item___0:
+  prob -> (FStar_Syntax_Syntax.typ,FStar_Syntax_Syntax.term) problem =
+  fun projectee  -> match projectee with | TProb _0 -> _0
+let uu___is_CProb: prob -> Prims.bool =
   fun projectee  ->
     match projectee with | CProb _0 -> true | uu____503 -> false
-<<<<<<< HEAD
-  
-let (__proj__CProb__item___0 :
-  prob -> (FStar_Syntax_Syntax.comp,Prims.unit) problem) =
-  fun projectee  -> match projectee with | CProb _0 -> _0 
-let (as_tprob :
-  prob -> (FStar_Syntax_Syntax.typ,FStar_Syntax_Syntax.term) problem) =
-  fun uu___25_529  ->
-    match uu___25_529 with
-=======
 let __proj__CProb__item___0:
   prob -> (FStar_Syntax_Syntax.comp,Prims.unit) problem =
   fun projectee  -> match projectee with | CProb _0 -> _0
@@ -156,77 +133,67 @@
   prob -> (FStar_Syntax_Syntax.typ,FStar_Syntax_Syntax.term) problem =
   fun uu___26_529  ->
     match uu___26_529 with
->>>>>>> 5b12fe7d
     | TProb p -> p
     | uu____539 -> failwith "Expected a TProb"
-  
 type probs = prob Prims.list[@@deriving show]
 type guard_formula =
-  | Trivial 
-  | NonTrivial of FStar_Syntax_Syntax.formula [@@deriving show]
-let (uu___is_Trivial : guard_formula -> Prims.bool) =
+  | Trivial
+  | NonTrivial of FStar_Syntax_Syntax.formula[@@deriving show]
+let uu___is_Trivial: guard_formula -> Prims.bool =
   fun projectee  ->
     match projectee with | Trivial  -> true | uu____553 -> false
-  
-let (uu___is_NonTrivial : guard_formula -> Prims.bool) =
+let uu___is_NonTrivial: guard_formula -> Prims.bool =
   fun projectee  ->
     match projectee with | NonTrivial _0 -> true | uu____558 -> false
-  
-let (__proj__NonTrivial__item___0 :
-  guard_formula -> FStar_Syntax_Syntax.formula) =
-  fun projectee  -> match projectee with | NonTrivial _0 -> _0 
+let __proj__NonTrivial__item___0:
+  guard_formula -> FStar_Syntax_Syntax.formula =
+  fun projectee  -> match projectee with | NonTrivial _0 -> _0
 type deferred = (Prims.string,prob) FStar_Pervasives_Native.tuple2 Prims.list
 [@@deriving show]
 type univ_ineq =
   (FStar_Syntax_Syntax.universe,FStar_Syntax_Syntax.universe)
     FStar_Pervasives_Native.tuple2[@@deriving show]
-let (mk_by_tactic :
+let mk_by_tactic:
   FStar_Syntax_Syntax.term ->
     FStar_Syntax_Syntax.term ->
-      FStar_Syntax_Syntax.term' FStar_Syntax_Syntax.syntax)
+      FStar_Syntax_Syntax.term' FStar_Syntax_Syntax.syntax
   =
   fun tac  ->
     fun f  ->
       let t_by_tactic =
         let uu____585 =
-          FStar_Syntax_Syntax.tabbrev FStar_Parser_Const.by_tactic_lid  in
+          FStar_Syntax_Syntax.tabbrev FStar_Parser_Const.by_tactic_lid in
         FStar_Syntax_Syntax.mk_Tm_uinst uu____585
-          [FStar_Syntax_Syntax.U_zero]
-         in
+          [FStar_Syntax_Syntax.U_zero] in
       let t_reify_tactic =
         let uu____587 =
-          FStar_Syntax_Syntax.tabbrev FStar_Parser_Const.reify_tactic_lid  in
+          FStar_Syntax_Syntax.tabbrev FStar_Parser_Const.reify_tactic_lid in
         FStar_Syntax_Syntax.mk_Tm_uinst uu____587
-          [FStar_Syntax_Syntax.U_zero]
-         in
+          [FStar_Syntax_Syntax.U_zero] in
       let tac1 =
         let uu____591 =
           let uu____592 =
             let uu____593 =
-              FStar_Syntax_Syntax.iarg FStar_Syntax_Syntax.t_unit  in
+              FStar_Syntax_Syntax.iarg FStar_Syntax_Syntax.t_unit in
             let uu____594 =
-              let uu____597 = FStar_Syntax_Syntax.as_arg tac  in [uu____597]
-               in
-            uu____593 :: uu____594  in
-          FStar_Syntax_Syntax.mk_Tm_app t_reify_tactic uu____592  in
-        uu____591 FStar_Pervasives_Native.None FStar_Range.dummyRange  in
+              let uu____597 = FStar_Syntax_Syntax.as_arg tac in [uu____597] in
+            uu____593 :: uu____594 in
+          FStar_Syntax_Syntax.mk_Tm_app t_reify_tactic uu____592 in
+        uu____591 FStar_Pervasives_Native.None FStar_Range.dummyRange in
       let uu____600 =
         let uu____601 =
-          let uu____602 = FStar_Syntax_Syntax.iarg FStar_Syntax_Syntax.t_unit
-             in
+          let uu____602 = FStar_Syntax_Syntax.iarg FStar_Syntax_Syntax.t_unit in
           let uu____603 =
-            let uu____606 = FStar_Syntax_Syntax.as_arg tac1  in
+            let uu____606 = FStar_Syntax_Syntax.as_arg tac1 in
             let uu____607 =
-              let uu____610 = FStar_Syntax_Syntax.as_arg f  in [uu____610]
-               in
-            uu____606 :: uu____607  in
-          uu____602 :: uu____603  in
-        FStar_Syntax_Syntax.mk_Tm_app t_by_tactic uu____601  in
+              let uu____610 = FStar_Syntax_Syntax.as_arg f in [uu____610] in
+            uu____606 :: uu____607 in
+          uu____602 :: uu____603 in
+        FStar_Syntax_Syntax.mk_Tm_app t_by_tactic uu____601 in
       uu____600 FStar_Pervasives_Native.None FStar_Range.dummyRange
-  
-let rec (delta_depth_greater_than :
+let rec delta_depth_greater_than:
   FStar_Syntax_Syntax.delta_depth ->
-    FStar_Syntax_Syntax.delta_depth -> Prims.bool)
+    FStar_Syntax_Syntax.delta_depth -> Prims.bool
   =
   fun l  ->
     fun m  ->
@@ -242,10 +209,9 @@
           delta_depth_greater_than d m
       | (uu____627,FStar_Syntax_Syntax.Delta_abstract d) ->
           delta_depth_greater_than l d
-  
-let rec (decr_delta_depth :
+let rec decr_delta_depth:
   FStar_Syntax_Syntax.delta_depth ->
-    FStar_Syntax_Syntax.delta_depth FStar_Pervasives_Native.option)
+    FStar_Syntax_Syntax.delta_depth FStar_Pervasives_Native.option
   =
   fun uu___27_633  ->
     match uu___27_633 with
@@ -259,16 +225,15 @@
           (FStar_Syntax_Syntax.Delta_defined_at_level
              (i - (Prims.parse_int "1")))
     | FStar_Syntax_Syntax.Delta_abstract d -> decr_delta_depth d
-  
 type identifier_info =
   {
   identifier:
-    (FStar_Syntax_Syntax.bv,FStar_Syntax_Syntax.fv) FStar_Util.either ;
-  identifier_ty: FStar_Syntax_Syntax.typ ;
-  identifier_range: FStar_Range.range }[@@deriving show]
-let (__proj__Mkidentifier_info__item__identifier :
+    (FStar_Syntax_Syntax.bv,FStar_Syntax_Syntax.fv) FStar_Util.either;
+  identifier_ty: FStar_Syntax_Syntax.typ;
+  identifier_range: FStar_Range.range;}[@@deriving show]
+let __proj__Mkidentifier_info__item__identifier:
   identifier_info ->
-    (FStar_Syntax_Syntax.bv,FStar_Syntax_Syntax.fv) FStar_Util.either)
+    (FStar_Syntax_Syntax.bv,FStar_Syntax_Syntax.fv) FStar_Util.either
   =
   fun projectee  ->
     match projectee with
@@ -276,26 +241,23 @@
         identifier_ty = __fname__identifier_ty;
         identifier_range = __fname__identifier_range;_} ->
         __fname__identifier
-  
-let (__proj__Mkidentifier_info__item__identifier_ty :
-  identifier_info -> FStar_Syntax_Syntax.typ) =
+let __proj__Mkidentifier_info__item__identifier_ty:
+  identifier_info -> FStar_Syntax_Syntax.typ =
   fun projectee  ->
     match projectee with
     | { identifier = __fname__identifier;
         identifier_ty = __fname__identifier_ty;
         identifier_range = __fname__identifier_range;_} ->
         __fname__identifier_ty
-  
-let (__proj__Mkidentifier_info__item__identifier_range :
-  identifier_info -> FStar_Range.range) =
+let __proj__Mkidentifier_info__item__identifier_range:
+  identifier_info -> FStar_Range.range =
   fun projectee  ->
     match projectee with
     | { identifier = __fname__identifier;
         identifier_ty = __fname__identifier_ty;
         identifier_range = __fname__identifier_range;_} ->
         __fname__identifier_range
-  
-let insert_col_info :
+let insert_col_info:
   'Auu____696 .
     Prims.int ->
       'Auu____696 ->
@@ -311,13 +273,11 @@
           | (c,i)::rest' ->
               if col < c
               then (aux, ((col, info) :: rest))
-              else __insert ((c, i) :: aux) rest'
-           in
-        let uu____864 = __insert [] col_infos  in
+              else __insert ((c, i) :: aux) rest' in
+        let uu____864 = __insert [] col_infos in
         match uu____864 with
         | (l,r) -> FStar_List.append (FStar_List.rev l) r
-  
-let find_nearest_preceding_col_info :
+let find_nearest_preceding_col_info:
   'Auu____928 .
     Prims.int ->
       (Prims.int,'Auu____928) FStar_Pervasives_Native.tuple2 Prims.list ->
@@ -331,10 +291,8 @@
         | (c,i)::rest ->
             if c > col
             then out
-            else aux (FStar_Pervasives_Native.Some i) rest
-         in
+            else aux (FStar_Pervasives_Native.Some i) rest in
       aux FStar_Pervasives_Native.None col_infos
-  
 type id_info_by_col =
   (Prims.int,identifier_info) FStar_Pervasives_Native.tuple2 Prims.list
 [@@deriving show]
@@ -342,88 +300,78 @@
 type row_info_by_file = col_info_by_row FStar_Util.psmap[@@deriving show]
 type id_info_table =
   {
-  id_info_enabled: Prims.bool ;
-  id_info_db: row_info_by_file ;
-  id_info_buffer: identifier_info Prims.list }[@@deriving show]
-let (__proj__Mkid_info_table__item__id_info_enabled :
-  id_info_table -> Prims.bool) =
+  id_info_enabled: Prims.bool;
+  id_info_db: row_info_by_file;
+  id_info_buffer: identifier_info Prims.list;}[@@deriving show]
+let __proj__Mkid_info_table__item__id_info_enabled:
+  id_info_table -> Prims.bool =
   fun projectee  ->
     match projectee with
     | { id_info_enabled = __fname__id_info_enabled;
         id_info_db = __fname__id_info_db;
         id_info_buffer = __fname__id_info_buffer;_} ->
         __fname__id_info_enabled
-  
-let (__proj__Mkid_info_table__item__id_info_db :
-  id_info_table -> row_info_by_file) =
+let __proj__Mkid_info_table__item__id_info_db:
+  id_info_table -> row_info_by_file =
   fun projectee  ->
     match projectee with
     | { id_info_enabled = __fname__id_info_enabled;
         id_info_db = __fname__id_info_db;
         id_info_buffer = __fname__id_info_buffer;_} -> __fname__id_info_db
-  
-let (__proj__Mkid_info_table__item__id_info_buffer :
-  id_info_table -> identifier_info Prims.list) =
+let __proj__Mkid_info_table__item__id_info_buffer:
+  id_info_table -> identifier_info Prims.list =
   fun projectee  ->
     match projectee with
     | { id_info_enabled = __fname__id_info_enabled;
         id_info_db = __fname__id_info_db;
         id_info_buffer = __fname__id_info_buffer;_} ->
         __fname__id_info_buffer
-  
-let (id_info_table_empty : id_info_table) =
-  let uu____1050 = FStar_Util.psmap_empty ()  in
-  { id_info_enabled = false; id_info_db = uu____1050; id_info_buffer = [] } 
-let (id_info__insert :
+let id_info_table_empty: id_info_table =
+  let uu____1050 = FStar_Util.psmap_empty () in
+  { id_info_enabled = false; id_info_db = uu____1050; id_info_buffer = [] }
+let id_info__insert:
   (FStar_Syntax_Syntax.typ -> FStar_Syntax_Syntax.typ) ->
     (Prims.int,identifier_info) FStar_Pervasives_Native.tuple2 Prims.list
       FStar_Util.pimap FStar_Util.psmap ->
       identifier_info ->
         (Prims.int,identifier_info) FStar_Pervasives_Native.tuple2 Prims.list
-          FStar_Util.pimap FStar_Util.psmap)
+          FStar_Util.pimap FStar_Util.psmap
   =
   fun ty_map  ->
     fun db  ->
       fun info  ->
-        let range = info.identifier_range  in
+        let range = info.identifier_range in
         let use_range1 =
-          let uu____1097 = FStar_Range.use_range range  in
-          FStar_Range.set_def_range range uu____1097  in
+          let uu____1097 = FStar_Range.use_range range in
+          FStar_Range.set_def_range range uu____1097 in
         let info1 =
-<<<<<<< HEAD
-          let uu___28_1099 = info  in
-          let uu____1100 = ty_map info.identifier_ty  in
-=======
           let uu___29_1099 = info in
           let uu____1100 = ty_map info.identifier_ty in
->>>>>>> 5b12fe7d
           {
             identifier = (uu___29_1099.identifier);
             identifier_ty = uu____1100;
             identifier_range = use_range1
-          }  in
-        let fn = FStar_Range.file_of_range use_range1  in
-        let start = FStar_Range.start_of_range use_range1  in
+          } in
+        let fn = FStar_Range.file_of_range use_range1 in
+        let start = FStar_Range.start_of_range use_range1 in
         let uu____1103 =
-          let uu____1108 = FStar_Range.line_of_pos start  in
-          let uu____1109 = FStar_Range.col_of_pos start  in
-          (uu____1108, uu____1109)  in
+          let uu____1108 = FStar_Range.line_of_pos start in
+          let uu____1109 = FStar_Range.col_of_pos start in
+          (uu____1108, uu____1109) in
         match uu____1103 with
         | (row,col) ->
             let rows =
-              let uu____1131 = FStar_Util.pimap_empty ()  in
-              FStar_Util.psmap_find_default db fn uu____1131  in
-            let cols = FStar_Util.pimap_find_default rows row []  in
+              let uu____1131 = FStar_Util.pimap_empty () in
+              FStar_Util.psmap_find_default db fn uu____1131 in
+            let cols = FStar_Util.pimap_find_default rows row [] in
             let uu____1171 =
-              let uu____1180 = insert_col_info col info1 cols  in
-              FStar_All.pipe_right uu____1180 (FStar_Util.pimap_add rows row)
-               in
+              let uu____1180 = insert_col_info col info1 cols in
+              FStar_All.pipe_right uu____1180 (FStar_Util.pimap_add rows row) in
             FStar_All.pipe_right uu____1171 (FStar_Util.psmap_add db fn)
-  
-let (id_info_insert :
+let id_info_insert:
   id_info_table ->
     (FStar_Syntax_Syntax.bv,FStar_Syntax_Syntax.fv) FStar_Util.either ->
-      FStar_Syntax_Syntax.typ -> FStar_Range.range -> id_info_table)
+      FStar_Syntax_Syntax.typ -> FStar_Range.range -> id_info_table
   =
   fun table  ->
     fun id1  ->
@@ -431,105 +379,84 @@
         fun range  ->
           let info =
             { identifier = id1; identifier_ty = ty; identifier_range = range
-<<<<<<< HEAD
-            }  in
-          let uu___29_1254 = table  in
-=======
             } in
           let uu___30_1254 = table in
->>>>>>> 5b12fe7d
           {
             id_info_enabled = (uu___30_1254.id_info_enabled);
             id_info_db = (uu___30_1254.id_info_db);
             id_info_buffer = (info :: (table.id_info_buffer))
           }
-  
-let (id_info_insert_bv :
+let id_info_insert_bv:
   id_info_table ->
-    FStar_Syntax_Syntax.bv -> FStar_Syntax_Syntax.typ -> id_info_table)
+    FStar_Syntax_Syntax.bv -> FStar_Syntax_Syntax.typ -> id_info_table
   =
   fun table  ->
     fun bv  ->
       fun ty  ->
         if table.id_info_enabled
         then
-          let uu____1264 = FStar_Syntax_Syntax.range_of_bv bv  in
+          let uu____1264 = FStar_Syntax_Syntax.range_of_bv bv in
           id_info_insert table (FStar_Util.Inl bv) ty uu____1264
         else table
-  
-let (id_info_insert_fv :
+let id_info_insert_fv:
   id_info_table ->
-    FStar_Syntax_Syntax.fv -> FStar_Syntax_Syntax.typ -> id_info_table)
+    FStar_Syntax_Syntax.fv -> FStar_Syntax_Syntax.typ -> id_info_table
   =
   fun table  ->
     fun fv  ->
       fun ty  ->
         if table.id_info_enabled
         then
-          let uu____1275 = FStar_Syntax_Syntax.range_of_fv fv  in
+          let uu____1275 = FStar_Syntax_Syntax.range_of_fv fv in
           id_info_insert table (FStar_Util.Inr fv) ty uu____1275
         else table
-  
-let (id_info_toggle : id_info_table -> Prims.bool -> id_info_table) =
+let id_info_toggle: id_info_table -> Prims.bool -> id_info_table =
   fun table  ->
     fun enabled  ->
-<<<<<<< HEAD
-      let uu___30_1283 = table  in
-      let uu____1284 = enabled && (FStar_Options.ide ())  in
-=======
       let uu___31_1283 = table in
       let uu____1284 = enabled && (FStar_Options.ide ()) in
->>>>>>> 5b12fe7d
       {
         id_info_enabled = uu____1284;
         id_info_db = (uu___31_1283.id_info_db);
         id_info_buffer = (uu___31_1283.id_info_buffer)
       }
-  
-let (id_info_promote :
+let id_info_promote:
   id_info_table ->
-    (FStar_Syntax_Syntax.typ -> FStar_Syntax_Syntax.typ) -> id_info_table)
+    (FStar_Syntax_Syntax.typ -> FStar_Syntax_Syntax.typ) -> id_info_table
   =
   fun table  ->
     fun ty_map  ->
-<<<<<<< HEAD
-      let uu___31_1296 = table  in
-=======
       let uu___32_1296 = table in
->>>>>>> 5b12fe7d
       let uu____1297 =
         FStar_List.fold_left (id_info__insert ty_map) table.id_info_db
-          table.id_info_buffer
-         in
+          table.id_info_buffer in
       {
         id_info_enabled = (uu___32_1296.id_info_enabled);
         id_info_db = uu____1297;
         id_info_buffer = []
       }
-  
-let (id_info_at_pos :
+let id_info_at_pos:
   id_info_table ->
     Prims.string ->
       Prims.int ->
-        Prims.int -> identifier_info FStar_Pervasives_Native.option)
+        Prims.int -> identifier_info FStar_Pervasives_Native.option
   =
   fun table  ->
     fun fn  ->
       fun row  ->
         fun col  ->
           let rows =
-            let uu____1325 = FStar_Util.pimap_empty ()  in
-            FStar_Util.psmap_find_default table.id_info_db fn uu____1325  in
-          let cols = FStar_Util.pimap_find_default rows row []  in
-          let uu____1331 = find_nearest_preceding_col_info col cols  in
+            let uu____1325 = FStar_Util.pimap_empty () in
+            FStar_Util.psmap_find_default table.id_info_db fn uu____1325 in
+          let cols = FStar_Util.pimap_find_default rows row [] in
+          let uu____1331 = find_nearest_preceding_col_info col cols in
           match uu____1331 with
           | FStar_Pervasives_Native.None  -> FStar_Pervasives_Native.None
           | FStar_Pervasives_Native.Some info ->
               let last_col =
                 let uu____1338 =
-                  FStar_Range.end_of_range info.identifier_range  in
-                FStar_Range.col_of_pos uu____1338  in
+                  FStar_Range.end_of_range info.identifier_range in
+                FStar_Range.col_of_pos uu____1338 in
               if col <= last_col
               then FStar_Pervasives_Native.Some info
-              else FStar_Pervasives_Native.None
-  +              else FStar_Pervasives_Native.None