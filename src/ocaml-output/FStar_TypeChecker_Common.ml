open Prims
type rel =
  | EQ 
  | SUB 
  | SUBINV 
let (uu___is_EQ : rel -> Prims.bool) =
  fun projectee -> match projectee with | EQ -> true | uu___ -> false
let (uu___is_SUB : rel -> Prims.bool) =
  fun projectee -> match projectee with | SUB -> true | uu___ -> false
let (uu___is_SUBINV : rel -> Prims.bool) =
  fun projectee -> match projectee with | SUBINV -> true | uu___ -> false
type rank_t =
  | Rigid_rigid 
  | Flex_rigid_eq 
  | Flex_flex_pattern_eq 
  | Flex_rigid 
  | Rigid_flex 
  | Flex_flex 
let (uu___is_Rigid_rigid : rank_t -> Prims.bool) =
  fun projectee ->
    match projectee with | Rigid_rigid -> true | uu___ -> false
let (uu___is_Flex_rigid_eq : rank_t -> Prims.bool) =
  fun projectee ->
    match projectee with | Flex_rigid_eq -> true | uu___ -> false
let (uu___is_Flex_flex_pattern_eq : rank_t -> Prims.bool) =
  fun projectee ->
    match projectee with | Flex_flex_pattern_eq -> true | uu___ -> false
let (uu___is_Flex_rigid : rank_t -> Prims.bool) =
  fun projectee -> match projectee with | Flex_rigid -> true | uu___ -> false
let (uu___is_Rigid_flex : rank_t -> Prims.bool) =
  fun projectee -> match projectee with | Rigid_flex -> true | uu___ -> false
let (uu___is_Flex_flex : rank_t -> Prims.bool) =
  fun projectee -> match projectee with | Flex_flex -> true | uu___ -> false
type 'a problem =
  {
  pid: Prims.int ;
  lhs: 'a ;
  relation: rel ;
  rhs: 'a ;
  element: FStar_Syntax_Syntax.bv FStar_Pervasives_Native.option ;
  logical_guard: FStar_Syntax_Syntax.term ;
  logical_guard_uvar: FStar_Syntax_Syntax.ctx_uvar ;
  reason: Prims.string Prims.list ;
  loc: FStar_Compiler_Range.range ;
  rank: rank_t FStar_Pervasives_Native.option }
let __proj__Mkproblem__item__pid : 'a . 'a problem -> Prims.int =
  fun projectee ->
    match projectee with
    | { pid; lhs; relation; rhs; element; logical_guard; logical_guard_uvar;
        reason; loc; rank;_} -> pid
let __proj__Mkproblem__item__lhs : 'a . 'a problem -> 'a =
  fun projectee ->
    match projectee with
    | { pid; lhs; relation; rhs; element; logical_guard; logical_guard_uvar;
        reason; loc; rank;_} -> lhs
let __proj__Mkproblem__item__relation : 'a . 'a problem -> rel =
  fun projectee ->
    match projectee with
    | { pid; lhs; relation; rhs; element; logical_guard; logical_guard_uvar;
        reason; loc; rank;_} -> relation
let __proj__Mkproblem__item__rhs : 'a . 'a problem -> 'a =
  fun projectee ->
    match projectee with
    | { pid; lhs; relation; rhs; element; logical_guard; logical_guard_uvar;
        reason; loc; rank;_} -> rhs
let __proj__Mkproblem__item__element :
  'a . 'a problem -> FStar_Syntax_Syntax.bv FStar_Pervasives_Native.option =
  fun projectee ->
    match projectee with
    | { pid; lhs; relation; rhs; element; logical_guard; logical_guard_uvar;
        reason; loc; rank;_} -> element
let __proj__Mkproblem__item__logical_guard :
  'a . 'a problem -> FStar_Syntax_Syntax.term =
  fun projectee ->
    match projectee with
    | { pid; lhs; relation; rhs; element; logical_guard; logical_guard_uvar;
        reason; loc; rank;_} -> logical_guard
let __proj__Mkproblem__item__logical_guard_uvar :
  'a . 'a problem -> FStar_Syntax_Syntax.ctx_uvar =
  fun projectee ->
    match projectee with
    | { pid; lhs; relation; rhs; element; logical_guard; logical_guard_uvar;
        reason; loc; rank;_} -> logical_guard_uvar
let __proj__Mkproblem__item__reason :
  'a . 'a problem -> Prims.string Prims.list =
  fun projectee ->
    match projectee with
    | { pid; lhs; relation; rhs; element; logical_guard; logical_guard_uvar;
        reason; loc; rank;_} -> reason
let __proj__Mkproblem__item__loc :
  'a . 'a problem -> FStar_Compiler_Range.range =
  fun projectee ->
    match projectee with
    | { pid; lhs; relation; rhs; element; logical_guard; logical_guard_uvar;
        reason; loc; rank;_} -> loc
let __proj__Mkproblem__item__rank :
  'a . 'a problem -> rank_t FStar_Pervasives_Native.option =
  fun projectee ->
    match projectee with
    | { pid; lhs; relation; rhs; element; logical_guard; logical_guard_uvar;
        reason; loc; rank;_} -> rank
type prob =
  | TProb of FStar_Syntax_Syntax.typ problem 
  | CProb of FStar_Syntax_Syntax.comp problem 
let (uu___is_TProb : prob -> Prims.bool) =
  fun projectee -> match projectee with | TProb _0 -> true | uu___ -> false
let (__proj__TProb__item___0 : prob -> FStar_Syntax_Syntax.typ problem) =
  fun projectee -> match projectee with | TProb _0 -> _0
let (uu___is_CProb : prob -> Prims.bool) =
  fun projectee -> match projectee with | CProb _0 -> true | uu___ -> false
let (__proj__CProb__item___0 : prob -> FStar_Syntax_Syntax.comp problem) =
  fun projectee -> match projectee with | CProb _0 -> _0
let (as_tprob : prob -> FStar_Syntax_Syntax.typ problem) =
  fun uu___ ->
    match uu___ with | TProb p -> p | uu___1 -> failwith "Expected a TProb"
type probs = prob Prims.list
type guard_formula =
  | Trivial 
  | NonTrivial of FStar_Syntax_Syntax.formula 
let (uu___is_Trivial : guard_formula -> Prims.bool) =
  fun projectee -> match projectee with | Trivial -> true | uu___ -> false
let (uu___is_NonTrivial : guard_formula -> Prims.bool) =
  fun projectee ->
    match projectee with | NonTrivial _0 -> true | uu___ -> false
let (__proj__NonTrivial__item___0 :
  guard_formula -> FStar_Syntax_Syntax.formula) =
  fun projectee -> match projectee with | NonTrivial _0 -> _0
type deferred_reason =
  | Deferred_univ_constraint 
  | Deferred_occur_check_failed 
  | Deferred_first_order_heuristic_failed 
  | Deferred_flex 
  | Deferred_free_names_check_failed 
  | Deferred_not_a_pattern 
  | Deferred_flex_flex_nonpattern 
  | Deferred_delay_match_heuristic 
  | Deferred_to_user_tac 
let (uu___is_Deferred_univ_constraint : deferred_reason -> Prims.bool) =
  fun projectee ->
    match projectee with | Deferred_univ_constraint -> true | uu___ -> false
let (uu___is_Deferred_occur_check_failed : deferred_reason -> Prims.bool) =
  fun projectee ->
    match projectee with
    | Deferred_occur_check_failed -> true
    | uu___ -> false
let (uu___is_Deferred_first_order_heuristic_failed :
  deferred_reason -> Prims.bool) =
  fun projectee ->
    match projectee with
    | Deferred_first_order_heuristic_failed -> true
    | uu___ -> false
let (uu___is_Deferred_flex : deferred_reason -> Prims.bool) =
  fun projectee ->
    match projectee with | Deferred_flex -> true | uu___ -> false
let (uu___is_Deferred_free_names_check_failed :
  deferred_reason -> Prims.bool) =
  fun projectee ->
    match projectee with
    | Deferred_free_names_check_failed -> true
    | uu___ -> false
let (uu___is_Deferred_not_a_pattern : deferred_reason -> Prims.bool) =
  fun projectee ->
    match projectee with | Deferred_not_a_pattern -> true | uu___ -> false
let (uu___is_Deferred_flex_flex_nonpattern : deferred_reason -> Prims.bool) =
  fun projectee ->
    match projectee with
    | Deferred_flex_flex_nonpattern -> true
    | uu___ -> false
let (uu___is_Deferred_delay_match_heuristic : deferred_reason -> Prims.bool)
  =
  fun projectee ->
    match projectee with
    | Deferred_delay_match_heuristic -> true
    | uu___ -> false
let (uu___is_Deferred_to_user_tac : deferred_reason -> Prims.bool) =
  fun projectee ->
    match projectee with | Deferred_to_user_tac -> true | uu___ -> false
type deferred = (deferred_reason * Prims.string * prob) Prims.list
type univ_ineq =
  (FStar_Syntax_Syntax.universe * FStar_Syntax_Syntax.universe)
type identifier_info =
  {
  identifier:
    (FStar_Syntax_Syntax.bv, FStar_Syntax_Syntax.fv) FStar_Pervasives.either ;
  identifier_ty: FStar_Syntax_Syntax.typ ;
  identifier_range: FStar_Compiler_Range.range }
let (__proj__Mkidentifier_info__item__identifier :
  identifier_info ->
    (FStar_Syntax_Syntax.bv, FStar_Syntax_Syntax.fv) FStar_Pervasives.either)
  =
  fun projectee ->
    match projectee with
    | { identifier; identifier_ty; identifier_range;_} -> identifier
let (__proj__Mkidentifier_info__item__identifier_ty :
  identifier_info -> FStar_Syntax_Syntax.typ) =
  fun projectee ->
    match projectee with
    | { identifier; identifier_ty; identifier_range;_} -> identifier_ty
let (__proj__Mkidentifier_info__item__identifier_range :
  identifier_info -> FStar_Compiler_Range.range) =
  fun projectee ->
    match projectee with
    | { identifier; identifier_ty; identifier_range;_} -> identifier_range
type id_info_by_col = (Prims.int * identifier_info) Prims.list
type col_info_by_row = id_info_by_col FStar_Compiler_Util.pimap
type row_info_by_file = col_info_by_row FStar_Compiler_Util.psmap
type id_info_table =
  {
  id_info_enabled: Prims.bool ;
  id_info_db: row_info_by_file ;
  id_info_buffer: identifier_info Prims.list }
let (__proj__Mkid_info_table__item__id_info_enabled :
  id_info_table -> Prims.bool) =
  fun projectee ->
    match projectee with
    | { id_info_enabled; id_info_db; id_info_buffer;_} -> id_info_enabled
let (__proj__Mkid_info_table__item__id_info_db :
  id_info_table -> row_info_by_file) =
  fun projectee ->
    match projectee with
    | { id_info_enabled; id_info_db; id_info_buffer;_} -> id_info_db
let (__proj__Mkid_info_table__item__id_info_buffer :
  id_info_table -> identifier_info Prims.list) =
  fun projectee ->
    match projectee with
    | { id_info_enabled; id_info_db; id_info_buffer;_} -> id_info_buffer
let (mk_by_tactic :
  FStar_Syntax_Syntax.term ->
    FStar_Syntax_Syntax.term -> FStar_Syntax_Syntax.term)
  =
  fun tac ->
    fun f ->
      let t_by_tactic =
        let uu___ =
          FStar_Syntax_Syntax.tabbrev FStar_Parser_Const.by_tactic_lid in
        FStar_Syntax_Syntax.mk_Tm_uinst uu___ [FStar_Syntax_Syntax.U_zero] in
      let uu___ =
        let uu___1 = FStar_Syntax_Syntax.as_arg tac in
        let uu___2 = let uu___3 = FStar_Syntax_Syntax.as_arg f in [uu___3] in
        uu___1 :: uu___2 in
      FStar_Syntax_Syntax.mk_Tm_app t_by_tactic uu___
        FStar_Compiler_Range.dummyRange
let rec (delta_depth_greater_than :
  FStar_Syntax_Syntax.delta_depth ->
    FStar_Syntax_Syntax.delta_depth -> Prims.bool)
  =
  fun l ->
    fun m ->
      match (l, m) with
      | (FStar_Syntax_Syntax.Delta_equational_at_level i,
         FStar_Syntax_Syntax.Delta_equational_at_level j) -> i > j
      | (FStar_Syntax_Syntax.Delta_constant_at_level i,
         FStar_Syntax_Syntax.Delta_constant_at_level j) -> i > j
      | (FStar_Syntax_Syntax.Delta_abstract d, uu___) ->
          delta_depth_greater_than d m
      | (uu___, FStar_Syntax_Syntax.Delta_abstract d) ->
          delta_depth_greater_than l d
      | (FStar_Syntax_Syntax.Delta_equational_at_level uu___, uu___1) -> true
      | (uu___, FStar_Syntax_Syntax.Delta_equational_at_level uu___1) ->
          false
let rec (decr_delta_depth :
  FStar_Syntax_Syntax.delta_depth ->
    FStar_Syntax_Syntax.delta_depth FStar_Pervasives_Native.option)
  =
  fun uu___ ->
    match uu___ with
    | FStar_Syntax_Syntax.Delta_constant_at_level uu___1 when
        uu___1 = Prims.int_zero -> FStar_Pervasives_Native.None
    | FStar_Syntax_Syntax.Delta_equational_at_level uu___1 when
        uu___1 = Prims.int_zero -> FStar_Pervasives_Native.None
    | FStar_Syntax_Syntax.Delta_constant_at_level i ->
        FStar_Pervasives_Native.Some
          (FStar_Syntax_Syntax.Delta_constant_at_level (i - Prims.int_one))
    | FStar_Syntax_Syntax.Delta_equational_at_level i ->
        FStar_Pervasives_Native.Some
          (FStar_Syntax_Syntax.Delta_equational_at_level (i - Prims.int_one))
    | FStar_Syntax_Syntax.Delta_abstract d -> decr_delta_depth d
let (insert_col_info :
  Prims.int ->
    identifier_info ->
      (Prims.int * identifier_info) Prims.list ->
        (Prims.int * identifier_info) Prims.list)
  =
  fun col ->
    fun info ->
      fun col_infos ->
        let rec __insert aux rest =
          match rest with
          | [] -> (aux, [(col, info)])
          | (c, i)::rest' ->
              if col < c
              then (aux, ((col, info) :: rest))
              else __insert ((c, i) :: aux) rest' in
        let uu___ = __insert [] col_infos in
        match uu___ with
        | (l, r) -> FStar_Compiler_List.op_At (FStar_Compiler_List.rev l) r
let (find_nearest_preceding_col_info :
  Prims.int ->
    (Prims.int * identifier_info) Prims.list ->
      identifier_info FStar_Pervasives_Native.option)
  =
  fun col ->
    fun col_infos ->
      let rec aux out uu___ =
        match uu___ with
        | [] -> out
        | (c, i)::rest ->
            if c > col
            then out
            else aux (FStar_Pervasives_Native.Some i) rest in
      aux FStar_Pervasives_Native.None col_infos
let (id_info_table_empty : id_info_table) =
  let uu___ = FStar_Compiler_Util.psmap_empty () in
  { id_info_enabled = false; id_info_db = uu___; id_info_buffer = [] }
let (print_identifier_info : identifier_info -> Prims.string) =
  fun info ->
    let uu___ = FStar_Compiler_Range.string_of_range info.identifier_range in
    let uu___1 =
      match info.identifier with
      | FStar_Pervasives.Inl x -> FStar_Syntax_Print.bv_to_string x
      | FStar_Pervasives.Inr fv -> FStar_Syntax_Print.fv_to_string fv in
    let uu___2 = FStar_Syntax_Print.term_to_string info.identifier_ty in
    FStar_Compiler_Util.format3 "id info { %s, %s : %s}" uu___ uu___1 uu___2
let (id_info__insert :
  (FStar_Syntax_Syntax.typ -> FStar_Syntax_Syntax.typ) ->
    (Prims.int * identifier_info) Prims.list FStar_Compiler_Util.pimap
      FStar_Compiler_Util.psmap ->
      identifier_info ->
        (Prims.int * identifier_info) Prims.list FStar_Compiler_Util.pimap
          FStar_Compiler_Util.psmap)
  =
  fun ty_map ->
    fun db ->
      fun info ->
        let range = info.identifier_range in
        let use_range =
          let uu___ = FStar_Compiler_Range.use_range range in
          FStar_Compiler_Range.set_def_range range uu___ in
        let id_ty =
          match info.identifier with
          | FStar_Pervasives.Inr uu___ -> info.identifier_ty
          | FStar_Pervasives.Inl x -> ty_map info.identifier_ty in
        let info1 =
          {
            identifier = (info.identifier);
            identifier_ty = id_ty;
            identifier_range = use_range
          } in
        let fn = FStar_Compiler_Range.file_of_range use_range in
        let start = FStar_Compiler_Range.start_of_range use_range in
        let uu___ =
          let uu___1 = FStar_Compiler_Range.line_of_pos start in
          let uu___2 = FStar_Compiler_Range.col_of_pos start in
          (uu___1, uu___2) in
        match uu___ with
        | (row, col) ->
            let rows =
              let uu___1 = FStar_Compiler_Util.pimap_empty () in
              FStar_Compiler_Util.psmap_find_default db fn uu___1 in
            let cols = FStar_Compiler_Util.pimap_find_default rows row [] in
            let uu___1 =
              let uu___2 = insert_col_info col info1 cols in
              FStar_Compiler_Effect.op_Bar_Greater uu___2
                (FStar_Compiler_Util.pimap_add rows row) in
            FStar_Compiler_Effect.op_Bar_Greater uu___1
              (FStar_Compiler_Util.psmap_add db fn)
let (id_info_insert :
  id_info_table ->
    (FStar_Syntax_Syntax.bv, FStar_Syntax_Syntax.fv) FStar_Pervasives.either
      ->
      FStar_Syntax_Syntax.typ -> FStar_Compiler_Range.range -> id_info_table)
  =
  fun table ->
    fun id ->
      fun ty ->
        fun range ->
          let info =
            { identifier = id; identifier_ty = ty; identifier_range = range } in
          {
            id_info_enabled = (table.id_info_enabled);
            id_info_db = (table.id_info_db);
            id_info_buffer = (info :: (table.id_info_buffer))
          }
let (id_info_insert_bv :
  id_info_table ->
    FStar_Syntax_Syntax.bv -> FStar_Syntax_Syntax.typ -> id_info_table)
  =
  fun table ->
    fun bv ->
      fun ty ->
        if table.id_info_enabled
        then
          let uu___ = FStar_Syntax_Syntax.range_of_bv bv in
          id_info_insert table (FStar_Pervasives.Inl bv) ty uu___
        else table
let (id_info_insert_fv :
  id_info_table ->
    FStar_Syntax_Syntax.fv -> FStar_Syntax_Syntax.typ -> id_info_table)
  =
  fun table ->
    fun fv ->
      fun ty ->
        if table.id_info_enabled
        then
          let uu___ = FStar_Syntax_Syntax.range_of_fv fv in
          id_info_insert table (FStar_Pervasives.Inr fv) ty uu___
        else table
let (id_info_toggle : id_info_table -> Prims.bool -> id_info_table) =
  fun table ->
    fun enabled ->
      {
        id_info_enabled = enabled;
        id_info_db = (table.id_info_db);
        id_info_buffer = (table.id_info_buffer)
      }
let (id_info_promote :
  id_info_table ->
    (FStar_Syntax_Syntax.typ -> FStar_Syntax_Syntax.typ) -> id_info_table)
  =
  fun table ->
    fun ty_map ->
      let uu___ =
        FStar_Compiler_List.fold_left (id_info__insert ty_map)
          table.id_info_db table.id_info_buffer in
      {
        id_info_enabled = (table.id_info_enabled);
        id_info_db = uu___;
        id_info_buffer = []
      }
let (id_info_at_pos :
  id_info_table ->
    Prims.string ->
      Prims.int ->
        Prims.int -> identifier_info FStar_Pervasives_Native.option)
  =
  fun table ->
    fun fn ->
      fun row ->
        fun col ->
          let rows =
            let uu___ = FStar_Compiler_Util.pimap_empty () in
            FStar_Compiler_Util.psmap_find_default table.id_info_db fn uu___ in
          let cols = FStar_Compiler_Util.pimap_find_default rows row [] in
          let uu___ = find_nearest_preceding_col_info col cols in
          match uu___ with
          | FStar_Pervasives_Native.None -> FStar_Pervasives_Native.None
          | FStar_Pervasives_Native.Some info ->
              let last_col =
                let uu___1 =
                  FStar_Compiler_Range.end_of_range info.identifier_range in
                FStar_Compiler_Range.col_of_pos uu___1 in
              if col <= last_col
              then FStar_Pervasives_Native.Some info
              else FStar_Pervasives_Native.None
let (check_uvar_ctx_invariant :
  Prims.string ->
    FStar_Compiler_Range.range ->
      Prims.bool ->
        FStar_Syntax_Syntax.gamma -> FStar_Syntax_Syntax.binders -> unit)
  =
  fun reason ->
    fun r ->
      fun should_check ->
        fun g ->
          fun bs ->
            let print_gamma gamma =
              let uu___ =
                FStar_Compiler_Effect.op_Bar_Greater gamma
                  (FStar_Compiler_List.map
                     (fun uu___1 ->
                        match uu___1 with
                        | FStar_Syntax_Syntax.Binding_var x ->
                            let uu___2 = FStar_Syntax_Print.bv_to_string x in
                            Prims.op_Hat "Binding_var " uu___2
                        | FStar_Syntax_Syntax.Binding_univ u ->
                            let uu___2 = FStar_Ident.string_of_id u in
                            Prims.op_Hat "Binding_univ " uu___2
                        | FStar_Syntax_Syntax.Binding_lid (l, uu___2) ->
                            let uu___3 = FStar_Ident.string_of_lid l in
                            Prims.op_Hat "Binding_lid " uu___3)) in
              FStar_Compiler_Effect.op_Bar_Greater uu___
                (FStar_String.concat "::\n") in
            let fail uu___ =
              let uu___1 =
                let uu___2 = FStar_Compiler_Range.string_of_range r in
                let uu___3 = print_gamma g in
                let uu___4 = FStar_Syntax_Print.binders_to_string ", " bs in
                FStar_Compiler_Util.format5
                  "Invariant violation: gamma and binders are out of sync\n\treason=%s, range=%s, should_check=%s\n\t\n                               gamma=%s\n\tbinders=%s\n"
                  reason uu___2 (if should_check then "true" else "false")
                  uu___3 uu___4 in
              failwith uu___1 in
            if Prims.op_Negation should_check
            then ()
            else
              (let uu___1 =
                 let uu___2 =
                   FStar_Compiler_Util.prefix_until
                     (fun uu___3 ->
                        match uu___3 with
                        | FStar_Syntax_Syntax.Binding_var uu___4 -> true
                        | uu___4 -> false) g in
                 (uu___2, bs) in
               match uu___1 with
               | (FStar_Pervasives_Native.None, []) -> ()
               | (FStar_Pervasives_Native.Some (uu___2, hd, gamma_tail),
                  uu___3::uu___4) ->
                   let uu___5 = FStar_Compiler_Util.prefix bs in
                   (match uu___5 with
                    | (uu___6, x) ->
                        (match hd with
                         | FStar_Syntax_Syntax.Binding_var x' when
                             FStar_Syntax_Syntax.bv_eq
                               x.FStar_Syntax_Syntax.binder_bv x'
                             -> ()
                         | uu___7 -> fail ()))
               | uu___2 -> fail ())
type implicit =
  {
  imp_reason: Prims.string ;
  imp_uvar: FStar_Syntax_Syntax.ctx_uvar ;
  imp_tm: FStar_Syntax_Syntax.term ;
  imp_range: FStar_Compiler_Range.range }
let (__proj__Mkimplicit__item__imp_reason : implicit -> Prims.string) =
  fun projectee ->
    match projectee with
    | { imp_reason; imp_uvar; imp_tm; imp_range;_} -> imp_reason
let (__proj__Mkimplicit__item__imp_uvar :
  implicit -> FStar_Syntax_Syntax.ctx_uvar) =
  fun projectee ->
    match projectee with
    | { imp_reason; imp_uvar; imp_tm; imp_range;_} -> imp_uvar
let (__proj__Mkimplicit__item__imp_tm : implicit -> FStar_Syntax_Syntax.term)
  =
  fun projectee ->
    match projectee with
    | { imp_reason; imp_uvar; imp_tm; imp_range;_} -> imp_tm
let (__proj__Mkimplicit__item__imp_range :
  implicit -> FStar_Compiler_Range.range) =
  fun projectee ->
    match projectee with
    | { imp_reason; imp_uvar; imp_tm; imp_range;_} -> imp_range
type implicits = implicit Prims.list
let (implicits_to_string : implicits -> Prims.string) =
  fun imps ->
    let imp_to_string i =
      FStar_Syntax_Print.uvar_to_string
        (i.imp_uvar).FStar_Syntax_Syntax.ctx_uvar_head in
    FStar_Common.string_of_list imp_to_string imps
type guard_t =
  {
  guard_f: guard_formula ;
  deferred_to_tac: deferred ;
  deferred: deferred ;
  univ_ineqs:
    (FStar_Syntax_Syntax.universe Prims.list * univ_ineq Prims.list) ;
  implicits: implicits }
let (__proj__Mkguard_t__item__guard_f : guard_t -> guard_formula) =
  fun projectee ->
    match projectee with
    | { guard_f; deferred_to_tac; deferred = deferred1; univ_ineqs;
        implicits = implicits1;_} -> guard_f
let (__proj__Mkguard_t__item__deferred_to_tac : guard_t -> deferred) =
  fun projectee ->
    match projectee with
    | { guard_f; deferred_to_tac; deferred = deferred1; univ_ineqs;
        implicits = implicits1;_} -> deferred_to_tac
let (__proj__Mkguard_t__item__deferred : guard_t -> deferred) =
  fun projectee ->
    match projectee with
    | { guard_f; deferred_to_tac; deferred = deferred1; univ_ineqs;
        implicits = implicits1;_} -> deferred1
let (__proj__Mkguard_t__item__univ_ineqs :
  guard_t -> (FStar_Syntax_Syntax.universe Prims.list * univ_ineq Prims.list))
  =
  fun projectee ->
    match projectee with
    | { guard_f; deferred_to_tac; deferred = deferred1; univ_ineqs;
        implicits = implicits1;_} -> univ_ineqs
let (__proj__Mkguard_t__item__implicits : guard_t -> implicits) =
  fun projectee ->
    match projectee with
    | { guard_f; deferred_to_tac; deferred = deferred1; univ_ineqs;
        implicits = implicits1;_} -> implicits1
let (trivial_guard : guard_t) =
  {
    guard_f = Trivial;
    deferred_to_tac = [];
    deferred = [];
    univ_ineqs = ([], []);
    implicits = []
  }
let (conj_guard_f : guard_formula -> guard_formula -> guard_formula) =
  fun g1 ->
    fun g2 ->
      match (g1, g2) with
      | (Trivial, g) -> g
      | (g, Trivial) -> g
      | (NonTrivial f1, NonTrivial f2) ->
          let uu___ = FStar_Syntax_Util.mk_conj f1 f2 in NonTrivial uu___
let rec (check_trivial : FStar_Syntax_Syntax.term -> guard_formula) =
  fun t ->
    let uu___ =
      let uu___1 = FStar_Syntax_Util.unmeta t in
      FStar_Syntax_Util.head_and_args uu___1 in
    match uu___ with
    | (hd, args) ->
        let uu___1 =
          let uu___2 =
            let uu___3 =
              let uu___4 = FStar_Syntax_Util.unmeta hd in
              FStar_Syntax_Util.un_uinst uu___4 in
            uu___3.FStar_Syntax_Syntax.n in
          (uu___2, args) in
        (match uu___1 with
         | (FStar_Syntax_Syntax.Tm_fvar tc, []) when
             FStar_Syntax_Syntax.fv_eq_lid tc FStar_Parser_Const.true_lid ->
             Trivial
         | (FStar_Syntax_Syntax.Tm_fvar sq, (v, uu___2)::[]) when
             (FStar_Syntax_Syntax.fv_eq_lid sq FStar_Parser_Const.squash_lid)
               ||
               (FStar_Syntax_Syntax.fv_eq_lid sq
                  FStar_Parser_Const.auto_squash_lid)
             ->
             let uu___3 = check_trivial v in
             (match uu___3 with | Trivial -> Trivial | uu___4 -> NonTrivial t)
         | uu___2 -> NonTrivial t)
let (imp_guard_f : guard_formula -> guard_formula -> guard_formula) =
  fun g1 ->
    fun g2 ->
      match (g1, g2) with
      | (Trivial, g) -> g
      | (g, Trivial) -> Trivial
      | (NonTrivial f1, NonTrivial f2) ->
          let imp = FStar_Syntax_Util.mk_imp f1 f2 in check_trivial imp
let (binop_guard :
  (guard_formula -> guard_formula -> guard_formula) ->
    guard_t -> guard_t -> guard_t)
  =
  fun f ->
    fun g1 ->
      fun g2 ->
        let uu___ = f g1.guard_f g2.guard_f in
        {
          guard_f = uu___;
          deferred_to_tac =
            (FStar_Compiler_List.op_At g1.deferred_to_tac g2.deferred_to_tac);
          deferred = (FStar_Compiler_List.op_At g1.deferred g2.deferred);
          univ_ineqs =
            ((FStar_Compiler_List.op_At
                (FStar_Pervasives_Native.fst g1.univ_ineqs)
                (FStar_Pervasives_Native.fst g2.univ_ineqs)),
              (FStar_Compiler_List.op_At
                 (FStar_Pervasives_Native.snd g1.univ_ineqs)
                 (FStar_Pervasives_Native.snd g2.univ_ineqs)));
          implicits = (FStar_Compiler_List.op_At g1.implicits g2.implicits)
        }
let (conj_guard : guard_t -> guard_t -> guard_t) =
  fun g1 -> fun g2 -> binop_guard conj_guard_f g1 g2
let (imp_guard : guard_t -> guard_t -> guard_t) =
  fun g1 -> fun g2 -> binop_guard imp_guard_f g1 g2
let (conj_guards : guard_t Prims.list -> guard_t) =
  fun gs -> FStar_Compiler_List.fold_left conj_guard trivial_guard gs
let (weaken_guard_formula : guard_t -> FStar_Syntax_Syntax.typ -> guard_t) =
  fun g ->
    fun fml ->
      match g.guard_f with
      | Trivial -> g
      | NonTrivial f ->
          let uu___ =
            let uu___1 = FStar_Syntax_Util.mk_imp fml f in
            check_trivial uu___1 in
          {
            guard_f = uu___;
            deferred_to_tac = (g.deferred_to_tac);
            deferred = (g.deferred);
            univ_ineqs = (g.univ_ineqs);
            implicits = (g.implicits)
          }
type lcomp =
  {
  eff_name: FStar_Ident.lident ;
  res_typ: FStar_Syntax_Syntax.typ ;
  cflags: FStar_Syntax_Syntax.cflag Prims.list ;
  comp_thunk:
    (unit -> (FStar_Syntax_Syntax.comp * guard_t), FStar_Syntax_Syntax.comp)
      FStar_Pervasives.either FStar_Compiler_Effect.ref
    }
let (__proj__Mklcomp__item__eff_name : lcomp -> FStar_Ident.lident) =
  fun projectee ->
    match projectee with
    | { eff_name; res_typ; cflags; comp_thunk;_} -> eff_name
let (__proj__Mklcomp__item__res_typ : lcomp -> FStar_Syntax_Syntax.typ) =
  fun projectee ->
    match projectee with
    | { eff_name; res_typ; cflags; comp_thunk;_} -> res_typ
let (__proj__Mklcomp__item__cflags :
  lcomp -> FStar_Syntax_Syntax.cflag Prims.list) =
  fun projectee ->
    match projectee with
    | { eff_name; res_typ; cflags; comp_thunk;_} -> cflags
let (__proj__Mklcomp__item__comp_thunk :
  lcomp ->
    (unit -> (FStar_Syntax_Syntax.comp * guard_t), FStar_Syntax_Syntax.comp)
      FStar_Pervasives.either FStar_Compiler_Effect.ref)
  =
  fun projectee ->
    match projectee with
    | { eff_name; res_typ; cflags; comp_thunk;_} -> comp_thunk
let (mk_lcomp :
  FStar_Ident.lident ->
    FStar_Syntax_Syntax.typ ->
      FStar_Syntax_Syntax.cflag Prims.list ->
        (unit -> (FStar_Syntax_Syntax.comp * guard_t)) -> lcomp)
  =
  fun eff_name ->
    fun res_typ ->
      fun cflags ->
        fun comp_thunk ->
          let uu___ =
            FStar_Compiler_Util.mk_ref (FStar_Pervasives.Inl comp_thunk) in
          { eff_name; res_typ; cflags; comp_thunk = uu___ }
let (lcomp_comp : lcomp -> (FStar_Syntax_Syntax.comp * guard_t)) =
  fun lc ->
    let uu___ = FStar_Compiler_Effect.op_Bang lc.comp_thunk in
    match uu___ with
    | FStar_Pervasives.Inl thunk ->
        let uu___1 = thunk () in
        (match uu___1 with
         | (c, g) ->
             (FStar_Compiler_Effect.op_Colon_Equals lc.comp_thunk
                (FStar_Pervasives.Inr c);
              (c, g)))
    | FStar_Pervasives.Inr c -> (c, trivial_guard)
let (apply_lcomp :
  (FStar_Syntax_Syntax.comp -> FStar_Syntax_Syntax.comp) ->
    (guard_t -> guard_t) -> lcomp -> lcomp)
  =
  fun fc ->
    fun fg ->
      fun lc ->
        mk_lcomp lc.eff_name lc.res_typ lc.cflags
          (fun uu___ ->
             let uu___1 = lcomp_comp lc in
             match uu___1 with
             | (c, g) ->
                 let uu___2 = fc c in let uu___3 = fg g in (uu___2, uu___3))
let (lcomp_to_string : lcomp -> Prims.string) =
  fun lc ->
    let uu___ = FStar_Options.print_effect_args () in
    if uu___
    then
      let uu___1 =
        let uu___2 = FStar_Compiler_Effect.op_Bar_Greater lc lcomp_comp in
        FStar_Compiler_Effect.op_Bar_Greater uu___2
          FStar_Pervasives_Native.fst in
      FStar_Syntax_Print.comp_to_string uu___1
    else
      (let uu___2 = FStar_Syntax_Print.lid_to_string lc.eff_name in
       let uu___3 = FStar_Syntax_Print.term_to_string lc.res_typ in
       FStar_Compiler_Util.format2 "%s %s" uu___2 uu___3)
let (lcomp_set_flags :
  lcomp -> FStar_Syntax_Syntax.cflag Prims.list -> lcomp) =
  fun lc ->
    fun fs ->
      let comp_typ_set_flags c =
        match c.FStar_Syntax_Syntax.n with
        | FStar_Syntax_Syntax.Total uu___ -> c
        | FStar_Syntax_Syntax.GTotal uu___ -> c
        | FStar_Syntax_Syntax.Comp ct ->
            let ct1 =
              {
                FStar_Syntax_Syntax.comp_univs =
                  (ct.FStar_Syntax_Syntax.comp_univs);
                FStar_Syntax_Syntax.effect_name =
                  (ct.FStar_Syntax_Syntax.effect_name);
                FStar_Syntax_Syntax.result_typ =
                  (ct.FStar_Syntax_Syntax.result_typ);
                FStar_Syntax_Syntax.effect_args =
                  (ct.FStar_Syntax_Syntax.effect_args);
                FStar_Syntax_Syntax.flags = fs
              } in
            {
              FStar_Syntax_Syntax.n = (FStar_Syntax_Syntax.Comp ct1);
<<<<<<< HEAD
              FStar_Syntax_Syntax.pos = (uu___.FStar_Syntax_Syntax.pos);
              FStar_Syntax_Syntax.vars = (uu___.FStar_Syntax_Syntax.vars);
              FStar_Syntax_Syntax.hash_code =
                (uu___.FStar_Syntax_Syntax.hash_code)
=======
              FStar_Syntax_Syntax.pos = (c.FStar_Syntax_Syntax.pos);
              FStar_Syntax_Syntax.vars = (c.FStar_Syntax_Syntax.vars)
>>>>>>> a46a208c
            } in
      mk_lcomp lc.eff_name lc.res_typ fs
        (fun uu___ ->
           let uu___1 = FStar_Compiler_Effect.op_Bar_Greater lc lcomp_comp in
           FStar_Compiler_Effect.op_Bar_Greater uu___1
             (fun uu___2 ->
                match uu___2 with | (c, g) -> ((comp_typ_set_flags c), g)))
let (is_total_lcomp : lcomp -> Prims.bool) =
  fun c ->
    (FStar_Ident.lid_equals c.eff_name FStar_Parser_Const.effect_Tot_lid) ||
      (FStar_Compiler_Effect.op_Bar_Greater c.cflags
         (FStar_Compiler_Util.for_some
            (fun uu___ ->
               match uu___ with
               | FStar_Syntax_Syntax.TOTAL -> true
               | FStar_Syntax_Syntax.RETURN -> true
               | uu___1 -> false)))
let (is_tot_or_gtot_lcomp : lcomp -> Prims.bool) =
  fun c ->
    ((FStar_Ident.lid_equals c.eff_name FStar_Parser_Const.effect_Tot_lid) ||
       (FStar_Ident.lid_equals c.eff_name FStar_Parser_Const.effect_GTot_lid))
      ||
      (FStar_Compiler_Effect.op_Bar_Greater c.cflags
         (FStar_Compiler_Util.for_some
            (fun uu___ ->
               match uu___ with
               | FStar_Syntax_Syntax.TOTAL -> true
               | FStar_Syntax_Syntax.RETURN -> true
               | uu___1 -> false)))
let (is_lcomp_partial_return : lcomp -> Prims.bool) =
  fun c ->
    FStar_Compiler_Effect.op_Bar_Greater c.cflags
      (FStar_Compiler_Util.for_some
         (fun uu___ ->
            match uu___ with
            | FStar_Syntax_Syntax.RETURN -> true
            | FStar_Syntax_Syntax.PARTIAL_RETURN -> true
            | uu___1 -> false))
let (is_pure_lcomp : lcomp -> Prims.bool) =
  fun lc ->
    ((is_total_lcomp lc) || (FStar_Syntax_Util.is_pure_effect lc.eff_name))
      ||
      (FStar_Compiler_Effect.op_Bar_Greater lc.cflags
         (FStar_Compiler_Util.for_some
            (fun uu___ ->
               match uu___ with
               | FStar_Syntax_Syntax.LEMMA -> true
               | uu___1 -> false)))
let (is_pure_or_ghost_lcomp : lcomp -> Prims.bool) =
  fun lc ->
    (is_pure_lcomp lc) || (FStar_Syntax_Util.is_ghost_effect lc.eff_name)
let (set_result_typ_lc : lcomp -> FStar_Syntax_Syntax.typ -> lcomp) =
  fun lc ->
    fun t ->
      mk_lcomp lc.eff_name t lc.cflags
        (fun uu___ ->
           let uu___1 = FStar_Compiler_Effect.op_Bar_Greater lc lcomp_comp in
           FStar_Compiler_Effect.op_Bar_Greater uu___1
             (fun uu___2 ->
                match uu___2 with
                | (c, g) ->
                    let uu___3 = FStar_Syntax_Util.set_result_typ c t in
                    (uu___3, g)))
let (residual_comp_of_lcomp : lcomp -> FStar_Syntax_Syntax.residual_comp) =
  fun lc ->
    {
      FStar_Syntax_Syntax.residual_effect = (lc.eff_name);
      FStar_Syntax_Syntax.residual_typ =
        (FStar_Pervasives_Native.Some (lc.res_typ));
      FStar_Syntax_Syntax.residual_flags = (lc.cflags)
    }
let (lcomp_of_comp_guard : FStar_Syntax_Syntax.comp -> guard_t -> lcomp) =
  fun c0 ->
    fun g ->
      let uu___ =
        match c0.FStar_Syntax_Syntax.n with
        | FStar_Syntax_Syntax.Total uu___1 ->
            (FStar_Parser_Const.effect_Tot_lid, [FStar_Syntax_Syntax.TOTAL])
        | FStar_Syntax_Syntax.GTotal uu___1 ->
            (FStar_Parser_Const.effect_GTot_lid,
              [FStar_Syntax_Syntax.SOMETRIVIAL])
        | FStar_Syntax_Syntax.Comp c ->
            ((c.FStar_Syntax_Syntax.effect_name),
              (c.FStar_Syntax_Syntax.flags)) in
      match uu___ with
      | (eff_name, flags) ->
          mk_lcomp eff_name (FStar_Syntax_Util.comp_result c0) flags
            (fun uu___1 -> (c0, g))
let (lcomp_of_comp : FStar_Syntax_Syntax.comp -> lcomp) =
  fun c0 -> lcomp_of_comp_guard c0 trivial_guard
let (simplify :
  Prims.bool -> FStar_Syntax_Syntax.term -> FStar_Syntax_Syntax.term) =
  fun debug ->
    fun tm ->
      let w t =
        {
          FStar_Syntax_Syntax.n = (t.FStar_Syntax_Syntax.n);
          FStar_Syntax_Syntax.pos = (tm.FStar_Syntax_Syntax.pos);
<<<<<<< HEAD
          FStar_Syntax_Syntax.vars = (uu___.FStar_Syntax_Syntax.vars);
          FStar_Syntax_Syntax.hash_code =
            (uu___.FStar_Syntax_Syntax.hash_code)
=======
          FStar_Syntax_Syntax.vars = (t.FStar_Syntax_Syntax.vars)
>>>>>>> a46a208c
        } in
      let simp_t t =
        let uu___ =
          let uu___1 = FStar_Syntax_Util.unmeta t in
          uu___1.FStar_Syntax_Syntax.n in
        match uu___ with
        | FStar_Syntax_Syntax.Tm_fvar fv when
            FStar_Syntax_Syntax.fv_eq_lid fv FStar_Parser_Const.true_lid ->
            FStar_Pervasives_Native.Some true
        | FStar_Syntax_Syntax.Tm_fvar fv when
            FStar_Syntax_Syntax.fv_eq_lid fv FStar_Parser_Const.false_lid ->
            FStar_Pervasives_Native.Some false
        | uu___1 -> FStar_Pervasives_Native.None in
      let rec args_are_binders args bs =
        match (args, bs) with
        | ((t, uu___)::args1, b::bs1) ->
            let uu___1 =
              let uu___2 = FStar_Syntax_Subst.compress t in
              uu___2.FStar_Syntax_Syntax.n in
            (match uu___1 with
             | FStar_Syntax_Syntax.Tm_name bv' ->
                 (FStar_Syntax_Syntax.bv_eq b.FStar_Syntax_Syntax.binder_bv
                    bv')
                   && (args_are_binders args1 bs1)
             | uu___2 -> false)
        | ([], []) -> true
        | (uu___, uu___1) -> false in
      let is_applied bs t =
        if debug
        then
          (let uu___1 = FStar_Syntax_Print.term_to_string t in
           let uu___2 = FStar_Syntax_Print.tag_of_term t in
           FStar_Compiler_Util.print2 "WPE> is_applied %s -- %s\n" uu___1
             uu___2)
        else ();
        (let uu___1 = FStar_Syntax_Util.head_and_args_full t in
         match uu___1 with
         | (hd, args) ->
             let uu___2 =
               let uu___3 = FStar_Syntax_Subst.compress hd in
               uu___3.FStar_Syntax_Syntax.n in
             (match uu___2 with
              | FStar_Syntax_Syntax.Tm_name bv when args_are_binders args bs
                  ->
                  (if debug
                   then
                     (let uu___4 = FStar_Syntax_Print.term_to_string t in
                      let uu___5 = FStar_Syntax_Print.bv_to_string bv in
                      let uu___6 = FStar_Syntax_Print.term_to_string hd in
                      FStar_Compiler_Util.print3
                        "WPE> got it\n>>>>top = %s\n>>>>b = %s\n>>>>hd = %s\n"
                        uu___4 uu___5 uu___6)
                   else ();
                   FStar_Pervasives_Native.Some bv)
              | uu___3 -> FStar_Pervasives_Native.None)) in
      let is_applied_maybe_squashed bs t =
        if debug
        then
          (let uu___1 = FStar_Syntax_Print.term_to_string t in
           let uu___2 = FStar_Syntax_Print.tag_of_term t in
           FStar_Compiler_Util.print2
             "WPE> is_applied_maybe_squashed %s -- %s\n" uu___1 uu___2)
        else ();
        (let uu___1 = FStar_Syntax_Util.is_squash t in
         match uu___1 with
         | FStar_Pervasives_Native.Some (uu___2, t') -> is_applied bs t'
         | uu___2 ->
             let uu___3 = FStar_Syntax_Util.is_auto_squash t in
             (match uu___3 with
              | FStar_Pervasives_Native.Some (uu___4, t') -> is_applied bs t'
              | uu___4 -> is_applied bs t)) in
      let is_const_match phi =
        let uu___ =
          let uu___1 = FStar_Syntax_Subst.compress phi in
          uu___1.FStar_Syntax_Syntax.n in
        match uu___ with
        | FStar_Syntax_Syntax.Tm_match (uu___1, uu___2, br::brs, uu___3) ->
            let uu___4 = br in
            (match uu___4 with
             | (uu___5, uu___6, e) ->
                 let r =
                   let uu___7 = simp_t e in
                   match uu___7 with
                   | FStar_Pervasives_Native.None ->
                       FStar_Pervasives_Native.None
                   | FStar_Pervasives_Native.Some b ->
                       let uu___8 =
                         FStar_Compiler_List.for_all
                           (fun uu___9 ->
                              match uu___9 with
                              | (uu___10, uu___11, e') ->
                                  let uu___12 = simp_t e' in
                                  uu___12 = (FStar_Pervasives_Native.Some b))
                           brs in
                       if uu___8
                       then FStar_Pervasives_Native.Some b
                       else FStar_Pervasives_Native.None in
                 r)
        | uu___1 -> FStar_Pervasives_Native.None in
      let maybe_auto_squash t =
        let uu___ = FStar_Syntax_Util.is_sub_singleton t in
        if uu___
        then t
        else FStar_Syntax_Util.mk_auto_squash FStar_Syntax_Syntax.U_zero t in
      let squashed_head_un_auto_squash_args t =
        let maybe_un_auto_squash_arg uu___ =
          match uu___ with
          | (t1, q) ->
              let uu___1 = FStar_Syntax_Util.is_auto_squash t1 in
              (match uu___1 with
               | FStar_Pervasives_Native.Some
                   (FStar_Syntax_Syntax.U_zero, t2) -> (t2, q)
               | uu___2 -> (t1, q)) in
        let uu___ = FStar_Syntax_Util.head_and_args t in
        match uu___ with
        | (head, args) ->
            let args1 = FStar_Compiler_List.map maybe_un_auto_squash_arg args in
            FStar_Syntax_Syntax.mk_Tm_app head args1
              t.FStar_Syntax_Syntax.pos in
      let rec clearly_inhabited ty =
        let uu___ =
          let uu___1 = FStar_Syntax_Util.unmeta ty in
          uu___1.FStar_Syntax_Syntax.n in
        match uu___ with
        | FStar_Syntax_Syntax.Tm_uinst (t, uu___1) -> clearly_inhabited t
        | FStar_Syntax_Syntax.Tm_arrow (uu___1, c) ->
            clearly_inhabited (FStar_Syntax_Util.comp_result c)
        | FStar_Syntax_Syntax.Tm_fvar fv ->
            let l = FStar_Syntax_Syntax.lid_of_fv fv in
            (((FStar_Ident.lid_equals l FStar_Parser_Const.int_lid) ||
                (FStar_Ident.lid_equals l FStar_Parser_Const.bool_lid))
               || (FStar_Ident.lid_equals l FStar_Parser_Const.string_lid))
              || (FStar_Ident.lid_equals l FStar_Parser_Const.exn_lid)
        | uu___1 -> false in
      let simplify1 arg =
        let uu___ = simp_t (FStar_Pervasives_Native.fst arg) in (uu___, arg) in
      let uu___ =
        let uu___1 = FStar_Syntax_Subst.compress tm in
        uu___1.FStar_Syntax_Syntax.n in
      match uu___ with
      | FStar_Syntax_Syntax.Tm_app
          ({
             FStar_Syntax_Syntax.n = FStar_Syntax_Syntax.Tm_uinst
               ({ FStar_Syntax_Syntax.n = FStar_Syntax_Syntax.Tm_fvar fv;
                  FStar_Syntax_Syntax.pos = uu___1;
                  FStar_Syntax_Syntax.vars = uu___2;
                  FStar_Syntax_Syntax.hash_code = uu___3;_},
                uu___4);
             FStar_Syntax_Syntax.pos = uu___5;
             FStar_Syntax_Syntax.vars = uu___6;
             FStar_Syntax_Syntax.hash_code = uu___7;_},
           args)
          ->
          let uu___8 =
            FStar_Syntax_Syntax.fv_eq_lid fv FStar_Parser_Const.and_lid in
          if uu___8
          then
<<<<<<< HEAD
            let uu___9 = FStar_All.pipe_right args (FStar_List.map simplify1) in
            (match uu___9 with
             | (FStar_Pervasives_Native.Some (true), uu___10)::(uu___11,
                                                                (arg,
                                                                 uu___12))::[]
=======
            let uu___7 =
              FStar_Compiler_Effect.op_Bar_Greater args
                (FStar_Compiler_List.map simplify1) in
            (match uu___7 with
             | (FStar_Pervasives_Native.Some (true), uu___8)::(uu___9,
                                                               (arg, uu___10))::[]
>>>>>>> a46a208c
                 -> maybe_auto_squash arg
             | (uu___10, (arg, uu___11))::(FStar_Pervasives_Native.Some
                                           (true), uu___12)::[]
                 -> maybe_auto_squash arg
             | (FStar_Pervasives_Native.Some (false), uu___10)::uu___11::[]
                 -> w FStar_Syntax_Util.t_false
             | uu___10::(FStar_Pervasives_Native.Some (false), uu___11)::[]
                 -> w FStar_Syntax_Util.t_false
             | uu___10 -> squashed_head_un_auto_squash_args tm)
          else
            (let uu___10 =
               FStar_Syntax_Syntax.fv_eq_lid fv FStar_Parser_Const.or_lid in
             if uu___10
             then
<<<<<<< HEAD
               let uu___11 =
                 FStar_All.pipe_right args (FStar_List.map simplify1) in
               match uu___11 with
               | (FStar_Pervasives_Native.Some (true), uu___12)::uu___13::[]
=======
               let uu___9 =
                 FStar_Compiler_Effect.op_Bar_Greater args
                   (FStar_Compiler_List.map simplify1) in
               match uu___9 with
               | (FStar_Pervasives_Native.Some (true), uu___10)::uu___11::[]
>>>>>>> a46a208c
                   -> w FStar_Syntax_Util.t_true
               | uu___12::(FStar_Pervasives_Native.Some (true), uu___13)::[]
                   -> w FStar_Syntax_Util.t_true
               | (FStar_Pervasives_Native.Some (false), uu___12)::(uu___13,
                                                                   (arg,
                                                                    uu___14))::[]
                   -> maybe_auto_squash arg
               | (uu___12, (arg, uu___13))::(FStar_Pervasives_Native.Some
                                             (false), uu___14)::[]
                   -> maybe_auto_squash arg
               | uu___12 -> squashed_head_un_auto_squash_args tm
             else
               (let uu___12 =
                  FStar_Syntax_Syntax.fv_eq_lid fv FStar_Parser_Const.imp_lid in
                if uu___12
                then
<<<<<<< HEAD
                  let uu___13 =
                    FStar_All.pipe_right args (FStar_List.map simplify1) in
                  match uu___13 with
                  | uu___14::(FStar_Pervasives_Native.Some (true), uu___15)::[]
=======
                  let uu___11 =
                    FStar_Compiler_Effect.op_Bar_Greater args
                      (FStar_Compiler_List.map simplify1) in
                  match uu___11 with
                  | uu___12::(FStar_Pervasives_Native.Some (true), uu___13)::[]
>>>>>>> a46a208c
                      -> w FStar_Syntax_Util.t_true
                  | (FStar_Pervasives_Native.Some (false), uu___14)::uu___15::[]
                      -> w FStar_Syntax_Util.t_true
                  | (FStar_Pervasives_Native.Some (true), uu___14)::(uu___15,
                                                                    (arg,
                                                                    uu___16))::[]
                      -> maybe_auto_squash arg
                  | (uu___14, (p, uu___15))::(uu___16, (q, uu___17))::[] ->
                      let uu___18 = FStar_Syntax_Util.term_eq p q in
                      (if uu___18
                       then w FStar_Syntax_Util.t_true
                       else squashed_head_un_auto_squash_args tm)
                  | uu___14 -> squashed_head_un_auto_squash_args tm
                else
                  (let uu___14 =
                     FStar_Syntax_Syntax.fv_eq_lid fv
                       FStar_Parser_Const.iff_lid in
                   if uu___14
                   then
<<<<<<< HEAD
                     let uu___15 =
                       FStar_All.pipe_right args (FStar_List.map simplify1) in
                     match uu___15 with
                     | (FStar_Pervasives_Native.Some (true), uu___16)::
                         (FStar_Pervasives_Native.Some (true), uu___17)::[]
=======
                     let uu___13 =
                       FStar_Compiler_Effect.op_Bar_Greater args
                         (FStar_Compiler_List.map simplify1) in
                     match uu___13 with
                     | (FStar_Pervasives_Native.Some (true), uu___14)::
                         (FStar_Pervasives_Native.Some (true), uu___15)::[]
>>>>>>> a46a208c
                         -> w FStar_Syntax_Util.t_true
                     | (FStar_Pervasives_Native.Some (false), uu___16)::
                         (FStar_Pervasives_Native.Some (false), uu___17)::[]
                         -> w FStar_Syntax_Util.t_true
                     | (FStar_Pervasives_Native.Some (true), uu___16)::
                         (FStar_Pervasives_Native.Some (false), uu___17)::[]
                         -> w FStar_Syntax_Util.t_false
                     | (FStar_Pervasives_Native.Some (false), uu___16)::
                         (FStar_Pervasives_Native.Some (true), uu___17)::[]
                         -> w FStar_Syntax_Util.t_false
                     | (uu___16, (arg, uu___17))::(FStar_Pervasives_Native.Some
                                                   (true), uu___18)::[]
                         -> maybe_auto_squash arg
                     | (FStar_Pervasives_Native.Some (true), uu___16)::
                         (uu___17, (arg, uu___18))::[] ->
                         maybe_auto_squash arg
                     | (uu___16, (arg, uu___17))::(FStar_Pervasives_Native.Some
                                                   (false), uu___18)::[]
                         ->
                         let uu___19 = FStar_Syntax_Util.mk_neg arg in
                         maybe_auto_squash uu___19
                     | (FStar_Pervasives_Native.Some (false), uu___16)::
                         (uu___17, (arg, uu___18))::[] ->
                         let uu___19 = FStar_Syntax_Util.mk_neg arg in
                         maybe_auto_squash uu___19
                     | (uu___16, (p, uu___17))::(uu___18, (q, uu___19))::[]
                         ->
                         let uu___20 = FStar_Syntax_Util.term_eq p q in
                         (if uu___20
                          then w FStar_Syntax_Util.t_true
                          else squashed_head_un_auto_squash_args tm)
                     | uu___16 -> squashed_head_un_auto_squash_args tm
                   else
                     (let uu___16 =
                        FStar_Syntax_Syntax.fv_eq_lid fv
                          FStar_Parser_Const.not_lid in
                      if uu___16
                      then
<<<<<<< HEAD
                        let uu___17 =
                          FStar_All.pipe_right args
                            (FStar_List.map simplify1) in
                        match uu___17 with
                        | (FStar_Pervasives_Native.Some (true), uu___18)::[]
=======
                        let uu___15 =
                          FStar_Compiler_Effect.op_Bar_Greater args
                            (FStar_Compiler_List.map simplify1) in
                        match uu___15 with
                        | (FStar_Pervasives_Native.Some (true), uu___16)::[]
>>>>>>> a46a208c
                            -> w FStar_Syntax_Util.t_false
                        | (FStar_Pervasives_Native.Some (false), uu___18)::[]
                            -> w FStar_Syntax_Util.t_true
                        | uu___18 -> squashed_head_un_auto_squash_args tm
                      else
                        (let uu___18 =
                           FStar_Syntax_Syntax.fv_eq_lid fv
                             FStar_Parser_Const.forall_lid in
                         if uu___18
                         then
                           match args with
                           | (t, uu___19)::[] ->
                               let uu___20 =
                                 let uu___21 = FStar_Syntax_Subst.compress t in
                                 uu___21.FStar_Syntax_Syntax.n in
                               (match uu___20 with
                                | FStar_Syntax_Syntax.Tm_abs
                                    (uu___21::[], body, uu___22) ->
                                    let uu___23 = simp_t body in
                                    (match uu___23 with
                                     | FStar_Pervasives_Native.Some (true) ->
                                         w FStar_Syntax_Util.t_true
                                     | uu___24 -> tm)
                                | uu___21 -> tm)
                           | (ty, FStar_Pervasives_Native.Some
<<<<<<< HEAD
                              (FStar_Syntax_Syntax.Implicit uu___19))::
                               (t, uu___20)::[] ->
                               let uu___21 =
                                 let uu___22 = FStar_Syntax_Subst.compress t in
                                 uu___22.FStar_Syntax_Syntax.n in
                               (match uu___21 with
=======
                              { FStar_Syntax_Syntax.aqual_implicit = true;
                                FStar_Syntax_Syntax.aqual_attributes =
                                  uu___17;_})::(t, uu___18)::[]
                               ->
                               let uu___19 =
                                 let uu___20 = FStar_Syntax_Subst.compress t in
                                 uu___20.FStar_Syntax_Syntax.n in
                               (match uu___19 with
>>>>>>> a46a208c
                                | FStar_Syntax_Syntax.Tm_abs
                                    (uu___22::[], body, uu___23) ->
                                    let uu___24 = simp_t body in
                                    (match uu___24 with
                                     | FStar_Pervasives_Native.Some (true) ->
                                         w FStar_Syntax_Util.t_true
                                     | FStar_Pervasives_Native.Some (false)
                                         when clearly_inhabited ty ->
                                         w FStar_Syntax_Util.t_false
                                     | uu___25 -> tm)
                                | uu___22 -> tm)
                           | uu___19 -> tm
                         else
                           (let uu___20 =
                              FStar_Syntax_Syntax.fv_eq_lid fv
                                FStar_Parser_Const.exists_lid in
                            if uu___20
                            then
                              match args with
                              | (t, uu___21)::[] ->
                                  let uu___22 =
                                    let uu___23 =
                                      FStar_Syntax_Subst.compress t in
                                    uu___23.FStar_Syntax_Syntax.n in
                                  (match uu___22 with
                                   | FStar_Syntax_Syntax.Tm_abs
                                       (uu___23::[], body, uu___24) ->
                                       let uu___25 = simp_t body in
                                       (match uu___25 with
                                        | FStar_Pervasives_Native.Some
                                            (false) ->
                                            w FStar_Syntax_Util.t_false
                                        | uu___26 -> tm)
                                   | uu___23 -> tm)
                              | (ty, FStar_Pervasives_Native.Some
<<<<<<< HEAD
                                 (FStar_Syntax_Syntax.Implicit uu___21))::
                                  (t, uu___22)::[] ->
                                  let uu___23 =
                                    let uu___24 =
=======
                                 { FStar_Syntax_Syntax.aqual_implicit = true;
                                   FStar_Syntax_Syntax.aqual_attributes =
                                     uu___19;_})::(t, uu___20)::[]
                                  ->
                                  let uu___21 =
                                    let uu___22 =
>>>>>>> a46a208c
                                      FStar_Syntax_Subst.compress t in
                                    uu___24.FStar_Syntax_Syntax.n in
                                  (match uu___23 with
                                   | FStar_Syntax_Syntax.Tm_abs
                                       (uu___24::[], body, uu___25) ->
                                       let uu___26 = simp_t body in
                                       (match uu___26 with
                                        | FStar_Pervasives_Native.Some
                                            (false) ->
                                            w FStar_Syntax_Util.t_false
                                        | FStar_Pervasives_Native.Some (true)
                                            when clearly_inhabited ty ->
                                            w FStar_Syntax_Util.t_true
                                        | uu___27 -> tm)
                                   | uu___24 -> tm)
                              | uu___21 -> tm
                            else
                              (let uu___22 =
                                 FStar_Syntax_Syntax.fv_eq_lid fv
                                   FStar_Parser_Const.b2t_lid in
                               if uu___22
                               then
                                 match args with
                                 | ({
                                      FStar_Syntax_Syntax.n =
                                        FStar_Syntax_Syntax.Tm_constant
                                        (FStar_Const.Const_bool (true));
                                      FStar_Syntax_Syntax.pos = uu___23;
                                      FStar_Syntax_Syntax.vars = uu___24;
                                      FStar_Syntax_Syntax.hash_code = uu___25;_},
                                    uu___26)::[] ->
                                     w FStar_Syntax_Util.t_true
                                 | ({
                                      FStar_Syntax_Syntax.n =
                                        FStar_Syntax_Syntax.Tm_constant
                                        (FStar_Const.Const_bool (false));
                                      FStar_Syntax_Syntax.pos = uu___23;
                                      FStar_Syntax_Syntax.vars = uu___24;
                                      FStar_Syntax_Syntax.hash_code = uu___25;_},
                                    uu___26)::[] ->
                                     w FStar_Syntax_Util.t_false
                                 | uu___23 -> tm
                               else
                                 (let uu___24 =
                                    FStar_Syntax_Syntax.fv_eq_lid fv
                                      FStar_Parser_Const.haseq_lid in
                                  if uu___24
                                  then
                                    let t_has_eq_for_sure t =
                                      let haseq_lids =
                                        [FStar_Parser_Const.int_lid;
                                        FStar_Parser_Const.bool_lid;
                                        FStar_Parser_Const.unit_lid;
                                        FStar_Parser_Const.string_lid] in
                                      let uu___25 =
                                        let uu___26 =
                                          FStar_Syntax_Subst.compress t in
                                        uu___26.FStar_Syntax_Syntax.n in
                                      match uu___25 with
                                      | FStar_Syntax_Syntax.Tm_fvar fv1 when
                                          FStar_Compiler_Effect.op_Bar_Greater
                                            haseq_lids
                                            (FStar_Compiler_List.existsb
                                               (fun l ->
                                                  FStar_Syntax_Syntax.fv_eq_lid
                                                    fv1 l))
                                          -> true
                                      | uu___26 -> false in
                                    (if
                                       (FStar_Compiler_List.length args) =
                                         Prims.int_one
                                     then
                                       let t =
<<<<<<< HEAD
                                         let uu___25 =
                                           FStar_All.pipe_right args
                                             FStar_List.hd in
                                         FStar_All.pipe_right uu___25
                                           FStar_Pervasives_Native.fst in
                                       let uu___25 =
                                         FStar_All.pipe_right t
                                           t_has_eq_for_sure in
                                       (if uu___25
=======
                                         let uu___23 =
                                           FStar_Compiler_Effect.op_Bar_Greater
                                             args FStar_Compiler_List.hd in
                                         FStar_Compiler_Effect.op_Bar_Greater
                                           uu___23
                                           FStar_Pervasives_Native.fst in
                                       let uu___23 =
                                         FStar_Compiler_Effect.op_Bar_Greater
                                           t t_has_eq_for_sure in
                                       (if uu___23
>>>>>>> a46a208c
                                        then w FStar_Syntax_Util.t_true
                                        else
                                          (let uu___27 =
                                             let uu___28 =
                                               FStar_Syntax_Subst.compress t in
                                             uu___28.FStar_Syntax_Syntax.n in
                                           match uu___27 with
                                           | FStar_Syntax_Syntax.Tm_refine
                                               uu___28 ->
                                               let t1 =
                                                 FStar_Syntax_Util.unrefine t in
<<<<<<< HEAD
                                               let uu___29 =
                                                 FStar_All.pipe_right t1
                                                   t_has_eq_for_sure in
                                               if uu___29
=======
                                               let uu___27 =
                                                 FStar_Compiler_Effect.op_Bar_Greater
                                                   t1 t_has_eq_for_sure in
                                               if uu___27
>>>>>>> a46a208c
                                               then
                                                 w FStar_Syntax_Util.t_true
                                               else
                                                 (let haseq_tm =
                                                    let uu___31 =
                                                      let uu___32 =
                                                        FStar_Syntax_Subst.compress
                                                          tm in
                                                      uu___32.FStar_Syntax_Syntax.n in
                                                    match uu___31 with
                                                    | FStar_Syntax_Syntax.Tm_app
                                                        (hd, uu___32) -> hd
                                                    | uu___32 ->
                                                        failwith
                                                          "Impossible! We have already checked that this is a Tm_app" in
<<<<<<< HEAD
                                                  let uu___31 =
                                                    let uu___32 =
                                                      FStar_All.pipe_right t1
=======
                                                  let uu___29 =
                                                    let uu___30 =
                                                      FStar_Compiler_Effect.op_Bar_Greater
                                                        t1
>>>>>>> a46a208c
                                                        FStar_Syntax_Syntax.as_arg in
                                                    [uu___32] in
                                                  FStar_Syntax_Util.mk_app
                                                    haseq_tm uu___31)
                                           | uu___28 -> tm))
                                     else tm)
                                  else
                                    (let uu___26 =
                                       FStar_Syntax_Syntax.fv_eq_lid fv
                                         FStar_Parser_Const.eq2_lid in
                                     if uu___26
                                     then
                                       match args with
                                       | (_typ, uu___27)::(a1, uu___28)::
                                           (a2, uu___29)::[] ->
                                           let uu___30 =
                                             FStar_Syntax_Util.eq_tm a1 a2 in
                                           (match uu___30 with
                                            | FStar_Syntax_Util.Equal ->
                                                w FStar_Syntax_Util.t_true
                                            | FStar_Syntax_Util.NotEqual ->
                                                w FStar_Syntax_Util.t_false
                                            | uu___31 -> tm)
                                       | uu___27 -> tm
                                     else
<<<<<<< HEAD
                                       (let uu___28 =
                                          FStar_Syntax_Syntax.fv_eq_lid fv
                                            FStar_Parser_Const.eq3_lid in
                                        if uu___28
                                        then
                                          match args with
                                          | (t1, uu___29)::(t2, uu___30)::
                                              (a1, uu___31)::(a2, uu___32)::[]
                                              ->
                                              let uu___33 =
                                                let uu___34 =
                                                  FStar_Syntax_Util.eq_tm t1
                                                    t2 in
                                                let uu___35 =
                                                  FStar_Syntax_Util.eq_tm a1
                                                    a2 in
                                                FStar_Syntax_Util.eq_inj
                                                  uu___34 uu___35 in
                                              (match uu___33 with
                                               | FStar_Syntax_Util.Equal ->
                                                   w FStar_Syntax_Util.t_true
                                               | FStar_Syntax_Util.NotEqual
                                                   ->
                                                   w
                                                     FStar_Syntax_Util.t_false
                                               | uu___34 -> tm)
                                          | uu___29 -> tm
                                        else
                                          (let uu___30 =
                                             FStar_Syntax_Util.is_auto_squash
                                               tm in
                                           match uu___30 with
                                           | FStar_Pervasives_Native.Some
                                               (FStar_Syntax_Syntax.U_zero,
                                                t)
                                               when
                                               FStar_Syntax_Util.is_sub_singleton
                                                 t
                                               -> t
                                           | uu___31 -> tm)))))))))))
=======
                                       (let uu___26 =
                                          FStar_Syntax_Util.is_auto_squash tm in
                                        match uu___26 with
                                        | FStar_Pervasives_Native.Some
                                            (FStar_Syntax_Syntax.U_zero, t)
                                            when
                                            FStar_Syntax_Util.is_sub_singleton
                                              t
                                            -> t
                                        | uu___27 -> tm))))))))))
>>>>>>> a46a208c
      | FStar_Syntax_Syntax.Tm_app
          ({ FStar_Syntax_Syntax.n = FStar_Syntax_Syntax.Tm_fvar fv;
             FStar_Syntax_Syntax.pos = uu___1;
             FStar_Syntax_Syntax.vars = uu___2;
             FStar_Syntax_Syntax.hash_code = uu___3;_},
           args)
          ->
          let uu___4 =
            FStar_Syntax_Syntax.fv_eq_lid fv FStar_Parser_Const.and_lid in
          if uu___4
          then
<<<<<<< HEAD
            let uu___5 = FStar_All.pipe_right args (FStar_List.map simplify1) in
            (match uu___5 with
             | (FStar_Pervasives_Native.Some (true), uu___6)::(uu___7,
                                                               (arg, uu___8))::[]
=======
            let uu___4 =
              FStar_Compiler_Effect.op_Bar_Greater args
                (FStar_Compiler_List.map simplify1) in
            (match uu___4 with
             | (FStar_Pervasives_Native.Some (true), uu___5)::(uu___6,
                                                               (arg, uu___7))::[]
>>>>>>> a46a208c
                 -> maybe_auto_squash arg
             | (uu___6, (arg, uu___7))::(FStar_Pervasives_Native.Some (true),
                                         uu___8)::[]
                 -> maybe_auto_squash arg
             | (FStar_Pervasives_Native.Some (false), uu___6)::uu___7::[] ->
                 w FStar_Syntax_Util.t_false
             | uu___6::(FStar_Pervasives_Native.Some (false), uu___7)::[] ->
                 w FStar_Syntax_Util.t_false
             | uu___6 -> squashed_head_un_auto_squash_args tm)
          else
            (let uu___6 =
               FStar_Syntax_Syntax.fv_eq_lid fv FStar_Parser_Const.or_lid in
             if uu___6
             then
<<<<<<< HEAD
               let uu___7 =
                 FStar_All.pipe_right args (FStar_List.map simplify1) in
               match uu___7 with
               | (FStar_Pervasives_Native.Some (true), uu___8)::uu___9::[] ->
=======
               let uu___6 =
                 FStar_Compiler_Effect.op_Bar_Greater args
                   (FStar_Compiler_List.map simplify1) in
               match uu___6 with
               | (FStar_Pervasives_Native.Some (true), uu___7)::uu___8::[] ->
>>>>>>> a46a208c
                   w FStar_Syntax_Util.t_true
               | uu___8::(FStar_Pervasives_Native.Some (true), uu___9)::[] ->
                   w FStar_Syntax_Util.t_true
               | (FStar_Pervasives_Native.Some (false), uu___8)::(uu___9,
                                                                  (arg,
                                                                   uu___10))::[]
                   -> maybe_auto_squash arg
               | (uu___8, (arg, uu___9))::(FStar_Pervasives_Native.Some
                                           (false), uu___10)::[]
                   -> maybe_auto_squash arg
               | uu___8 -> squashed_head_un_auto_squash_args tm
             else
               (let uu___8 =
                  FStar_Syntax_Syntax.fv_eq_lid fv FStar_Parser_Const.imp_lid in
                if uu___8
                then
<<<<<<< HEAD
                  let uu___9 =
                    FStar_All.pipe_right args (FStar_List.map simplify1) in
                  match uu___9 with
                  | uu___10::(FStar_Pervasives_Native.Some (true), uu___11)::[]
=======
                  let uu___8 =
                    FStar_Compiler_Effect.op_Bar_Greater args
                      (FStar_Compiler_List.map simplify1) in
                  match uu___8 with
                  | uu___9::(FStar_Pervasives_Native.Some (true), uu___10)::[]
>>>>>>> a46a208c
                      -> w FStar_Syntax_Util.t_true
                  | (FStar_Pervasives_Native.Some (false), uu___10)::uu___11::[]
                      -> w FStar_Syntax_Util.t_true
                  | (FStar_Pervasives_Native.Some (true), uu___10)::(uu___11,
                                                                    (arg,
                                                                    uu___12))::[]
                      -> maybe_auto_squash arg
                  | (uu___10, (p, uu___11))::(uu___12, (q, uu___13))::[] ->
                      let uu___14 = FStar_Syntax_Util.term_eq p q in
                      (if uu___14
                       then w FStar_Syntax_Util.t_true
                       else squashed_head_un_auto_squash_args tm)
                  | uu___10 -> squashed_head_un_auto_squash_args tm
                else
                  (let uu___10 =
                     FStar_Syntax_Syntax.fv_eq_lid fv
                       FStar_Parser_Const.iff_lid in
                   if uu___10
                   then
<<<<<<< HEAD
                     let uu___11 =
                       FStar_All.pipe_right args (FStar_List.map simplify1) in
                     match uu___11 with
                     | (FStar_Pervasives_Native.Some (true), uu___12)::
                         (FStar_Pervasives_Native.Some (true), uu___13)::[]
=======
                     let uu___10 =
                       FStar_Compiler_Effect.op_Bar_Greater args
                         (FStar_Compiler_List.map simplify1) in
                     match uu___10 with
                     | (FStar_Pervasives_Native.Some (true), uu___11)::
                         (FStar_Pervasives_Native.Some (true), uu___12)::[]
>>>>>>> a46a208c
                         -> w FStar_Syntax_Util.t_true
                     | (FStar_Pervasives_Native.Some (false), uu___12)::
                         (FStar_Pervasives_Native.Some (false), uu___13)::[]
                         -> w FStar_Syntax_Util.t_true
                     | (FStar_Pervasives_Native.Some (true), uu___12)::
                         (FStar_Pervasives_Native.Some (false), uu___13)::[]
                         -> w FStar_Syntax_Util.t_false
                     | (FStar_Pervasives_Native.Some (false), uu___12)::
                         (FStar_Pervasives_Native.Some (true), uu___13)::[]
                         -> w FStar_Syntax_Util.t_false
                     | (uu___12, (arg, uu___13))::(FStar_Pervasives_Native.Some
                                                   (true), uu___14)::[]
                         -> maybe_auto_squash arg
                     | (FStar_Pervasives_Native.Some (true), uu___12)::
                         (uu___13, (arg, uu___14))::[] ->
                         maybe_auto_squash arg
                     | (uu___12, (arg, uu___13))::(FStar_Pervasives_Native.Some
                                                   (false), uu___14)::[]
                         ->
                         let uu___15 = FStar_Syntax_Util.mk_neg arg in
                         maybe_auto_squash uu___15
                     | (FStar_Pervasives_Native.Some (false), uu___12)::
                         (uu___13, (arg, uu___14))::[] ->
                         let uu___15 = FStar_Syntax_Util.mk_neg arg in
                         maybe_auto_squash uu___15
                     | (uu___12, (p, uu___13))::(uu___14, (q, uu___15))::[]
                         ->
                         let uu___16 = FStar_Syntax_Util.term_eq p q in
                         (if uu___16
                          then w FStar_Syntax_Util.t_true
                          else squashed_head_un_auto_squash_args tm)
                     | uu___12 -> squashed_head_un_auto_squash_args tm
                   else
                     (let uu___12 =
                        FStar_Syntax_Syntax.fv_eq_lid fv
                          FStar_Parser_Const.not_lid in
                      if uu___12
                      then
<<<<<<< HEAD
                        let uu___13 =
                          FStar_All.pipe_right args
                            (FStar_List.map simplify1) in
                        match uu___13 with
                        | (FStar_Pervasives_Native.Some (true), uu___14)::[]
=======
                        let uu___12 =
                          FStar_Compiler_Effect.op_Bar_Greater args
                            (FStar_Compiler_List.map simplify1) in
                        match uu___12 with
                        | (FStar_Pervasives_Native.Some (true), uu___13)::[]
>>>>>>> a46a208c
                            -> w FStar_Syntax_Util.t_false
                        | (FStar_Pervasives_Native.Some (false), uu___14)::[]
                            -> w FStar_Syntax_Util.t_true
                        | uu___14 -> squashed_head_un_auto_squash_args tm
                      else
                        (let uu___14 =
                           FStar_Syntax_Syntax.fv_eq_lid fv
                             FStar_Parser_Const.forall_lid in
                         if uu___14
                         then
                           match args with
<<<<<<< HEAD
                           | (t, uu___15)::[] ->
=======
                           | (t, uu___14)::[] ->
                               let uu___15 =
                                 let uu___16 = FStar_Syntax_Subst.compress t in
                                 uu___16.FStar_Syntax_Syntax.n in
                               (match uu___15 with
                                | FStar_Syntax_Syntax.Tm_abs
                                    (uu___16::[], body, uu___17) ->
                                    let uu___18 = simp_t body in
                                    (match uu___18 with
                                     | FStar_Pervasives_Native.Some (true) ->
                                         w FStar_Syntax_Util.t_true
                                     | uu___19 -> tm)
                                | uu___16 -> tm)
                           | (ty, FStar_Pervasives_Native.Some
                              { FStar_Syntax_Syntax.aqual_implicit = true;
                                FStar_Syntax_Syntax.aqual_attributes =
                                  uu___14;_})::(t, uu___15)::[]
                               ->
>>>>>>> a46a208c
                               let uu___16 =
                                 let uu___17 = FStar_Syntax_Subst.compress t in
                                 uu___17.FStar_Syntax_Syntax.n in
                               (match uu___16 with
                                | FStar_Syntax_Syntax.Tm_abs
                                    (uu___17::[], body, uu___18) ->
                                    let uu___19 = simp_t body in
                                    (match uu___19 with
                                     | FStar_Pervasives_Native.Some (true) ->
                                         w FStar_Syntax_Util.t_true
                                     | uu___20 -> tm)
                                | uu___17 -> tm)
                           | (ty, FStar_Pervasives_Native.Some
                              (FStar_Syntax_Syntax.Implicit uu___15))::
                               (t, uu___16)::[] ->
                               let uu___17 =
                                 let uu___18 = FStar_Syntax_Subst.compress t in
                                 uu___18.FStar_Syntax_Syntax.n in
                               (match uu___17 with
                                | FStar_Syntax_Syntax.Tm_abs
                                    (uu___18::[], body, uu___19) ->
                                    let uu___20 = simp_t body in
                                    (match uu___20 with
                                     | FStar_Pervasives_Native.Some (true) ->
                                         w FStar_Syntax_Util.t_true
                                     | FStar_Pervasives_Native.Some (false)
                                         when clearly_inhabited ty ->
                                         w FStar_Syntax_Util.t_false
                                     | uu___21 -> tm)
                                | uu___18 -> tm)
                           | uu___15 -> tm
                         else
                           (let uu___16 =
                              FStar_Syntax_Syntax.fv_eq_lid fv
                                FStar_Parser_Const.exists_lid in
                            if uu___16
                            then
                              match args with
<<<<<<< HEAD
                              | (t, uu___17)::[] ->
=======
                              | (t, uu___16)::[] ->
                                  let uu___17 =
                                    let uu___18 =
                                      FStar_Syntax_Subst.compress t in
                                    uu___18.FStar_Syntax_Syntax.n in
                                  (match uu___17 with
                                   | FStar_Syntax_Syntax.Tm_abs
                                       (uu___18::[], body, uu___19) ->
                                       let uu___20 = simp_t body in
                                       (match uu___20 with
                                        | FStar_Pervasives_Native.Some
                                            (false) ->
                                            w FStar_Syntax_Util.t_false
                                        | uu___21 -> tm)
                                   | uu___18 -> tm)
                              | (ty, FStar_Pervasives_Native.Some
                                 { FStar_Syntax_Syntax.aqual_implicit = true;
                                   FStar_Syntax_Syntax.aqual_attributes =
                                     uu___16;_})::(t, uu___17)::[]
                                  ->
>>>>>>> a46a208c
                                  let uu___18 =
                                    let uu___19 =
                                      FStar_Syntax_Subst.compress t in
                                    uu___19.FStar_Syntax_Syntax.n in
                                  (match uu___18 with
                                   | FStar_Syntax_Syntax.Tm_abs
                                       (uu___19::[], body, uu___20) ->
                                       let uu___21 = simp_t body in
                                       (match uu___21 with
                                        | FStar_Pervasives_Native.Some
                                            (false) ->
                                            w FStar_Syntax_Util.t_false
                                        | uu___22 -> tm)
                                   | uu___19 -> tm)
                              | (ty, FStar_Pervasives_Native.Some
                                 (FStar_Syntax_Syntax.Implicit uu___17))::
                                  (t, uu___18)::[] ->
                                  let uu___19 =
                                    let uu___20 =
                                      FStar_Syntax_Subst.compress t in
                                    uu___20.FStar_Syntax_Syntax.n in
                                  (match uu___19 with
                                   | FStar_Syntax_Syntax.Tm_abs
                                       (uu___20::[], body, uu___21) ->
                                       let uu___22 = simp_t body in
                                       (match uu___22 with
                                        | FStar_Pervasives_Native.Some
                                            (false) ->
                                            w FStar_Syntax_Util.t_false
                                        | FStar_Pervasives_Native.Some (true)
                                            when clearly_inhabited ty ->
                                            w FStar_Syntax_Util.t_true
                                        | uu___23 -> tm)
                                   | uu___20 -> tm)
                              | uu___17 -> tm
                            else
                              (let uu___18 =
                                 FStar_Syntax_Syntax.fv_eq_lid fv
                                   FStar_Parser_Const.b2t_lid in
                               if uu___18
                               then
                                 match args with
                                 | ({
                                      FStar_Syntax_Syntax.n =
                                        FStar_Syntax_Syntax.Tm_constant
                                        (FStar_Const.Const_bool (true));
                                      FStar_Syntax_Syntax.pos = uu___19;
                                      FStar_Syntax_Syntax.vars = uu___20;
                                      FStar_Syntax_Syntax.hash_code = uu___21;_},
                                    uu___22)::[] ->
                                     w FStar_Syntax_Util.t_true
                                 | ({
                                      FStar_Syntax_Syntax.n =
                                        FStar_Syntax_Syntax.Tm_constant
                                        (FStar_Const.Const_bool (false));
                                      FStar_Syntax_Syntax.pos = uu___19;
                                      FStar_Syntax_Syntax.vars = uu___20;
                                      FStar_Syntax_Syntax.hash_code = uu___21;_},
                                    uu___22)::[] ->
                                     w FStar_Syntax_Util.t_false
                                 | uu___19 -> tm
                               else
                                 (let uu___20 =
                                    FStar_Syntax_Syntax.fv_eq_lid fv
                                      FStar_Parser_Const.haseq_lid in
                                  if uu___20
                                  then
                                    let t_has_eq_for_sure t =
                                      let haseq_lids =
                                        [FStar_Parser_Const.int_lid;
                                        FStar_Parser_Const.bool_lid;
                                        FStar_Parser_Const.unit_lid;
                                        FStar_Parser_Const.string_lid] in
                                      let uu___21 =
                                        let uu___22 =
                                          FStar_Syntax_Subst.compress t in
                                        uu___22.FStar_Syntax_Syntax.n in
                                      match uu___21 with
                                      | FStar_Syntax_Syntax.Tm_fvar fv1 when
                                          FStar_Compiler_Effect.op_Bar_Greater
                                            haseq_lids
                                            (FStar_Compiler_List.existsb
                                               (fun l ->
                                                  FStar_Syntax_Syntax.fv_eq_lid
                                                    fv1 l))
                                          -> true
                                      | uu___22 -> false in
                                    (if
                                       (FStar_Compiler_List.length args) =
                                         Prims.int_one
                                     then
                                       let t =
<<<<<<< HEAD
                                         let uu___21 =
                                           FStar_All.pipe_right args
                                             FStar_List.hd in
                                         FStar_All.pipe_right uu___21
                                           FStar_Pervasives_Native.fst in
                                       let uu___21 =
                                         FStar_All.pipe_right t
                                           t_has_eq_for_sure in
                                       (if uu___21
=======
                                         let uu___20 =
                                           FStar_Compiler_Effect.op_Bar_Greater
                                             args FStar_Compiler_List.hd in
                                         FStar_Compiler_Effect.op_Bar_Greater
                                           uu___20
                                           FStar_Pervasives_Native.fst in
                                       let uu___20 =
                                         FStar_Compiler_Effect.op_Bar_Greater
                                           t t_has_eq_for_sure in
                                       (if uu___20
>>>>>>> a46a208c
                                        then w FStar_Syntax_Util.t_true
                                        else
                                          (let uu___23 =
                                             let uu___24 =
                                               FStar_Syntax_Subst.compress t in
                                             uu___24.FStar_Syntax_Syntax.n in
                                           match uu___23 with
                                           | FStar_Syntax_Syntax.Tm_refine
                                               uu___24 ->
                                               let t1 =
                                                 FStar_Syntax_Util.unrefine t in
<<<<<<< HEAD
                                               let uu___25 =
                                                 FStar_All.pipe_right t1
                                                   t_has_eq_for_sure in
                                               if uu___25
=======
                                               let uu___24 =
                                                 FStar_Compiler_Effect.op_Bar_Greater
                                                   t1 t_has_eq_for_sure in
                                               if uu___24
>>>>>>> a46a208c
                                               then
                                                 w FStar_Syntax_Util.t_true
                                               else
                                                 (let haseq_tm =
                                                    let uu___27 =
                                                      let uu___28 =
                                                        FStar_Syntax_Subst.compress
                                                          tm in
                                                      uu___28.FStar_Syntax_Syntax.n in
                                                    match uu___27 with
                                                    | FStar_Syntax_Syntax.Tm_app
                                                        (hd, uu___28) -> hd
                                                    | uu___28 ->
                                                        failwith
                                                          "Impossible! We have already checked that this is a Tm_app" in
<<<<<<< HEAD
                                                  let uu___27 =
                                                    let uu___28 =
                                                      FStar_All.pipe_right t1
=======
                                                  let uu___26 =
                                                    let uu___27 =
                                                      FStar_Compiler_Effect.op_Bar_Greater
                                                        t1
>>>>>>> a46a208c
                                                        FStar_Syntax_Syntax.as_arg in
                                                    [uu___28] in
                                                  FStar_Syntax_Util.mk_app
                                                    haseq_tm uu___27)
                                           | uu___24 -> tm))
                                     else tm)
                                  else
                                    (let uu___22 =
                                       FStar_Syntax_Syntax.fv_eq_lid fv
                                         FStar_Parser_Const.eq2_lid in
                                     if uu___22
                                     then
                                       match args with
                                       | (_typ, uu___23)::(a1, uu___24)::
                                           (a2, uu___25)::[] ->
                                           let uu___26 =
                                             FStar_Syntax_Util.eq_tm a1 a2 in
                                           (match uu___26 with
                                            | FStar_Syntax_Util.Equal ->
                                                w FStar_Syntax_Util.t_true
                                            | FStar_Syntax_Util.NotEqual ->
                                                w FStar_Syntax_Util.t_false
                                            | uu___27 -> tm)
                                       | uu___23 -> tm
                                     else
<<<<<<< HEAD
                                       (let uu___24 =
                                          FStar_Syntax_Syntax.fv_eq_lid fv
                                            FStar_Parser_Const.eq3_lid in
                                        if uu___24
                                        then
                                          match args with
                                          | (t1, uu___25)::(t2, uu___26)::
                                              (a1, uu___27)::(a2, uu___28)::[]
                                              ->
                                              let uu___29 =
                                                let uu___30 =
                                                  FStar_Syntax_Util.eq_tm t1
                                                    t2 in
                                                let uu___31 =
                                                  FStar_Syntax_Util.eq_tm a1
                                                    a2 in
                                                FStar_Syntax_Util.eq_inj
                                                  uu___30 uu___31 in
                                              (match uu___29 with
                                               | FStar_Syntax_Util.Equal ->
                                                   w FStar_Syntax_Util.t_true
                                               | FStar_Syntax_Util.NotEqual
                                                   ->
                                                   w
                                                     FStar_Syntax_Util.t_false
                                               | uu___30 -> tm)
                                          | uu___25 -> tm
                                        else
                                          (let uu___26 =
                                             FStar_Syntax_Util.is_auto_squash
                                               tm in
                                           match uu___26 with
                                           | FStar_Pervasives_Native.Some
                                               (FStar_Syntax_Syntax.U_zero,
                                                t)
                                               when
                                               FStar_Syntax_Util.is_sub_singleton
                                                 t
                                               -> t
                                           | uu___27 -> tm)))))))))))
=======
                                       (let uu___23 =
                                          FStar_Syntax_Util.is_auto_squash tm in
                                        match uu___23 with
                                        | FStar_Pervasives_Native.Some
                                            (FStar_Syntax_Syntax.U_zero, t)
                                            when
                                            FStar_Syntax_Util.is_sub_singleton
                                              t
                                            -> t
                                        | uu___24 -> tm))))))))))
>>>>>>> a46a208c
      | FStar_Syntax_Syntax.Tm_refine (bv, t) ->
          let uu___1 = simp_t t in
          (match uu___1 with
           | FStar_Pervasives_Native.Some (true) ->
               bv.FStar_Syntax_Syntax.sort
           | FStar_Pervasives_Native.Some (false) -> tm
           | FStar_Pervasives_Native.None -> tm)
      | FStar_Syntax_Syntax.Tm_match uu___1 ->
          let uu___2 = is_const_match tm in
          (match uu___2 with
           | FStar_Pervasives_Native.Some (true) ->
               w FStar_Syntax_Util.t_true
           | FStar_Pervasives_Native.Some (false) ->
               w FStar_Syntax_Util.t_false
           | FStar_Pervasives_Native.None -> tm)
      | uu___1 -> tm
type hash_entry =
  {
  elaborated_term: FStar_Syntax_Syntax.term ;
  free_names: FStar_Syntax_Syntax.bv FStar_Util.set ;
  lcomp: lcomp ;
  guard: guard_t }
let (__proj__Mkhash_entry__item__elaborated_term :
  hash_entry -> FStar_Syntax_Syntax.term) =
  fun projectee ->
    match projectee with
    | { elaborated_term; free_names; lcomp = lcomp1; guard;_} ->
        elaborated_term
let (__proj__Mkhash_entry__item__free_names :
  hash_entry -> FStar_Syntax_Syntax.bv FStar_Util.set) =
  fun projectee ->
    match projectee with
    | { elaborated_term; free_names; lcomp = lcomp1; guard;_} -> free_names
let (__proj__Mkhash_entry__item__lcomp : hash_entry -> lcomp) =
  fun projectee ->
    match projectee with
    | { elaborated_term; free_names; lcomp = lcomp1; guard;_} -> lcomp1
let (__proj__Mkhash_entry__item__guard : hash_entry -> guard_t) =
  fun projectee ->
    match projectee with
    | { elaborated_term; free_names; lcomp = lcomp1; guard;_} -> guard
type tc_table = (FStar_Syntax_Syntax.term, hash_entry) FStar_Hash.hashtable
let (table : tc_table) = FStar_Hash.create FStar_Syntax_Hash.equal_term
let (clear_memo_table : unit -> unit) = fun uu___ -> FStar_Hash.clear table
let (insert :
  FStar_Syntax_Syntax.term ->
    FStar_Syntax_Syntax.term -> lcomp -> guard_t -> unit)
  =
  fun e ->
    fun e' ->
      fun lc ->
        fun guard ->
          let uu___ =
            (let uu___1 = FStar_Syntax_Free.uvars e' in
             FStar_Util.set_is_empty uu___1) &&
              (let uu___1 = FStar_Syntax_Free.univs e' in
               FStar_Util.set_is_empty uu___1) in
          if uu___
          then
            let entry =
              let uu___1 = FStar_Syntax_Free.names e' in
              { elaborated_term = e'; free_names = uu___1; lcomp = lc; guard
              } in
            FStar_Hash.insert (e, FStar_Syntax_Hash.hash_term) entry table
          else ()
let (lookup :
  FStar_Syntax_Syntax.term ->
    (FStar_Syntax_Syntax.term * lcomp * guard_t)
      FStar_Pervasives_Native.option)
  =
  fun e ->
    let uu___ = FStar_Hash.lookup (e, FStar_Syntax_Hash.hash_term) table in
    match uu___ with
    | FStar_Pervasives_Native.None -> FStar_Pervasives_Native.None
    | FStar_Pervasives_Native.Some he ->
        ((let uu___2 = FStar_Syntax_Print.term_to_string e in
          let uu___3 = FStar_Syntax_Print.term_to_string he.elaborated_term in
          let uu___4 =
            let uu___5 =
              let uu___6 = lcomp_comp he.lcomp in
              FStar_Pervasives_Native.fst uu___6 in
            FStar_Syntax_Print.comp_to_string uu___5 in
          FStar_Util.print3 "Hit: %s elaborated to %s : %s\n" uu___2 uu___3
            uu___4);
         FStar_Pervasives_Native.Some
           ((he.elaborated_term), (he.lcomp), (he.guard)))<|MERGE_RESOLUTION|>--- conflicted
+++ resolved
@@ -782,15 +782,8 @@
               } in
             {
               FStar_Syntax_Syntax.n = (FStar_Syntax_Syntax.Comp ct1);
-<<<<<<< HEAD
-              FStar_Syntax_Syntax.pos = (uu___.FStar_Syntax_Syntax.pos);
-              FStar_Syntax_Syntax.vars = (uu___.FStar_Syntax_Syntax.vars);
-              FStar_Syntax_Syntax.hash_code =
-                (uu___.FStar_Syntax_Syntax.hash_code)
-=======
               FStar_Syntax_Syntax.pos = (c.FStar_Syntax_Syntax.pos);
               FStar_Syntax_Syntax.vars = (c.FStar_Syntax_Syntax.vars)
->>>>>>> a46a208c
             } in
       mk_lcomp lc.eff_name lc.res_typ fs
         (fun uu___ ->
@@ -889,13 +882,7 @@
         {
           FStar_Syntax_Syntax.n = (t.FStar_Syntax_Syntax.n);
           FStar_Syntax_Syntax.pos = (tm.FStar_Syntax_Syntax.pos);
-<<<<<<< HEAD
-          FStar_Syntax_Syntax.vars = (uu___.FStar_Syntax_Syntax.vars);
-          FStar_Syntax_Syntax.hash_code =
-            (uu___.FStar_Syntax_Syntax.hash_code)
-=======
           FStar_Syntax_Syntax.vars = (t.FStar_Syntax_Syntax.vars)
->>>>>>> a46a208c
         } in
       let simp_t t =
         let uu___ =
@@ -1041,203 +1028,155 @@
              FStar_Syntax_Syntax.n = FStar_Syntax_Syntax.Tm_uinst
                ({ FStar_Syntax_Syntax.n = FStar_Syntax_Syntax.Tm_fvar fv;
                   FStar_Syntax_Syntax.pos = uu___1;
-                  FStar_Syntax_Syntax.vars = uu___2;
-                  FStar_Syntax_Syntax.hash_code = uu___3;_},
-                uu___4);
-             FStar_Syntax_Syntax.pos = uu___5;
-             FStar_Syntax_Syntax.vars = uu___6;
-             FStar_Syntax_Syntax.hash_code = uu___7;_},
+                  FStar_Syntax_Syntax.vars = uu___2;_},
+                uu___3);
+             FStar_Syntax_Syntax.pos = uu___4;
+             FStar_Syntax_Syntax.vars = uu___5;_},
            args)
           ->
-          let uu___8 =
+          let uu___6 =
             FStar_Syntax_Syntax.fv_eq_lid fv FStar_Parser_Const.and_lid in
-          if uu___8
+          if uu___6
           then
-<<<<<<< HEAD
-            let uu___9 = FStar_All.pipe_right args (FStar_List.map simplify1) in
-            (match uu___9 with
-             | (FStar_Pervasives_Native.Some (true), uu___10)::(uu___11,
-                                                                (arg,
-                                                                 uu___12))::[]
-=======
             let uu___7 =
               FStar_Compiler_Effect.op_Bar_Greater args
                 (FStar_Compiler_List.map simplify1) in
             (match uu___7 with
              | (FStar_Pervasives_Native.Some (true), uu___8)::(uu___9,
                                                                (arg, uu___10))::[]
->>>>>>> a46a208c
                  -> maybe_auto_squash arg
-             | (uu___10, (arg, uu___11))::(FStar_Pervasives_Native.Some
-                                           (true), uu___12)::[]
+             | (uu___8, (arg, uu___9))::(FStar_Pervasives_Native.Some (true),
+                                         uu___10)::[]
                  -> maybe_auto_squash arg
-             | (FStar_Pervasives_Native.Some (false), uu___10)::uu___11::[]
-                 -> w FStar_Syntax_Util.t_false
-             | uu___10::(FStar_Pervasives_Native.Some (false), uu___11)::[]
-                 -> w FStar_Syntax_Util.t_false
-             | uu___10 -> squashed_head_un_auto_squash_args tm)
+             | (FStar_Pervasives_Native.Some (false), uu___8)::uu___9::[] ->
+                 w FStar_Syntax_Util.t_false
+             | uu___8::(FStar_Pervasives_Native.Some (false), uu___9)::[] ->
+                 w FStar_Syntax_Util.t_false
+             | uu___8 -> squashed_head_un_auto_squash_args tm)
           else
-            (let uu___10 =
+            (let uu___8 =
                FStar_Syntax_Syntax.fv_eq_lid fv FStar_Parser_Const.or_lid in
-             if uu___10
+             if uu___8
              then
-<<<<<<< HEAD
-               let uu___11 =
-                 FStar_All.pipe_right args (FStar_List.map simplify1) in
-               match uu___11 with
-               | (FStar_Pervasives_Native.Some (true), uu___12)::uu___13::[]
-=======
                let uu___9 =
                  FStar_Compiler_Effect.op_Bar_Greater args
                    (FStar_Compiler_List.map simplify1) in
                match uu___9 with
                | (FStar_Pervasives_Native.Some (true), uu___10)::uu___11::[]
->>>>>>> a46a208c
                    -> w FStar_Syntax_Util.t_true
-               | uu___12::(FStar_Pervasives_Native.Some (true), uu___13)::[]
+               | uu___10::(FStar_Pervasives_Native.Some (true), uu___11)::[]
                    -> w FStar_Syntax_Util.t_true
-               | (FStar_Pervasives_Native.Some (false), uu___12)::(uu___13,
+               | (FStar_Pervasives_Native.Some (false), uu___10)::(uu___11,
                                                                    (arg,
-                                                                    uu___14))::[]
+                                                                    uu___12))::[]
                    -> maybe_auto_squash arg
-               | (uu___12, (arg, uu___13))::(FStar_Pervasives_Native.Some
-                                             (false), uu___14)::[]
+               | (uu___10, (arg, uu___11))::(FStar_Pervasives_Native.Some
+                                             (false), uu___12)::[]
                    -> maybe_auto_squash arg
-               | uu___12 -> squashed_head_un_auto_squash_args tm
+               | uu___10 -> squashed_head_un_auto_squash_args tm
              else
-               (let uu___12 =
+               (let uu___10 =
                   FStar_Syntax_Syntax.fv_eq_lid fv FStar_Parser_Const.imp_lid in
-                if uu___12
+                if uu___10
                 then
-<<<<<<< HEAD
-                  let uu___13 =
-                    FStar_All.pipe_right args (FStar_List.map simplify1) in
-                  match uu___13 with
-                  | uu___14::(FStar_Pervasives_Native.Some (true), uu___15)::[]
-=======
                   let uu___11 =
                     FStar_Compiler_Effect.op_Bar_Greater args
                       (FStar_Compiler_List.map simplify1) in
                   match uu___11 with
                   | uu___12::(FStar_Pervasives_Native.Some (true), uu___13)::[]
->>>>>>> a46a208c
                       -> w FStar_Syntax_Util.t_true
-                  | (FStar_Pervasives_Native.Some (false), uu___14)::uu___15::[]
+                  | (FStar_Pervasives_Native.Some (false), uu___12)::uu___13::[]
                       -> w FStar_Syntax_Util.t_true
-                  | (FStar_Pervasives_Native.Some (true), uu___14)::(uu___15,
+                  | (FStar_Pervasives_Native.Some (true), uu___12)::(uu___13,
                                                                     (arg,
-                                                                    uu___16))::[]
+                                                                    uu___14))::[]
                       -> maybe_auto_squash arg
-                  | (uu___14, (p, uu___15))::(uu___16, (q, uu___17))::[] ->
-                      let uu___18 = FStar_Syntax_Util.term_eq p q in
-                      (if uu___18
+                  | (uu___12, (p, uu___13))::(uu___14, (q, uu___15))::[] ->
+                      let uu___16 = FStar_Syntax_Util.term_eq p q in
+                      (if uu___16
                        then w FStar_Syntax_Util.t_true
                        else squashed_head_un_auto_squash_args tm)
-                  | uu___14 -> squashed_head_un_auto_squash_args tm
+                  | uu___12 -> squashed_head_un_auto_squash_args tm
                 else
-                  (let uu___14 =
+                  (let uu___12 =
                      FStar_Syntax_Syntax.fv_eq_lid fv
                        FStar_Parser_Const.iff_lid in
-                   if uu___14
+                   if uu___12
                    then
-<<<<<<< HEAD
-                     let uu___15 =
-                       FStar_All.pipe_right args (FStar_List.map simplify1) in
-                     match uu___15 with
-                     | (FStar_Pervasives_Native.Some (true), uu___16)::
-                         (FStar_Pervasives_Native.Some (true), uu___17)::[]
-=======
                      let uu___13 =
                        FStar_Compiler_Effect.op_Bar_Greater args
                          (FStar_Compiler_List.map simplify1) in
                      match uu___13 with
                      | (FStar_Pervasives_Native.Some (true), uu___14)::
                          (FStar_Pervasives_Native.Some (true), uu___15)::[]
->>>>>>> a46a208c
                          -> w FStar_Syntax_Util.t_true
-                     | (FStar_Pervasives_Native.Some (false), uu___16)::
-                         (FStar_Pervasives_Native.Some (false), uu___17)::[]
+                     | (FStar_Pervasives_Native.Some (false), uu___14)::
+                         (FStar_Pervasives_Native.Some (false), uu___15)::[]
                          -> w FStar_Syntax_Util.t_true
-                     | (FStar_Pervasives_Native.Some (true), uu___16)::
-                         (FStar_Pervasives_Native.Some (false), uu___17)::[]
+                     | (FStar_Pervasives_Native.Some (true), uu___14)::
+                         (FStar_Pervasives_Native.Some (false), uu___15)::[]
                          -> w FStar_Syntax_Util.t_false
-                     | (FStar_Pervasives_Native.Some (false), uu___16)::
-                         (FStar_Pervasives_Native.Some (true), uu___17)::[]
+                     | (FStar_Pervasives_Native.Some (false), uu___14)::
+                         (FStar_Pervasives_Native.Some (true), uu___15)::[]
                          -> w FStar_Syntax_Util.t_false
-                     | (uu___16, (arg, uu___17))::(FStar_Pervasives_Native.Some
-                                                   (true), uu___18)::[]
+                     | (uu___14, (arg, uu___15))::(FStar_Pervasives_Native.Some
+                                                   (true), uu___16)::[]
                          -> maybe_auto_squash arg
-                     | (FStar_Pervasives_Native.Some (true), uu___16)::
-                         (uu___17, (arg, uu___18))::[] ->
+                     | (FStar_Pervasives_Native.Some (true), uu___14)::
+                         (uu___15, (arg, uu___16))::[] ->
                          maybe_auto_squash arg
-                     | (uu___16, (arg, uu___17))::(FStar_Pervasives_Native.Some
-                                                   (false), uu___18)::[]
+                     | (uu___14, (arg, uu___15))::(FStar_Pervasives_Native.Some
+                                                   (false), uu___16)::[]
                          ->
-                         let uu___19 = FStar_Syntax_Util.mk_neg arg in
-                         maybe_auto_squash uu___19
-                     | (FStar_Pervasives_Native.Some (false), uu___16)::
-                         (uu___17, (arg, uu___18))::[] ->
-                         let uu___19 = FStar_Syntax_Util.mk_neg arg in
-                         maybe_auto_squash uu___19
-                     | (uu___16, (p, uu___17))::(uu___18, (q, uu___19))::[]
+                         let uu___17 = FStar_Syntax_Util.mk_neg arg in
+                         maybe_auto_squash uu___17
+                     | (FStar_Pervasives_Native.Some (false), uu___14)::
+                         (uu___15, (arg, uu___16))::[] ->
+                         let uu___17 = FStar_Syntax_Util.mk_neg arg in
+                         maybe_auto_squash uu___17
+                     | (uu___14, (p, uu___15))::(uu___16, (q, uu___17))::[]
                          ->
-                         let uu___20 = FStar_Syntax_Util.term_eq p q in
-                         (if uu___20
+                         let uu___18 = FStar_Syntax_Util.term_eq p q in
+                         (if uu___18
                           then w FStar_Syntax_Util.t_true
                           else squashed_head_un_auto_squash_args tm)
-                     | uu___16 -> squashed_head_un_auto_squash_args tm
+                     | uu___14 -> squashed_head_un_auto_squash_args tm
                    else
-                     (let uu___16 =
+                     (let uu___14 =
                         FStar_Syntax_Syntax.fv_eq_lid fv
                           FStar_Parser_Const.not_lid in
-                      if uu___16
+                      if uu___14
                       then
-<<<<<<< HEAD
-                        let uu___17 =
-                          FStar_All.pipe_right args
-                            (FStar_List.map simplify1) in
-                        match uu___17 with
-                        | (FStar_Pervasives_Native.Some (true), uu___18)::[]
-=======
                         let uu___15 =
                           FStar_Compiler_Effect.op_Bar_Greater args
                             (FStar_Compiler_List.map simplify1) in
                         match uu___15 with
                         | (FStar_Pervasives_Native.Some (true), uu___16)::[]
->>>>>>> a46a208c
                             -> w FStar_Syntax_Util.t_false
-                        | (FStar_Pervasives_Native.Some (false), uu___18)::[]
+                        | (FStar_Pervasives_Native.Some (false), uu___16)::[]
                             -> w FStar_Syntax_Util.t_true
-                        | uu___18 -> squashed_head_un_auto_squash_args tm
+                        | uu___16 -> squashed_head_un_auto_squash_args tm
                       else
-                        (let uu___18 =
+                        (let uu___16 =
                            FStar_Syntax_Syntax.fv_eq_lid fv
                              FStar_Parser_Const.forall_lid in
-                         if uu___18
+                         if uu___16
                          then
                            match args with
-                           | (t, uu___19)::[] ->
-                               let uu___20 =
-                                 let uu___21 = FStar_Syntax_Subst.compress t in
-                                 uu___21.FStar_Syntax_Syntax.n in
-                               (match uu___20 with
+                           | (t, uu___17)::[] ->
+                               let uu___18 =
+                                 let uu___19 = FStar_Syntax_Subst.compress t in
+                                 uu___19.FStar_Syntax_Syntax.n in
+                               (match uu___18 with
                                 | FStar_Syntax_Syntax.Tm_abs
-                                    (uu___21::[], body, uu___22) ->
-                                    let uu___23 = simp_t body in
-                                    (match uu___23 with
+                                    (uu___19::[], body, uu___20) ->
+                                    let uu___21 = simp_t body in
+                                    (match uu___21 with
                                      | FStar_Pervasives_Native.Some (true) ->
                                          w FStar_Syntax_Util.t_true
-                                     | uu___24 -> tm)
-                                | uu___21 -> tm)
+                                     | uu___22 -> tm)
+                                | uu___19 -> tm)
                            | (ty, FStar_Pervasives_Native.Some
-<<<<<<< HEAD
-                              (FStar_Syntax_Syntax.Implicit uu___19))::
-                               (t, uu___20)::[] ->
-                               let uu___21 =
-                                 let uu___22 = FStar_Syntax_Subst.compress t in
-                                 uu___22.FStar_Syntax_Syntax.n in
-                               (match uu___21 with
-=======
                               { FStar_Syntax_Syntax.aqual_implicit = true;
                                 FStar_Syntax_Syntax.aqual_attributes =
                                   uu___17;_})::(t, uu___18)::[]
@@ -1246,102 +1185,92 @@
                                  let uu___20 = FStar_Syntax_Subst.compress t in
                                  uu___20.FStar_Syntax_Syntax.n in
                                (match uu___19 with
->>>>>>> a46a208c
                                 | FStar_Syntax_Syntax.Tm_abs
-                                    (uu___22::[], body, uu___23) ->
-                                    let uu___24 = simp_t body in
-                                    (match uu___24 with
+                                    (uu___20::[], body, uu___21) ->
+                                    let uu___22 = simp_t body in
+                                    (match uu___22 with
                                      | FStar_Pervasives_Native.Some (true) ->
                                          w FStar_Syntax_Util.t_true
                                      | FStar_Pervasives_Native.Some (false)
                                          when clearly_inhabited ty ->
                                          w FStar_Syntax_Util.t_false
-                                     | uu___25 -> tm)
-                                | uu___22 -> tm)
-                           | uu___19 -> tm
+                                     | uu___23 -> tm)
+                                | uu___20 -> tm)
+                           | uu___17 -> tm
                          else
-                           (let uu___20 =
+                           (let uu___18 =
                               FStar_Syntax_Syntax.fv_eq_lid fv
                                 FStar_Parser_Const.exists_lid in
-                            if uu___20
+                            if uu___18
                             then
                               match args with
-                              | (t, uu___21)::[] ->
-                                  let uu___22 =
-                                    let uu___23 =
+                              | (t, uu___19)::[] ->
+                                  let uu___20 =
+                                    let uu___21 =
                                       FStar_Syntax_Subst.compress t in
-                                    uu___23.FStar_Syntax_Syntax.n in
-                                  (match uu___22 with
+                                    uu___21.FStar_Syntax_Syntax.n in
+                                  (match uu___20 with
                                    | FStar_Syntax_Syntax.Tm_abs
-                                       (uu___23::[], body, uu___24) ->
-                                       let uu___25 = simp_t body in
-                                       (match uu___25 with
+                                       (uu___21::[], body, uu___22) ->
+                                       let uu___23 = simp_t body in
+                                       (match uu___23 with
                                         | FStar_Pervasives_Native.Some
                                             (false) ->
                                             w FStar_Syntax_Util.t_false
-                                        | uu___26 -> tm)
-                                   | uu___23 -> tm)
+                                        | uu___24 -> tm)
+                                   | uu___21 -> tm)
                               | (ty, FStar_Pervasives_Native.Some
-<<<<<<< HEAD
-                                 (FStar_Syntax_Syntax.Implicit uu___21))::
-                                  (t, uu___22)::[] ->
-                                  let uu___23 =
-                                    let uu___24 =
-=======
                                  { FStar_Syntax_Syntax.aqual_implicit = true;
                                    FStar_Syntax_Syntax.aqual_attributes =
                                      uu___19;_})::(t, uu___20)::[]
                                   ->
                                   let uu___21 =
                                     let uu___22 =
->>>>>>> a46a208c
                                       FStar_Syntax_Subst.compress t in
-                                    uu___24.FStar_Syntax_Syntax.n in
-                                  (match uu___23 with
+                                    uu___22.FStar_Syntax_Syntax.n in
+                                  (match uu___21 with
                                    | FStar_Syntax_Syntax.Tm_abs
-                                       (uu___24::[], body, uu___25) ->
-                                       let uu___26 = simp_t body in
-                                       (match uu___26 with
+                                       (uu___22::[], body, uu___23) ->
+                                       let uu___24 = simp_t body in
+                                       (match uu___24 with
                                         | FStar_Pervasives_Native.Some
                                             (false) ->
                                             w FStar_Syntax_Util.t_false
                                         | FStar_Pervasives_Native.Some (true)
                                             when clearly_inhabited ty ->
                                             w FStar_Syntax_Util.t_true
-                                        | uu___27 -> tm)
-                                   | uu___24 -> tm)
-                              | uu___21 -> tm
+                                        | uu___25 -> tm)
+                                   | uu___22 -> tm)
+                              | uu___19 -> tm
                             else
-                              (let uu___22 =
+                              (let uu___20 =
                                  FStar_Syntax_Syntax.fv_eq_lid fv
                                    FStar_Parser_Const.b2t_lid in
-                               if uu___22
+                               if uu___20
                                then
                                  match args with
                                  | ({
                                       FStar_Syntax_Syntax.n =
                                         FStar_Syntax_Syntax.Tm_constant
                                         (FStar_Const.Const_bool (true));
-                                      FStar_Syntax_Syntax.pos = uu___23;
-                                      FStar_Syntax_Syntax.vars = uu___24;
-                                      FStar_Syntax_Syntax.hash_code = uu___25;_},
-                                    uu___26)::[] ->
+                                      FStar_Syntax_Syntax.pos = uu___21;
+                                      FStar_Syntax_Syntax.vars = uu___22;_},
+                                    uu___23)::[] ->
                                      w FStar_Syntax_Util.t_true
                                  | ({
                                       FStar_Syntax_Syntax.n =
                                         FStar_Syntax_Syntax.Tm_constant
                                         (FStar_Const.Const_bool (false));
-                                      FStar_Syntax_Syntax.pos = uu___23;
-                                      FStar_Syntax_Syntax.vars = uu___24;
-                                      FStar_Syntax_Syntax.hash_code = uu___25;_},
-                                    uu___26)::[] ->
+                                      FStar_Syntax_Syntax.pos = uu___21;
+                                      FStar_Syntax_Syntax.vars = uu___22;_},
+                                    uu___23)::[] ->
                                      w FStar_Syntax_Util.t_false
-                                 | uu___23 -> tm
+                                 | uu___21 -> tm
                                else
-                                 (let uu___24 =
+                                 (let uu___22 =
                                     FStar_Syntax_Syntax.fv_eq_lid fv
                                       FStar_Parser_Const.haseq_lid in
-                                  if uu___24
+                                  if uu___22
                                   then
                                     let t_has_eq_for_sure t =
                                       let haseq_lids =
@@ -1349,11 +1278,11 @@
                                         FStar_Parser_Const.bool_lid;
                                         FStar_Parser_Const.unit_lid;
                                         FStar_Parser_Const.string_lid] in
-                                      let uu___25 =
-                                        let uu___26 =
+                                      let uu___23 =
+                                        let uu___24 =
                                           FStar_Syntax_Subst.compress t in
-                                        uu___26.FStar_Syntax_Syntax.n in
-                                      match uu___25 with
+                                        uu___24.FStar_Syntax_Syntax.n in
+                                      match uu___23 with
                                       | FStar_Syntax_Syntax.Tm_fvar fv1 when
                                           FStar_Compiler_Effect.op_Bar_Greater
                                             haseq_lids
@@ -1362,23 +1291,12 @@
                                                   FStar_Syntax_Syntax.fv_eq_lid
                                                     fv1 l))
                                           -> true
-                                      | uu___26 -> false in
+                                      | uu___24 -> false in
                                     (if
                                        (FStar_Compiler_List.length args) =
                                          Prims.int_one
                                      then
                                        let t =
-<<<<<<< HEAD
-                                         let uu___25 =
-                                           FStar_All.pipe_right args
-                                             FStar_List.hd in
-                                         FStar_All.pipe_right uu___25
-                                           FStar_Pervasives_Native.fst in
-                                       let uu___25 =
-                                         FStar_All.pipe_right t
-                                           t_has_eq_for_sure in
-                                       (if uu___25
-=======
                                          let uu___23 =
                                            FStar_Compiler_Effect.op_Bar_Greater
                                              args FStar_Compiler_List.hd in
@@ -1389,121 +1307,65 @@
                                          FStar_Compiler_Effect.op_Bar_Greater
                                            t t_has_eq_for_sure in
                                        (if uu___23
->>>>>>> a46a208c
                                         then w FStar_Syntax_Util.t_true
                                         else
-                                          (let uu___27 =
-                                             let uu___28 =
+                                          (let uu___25 =
+                                             let uu___26 =
                                                FStar_Syntax_Subst.compress t in
-                                             uu___28.FStar_Syntax_Syntax.n in
-                                           match uu___27 with
+                                             uu___26.FStar_Syntax_Syntax.n in
+                                           match uu___25 with
                                            | FStar_Syntax_Syntax.Tm_refine
-                                               uu___28 ->
+                                               uu___26 ->
                                                let t1 =
                                                  FStar_Syntax_Util.unrefine t in
-<<<<<<< HEAD
-                                               let uu___29 =
-                                                 FStar_All.pipe_right t1
-                                                   t_has_eq_for_sure in
-                                               if uu___29
-=======
                                                let uu___27 =
                                                  FStar_Compiler_Effect.op_Bar_Greater
                                                    t1 t_has_eq_for_sure in
                                                if uu___27
->>>>>>> a46a208c
                                                then
                                                  w FStar_Syntax_Util.t_true
                                                else
                                                  (let haseq_tm =
-                                                    let uu___31 =
-                                                      let uu___32 =
+                                                    let uu___29 =
+                                                      let uu___30 =
                                                         FStar_Syntax_Subst.compress
                                                           tm in
-                                                      uu___32.FStar_Syntax_Syntax.n in
-                                                    match uu___31 with
+                                                      uu___30.FStar_Syntax_Syntax.n in
+                                                    match uu___29 with
                                                     | FStar_Syntax_Syntax.Tm_app
-                                                        (hd, uu___32) -> hd
-                                                    | uu___32 ->
+                                                        (hd, uu___30) -> hd
+                                                    | uu___30 ->
                                                         failwith
                                                           "Impossible! We have already checked that this is a Tm_app" in
-<<<<<<< HEAD
-                                                  let uu___31 =
-                                                    let uu___32 =
-                                                      FStar_All.pipe_right t1
-=======
                                                   let uu___29 =
                                                     let uu___30 =
                                                       FStar_Compiler_Effect.op_Bar_Greater
                                                         t1
->>>>>>> a46a208c
                                                         FStar_Syntax_Syntax.as_arg in
-                                                    [uu___32] in
+                                                    [uu___30] in
                                                   FStar_Syntax_Util.mk_app
-                                                    haseq_tm uu___31)
-                                           | uu___28 -> tm))
+                                                    haseq_tm uu___29)
+                                           | uu___26 -> tm))
                                      else tm)
                                   else
-                                    (let uu___26 =
+                                    (let uu___24 =
                                        FStar_Syntax_Syntax.fv_eq_lid fv
                                          FStar_Parser_Const.eq2_lid in
-                                     if uu___26
+                                     if uu___24
                                      then
                                        match args with
-                                       | (_typ, uu___27)::(a1, uu___28)::
-                                           (a2, uu___29)::[] ->
-                                           let uu___30 =
+                                       | (_typ, uu___25)::(a1, uu___26)::
+                                           (a2, uu___27)::[] ->
+                                           let uu___28 =
                                              FStar_Syntax_Util.eq_tm a1 a2 in
-                                           (match uu___30 with
+                                           (match uu___28 with
                                             | FStar_Syntax_Util.Equal ->
                                                 w FStar_Syntax_Util.t_true
                                             | FStar_Syntax_Util.NotEqual ->
                                                 w FStar_Syntax_Util.t_false
-                                            | uu___31 -> tm)
-                                       | uu___27 -> tm
+                                            | uu___29 -> tm)
+                                       | uu___25 -> tm
                                      else
-<<<<<<< HEAD
-                                       (let uu___28 =
-                                          FStar_Syntax_Syntax.fv_eq_lid fv
-                                            FStar_Parser_Const.eq3_lid in
-                                        if uu___28
-                                        then
-                                          match args with
-                                          | (t1, uu___29)::(t2, uu___30)::
-                                              (a1, uu___31)::(a2, uu___32)::[]
-                                              ->
-                                              let uu___33 =
-                                                let uu___34 =
-                                                  FStar_Syntax_Util.eq_tm t1
-                                                    t2 in
-                                                let uu___35 =
-                                                  FStar_Syntax_Util.eq_tm a1
-                                                    a2 in
-                                                FStar_Syntax_Util.eq_inj
-                                                  uu___34 uu___35 in
-                                              (match uu___33 with
-                                               | FStar_Syntax_Util.Equal ->
-                                                   w FStar_Syntax_Util.t_true
-                                               | FStar_Syntax_Util.NotEqual
-                                                   ->
-                                                   w
-                                                     FStar_Syntax_Util.t_false
-                                               | uu___34 -> tm)
-                                          | uu___29 -> tm
-                                        else
-                                          (let uu___30 =
-                                             FStar_Syntax_Util.is_auto_squash
-                                               tm in
-                                           match uu___30 with
-                                           | FStar_Pervasives_Native.Some
-                                               (FStar_Syntax_Syntax.U_zero,
-                                                t)
-                                               when
-                                               FStar_Syntax_Util.is_sub_singleton
-                                                 t
-                                               -> t
-                                           | uu___31 -> tm)))))))))))
-=======
                                        (let uu___26 =
                                           FStar_Syntax_Util.is_auto_squash tm in
                                         match uu___26 with
@@ -1514,183 +1376,141 @@
                                               t
                                             -> t
                                         | uu___27 -> tm))))))))))
->>>>>>> a46a208c
       | FStar_Syntax_Syntax.Tm_app
           ({ FStar_Syntax_Syntax.n = FStar_Syntax_Syntax.Tm_fvar fv;
              FStar_Syntax_Syntax.pos = uu___1;
-             FStar_Syntax_Syntax.vars = uu___2;
-             FStar_Syntax_Syntax.hash_code = uu___3;_},
+             FStar_Syntax_Syntax.vars = uu___2;_},
            args)
           ->
-          let uu___4 =
+          let uu___3 =
             FStar_Syntax_Syntax.fv_eq_lid fv FStar_Parser_Const.and_lid in
-          if uu___4
+          if uu___3
           then
-<<<<<<< HEAD
-            let uu___5 = FStar_All.pipe_right args (FStar_List.map simplify1) in
-            (match uu___5 with
-             | (FStar_Pervasives_Native.Some (true), uu___6)::(uu___7,
-                                                               (arg, uu___8))::[]
-=======
             let uu___4 =
               FStar_Compiler_Effect.op_Bar_Greater args
                 (FStar_Compiler_List.map simplify1) in
             (match uu___4 with
              | (FStar_Pervasives_Native.Some (true), uu___5)::(uu___6,
                                                                (arg, uu___7))::[]
->>>>>>> a46a208c
                  -> maybe_auto_squash arg
-             | (uu___6, (arg, uu___7))::(FStar_Pervasives_Native.Some (true),
-                                         uu___8)::[]
+             | (uu___5, (arg, uu___6))::(FStar_Pervasives_Native.Some (true),
+                                         uu___7)::[]
                  -> maybe_auto_squash arg
-             | (FStar_Pervasives_Native.Some (false), uu___6)::uu___7::[] ->
+             | (FStar_Pervasives_Native.Some (false), uu___5)::uu___6::[] ->
                  w FStar_Syntax_Util.t_false
-             | uu___6::(FStar_Pervasives_Native.Some (false), uu___7)::[] ->
+             | uu___5::(FStar_Pervasives_Native.Some (false), uu___6)::[] ->
                  w FStar_Syntax_Util.t_false
-             | uu___6 -> squashed_head_un_auto_squash_args tm)
+             | uu___5 -> squashed_head_un_auto_squash_args tm)
           else
-            (let uu___6 =
+            (let uu___5 =
                FStar_Syntax_Syntax.fv_eq_lid fv FStar_Parser_Const.or_lid in
-             if uu___6
+             if uu___5
              then
-<<<<<<< HEAD
-               let uu___7 =
-                 FStar_All.pipe_right args (FStar_List.map simplify1) in
-               match uu___7 with
-               | (FStar_Pervasives_Native.Some (true), uu___8)::uu___9::[] ->
-=======
                let uu___6 =
                  FStar_Compiler_Effect.op_Bar_Greater args
                    (FStar_Compiler_List.map simplify1) in
                match uu___6 with
                | (FStar_Pervasives_Native.Some (true), uu___7)::uu___8::[] ->
->>>>>>> a46a208c
                    w FStar_Syntax_Util.t_true
-               | uu___8::(FStar_Pervasives_Native.Some (true), uu___9)::[] ->
+               | uu___7::(FStar_Pervasives_Native.Some (true), uu___8)::[] ->
                    w FStar_Syntax_Util.t_true
-               | (FStar_Pervasives_Native.Some (false), uu___8)::(uu___9,
+               | (FStar_Pervasives_Native.Some (false), uu___7)::(uu___8,
                                                                   (arg,
-                                                                   uu___10))::[]
+                                                                   uu___9))::[]
                    -> maybe_auto_squash arg
-               | (uu___8, (arg, uu___9))::(FStar_Pervasives_Native.Some
-                                           (false), uu___10)::[]
+               | (uu___7, (arg, uu___8))::(FStar_Pervasives_Native.Some
+                                           (false), uu___9)::[]
                    -> maybe_auto_squash arg
-               | uu___8 -> squashed_head_un_auto_squash_args tm
+               | uu___7 -> squashed_head_un_auto_squash_args tm
              else
-               (let uu___8 =
+               (let uu___7 =
                   FStar_Syntax_Syntax.fv_eq_lid fv FStar_Parser_Const.imp_lid in
-                if uu___8
+                if uu___7
                 then
-<<<<<<< HEAD
-                  let uu___9 =
-                    FStar_All.pipe_right args (FStar_List.map simplify1) in
-                  match uu___9 with
-                  | uu___10::(FStar_Pervasives_Native.Some (true), uu___11)::[]
-=======
                   let uu___8 =
                     FStar_Compiler_Effect.op_Bar_Greater args
                       (FStar_Compiler_List.map simplify1) in
                   match uu___8 with
                   | uu___9::(FStar_Pervasives_Native.Some (true), uu___10)::[]
->>>>>>> a46a208c
                       -> w FStar_Syntax_Util.t_true
-                  | (FStar_Pervasives_Native.Some (false), uu___10)::uu___11::[]
+                  | (FStar_Pervasives_Native.Some (false), uu___9)::uu___10::[]
                       -> w FStar_Syntax_Util.t_true
-                  | (FStar_Pervasives_Native.Some (true), uu___10)::(uu___11,
+                  | (FStar_Pervasives_Native.Some (true), uu___9)::(uu___10,
                                                                     (arg,
-                                                                    uu___12))::[]
+                                                                    uu___11))::[]
                       -> maybe_auto_squash arg
-                  | (uu___10, (p, uu___11))::(uu___12, (q, uu___13))::[] ->
-                      let uu___14 = FStar_Syntax_Util.term_eq p q in
-                      (if uu___14
+                  | (uu___9, (p, uu___10))::(uu___11, (q, uu___12))::[] ->
+                      let uu___13 = FStar_Syntax_Util.term_eq p q in
+                      (if uu___13
                        then w FStar_Syntax_Util.t_true
                        else squashed_head_un_auto_squash_args tm)
-                  | uu___10 -> squashed_head_un_auto_squash_args tm
+                  | uu___9 -> squashed_head_un_auto_squash_args tm
                 else
-                  (let uu___10 =
+                  (let uu___9 =
                      FStar_Syntax_Syntax.fv_eq_lid fv
                        FStar_Parser_Const.iff_lid in
-                   if uu___10
+                   if uu___9
                    then
-<<<<<<< HEAD
-                     let uu___11 =
-                       FStar_All.pipe_right args (FStar_List.map simplify1) in
-                     match uu___11 with
-                     | (FStar_Pervasives_Native.Some (true), uu___12)::
-                         (FStar_Pervasives_Native.Some (true), uu___13)::[]
-=======
                      let uu___10 =
                        FStar_Compiler_Effect.op_Bar_Greater args
                          (FStar_Compiler_List.map simplify1) in
                      match uu___10 with
                      | (FStar_Pervasives_Native.Some (true), uu___11)::
                          (FStar_Pervasives_Native.Some (true), uu___12)::[]
->>>>>>> a46a208c
                          -> w FStar_Syntax_Util.t_true
-                     | (FStar_Pervasives_Native.Some (false), uu___12)::
-                         (FStar_Pervasives_Native.Some (false), uu___13)::[]
+                     | (FStar_Pervasives_Native.Some (false), uu___11)::
+                         (FStar_Pervasives_Native.Some (false), uu___12)::[]
                          -> w FStar_Syntax_Util.t_true
-                     | (FStar_Pervasives_Native.Some (true), uu___12)::
-                         (FStar_Pervasives_Native.Some (false), uu___13)::[]
+                     | (FStar_Pervasives_Native.Some (true), uu___11)::
+                         (FStar_Pervasives_Native.Some (false), uu___12)::[]
                          -> w FStar_Syntax_Util.t_false
-                     | (FStar_Pervasives_Native.Some (false), uu___12)::
-                         (FStar_Pervasives_Native.Some (true), uu___13)::[]
+                     | (FStar_Pervasives_Native.Some (false), uu___11)::
+                         (FStar_Pervasives_Native.Some (true), uu___12)::[]
                          -> w FStar_Syntax_Util.t_false
-                     | (uu___12, (arg, uu___13))::(FStar_Pervasives_Native.Some
-                                                   (true), uu___14)::[]
+                     | (uu___11, (arg, uu___12))::(FStar_Pervasives_Native.Some
+                                                   (true), uu___13)::[]
                          -> maybe_auto_squash arg
-                     | (FStar_Pervasives_Native.Some (true), uu___12)::
-                         (uu___13, (arg, uu___14))::[] ->
+                     | (FStar_Pervasives_Native.Some (true), uu___11)::
+                         (uu___12, (arg, uu___13))::[] ->
                          maybe_auto_squash arg
-                     | (uu___12, (arg, uu___13))::(FStar_Pervasives_Native.Some
-                                                   (false), uu___14)::[]
+                     | (uu___11, (arg, uu___12))::(FStar_Pervasives_Native.Some
+                                                   (false), uu___13)::[]
                          ->
-                         let uu___15 = FStar_Syntax_Util.mk_neg arg in
-                         maybe_auto_squash uu___15
-                     | (FStar_Pervasives_Native.Some (false), uu___12)::
-                         (uu___13, (arg, uu___14))::[] ->
-                         let uu___15 = FStar_Syntax_Util.mk_neg arg in
-                         maybe_auto_squash uu___15
-                     | (uu___12, (p, uu___13))::(uu___14, (q, uu___15))::[]
+                         let uu___14 = FStar_Syntax_Util.mk_neg arg in
+                         maybe_auto_squash uu___14
+                     | (FStar_Pervasives_Native.Some (false), uu___11)::
+                         (uu___12, (arg, uu___13))::[] ->
+                         let uu___14 = FStar_Syntax_Util.mk_neg arg in
+                         maybe_auto_squash uu___14
+                     | (uu___11, (p, uu___12))::(uu___13, (q, uu___14))::[]
                          ->
-                         let uu___16 = FStar_Syntax_Util.term_eq p q in
-                         (if uu___16
+                         let uu___15 = FStar_Syntax_Util.term_eq p q in
+                         (if uu___15
                           then w FStar_Syntax_Util.t_true
                           else squashed_head_un_auto_squash_args tm)
-                     | uu___12 -> squashed_head_un_auto_squash_args tm
+                     | uu___11 -> squashed_head_un_auto_squash_args tm
                    else
-                     (let uu___12 =
+                     (let uu___11 =
                         FStar_Syntax_Syntax.fv_eq_lid fv
                           FStar_Parser_Const.not_lid in
-                      if uu___12
+                      if uu___11
                       then
-<<<<<<< HEAD
-                        let uu___13 =
-                          FStar_All.pipe_right args
-                            (FStar_List.map simplify1) in
-                        match uu___13 with
-                        | (FStar_Pervasives_Native.Some (true), uu___14)::[]
-=======
                         let uu___12 =
                           FStar_Compiler_Effect.op_Bar_Greater args
                             (FStar_Compiler_List.map simplify1) in
                         match uu___12 with
                         | (FStar_Pervasives_Native.Some (true), uu___13)::[]
->>>>>>> a46a208c
                             -> w FStar_Syntax_Util.t_false
-                        | (FStar_Pervasives_Native.Some (false), uu___14)::[]
+                        | (FStar_Pervasives_Native.Some (false), uu___13)::[]
                             -> w FStar_Syntax_Util.t_true
-                        | uu___14 -> squashed_head_un_auto_squash_args tm
+                        | uu___13 -> squashed_head_un_auto_squash_args tm
                       else
-                        (let uu___14 =
+                        (let uu___13 =
                            FStar_Syntax_Syntax.fv_eq_lid fv
                              FStar_Parser_Const.forall_lid in
-                         if uu___14
+                         if uu___13
                          then
                            match args with
-<<<<<<< HEAD
-                           | (t, uu___15)::[] ->
-=======
                            | (t, uu___14)::[] ->
                                let uu___15 =
                                  let uu___16 = FStar_Syntax_Subst.compress t in
@@ -1709,7 +1529,6 @@
                                 FStar_Syntax_Syntax.aqual_attributes =
                                   uu___14;_})::(t, uu___15)::[]
                                ->
->>>>>>> a46a208c
                                let uu___16 =
                                  let uu___17 = FStar_Syntax_Subst.compress t in
                                  uu___17.FStar_Syntax_Syntax.n in
@@ -1720,37 +1539,19 @@
                                     (match uu___19 with
                                      | FStar_Pervasives_Native.Some (true) ->
                                          w FStar_Syntax_Util.t_true
-                                     | uu___20 -> tm)
-                                | uu___17 -> tm)
-                           | (ty, FStar_Pervasives_Native.Some
-                              (FStar_Syntax_Syntax.Implicit uu___15))::
-                               (t, uu___16)::[] ->
-                               let uu___17 =
-                                 let uu___18 = FStar_Syntax_Subst.compress t in
-                                 uu___18.FStar_Syntax_Syntax.n in
-                               (match uu___17 with
-                                | FStar_Syntax_Syntax.Tm_abs
-                                    (uu___18::[], body, uu___19) ->
-                                    let uu___20 = simp_t body in
-                                    (match uu___20 with
-                                     | FStar_Pervasives_Native.Some (true) ->
-                                         w FStar_Syntax_Util.t_true
                                      | FStar_Pervasives_Native.Some (false)
                                          when clearly_inhabited ty ->
                                          w FStar_Syntax_Util.t_false
-                                     | uu___21 -> tm)
-                                | uu___18 -> tm)
-                           | uu___15 -> tm
+                                     | uu___20 -> tm)
+                                | uu___17 -> tm)
+                           | uu___14 -> tm
                          else
-                           (let uu___16 =
+                           (let uu___15 =
                               FStar_Syntax_Syntax.fv_eq_lid fv
                                 FStar_Parser_Const.exists_lid in
-                            if uu___16
+                            if uu___15
                             then
                               match args with
-<<<<<<< HEAD
-                              | (t, uu___17)::[] ->
-=======
                               | (t, uu___16)::[] ->
                                   let uu___17 =
                                     let uu___18 =
@@ -1771,7 +1572,6 @@
                                    FStar_Syntax_Syntax.aqual_attributes =
                                      uu___16;_})::(t, uu___17)::[]
                                   ->
->>>>>>> a46a208c
                                   let uu___18 =
                                     let uu___19 =
                                       FStar_Syntax_Subst.compress t in
@@ -1784,60 +1584,41 @@
                                         | FStar_Pervasives_Native.Some
                                             (false) ->
                                             w FStar_Syntax_Util.t_false
-                                        | uu___22 -> tm)
-                                   | uu___19 -> tm)
-                              | (ty, FStar_Pervasives_Native.Some
-                                 (FStar_Syntax_Syntax.Implicit uu___17))::
-                                  (t, uu___18)::[] ->
-                                  let uu___19 =
-                                    let uu___20 =
-                                      FStar_Syntax_Subst.compress t in
-                                    uu___20.FStar_Syntax_Syntax.n in
-                                  (match uu___19 with
-                                   | FStar_Syntax_Syntax.Tm_abs
-                                       (uu___20::[], body, uu___21) ->
-                                       let uu___22 = simp_t body in
-                                       (match uu___22 with
-                                        | FStar_Pervasives_Native.Some
-                                            (false) ->
-                                            w FStar_Syntax_Util.t_false
                                         | FStar_Pervasives_Native.Some (true)
                                             when clearly_inhabited ty ->
                                             w FStar_Syntax_Util.t_true
-                                        | uu___23 -> tm)
-                                   | uu___20 -> tm)
-                              | uu___17 -> tm
+                                        | uu___22 -> tm)
+                                   | uu___19 -> tm)
+                              | uu___16 -> tm
                             else
-                              (let uu___18 =
+                              (let uu___17 =
                                  FStar_Syntax_Syntax.fv_eq_lid fv
                                    FStar_Parser_Const.b2t_lid in
-                               if uu___18
+                               if uu___17
                                then
                                  match args with
                                  | ({
                                       FStar_Syntax_Syntax.n =
                                         FStar_Syntax_Syntax.Tm_constant
                                         (FStar_Const.Const_bool (true));
-                                      FStar_Syntax_Syntax.pos = uu___19;
-                                      FStar_Syntax_Syntax.vars = uu___20;
-                                      FStar_Syntax_Syntax.hash_code = uu___21;_},
-                                    uu___22)::[] ->
+                                      FStar_Syntax_Syntax.pos = uu___18;
+                                      FStar_Syntax_Syntax.vars = uu___19;_},
+                                    uu___20)::[] ->
                                      w FStar_Syntax_Util.t_true
                                  | ({
                                       FStar_Syntax_Syntax.n =
                                         FStar_Syntax_Syntax.Tm_constant
                                         (FStar_Const.Const_bool (false));
-                                      FStar_Syntax_Syntax.pos = uu___19;
-                                      FStar_Syntax_Syntax.vars = uu___20;
-                                      FStar_Syntax_Syntax.hash_code = uu___21;_},
-                                    uu___22)::[] ->
+                                      FStar_Syntax_Syntax.pos = uu___18;
+                                      FStar_Syntax_Syntax.vars = uu___19;_},
+                                    uu___20)::[] ->
                                      w FStar_Syntax_Util.t_false
-                                 | uu___19 -> tm
+                                 | uu___18 -> tm
                                else
-                                 (let uu___20 =
+                                 (let uu___19 =
                                     FStar_Syntax_Syntax.fv_eq_lid fv
                                       FStar_Parser_Const.haseq_lid in
-                                  if uu___20
+                                  if uu___19
                                   then
                                     let t_has_eq_for_sure t =
                                       let haseq_lids =
@@ -1845,11 +1626,11 @@
                                         FStar_Parser_Const.bool_lid;
                                         FStar_Parser_Const.unit_lid;
                                         FStar_Parser_Const.string_lid] in
-                                      let uu___21 =
-                                        let uu___22 =
+                                      let uu___20 =
+                                        let uu___21 =
                                           FStar_Syntax_Subst.compress t in
-                                        uu___22.FStar_Syntax_Syntax.n in
-                                      match uu___21 with
+                                        uu___21.FStar_Syntax_Syntax.n in
+                                      match uu___20 with
                                       | FStar_Syntax_Syntax.Tm_fvar fv1 when
                                           FStar_Compiler_Effect.op_Bar_Greater
                                             haseq_lids
@@ -1858,23 +1639,12 @@
                                                   FStar_Syntax_Syntax.fv_eq_lid
                                                     fv1 l))
                                           -> true
-                                      | uu___22 -> false in
+                                      | uu___21 -> false in
                                     (if
                                        (FStar_Compiler_List.length args) =
                                          Prims.int_one
                                      then
                                        let t =
-<<<<<<< HEAD
-                                         let uu___21 =
-                                           FStar_All.pipe_right args
-                                             FStar_List.hd in
-                                         FStar_All.pipe_right uu___21
-                                           FStar_Pervasives_Native.fst in
-                                       let uu___21 =
-                                         FStar_All.pipe_right t
-                                           t_has_eq_for_sure in
-                                       (if uu___21
-=======
                                          let uu___20 =
                                            FStar_Compiler_Effect.op_Bar_Greater
                                              args FStar_Compiler_List.hd in
@@ -1885,121 +1655,65 @@
                                          FStar_Compiler_Effect.op_Bar_Greater
                                            t t_has_eq_for_sure in
                                        (if uu___20
->>>>>>> a46a208c
                                         then w FStar_Syntax_Util.t_true
                                         else
-                                          (let uu___23 =
-                                             let uu___24 =
+                                          (let uu___22 =
+                                             let uu___23 =
                                                FStar_Syntax_Subst.compress t in
-                                             uu___24.FStar_Syntax_Syntax.n in
-                                           match uu___23 with
+                                             uu___23.FStar_Syntax_Syntax.n in
+                                           match uu___22 with
                                            | FStar_Syntax_Syntax.Tm_refine
-                                               uu___24 ->
+                                               uu___23 ->
                                                let t1 =
                                                  FStar_Syntax_Util.unrefine t in
-<<<<<<< HEAD
-                                               let uu___25 =
-                                                 FStar_All.pipe_right t1
-                                                   t_has_eq_for_sure in
-                                               if uu___25
-=======
                                                let uu___24 =
                                                  FStar_Compiler_Effect.op_Bar_Greater
                                                    t1 t_has_eq_for_sure in
                                                if uu___24
->>>>>>> a46a208c
                                                then
                                                  w FStar_Syntax_Util.t_true
                                                else
                                                  (let haseq_tm =
-                                                    let uu___27 =
-                                                      let uu___28 =
+                                                    let uu___26 =
+                                                      let uu___27 =
                                                         FStar_Syntax_Subst.compress
                                                           tm in
-                                                      uu___28.FStar_Syntax_Syntax.n in
-                                                    match uu___27 with
+                                                      uu___27.FStar_Syntax_Syntax.n in
+                                                    match uu___26 with
                                                     | FStar_Syntax_Syntax.Tm_app
-                                                        (hd, uu___28) -> hd
-                                                    | uu___28 ->
+                                                        (hd, uu___27) -> hd
+                                                    | uu___27 ->
                                                         failwith
                                                           "Impossible! We have already checked that this is a Tm_app" in
-<<<<<<< HEAD
-                                                  let uu___27 =
-                                                    let uu___28 =
-                                                      FStar_All.pipe_right t1
-=======
                                                   let uu___26 =
                                                     let uu___27 =
                                                       FStar_Compiler_Effect.op_Bar_Greater
                                                         t1
->>>>>>> a46a208c
                                                         FStar_Syntax_Syntax.as_arg in
-                                                    [uu___28] in
+                                                    [uu___27] in
                                                   FStar_Syntax_Util.mk_app
-                                                    haseq_tm uu___27)
-                                           | uu___24 -> tm))
+                                                    haseq_tm uu___26)
+                                           | uu___23 -> tm))
                                      else tm)
                                   else
-                                    (let uu___22 =
+                                    (let uu___21 =
                                        FStar_Syntax_Syntax.fv_eq_lid fv
                                          FStar_Parser_Const.eq2_lid in
-                                     if uu___22
+                                     if uu___21
                                      then
                                        match args with
-                                       | (_typ, uu___23)::(a1, uu___24)::
-                                           (a2, uu___25)::[] ->
-                                           let uu___26 =
+                                       | (_typ, uu___22)::(a1, uu___23)::
+                                           (a2, uu___24)::[] ->
+                                           let uu___25 =
                                              FStar_Syntax_Util.eq_tm a1 a2 in
-                                           (match uu___26 with
+                                           (match uu___25 with
                                             | FStar_Syntax_Util.Equal ->
                                                 w FStar_Syntax_Util.t_true
                                             | FStar_Syntax_Util.NotEqual ->
                                                 w FStar_Syntax_Util.t_false
-                                            | uu___27 -> tm)
-                                       | uu___23 -> tm
+                                            | uu___26 -> tm)
+                                       | uu___22 -> tm
                                      else
-<<<<<<< HEAD
-                                       (let uu___24 =
-                                          FStar_Syntax_Syntax.fv_eq_lid fv
-                                            FStar_Parser_Const.eq3_lid in
-                                        if uu___24
-                                        then
-                                          match args with
-                                          | (t1, uu___25)::(t2, uu___26)::
-                                              (a1, uu___27)::(a2, uu___28)::[]
-                                              ->
-                                              let uu___29 =
-                                                let uu___30 =
-                                                  FStar_Syntax_Util.eq_tm t1
-                                                    t2 in
-                                                let uu___31 =
-                                                  FStar_Syntax_Util.eq_tm a1
-                                                    a2 in
-                                                FStar_Syntax_Util.eq_inj
-                                                  uu___30 uu___31 in
-                                              (match uu___29 with
-                                               | FStar_Syntax_Util.Equal ->
-                                                   w FStar_Syntax_Util.t_true
-                                               | FStar_Syntax_Util.NotEqual
-                                                   ->
-                                                   w
-                                                     FStar_Syntax_Util.t_false
-                                               | uu___30 -> tm)
-                                          | uu___25 -> tm
-                                        else
-                                          (let uu___26 =
-                                             FStar_Syntax_Util.is_auto_squash
-                                               tm in
-                                           match uu___26 with
-                                           | FStar_Pervasives_Native.Some
-                                               (FStar_Syntax_Syntax.U_zero,
-                                                t)
-                                               when
-                                               FStar_Syntax_Util.is_sub_singleton
-                                                 t
-                                               -> t
-                                           | uu___27 -> tm)))))))))))
-=======
                                        (let uu___23 =
                                           FStar_Syntax_Util.is_auto_squash tm in
                                         match uu___23 with
@@ -2010,7 +1724,6 @@
                                               t
                                             -> t
                                         | uu___24 -> tm))))))))))
->>>>>>> a46a208c
       | FStar_Syntax_Syntax.Tm_refine (bv, t) ->
           let uu___1 = simp_t t in
           (match uu___1 with
@@ -2026,74 +1739,4 @@
            | FStar_Pervasives_Native.Some (false) ->
                w FStar_Syntax_Util.t_false
            | FStar_Pervasives_Native.None -> tm)
-      | uu___1 -> tm
-type hash_entry =
-  {
-  elaborated_term: FStar_Syntax_Syntax.term ;
-  free_names: FStar_Syntax_Syntax.bv FStar_Util.set ;
-  lcomp: lcomp ;
-  guard: guard_t }
-let (__proj__Mkhash_entry__item__elaborated_term :
-  hash_entry -> FStar_Syntax_Syntax.term) =
-  fun projectee ->
-    match projectee with
-    | { elaborated_term; free_names; lcomp = lcomp1; guard;_} ->
-        elaborated_term
-let (__proj__Mkhash_entry__item__free_names :
-  hash_entry -> FStar_Syntax_Syntax.bv FStar_Util.set) =
-  fun projectee ->
-    match projectee with
-    | { elaborated_term; free_names; lcomp = lcomp1; guard;_} -> free_names
-let (__proj__Mkhash_entry__item__lcomp : hash_entry -> lcomp) =
-  fun projectee ->
-    match projectee with
-    | { elaborated_term; free_names; lcomp = lcomp1; guard;_} -> lcomp1
-let (__proj__Mkhash_entry__item__guard : hash_entry -> guard_t) =
-  fun projectee ->
-    match projectee with
-    | { elaborated_term; free_names; lcomp = lcomp1; guard;_} -> guard
-type tc_table = (FStar_Syntax_Syntax.term, hash_entry) FStar_Hash.hashtable
-let (table : tc_table) = FStar_Hash.create FStar_Syntax_Hash.equal_term
-let (clear_memo_table : unit -> unit) = fun uu___ -> FStar_Hash.clear table
-let (insert :
-  FStar_Syntax_Syntax.term ->
-    FStar_Syntax_Syntax.term -> lcomp -> guard_t -> unit)
-  =
-  fun e ->
-    fun e' ->
-      fun lc ->
-        fun guard ->
-          let uu___ =
-            (let uu___1 = FStar_Syntax_Free.uvars e' in
-             FStar_Util.set_is_empty uu___1) &&
-              (let uu___1 = FStar_Syntax_Free.univs e' in
-               FStar_Util.set_is_empty uu___1) in
-          if uu___
-          then
-            let entry =
-              let uu___1 = FStar_Syntax_Free.names e' in
-              { elaborated_term = e'; free_names = uu___1; lcomp = lc; guard
-              } in
-            FStar_Hash.insert (e, FStar_Syntax_Hash.hash_term) entry table
-          else ()
-let (lookup :
-  FStar_Syntax_Syntax.term ->
-    (FStar_Syntax_Syntax.term * lcomp * guard_t)
-      FStar_Pervasives_Native.option)
-  =
-  fun e ->
-    let uu___ = FStar_Hash.lookup (e, FStar_Syntax_Hash.hash_term) table in
-    match uu___ with
-    | FStar_Pervasives_Native.None -> FStar_Pervasives_Native.None
-    | FStar_Pervasives_Native.Some he ->
-        ((let uu___2 = FStar_Syntax_Print.term_to_string e in
-          let uu___3 = FStar_Syntax_Print.term_to_string he.elaborated_term in
-          let uu___4 =
-            let uu___5 =
-              let uu___6 = lcomp_comp he.lcomp in
-              FStar_Pervasives_Native.fst uu___6 in
-            FStar_Syntax_Print.comp_to_string uu___5 in
-          FStar_Util.print3 "Hit: %s elaborated to %s : %s\n" uu___2 uu___3
-            uu___4);
-         FStar_Pervasives_Native.Some
-           ((he.elaborated_term), (he.lcomp), (he.guard)))+      | uu___1 -> tm