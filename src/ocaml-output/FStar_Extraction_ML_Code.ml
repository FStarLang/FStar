
open Prims
open FStar_Pervasives
type assoc =
<<<<<<< HEAD
| ILeft
| IRight
| Left
| Right
| NonAssoc


let uu___is_ILeft : assoc  ->  Prims.bool = (fun projectee -> (match (projectee) with
| ILeft -> begin
true
end
| uu____4 -> begin
false
end))


let uu___is_IRight : assoc  ->  Prims.bool = (fun projectee -> (match (projectee) with
| IRight -> begin
true
end
| uu____8 -> begin
false
end))


let uu___is_Left : assoc  ->  Prims.bool = (fun projectee -> (match (projectee) with
| Left -> begin
true
end
| uu____12 -> begin
false
end))


let uu___is_Right : assoc  ->  Prims.bool = (fun projectee -> (match (projectee) with
| Right -> begin
true
end
| uu____16 -> begin
false
end))


let uu___is_NonAssoc : assoc  ->  Prims.bool = (fun projectee -> (match (projectee) with
| NonAssoc -> begin
true
end
| uu____20 -> begin
false
end))

type fixity =
| Prefix
| Postfix
| Infix of assoc


let uu___is_Prefix : fixity  ->  Prims.bool = (fun projectee -> (match (projectee) with
| Prefix -> begin
true
end
| uu____28 -> begin
false
end))


let uu___is_Postfix : fixity  ->  Prims.bool = (fun projectee -> (match (projectee) with
| Postfix -> begin
true
end
| uu____32 -> begin
false
end))


let uu___is_Infix : fixity  ->  Prims.bool = (fun projectee -> (match (projectee) with
| Infix (_0) -> begin
true
end
| uu____37 -> begin
false
end))


let __proj__Infix__item___0 : fixity  ->  assoc = (fun projectee -> (match (projectee) with
| Infix (_0) -> begin
_0
end))


type opprec =
(Prims.int * fixity)


type level =
(opprec * assoc)


let t_prio_fun : (Prims.int * fixity) = (((Prims.parse_int "10")), (Infix (Right)))


let t_prio_tpl : (Prims.int * fixity) = (((Prims.parse_int "20")), (Infix (NonAssoc)))


let t_prio_name : (Prims.int * fixity) = (((Prims.parse_int "30")), (Postfix))


let e_bin_prio_lambda : (Prims.int * fixity) = (((Prims.parse_int "5")), (Prefix))


let e_bin_prio_if : (Prims.int * fixity) = (((Prims.parse_int "15")), (Prefix))


let e_bin_prio_letin : (Prims.int * fixity) = (((Prims.parse_int "19")), (Prefix))


let e_bin_prio_or : (Prims.int * fixity) = (((Prims.parse_int "20")), (Infix (Left)))


let e_bin_prio_and : (Prims.int * fixity) = (((Prims.parse_int "25")), (Infix (Left)))


let e_bin_prio_eq : (Prims.int * fixity) = (((Prims.parse_int "27")), (Infix (NonAssoc)))


let e_bin_prio_order : (Prims.int * fixity) = (((Prims.parse_int "29")), (Infix (NonAssoc)))


let e_bin_prio_op1 : (Prims.int * fixity) = (((Prims.parse_int "30")), (Infix (Left)))


let e_bin_prio_op2 : (Prims.int * fixity) = (((Prims.parse_int "40")), (Infix (Left)))


let e_bin_prio_op3 : (Prims.int * fixity) = (((Prims.parse_int "50")), (Infix (Left)))


let e_bin_prio_op4 : (Prims.int * fixity) = (((Prims.parse_int "60")), (Infix (Left)))


let e_bin_prio_comb : (Prims.int * fixity) = (((Prims.parse_int "70")), (Infix (Left)))


let e_bin_prio_seq : (Prims.int * fixity) = (((Prims.parse_int "100")), (Infix (Left)))


let e_app_prio : (Prims.int * fixity) = (((Prims.parse_int "10000")), (Infix (Left)))


let min_op_prec : (Prims.int * fixity) = (((~- ((Prims.parse_int "1")))), (Infix (NonAssoc)))


let max_op_prec : (Prims.int * fixity) = ((FStar_Util.max_int), (Infix (NonAssoc)))


let rec in_ns = (fun x -> (match (x) with
| ([], uu____102) -> begin
true
end
| ((x1)::t1, (x2)::t2) when (x1 = x2) -> begin
(in_ns ((t1), (t2)))
end
| (uu____116, uu____117) -> begin
false
end))


let path_of_ns : FStar_Extraction_ML_Syntax.mlsymbol  ->  Prims.string Prims.list  ->  Prims.string Prims.list = (fun currentModule ns -> (

let ns' = (FStar_Extraction_ML_Util.flatten_ns ns)
in (match ((ns' = currentModule)) with
| true -> begin
[]
end
| uu____133 -> begin
(

let cg_libs = (FStar_Options.codegen_libs ())
in (

let ns_len = (FStar_List.length ns)
in (

let found = (FStar_Util.find_map cg_libs (fun cg_path -> (

let cg_len = (FStar_List.length cg_path)
in (match (((FStar_List.length cg_path) < ns_len)) with
| true -> begin
(

let uu____155 = (FStar_Util.first_N cg_len ns)
in (match (uu____155) with
| (pfx, sfx) -> begin
(match ((pfx = cg_path)) with
| true -> begin
(

let uu____173 = (

let uu____175 = (

let uu____177 = (FStar_Extraction_ML_Util.flatten_ns sfx)
in (uu____177)::[])
in (FStar_List.append pfx uu____175))
in FStar_Pervasives_Native.Some (uu____173))
end
| uu____179 -> begin
FStar_Pervasives_Native.None
end)
end))
end
| uu____181 -> begin
FStar_Pervasives_Native.None
end))))
in (match (found) with
| FStar_Pervasives_Native.None -> begin
(ns')::[]
end
| FStar_Pervasives_Native.Some (x) -> begin
x
end))))
end)))


let mlpath_of_mlpath : FStar_Extraction_ML_Syntax.mlsymbol  ->  FStar_Extraction_ML_Syntax.mlpath  ->  FStar_Extraction_ML_Syntax.mlpath = (fun currentModule x -> (

let uu____194 = (FStar_Extraction_ML_Syntax.string_of_mlpath x)
in (match (uu____194) with
| "Prims.Some" -> begin
(([]), ("Some"))
end
| "Prims.None" -> begin
(([]), ("None"))
end
| uu____197 -> begin
(

let uu____198 = x
in (match (uu____198) with
| (ns, x1) -> begin
(

let uu____203 = (path_of_ns currentModule ns)
in ((uu____203), (x1)))
end))
end)))


let ptsym_of_symbol : FStar_Extraction_ML_Syntax.mlsymbol  ->  FStar_Extraction_ML_Syntax.mlsymbol = (fun s -> (

let uu____209 = (

let uu____210 = (

let uu____211 = (FStar_String.get s (Prims.parse_int "0"))
in (FStar_Char.lowercase uu____211))
in (

let uu____212 = (FStar_String.get s (Prims.parse_int "0"))
in (uu____210 <> uu____212)))
in (match (uu____209) with
| true -> begin
(Prims.strcat "l__" s)
end
| uu____213 -> begin
s
end)))


let ptsym : FStar_Extraction_ML_Syntax.mlsymbol  ->  FStar_Extraction_ML_Syntax.mlpath  ->  FStar_Extraction_ML_Syntax.mlsymbol = (fun currentModule mlp -> (match ((FStar_List.isEmpty (FStar_Pervasives_Native.fst mlp))) with
| true -> begin
(ptsym_of_symbol (FStar_Pervasives_Native.snd mlp))
end
| uu____222 -> begin
(

let uu____223 = (mlpath_of_mlpath currentModule mlp)
in (match (uu____223) with
| (p, s) -> begin
(

let uu____228 = (

let uu____230 = (

let uu____232 = (ptsym_of_symbol s)
in (uu____232)::[])
in (FStar_List.append p uu____230))
in (FStar_String.concat "." uu____228))
end))
end))


let ptctor : FStar_Extraction_ML_Syntax.mlsymbol  ->  FStar_Extraction_ML_Syntax.mlpath  ->  FStar_Extraction_ML_Syntax.mlsymbol = (fun currentModule mlp -> (

let uu____239 = (mlpath_of_mlpath currentModule mlp)
in (match (uu____239) with
| (p, s) -> begin
(

let s1 = (

let uu____245 = (

let uu____246 = (

let uu____247 = (FStar_String.get s (Prims.parse_int "0"))
in (FStar_Char.uppercase uu____247))
in (

let uu____248 = (FStar_String.get s (Prims.parse_int "0"))
in (uu____246 <> uu____248)))
in (match (uu____245) with
| true -> begin
(Prims.strcat "U__" s)
end
| uu____249 -> begin
s
end))
in (FStar_String.concat "." (FStar_List.append p ((s1)::[]))))
end)))


let infix_prim_ops : (Prims.string * (Prims.int * fixity) * Prims.string) Prims.list = ((("op_Addition"), (e_bin_prio_op1), ("+")))::((("op_Subtraction"), (e_bin_prio_op1), ("-")))::((("op_Multiply"), (e_bin_prio_op1), ("*")))::((("op_Division"), (e_bin_prio_op1), ("/")))::((("op_Equality"), (e_bin_prio_eq), ("=")))::((("op_Colon_Equals"), (e_bin_prio_eq), (":=")))::((("op_disEquality"), (e_bin_prio_eq), ("<>")))::((("op_AmpAmp"), (e_bin_prio_and), ("&&")))::((("op_BarBar"), (e_bin_prio_or), ("||")))::((("op_LessThanOrEqual"), (e_bin_prio_order), ("<=")))::((("op_GreaterThanOrEqual"), (e_bin_prio_order), (">=")))::((("op_LessThan"), (e_bin_prio_order), ("<")))::((("op_GreaterThan"), (e_bin_prio_order), (">")))::((("op_Modulus"), (e_bin_prio_order), ("mod")))::[]


let prim_uni_ops : (Prims.string * Prims.string) Prims.list = ((("op_Negation"), ("not")))::((("op_Minus"), ("~-")))::((("op_Bang"), ("Support.ST.read")))::[]


let prim_types = (fun uu____373 -> [])


let prim_constructors : (Prims.string * Prims.string) Prims.list = ((("Some"), ("Some")))::((("None"), ("None")))::((("Nil"), ("[]")))::((("Cons"), ("::")))::[]


let is_prims_ns : FStar_Extraction_ML_Syntax.mlsymbol Prims.list  ->  Prims.bool = (fun ns -> (ns = ("Prims")::[]))


let as_bin_op : FStar_Extraction_ML_Syntax.mlpath  ->  (FStar_Extraction_ML_Syntax.mlsymbol * (Prims.int * fixity) * Prims.string) FStar_Pervasives_Native.option = (fun uu____401 -> (match (uu____401) with
| (ns, x) -> begin
(match ((is_prims_ns ns)) with
| true -> begin
(FStar_List.tryFind (fun uu____423 -> (match (uu____423) with
| (y, uu____430, uu____431) -> begin
(x = y)
end)) infix_prim_ops)
end
| uu____436 -> begin
FStar_Pervasives_Native.None
end)
end))


let is_bin_op : FStar_Extraction_ML_Syntax.mlpath  ->  Prims.bool = (fun p -> (

let uu____445 = (as_bin_op p)
in (uu____445 <> FStar_Pervasives_Native.None)))


let as_uni_op : FStar_Extraction_ML_Syntax.mlpath  ->  (FStar_Extraction_ML_Syntax.mlsymbol * Prims.string) FStar_Pervasives_Native.option = (fun uu____468 -> (match (uu____468) with
| (ns, x) -> begin
(match ((is_prims_ns ns)) with
| true -> begin
(FStar_List.tryFind (fun uu____481 -> (match (uu____481) with
| (y, uu____485) -> begin
(x = y)
end)) prim_uni_ops)
end
| uu____486 -> begin
FStar_Pervasives_Native.None
end)
end))


let is_uni_op : FStar_Extraction_ML_Syntax.mlpath  ->  Prims.bool = (fun p -> (

let uu____492 = (as_uni_op p)
in (uu____492 <> FStar_Pervasives_Native.None)))


let is_standard_type : FStar_Extraction_ML_Syntax.mlpath  ->  Prims.bool = (fun p -> false)


let as_standard_constructor : FStar_Extraction_ML_Syntax.mlpath  ->  (FStar_Extraction_ML_Syntax.mlsymbol * Prims.string) FStar_Pervasives_Native.option = (fun uu____509 -> (match (uu____509) with
| (ns, x) -> begin
(match ((is_prims_ns ns)) with
| true -> begin
(FStar_List.tryFind (fun uu____522 -> (match (uu____522) with
| (y, uu____526) -> begin
(x = y)
end)) prim_constructors)
end
| uu____527 -> begin
FStar_Pervasives_Native.None
end)
end))


let is_standard_constructor : FStar_Extraction_ML_Syntax.mlpath  ->  Prims.bool = (fun p -> (

let uu____533 = (as_standard_constructor p)
in (uu____533 <> FStar_Pervasives_Native.None)))


let maybe_paren : ((Prims.int * fixity) * assoc)  ->  (Prims.int * fixity)  ->  FStar_Format.doc  ->  FStar_Format.doc = (fun uu____554 inner doc1 -> (match (uu____554) with
| (outer, side) -> begin
(

let noparens = (fun _inner _outer side1 -> (

let uu____587 = _inner
in (match (uu____587) with
| (pi, fi) -> begin
(

let uu____592 = _outer
in (match (uu____592) with
| (po, fo) -> begin
((pi > po) || (match (((fi), (side1))) with
| (Postfix, Left) -> begin
true
end
| (Prefix, Right) -> begin
true
end
| (Infix (Left), Left) -> begin
((pi = po) && (fo = Infix (Left)))
end
| (Infix (Right), Right) -> begin
((pi = po) && (fo = Infix (Right)))
end
| (Infix (Left), ILeft) -> begin
((pi = po) && (fo = Infix (Left)))
end
| (Infix (Right), IRight) -> begin
((pi = po) && (fo = Infix (Right)))
end
| (uu____597, NonAssoc) -> begin
((pi = po) && (fi = fo))
end
| (uu____598, uu____599) -> begin
false
end))
end))
end)))
in (match ((noparens inner outer side)) with
| true -> begin
doc1
end
| uu____600 -> begin
(FStar_Format.parens doc1)
end))
end))


let escape_byte_hex : FStar_BaseTypes.byte  ->  Prims.string = (fun x -> (Prims.strcat "\\x" (FStar_Util.hex_string_of_byte x)))


let escape_char_hex : FStar_BaseTypes.char  ->  Prims.string = (fun x -> (escape_byte_hex (FStar_Util.byte_of_char x)))


let escape_or : (FStar_Char.char  ->  Prims.string)  ->  FStar_Char.char  ->  Prims.string = (fun fallback uu___117_615 -> (match (uu___117_615) with
| c when (c = 92 (*\*)) -> begin
"\\\\"
end
| c when (c = 32 (* *)) -> begin
" "
end
| c when (c = 8) -> begin
"\\b"
end
| c when (c = 9) -> begin
"\\t"
end
| c when (c = 13) -> begin
"\\r"
end
| c when (c = 10) -> begin
"\\n"
end
| c when (c = 39 (*'*)) -> begin
"\\\'"
end
| c when (c = 34) -> begin
"\\\""
end
| c when (FStar_Util.is_letter_or_digit c) -> begin
(FStar_Util.string_of_char c)
end
| c when (FStar_Util.is_punctuation c) -> begin
(FStar_Util.string_of_char c)
end
| c when (FStar_Util.is_symbol c) -> begin
(FStar_Util.string_of_char c)
end
| c -> begin
(fallback c)
end))


let string_of_mlconstant : FStar_Extraction_ML_Syntax.mlconstant  ->  Prims.string = (fun sctt -> (match (sctt) with
| FStar_Extraction_ML_Syntax.MLC_Unit -> begin
"()"
end
| FStar_Extraction_ML_Syntax.MLC_Bool (true) -> begin
"true"
end
| FStar_Extraction_ML_Syntax.MLC_Bool (false) -> begin
"false"
end
| FStar_Extraction_ML_Syntax.MLC_Char (c) -> begin
(

let nc = (FStar_Char.int_of_char c)
in (

let uu____637 = (FStar_Util.string_of_int nc)
in (Prims.strcat uu____637 (match ((((nc >= (Prims.parse_int "32")) && (nc <= (Prims.parse_int "127"))) && (nc <> (Prims.parse_int "34")))) with
| true -> begin
(Prims.strcat " (*" (Prims.strcat (FStar_Util.string_of_char c) "*)"))
end
| uu____660 -> begin
""
end))))
end
| FStar_Extraction_ML_Syntax.MLC_Int (s, FStar_Pervasives_Native.Some (FStar_Const.Signed, FStar_Const.Int32)) -> begin
(Prims.strcat s "l")
end
| FStar_Extraction_ML_Syntax.MLC_Int (s, FStar_Pervasives_Native.Some (FStar_Const.Signed, FStar_Const.Int64)) -> begin
(Prims.strcat s "L")
end
| FStar_Extraction_ML_Syntax.MLC_Int (s, FStar_Pervasives_Native.Some (uu____674, FStar_Const.Int8)) -> begin
s
end
| FStar_Extraction_ML_Syntax.MLC_Int (s, FStar_Pervasives_Native.Some (uu____681, FStar_Const.Int16)) -> begin
s
end
| FStar_Extraction_ML_Syntax.MLC_Int (s, FStar_Pervasives_Native.None) -> begin
(Prims.strcat "(Prims.parse_int \"" (Prims.strcat s "\")"))
end
| FStar_Extraction_ML_Syntax.MLC_Float (d) -> begin
(FStar_Util.string_of_float d)
end
| FStar_Extraction_ML_Syntax.MLC_Bytes (bytes) -> begin
(

let uu____696 = (

let uu____697 = (FStar_Bytes.f_encode escape_byte_hex bytes)
in (Prims.strcat uu____697 "\""))
in (Prims.strcat "\"" uu____696))
end
| FStar_Extraction_ML_Syntax.MLC_String (chars) -> begin
(

let uu____699 = (

let uu____700 = (FStar_String.collect (escape_or FStar_Util.string_of_char) chars)
in (Prims.strcat uu____700 "\""))
in (Prims.strcat "\"" uu____699))
end
| uu____701 -> begin
(failwith "TODO: extract integer constants properly into OCaml")
end))


let rec doc_of_mltype' : FStar_Extraction_ML_Syntax.mlsymbol  ->  level  ->  FStar_Extraction_ML_Syntax.mlty  ->  FStar_Format.doc = (fun currentModule outer ty -> (match (ty) with
| FStar_Extraction_ML_Syntax.MLTY_Var (x) -> begin
(

let escape_tyvar = (fun s -> (match ((FStar_Util.starts_with s "\'_")) with
| true -> begin
(FStar_Util.replace_char s 95 (*_*) 117 (*u*))
end
| uu____722 -> begin
s
end))
in (

let uu____723 = (

let uu____724 = (FStar_Extraction_ML_Syntax.idsym x)
in (FStar_All.pipe_left escape_tyvar uu____724))
in (FStar_Format.text uu____723)))
end
| FStar_Extraction_ML_Syntax.MLTY_Tuple (tys) -> begin
(

let doc1 = (FStar_List.map (doc_of_mltype currentModule ((t_prio_tpl), (Left))) tys)
in (

let doc2 = (

let uu____732 = (

let uu____733 = (FStar_Format.combine (FStar_Format.text " * ") doc1)
in (FStar_Format.hbox uu____733))
in (FStar_Format.parens uu____732))
in doc2))
end
| FStar_Extraction_ML_Syntax.MLTY_Named (args, name) -> begin
(

let args1 = (match (args) with
| [] -> begin
FStar_Format.empty
end
| (arg)::[] -> begin
(doc_of_mltype currentModule ((t_prio_name), (Left)) arg)
end
| uu____742 -> begin
(

let args1 = (FStar_List.map (doc_of_mltype currentModule ((min_op_prec), (NonAssoc))) args)
in (

let uu____748 = (

let uu____749 = (FStar_Format.combine (FStar_Format.text ", ") args1)
in (FStar_Format.hbox uu____749))
in (FStar_Format.parens uu____748)))
end)
in (

let name1 = (ptsym currentModule name)
in (

let uu____751 = (FStar_Format.reduce1 ((args1)::((FStar_Format.text name1))::[]))
in (FStar_Format.hbox uu____751))))
end
| FStar_Extraction_ML_Syntax.MLTY_Fun (t1, uu____753, t2) -> begin
(

let d1 = (doc_of_mltype currentModule ((t_prio_fun), (Left)) t1)
in (

let d2 = (doc_of_mltype currentModule ((t_prio_fun), (Right)) t2)
in (

let uu____761 = (

let uu____762 = (FStar_Format.reduce1 ((d1)::((FStar_Format.text " -> "))::(d2)::[]))
in (FStar_Format.hbox uu____762))
in (maybe_paren outer t_prio_fun uu____761))))
end
| FStar_Extraction_ML_Syntax.MLTY_Top -> begin
(

let uu____763 = (FStar_Extraction_ML_Util.codegen_fsharp ())
in (match (uu____763) with
| true -> begin
(FStar_Format.text "obj")
end
| uu____764 -> begin
(FStar_Format.text "Obj.t")
end))
end))
and doc_of_mltype : FStar_Extraction_ML_Syntax.mlsymbol  ->  level  ->  FStar_Extraction_ML_Syntax.mlty  ->  FStar_Format.doc = (fun currentModule outer ty -> (

let uu____768 = (FStar_Extraction_ML_Util.resugar_mlty ty)
in (doc_of_mltype' currentModule outer uu____768)))


let rec doc_of_expr : FStar_Extraction_ML_Syntax.mlsymbol  ->  level  ->  FStar_Extraction_ML_Syntax.mlexpr  ->  FStar_Format.doc = (fun currentModule outer e -> (match (e.FStar_Extraction_ML_Syntax.expr) with
| FStar_Extraction_ML_Syntax.MLE_Coerce (e1, t, t') -> begin
(

let doc1 = (doc_of_expr currentModule ((min_op_prec), (NonAssoc)) e1)
in (

let uu____816 = (FStar_Extraction_ML_Util.codegen_fsharp ())
in (match (uu____816) with
| true -> begin
(

let uu____817 = (FStar_Format.reduce (((FStar_Format.text "Prims.checked_cast"))::(doc1)::[]))
in (FStar_Format.parens uu____817))
end
| uu____818 -> begin
(

let uu____819 = (FStar_Format.reduce (((FStar_Format.text "Obj.magic "))::((FStar_Format.parens doc1))::[]))
in (FStar_Format.parens uu____819))
end)))
end
| FStar_Extraction_ML_Syntax.MLE_Seq (es) -> begin
(

let docs1 = (FStar_List.map (doc_of_expr currentModule ((min_op_prec), (NonAssoc))) es)
in (

let docs2 = (FStar_List.map (fun d -> (FStar_Format.reduce ((d)::((FStar_Format.text ";"))::(FStar_Format.hardline)::[]))) docs1)
in (

let uu____829 = (FStar_Format.reduce docs2)
in (FStar_Format.parens uu____829))))
end
| FStar_Extraction_ML_Syntax.MLE_Const (c) -> begin
(

let uu____831 = (string_of_mlconstant c)
in (FStar_Format.text uu____831))
end
| FStar_Extraction_ML_Syntax.MLE_Var (x, uu____833) -> begin
(FStar_Format.text x)
end
| FStar_Extraction_ML_Syntax.MLE_Name (path) -> begin
(

let uu____835 = (ptsym currentModule path)
in (FStar_Format.text uu____835))
end
| FStar_Extraction_ML_Syntax.MLE_Record (path, fields) -> begin
(

let for1 = (fun uu____851 -> (match (uu____851) with
| (name, e1) -> begin
(

let doc1 = (doc_of_expr currentModule ((min_op_prec), (NonAssoc)) e1)
in (

let uu____859 = (

let uu____861 = (

let uu____862 = (ptsym currentModule ((path), (name)))
in (FStar_Format.text uu____862))
in (uu____861)::((FStar_Format.text "="))::(doc1)::[])
in (FStar_Format.reduce1 uu____859)))
end))
in (

let uu____864 = (

let uu____865 = (FStar_List.map for1 fields)
in (FStar_Format.combine (FStar_Format.text "; ") uu____865))
in (FStar_Format.cbrackets uu____864)))
end
| FStar_Extraction_ML_Syntax.MLE_CTor (ctor, []) -> begin
(

let name = (

let uu____872 = (is_standard_constructor ctor)
in (match (uu____872) with
| true -> begin
(

let uu____873 = (

let uu____876 = (as_standard_constructor ctor)
in (FStar_Option.get uu____876))
in (FStar_Pervasives_Native.snd uu____873))
end
| uu____882 -> begin
(ptctor currentModule ctor)
end))
in (FStar_Format.text name))
end
| FStar_Extraction_ML_Syntax.MLE_CTor (ctor, args) -> begin
(

let name = (

let uu____888 = (is_standard_constructor ctor)
in (match (uu____888) with
| true -> begin
(

let uu____889 = (

let uu____892 = (as_standard_constructor ctor)
in (FStar_Option.get uu____892))
in (FStar_Pervasives_Native.snd uu____889))
end
| uu____898 -> begin
(ptctor currentModule ctor)
end))
in (

let args1 = (FStar_List.map (doc_of_expr currentModule ((min_op_prec), (NonAssoc))) args)
in (

let doc1 = (match (((name), (args1))) with
| ("::", (x)::(xs)::[]) -> begin
(FStar_Format.reduce (((FStar_Format.parens x))::((FStar_Format.text "::"))::(xs)::[]))
end
| (uu____908, uu____909) -> begin
(

let uu____912 = (

let uu____914 = (

let uu____916 = (

let uu____917 = (FStar_Format.combine (FStar_Format.text ", ") args1)
in (FStar_Format.parens uu____917))
in (uu____916)::[])
in ((FStar_Format.text name))::uu____914)
in (FStar_Format.reduce1 uu____912))
end)
in (maybe_paren outer e_app_prio doc1))))
end
| FStar_Extraction_ML_Syntax.MLE_Tuple (es) -> begin
(

let docs1 = (FStar_List.map (fun x -> (

let uu____923 = (doc_of_expr currentModule ((min_op_prec), (NonAssoc)) x)
in (FStar_Format.parens uu____923))) es)
in (

let docs2 = (

let uu____927 = (FStar_Format.combine (FStar_Format.text ", ") docs1)
in (FStar_Format.parens uu____927))
in docs2))
end
| FStar_Extraction_ML_Syntax.MLE_Let ((rec_, uu____929, lets), body) -> begin
(

let pre = (match ((e.FStar_Extraction_ML_Syntax.loc <> FStar_Extraction_ML_Syntax.dummy_loc)) with
| true -> begin
(

let uu____939 = (

let uu____941 = (

let uu____943 = (doc_of_loc e.FStar_Extraction_ML_Syntax.loc)
in (uu____943)::[])
in (FStar_Format.hardline)::uu____941)
in (FStar_Format.reduce uu____939))
end
| uu____944 -> begin
FStar_Format.empty
end)
in (

let doc1 = (doc_of_lets currentModule ((rec_), (false), (lets)))
in (

let body1 = (doc_of_expr currentModule ((min_op_prec), (NonAssoc)) body)
in (

let uu____950 = (

let uu____951 = (

let uu____953 = (

let uu____955 = (

let uu____957 = (FStar_Format.reduce1 (((FStar_Format.text "in"))::(body1)::[]))
in (uu____957)::[])
in (doc1)::uu____955)
in (pre)::uu____953)
in (FStar_Format.combine FStar_Format.hardline uu____951))
in (FStar_Format.parens uu____950)))))
end
| FStar_Extraction_ML_Syntax.MLE_App (e1, args) -> begin
(match (((e1.FStar_Extraction_ML_Syntax.expr), (args))) with
| (FStar_Extraction_ML_Syntax.MLE_Name (p), ({FStar_Extraction_ML_Syntax.expr = FStar_Extraction_ML_Syntax.MLE_Fun ((uu____964)::[], scrutinee); FStar_Extraction_ML_Syntax.mlty = uu____966; FStar_Extraction_ML_Syntax.loc = uu____967})::({FStar_Extraction_ML_Syntax.expr = FStar_Extraction_ML_Syntax.MLE_Fun (((arg, uu____969))::[], possible_match); FStar_Extraction_ML_Syntax.mlty = uu____971; FStar_Extraction_ML_Syntax.loc = uu____972})::[]) when (

let uu____990 = (FStar_Extraction_ML_Syntax.string_of_mlpath p)
in (uu____990 = "FStar.All.try_with")) -> begin
(

let branches = (match (possible_match) with
| {FStar_Extraction_ML_Syntax.expr = FStar_Extraction_ML_Syntax.MLE_Match ({FStar_Extraction_ML_Syntax.expr = FStar_Extraction_ML_Syntax.MLE_Var (arg'); FStar_Extraction_ML_Syntax.mlty = uu____1003; FStar_Extraction_ML_Syntax.loc = uu____1004}, branches); FStar_Extraction_ML_Syntax.mlty = uu____1006; FStar_Extraction_ML_Syntax.loc = uu____1007} when (

let uu____1018 = (FStar_Extraction_ML_Syntax.idsym arg)
in (

let uu____1019 = (FStar_Extraction_ML_Syntax.idsym arg')
in (uu____1018 = uu____1019))) -> begin
branches
end
| e2 -> begin
(((FStar_Extraction_ML_Syntax.MLP_Wild), (FStar_Pervasives_Native.None), (e2)))::[]
end)
in (doc_of_expr currentModule outer {FStar_Extraction_ML_Syntax.expr = FStar_Extraction_ML_Syntax.MLE_Try (((scrutinee), (branches))); FStar_Extraction_ML_Syntax.mlty = possible_match.FStar_Extraction_ML_Syntax.mlty; FStar_Extraction_ML_Syntax.loc = possible_match.FStar_Extraction_ML_Syntax.loc}))
end
| (FStar_Extraction_ML_Syntax.MLE_Name (p), (e11)::(e2)::[]) when (is_bin_op p) -> begin
(doc_of_binop currentModule p e11 e2)
end
| (FStar_Extraction_ML_Syntax.MLE_App ({FStar_Extraction_ML_Syntax.expr = FStar_Extraction_ML_Syntax.MLE_Name (p); FStar_Extraction_ML_Syntax.mlty = uu____1040; FStar_Extraction_ML_Syntax.loc = uu____1041}, (unitVal)::[]), (e11)::(e2)::[]) when ((is_bin_op p) && (unitVal = FStar_Extraction_ML_Syntax.ml_unit)) -> begin
(doc_of_binop currentModule p e11 e2)
end
| (FStar_Extraction_ML_Syntax.MLE_Name (p), (e11)::[]) when (is_uni_op p) -> begin
(doc_of_uniop currentModule p e11)
end
| (FStar_Extraction_ML_Syntax.MLE_App ({FStar_Extraction_ML_Syntax.expr = FStar_Extraction_ML_Syntax.MLE_Name (p); FStar_Extraction_ML_Syntax.mlty = uu____1051; FStar_Extraction_ML_Syntax.loc = uu____1052}, (unitVal)::[]), (e11)::[]) when ((is_uni_op p) && (unitVal = FStar_Extraction_ML_Syntax.ml_unit)) -> begin
(doc_of_uniop currentModule p e11)
end
| uu____1057 -> begin
(

let e2 = (doc_of_expr currentModule ((e_app_prio), (ILeft)) e1)
in (

let args1 = (FStar_List.map (doc_of_expr currentModule ((e_app_prio), (IRight))) args)
in (

let uu____1068 = (FStar_Format.reduce1 ((e2)::args1))
in (FStar_Format.parens uu____1068))))
end)
end
| FStar_Extraction_ML_Syntax.MLE_Proj (e1, f) -> begin
(

let e2 = (doc_of_expr currentModule ((min_op_prec), (NonAssoc)) e1)
in (

let doc1 = (

let uu____1075 = (FStar_Extraction_ML_Util.codegen_fsharp ())
in (match (uu____1075) with
| true -> begin
(FStar_Format.reduce ((e2)::((FStar_Format.text "."))::((FStar_Format.text (FStar_Pervasives_Native.snd f)))::[]))
end
| uu____1077 -> begin
(

let uu____1078 = (

let uu____1080 = (

let uu____1082 = (

let uu____1084 = (

let uu____1085 = (ptsym currentModule f)
in (FStar_Format.text uu____1085))
in (uu____1084)::[])
in ((FStar_Format.text "."))::uu____1082)
in (e2)::uu____1080)
in (FStar_Format.reduce uu____1078))
end))
in doc1))
end
| FStar_Extraction_ML_Syntax.MLE_Fun (ids, body) -> begin
(

let bvar_annot = (fun x xt -> (

let uu____1103 = (FStar_Extraction_ML_Util.codegen_fsharp ())
in (match (uu____1103) with
| true -> begin
(

let uu____1104 = (

let uu____1106 = (

let uu____1108 = (

let uu____1110 = (match (xt) with
| FStar_Pervasives_Native.Some (xxt) -> begin
(

let uu____1112 = (

let uu____1114 = (

let uu____1116 = (doc_of_mltype currentModule outer xxt)
in (uu____1116)::[])
in ((FStar_Format.text " : "))::uu____1114)
in (FStar_Format.reduce1 uu____1112))
end
| uu____1117 -> begin
(FStar_Format.text "")
end)
in (uu____1110)::((FStar_Format.text ")"))::[])
in ((FStar_Format.text x))::uu____1108)
in ((FStar_Format.text "("))::uu____1106)
in (FStar_Format.reduce1 uu____1104))
end
| uu____1119 -> begin
(FStar_Format.text x)
end)))
in (

let ids1 = (FStar_List.map (fun uu____1126 -> (match (uu____1126) with
| ((x, uu____1132), xt) -> begin
(bvar_annot x (FStar_Pervasives_Native.Some (xt)))
end)) ids)
in (

let body1 = (doc_of_expr currentModule ((min_op_prec), (NonAssoc)) body)
in (

let doc1 = (

let uu____1140 = (

let uu____1142 = (

let uu____1144 = (FStar_Format.reduce1 ids1)
in (uu____1144)::((FStar_Format.text "->"))::(body1)::[])
in ((FStar_Format.text "fun"))::uu____1142)
in (FStar_Format.reduce1 uu____1140))
in (FStar_Format.parens doc1)))))
end
| FStar_Extraction_ML_Syntax.MLE_If (cond, e1, FStar_Pervasives_Native.None) -> begin
(

let cond1 = (doc_of_expr currentModule ((min_op_prec), (NonAssoc)) cond)
in (

let doc1 = (

let uu____1152 = (

let uu____1154 = (FStar_Format.reduce1 (((FStar_Format.text "if"))::(cond1)::((FStar_Format.text "then"))::((FStar_Format.text "begin"))::[]))
in (

let uu____1155 = (

let uu____1157 = (doc_of_expr currentModule ((min_op_prec), (NonAssoc)) e1)
in (uu____1157)::((FStar_Format.text "end"))::[])
in (uu____1154)::uu____1155))
in (FStar_Format.combine FStar_Format.hardline uu____1152))
in (maybe_paren outer e_bin_prio_if doc1)))
end
| FStar_Extraction_ML_Syntax.MLE_If (cond, e1, FStar_Pervasives_Native.Some (e2)) -> begin
(

let cond1 = (doc_of_expr currentModule ((min_op_prec), (NonAssoc)) cond)
in (

let doc1 = (

let uu____1168 = (

let uu____1170 = (FStar_Format.reduce1 (((FStar_Format.text "if"))::(cond1)::((FStar_Format.text "then"))::((FStar_Format.text "begin"))::[]))
in (

let uu____1171 = (

let uu____1173 = (doc_of_expr currentModule ((min_op_prec), (NonAssoc)) e1)
in (

let uu____1176 = (

let uu____1178 = (FStar_Format.reduce1 (((FStar_Format.text "end"))::((FStar_Format.text "else"))::((FStar_Format.text "begin"))::[]))
in (

let uu____1179 = (

let uu____1181 = (doc_of_expr currentModule ((min_op_prec), (NonAssoc)) e2)
in (uu____1181)::((FStar_Format.text "end"))::[])
in (uu____1178)::uu____1179))
in (uu____1173)::uu____1176))
in (uu____1170)::uu____1171))
in (FStar_Format.combine FStar_Format.hardline uu____1168))
in (maybe_paren outer e_bin_prio_if doc1)))
end
| FStar_Extraction_ML_Syntax.MLE_Match (cond, pats) -> begin
(

let cond1 = (doc_of_expr currentModule ((min_op_prec), (NonAssoc)) cond)
in (

let pats1 = (FStar_List.map (doc_of_branch currentModule) pats)
in (

let doc1 = (

let uu____1203 = (FStar_Format.reduce1 (((FStar_Format.text "match"))::((FStar_Format.parens cond1))::((FStar_Format.text "with"))::[]))
in (uu____1203)::pats1)
in (

let doc2 = (FStar_Format.combine FStar_Format.hardline doc1)
in (FStar_Format.parens doc2)))))
end
| FStar_Extraction_ML_Syntax.MLE_Raise (exn, []) -> begin
(

let uu____1207 = (

let uu____1209 = (

let uu____1211 = (

let uu____1212 = (ptctor currentModule exn)
in (FStar_Format.text uu____1212))
in (uu____1211)::[])
in ((FStar_Format.text "raise"))::uu____1209)
in (FStar_Format.reduce1 uu____1207))
end
| FStar_Extraction_ML_Syntax.MLE_Raise (exn, args) -> begin
(

let args1 = (FStar_List.map (doc_of_expr currentModule ((min_op_prec), (NonAssoc))) args)
in (

let uu____1221 = (

let uu____1223 = (

let uu____1225 = (

let uu____1226 = (ptctor currentModule exn)
in (FStar_Format.text uu____1226))
in (

let uu____1227 = (

let uu____1229 = (

let uu____1230 = (FStar_Format.combine (FStar_Format.text ", ") args1)
in (FStar_Format.parens uu____1230))
in (uu____1229)::[])
in (uu____1225)::uu____1227))
in ((FStar_Format.text "raise"))::uu____1223)
in (FStar_Format.reduce1 uu____1221)))
end
| FStar_Extraction_ML_Syntax.MLE_Try (e1, pats) -> begin
(

let uu____1243 = (

let uu____1245 = (

let uu____1247 = (doc_of_expr currentModule ((min_op_prec), (NonAssoc)) e1)
in (

let uu____1250 = (

let uu____1252 = (

let uu____1254 = (

let uu____1255 = (FStar_List.map (doc_of_branch currentModule) pats)
in (FStar_Format.combine FStar_Format.hardline uu____1255))
in (uu____1254)::[])
in ((FStar_Format.text "with"))::uu____1252)
in (uu____1247)::uu____1250))
in ((FStar_Format.text "try"))::uu____1245)
in (FStar_Format.combine FStar_Format.hardline uu____1243))
end))
and doc_of_binop : FStar_Extraction_ML_Syntax.mlsymbol  ->  FStar_Extraction_ML_Syntax.mlpath  ->  FStar_Extraction_ML_Syntax.mlexpr  ->  FStar_Extraction_ML_Syntax.mlexpr  ->  FStar_Format.doc = (fun currentModule p e1 e2 -> (

let uu____1261 = (

let uu____1267 = (as_bin_op p)
in (FStar_Option.get uu____1267))
in (match (uu____1261) with
| (uu____1279, prio, txt) -> begin
(

let e11 = (doc_of_expr currentModule ((prio), (Left)) e1)
in (

let e21 = (doc_of_expr currentModule ((prio), (Right)) e2)
in (

let doc1 = (FStar_Format.reduce1 ((e11)::((FStar_Format.text txt))::(e21)::[]))
in (FStar_Format.parens doc1))))
end)))
and doc_of_uniop : FStar_Extraction_ML_Syntax.mlsymbol  ->  FStar_Extraction_ML_Syntax.mlpath  ->  FStar_Extraction_ML_Syntax.mlexpr  ->  FStar_Format.doc = (fun currentModule p e1 -> (

let uu____1296 = (

let uu____1299 = (as_uni_op p)
in (FStar_Option.get uu____1299))
in (match (uu____1296) with
| (uu____1305, txt) -> begin
(

let e11 = (doc_of_expr currentModule ((min_op_prec), (NonAssoc)) e1)
in (

let doc1 = (FStar_Format.reduce1 (((FStar_Format.text txt))::((FStar_Format.parens e11))::[]))
in (FStar_Format.parens doc1)))
end)))
and doc_of_pattern : FStar_Extraction_ML_Syntax.mlsymbol  ->  FStar_Extraction_ML_Syntax.mlpattern  ->  FStar_Format.doc = (fun currentModule pattern -> (match (pattern) with
| FStar_Extraction_ML_Syntax.MLP_Wild -> begin
(FStar_Format.text "_")
end
| FStar_Extraction_ML_Syntax.MLP_Const (c) -> begin
(

let uu____1314 = (string_of_mlconstant c)
in (FStar_Format.text uu____1314))
end
| FStar_Extraction_ML_Syntax.MLP_Var (x) -> begin
(FStar_Format.text (FStar_Pervasives_Native.fst x))
end
| FStar_Extraction_ML_Syntax.MLP_Record (path, fields) -> begin
(

let for1 = (fun uu____1331 -> (match (uu____1331) with
| (name, p) -> begin
(

let uu____1336 = (

let uu____1338 = (

let uu____1339 = (ptsym currentModule ((path), (name)))
in (FStar_Format.text uu____1339))
in (

let uu____1341 = (

let uu____1343 = (

let uu____1345 = (doc_of_pattern currentModule p)
in (uu____1345)::[])
in ((FStar_Format.text "="))::uu____1343)
in (uu____1338)::uu____1341))
in (FStar_Format.reduce1 uu____1336))
end))
in (

let uu____1346 = (

let uu____1347 = (FStar_List.map for1 fields)
in (FStar_Format.combine (FStar_Format.text "; ") uu____1347))
in (FStar_Format.cbrackets uu____1346)))
end
| FStar_Extraction_ML_Syntax.MLP_CTor (ctor, []) -> begin
(

let name = (

let uu____1354 = (is_standard_constructor ctor)
in (match (uu____1354) with
| true -> begin
(

let uu____1355 = (

let uu____1358 = (as_standard_constructor ctor)
in (FStar_Option.get uu____1358))
in (FStar_Pervasives_Native.snd uu____1355))
end
| uu____1364 -> begin
(ptctor currentModule ctor)
end))
in (FStar_Format.text name))
end
| FStar_Extraction_ML_Syntax.MLP_CTor (ctor, pats) -> begin
(

let name = (

let uu____1370 = (is_standard_constructor ctor)
in (match (uu____1370) with
| true -> begin
(

let uu____1371 = (

let uu____1374 = (as_standard_constructor ctor)
in (FStar_Option.get uu____1374))
in (FStar_Pervasives_Native.snd uu____1371))
end
| uu____1380 -> begin
(ptctor currentModule ctor)
end))
in (

let doc1 = (match (((name), (pats))) with
| ("::", (x)::(xs)::[]) -> begin
(

let uu____1386 = (

let uu____1388 = (

let uu____1389 = (doc_of_pattern currentModule x)
in (FStar_Format.parens uu____1389))
in (

let uu____1390 = (

let uu____1392 = (

let uu____1394 = (doc_of_pattern currentModule xs)
in (uu____1394)::[])
in ((FStar_Format.text "::"))::uu____1392)
in (uu____1388)::uu____1390))
in (FStar_Format.reduce uu____1386))
end
| (uu____1395, (FStar_Extraction_ML_Syntax.MLP_Tuple (uu____1396))::[]) -> begin
(

let uu____1399 = (

let uu____1401 = (

let uu____1403 = (

let uu____1404 = (FStar_List.hd pats)
in (doc_of_pattern currentModule uu____1404))
in (uu____1403)::[])
in ((FStar_Format.text name))::uu____1401)
in (FStar_Format.reduce1 uu____1399))
end
| uu____1405 -> begin
(

let uu____1409 = (

let uu____1411 = (

let uu____1413 = (

let uu____1414 = (

let uu____1415 = (FStar_List.map (doc_of_pattern currentModule) pats)
in (FStar_Format.combine (FStar_Format.text ", ") uu____1415))
in (FStar_Format.parens uu____1414))
in (uu____1413)::[])
in ((FStar_Format.text name))::uu____1411)
in (FStar_Format.reduce1 uu____1409))
end)
in (maybe_paren ((min_op_prec), (NonAssoc)) e_app_prio doc1)))
end
| FStar_Extraction_ML_Syntax.MLP_Tuple (ps) -> begin
(

let ps1 = (FStar_List.map (doc_of_pattern currentModule) ps)
in (

let uu____1423 = (FStar_Format.combine (FStar_Format.text ", ") ps1)
in (FStar_Format.parens uu____1423)))
end
| FStar_Extraction_ML_Syntax.MLP_Branch (ps) -> begin
(

let ps1 = (FStar_List.map (doc_of_pattern currentModule) ps)
in (

let ps2 = (FStar_List.map FStar_Format.parens ps1)
in (FStar_Format.combine (FStar_Format.text " | ") ps2)))
end))
and doc_of_branch : FStar_Extraction_ML_Syntax.mlsymbol  ->  FStar_Extraction_ML_Syntax.mlbranch  ->  FStar_Format.doc = (fun currentModule uu____1431 -> (match (uu____1431) with
| (p, cond, e) -> begin
(

let case = (match (cond) with
| FStar_Pervasives_Native.None -> begin
(

let uu____1438 = (

let uu____1440 = (

let uu____1442 = (doc_of_pattern currentModule p)
in (uu____1442)::[])
in ((FStar_Format.text "|"))::uu____1440)
in (FStar_Format.reduce1 uu____1438))
end
| FStar_Pervasives_Native.Some (c) -> begin
(

let c1 = (doc_of_expr currentModule ((min_op_prec), (NonAssoc)) c)
in (

let uu____1447 = (

let uu____1449 = (

let uu____1451 = (doc_of_pattern currentModule p)
in (uu____1451)::((FStar_Format.text "when"))::(c1)::[])
in ((FStar_Format.text "|"))::uu____1449)
in (FStar_Format.reduce1 uu____1447)))
end)
in (

let uu____1452 = (

let uu____1454 = (FStar_Format.reduce1 ((case)::((FStar_Format.text "->"))::((FStar_Format.text "begin"))::[]))
in (

let uu____1455 = (

let uu____1457 = (doc_of_expr currentModule ((min_op_prec), (NonAssoc)) e)
in (uu____1457)::((FStar_Format.text "end"))::[])
in (uu____1454)::uu____1455))
in (FStar_Format.combine FStar_Format.hardline uu____1452)))
end))
and doc_of_lets : FStar_Extraction_ML_Syntax.mlsymbol  ->  (FStar_Extraction_ML_Syntax.mlletflavor * Prims.bool * FStar_Extraction_ML_Syntax.mllb Prims.list)  ->  FStar_Format.doc = (fun currentModule uu____1461 -> (match (uu____1461) with
| (rec_, top_level, lets) -> begin
(

let for1 = (fun uu____1474 -> (match (uu____1474) with
| {FStar_Extraction_ML_Syntax.mllb_name = name; FStar_Extraction_ML_Syntax.mllb_tysc = tys; FStar_Extraction_ML_Syntax.mllb_add_unit = uu____1477; FStar_Extraction_ML_Syntax.mllb_def = e; FStar_Extraction_ML_Syntax.print_typ = pt} -> begin
(

let e1 = (doc_of_expr currentModule ((min_op_prec), (NonAssoc)) e)
in (

let ids = []
in (

let ty_annot = (match ((not (pt))) with
| true -> begin
(FStar_Format.text "")
end
| uu____1487 -> begin
(

let uu____1488 = ((FStar_Extraction_ML_Util.codegen_fsharp ()) && ((rec_ = FStar_Extraction_ML_Syntax.Rec) || top_level))
in (match (uu____1488) with
| true -> begin
(match (tys) with
| FStar_Pervasives_Native.Some ((uu____1489)::uu____1490, uu____1491) -> begin
(FStar_Format.text "")
end
| FStar_Pervasives_Native.None -> begin
(FStar_Format.text "")
end
| FStar_Pervasives_Native.Some ([], ty) -> begin
(

let ty1 = (doc_of_mltype currentModule ((min_op_prec), (NonAssoc)) ty)
in (FStar_Format.reduce1 (((FStar_Format.text ":"))::(ty1)::[])))
end)
end
| uu____1505 -> begin
(match (top_level) with
| true -> begin
(match (tys) with
| FStar_Pervasives_Native.None -> begin
(FStar_Format.text "")
end
| FStar_Pervasives_Native.Some ((uu____1506)::uu____1507, uu____1508) -> begin
(FStar_Format.text "")
end
| FStar_Pervasives_Native.Some ([], ty) -> begin
(

let ty1 = (doc_of_mltype currentModule ((min_op_prec), (NonAssoc)) ty)
in (FStar_Format.reduce1 (((FStar_Format.text ":"))::(ty1)::[])))
end)
end
| uu____1522 -> begin
(FStar_Format.text "")
end)
end))
end)
in (

let uu____1523 = (

let uu____1525 = (

let uu____1526 = (FStar_Extraction_ML_Syntax.idsym name)
in (FStar_Format.text uu____1526))
in (

let uu____1527 = (

let uu____1529 = (FStar_Format.reduce1 ids)
in (uu____1529)::(ty_annot)::((FStar_Format.text "="))::(e1)::[])
in (uu____1525)::uu____1527))
in (FStar_Format.reduce1 uu____1523)))))
end))
in (

let letdoc = (match ((rec_ = FStar_Extraction_ML_Syntax.Rec)) with
| true -> begin
(FStar_Format.reduce1 (((FStar_Format.text "let"))::((FStar_Format.text "rec"))::[]))
end
| uu____1531 -> begin
(FStar_Format.text "let")
end)
in (

let lets1 = (FStar_List.map for1 lets)
in (

let lets2 = (FStar_List.mapi (fun i doc1 -> (FStar_Format.reduce1 (((match ((i = (Prims.parse_int "0"))) with
| true -> begin
letdoc
end
| uu____1538 -> begin
(FStar_Format.text "and")
end))::(doc1)::[]))) lets1)
in (FStar_Format.combine FStar_Format.hardline lets2)))))
end))
and doc_of_loc : FStar_Extraction_ML_Syntax.mlloc  ->  FStar_Format.doc = (fun uu____1539 -> (match (uu____1539) with
| (lineno, file) -> begin
(

let uu____1542 = ((FStar_Options.no_location_info ()) || (FStar_Extraction_ML_Util.codegen_fsharp ()))
in (match (uu____1542) with
| true -> begin
FStar_Format.empty
end
| uu____1543 -> begin
(

let file1 = (FStar_Util.basename file)
in (FStar_Format.reduce1 (((FStar_Format.text "#"))::((FStar_Format.num lineno))::((FStar_Format.text (Prims.strcat "\"" (Prims.strcat file1 "\""))))::[])))
end))
end))


let doc_of_mltydecl : FStar_Extraction_ML_Syntax.mlsymbol  ->  FStar_Extraction_ML_Syntax.mltydecl  ->  FStar_Format.doc = (fun currentModule decls -> (

let for1 = (fun uu____1562 -> (match (uu____1562) with
| (uu____1571, x, mangle_opt, tparams, body) -> begin
(

let x1 = (match (mangle_opt) with
| FStar_Pervasives_Native.None -> begin
x
end
| FStar_Pervasives_Native.Some (y) -> begin
y
end)
in (

let tparams1 = (match (tparams) with
| [] -> begin
FStar_Format.empty
end
| (x2)::[] -> begin
(

let uu____1586 = (FStar_Extraction_ML_Syntax.idsym x2)
in (FStar_Format.text uu____1586))
end
| uu____1587 -> begin
(

let doc1 = (FStar_List.map (fun x2 -> (

let uu____1592 = (FStar_Extraction_ML_Syntax.idsym x2)
in (FStar_Format.text uu____1592))) tparams)
in (

let uu____1593 = (FStar_Format.combine (FStar_Format.text ", ") doc1)
in (FStar_Format.parens uu____1593)))
end)
in (

let forbody = (fun body1 -> (match (body1) with
| FStar_Extraction_ML_Syntax.MLTD_Abbrev (ty) -> begin
(doc_of_mltype currentModule ((min_op_prec), (NonAssoc)) ty)
end
| FStar_Extraction_ML_Syntax.MLTD_Record (fields) -> begin
(

let forfield = (fun uu____1610 -> (match (uu____1610) with
| (name, ty) -> begin
(

let name1 = (FStar_Format.text name)
in (

let ty1 = (doc_of_mltype currentModule ((min_op_prec), (NonAssoc)) ty)
in (FStar_Format.reduce1 ((name1)::((FStar_Format.text ":"))::(ty1)::[]))))
end))
in (

let uu____1619 = (

let uu____1620 = (FStar_List.map forfield fields)
in (FStar_Format.combine (FStar_Format.text "; ") uu____1620))
in (FStar_Format.cbrackets uu____1619)))
end
| FStar_Extraction_ML_Syntax.MLTD_DType (ctors) -> begin
(

let forctor = (fun uu____1639 -> (match (uu____1639) with
| (name, tys) -> begin
(

let uu____1653 = (FStar_List.split tys)
in (match (uu____1653) with
| (_names, tys1) -> begin
(match (tys1) with
| [] -> begin
(FStar_Format.text name)
end
| uu____1664 -> begin
(

let tys2 = (FStar_List.map (doc_of_mltype currentModule ((t_prio_tpl), (Left))) tys1)
in (

let tys3 = (FStar_Format.combine (FStar_Format.text " * ") tys2)
in (FStar_Format.reduce1 (((FStar_Format.text name))::((FStar_Format.text "of"))::(tys3)::[]))))
end)
end))
end))
in (

let ctors1 = (FStar_List.map forctor ctors)
in (

let ctors2 = (FStar_List.map (fun d -> (FStar_Format.reduce1 (((FStar_Format.text "|"))::(d)::[]))) ctors1)
in (FStar_Format.combine FStar_Format.hardline ctors2))))
end))
in (

let doc1 = (

let uu____1682 = (

let uu____1684 = (

let uu____1686 = (

let uu____1687 = (ptsym currentModule (([]), (x1)))
in (FStar_Format.text uu____1687))
in (uu____1686)::[])
in (tparams1)::uu____1684)
in (FStar_Format.reduce1 uu____1682))
in (match (body) with
| FStar_Pervasives_Native.None -> begin
doc1
end
| FStar_Pervasives_Native.Some (body1) -> begin
(

let body2 = (forbody body1)
in (

let uu____1691 = (

let uu____1693 = (FStar_Format.reduce1 ((doc1)::((FStar_Format.text "="))::[]))
in (uu____1693)::(body2)::[])
in (FStar_Format.combine FStar_Format.hardline uu____1691)))
end)))))
end))
in (

let doc1 = (FStar_List.map for1 decls)
in (

let doc2 = (match (((FStar_List.length doc1) > (Prims.parse_int "0"))) with
| true -> begin
(

let uu____1708 = (

let uu____1710 = (

let uu____1712 = (FStar_Format.combine (FStar_Format.text " \n and ") doc1)
in (uu____1712)::[])
in ((FStar_Format.text "type"))::uu____1710)
in (FStar_Format.reduce1 uu____1708))
end
| uu____1713 -> begin
(FStar_Format.text "")
end)
in doc2))))


let rec doc_of_sig1 : FStar_Extraction_ML_Syntax.mlsymbol  ->  FStar_Extraction_ML_Syntax.mlsig1  ->  FStar_Format.doc = (fun currentModule s -> (match (s) with
| FStar_Extraction_ML_Syntax.MLS_Mod (x, subsig) -> begin
(

let uu____1728 = (

let uu____1730 = (FStar_Format.reduce1 (((FStar_Format.text "module"))::((FStar_Format.text x))::((FStar_Format.text "="))::[]))
in (

let uu____1731 = (

let uu____1733 = (doc_of_sig currentModule subsig)
in (

let uu____1734 = (

let uu____1736 = (FStar_Format.reduce1 (((FStar_Format.text "end"))::[]))
in (uu____1736)::[])
in (uu____1733)::uu____1734))
in (uu____1730)::uu____1731))
in (FStar_Format.combine FStar_Format.hardline uu____1728))
end
| FStar_Extraction_ML_Syntax.MLS_Exn (x, []) -> begin
(FStar_Format.reduce1 (((FStar_Format.text "exception"))::((FStar_Format.text x))::[]))
end
| FStar_Extraction_ML_Syntax.MLS_Exn (x, args) -> begin
(

let args1 = (FStar_List.map (doc_of_mltype currentModule ((min_op_prec), (NonAssoc))) args)
in (

let args2 = (

let uu____1748 = (FStar_Format.combine (FStar_Format.text " * ") args1)
in (FStar_Format.parens uu____1748))
in (FStar_Format.reduce1 (((FStar_Format.text "exception"))::((FStar_Format.text x))::((FStar_Format.text "of"))::(args2)::[]))))
end
| FStar_Extraction_ML_Syntax.MLS_Val (x, (uu____1750, ty)) -> begin
(

let ty1 = (doc_of_mltype currentModule ((min_op_prec), (NonAssoc)) ty)
in (FStar_Format.reduce1 (((FStar_Format.text "val"))::((FStar_Format.text x))::((FStar_Format.text ": "))::(ty1)::[])))
end
| FStar_Extraction_ML_Syntax.MLS_Ty (decls) -> begin
(doc_of_mltydecl currentModule decls)
end))
and doc_of_sig : FStar_Extraction_ML_Syntax.mlsymbol  ->  FStar_Extraction_ML_Syntax.mlsig  ->  FStar_Format.doc = (fun currentModule s -> (

let docs1 = (FStar_List.map (doc_of_sig1 currentModule) s)
in (

let docs2 = (FStar_List.map (fun x -> (FStar_Format.reduce ((x)::(FStar_Format.hardline)::(FStar_Format.hardline)::[]))) docs1)
in (FStar_Format.reduce docs2))))


let doc_of_mod1 : FStar_Extraction_ML_Syntax.mlsymbol  ->  FStar_Extraction_ML_Syntax.mlmodule1  ->  FStar_Format.doc = (fun currentModule m -> (match (m) with
| FStar_Extraction_ML_Syntax.MLM_Exn (x, []) -> begin
(FStar_Format.reduce1 (((FStar_Format.text "exception"))::((FStar_Format.text x))::[]))
end
| FStar_Extraction_ML_Syntax.MLM_Exn (x, args) -> begin
(

let args1 = (FStar_List.map FStar_Pervasives_Native.snd args)
in (

let args2 = (FStar_List.map (doc_of_mltype currentModule ((min_op_prec), (NonAssoc))) args1)
in (

let args3 = (

let uu____1794 = (FStar_Format.combine (FStar_Format.text " * ") args2)
in (FStar_Format.parens uu____1794))
in (FStar_Format.reduce1 (((FStar_Format.text "exception"))::((FStar_Format.text x))::((FStar_Format.text "of"))::(args3)::[])))))
end
| FStar_Extraction_ML_Syntax.MLM_Ty (decls) -> begin
(doc_of_mltydecl currentModule decls)
end
| FStar_Extraction_ML_Syntax.MLM_Let (rec_, uu____1797, lets) -> begin
(doc_of_lets currentModule ((rec_), (true), (lets)))
end
| FStar_Extraction_ML_Syntax.MLM_Top (e) -> begin
(

let uu____1803 = (

let uu____1805 = (

let uu____1807 = (

let uu____1809 = (

let uu____1811 = (doc_of_expr currentModule ((min_op_prec), (NonAssoc)) e)
in (uu____1811)::[])
in ((FStar_Format.text "="))::uu____1809)
in ((FStar_Format.text "_"))::uu____1807)
in ((FStar_Format.text "let"))::uu____1805)
in (FStar_Format.reduce1 uu____1803))
end
| FStar_Extraction_ML_Syntax.MLM_Loc (loc) -> begin
(doc_of_loc loc)
end))


let doc_of_mod : FStar_Extraction_ML_Syntax.mlsymbol  ->  FStar_Extraction_ML_Syntax.mlmodule  ->  FStar_Format.doc = (fun currentModule m -> (

let docs1 = (FStar_List.map (fun x -> (

let doc1 = (doc_of_mod1 currentModule x)
in (doc1)::((match (x) with
| FStar_Extraction_ML_Syntax.MLM_Loc (uu____1827) -> begin
FStar_Format.empty
end
| uu____1828 -> begin
FStar_Format.hardline
end))::(FStar_Format.hardline)::[])) m)
in (FStar_Format.reduce (FStar_List.flatten docs1))))


let rec doc_of_mllib_r : FStar_Extraction_ML_Syntax.mllib  ->  (Prims.string * FStar_Format.doc) Prims.list = (fun uu____1834 -> (match (uu____1834) with
| FStar_Extraction_ML_Syntax.MLLib (mllib) -> begin
(

let rec for1_sig = (fun uu____1872 -> (match (uu____1872) with
| (x, sigmod, FStar_Extraction_ML_Syntax.MLLib (sub1)) -> begin
(

let x1 = (FStar_Extraction_ML_Util.flatten_mlpath x)
in (

let head1 = (FStar_Format.reduce1 (((FStar_Format.text "module"))::((FStar_Format.text x1))::((FStar_Format.text ":"))::((FStar_Format.text "sig"))::[]))
in (

let tail1 = (FStar_Format.reduce1 (((FStar_Format.text "end"))::[]))
in (

let doc1 = (FStar_Option.map (fun uu____1911 -> (match (uu____1911) with
| (s, uu____1915) -> begin
(doc_of_sig x1 s)
end)) sigmod)
in (

let sub2 = (FStar_List.map for1_sig sub1)
in (

let sub3 = (FStar_List.map (fun x2 -> (FStar_Format.reduce ((x2)::(FStar_Format.hardline)::(FStar_Format.hardline)::[]))) sub2)
in (

let uu____1930 = (

let uu____1932 = (

let uu____1934 = (

let uu____1936 = (FStar_Format.reduce sub3)
in (uu____1936)::((FStar_Format.cat tail1 FStar_Format.hardline))::[])
in ((match (doc1) with
| FStar_Pervasives_Native.None -> begin
FStar_Format.empty
end
| FStar_Pervasives_Native.Some (s) -> begin
(FStar_Format.cat s FStar_Format.hardline)
end))::uu____1934)
in ((FStar_Format.cat head1 FStar_Format.hardline))::uu____1932)
in (FStar_Format.reduce uu____1930))))))))
end))
and for1_mod = (fun istop uu____1939 -> (match (uu____1939) with
| (mod_name, sigmod, FStar_Extraction_ML_Syntax.MLLib (sub1)) -> begin
(

let target_mod_name = (FStar_Extraction_ML_Util.flatten_mlpath mod_name)
in (

let maybe_open_pervasives = (match (mod_name) with
| (("FStar")::[], "Pervasives") -> begin
[]
end
| uu____1976 -> begin
(

let pervasives1 = (FStar_Extraction_ML_Util.flatten_mlpath ((("FStar")::[]), ("Pervasives")))
in (FStar_Format.hardline)::((FStar_Format.text (Prims.strcat "open " pervasives1)))::[])
end)
in (

let head1 = (

let uu____1983 = (

let uu____1985 = (FStar_Extraction_ML_Util.codegen_fsharp ())
in (match (uu____1985) with
| true -> begin
((FStar_Format.text "module"))::((FStar_Format.text target_mod_name))::[]
end
| uu____1987 -> begin
(match ((not (istop))) with
| true -> begin
((FStar_Format.text "module"))::((FStar_Format.text target_mod_name))::((FStar_Format.text "="))::((FStar_Format.text "struct"))::[]
end
| uu____1989 -> begin
[]
end)
end))
in (FStar_Format.reduce1 uu____1983))
in (

let tail1 = (match ((not (istop))) with
| true -> begin
(FStar_Format.reduce1 (((FStar_Format.text "end"))::[]))
end
| uu____1991 -> begin
(FStar_Format.reduce1 [])
end)
in (

let doc1 = (FStar_Option.map (fun uu____1996 -> (match (uu____1996) with
| (uu____1999, m) -> begin
(doc_of_mod target_mod_name m)
end)) sigmod)
in (

let sub2 = (FStar_List.map (for1_mod false) sub1)
in (

let sub3 = (FStar_List.map (fun x -> (FStar_Format.reduce ((x)::(FStar_Format.hardline)::(FStar_Format.hardline)::[]))) sub2)
in (

let prefix1 = (

let uu____2017 = (FStar_Extraction_ML_Util.codegen_fsharp ())
in (match (uu____2017) with
| true -> begin
((FStar_Format.cat (FStar_Format.text "#light \"off\"") FStar_Format.hardline))::[]
end
| uu____2019 -> begin
[]
end))
in (

let uu____2020 = (

let uu____2022 = (

let uu____2024 = (

let uu____2026 = (

let uu____2028 = (

let uu____2030 = (

let uu____2032 = (FStar_Format.reduce sub3)
in (uu____2032)::((FStar_Format.cat tail1 FStar_Format.hardline))::[])
in ((match (doc1) with
| FStar_Pervasives_Native.None -> begin
FStar_Format.empty
end
| FStar_Pervasives_Native.Some (s) -> begin
(FStar_Format.cat s FStar_Format.hardline)
end))::uu____2030)
in (FStar_Format.hardline)::uu____2028)
in (FStar_List.append maybe_open_pervasives uu____2026))
in (FStar_List.append ((head1)::(FStar_Format.hardline)::((FStar_Format.text "open Prims"))::[]) uu____2024))
in (FStar_List.append prefix1 uu____2022))
in (FStar_All.pipe_left FStar_Format.reduce uu____2020))))))))))
end))
in (

let docs1 = (FStar_List.map (fun uu____2050 -> (match (uu____2050) with
| (x, s, m) -> begin
(

let uu____2077 = (FStar_Extraction_ML_Util.flatten_mlpath x)
in (

let uu____2078 = (for1_mod true ((x), (s), (m)))
in ((uu____2077), (uu____2078))))
end)) mllib)
in docs1))
end))


let doc_of_mllib : FStar_Extraction_ML_Syntax.mllib  ->  (Prims.string * FStar_Format.doc) Prims.list = (fun mllib -> (doc_of_mllib_r mllib))


let string_of_mlexpr : FStar_Extraction_ML_Syntax.mlpath  ->  FStar_Extraction_ML_Syntax.mlexpr  ->  Prims.string = (fun cmod e -> (

let doc1 = (

let uu____2098 = (FStar_Extraction_ML_Util.flatten_mlpath cmod)
in (doc_of_expr uu____2098 ((min_op_prec), (NonAssoc)) e))
in (FStar_Format.pretty (Prims.parse_int "0") doc1)))


let string_of_mlty : FStar_Extraction_ML_Syntax.mlpath  ->  FStar_Extraction_ML_Syntax.mlty  ->  Prims.string = (fun cmod e -> (

let doc1 = (

let uu____2108 = (FStar_Extraction_ML_Util.flatten_mlpath cmod)
in (doc_of_mltype uu____2108 ((min_op_prec), (NonAssoc)) e))
in (FStar_Format.pretty (Prims.parse_int "0") doc1)))



=======
  | ILeft
  | IRight
  | Left
  | Right
  | NonAssoc
let uu___is_ILeft: assoc -> Prims.bool =
  fun projectee  -> match projectee with | ILeft  -> true | uu____5 -> false
let uu___is_IRight: assoc -> Prims.bool =
  fun projectee  ->
    match projectee with | IRight  -> true | uu____10 -> false
let uu___is_Left: assoc -> Prims.bool =
  fun projectee  -> match projectee with | Left  -> true | uu____15 -> false
let uu___is_Right: assoc -> Prims.bool =
  fun projectee  -> match projectee with | Right  -> true | uu____20 -> false
let uu___is_NonAssoc: assoc -> Prims.bool =
  fun projectee  ->
    match projectee with | NonAssoc  -> true | uu____25 -> false
type fixity =
  | Prefix
  | Postfix
  | Infix of assoc
let uu___is_Prefix: fixity -> Prims.bool =
  fun projectee  ->
    match projectee with | Prefix  -> true | uu____34 -> false
let uu___is_Postfix: fixity -> Prims.bool =
  fun projectee  ->
    match projectee with | Postfix  -> true | uu____39 -> false
let uu___is_Infix: fixity -> Prims.bool =
  fun projectee  ->
    match projectee with | Infix _0 -> true | uu____45 -> false
let __proj__Infix__item___0: fixity -> assoc =
  fun projectee  -> match projectee with | Infix _0 -> _0
type opprec = (Prims.int,fixity) FStar_Pervasives_Native.tuple2
type level = (opprec,assoc) FStar_Pervasives_Native.tuple2
let t_prio_fun: (Prims.int,fixity) FStar_Pervasives_Native.tuple2 =
  ((Prims.parse_int "10"), (Infix Right))
let t_prio_tpl: (Prims.int,fixity) FStar_Pervasives_Native.tuple2 =
  ((Prims.parse_int "20"), (Infix NonAssoc))
let t_prio_name: (Prims.int,fixity) FStar_Pervasives_Native.tuple2 =
  ((Prims.parse_int "30"), Postfix)
let e_bin_prio_lambda: (Prims.int,fixity) FStar_Pervasives_Native.tuple2 =
  ((Prims.parse_int "5"), Prefix)
let e_bin_prio_if: (Prims.int,fixity) FStar_Pervasives_Native.tuple2 =
  ((Prims.parse_int "15"), Prefix)
let e_bin_prio_letin: (Prims.int,fixity) FStar_Pervasives_Native.tuple2 =
  ((Prims.parse_int "19"), Prefix)
let e_bin_prio_or: (Prims.int,fixity) FStar_Pervasives_Native.tuple2 =
  ((Prims.parse_int "20"), (Infix Left))
let e_bin_prio_and: (Prims.int,fixity) FStar_Pervasives_Native.tuple2 =
  ((Prims.parse_int "25"), (Infix Left))
let e_bin_prio_eq: (Prims.int,fixity) FStar_Pervasives_Native.tuple2 =
  ((Prims.parse_int "27"), (Infix NonAssoc))
let e_bin_prio_order: (Prims.int,fixity) FStar_Pervasives_Native.tuple2 =
  ((Prims.parse_int "29"), (Infix NonAssoc))
let e_bin_prio_op1: (Prims.int,fixity) FStar_Pervasives_Native.tuple2 =
  ((Prims.parse_int "30"), (Infix Left))
let e_bin_prio_op2: (Prims.int,fixity) FStar_Pervasives_Native.tuple2 =
  ((Prims.parse_int "40"), (Infix Left))
let e_bin_prio_op3: (Prims.int,fixity) FStar_Pervasives_Native.tuple2 =
  ((Prims.parse_int "50"), (Infix Left))
let e_bin_prio_op4: (Prims.int,fixity) FStar_Pervasives_Native.tuple2 =
  ((Prims.parse_int "60"), (Infix Left))
let e_bin_prio_comb: (Prims.int,fixity) FStar_Pervasives_Native.tuple2 =
  ((Prims.parse_int "70"), (Infix Left))
let e_bin_prio_seq: (Prims.int,fixity) FStar_Pervasives_Native.tuple2 =
  ((Prims.parse_int "100"), (Infix Left))
let e_app_prio: (Prims.int,fixity) FStar_Pervasives_Native.tuple2 =
  ((Prims.parse_int "10000"), (Infix Left))
let min_op_prec: (Prims.int,fixity) FStar_Pervasives_Native.tuple2 =
  ((- (Prims.parse_int "1")), (Infix NonAssoc))
let max_op_prec: (Prims.int,fixity) FStar_Pervasives_Native.tuple2 =
  (FStar_Util.max_int, (Infix NonAssoc))
let rec in_ns:
  'a .
    ('a Prims.list,'a Prims.list) FStar_Pervasives_Native.tuple2 ->
      Prims.bool
  =
  fun x  ->
    match x with
    | ([],uu____163) -> true
    | (x1::t1,x2::t2) when x1 = x2 -> in_ns (t1, t2)
    | (uu____186,uu____187) -> false
let path_of_ns:
  FStar_Extraction_ML_Syntax.mlsymbol ->
    Prims.string Prims.list -> Prims.string Prims.list
  =
  fun currentModule  ->
    fun ns  ->
      let ns' = FStar_Extraction_ML_Util.flatten_ns ns in
      if ns' = currentModule
      then []
      else
        (let cg_libs = FStar_Options.codegen_libs () in
         let ns_len = FStar_List.length ns in
         let found =
           FStar_Util.find_map cg_libs
             (fun cg_path  ->
                let cg_len = FStar_List.length cg_path in
                if (FStar_List.length cg_path) < ns_len
                then
                  let uu____247 = FStar_Util.first_N cg_len ns in
                  match uu____247 with
                  | (pfx,sfx) ->
                      (if pfx = cg_path
                       then
                         let uu____280 =
                           let uu____283 =
                             let uu____286 =
                               FStar_Extraction_ML_Util.flatten_ns sfx in
                             [uu____286] in
                           FStar_List.append pfx uu____283 in
                         FStar_Pervasives_Native.Some uu____280
                       else FStar_Pervasives_Native.None)
                else FStar_Pervasives_Native.None) in
         match found with
         | FStar_Pervasives_Native.None  -> [ns']
         | FStar_Pervasives_Native.Some x -> x)
let mlpath_of_mlpath:
  FStar_Extraction_ML_Syntax.mlsymbol ->
    FStar_Extraction_ML_Syntax.mlpath -> FStar_Extraction_ML_Syntax.mlpath
  =
  fun currentModule  ->
    fun x  ->
      let uu____312 = FStar_Extraction_ML_Syntax.string_of_mlpath x in
      match uu____312 with
      | "Prims.Some" -> ([], "Some")
      | "Prims.None" -> ([], "None")
      | uu____317 ->
          let uu____318 = x in
          (match uu____318 with
           | (ns,x1) ->
               let uu____325 = path_of_ns currentModule ns in (uu____325, x1))
let ptsym_of_symbol:
  FStar_Extraction_ML_Syntax.mlsymbol -> FStar_Extraction_ML_Syntax.mlsymbol
  =
  fun s  ->
    let uu____334 =
      let uu____335 =
        let uu____336 = FStar_String.get s (Prims.parse_int "0") in
        FStar_Char.lowercase uu____336 in
      let uu____337 = FStar_String.get s (Prims.parse_int "0") in
      uu____335 <> uu____337 in
    if uu____334 then Prims.strcat "l__" s else s
let ptsym:
  FStar_Extraction_ML_Syntax.mlsymbol ->
    FStar_Extraction_ML_Syntax.mlpath -> FStar_Extraction_ML_Syntax.mlsymbol
  =
  fun currentModule  ->
    fun mlp  ->
      if FStar_List.isEmpty (FStar_Pervasives_Native.fst mlp)
      then ptsym_of_symbol (FStar_Pervasives_Native.snd mlp)
      else
        (let uu____352 = mlpath_of_mlpath currentModule mlp in
         match uu____352 with
         | (p,s) ->
             let uu____359 =
               let uu____362 =
                 let uu____365 = ptsym_of_symbol s in [uu____365] in
               FStar_List.append p uu____362 in
             FStar_String.concat "." uu____359)
let ptctor:
  FStar_Extraction_ML_Syntax.mlsymbol ->
    FStar_Extraction_ML_Syntax.mlpath -> FStar_Extraction_ML_Syntax.mlsymbol
  =
  fun currentModule  ->
    fun mlp  ->
      let uu____374 = mlpath_of_mlpath currentModule mlp in
      match uu____374 with
      | (p,s) ->
          let s1 =
            let uu____382 =
              let uu____383 =
                let uu____384 = FStar_String.get s (Prims.parse_int "0") in
                FStar_Char.uppercase uu____384 in
              let uu____385 = FStar_String.get s (Prims.parse_int "0") in
              uu____383 <> uu____385 in
            if uu____382 then Prims.strcat "U__" s else s in
          FStar_String.concat "." (FStar_List.append p [s1])
let infix_prim_ops:
  (Prims.string,(Prims.int,fixity) FStar_Pervasives_Native.tuple2,Prims.string)
    FStar_Pervasives_Native.tuple3 Prims.list
  =
  [("op_Addition", e_bin_prio_op1, "+");
  ("op_Subtraction", e_bin_prio_op1, "-");
  ("op_Multiply", e_bin_prio_op1, "*");
  ("op_Division", e_bin_prio_op1, "/");
  ("op_Equality", e_bin_prio_eq, "=");
  ("op_Colon_Equals", e_bin_prio_eq, ":=");
  ("op_disEquality", e_bin_prio_eq, "<>");
  ("op_AmpAmp", e_bin_prio_and, "&&");
  ("op_BarBar", e_bin_prio_or, "||");
  ("op_LessThanOrEqual", e_bin_prio_order, "<=");
  ("op_GreaterThanOrEqual", e_bin_prio_order, ">=");
  ("op_LessThan", e_bin_prio_order, "<");
  ("op_GreaterThan", e_bin_prio_order, ">");
  ("op_Modulus", e_bin_prio_order, "mod")]
let prim_uni_ops:
  (Prims.string,Prims.string) FStar_Pervasives_Native.tuple2 Prims.list =
  [("op_Negation", "not");
  ("op_Minus", "~-");
  ("op_Bang", "Support.ST.read")]
let prim_types: 'Auu____629 . Prims.unit -> 'Auu____629 Prims.list =
  fun uu____632  -> []
let prim_constructors:
  (Prims.string,Prims.string) FStar_Pervasives_Native.tuple2 Prims.list =
  [("Some", "Some"); ("None", "None"); ("Nil", "[]"); ("Cons", "::")]
let is_prims_ns: FStar_Extraction_ML_Syntax.mlsymbol Prims.list -> Prims.bool
  = fun ns  -> ns = ["Prims"]
let as_bin_op:
  FStar_Extraction_ML_Syntax.mlpath ->
    (FStar_Extraction_ML_Syntax.mlsymbol,(Prims.int,fixity)
                                           FStar_Pervasives_Native.tuple2,
      Prims.string) FStar_Pervasives_Native.tuple3
      FStar_Pervasives_Native.option
  =
  fun uu____684  ->
    match uu____684 with
    | (ns,x) ->
        if is_prims_ns ns
        then
          FStar_List.tryFind
            (fun uu____729  ->
               match uu____729 with | (y,uu____741,uu____742) -> x = y)
            infix_prim_ops
        else FStar_Pervasives_Native.None
let is_bin_op: FStar_Extraction_ML_Syntax.mlpath -> Prims.bool =
  fun p  ->
    let uu____766 = as_bin_op p in uu____766 <> FStar_Pervasives_Native.None
let as_uni_op:
  FStar_Extraction_ML_Syntax.mlpath ->
    (FStar_Extraction_ML_Syntax.mlsymbol,Prims.string)
      FStar_Pervasives_Native.tuple2 FStar_Pervasives_Native.option
  =
  fun uu____810  ->
    match uu____810 with
    | (ns,x) ->
        if is_prims_ns ns
        then
          FStar_List.tryFind
            (fun uu____836  -> match uu____836 with | (y,uu____842) -> x = y)
            prim_uni_ops
        else FStar_Pervasives_Native.None
let is_uni_op: FStar_Extraction_ML_Syntax.mlpath -> Prims.bool =
  fun p  ->
    let uu____852 = as_uni_op p in uu____852 <> FStar_Pervasives_Native.None
let is_standard_type: FStar_Extraction_ML_Syntax.mlpath -> Prims.bool =
  fun p  -> false
let as_standard_constructor:
  FStar_Extraction_ML_Syntax.mlpath ->
    (FStar_Extraction_ML_Syntax.mlsymbol,Prims.string)
      FStar_Pervasives_Native.tuple2 FStar_Pervasives_Native.option
  =
  fun uu____882  ->
    match uu____882 with
    | (ns,x) ->
        if is_prims_ns ns
        then
          FStar_List.tryFind
            (fun uu____908  -> match uu____908 with | (y,uu____914) -> x = y)
            prim_constructors
        else FStar_Pervasives_Native.None
let is_standard_constructor: FStar_Extraction_ML_Syntax.mlpath -> Prims.bool
  =
  fun p  ->
    let uu____924 = as_standard_constructor p in
    uu____924 <> FStar_Pervasives_Native.None
let maybe_paren:
  ((Prims.int,fixity) FStar_Pervasives_Native.tuple2,assoc)
    FStar_Pervasives_Native.tuple2 ->
    (Prims.int,fixity) FStar_Pervasives_Native.tuple2 ->
      FStar_Format.doc -> FStar_Format.doc
  =
  fun uu____962  ->
    fun inner  ->
      fun doc1  ->
        match uu____962 with
        | (outer,side) ->
            let noparens _inner _outer side1 =
              let uu____1013 = _inner in
              match uu____1013 with
              | (pi,fi) ->
                  let uu____1020 = _outer in
                  (match uu____1020 with
                   | (po,fo) ->
                       (pi > po) ||
                         ((match (fi, side1) with
                           | (Postfix ,Left ) -> true
                           | (Prefix ,Right ) -> true
                           | (Infix (Left ),Left ) ->
                               (pi = po) && (fo = (Infix Left))
                           | (Infix (Right ),Right ) ->
                               (pi = po) && (fo = (Infix Right))
                           | (Infix (Left ),ILeft ) ->
                               (pi = po) && (fo = (Infix Left))
                           | (Infix (Right ),IRight ) ->
                               (pi = po) && (fo = (Infix Right))
                           | (uu____1027,NonAssoc ) -> (pi = po) && (fi = fo)
                           | (uu____1028,uu____1029) -> false))) in
            if noparens inner outer side
            then doc1
            else FStar_Format.parens doc1
let escape_byte_hex: FStar_BaseTypes.byte -> Prims.string =
  fun x  -> Prims.strcat "\\x" (FStar_Util.hex_string_of_byte x)
let escape_char_hex: FStar_BaseTypes.char -> Prims.string =
  fun x  -> escape_byte_hex (FStar_Util.byte_of_char x)
let escape_or:
  (FStar_Char.char -> Prims.string) -> FStar_Char.char -> Prims.string =
  fun fallback  ->
    fun uu___123_1049  ->
      match uu___123_1049 with
      | c when c = '\\' -> "\\\\"
      | c when c = ' ' -> " "
      | c when c = '\b' -> "\\b"
      | c when c = '\t' -> "\\t"
      | c when c = '\r' -> "\\r"
      | c when c = '\n' -> "\\n"
      | c when c = '\'' -> "\\'"
      | c when c = '"' -> "\\\""
      | c when FStar_Util.is_letter_or_digit c -> FStar_Util.string_of_char c
      | c when FStar_Util.is_punctuation c -> FStar_Util.string_of_char c
      | c when FStar_Util.is_symbol c -> FStar_Util.string_of_char c
      | c -> fallback c
let string_of_mlconstant:
  FStar_Extraction_ML_Syntax.mlconstant -> Prims.string =
  fun sctt  ->
    match sctt with
    | FStar_Extraction_ML_Syntax.MLC_Unit  -> "()"
    | FStar_Extraction_ML_Syntax.MLC_Bool (true ) -> "true"
    | FStar_Extraction_ML_Syntax.MLC_Bool (false ) -> "false"
    | FStar_Extraction_ML_Syntax.MLC_Char c ->
        let uu____1069 =
          let uu____1070 = escape_or escape_char_hex c in
          Prims.strcat uu____1070 "'" in
        Prims.strcat "'" uu____1069
    | FStar_Extraction_ML_Syntax.MLC_Int
        (s,FStar_Pervasives_Native.Some
         (FStar_Const.Signed ,FStar_Const.Int32 ))
        -> Prims.strcat s "l"
    | FStar_Extraction_ML_Syntax.MLC_Int
        (s,FStar_Pervasives_Native.Some
         (FStar_Const.Signed ,FStar_Const.Int64 ))
        -> Prims.strcat s "L"
    | FStar_Extraction_ML_Syntax.MLC_Int
        (s,FStar_Pervasives_Native.Some (uu____1094,FStar_Const.Int8 )) -> s
    | FStar_Extraction_ML_Syntax.MLC_Int
        (s,FStar_Pervasives_Native.Some (uu____1106,FStar_Const.Int16 )) -> s
    | FStar_Extraction_ML_Syntax.MLC_Int (s,FStar_Pervasives_Native.None ) ->
        Prims.strcat "(Prims.parse_int \"" (Prims.strcat s "\")")
    | FStar_Extraction_ML_Syntax.MLC_Float d -> FStar_Util.string_of_float d
    | FStar_Extraction_ML_Syntax.MLC_Bytes bytes ->
        let uu____1132 =
          let uu____1133 = FStar_Bytes.f_encode escape_byte_hex bytes in
          Prims.strcat uu____1133 "\"" in
        Prims.strcat "\"" uu____1132
    | FStar_Extraction_ML_Syntax.MLC_String chars ->
        let uu____1135 =
          let uu____1136 =
            FStar_String.collect (escape_or FStar_Util.string_of_char) chars in
          Prims.strcat uu____1136 "\"" in
        Prims.strcat "\"" uu____1135
    | uu____1137 ->
        failwith "TODO: extract integer constants properly into OCaml"
let rec doc_of_mltype':
  FStar_Extraction_ML_Syntax.mlsymbol ->
    level -> FStar_Extraction_ML_Syntax.mlty -> FStar_Format.doc
  =
  fun currentModule  ->
    fun outer  ->
      fun ty  ->
        match ty with
        | FStar_Extraction_ML_Syntax.MLTY_Var x ->
            let escape_tyvar s =
              if FStar_Util.starts_with s "'_"
              then FStar_Util.replace_char s '_' 'u'
              else s in
            let uu____1159 =
              let uu____1160 = FStar_Extraction_ML_Syntax.idsym x in
              FStar_All.pipe_left escape_tyvar uu____1160 in
            FStar_Format.text uu____1159
        | FStar_Extraction_ML_Syntax.MLTY_Tuple tys ->
            let doc1 =
              FStar_List.map (doc_of_mltype currentModule (t_prio_tpl, Left))
                tys in
            let doc2 =
              let uu____1172 =
                let uu____1173 =
                  FStar_Format.combine (FStar_Format.text " * ") doc1 in
                FStar_Format.hbox uu____1173 in
              FStar_Format.parens uu____1172 in
            doc2
        | FStar_Extraction_ML_Syntax.MLTY_Named (args,name) ->
            let args1 =
              match args with
              | [] -> FStar_Format.empty
              | arg::[] ->
                  doc_of_mltype currentModule (t_prio_name, Left) arg
              | uu____1186 ->
                  let args1 =
                    FStar_List.map
                      (doc_of_mltype currentModule (min_op_prec, NonAssoc))
                      args in
                  let uu____1196 =
                    let uu____1197 =
                      FStar_Format.combine (FStar_Format.text ", ") args1 in
                    FStar_Format.hbox uu____1197 in
                  FStar_Format.parens uu____1196 in
            let name1 = ptsym currentModule name in
            let uu____1199 =
              FStar_Format.reduce1 [args1; FStar_Format.text name1] in
            FStar_Format.hbox uu____1199
        | FStar_Extraction_ML_Syntax.MLTY_Fun (t1,uu____1201,t2) ->
            let d1 = doc_of_mltype currentModule (t_prio_fun, Left) t1 in
            let d2 = doc_of_mltype currentModule (t_prio_fun, Right) t2 in
            let uu____1213 =
              let uu____1214 =
                FStar_Format.reduce1 [d1; FStar_Format.text " -> "; d2] in
              FStar_Format.hbox uu____1214 in
            maybe_paren outer t_prio_fun uu____1213
        | FStar_Extraction_ML_Syntax.MLTY_Top  ->
            let uu____1215 = FStar_Extraction_ML_Util.codegen_fsharp () in
            if uu____1215
            then FStar_Format.text "obj"
            else FStar_Format.text "Obj.t"
and doc_of_mltype:
  FStar_Extraction_ML_Syntax.mlsymbol ->
    level -> FStar_Extraction_ML_Syntax.mlty -> FStar_Format.doc
  =
  fun currentModule  ->
    fun outer  ->
      fun ty  ->
        let uu____1220 = FStar_Extraction_ML_Util.resugar_mlty ty in
        doc_of_mltype' currentModule outer uu____1220
let rec doc_of_expr:
  FStar_Extraction_ML_Syntax.mlsymbol ->
    level -> FStar_Extraction_ML_Syntax.mlexpr -> FStar_Format.doc
  =
  fun currentModule  ->
    fun outer  ->
      fun e  ->
        match e.FStar_Extraction_ML_Syntax.expr with
        | FStar_Extraction_ML_Syntax.MLE_Coerce (e1,t,t') ->
            let doc1 = doc_of_expr currentModule (min_op_prec, NonAssoc) e1 in
            let uu____1274 = FStar_Extraction_ML_Util.codegen_fsharp () in
            if uu____1274
            then
              let uu____1275 =
                FStar_Format.reduce
                  [FStar_Format.text "Prims.checked_cast"; doc1] in
              FStar_Format.parens uu____1275
            else
              (let uu____1277 =
                 FStar_Format.reduce
                   [FStar_Format.text "Obj.magic "; FStar_Format.parens doc1] in
               FStar_Format.parens uu____1277)
        | FStar_Extraction_ML_Syntax.MLE_Seq es ->
            let docs1 =
              FStar_List.map
                (doc_of_expr currentModule (min_op_prec, NonAssoc)) es in
            let docs2 =
              FStar_List.map
                (fun d  ->
                   FStar_Format.reduce
                     [d; FStar_Format.text ";"; FStar_Format.hardline]) docs1 in
            let uu____1293 = FStar_Format.reduce docs2 in
            FStar_Format.parens uu____1293
        | FStar_Extraction_ML_Syntax.MLE_Const c ->
            let uu____1295 = string_of_mlconstant c in
            FStar_Format.text uu____1295
        | FStar_Extraction_ML_Syntax.MLE_Var (x,uu____1297) ->
            FStar_Format.text x
        | FStar_Extraction_ML_Syntax.MLE_Name path ->
            let uu____1299 = ptsym currentModule path in
            FStar_Format.text uu____1299
        | FStar_Extraction_ML_Syntax.MLE_Record (path,fields) ->
            let for1 uu____1325 =
              match uu____1325 with
              | (name,e1) ->
                  let doc1 =
                    doc_of_expr currentModule (min_op_prec, NonAssoc) e1 in
                  let uu____1337 =
                    let uu____1340 =
                      let uu____1341 = ptsym currentModule (path, name) in
                      FStar_Format.text uu____1341 in
                    [uu____1340; FStar_Format.text "="; doc1] in
                  FStar_Format.reduce1 uu____1337 in
            let uu____1344 =
              let uu____1345 = FStar_List.map for1 fields in
              FStar_Format.combine (FStar_Format.text "; ") uu____1345 in
            FStar_Format.cbrackets uu____1344
        | FStar_Extraction_ML_Syntax.MLE_CTor (ctor,[]) ->
            let name =
              let uu____1356 = is_standard_constructor ctor in
              if uu____1356
              then
                let uu____1357 =
                  let uu____1362 = as_standard_constructor ctor in
                  FStar_Option.get uu____1362 in
                FStar_Pervasives_Native.snd uu____1357
              else ptctor currentModule ctor in
            FStar_Format.text name
        | FStar_Extraction_ML_Syntax.MLE_CTor (ctor,args) ->
            let name =
              let uu____1381 = is_standard_constructor ctor in
              if uu____1381
              then
                let uu____1382 =
                  let uu____1387 = as_standard_constructor ctor in
                  FStar_Option.get uu____1387 in
                FStar_Pervasives_Native.snd uu____1382
              else ptctor currentModule ctor in
            let args1 =
              FStar_List.map
                (doc_of_expr currentModule (min_op_prec, NonAssoc)) args in
            let doc1 =
              match (name, args1) with
              | ("::",x::xs::[]) ->
                  FStar_Format.reduce
                    [FStar_Format.parens x; FStar_Format.text "::"; xs]
              | (uu____1413,uu____1414) ->
                  let uu____1419 =
                    let uu____1422 =
                      let uu____1425 =
                        let uu____1426 =
                          FStar_Format.combine (FStar_Format.text ", ") args1 in
                        FStar_Format.parens uu____1426 in
                      [uu____1425] in
                    (FStar_Format.text name) :: uu____1422 in
                  FStar_Format.reduce1 uu____1419 in
            maybe_paren outer e_app_prio doc1
        | FStar_Extraction_ML_Syntax.MLE_Tuple es ->
            let docs1 =
              FStar_List.map
                (fun x  ->
                   let uu____1436 =
                     doc_of_expr currentModule (min_op_prec, NonAssoc) x in
                   FStar_Format.parens uu____1436) es in
            let docs2 =
              let uu____1442 =
                FStar_Format.combine (FStar_Format.text ", ") docs1 in
              FStar_Format.parens uu____1442 in
            docs2
        | FStar_Extraction_ML_Syntax.MLE_Let ((rec_,uu____1444,lets),body) ->
            let pre =
              if
                e.FStar_Extraction_ML_Syntax.loc <>
                  FStar_Extraction_ML_Syntax.dummy_loc
              then
                let uu____1460 =
                  let uu____1463 =
                    let uu____1466 =
                      doc_of_loc e.FStar_Extraction_ML_Syntax.loc in
                    [uu____1466] in
                  FStar_Format.hardline :: uu____1463 in
                FStar_Format.reduce uu____1460
              else FStar_Format.empty in
            let doc1 = doc_of_lets currentModule (rec_, false, lets) in
            let body1 =
              doc_of_expr currentModule (min_op_prec, NonAssoc) body in
            let uu____1476 =
              let uu____1477 =
                let uu____1480 =
                  let uu____1483 =
                    let uu____1486 =
                      FStar_Format.reduce1 [FStar_Format.text "in"; body1] in
                    [uu____1486] in
                  doc1 :: uu____1483 in
                pre :: uu____1480 in
              FStar_Format.combine FStar_Format.hardline uu____1477 in
            FStar_Format.parens uu____1476
        | FStar_Extraction_ML_Syntax.MLE_App (e1,args) ->
            (match ((e1.FStar_Extraction_ML_Syntax.expr), args) with
             | (FStar_Extraction_ML_Syntax.MLE_Name
                p,{
                    FStar_Extraction_ML_Syntax.expr =
                      FStar_Extraction_ML_Syntax.MLE_Fun
                      (uu____1496::[],scrutinee);
                    FStar_Extraction_ML_Syntax.mlty = uu____1498;
                    FStar_Extraction_ML_Syntax.loc = uu____1499;_}::{
                                                                    FStar_Extraction_ML_Syntax.expr
                                                                    =
                                                                    FStar_Extraction_ML_Syntax.MLE_Fun
                                                                    ((arg,uu____1501)::[],possible_match);
                                                                    FStar_Extraction_ML_Syntax.mlty
                                                                    =
                                                                    uu____1503;
                                                                    FStar_Extraction_ML_Syntax.loc
                                                                    =
                                                                    uu____1504;_}::[])
                 when
                 let uu____1539 =
                   FStar_Extraction_ML_Syntax.string_of_mlpath p in
                 uu____1539 = "FStar.All.try_with" ->
                 let branches =
                   match possible_match with
                   | {
                       FStar_Extraction_ML_Syntax.expr =
                         FStar_Extraction_ML_Syntax.MLE_Match
                         ({
                            FStar_Extraction_ML_Syntax.expr =
                              FStar_Extraction_ML_Syntax.MLE_Var arg';
                            FStar_Extraction_ML_Syntax.mlty = uu____1562;
                            FStar_Extraction_ML_Syntax.loc = uu____1563;_},branches);
                       FStar_Extraction_ML_Syntax.mlty = uu____1565;
                       FStar_Extraction_ML_Syntax.loc = uu____1566;_} when
                       let uu____1587 = FStar_Extraction_ML_Syntax.idsym arg in
                       let uu____1588 = FStar_Extraction_ML_Syntax.idsym arg' in
                       uu____1587 = uu____1588 -> branches
                   | e2 ->
                       [(FStar_Extraction_ML_Syntax.MLP_Wild,
                          FStar_Pervasives_Native.None, e2)] in
                 doc_of_expr currentModule outer
                   {
                     FStar_Extraction_ML_Syntax.expr =
                       (FStar_Extraction_ML_Syntax.MLE_Try
                          (scrutinee, branches));
                     FStar_Extraction_ML_Syntax.mlty =
                       (possible_match.FStar_Extraction_ML_Syntax.mlty);
                     FStar_Extraction_ML_Syntax.loc =
                       (possible_match.FStar_Extraction_ML_Syntax.loc)
                   }
             | (FStar_Extraction_ML_Syntax.MLE_Name p,e11::e2::[]) when
                 is_bin_op p -> doc_of_binop currentModule p e11 e2
             | (FStar_Extraction_ML_Syntax.MLE_App
                ({
                   FStar_Extraction_ML_Syntax.expr =
                     FStar_Extraction_ML_Syntax.MLE_Name p;
                   FStar_Extraction_ML_Syntax.mlty = uu____1624;
                   FStar_Extraction_ML_Syntax.loc = uu____1625;_},unitVal::[]),e11::e2::[])
                 when
                 (is_bin_op p) &&
                   (unitVal = FStar_Extraction_ML_Syntax.ml_unit)
                 -> doc_of_binop currentModule p e11 e2
             | (FStar_Extraction_ML_Syntax.MLE_Name p,e11::[]) when
                 is_uni_op p -> doc_of_uniop currentModule p e11
             | (FStar_Extraction_ML_Syntax.MLE_App
                ({
                   FStar_Extraction_ML_Syntax.expr =
                     FStar_Extraction_ML_Syntax.MLE_Name p;
                   FStar_Extraction_ML_Syntax.mlty = uu____1638;
                   FStar_Extraction_ML_Syntax.loc = uu____1639;_},unitVal::[]),e11::[])
                 when
                 (is_uni_op p) &&
                   (unitVal = FStar_Extraction_ML_Syntax.ml_unit)
                 -> doc_of_uniop currentModule p e11
             | uu____1646 ->
                 let e2 = doc_of_expr currentModule (e_app_prio, ILeft) e1 in
                 let args1 =
                   FStar_List.map
                     (doc_of_expr currentModule (e_app_prio, IRight)) args in
                 let uu____1665 = FStar_Format.reduce1 (e2 :: args1) in
                 FStar_Format.parens uu____1665)
        | FStar_Extraction_ML_Syntax.MLE_Proj (e1,f) ->
            let e2 = doc_of_expr currentModule (min_op_prec, NonAssoc) e1 in
            let doc1 =
              let uu____1674 = FStar_Extraction_ML_Util.codegen_fsharp () in
              if uu____1674
              then
                FStar_Format.reduce
                  [e2;
                  FStar_Format.text ".";
                  FStar_Format.text (FStar_Pervasives_Native.snd f)]
              else
                (let uu____1678 =
                   let uu____1681 =
                     let uu____1684 =
                       let uu____1687 =
                         let uu____1688 = ptsym currentModule f in
                         FStar_Format.text uu____1688 in
                       [uu____1687] in
                     (FStar_Format.text ".") :: uu____1684 in
                   e2 :: uu____1681 in
                 FStar_Format.reduce uu____1678) in
            doc1
        | FStar_Extraction_ML_Syntax.MLE_Fun (ids,body) ->
            let bvar_annot x xt =
              let uu____1714 = FStar_Extraction_ML_Util.codegen_fsharp () in
              if uu____1714
              then
                let uu____1715 =
                  let uu____1718 =
                    let uu____1721 =
                      let uu____1724 =
                        match xt with
                        | FStar_Pervasives_Native.Some xxt ->
                            let uu____1726 =
                              let uu____1729 =
                                let uu____1732 =
                                  doc_of_mltype currentModule outer xxt in
                                [uu____1732] in
                              (FStar_Format.text " : ") :: uu____1729 in
                            FStar_Format.reduce1 uu____1726
                        | uu____1733 -> FStar_Format.text "" in
                      [uu____1724; FStar_Format.text ")"] in
                    (FStar_Format.text x) :: uu____1721 in
                  (FStar_Format.text "(") :: uu____1718 in
                FStar_Format.reduce1 uu____1715
              else FStar_Format.text x in
            let ids1 =
              FStar_List.map
                (fun uu____1752  ->
                   match uu____1752 with
                   | ((x,uu____1762),xt) ->
                       bvar_annot x (FStar_Pervasives_Native.Some xt)) ids in
            let body1 =
              doc_of_expr currentModule (min_op_prec, NonAssoc) body in
            let doc1 =
              let uu____1774 =
                let uu____1777 =
                  let uu____1780 = FStar_Format.reduce1 ids1 in
                  [uu____1780; FStar_Format.text "->"; body1] in
                (FStar_Format.text "fun") :: uu____1777 in
              FStar_Format.reduce1 uu____1774 in
            FStar_Format.parens doc1
        | FStar_Extraction_ML_Syntax.MLE_If
            (cond,e1,FStar_Pervasives_Native.None ) ->
            let cond1 =
              doc_of_expr currentModule (min_op_prec, NonAssoc) cond in
            let doc1 =
              let uu____1791 =
                let uu____1794 =
                  FStar_Format.reduce1
                    [FStar_Format.text "if";
                    cond1;
                    FStar_Format.text "then";
                    FStar_Format.text "begin"] in
                let uu____1795 =
                  let uu____1798 =
                    doc_of_expr currentModule (min_op_prec, NonAssoc) e1 in
                  [uu____1798; FStar_Format.text "end"] in
                uu____1794 :: uu____1795 in
              FStar_Format.combine FStar_Format.hardline uu____1791 in
            maybe_paren outer e_bin_prio_if doc1
        | FStar_Extraction_ML_Syntax.MLE_If
            (cond,e1,FStar_Pervasives_Native.Some e2) ->
            let cond1 =
              doc_of_expr currentModule (min_op_prec, NonAssoc) cond in
            let doc1 =
              let uu____1814 =
                let uu____1817 =
                  FStar_Format.reduce1
                    [FStar_Format.text "if";
                    cond1;
                    FStar_Format.text "then";
                    FStar_Format.text "begin"] in
                let uu____1818 =
                  let uu____1821 =
                    doc_of_expr currentModule (min_op_prec, NonAssoc) e1 in
                  let uu____1826 =
                    let uu____1829 =
                      FStar_Format.reduce1
                        [FStar_Format.text "end";
                        FStar_Format.text "else";
                        FStar_Format.text "begin"] in
                    let uu____1830 =
                      let uu____1833 =
                        doc_of_expr currentModule (min_op_prec, NonAssoc) e2 in
                      [uu____1833; FStar_Format.text "end"] in
                    uu____1829 :: uu____1830 in
                  uu____1821 :: uu____1826 in
                uu____1817 :: uu____1818 in
              FStar_Format.combine FStar_Format.hardline uu____1814 in
            maybe_paren outer e_bin_prio_if doc1
        | FStar_Extraction_ML_Syntax.MLE_Match (cond,pats) ->
            let cond1 =
              doc_of_expr currentModule (min_op_prec, NonAssoc) cond in
            let pats1 = FStar_List.map (doc_of_branch currentModule) pats in
            let doc1 =
              let uu____1871 =
                FStar_Format.reduce1
                  [FStar_Format.text "match";
                  FStar_Format.parens cond1;
                  FStar_Format.text "with"] in
              uu____1871 :: pats1 in
            let doc2 = FStar_Format.combine FStar_Format.hardline doc1 in
            FStar_Format.parens doc2
        | FStar_Extraction_ML_Syntax.MLE_Raise (exn,[]) ->
            let uu____1876 =
              let uu____1879 =
                let uu____1882 =
                  let uu____1883 = ptctor currentModule exn in
                  FStar_Format.text uu____1883 in
                [uu____1882] in
              (FStar_Format.text "raise") :: uu____1879 in
            FStar_Format.reduce1 uu____1876
        | FStar_Extraction_ML_Syntax.MLE_Raise (exn,args) ->
            let args1 =
              FStar_List.map
                (doc_of_expr currentModule (min_op_prec, NonAssoc)) args in
            let uu____1897 =
              let uu____1900 =
                let uu____1903 =
                  let uu____1904 = ptctor currentModule exn in
                  FStar_Format.text uu____1904 in
                let uu____1905 =
                  let uu____1908 =
                    let uu____1909 =
                      FStar_Format.combine (FStar_Format.text ", ") args1 in
                    FStar_Format.parens uu____1909 in
                  [uu____1908] in
                uu____1903 :: uu____1905 in
              (FStar_Format.text "raise") :: uu____1900 in
            FStar_Format.reduce1 uu____1897
        | FStar_Extraction_ML_Syntax.MLE_Try (e1,pats) ->
            let uu____1932 =
              let uu____1935 =
                let uu____1938 =
                  doc_of_expr currentModule (min_op_prec, NonAssoc) e1 in
                let uu____1943 =
                  let uu____1946 =
                    let uu____1949 =
                      let uu____1950 =
                        FStar_List.map (doc_of_branch currentModule) pats in
                      FStar_Format.combine FStar_Format.hardline uu____1950 in
                    [uu____1949] in
                  (FStar_Format.text "with") :: uu____1946 in
                uu____1938 :: uu____1943 in
              (FStar_Format.text "try") :: uu____1935 in
            FStar_Format.combine FStar_Format.hardline uu____1932
and doc_of_binop:
  FStar_Extraction_ML_Syntax.mlsymbol ->
    FStar_Extraction_ML_Syntax.mlpath ->
      FStar_Extraction_ML_Syntax.mlexpr ->
        FStar_Extraction_ML_Syntax.mlexpr -> FStar_Format.doc
  =
  fun currentModule  ->
    fun p  ->
      fun e1  ->
        fun e2  ->
          let uu____1957 =
            let uu____1968 = as_bin_op p in FStar_Option.get uu____1968 in
          match uu____1957 with
          | (uu____1991,prio,txt) ->
              let e11 = doc_of_expr currentModule (prio, Left) e1 in
              let e21 = doc_of_expr currentModule (prio, Right) e2 in
              let doc1 =
                FStar_Format.reduce1 [e11; FStar_Format.text txt; e21] in
              FStar_Format.parens doc1
and doc_of_uniop:
  FStar_Extraction_ML_Syntax.mlsymbol ->
    FStar_Extraction_ML_Syntax.mlpath ->
      FStar_Extraction_ML_Syntax.mlexpr -> FStar_Format.doc
  =
  fun currentModule  ->
    fun p  ->
      fun e1  ->
        let uu____2016 =
          let uu____2021 = as_uni_op p in FStar_Option.get uu____2021 in
        match uu____2016 with
        | (uu____2032,txt) ->
            let e11 = doc_of_expr currentModule (min_op_prec, NonAssoc) e1 in
            let doc1 =
              FStar_Format.reduce1
                [FStar_Format.text txt; FStar_Format.parens e11] in
            FStar_Format.parens doc1
and doc_of_pattern:
  FStar_Extraction_ML_Syntax.mlsymbol ->
    FStar_Extraction_ML_Syntax.mlpattern -> FStar_Format.doc
  =
  fun currentModule  ->
    fun pattern  ->
      match pattern with
      | FStar_Extraction_ML_Syntax.MLP_Wild  -> FStar_Format.text "_"
      | FStar_Extraction_ML_Syntax.MLP_Const c ->
          let uu____2043 = string_of_mlconstant c in
          FStar_Format.text uu____2043
      | FStar_Extraction_ML_Syntax.MLP_Var x ->
          FStar_Format.text (FStar_Pervasives_Native.fst x)
      | FStar_Extraction_ML_Syntax.MLP_Record (path,fields) ->
          let for1 uu____2070 =
            match uu____2070 with
            | (name,p) ->
                let uu____2077 =
                  let uu____2080 =
                    let uu____2081 = ptsym currentModule (path, name) in
                    FStar_Format.text uu____2081 in
                  let uu____2084 =
                    let uu____2087 =
                      let uu____2090 = doc_of_pattern currentModule p in
                      [uu____2090] in
                    (FStar_Format.text "=") :: uu____2087 in
                  uu____2080 :: uu____2084 in
                FStar_Format.reduce1 uu____2077 in
          let uu____2091 =
            let uu____2092 = FStar_List.map for1 fields in
            FStar_Format.combine (FStar_Format.text "; ") uu____2092 in
          FStar_Format.cbrackets uu____2091
      | FStar_Extraction_ML_Syntax.MLP_CTor (ctor,[]) ->
          let name =
            let uu____2103 = is_standard_constructor ctor in
            if uu____2103
            then
              let uu____2104 =
                let uu____2109 = as_standard_constructor ctor in
                FStar_Option.get uu____2109 in
              FStar_Pervasives_Native.snd uu____2104
            else ptctor currentModule ctor in
          FStar_Format.text name
      | FStar_Extraction_ML_Syntax.MLP_CTor (ctor,pats) ->
          let name =
            let uu____2128 = is_standard_constructor ctor in
            if uu____2128
            then
              let uu____2129 =
                let uu____2134 = as_standard_constructor ctor in
                FStar_Option.get uu____2134 in
              FStar_Pervasives_Native.snd uu____2129
            else ptctor currentModule ctor in
          let doc1 =
            match (name, pats) with
            | ("::",x::xs::[]) ->
                let uu____2153 =
                  let uu____2156 =
                    let uu____2157 = doc_of_pattern currentModule x in
                    FStar_Format.parens uu____2157 in
                  let uu____2158 =
                    let uu____2161 =
                      let uu____2164 = doc_of_pattern currentModule xs in
                      [uu____2164] in
                    (FStar_Format.text "::") :: uu____2161 in
                  uu____2156 :: uu____2158 in
                FStar_Format.reduce uu____2153
            | (uu____2165,(FStar_Extraction_ML_Syntax.MLP_Tuple
               uu____2166)::[]) ->
                let uu____2171 =
                  let uu____2174 =
                    let uu____2177 =
                      let uu____2178 = FStar_List.hd pats in
                      doc_of_pattern currentModule uu____2178 in
                    [uu____2177] in
                  (FStar_Format.text name) :: uu____2174 in
                FStar_Format.reduce1 uu____2171
            | uu____2179 ->
                let uu____2186 =
                  let uu____2189 =
                    let uu____2192 =
                      let uu____2193 =
                        let uu____2194 =
                          FStar_List.map (doc_of_pattern currentModule) pats in
                        FStar_Format.combine (FStar_Format.text ", ")
                          uu____2194 in
                      FStar_Format.parens uu____2193 in
                    [uu____2192] in
                  (FStar_Format.text name) :: uu____2189 in
                FStar_Format.reduce1 uu____2186 in
          maybe_paren (min_op_prec, NonAssoc) e_app_prio doc1
      | FStar_Extraction_ML_Syntax.MLP_Tuple ps ->
          let ps1 = FStar_List.map (doc_of_pattern currentModule) ps in
          let uu____2207 = FStar_Format.combine (FStar_Format.text ", ") ps1 in
          FStar_Format.parens uu____2207
      | FStar_Extraction_ML_Syntax.MLP_Branch ps ->
          let ps1 = FStar_List.map (doc_of_pattern currentModule) ps in
          let ps2 = FStar_List.map FStar_Format.parens ps1 in
          FStar_Format.combine (FStar_Format.text " | ") ps2
and doc_of_branch:
  FStar_Extraction_ML_Syntax.mlsymbol ->
    FStar_Extraction_ML_Syntax.mlbranch -> FStar_Format.doc
  =
  fun currentModule  ->
    fun uu____2218  ->
      match uu____2218 with
      | (p,cond,e) ->
          let case =
            match cond with
            | FStar_Pervasives_Native.None  ->
                let uu____2227 =
                  let uu____2230 =
                    let uu____2233 = doc_of_pattern currentModule p in
                    [uu____2233] in
                  (FStar_Format.text "|") :: uu____2230 in
                FStar_Format.reduce1 uu____2227
            | FStar_Pervasives_Native.Some c ->
                let c1 = doc_of_expr currentModule (min_op_prec, NonAssoc) c in
                let uu____2240 =
                  let uu____2243 =
                    let uu____2246 = doc_of_pattern currentModule p in
                    [uu____2246; FStar_Format.text "when"; c1] in
                  (FStar_Format.text "|") :: uu____2243 in
                FStar_Format.reduce1 uu____2240 in
          let uu____2247 =
            let uu____2250 =
              FStar_Format.reduce1
                [case; FStar_Format.text "->"; FStar_Format.text "begin"] in
            let uu____2251 =
              let uu____2254 =
                doc_of_expr currentModule (min_op_prec, NonAssoc) e in
              [uu____2254; FStar_Format.text "end"] in
            uu____2250 :: uu____2251 in
          FStar_Format.combine FStar_Format.hardline uu____2247
and doc_of_lets:
  FStar_Extraction_ML_Syntax.mlsymbol ->
    (FStar_Extraction_ML_Syntax.mlletflavor,Prims.bool,FStar_Extraction_ML_Syntax.mllb
                                                         Prims.list)
      FStar_Pervasives_Native.tuple3 -> FStar_Format.doc
  =
  fun currentModule  ->
    fun uu____2260  ->
      match uu____2260 with
      | (rec_,top_level,lets) ->
          let for1 uu____2279 =
            match uu____2279 with
            | { FStar_Extraction_ML_Syntax.mllb_name = name;
                FStar_Extraction_ML_Syntax.mllb_tysc = tys;
                FStar_Extraction_ML_Syntax.mllb_add_unit = uu____2282;
                FStar_Extraction_ML_Syntax.mllb_def = e;
                FStar_Extraction_ML_Syntax.print_typ = pt;_} ->
                let e1 = doc_of_expr currentModule (min_op_prec, NonAssoc) e in
                let ids = [] in
                let ty_annot =
                  if Prims.op_Negation pt
                  then FStar_Format.text ""
                  else
                    (let uu____2297 =
                       (FStar_Extraction_ML_Util.codegen_fsharp ()) &&
                         ((rec_ = FStar_Extraction_ML_Syntax.Rec) ||
                            top_level) in
                     if uu____2297
                     then
                       match tys with
                       | FStar_Pervasives_Native.Some
                           (uu____2298::uu____2299,uu____2300) ->
                           FStar_Format.text ""
                       | FStar_Pervasives_Native.None  ->
                           FStar_Format.text ""
                       | FStar_Pervasives_Native.Some ([],ty) ->
                           let ty1 =
                             doc_of_mltype currentModule
                               (min_op_prec, NonAssoc) ty in
                           FStar_Format.reduce1 [FStar_Format.text ":"; ty1]
                     else
                       if top_level
                       then
                         (match tys with
                          | FStar_Pervasives_Native.None  ->
                              FStar_Format.text ""
                          | FStar_Pervasives_Native.Some ([],ty) ->
                              let ty1 =
                                doc_of_mltype currentModule
                                  (min_op_prec, NonAssoc) ty in
                              FStar_Format.reduce1
                                [FStar_Format.text ":"; ty1]
                          | FStar_Pervasives_Native.Some (vs,ty) ->
                              let ty1 =
                                doc_of_mltype currentModule
                                  (min_op_prec, NonAssoc) ty in
                              let vars =
                                let uu____2352 =
                                  FStar_All.pipe_right vs
                                    (FStar_List.map
                                       (fun x  ->
                                          doc_of_mltype currentModule
                                            (min_op_prec, NonAssoc)
                                            (FStar_Extraction_ML_Syntax.MLTY_Var
                                               x))) in
                                FStar_All.pipe_right uu____2352
                                  FStar_Format.reduce1 in
                              FStar_Format.reduce1
                                [FStar_Format.text ":";
                                vars;
                                FStar_Format.text ".";
                                ty1])
                       else FStar_Format.text "") in
                let uu____2366 =
                  let uu____2369 =
                    let uu____2370 = FStar_Extraction_ML_Syntax.idsym name in
                    FStar_Format.text uu____2370 in
                  let uu____2371 =
                    let uu____2374 = FStar_Format.reduce1 ids in
                    [uu____2374; ty_annot; FStar_Format.text "="; e1] in
                  uu____2369 :: uu____2371 in
                FStar_Format.reduce1 uu____2366 in
          let letdoc =
            if rec_ = FStar_Extraction_ML_Syntax.Rec
            then
              FStar_Format.reduce1
                [FStar_Format.text "let"; FStar_Format.text "rec"]
            else FStar_Format.text "let" in
          let lets1 = FStar_List.map for1 lets in
          let lets2 =
            FStar_List.mapi
              (fun i  ->
                 fun doc1  ->
                   FStar_Format.reduce1
                     [if i = (Prims.parse_int "0")
                      then letdoc
                      else FStar_Format.text "and";
                     doc1]) lets1 in
          FStar_Format.combine FStar_Format.hardline lets2
and doc_of_loc: FStar_Extraction_ML_Syntax.mlloc -> FStar_Format.doc =
  fun uu____2388  ->
    match uu____2388 with
    | (lineno,file) ->
        let uu____2391 =
          (FStar_Options.no_location_info ()) ||
            (FStar_Extraction_ML_Util.codegen_fsharp ()) in
        if uu____2391
        then FStar_Format.empty
        else
          (let file1 = FStar_Util.basename file in
           FStar_Format.reduce1
             [FStar_Format.text "#";
             FStar_Format.num lineno;
             FStar_Format.text (Prims.strcat "\"" (Prims.strcat file1 "\""))])
let doc_of_mltydecl:
  FStar_Extraction_ML_Syntax.mlsymbol ->
    FStar_Extraction_ML_Syntax.mltydecl -> FStar_Format.doc
  =
  fun currentModule  ->
    fun decls  ->
      let for1 uu____2423 =
        match uu____2423 with
        | (uu____2442,x,mangle_opt,tparams,uu____2446,body) ->
            let x1 =
              match mangle_opt with
              | FStar_Pervasives_Native.None  -> x
              | FStar_Pervasives_Native.Some y -> y in
            let tparams1 =
              match tparams with
              | [] -> FStar_Format.empty
              | x2::[] ->
                  let uu____2464 = FStar_Extraction_ML_Syntax.idsym x2 in
                  FStar_Format.text uu____2464
              | uu____2465 ->
                  let doc1 =
                    FStar_List.map
                      (fun x2  ->
                         let uu____2474 = FStar_Extraction_ML_Syntax.idsym x2 in
                         FStar_Format.text uu____2474) tparams in
                  let uu____2475 =
                    FStar_Format.combine (FStar_Format.text ", ") doc1 in
                  FStar_Format.parens uu____2475 in
            let forbody body1 =
              match body1 with
              | FStar_Extraction_ML_Syntax.MLTD_Abbrev ty ->
                  doc_of_mltype currentModule (min_op_prec, NonAssoc) ty
              | FStar_Extraction_ML_Syntax.MLTD_Record fields ->
                  let forfield uu____2499 =
                    match uu____2499 with
                    | (name,ty) ->
                        let name1 = FStar_Format.text name in
                        let ty1 =
                          doc_of_mltype currentModule (min_op_prec, NonAssoc)
                            ty in
                        FStar_Format.reduce1
                          [name1; FStar_Format.text ":"; ty1] in
                  let uu____2512 =
                    let uu____2513 = FStar_List.map forfield fields in
                    FStar_Format.combine (FStar_Format.text "; ") uu____2513 in
                  FStar_Format.cbrackets uu____2512
              | FStar_Extraction_ML_Syntax.MLTD_DType ctors ->
                  let forctor uu____2546 =
                    match uu____2546 with
                    | (name,tys) ->
                        let uu____2571 = FStar_List.split tys in
                        (match uu____2571 with
                         | (_names,tys1) ->
                             (match tys1 with
                              | [] -> FStar_Format.text name
                              | uu____2590 ->
                                  let tys2 =
                                    FStar_List.map
                                      (doc_of_mltype currentModule
                                         (t_prio_tpl, Left)) tys1 in
                                  let tys3 =
                                    FStar_Format.combine
                                      (FStar_Format.text " * ") tys2 in
                                  FStar_Format.reduce1
                                    [FStar_Format.text name;
                                    FStar_Format.text "of";
                                    tys3])) in
                  let ctors1 = FStar_List.map forctor ctors in
                  let ctors2 =
                    FStar_List.map
                      (fun d  ->
                         FStar_Format.reduce1 [FStar_Format.text "|"; d])
                      ctors1 in
                  FStar_Format.combine FStar_Format.hardline ctors2 in
            let doc1 =
              let uu____2620 =
                let uu____2623 =
                  let uu____2626 =
                    let uu____2627 = ptsym currentModule ([], x1) in
                    FStar_Format.text uu____2627 in
                  [uu____2626] in
                tparams1 :: uu____2623 in
              FStar_Format.reduce1 uu____2620 in
            (match body with
             | FStar_Pervasives_Native.None  -> doc1
             | FStar_Pervasives_Native.Some body1 ->
                 let body2 = forbody body1 in
                 let uu____2632 =
                   let uu____2635 =
                     FStar_Format.reduce1 [doc1; FStar_Format.text "="] in
                   [uu____2635; body2] in
                 FStar_Format.combine FStar_Format.hardline uu____2632) in
      let doc1 = FStar_List.map for1 decls in
      let doc2 =
        if (FStar_List.length doc1) > (Prims.parse_int "0")
        then
          let uu____2658 =
            let uu____2661 =
              let uu____2664 =
                FStar_Format.combine (FStar_Format.text " \n and ") doc1 in
              [uu____2664] in
            (FStar_Format.text "type") :: uu____2661 in
          FStar_Format.reduce1 uu____2658
        else FStar_Format.text "" in
      doc2
let rec doc_of_sig1:
  FStar_Extraction_ML_Syntax.mlsymbol ->
    FStar_Extraction_ML_Syntax.mlsig1 -> FStar_Format.doc
  =
  fun currentModule  ->
    fun s  ->
      match s with
      | FStar_Extraction_ML_Syntax.MLS_Mod (x,subsig) ->
          let uu____2682 =
            let uu____2685 =
              FStar_Format.reduce1
                [FStar_Format.text "module";
                FStar_Format.text x;
                FStar_Format.text "="] in
            let uu____2686 =
              let uu____2689 = doc_of_sig currentModule subsig in
              let uu____2690 =
                let uu____2693 =
                  FStar_Format.reduce1 [FStar_Format.text "end"] in
                [uu____2693] in
              uu____2689 :: uu____2690 in
            uu____2685 :: uu____2686 in
          FStar_Format.combine FStar_Format.hardline uu____2682
      | FStar_Extraction_ML_Syntax.MLS_Exn (x,[]) ->
          FStar_Format.reduce1
            [FStar_Format.text "exception"; FStar_Format.text x]
      | FStar_Extraction_ML_Syntax.MLS_Exn (x,args) ->
          let args1 =
            FStar_List.map
              (doc_of_mltype currentModule (min_op_prec, NonAssoc)) args in
          let args2 =
            let uu____2711 =
              FStar_Format.combine (FStar_Format.text " * ") args1 in
            FStar_Format.parens uu____2711 in
          FStar_Format.reduce1
            [FStar_Format.text "exception";
            FStar_Format.text x;
            FStar_Format.text "of";
            args2]
      | FStar_Extraction_ML_Syntax.MLS_Val (x,(uu____2713,ty)) ->
          let ty1 = doc_of_mltype currentModule (min_op_prec, NonAssoc) ty in
          FStar_Format.reduce1
            [FStar_Format.text "val";
            FStar_Format.text x;
            FStar_Format.text ": ";
            ty1]
      | FStar_Extraction_ML_Syntax.MLS_Ty decls ->
          doc_of_mltydecl currentModule decls
and doc_of_sig:
  FStar_Extraction_ML_Syntax.mlsymbol ->
    FStar_Extraction_ML_Syntax.mlsig -> FStar_Format.doc
  =
  fun currentModule  ->
    fun s  ->
      let docs1 = FStar_List.map (doc_of_sig1 currentModule) s in
      let docs2 =
        FStar_List.map
          (fun x  ->
             FStar_Format.reduce
               [x; FStar_Format.hardline; FStar_Format.hardline]) docs1 in
      FStar_Format.reduce docs2
let doc_of_mod1:
  FStar_Extraction_ML_Syntax.mlsymbol ->
    FStar_Extraction_ML_Syntax.mlmodule1 -> FStar_Format.doc
  =
  fun currentModule  ->
    fun m  ->
      match m with
      | FStar_Extraction_ML_Syntax.MLM_Exn (x,[]) ->
          FStar_Format.reduce1
            [FStar_Format.text "exception"; FStar_Format.text x]
      | FStar_Extraction_ML_Syntax.MLM_Exn (x,args) ->
          let args1 = FStar_List.map FStar_Pervasives_Native.snd args in
          let args2 =
            FStar_List.map
              (doc_of_mltype currentModule (min_op_prec, NonAssoc)) args1 in
          let args3 =
            let uu____2783 =
              FStar_Format.combine (FStar_Format.text " * ") args2 in
            FStar_Format.parens uu____2783 in
          FStar_Format.reduce1
            [FStar_Format.text "exception";
            FStar_Format.text x;
            FStar_Format.text "of";
            args3]
      | FStar_Extraction_ML_Syntax.MLM_Ty decls ->
          doc_of_mltydecl currentModule decls
      | FStar_Extraction_ML_Syntax.MLM_Let (rec_,uu____2786,lets) ->
          doc_of_lets currentModule (rec_, true, lets)
      | FStar_Extraction_ML_Syntax.MLM_Top e ->
          let uu____2795 =
            let uu____2798 =
              let uu____2801 =
                let uu____2804 =
                  let uu____2807 =
                    doc_of_expr currentModule (min_op_prec, NonAssoc) e in
                  [uu____2807] in
                (FStar_Format.text "=") :: uu____2804 in
              (FStar_Format.text "_") :: uu____2801 in
            (FStar_Format.text "let") :: uu____2798 in
          FStar_Format.reduce1 uu____2795
      | FStar_Extraction_ML_Syntax.MLM_Loc loc -> doc_of_loc loc
let doc_of_mod:
  FStar_Extraction_ML_Syntax.mlsymbol ->
    FStar_Extraction_ML_Syntax.mlmodule -> FStar_Format.doc
  =
  fun currentModule  ->
    fun m  ->
      let docs1 =
        FStar_List.map
          (fun x  ->
             let doc1 = doc_of_mod1 currentModule x in
             [doc1;
             (match x with
              | FStar_Extraction_ML_Syntax.MLM_Loc uu____2833 ->
                  FStar_Format.empty
              | uu____2834 -> FStar_Format.hardline);
             FStar_Format.hardline]) m in
      FStar_Format.reduce (FStar_List.flatten docs1)
let rec doc_of_mllib_r:
  FStar_Extraction_ML_Syntax.mllib ->
    (Prims.string,FStar_Format.doc) FStar_Pervasives_Native.tuple2 Prims.list
  =
  fun uu____2844  ->
    match uu____2844 with
    | FStar_Extraction_ML_Syntax.MLLib mllib ->
        let rec for1_sig uu____2910 =
          match uu____2910 with
          | (x,sigmod,FStar_Extraction_ML_Syntax.MLLib sub1) ->
              let x1 = FStar_Extraction_ML_Util.flatten_mlpath x in
              let head1 =
                FStar_Format.reduce1
                  [FStar_Format.text "module";
                  FStar_Format.text x1;
                  FStar_Format.text ":";
                  FStar_Format.text "sig"] in
              let tail1 = FStar_Format.reduce1 [FStar_Format.text "end"] in
              let doc1 =
                FStar_Option.map
                  (fun uu____2983  ->
                     match uu____2983 with
                     | (s,uu____2989) -> doc_of_sig x1 s) sigmod in
              let sub2 = FStar_List.map for1_sig sub1 in
              let sub3 =
                FStar_List.map
                  (fun x2  ->
                     FStar_Format.reduce
                       [x2; FStar_Format.hardline; FStar_Format.hardline])
                  sub2 in
              let uu____3016 =
                let uu____3019 =
                  let uu____3022 =
                    let uu____3025 = FStar_Format.reduce sub3 in
                    [uu____3025;
                    FStar_Format.cat tail1 FStar_Format.hardline] in
                  (match doc1 with
                   | FStar_Pervasives_Native.None  -> FStar_Format.empty
                   | FStar_Pervasives_Native.Some s ->
                       FStar_Format.cat s FStar_Format.hardline)
                    :: uu____3022 in
                (FStar_Format.cat head1 FStar_Format.hardline) :: uu____3019 in
              FStar_Format.reduce uu____3016
        and for1_mod istop uu____3028 =
          match uu____3028 with
          | (mod_name,sigmod,FStar_Extraction_ML_Syntax.MLLib sub1) ->
              let target_mod_name =
                FStar_Extraction_ML_Util.flatten_mlpath mod_name in
              let maybe_open_pervasives =
                match mod_name with
                | ("FStar"::[],"Pervasives") -> []
                | uu____3096 ->
                    let pervasives1 =
                      FStar_Extraction_ML_Util.flatten_mlpath
                        (["FStar"], "Pervasives") in
                    [FStar_Format.hardline;
                    FStar_Format.text (Prims.strcat "open " pervasives1)] in
              let head1 =
                let uu____3107 =
                  let uu____3110 = FStar_Extraction_ML_Util.codegen_fsharp () in
                  if uu____3110
                  then
                    [FStar_Format.text "module";
                    FStar_Format.text target_mod_name]
                  else
                    if Prims.op_Negation istop
                    then
                      [FStar_Format.text "module";
                      FStar_Format.text target_mod_name;
                      FStar_Format.text "=";
                      FStar_Format.text "struct"]
                    else [] in
                FStar_Format.reduce1 uu____3107 in
              let tail1 =
                if Prims.op_Negation istop
                then FStar_Format.reduce1 [FStar_Format.text "end"]
                else FStar_Format.reduce1 [] in
              let doc1 =
                FStar_Option.map
                  (fun uu____3129  ->
                     match uu____3129 with
                     | (uu____3134,m) -> doc_of_mod target_mod_name m) sigmod in
              let sub2 = FStar_List.map (for1_mod false) sub1 in
              let sub3 =
                FStar_List.map
                  (fun x  ->
                     FStar_Format.reduce
                       [x; FStar_Format.hardline; FStar_Format.hardline])
                  sub2 in
              let prefix1 =
                let uu____3165 = FStar_Extraction_ML_Util.codegen_fsharp () in
                if uu____3165
                then
                  [FStar_Format.cat (FStar_Format.text "#light \"off\"")
                     FStar_Format.hardline]
                else [] in
              let uu____3169 =
                let uu____3172 =
                  let uu____3175 =
                    let uu____3178 =
                      let uu____3181 =
                        let uu____3184 =
                          let uu____3187 = FStar_Format.reduce sub3 in
                          [uu____3187;
                          FStar_Format.cat tail1 FStar_Format.hardline] in
                        (match doc1 with
                         | FStar_Pervasives_Native.None  ->
                             FStar_Format.empty
                         | FStar_Pervasives_Native.Some s ->
                             FStar_Format.cat s FStar_Format.hardline)
                          :: uu____3184 in
                      FStar_Format.hardline :: uu____3181 in
                    FStar_List.append maybe_open_pervasives uu____3178 in
                  FStar_List.append
                    [head1;
                    FStar_Format.hardline;
                    FStar_Format.text "open Prims"] uu____3175 in
                FStar_List.append prefix1 uu____3172 in
              FStar_All.pipe_left FStar_Format.reduce uu____3169 in
        let docs1 =
          FStar_List.map
            (fun uu____3226  ->
               match uu____3226 with
               | (x,s,m) ->
                   let uu____3276 = FStar_Extraction_ML_Util.flatten_mlpath x in
                   let uu____3277 = for1_mod true (x, s, m) in
                   (uu____3276, uu____3277)) mllib in
        docs1
let doc_of_mllib:
  FStar_Extraction_ML_Syntax.mllib ->
    (Prims.string,FStar_Format.doc) FStar_Pervasives_Native.tuple2 Prims.list
  = fun mllib  -> doc_of_mllib_r mllib
let string_of_mlexpr:
  FStar_Extraction_ML_Syntax.mlpath ->
    FStar_Extraction_ML_Syntax.mlexpr -> Prims.string
  =
  fun cmod  ->
    fun e  ->
      let doc1 =
        let uu____3309 = FStar_Extraction_ML_Util.flatten_mlpath cmod in
        doc_of_expr uu____3309 (min_op_prec, NonAssoc) e in
      FStar_Format.pretty (Prims.parse_int "0") doc1
let string_of_mlty:
  FStar_Extraction_ML_Syntax.mlpath ->
    FStar_Extraction_ML_Syntax.mlty -> Prims.string
  =
  fun cmod  ->
    fun e  ->
      let doc1 =
        let uu____3323 = FStar_Extraction_ML_Util.flatten_mlpath cmod in
        doc_of_mltype uu____3323 (min_op_prec, NonAssoc) e in
      FStar_Format.pretty (Prims.parse_int "0") doc1
>>>>>>> 0a4ecc34
<|MERGE_RESOLUTION|>--- conflicted
+++ resolved
@@ -1,1971 +1,5 @@
-
 open Prims
-open FStar_Pervasives
 type assoc =
-<<<<<<< HEAD
-| ILeft
-| IRight
-| Left
-| Right
-| NonAssoc
-
-
-let uu___is_ILeft : assoc  ->  Prims.bool = (fun projectee -> (match (projectee) with
-| ILeft -> begin
-true
-end
-| uu____4 -> begin
-false
-end))
-
-
-let uu___is_IRight : assoc  ->  Prims.bool = (fun projectee -> (match (projectee) with
-| IRight -> begin
-true
-end
-| uu____8 -> begin
-false
-end))
-
-
-let uu___is_Left : assoc  ->  Prims.bool = (fun projectee -> (match (projectee) with
-| Left -> begin
-true
-end
-| uu____12 -> begin
-false
-end))
-
-
-let uu___is_Right : assoc  ->  Prims.bool = (fun projectee -> (match (projectee) with
-| Right -> begin
-true
-end
-| uu____16 -> begin
-false
-end))
-
-
-let uu___is_NonAssoc : assoc  ->  Prims.bool = (fun projectee -> (match (projectee) with
-| NonAssoc -> begin
-true
-end
-| uu____20 -> begin
-false
-end))
-
-type fixity =
-| Prefix
-| Postfix
-| Infix of assoc
-
-
-let uu___is_Prefix : fixity  ->  Prims.bool = (fun projectee -> (match (projectee) with
-| Prefix -> begin
-true
-end
-| uu____28 -> begin
-false
-end))
-
-
-let uu___is_Postfix : fixity  ->  Prims.bool = (fun projectee -> (match (projectee) with
-| Postfix -> begin
-true
-end
-| uu____32 -> begin
-false
-end))
-
-
-let uu___is_Infix : fixity  ->  Prims.bool = (fun projectee -> (match (projectee) with
-| Infix (_0) -> begin
-true
-end
-| uu____37 -> begin
-false
-end))
-
-
-let __proj__Infix__item___0 : fixity  ->  assoc = (fun projectee -> (match (projectee) with
-| Infix (_0) -> begin
-_0
-end))
-
-
-type opprec =
-(Prims.int * fixity)
-
-
-type level =
-(opprec * assoc)
-
-
-let t_prio_fun : (Prims.int * fixity) = (((Prims.parse_int "10")), (Infix (Right)))
-
-
-let t_prio_tpl : (Prims.int * fixity) = (((Prims.parse_int "20")), (Infix (NonAssoc)))
-
-
-let t_prio_name : (Prims.int * fixity) = (((Prims.parse_int "30")), (Postfix))
-
-
-let e_bin_prio_lambda : (Prims.int * fixity) = (((Prims.parse_int "5")), (Prefix))
-
-
-let e_bin_prio_if : (Prims.int * fixity) = (((Prims.parse_int "15")), (Prefix))
-
-
-let e_bin_prio_letin : (Prims.int * fixity) = (((Prims.parse_int "19")), (Prefix))
-
-
-let e_bin_prio_or : (Prims.int * fixity) = (((Prims.parse_int "20")), (Infix (Left)))
-
-
-let e_bin_prio_and : (Prims.int * fixity) = (((Prims.parse_int "25")), (Infix (Left)))
-
-
-let e_bin_prio_eq : (Prims.int * fixity) = (((Prims.parse_int "27")), (Infix (NonAssoc)))
-
-
-let e_bin_prio_order : (Prims.int * fixity) = (((Prims.parse_int "29")), (Infix (NonAssoc)))
-
-
-let e_bin_prio_op1 : (Prims.int * fixity) = (((Prims.parse_int "30")), (Infix (Left)))
-
-
-let e_bin_prio_op2 : (Prims.int * fixity) = (((Prims.parse_int "40")), (Infix (Left)))
-
-
-let e_bin_prio_op3 : (Prims.int * fixity) = (((Prims.parse_int "50")), (Infix (Left)))
-
-
-let e_bin_prio_op4 : (Prims.int * fixity) = (((Prims.parse_int "60")), (Infix (Left)))
-
-
-let e_bin_prio_comb : (Prims.int * fixity) = (((Prims.parse_int "70")), (Infix (Left)))
-
-
-let e_bin_prio_seq : (Prims.int * fixity) = (((Prims.parse_int "100")), (Infix (Left)))
-
-
-let e_app_prio : (Prims.int * fixity) = (((Prims.parse_int "10000")), (Infix (Left)))
-
-
-let min_op_prec : (Prims.int * fixity) = (((~- ((Prims.parse_int "1")))), (Infix (NonAssoc)))
-
-
-let max_op_prec : (Prims.int * fixity) = ((FStar_Util.max_int), (Infix (NonAssoc)))
-
-
-let rec in_ns = (fun x -> (match (x) with
-| ([], uu____102) -> begin
-true
-end
-| ((x1)::t1, (x2)::t2) when (x1 = x2) -> begin
-(in_ns ((t1), (t2)))
-end
-| (uu____116, uu____117) -> begin
-false
-end))
-
-
-let path_of_ns : FStar_Extraction_ML_Syntax.mlsymbol  ->  Prims.string Prims.list  ->  Prims.string Prims.list = (fun currentModule ns -> (
-
-let ns' = (FStar_Extraction_ML_Util.flatten_ns ns)
-in (match ((ns' = currentModule)) with
-| true -> begin
-[]
-end
-| uu____133 -> begin
-(
-
-let cg_libs = (FStar_Options.codegen_libs ())
-in (
-
-let ns_len = (FStar_List.length ns)
-in (
-
-let found = (FStar_Util.find_map cg_libs (fun cg_path -> (
-
-let cg_len = (FStar_List.length cg_path)
-in (match (((FStar_List.length cg_path) < ns_len)) with
-| true -> begin
-(
-
-let uu____155 = (FStar_Util.first_N cg_len ns)
-in (match (uu____155) with
-| (pfx, sfx) -> begin
-(match ((pfx = cg_path)) with
-| true -> begin
-(
-
-let uu____173 = (
-
-let uu____175 = (
-
-let uu____177 = (FStar_Extraction_ML_Util.flatten_ns sfx)
-in (uu____177)::[])
-in (FStar_List.append pfx uu____175))
-in FStar_Pervasives_Native.Some (uu____173))
-end
-| uu____179 -> begin
-FStar_Pervasives_Native.None
-end)
-end))
-end
-| uu____181 -> begin
-FStar_Pervasives_Native.None
-end))))
-in (match (found) with
-| FStar_Pervasives_Native.None -> begin
-(ns')::[]
-end
-| FStar_Pervasives_Native.Some (x) -> begin
-x
-end))))
-end)))
-
-
-let mlpath_of_mlpath : FStar_Extraction_ML_Syntax.mlsymbol  ->  FStar_Extraction_ML_Syntax.mlpath  ->  FStar_Extraction_ML_Syntax.mlpath = (fun currentModule x -> (
-
-let uu____194 = (FStar_Extraction_ML_Syntax.string_of_mlpath x)
-in (match (uu____194) with
-| "Prims.Some" -> begin
-(([]), ("Some"))
-end
-| "Prims.None" -> begin
-(([]), ("None"))
-end
-| uu____197 -> begin
-(
-
-let uu____198 = x
-in (match (uu____198) with
-| (ns, x1) -> begin
-(
-
-let uu____203 = (path_of_ns currentModule ns)
-in ((uu____203), (x1)))
-end))
-end)))
-
-
-let ptsym_of_symbol : FStar_Extraction_ML_Syntax.mlsymbol  ->  FStar_Extraction_ML_Syntax.mlsymbol = (fun s -> (
-
-let uu____209 = (
-
-let uu____210 = (
-
-let uu____211 = (FStar_String.get s (Prims.parse_int "0"))
-in (FStar_Char.lowercase uu____211))
-in (
-
-let uu____212 = (FStar_String.get s (Prims.parse_int "0"))
-in (uu____210 <> uu____212)))
-in (match (uu____209) with
-| true -> begin
-(Prims.strcat "l__" s)
-end
-| uu____213 -> begin
-s
-end)))
-
-
-let ptsym : FStar_Extraction_ML_Syntax.mlsymbol  ->  FStar_Extraction_ML_Syntax.mlpath  ->  FStar_Extraction_ML_Syntax.mlsymbol = (fun currentModule mlp -> (match ((FStar_List.isEmpty (FStar_Pervasives_Native.fst mlp))) with
-| true -> begin
-(ptsym_of_symbol (FStar_Pervasives_Native.snd mlp))
-end
-| uu____222 -> begin
-(
-
-let uu____223 = (mlpath_of_mlpath currentModule mlp)
-in (match (uu____223) with
-| (p, s) -> begin
-(
-
-let uu____228 = (
-
-let uu____230 = (
-
-let uu____232 = (ptsym_of_symbol s)
-in (uu____232)::[])
-in (FStar_List.append p uu____230))
-in (FStar_String.concat "." uu____228))
-end))
-end))
-
-
-let ptctor : FStar_Extraction_ML_Syntax.mlsymbol  ->  FStar_Extraction_ML_Syntax.mlpath  ->  FStar_Extraction_ML_Syntax.mlsymbol = (fun currentModule mlp -> (
-
-let uu____239 = (mlpath_of_mlpath currentModule mlp)
-in (match (uu____239) with
-| (p, s) -> begin
-(
-
-let s1 = (
-
-let uu____245 = (
-
-let uu____246 = (
-
-let uu____247 = (FStar_String.get s (Prims.parse_int "0"))
-in (FStar_Char.uppercase uu____247))
-in (
-
-let uu____248 = (FStar_String.get s (Prims.parse_int "0"))
-in (uu____246 <> uu____248)))
-in (match (uu____245) with
-| true -> begin
-(Prims.strcat "U__" s)
-end
-| uu____249 -> begin
-s
-end))
-in (FStar_String.concat "." (FStar_List.append p ((s1)::[]))))
-end)))
-
-
-let infix_prim_ops : (Prims.string * (Prims.int * fixity) * Prims.string) Prims.list = ((("op_Addition"), (e_bin_prio_op1), ("+")))::((("op_Subtraction"), (e_bin_prio_op1), ("-")))::((("op_Multiply"), (e_bin_prio_op1), ("*")))::((("op_Division"), (e_bin_prio_op1), ("/")))::((("op_Equality"), (e_bin_prio_eq), ("=")))::((("op_Colon_Equals"), (e_bin_prio_eq), (":=")))::((("op_disEquality"), (e_bin_prio_eq), ("<>")))::((("op_AmpAmp"), (e_bin_prio_and), ("&&")))::((("op_BarBar"), (e_bin_prio_or), ("||")))::((("op_LessThanOrEqual"), (e_bin_prio_order), ("<=")))::((("op_GreaterThanOrEqual"), (e_bin_prio_order), (">=")))::((("op_LessThan"), (e_bin_prio_order), ("<")))::((("op_GreaterThan"), (e_bin_prio_order), (">")))::((("op_Modulus"), (e_bin_prio_order), ("mod")))::[]
-
-
-let prim_uni_ops : (Prims.string * Prims.string) Prims.list = ((("op_Negation"), ("not")))::((("op_Minus"), ("~-")))::((("op_Bang"), ("Support.ST.read")))::[]
-
-
-let prim_types = (fun uu____373 -> [])
-
-
-let prim_constructors : (Prims.string * Prims.string) Prims.list = ((("Some"), ("Some")))::((("None"), ("None")))::((("Nil"), ("[]")))::((("Cons"), ("::")))::[]
-
-
-let is_prims_ns : FStar_Extraction_ML_Syntax.mlsymbol Prims.list  ->  Prims.bool = (fun ns -> (ns = ("Prims")::[]))
-
-
-let as_bin_op : FStar_Extraction_ML_Syntax.mlpath  ->  (FStar_Extraction_ML_Syntax.mlsymbol * (Prims.int * fixity) * Prims.string) FStar_Pervasives_Native.option = (fun uu____401 -> (match (uu____401) with
-| (ns, x) -> begin
-(match ((is_prims_ns ns)) with
-| true -> begin
-(FStar_List.tryFind (fun uu____423 -> (match (uu____423) with
-| (y, uu____430, uu____431) -> begin
-(x = y)
-end)) infix_prim_ops)
-end
-| uu____436 -> begin
-FStar_Pervasives_Native.None
-end)
-end))
-
-
-let is_bin_op : FStar_Extraction_ML_Syntax.mlpath  ->  Prims.bool = (fun p -> (
-
-let uu____445 = (as_bin_op p)
-in (uu____445 <> FStar_Pervasives_Native.None)))
-
-
-let as_uni_op : FStar_Extraction_ML_Syntax.mlpath  ->  (FStar_Extraction_ML_Syntax.mlsymbol * Prims.string) FStar_Pervasives_Native.option = (fun uu____468 -> (match (uu____468) with
-| (ns, x) -> begin
-(match ((is_prims_ns ns)) with
-| true -> begin
-(FStar_List.tryFind (fun uu____481 -> (match (uu____481) with
-| (y, uu____485) -> begin
-(x = y)
-end)) prim_uni_ops)
-end
-| uu____486 -> begin
-FStar_Pervasives_Native.None
-end)
-end))
-
-
-let is_uni_op : FStar_Extraction_ML_Syntax.mlpath  ->  Prims.bool = (fun p -> (
-
-let uu____492 = (as_uni_op p)
-in (uu____492 <> FStar_Pervasives_Native.None)))
-
-
-let is_standard_type : FStar_Extraction_ML_Syntax.mlpath  ->  Prims.bool = (fun p -> false)
-
-
-let as_standard_constructor : FStar_Extraction_ML_Syntax.mlpath  ->  (FStar_Extraction_ML_Syntax.mlsymbol * Prims.string) FStar_Pervasives_Native.option = (fun uu____509 -> (match (uu____509) with
-| (ns, x) -> begin
-(match ((is_prims_ns ns)) with
-| true -> begin
-(FStar_List.tryFind (fun uu____522 -> (match (uu____522) with
-| (y, uu____526) -> begin
-(x = y)
-end)) prim_constructors)
-end
-| uu____527 -> begin
-FStar_Pervasives_Native.None
-end)
-end))
-
-
-let is_standard_constructor : FStar_Extraction_ML_Syntax.mlpath  ->  Prims.bool = (fun p -> (
-
-let uu____533 = (as_standard_constructor p)
-in (uu____533 <> FStar_Pervasives_Native.None)))
-
-
-let maybe_paren : ((Prims.int * fixity) * assoc)  ->  (Prims.int * fixity)  ->  FStar_Format.doc  ->  FStar_Format.doc = (fun uu____554 inner doc1 -> (match (uu____554) with
-| (outer, side) -> begin
-(
-
-let noparens = (fun _inner _outer side1 -> (
-
-let uu____587 = _inner
-in (match (uu____587) with
-| (pi, fi) -> begin
-(
-
-let uu____592 = _outer
-in (match (uu____592) with
-| (po, fo) -> begin
-((pi > po) || (match (((fi), (side1))) with
-| (Postfix, Left) -> begin
-true
-end
-| (Prefix, Right) -> begin
-true
-end
-| (Infix (Left), Left) -> begin
-((pi = po) && (fo = Infix (Left)))
-end
-| (Infix (Right), Right) -> begin
-((pi = po) && (fo = Infix (Right)))
-end
-| (Infix (Left), ILeft) -> begin
-((pi = po) && (fo = Infix (Left)))
-end
-| (Infix (Right), IRight) -> begin
-((pi = po) && (fo = Infix (Right)))
-end
-| (uu____597, NonAssoc) -> begin
-((pi = po) && (fi = fo))
-end
-| (uu____598, uu____599) -> begin
-false
-end))
-end))
-end)))
-in (match ((noparens inner outer side)) with
-| true -> begin
-doc1
-end
-| uu____600 -> begin
-(FStar_Format.parens doc1)
-end))
-end))
-
-
-let escape_byte_hex : FStar_BaseTypes.byte  ->  Prims.string = (fun x -> (Prims.strcat "\\x" (FStar_Util.hex_string_of_byte x)))
-
-
-let escape_char_hex : FStar_BaseTypes.char  ->  Prims.string = (fun x -> (escape_byte_hex (FStar_Util.byte_of_char x)))
-
-
-let escape_or : (FStar_Char.char  ->  Prims.string)  ->  FStar_Char.char  ->  Prims.string = (fun fallback uu___117_615 -> (match (uu___117_615) with
-| c when (c = 92 (*\*)) -> begin
-"\\\\"
-end
-| c when (c = 32 (* *)) -> begin
-" "
-end
-| c when (c = 8) -> begin
-"\\b"
-end
-| c when (c = 9) -> begin
-"\\t"
-end
-| c when (c = 13) -> begin
-"\\r"
-end
-| c when (c = 10) -> begin
-"\\n"
-end
-| c when (c = 39 (*'*)) -> begin
-"\\\'"
-end
-| c when (c = 34) -> begin
-"\\\""
-end
-| c when (FStar_Util.is_letter_or_digit c) -> begin
-(FStar_Util.string_of_char c)
-end
-| c when (FStar_Util.is_punctuation c) -> begin
-(FStar_Util.string_of_char c)
-end
-| c when (FStar_Util.is_symbol c) -> begin
-(FStar_Util.string_of_char c)
-end
-| c -> begin
-(fallback c)
-end))
-
-
-let string_of_mlconstant : FStar_Extraction_ML_Syntax.mlconstant  ->  Prims.string = (fun sctt -> (match (sctt) with
-| FStar_Extraction_ML_Syntax.MLC_Unit -> begin
-"()"
-end
-| FStar_Extraction_ML_Syntax.MLC_Bool (true) -> begin
-"true"
-end
-| FStar_Extraction_ML_Syntax.MLC_Bool (false) -> begin
-"false"
-end
-| FStar_Extraction_ML_Syntax.MLC_Char (c) -> begin
-(
-
-let nc = (FStar_Char.int_of_char c)
-in (
-
-let uu____637 = (FStar_Util.string_of_int nc)
-in (Prims.strcat uu____637 (match ((((nc >= (Prims.parse_int "32")) && (nc <= (Prims.parse_int "127"))) && (nc <> (Prims.parse_int "34")))) with
-| true -> begin
-(Prims.strcat " (*" (Prims.strcat (FStar_Util.string_of_char c) "*)"))
-end
-| uu____660 -> begin
-""
-end))))
-end
-| FStar_Extraction_ML_Syntax.MLC_Int (s, FStar_Pervasives_Native.Some (FStar_Const.Signed, FStar_Const.Int32)) -> begin
-(Prims.strcat s "l")
-end
-| FStar_Extraction_ML_Syntax.MLC_Int (s, FStar_Pervasives_Native.Some (FStar_Const.Signed, FStar_Const.Int64)) -> begin
-(Prims.strcat s "L")
-end
-| FStar_Extraction_ML_Syntax.MLC_Int (s, FStar_Pervasives_Native.Some (uu____674, FStar_Const.Int8)) -> begin
-s
-end
-| FStar_Extraction_ML_Syntax.MLC_Int (s, FStar_Pervasives_Native.Some (uu____681, FStar_Const.Int16)) -> begin
-s
-end
-| FStar_Extraction_ML_Syntax.MLC_Int (s, FStar_Pervasives_Native.None) -> begin
-(Prims.strcat "(Prims.parse_int \"" (Prims.strcat s "\")"))
-end
-| FStar_Extraction_ML_Syntax.MLC_Float (d) -> begin
-(FStar_Util.string_of_float d)
-end
-| FStar_Extraction_ML_Syntax.MLC_Bytes (bytes) -> begin
-(
-
-let uu____696 = (
-
-let uu____697 = (FStar_Bytes.f_encode escape_byte_hex bytes)
-in (Prims.strcat uu____697 "\""))
-in (Prims.strcat "\"" uu____696))
-end
-| FStar_Extraction_ML_Syntax.MLC_String (chars) -> begin
-(
-
-let uu____699 = (
-
-let uu____700 = (FStar_String.collect (escape_or FStar_Util.string_of_char) chars)
-in (Prims.strcat uu____700 "\""))
-in (Prims.strcat "\"" uu____699))
-end
-| uu____701 -> begin
-(failwith "TODO: extract integer constants properly into OCaml")
-end))
-
-
-let rec doc_of_mltype' : FStar_Extraction_ML_Syntax.mlsymbol  ->  level  ->  FStar_Extraction_ML_Syntax.mlty  ->  FStar_Format.doc = (fun currentModule outer ty -> (match (ty) with
-| FStar_Extraction_ML_Syntax.MLTY_Var (x) -> begin
-(
-
-let escape_tyvar = (fun s -> (match ((FStar_Util.starts_with s "\'_")) with
-| true -> begin
-(FStar_Util.replace_char s 95 (*_*) 117 (*u*))
-end
-| uu____722 -> begin
-s
-end))
-in (
-
-let uu____723 = (
-
-let uu____724 = (FStar_Extraction_ML_Syntax.idsym x)
-in (FStar_All.pipe_left escape_tyvar uu____724))
-in (FStar_Format.text uu____723)))
-end
-| FStar_Extraction_ML_Syntax.MLTY_Tuple (tys) -> begin
-(
-
-let doc1 = (FStar_List.map (doc_of_mltype currentModule ((t_prio_tpl), (Left))) tys)
-in (
-
-let doc2 = (
-
-let uu____732 = (
-
-let uu____733 = (FStar_Format.combine (FStar_Format.text " * ") doc1)
-in (FStar_Format.hbox uu____733))
-in (FStar_Format.parens uu____732))
-in doc2))
-end
-| FStar_Extraction_ML_Syntax.MLTY_Named (args, name) -> begin
-(
-
-let args1 = (match (args) with
-| [] -> begin
-FStar_Format.empty
-end
-| (arg)::[] -> begin
-(doc_of_mltype currentModule ((t_prio_name), (Left)) arg)
-end
-| uu____742 -> begin
-(
-
-let args1 = (FStar_List.map (doc_of_mltype currentModule ((min_op_prec), (NonAssoc))) args)
-in (
-
-let uu____748 = (
-
-let uu____749 = (FStar_Format.combine (FStar_Format.text ", ") args1)
-in (FStar_Format.hbox uu____749))
-in (FStar_Format.parens uu____748)))
-end)
-in (
-
-let name1 = (ptsym currentModule name)
-in (
-
-let uu____751 = (FStar_Format.reduce1 ((args1)::((FStar_Format.text name1))::[]))
-in (FStar_Format.hbox uu____751))))
-end
-| FStar_Extraction_ML_Syntax.MLTY_Fun (t1, uu____753, t2) -> begin
-(
-
-let d1 = (doc_of_mltype currentModule ((t_prio_fun), (Left)) t1)
-in (
-
-let d2 = (doc_of_mltype currentModule ((t_prio_fun), (Right)) t2)
-in (
-
-let uu____761 = (
-
-let uu____762 = (FStar_Format.reduce1 ((d1)::((FStar_Format.text " -> "))::(d2)::[]))
-in (FStar_Format.hbox uu____762))
-in (maybe_paren outer t_prio_fun uu____761))))
-end
-| FStar_Extraction_ML_Syntax.MLTY_Top -> begin
-(
-
-let uu____763 = (FStar_Extraction_ML_Util.codegen_fsharp ())
-in (match (uu____763) with
-| true -> begin
-(FStar_Format.text "obj")
-end
-| uu____764 -> begin
-(FStar_Format.text "Obj.t")
-end))
-end))
-and doc_of_mltype : FStar_Extraction_ML_Syntax.mlsymbol  ->  level  ->  FStar_Extraction_ML_Syntax.mlty  ->  FStar_Format.doc = (fun currentModule outer ty -> (
-
-let uu____768 = (FStar_Extraction_ML_Util.resugar_mlty ty)
-in (doc_of_mltype' currentModule outer uu____768)))
-
-
-let rec doc_of_expr : FStar_Extraction_ML_Syntax.mlsymbol  ->  level  ->  FStar_Extraction_ML_Syntax.mlexpr  ->  FStar_Format.doc = (fun currentModule outer e -> (match (e.FStar_Extraction_ML_Syntax.expr) with
-| FStar_Extraction_ML_Syntax.MLE_Coerce (e1, t, t') -> begin
-(
-
-let doc1 = (doc_of_expr currentModule ((min_op_prec), (NonAssoc)) e1)
-in (
-
-let uu____816 = (FStar_Extraction_ML_Util.codegen_fsharp ())
-in (match (uu____816) with
-| true -> begin
-(
-
-let uu____817 = (FStar_Format.reduce (((FStar_Format.text "Prims.checked_cast"))::(doc1)::[]))
-in (FStar_Format.parens uu____817))
-end
-| uu____818 -> begin
-(
-
-let uu____819 = (FStar_Format.reduce (((FStar_Format.text "Obj.magic "))::((FStar_Format.parens doc1))::[]))
-in (FStar_Format.parens uu____819))
-end)))
-end
-| FStar_Extraction_ML_Syntax.MLE_Seq (es) -> begin
-(
-
-let docs1 = (FStar_List.map (doc_of_expr currentModule ((min_op_prec), (NonAssoc))) es)
-in (
-
-let docs2 = (FStar_List.map (fun d -> (FStar_Format.reduce ((d)::((FStar_Format.text ";"))::(FStar_Format.hardline)::[]))) docs1)
-in (
-
-let uu____829 = (FStar_Format.reduce docs2)
-in (FStar_Format.parens uu____829))))
-end
-| FStar_Extraction_ML_Syntax.MLE_Const (c) -> begin
-(
-
-let uu____831 = (string_of_mlconstant c)
-in (FStar_Format.text uu____831))
-end
-| FStar_Extraction_ML_Syntax.MLE_Var (x, uu____833) -> begin
-(FStar_Format.text x)
-end
-| FStar_Extraction_ML_Syntax.MLE_Name (path) -> begin
-(
-
-let uu____835 = (ptsym currentModule path)
-in (FStar_Format.text uu____835))
-end
-| FStar_Extraction_ML_Syntax.MLE_Record (path, fields) -> begin
-(
-
-let for1 = (fun uu____851 -> (match (uu____851) with
-| (name, e1) -> begin
-(
-
-let doc1 = (doc_of_expr currentModule ((min_op_prec), (NonAssoc)) e1)
-in (
-
-let uu____859 = (
-
-let uu____861 = (
-
-let uu____862 = (ptsym currentModule ((path), (name)))
-in (FStar_Format.text uu____862))
-in (uu____861)::((FStar_Format.text "="))::(doc1)::[])
-in (FStar_Format.reduce1 uu____859)))
-end))
-in (
-
-let uu____864 = (
-
-let uu____865 = (FStar_List.map for1 fields)
-in (FStar_Format.combine (FStar_Format.text "; ") uu____865))
-in (FStar_Format.cbrackets uu____864)))
-end
-| FStar_Extraction_ML_Syntax.MLE_CTor (ctor, []) -> begin
-(
-
-let name = (
-
-let uu____872 = (is_standard_constructor ctor)
-in (match (uu____872) with
-| true -> begin
-(
-
-let uu____873 = (
-
-let uu____876 = (as_standard_constructor ctor)
-in (FStar_Option.get uu____876))
-in (FStar_Pervasives_Native.snd uu____873))
-end
-| uu____882 -> begin
-(ptctor currentModule ctor)
-end))
-in (FStar_Format.text name))
-end
-| FStar_Extraction_ML_Syntax.MLE_CTor (ctor, args) -> begin
-(
-
-let name = (
-
-let uu____888 = (is_standard_constructor ctor)
-in (match (uu____888) with
-| true -> begin
-(
-
-let uu____889 = (
-
-let uu____892 = (as_standard_constructor ctor)
-in (FStar_Option.get uu____892))
-in (FStar_Pervasives_Native.snd uu____889))
-end
-| uu____898 -> begin
-(ptctor currentModule ctor)
-end))
-in (
-
-let args1 = (FStar_List.map (doc_of_expr currentModule ((min_op_prec), (NonAssoc))) args)
-in (
-
-let doc1 = (match (((name), (args1))) with
-| ("::", (x)::(xs)::[]) -> begin
-(FStar_Format.reduce (((FStar_Format.parens x))::((FStar_Format.text "::"))::(xs)::[]))
-end
-| (uu____908, uu____909) -> begin
-(
-
-let uu____912 = (
-
-let uu____914 = (
-
-let uu____916 = (
-
-let uu____917 = (FStar_Format.combine (FStar_Format.text ", ") args1)
-in (FStar_Format.parens uu____917))
-in (uu____916)::[])
-in ((FStar_Format.text name))::uu____914)
-in (FStar_Format.reduce1 uu____912))
-end)
-in (maybe_paren outer e_app_prio doc1))))
-end
-| FStar_Extraction_ML_Syntax.MLE_Tuple (es) -> begin
-(
-
-let docs1 = (FStar_List.map (fun x -> (
-
-let uu____923 = (doc_of_expr currentModule ((min_op_prec), (NonAssoc)) x)
-in (FStar_Format.parens uu____923))) es)
-in (
-
-let docs2 = (
-
-let uu____927 = (FStar_Format.combine (FStar_Format.text ", ") docs1)
-in (FStar_Format.parens uu____927))
-in docs2))
-end
-| FStar_Extraction_ML_Syntax.MLE_Let ((rec_, uu____929, lets), body) -> begin
-(
-
-let pre = (match ((e.FStar_Extraction_ML_Syntax.loc <> FStar_Extraction_ML_Syntax.dummy_loc)) with
-| true -> begin
-(
-
-let uu____939 = (
-
-let uu____941 = (
-
-let uu____943 = (doc_of_loc e.FStar_Extraction_ML_Syntax.loc)
-in (uu____943)::[])
-in (FStar_Format.hardline)::uu____941)
-in (FStar_Format.reduce uu____939))
-end
-| uu____944 -> begin
-FStar_Format.empty
-end)
-in (
-
-let doc1 = (doc_of_lets currentModule ((rec_), (false), (lets)))
-in (
-
-let body1 = (doc_of_expr currentModule ((min_op_prec), (NonAssoc)) body)
-in (
-
-let uu____950 = (
-
-let uu____951 = (
-
-let uu____953 = (
-
-let uu____955 = (
-
-let uu____957 = (FStar_Format.reduce1 (((FStar_Format.text "in"))::(body1)::[]))
-in (uu____957)::[])
-in (doc1)::uu____955)
-in (pre)::uu____953)
-in (FStar_Format.combine FStar_Format.hardline uu____951))
-in (FStar_Format.parens uu____950)))))
-end
-| FStar_Extraction_ML_Syntax.MLE_App (e1, args) -> begin
-(match (((e1.FStar_Extraction_ML_Syntax.expr), (args))) with
-| (FStar_Extraction_ML_Syntax.MLE_Name (p), ({FStar_Extraction_ML_Syntax.expr = FStar_Extraction_ML_Syntax.MLE_Fun ((uu____964)::[], scrutinee); FStar_Extraction_ML_Syntax.mlty = uu____966; FStar_Extraction_ML_Syntax.loc = uu____967})::({FStar_Extraction_ML_Syntax.expr = FStar_Extraction_ML_Syntax.MLE_Fun (((arg, uu____969))::[], possible_match); FStar_Extraction_ML_Syntax.mlty = uu____971; FStar_Extraction_ML_Syntax.loc = uu____972})::[]) when (
-
-let uu____990 = (FStar_Extraction_ML_Syntax.string_of_mlpath p)
-in (uu____990 = "FStar.All.try_with")) -> begin
-(
-
-let branches = (match (possible_match) with
-| {FStar_Extraction_ML_Syntax.expr = FStar_Extraction_ML_Syntax.MLE_Match ({FStar_Extraction_ML_Syntax.expr = FStar_Extraction_ML_Syntax.MLE_Var (arg'); FStar_Extraction_ML_Syntax.mlty = uu____1003; FStar_Extraction_ML_Syntax.loc = uu____1004}, branches); FStar_Extraction_ML_Syntax.mlty = uu____1006; FStar_Extraction_ML_Syntax.loc = uu____1007} when (
-
-let uu____1018 = (FStar_Extraction_ML_Syntax.idsym arg)
-in (
-
-let uu____1019 = (FStar_Extraction_ML_Syntax.idsym arg')
-in (uu____1018 = uu____1019))) -> begin
-branches
-end
-| e2 -> begin
-(((FStar_Extraction_ML_Syntax.MLP_Wild), (FStar_Pervasives_Native.None), (e2)))::[]
-end)
-in (doc_of_expr currentModule outer {FStar_Extraction_ML_Syntax.expr = FStar_Extraction_ML_Syntax.MLE_Try (((scrutinee), (branches))); FStar_Extraction_ML_Syntax.mlty = possible_match.FStar_Extraction_ML_Syntax.mlty; FStar_Extraction_ML_Syntax.loc = possible_match.FStar_Extraction_ML_Syntax.loc}))
-end
-| (FStar_Extraction_ML_Syntax.MLE_Name (p), (e11)::(e2)::[]) when (is_bin_op p) -> begin
-(doc_of_binop currentModule p e11 e2)
-end
-| (FStar_Extraction_ML_Syntax.MLE_App ({FStar_Extraction_ML_Syntax.expr = FStar_Extraction_ML_Syntax.MLE_Name (p); FStar_Extraction_ML_Syntax.mlty = uu____1040; FStar_Extraction_ML_Syntax.loc = uu____1041}, (unitVal)::[]), (e11)::(e2)::[]) when ((is_bin_op p) && (unitVal = FStar_Extraction_ML_Syntax.ml_unit)) -> begin
-(doc_of_binop currentModule p e11 e2)
-end
-| (FStar_Extraction_ML_Syntax.MLE_Name (p), (e11)::[]) when (is_uni_op p) -> begin
-(doc_of_uniop currentModule p e11)
-end
-| (FStar_Extraction_ML_Syntax.MLE_App ({FStar_Extraction_ML_Syntax.expr = FStar_Extraction_ML_Syntax.MLE_Name (p); FStar_Extraction_ML_Syntax.mlty = uu____1051; FStar_Extraction_ML_Syntax.loc = uu____1052}, (unitVal)::[]), (e11)::[]) when ((is_uni_op p) && (unitVal = FStar_Extraction_ML_Syntax.ml_unit)) -> begin
-(doc_of_uniop currentModule p e11)
-end
-| uu____1057 -> begin
-(
-
-let e2 = (doc_of_expr currentModule ((e_app_prio), (ILeft)) e1)
-in (
-
-let args1 = (FStar_List.map (doc_of_expr currentModule ((e_app_prio), (IRight))) args)
-in (
-
-let uu____1068 = (FStar_Format.reduce1 ((e2)::args1))
-in (FStar_Format.parens uu____1068))))
-end)
-end
-| FStar_Extraction_ML_Syntax.MLE_Proj (e1, f) -> begin
-(
-
-let e2 = (doc_of_expr currentModule ((min_op_prec), (NonAssoc)) e1)
-in (
-
-let doc1 = (
-
-let uu____1075 = (FStar_Extraction_ML_Util.codegen_fsharp ())
-in (match (uu____1075) with
-| true -> begin
-(FStar_Format.reduce ((e2)::((FStar_Format.text "."))::((FStar_Format.text (FStar_Pervasives_Native.snd f)))::[]))
-end
-| uu____1077 -> begin
-(
-
-let uu____1078 = (
-
-let uu____1080 = (
-
-let uu____1082 = (
-
-let uu____1084 = (
-
-let uu____1085 = (ptsym currentModule f)
-in (FStar_Format.text uu____1085))
-in (uu____1084)::[])
-in ((FStar_Format.text "."))::uu____1082)
-in (e2)::uu____1080)
-in (FStar_Format.reduce uu____1078))
-end))
-in doc1))
-end
-| FStar_Extraction_ML_Syntax.MLE_Fun (ids, body) -> begin
-(
-
-let bvar_annot = (fun x xt -> (
-
-let uu____1103 = (FStar_Extraction_ML_Util.codegen_fsharp ())
-in (match (uu____1103) with
-| true -> begin
-(
-
-let uu____1104 = (
-
-let uu____1106 = (
-
-let uu____1108 = (
-
-let uu____1110 = (match (xt) with
-| FStar_Pervasives_Native.Some (xxt) -> begin
-(
-
-let uu____1112 = (
-
-let uu____1114 = (
-
-let uu____1116 = (doc_of_mltype currentModule outer xxt)
-in (uu____1116)::[])
-in ((FStar_Format.text " : "))::uu____1114)
-in (FStar_Format.reduce1 uu____1112))
-end
-| uu____1117 -> begin
-(FStar_Format.text "")
-end)
-in (uu____1110)::((FStar_Format.text ")"))::[])
-in ((FStar_Format.text x))::uu____1108)
-in ((FStar_Format.text "("))::uu____1106)
-in (FStar_Format.reduce1 uu____1104))
-end
-| uu____1119 -> begin
-(FStar_Format.text x)
-end)))
-in (
-
-let ids1 = (FStar_List.map (fun uu____1126 -> (match (uu____1126) with
-| ((x, uu____1132), xt) -> begin
-(bvar_annot x (FStar_Pervasives_Native.Some (xt)))
-end)) ids)
-in (
-
-let body1 = (doc_of_expr currentModule ((min_op_prec), (NonAssoc)) body)
-in (
-
-let doc1 = (
-
-let uu____1140 = (
-
-let uu____1142 = (
-
-let uu____1144 = (FStar_Format.reduce1 ids1)
-in (uu____1144)::((FStar_Format.text "->"))::(body1)::[])
-in ((FStar_Format.text "fun"))::uu____1142)
-in (FStar_Format.reduce1 uu____1140))
-in (FStar_Format.parens doc1)))))
-end
-| FStar_Extraction_ML_Syntax.MLE_If (cond, e1, FStar_Pervasives_Native.None) -> begin
-(
-
-let cond1 = (doc_of_expr currentModule ((min_op_prec), (NonAssoc)) cond)
-in (
-
-let doc1 = (
-
-let uu____1152 = (
-
-let uu____1154 = (FStar_Format.reduce1 (((FStar_Format.text "if"))::(cond1)::((FStar_Format.text "then"))::((FStar_Format.text "begin"))::[]))
-in (
-
-let uu____1155 = (
-
-let uu____1157 = (doc_of_expr currentModule ((min_op_prec), (NonAssoc)) e1)
-in (uu____1157)::((FStar_Format.text "end"))::[])
-in (uu____1154)::uu____1155))
-in (FStar_Format.combine FStar_Format.hardline uu____1152))
-in (maybe_paren outer e_bin_prio_if doc1)))
-end
-| FStar_Extraction_ML_Syntax.MLE_If (cond, e1, FStar_Pervasives_Native.Some (e2)) -> begin
-(
-
-let cond1 = (doc_of_expr currentModule ((min_op_prec), (NonAssoc)) cond)
-in (
-
-let doc1 = (
-
-let uu____1168 = (
-
-let uu____1170 = (FStar_Format.reduce1 (((FStar_Format.text "if"))::(cond1)::((FStar_Format.text "then"))::((FStar_Format.text "begin"))::[]))
-in (
-
-let uu____1171 = (
-
-let uu____1173 = (doc_of_expr currentModule ((min_op_prec), (NonAssoc)) e1)
-in (
-
-let uu____1176 = (
-
-let uu____1178 = (FStar_Format.reduce1 (((FStar_Format.text "end"))::((FStar_Format.text "else"))::((FStar_Format.text "begin"))::[]))
-in (
-
-let uu____1179 = (
-
-let uu____1181 = (doc_of_expr currentModule ((min_op_prec), (NonAssoc)) e2)
-in (uu____1181)::((FStar_Format.text "end"))::[])
-in (uu____1178)::uu____1179))
-in (uu____1173)::uu____1176))
-in (uu____1170)::uu____1171))
-in (FStar_Format.combine FStar_Format.hardline uu____1168))
-in (maybe_paren outer e_bin_prio_if doc1)))
-end
-| FStar_Extraction_ML_Syntax.MLE_Match (cond, pats) -> begin
-(
-
-let cond1 = (doc_of_expr currentModule ((min_op_prec), (NonAssoc)) cond)
-in (
-
-let pats1 = (FStar_List.map (doc_of_branch currentModule) pats)
-in (
-
-let doc1 = (
-
-let uu____1203 = (FStar_Format.reduce1 (((FStar_Format.text "match"))::((FStar_Format.parens cond1))::((FStar_Format.text "with"))::[]))
-in (uu____1203)::pats1)
-in (
-
-let doc2 = (FStar_Format.combine FStar_Format.hardline doc1)
-in (FStar_Format.parens doc2)))))
-end
-| FStar_Extraction_ML_Syntax.MLE_Raise (exn, []) -> begin
-(
-
-let uu____1207 = (
-
-let uu____1209 = (
-
-let uu____1211 = (
-
-let uu____1212 = (ptctor currentModule exn)
-in (FStar_Format.text uu____1212))
-in (uu____1211)::[])
-in ((FStar_Format.text "raise"))::uu____1209)
-in (FStar_Format.reduce1 uu____1207))
-end
-| FStar_Extraction_ML_Syntax.MLE_Raise (exn, args) -> begin
-(
-
-let args1 = (FStar_List.map (doc_of_expr currentModule ((min_op_prec), (NonAssoc))) args)
-in (
-
-let uu____1221 = (
-
-let uu____1223 = (
-
-let uu____1225 = (
-
-let uu____1226 = (ptctor currentModule exn)
-in (FStar_Format.text uu____1226))
-in (
-
-let uu____1227 = (
-
-let uu____1229 = (
-
-let uu____1230 = (FStar_Format.combine (FStar_Format.text ", ") args1)
-in (FStar_Format.parens uu____1230))
-in (uu____1229)::[])
-in (uu____1225)::uu____1227))
-in ((FStar_Format.text "raise"))::uu____1223)
-in (FStar_Format.reduce1 uu____1221)))
-end
-| FStar_Extraction_ML_Syntax.MLE_Try (e1, pats) -> begin
-(
-
-let uu____1243 = (
-
-let uu____1245 = (
-
-let uu____1247 = (doc_of_expr currentModule ((min_op_prec), (NonAssoc)) e1)
-in (
-
-let uu____1250 = (
-
-let uu____1252 = (
-
-let uu____1254 = (
-
-let uu____1255 = (FStar_List.map (doc_of_branch currentModule) pats)
-in (FStar_Format.combine FStar_Format.hardline uu____1255))
-in (uu____1254)::[])
-in ((FStar_Format.text "with"))::uu____1252)
-in (uu____1247)::uu____1250))
-in ((FStar_Format.text "try"))::uu____1245)
-in (FStar_Format.combine FStar_Format.hardline uu____1243))
-end))
-and doc_of_binop : FStar_Extraction_ML_Syntax.mlsymbol  ->  FStar_Extraction_ML_Syntax.mlpath  ->  FStar_Extraction_ML_Syntax.mlexpr  ->  FStar_Extraction_ML_Syntax.mlexpr  ->  FStar_Format.doc = (fun currentModule p e1 e2 -> (
-
-let uu____1261 = (
-
-let uu____1267 = (as_bin_op p)
-in (FStar_Option.get uu____1267))
-in (match (uu____1261) with
-| (uu____1279, prio, txt) -> begin
-(
-
-let e11 = (doc_of_expr currentModule ((prio), (Left)) e1)
-in (
-
-let e21 = (doc_of_expr currentModule ((prio), (Right)) e2)
-in (
-
-let doc1 = (FStar_Format.reduce1 ((e11)::((FStar_Format.text txt))::(e21)::[]))
-in (FStar_Format.parens doc1))))
-end)))
-and doc_of_uniop : FStar_Extraction_ML_Syntax.mlsymbol  ->  FStar_Extraction_ML_Syntax.mlpath  ->  FStar_Extraction_ML_Syntax.mlexpr  ->  FStar_Format.doc = (fun currentModule p e1 -> (
-
-let uu____1296 = (
-
-let uu____1299 = (as_uni_op p)
-in (FStar_Option.get uu____1299))
-in (match (uu____1296) with
-| (uu____1305, txt) -> begin
-(
-
-let e11 = (doc_of_expr currentModule ((min_op_prec), (NonAssoc)) e1)
-in (
-
-let doc1 = (FStar_Format.reduce1 (((FStar_Format.text txt))::((FStar_Format.parens e11))::[]))
-in (FStar_Format.parens doc1)))
-end)))
-and doc_of_pattern : FStar_Extraction_ML_Syntax.mlsymbol  ->  FStar_Extraction_ML_Syntax.mlpattern  ->  FStar_Format.doc = (fun currentModule pattern -> (match (pattern) with
-| FStar_Extraction_ML_Syntax.MLP_Wild -> begin
-(FStar_Format.text "_")
-end
-| FStar_Extraction_ML_Syntax.MLP_Const (c) -> begin
-(
-
-let uu____1314 = (string_of_mlconstant c)
-in (FStar_Format.text uu____1314))
-end
-| FStar_Extraction_ML_Syntax.MLP_Var (x) -> begin
-(FStar_Format.text (FStar_Pervasives_Native.fst x))
-end
-| FStar_Extraction_ML_Syntax.MLP_Record (path, fields) -> begin
-(
-
-let for1 = (fun uu____1331 -> (match (uu____1331) with
-| (name, p) -> begin
-(
-
-let uu____1336 = (
-
-let uu____1338 = (
-
-let uu____1339 = (ptsym currentModule ((path), (name)))
-in (FStar_Format.text uu____1339))
-in (
-
-let uu____1341 = (
-
-let uu____1343 = (
-
-let uu____1345 = (doc_of_pattern currentModule p)
-in (uu____1345)::[])
-in ((FStar_Format.text "="))::uu____1343)
-in (uu____1338)::uu____1341))
-in (FStar_Format.reduce1 uu____1336))
-end))
-in (
-
-let uu____1346 = (
-
-let uu____1347 = (FStar_List.map for1 fields)
-in (FStar_Format.combine (FStar_Format.text "; ") uu____1347))
-in (FStar_Format.cbrackets uu____1346)))
-end
-| FStar_Extraction_ML_Syntax.MLP_CTor (ctor, []) -> begin
-(
-
-let name = (
-
-let uu____1354 = (is_standard_constructor ctor)
-in (match (uu____1354) with
-| true -> begin
-(
-
-let uu____1355 = (
-
-let uu____1358 = (as_standard_constructor ctor)
-in (FStar_Option.get uu____1358))
-in (FStar_Pervasives_Native.snd uu____1355))
-end
-| uu____1364 -> begin
-(ptctor currentModule ctor)
-end))
-in (FStar_Format.text name))
-end
-| FStar_Extraction_ML_Syntax.MLP_CTor (ctor, pats) -> begin
-(
-
-let name = (
-
-let uu____1370 = (is_standard_constructor ctor)
-in (match (uu____1370) with
-| true -> begin
-(
-
-let uu____1371 = (
-
-let uu____1374 = (as_standard_constructor ctor)
-in (FStar_Option.get uu____1374))
-in (FStar_Pervasives_Native.snd uu____1371))
-end
-| uu____1380 -> begin
-(ptctor currentModule ctor)
-end))
-in (
-
-let doc1 = (match (((name), (pats))) with
-| ("::", (x)::(xs)::[]) -> begin
-(
-
-let uu____1386 = (
-
-let uu____1388 = (
-
-let uu____1389 = (doc_of_pattern currentModule x)
-in (FStar_Format.parens uu____1389))
-in (
-
-let uu____1390 = (
-
-let uu____1392 = (
-
-let uu____1394 = (doc_of_pattern currentModule xs)
-in (uu____1394)::[])
-in ((FStar_Format.text "::"))::uu____1392)
-in (uu____1388)::uu____1390))
-in (FStar_Format.reduce uu____1386))
-end
-| (uu____1395, (FStar_Extraction_ML_Syntax.MLP_Tuple (uu____1396))::[]) -> begin
-(
-
-let uu____1399 = (
-
-let uu____1401 = (
-
-let uu____1403 = (
-
-let uu____1404 = (FStar_List.hd pats)
-in (doc_of_pattern currentModule uu____1404))
-in (uu____1403)::[])
-in ((FStar_Format.text name))::uu____1401)
-in (FStar_Format.reduce1 uu____1399))
-end
-| uu____1405 -> begin
-(
-
-let uu____1409 = (
-
-let uu____1411 = (
-
-let uu____1413 = (
-
-let uu____1414 = (
-
-let uu____1415 = (FStar_List.map (doc_of_pattern currentModule) pats)
-in (FStar_Format.combine (FStar_Format.text ", ") uu____1415))
-in (FStar_Format.parens uu____1414))
-in (uu____1413)::[])
-in ((FStar_Format.text name))::uu____1411)
-in (FStar_Format.reduce1 uu____1409))
-end)
-in (maybe_paren ((min_op_prec), (NonAssoc)) e_app_prio doc1)))
-end
-| FStar_Extraction_ML_Syntax.MLP_Tuple (ps) -> begin
-(
-
-let ps1 = (FStar_List.map (doc_of_pattern currentModule) ps)
-in (
-
-let uu____1423 = (FStar_Format.combine (FStar_Format.text ", ") ps1)
-in (FStar_Format.parens uu____1423)))
-end
-| FStar_Extraction_ML_Syntax.MLP_Branch (ps) -> begin
-(
-
-let ps1 = (FStar_List.map (doc_of_pattern currentModule) ps)
-in (
-
-let ps2 = (FStar_List.map FStar_Format.parens ps1)
-in (FStar_Format.combine (FStar_Format.text " | ") ps2)))
-end))
-and doc_of_branch : FStar_Extraction_ML_Syntax.mlsymbol  ->  FStar_Extraction_ML_Syntax.mlbranch  ->  FStar_Format.doc = (fun currentModule uu____1431 -> (match (uu____1431) with
-| (p, cond, e) -> begin
-(
-
-let case = (match (cond) with
-| FStar_Pervasives_Native.None -> begin
-(
-
-let uu____1438 = (
-
-let uu____1440 = (
-
-let uu____1442 = (doc_of_pattern currentModule p)
-in (uu____1442)::[])
-in ((FStar_Format.text "|"))::uu____1440)
-in (FStar_Format.reduce1 uu____1438))
-end
-| FStar_Pervasives_Native.Some (c) -> begin
-(
-
-let c1 = (doc_of_expr currentModule ((min_op_prec), (NonAssoc)) c)
-in (
-
-let uu____1447 = (
-
-let uu____1449 = (
-
-let uu____1451 = (doc_of_pattern currentModule p)
-in (uu____1451)::((FStar_Format.text "when"))::(c1)::[])
-in ((FStar_Format.text "|"))::uu____1449)
-in (FStar_Format.reduce1 uu____1447)))
-end)
-in (
-
-let uu____1452 = (
-
-let uu____1454 = (FStar_Format.reduce1 ((case)::((FStar_Format.text "->"))::((FStar_Format.text "begin"))::[]))
-in (
-
-let uu____1455 = (
-
-let uu____1457 = (doc_of_expr currentModule ((min_op_prec), (NonAssoc)) e)
-in (uu____1457)::((FStar_Format.text "end"))::[])
-in (uu____1454)::uu____1455))
-in (FStar_Format.combine FStar_Format.hardline uu____1452)))
-end))
-and doc_of_lets : FStar_Extraction_ML_Syntax.mlsymbol  ->  (FStar_Extraction_ML_Syntax.mlletflavor * Prims.bool * FStar_Extraction_ML_Syntax.mllb Prims.list)  ->  FStar_Format.doc = (fun currentModule uu____1461 -> (match (uu____1461) with
-| (rec_, top_level, lets) -> begin
-(
-
-let for1 = (fun uu____1474 -> (match (uu____1474) with
-| {FStar_Extraction_ML_Syntax.mllb_name = name; FStar_Extraction_ML_Syntax.mllb_tysc = tys; FStar_Extraction_ML_Syntax.mllb_add_unit = uu____1477; FStar_Extraction_ML_Syntax.mllb_def = e; FStar_Extraction_ML_Syntax.print_typ = pt} -> begin
-(
-
-let e1 = (doc_of_expr currentModule ((min_op_prec), (NonAssoc)) e)
-in (
-
-let ids = []
-in (
-
-let ty_annot = (match ((not (pt))) with
-| true -> begin
-(FStar_Format.text "")
-end
-| uu____1487 -> begin
-(
-
-let uu____1488 = ((FStar_Extraction_ML_Util.codegen_fsharp ()) && ((rec_ = FStar_Extraction_ML_Syntax.Rec) || top_level))
-in (match (uu____1488) with
-| true -> begin
-(match (tys) with
-| FStar_Pervasives_Native.Some ((uu____1489)::uu____1490, uu____1491) -> begin
-(FStar_Format.text "")
-end
-| FStar_Pervasives_Native.None -> begin
-(FStar_Format.text "")
-end
-| FStar_Pervasives_Native.Some ([], ty) -> begin
-(
-
-let ty1 = (doc_of_mltype currentModule ((min_op_prec), (NonAssoc)) ty)
-in (FStar_Format.reduce1 (((FStar_Format.text ":"))::(ty1)::[])))
-end)
-end
-| uu____1505 -> begin
-(match (top_level) with
-| true -> begin
-(match (tys) with
-| FStar_Pervasives_Native.None -> begin
-(FStar_Format.text "")
-end
-| FStar_Pervasives_Native.Some ((uu____1506)::uu____1507, uu____1508) -> begin
-(FStar_Format.text "")
-end
-| FStar_Pervasives_Native.Some ([], ty) -> begin
-(
-
-let ty1 = (doc_of_mltype currentModule ((min_op_prec), (NonAssoc)) ty)
-in (FStar_Format.reduce1 (((FStar_Format.text ":"))::(ty1)::[])))
-end)
-end
-| uu____1522 -> begin
-(FStar_Format.text "")
-end)
-end))
-end)
-in (
-
-let uu____1523 = (
-
-let uu____1525 = (
-
-let uu____1526 = (FStar_Extraction_ML_Syntax.idsym name)
-in (FStar_Format.text uu____1526))
-in (
-
-let uu____1527 = (
-
-let uu____1529 = (FStar_Format.reduce1 ids)
-in (uu____1529)::(ty_annot)::((FStar_Format.text "="))::(e1)::[])
-in (uu____1525)::uu____1527))
-in (FStar_Format.reduce1 uu____1523)))))
-end))
-in (
-
-let letdoc = (match ((rec_ = FStar_Extraction_ML_Syntax.Rec)) with
-| true -> begin
-(FStar_Format.reduce1 (((FStar_Format.text "let"))::((FStar_Format.text "rec"))::[]))
-end
-| uu____1531 -> begin
-(FStar_Format.text "let")
-end)
-in (
-
-let lets1 = (FStar_List.map for1 lets)
-in (
-
-let lets2 = (FStar_List.mapi (fun i doc1 -> (FStar_Format.reduce1 (((match ((i = (Prims.parse_int "0"))) with
-| true -> begin
-letdoc
-end
-| uu____1538 -> begin
-(FStar_Format.text "and")
-end))::(doc1)::[]))) lets1)
-in (FStar_Format.combine FStar_Format.hardline lets2)))))
-end))
-and doc_of_loc : FStar_Extraction_ML_Syntax.mlloc  ->  FStar_Format.doc = (fun uu____1539 -> (match (uu____1539) with
-| (lineno, file) -> begin
-(
-
-let uu____1542 = ((FStar_Options.no_location_info ()) || (FStar_Extraction_ML_Util.codegen_fsharp ()))
-in (match (uu____1542) with
-| true -> begin
-FStar_Format.empty
-end
-| uu____1543 -> begin
-(
-
-let file1 = (FStar_Util.basename file)
-in (FStar_Format.reduce1 (((FStar_Format.text "#"))::((FStar_Format.num lineno))::((FStar_Format.text (Prims.strcat "\"" (Prims.strcat file1 "\""))))::[])))
-end))
-end))
-
-
-let doc_of_mltydecl : FStar_Extraction_ML_Syntax.mlsymbol  ->  FStar_Extraction_ML_Syntax.mltydecl  ->  FStar_Format.doc = (fun currentModule decls -> (
-
-let for1 = (fun uu____1562 -> (match (uu____1562) with
-| (uu____1571, x, mangle_opt, tparams, body) -> begin
-(
-
-let x1 = (match (mangle_opt) with
-| FStar_Pervasives_Native.None -> begin
-x
-end
-| FStar_Pervasives_Native.Some (y) -> begin
-y
-end)
-in (
-
-let tparams1 = (match (tparams) with
-| [] -> begin
-FStar_Format.empty
-end
-| (x2)::[] -> begin
-(
-
-let uu____1586 = (FStar_Extraction_ML_Syntax.idsym x2)
-in (FStar_Format.text uu____1586))
-end
-| uu____1587 -> begin
-(
-
-let doc1 = (FStar_List.map (fun x2 -> (
-
-let uu____1592 = (FStar_Extraction_ML_Syntax.idsym x2)
-in (FStar_Format.text uu____1592))) tparams)
-in (
-
-let uu____1593 = (FStar_Format.combine (FStar_Format.text ", ") doc1)
-in (FStar_Format.parens uu____1593)))
-end)
-in (
-
-let forbody = (fun body1 -> (match (body1) with
-| FStar_Extraction_ML_Syntax.MLTD_Abbrev (ty) -> begin
-(doc_of_mltype currentModule ((min_op_prec), (NonAssoc)) ty)
-end
-| FStar_Extraction_ML_Syntax.MLTD_Record (fields) -> begin
-(
-
-let forfield = (fun uu____1610 -> (match (uu____1610) with
-| (name, ty) -> begin
-(
-
-let name1 = (FStar_Format.text name)
-in (
-
-let ty1 = (doc_of_mltype currentModule ((min_op_prec), (NonAssoc)) ty)
-in (FStar_Format.reduce1 ((name1)::((FStar_Format.text ":"))::(ty1)::[]))))
-end))
-in (
-
-let uu____1619 = (
-
-let uu____1620 = (FStar_List.map forfield fields)
-in (FStar_Format.combine (FStar_Format.text "; ") uu____1620))
-in (FStar_Format.cbrackets uu____1619)))
-end
-| FStar_Extraction_ML_Syntax.MLTD_DType (ctors) -> begin
-(
-
-let forctor = (fun uu____1639 -> (match (uu____1639) with
-| (name, tys) -> begin
-(
-
-let uu____1653 = (FStar_List.split tys)
-in (match (uu____1653) with
-| (_names, tys1) -> begin
-(match (tys1) with
-| [] -> begin
-(FStar_Format.text name)
-end
-| uu____1664 -> begin
-(
-
-let tys2 = (FStar_List.map (doc_of_mltype currentModule ((t_prio_tpl), (Left))) tys1)
-in (
-
-let tys3 = (FStar_Format.combine (FStar_Format.text " * ") tys2)
-in (FStar_Format.reduce1 (((FStar_Format.text name))::((FStar_Format.text "of"))::(tys3)::[]))))
-end)
-end))
-end))
-in (
-
-let ctors1 = (FStar_List.map forctor ctors)
-in (
-
-let ctors2 = (FStar_List.map (fun d -> (FStar_Format.reduce1 (((FStar_Format.text "|"))::(d)::[]))) ctors1)
-in (FStar_Format.combine FStar_Format.hardline ctors2))))
-end))
-in (
-
-let doc1 = (
-
-let uu____1682 = (
-
-let uu____1684 = (
-
-let uu____1686 = (
-
-let uu____1687 = (ptsym currentModule (([]), (x1)))
-in (FStar_Format.text uu____1687))
-in (uu____1686)::[])
-in (tparams1)::uu____1684)
-in (FStar_Format.reduce1 uu____1682))
-in (match (body) with
-| FStar_Pervasives_Native.None -> begin
-doc1
-end
-| FStar_Pervasives_Native.Some (body1) -> begin
-(
-
-let body2 = (forbody body1)
-in (
-
-let uu____1691 = (
-
-let uu____1693 = (FStar_Format.reduce1 ((doc1)::((FStar_Format.text "="))::[]))
-in (uu____1693)::(body2)::[])
-in (FStar_Format.combine FStar_Format.hardline uu____1691)))
-end)))))
-end))
-in (
-
-let doc1 = (FStar_List.map for1 decls)
-in (
-
-let doc2 = (match (((FStar_List.length doc1) > (Prims.parse_int "0"))) with
-| true -> begin
-(
-
-let uu____1708 = (
-
-let uu____1710 = (
-
-let uu____1712 = (FStar_Format.combine (FStar_Format.text " \n and ") doc1)
-in (uu____1712)::[])
-in ((FStar_Format.text "type"))::uu____1710)
-in (FStar_Format.reduce1 uu____1708))
-end
-| uu____1713 -> begin
-(FStar_Format.text "")
-end)
-in doc2))))
-
-
-let rec doc_of_sig1 : FStar_Extraction_ML_Syntax.mlsymbol  ->  FStar_Extraction_ML_Syntax.mlsig1  ->  FStar_Format.doc = (fun currentModule s -> (match (s) with
-| FStar_Extraction_ML_Syntax.MLS_Mod (x, subsig) -> begin
-(
-
-let uu____1728 = (
-
-let uu____1730 = (FStar_Format.reduce1 (((FStar_Format.text "module"))::((FStar_Format.text x))::((FStar_Format.text "="))::[]))
-in (
-
-let uu____1731 = (
-
-let uu____1733 = (doc_of_sig currentModule subsig)
-in (
-
-let uu____1734 = (
-
-let uu____1736 = (FStar_Format.reduce1 (((FStar_Format.text "end"))::[]))
-in (uu____1736)::[])
-in (uu____1733)::uu____1734))
-in (uu____1730)::uu____1731))
-in (FStar_Format.combine FStar_Format.hardline uu____1728))
-end
-| FStar_Extraction_ML_Syntax.MLS_Exn (x, []) -> begin
-(FStar_Format.reduce1 (((FStar_Format.text "exception"))::((FStar_Format.text x))::[]))
-end
-| FStar_Extraction_ML_Syntax.MLS_Exn (x, args) -> begin
-(
-
-let args1 = (FStar_List.map (doc_of_mltype currentModule ((min_op_prec), (NonAssoc))) args)
-in (
-
-let args2 = (
-
-let uu____1748 = (FStar_Format.combine (FStar_Format.text " * ") args1)
-in (FStar_Format.parens uu____1748))
-in (FStar_Format.reduce1 (((FStar_Format.text "exception"))::((FStar_Format.text x))::((FStar_Format.text "of"))::(args2)::[]))))
-end
-| FStar_Extraction_ML_Syntax.MLS_Val (x, (uu____1750, ty)) -> begin
-(
-
-let ty1 = (doc_of_mltype currentModule ((min_op_prec), (NonAssoc)) ty)
-in (FStar_Format.reduce1 (((FStar_Format.text "val"))::((FStar_Format.text x))::((FStar_Format.text ": "))::(ty1)::[])))
-end
-| FStar_Extraction_ML_Syntax.MLS_Ty (decls) -> begin
-(doc_of_mltydecl currentModule decls)
-end))
-and doc_of_sig : FStar_Extraction_ML_Syntax.mlsymbol  ->  FStar_Extraction_ML_Syntax.mlsig  ->  FStar_Format.doc = (fun currentModule s -> (
-
-let docs1 = (FStar_List.map (doc_of_sig1 currentModule) s)
-in (
-
-let docs2 = (FStar_List.map (fun x -> (FStar_Format.reduce ((x)::(FStar_Format.hardline)::(FStar_Format.hardline)::[]))) docs1)
-in (FStar_Format.reduce docs2))))
-
-
-let doc_of_mod1 : FStar_Extraction_ML_Syntax.mlsymbol  ->  FStar_Extraction_ML_Syntax.mlmodule1  ->  FStar_Format.doc = (fun currentModule m -> (match (m) with
-| FStar_Extraction_ML_Syntax.MLM_Exn (x, []) -> begin
-(FStar_Format.reduce1 (((FStar_Format.text "exception"))::((FStar_Format.text x))::[]))
-end
-| FStar_Extraction_ML_Syntax.MLM_Exn (x, args) -> begin
-(
-
-let args1 = (FStar_List.map FStar_Pervasives_Native.snd args)
-in (
-
-let args2 = (FStar_List.map (doc_of_mltype currentModule ((min_op_prec), (NonAssoc))) args1)
-in (
-
-let args3 = (
-
-let uu____1794 = (FStar_Format.combine (FStar_Format.text " * ") args2)
-in (FStar_Format.parens uu____1794))
-in (FStar_Format.reduce1 (((FStar_Format.text "exception"))::((FStar_Format.text x))::((FStar_Format.text "of"))::(args3)::[])))))
-end
-| FStar_Extraction_ML_Syntax.MLM_Ty (decls) -> begin
-(doc_of_mltydecl currentModule decls)
-end
-| FStar_Extraction_ML_Syntax.MLM_Let (rec_, uu____1797, lets) -> begin
-(doc_of_lets currentModule ((rec_), (true), (lets)))
-end
-| FStar_Extraction_ML_Syntax.MLM_Top (e) -> begin
-(
-
-let uu____1803 = (
-
-let uu____1805 = (
-
-let uu____1807 = (
-
-let uu____1809 = (
-
-let uu____1811 = (doc_of_expr currentModule ((min_op_prec), (NonAssoc)) e)
-in (uu____1811)::[])
-in ((FStar_Format.text "="))::uu____1809)
-in ((FStar_Format.text "_"))::uu____1807)
-in ((FStar_Format.text "let"))::uu____1805)
-in (FStar_Format.reduce1 uu____1803))
-end
-| FStar_Extraction_ML_Syntax.MLM_Loc (loc) -> begin
-(doc_of_loc loc)
-end))
-
-
-let doc_of_mod : FStar_Extraction_ML_Syntax.mlsymbol  ->  FStar_Extraction_ML_Syntax.mlmodule  ->  FStar_Format.doc = (fun currentModule m -> (
-
-let docs1 = (FStar_List.map (fun x -> (
-
-let doc1 = (doc_of_mod1 currentModule x)
-in (doc1)::((match (x) with
-| FStar_Extraction_ML_Syntax.MLM_Loc (uu____1827) -> begin
-FStar_Format.empty
-end
-| uu____1828 -> begin
-FStar_Format.hardline
-end))::(FStar_Format.hardline)::[])) m)
-in (FStar_Format.reduce (FStar_List.flatten docs1))))
-
-
-let rec doc_of_mllib_r : FStar_Extraction_ML_Syntax.mllib  ->  (Prims.string * FStar_Format.doc) Prims.list = (fun uu____1834 -> (match (uu____1834) with
-| FStar_Extraction_ML_Syntax.MLLib (mllib) -> begin
-(
-
-let rec for1_sig = (fun uu____1872 -> (match (uu____1872) with
-| (x, sigmod, FStar_Extraction_ML_Syntax.MLLib (sub1)) -> begin
-(
-
-let x1 = (FStar_Extraction_ML_Util.flatten_mlpath x)
-in (
-
-let head1 = (FStar_Format.reduce1 (((FStar_Format.text "module"))::((FStar_Format.text x1))::((FStar_Format.text ":"))::((FStar_Format.text "sig"))::[]))
-in (
-
-let tail1 = (FStar_Format.reduce1 (((FStar_Format.text "end"))::[]))
-in (
-
-let doc1 = (FStar_Option.map (fun uu____1911 -> (match (uu____1911) with
-| (s, uu____1915) -> begin
-(doc_of_sig x1 s)
-end)) sigmod)
-in (
-
-let sub2 = (FStar_List.map for1_sig sub1)
-in (
-
-let sub3 = (FStar_List.map (fun x2 -> (FStar_Format.reduce ((x2)::(FStar_Format.hardline)::(FStar_Format.hardline)::[]))) sub2)
-in (
-
-let uu____1930 = (
-
-let uu____1932 = (
-
-let uu____1934 = (
-
-let uu____1936 = (FStar_Format.reduce sub3)
-in (uu____1936)::((FStar_Format.cat tail1 FStar_Format.hardline))::[])
-in ((match (doc1) with
-| FStar_Pervasives_Native.None -> begin
-FStar_Format.empty
-end
-| FStar_Pervasives_Native.Some (s) -> begin
-(FStar_Format.cat s FStar_Format.hardline)
-end))::uu____1934)
-in ((FStar_Format.cat head1 FStar_Format.hardline))::uu____1932)
-in (FStar_Format.reduce uu____1930))))))))
-end))
-and for1_mod = (fun istop uu____1939 -> (match (uu____1939) with
-| (mod_name, sigmod, FStar_Extraction_ML_Syntax.MLLib (sub1)) -> begin
-(
-
-let target_mod_name = (FStar_Extraction_ML_Util.flatten_mlpath mod_name)
-in (
-
-let maybe_open_pervasives = (match (mod_name) with
-| (("FStar")::[], "Pervasives") -> begin
-[]
-end
-| uu____1976 -> begin
-(
-
-let pervasives1 = (FStar_Extraction_ML_Util.flatten_mlpath ((("FStar")::[]), ("Pervasives")))
-in (FStar_Format.hardline)::((FStar_Format.text (Prims.strcat "open " pervasives1)))::[])
-end)
-in (
-
-let head1 = (
-
-let uu____1983 = (
-
-let uu____1985 = (FStar_Extraction_ML_Util.codegen_fsharp ())
-in (match (uu____1985) with
-| true -> begin
-((FStar_Format.text "module"))::((FStar_Format.text target_mod_name))::[]
-end
-| uu____1987 -> begin
-(match ((not (istop))) with
-| true -> begin
-((FStar_Format.text "module"))::((FStar_Format.text target_mod_name))::((FStar_Format.text "="))::((FStar_Format.text "struct"))::[]
-end
-| uu____1989 -> begin
-[]
-end)
-end))
-in (FStar_Format.reduce1 uu____1983))
-in (
-
-let tail1 = (match ((not (istop))) with
-| true -> begin
-(FStar_Format.reduce1 (((FStar_Format.text "end"))::[]))
-end
-| uu____1991 -> begin
-(FStar_Format.reduce1 [])
-end)
-in (
-
-let doc1 = (FStar_Option.map (fun uu____1996 -> (match (uu____1996) with
-| (uu____1999, m) -> begin
-(doc_of_mod target_mod_name m)
-end)) sigmod)
-in (
-
-let sub2 = (FStar_List.map (for1_mod false) sub1)
-in (
-
-let sub3 = (FStar_List.map (fun x -> (FStar_Format.reduce ((x)::(FStar_Format.hardline)::(FStar_Format.hardline)::[]))) sub2)
-in (
-
-let prefix1 = (
-
-let uu____2017 = (FStar_Extraction_ML_Util.codegen_fsharp ())
-in (match (uu____2017) with
-| true -> begin
-((FStar_Format.cat (FStar_Format.text "#light \"off\"") FStar_Format.hardline))::[]
-end
-| uu____2019 -> begin
-[]
-end))
-in (
-
-let uu____2020 = (
-
-let uu____2022 = (
-
-let uu____2024 = (
-
-let uu____2026 = (
-
-let uu____2028 = (
-
-let uu____2030 = (
-
-let uu____2032 = (FStar_Format.reduce sub3)
-in (uu____2032)::((FStar_Format.cat tail1 FStar_Format.hardline))::[])
-in ((match (doc1) with
-| FStar_Pervasives_Native.None -> begin
-FStar_Format.empty
-end
-| FStar_Pervasives_Native.Some (s) -> begin
-(FStar_Format.cat s FStar_Format.hardline)
-end))::uu____2030)
-in (FStar_Format.hardline)::uu____2028)
-in (FStar_List.append maybe_open_pervasives uu____2026))
-in (FStar_List.append ((head1)::(FStar_Format.hardline)::((FStar_Format.text "open Prims"))::[]) uu____2024))
-in (FStar_List.append prefix1 uu____2022))
-in (FStar_All.pipe_left FStar_Format.reduce uu____2020))))))))))
-end))
-in (
-
-let docs1 = (FStar_List.map (fun uu____2050 -> (match (uu____2050) with
-| (x, s, m) -> begin
-(
-
-let uu____2077 = (FStar_Extraction_ML_Util.flatten_mlpath x)
-in (
-
-let uu____2078 = (for1_mod true ((x), (s), (m)))
-in ((uu____2077), (uu____2078))))
-end)) mllib)
-in docs1))
-end))
-
-
-let doc_of_mllib : FStar_Extraction_ML_Syntax.mllib  ->  (Prims.string * FStar_Format.doc) Prims.list = (fun mllib -> (doc_of_mllib_r mllib))
-
-
-let string_of_mlexpr : FStar_Extraction_ML_Syntax.mlpath  ->  FStar_Extraction_ML_Syntax.mlexpr  ->  Prims.string = (fun cmod e -> (
-
-let doc1 = (
-
-let uu____2098 = (FStar_Extraction_ML_Util.flatten_mlpath cmod)
-in (doc_of_expr uu____2098 ((min_op_prec), (NonAssoc)) e))
-in (FStar_Format.pretty (Prims.parse_int "0") doc1)))
-
-
-let string_of_mlty : FStar_Extraction_ML_Syntax.mlpath  ->  FStar_Extraction_ML_Syntax.mlty  ->  Prims.string = (fun cmod e -> (
-
-let doc1 = (
-
-let uu____2108 = (FStar_Extraction_ML_Util.flatten_mlpath cmod)
-in (doc_of_mltype uu____2108 ((min_op_prec), (NonAssoc)) e))
-in (FStar_Format.pretty (Prims.parse_int "0") doc1)))
-
-
-
-=======
   | ILeft
   | IRight
   | Left
@@ -3443,5 +1477,4 @@
       let doc1 =
         let uu____3323 = FStar_Extraction_ML_Util.flatten_mlpath cmod in
         doc_of_mltype uu____3323 (min_op_prec, NonAssoc) e in
-      FStar_Format.pretty (Prims.parse_int "0") doc1
->>>>>>> 0a4ecc34
+      FStar_Format.pretty (Prims.parse_int "0") doc1