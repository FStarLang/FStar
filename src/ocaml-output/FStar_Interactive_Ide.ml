
open Prims
<<<<<<< HEAD
open FStar_Pervasives

let push : FStar_TypeChecker_Env.env  ->  Prims.string  ->  FStar_TypeChecker_Env.env = (fun env msg -> (

let res = (FStar_Universal.push_context env msg)
in ((FStar_Options.push ());
res;
)))


let pop : FStar_TypeChecker_Env.env  ->  Prims.string  ->  unit = (fun env msg -> ((FStar_Universal.pop_context env msg);
(FStar_Options.pop ());
))

type push_kind =
| SyntaxCheck
| LaxCheck
| FullCheck


let uu___is_SyntaxCheck : push_kind  ->  Prims.bool = (fun projectee -> (match (projectee) with
| SyntaxCheck -> begin
true
end
| uu____29 -> begin
false
end))


let uu___is_LaxCheck : push_kind  ->  Prims.bool = (fun projectee -> (match (projectee) with
| LaxCheck -> begin
true
end
| uu____35 -> begin
false
end))


let uu___is_FullCheck : push_kind  ->  Prims.bool = (fun projectee -> (match (projectee) with
| FullCheck -> begin
true
end
| uu____41 -> begin
false
end))


let set_check_kind : FStar_TypeChecker_Env.env  ->  push_kind  ->  FStar_TypeChecker_Env.env = (fun env check_kind -> (

let uu___91_52 = env
in (

let uu____53 = (FStar_Syntax_DsEnv.set_syntax_only env.FStar_TypeChecker_Env.dsenv (Prims.op_Equality check_kind SyntaxCheck))
in {FStar_TypeChecker_Env.solver = uu___91_52.FStar_TypeChecker_Env.solver; FStar_TypeChecker_Env.range = uu___91_52.FStar_TypeChecker_Env.range; FStar_TypeChecker_Env.curmodule = uu___91_52.FStar_TypeChecker_Env.curmodule; FStar_TypeChecker_Env.gamma = uu___91_52.FStar_TypeChecker_Env.gamma; FStar_TypeChecker_Env.gamma_cache = uu___91_52.FStar_TypeChecker_Env.gamma_cache; FStar_TypeChecker_Env.modules = uu___91_52.FStar_TypeChecker_Env.modules; FStar_TypeChecker_Env.expected_typ = uu___91_52.FStar_TypeChecker_Env.expected_typ; FStar_TypeChecker_Env.sigtab = uu___91_52.FStar_TypeChecker_Env.sigtab; FStar_TypeChecker_Env.is_pattern = uu___91_52.FStar_TypeChecker_Env.is_pattern; FStar_TypeChecker_Env.instantiate_imp = uu___91_52.FStar_TypeChecker_Env.instantiate_imp; FStar_TypeChecker_Env.effects = uu___91_52.FStar_TypeChecker_Env.effects; FStar_TypeChecker_Env.generalize = uu___91_52.FStar_TypeChecker_Env.generalize; FStar_TypeChecker_Env.letrecs = uu___91_52.FStar_TypeChecker_Env.letrecs; FStar_TypeChecker_Env.top_level = uu___91_52.FStar_TypeChecker_Env.top_level; FStar_TypeChecker_Env.check_uvars = uu___91_52.FStar_TypeChecker_Env.check_uvars; FStar_TypeChecker_Env.use_eq = uu___91_52.FStar_TypeChecker_Env.use_eq; FStar_TypeChecker_Env.is_iface = uu___91_52.FStar_TypeChecker_Env.is_iface; FStar_TypeChecker_Env.admit = uu___91_52.FStar_TypeChecker_Env.admit; FStar_TypeChecker_Env.lax = (Prims.op_Equality check_kind LaxCheck); FStar_TypeChecker_Env.lax_universes = uu___91_52.FStar_TypeChecker_Env.lax_universes; FStar_TypeChecker_Env.failhard = uu___91_52.FStar_TypeChecker_Env.failhard; FStar_TypeChecker_Env.nosynth = uu___91_52.FStar_TypeChecker_Env.nosynth; FStar_TypeChecker_Env.tc_term = uu___91_52.FStar_TypeChecker_Env.tc_term; FStar_TypeChecker_Env.type_of = uu___91_52.FStar_TypeChecker_Env.type_of; FStar_TypeChecker_Env.universe_of = uu___91_52.FStar_TypeChecker_Env.universe_of; FStar_TypeChecker_Env.check_type_of = uu___91_52.FStar_TypeChecker_Env.check_type_of; FStar_TypeChecker_Env.use_bv_sorts = uu___91_52.FStar_TypeChecker_Env.use_bv_sorts; FStar_TypeChecker_Env.qtbl_name_and_index = uu___91_52.FStar_TypeChecker_Env.qtbl_name_and_index; FStar_TypeChecker_Env.normalized_eff_names = uu___91_52.FStar_TypeChecker_Env.normalized_eff_names; FStar_TypeChecker_Env.proof_ns = uu___91_52.FStar_TypeChecker_Env.proof_ns; FStar_TypeChecker_Env.synth_hook = uu___91_52.FStar_TypeChecker_Env.synth_hook; FStar_TypeChecker_Env.splice = uu___91_52.FStar_TypeChecker_Env.splice; FStar_TypeChecker_Env.is_native_tactic = uu___91_52.FStar_TypeChecker_Env.is_native_tactic; FStar_TypeChecker_Env.identifier_info = uu___91_52.FStar_TypeChecker_Env.identifier_info; FStar_TypeChecker_Env.tc_hooks = uu___91_52.FStar_TypeChecker_Env.tc_hooks; FStar_TypeChecker_Env.dsenv = uu____53; FStar_TypeChecker_Env.dep_graph = uu___91_52.FStar_TypeChecker_Env.dep_graph})))


let with_captured_errors' : 'Auu____62 . FStar_TypeChecker_Env.env  ->  FStar_Util.sigint_handler  ->  (FStar_TypeChecker_Env.env  ->  'Auu____62 FStar_Pervasives_Native.option)  ->  'Auu____62 FStar_Pervasives_Native.option = (fun env sigint_handler f -> (FStar_All.try_with (fun uu___93_92 -> (match (()) with
| () -> begin
(FStar_Util.with_sigint_handler sigint_handler (fun uu____98 -> (f env)))
end)) (fun uu___92_103 -> (match (uu___92_103) with
| FStar_All.Failure (msg) -> begin
(

let msg1 = (Prims.strcat "ASSERTION FAILURE: " (Prims.strcat msg (Prims.strcat "\n" (Prims.strcat "F* may be in an inconsistent state.\n" (Prims.strcat "Please file a bug report, ideally with a " "minimized version of the program that triggered the error.")))))
in ((

let uu____109 = (FStar_TypeChecker_Env.get_range env)
in (FStar_Errors.log_issue uu____109 ((FStar_Errors.Error_IDEAssertionFailure), (msg1))));
FStar_Pervasives_Native.None;
))
end
| FStar_Util.SigInt -> begin
((FStar_Util.print_string "Interrupted");
FStar_Pervasives_Native.None;
)
end
| FStar_Errors.Error (e, msg, r) -> begin
((FStar_TypeChecker_Err.add_errors env ((((e), (msg), (r)))::[]));
FStar_Pervasives_Native.None;
)
end
| FStar_Errors.Err (e, msg) -> begin
((

let uu____130 = (

let uu____139 = (

let uu____146 = (FStar_TypeChecker_Env.get_range env)
in ((e), (msg), (uu____146)))
in (uu____139)::[])
in (FStar_TypeChecker_Err.add_errors env uu____130));
FStar_Pervasives_Native.None;
)
end
| FStar_Errors.Stop -> begin
FStar_Pervasives_Native.None
end))))


let with_captured_errors : 'Auu____167 . FStar_TypeChecker_Env.env  ->  FStar_Util.sigint_handler  ->  (FStar_TypeChecker_Env.env  ->  'Auu____167 FStar_Pervasives_Native.option)  ->  'Auu____167 FStar_Pervasives_Native.option = (fun env sigint_handler f -> (

let uu____194 = (FStar_Options.trace_error ())
in (match (uu____194) with
| true -> begin
(f env)
end
| uu____197 -> begin
(with_captured_errors' env sigint_handler f)
end)))

type timed_fname =
{tf_fname : Prims.string; tf_modtime : FStar_Util.time}


let __proj__Mktimed_fname__item__tf_fname : timed_fname  ->  Prims.string = (fun projectee -> (match (projectee) with
| {tf_fname = __fname__tf_fname; tf_modtime = __fname__tf_modtime} -> begin
__fname__tf_fname
end))


let __proj__Mktimed_fname__item__tf_modtime : timed_fname  ->  FStar_Util.time = (fun projectee -> (match (projectee) with
| {tf_fname = __fname__tf_fname; tf_modtime = __fname__tf_modtime} -> begin
__fname__tf_modtime
end))


let t0 : FStar_Util.time = (FStar_Util.now ())


let tf_of_fname : Prims.string  ->  timed_fname = (fun fname -> (

let uu____227 = (FStar_Parser_ParseIt.get_file_last_modification_time fname)
in {tf_fname = fname; tf_modtime = uu____227}))


let dummy_tf_of_fname : Prims.string  ->  timed_fname = (fun fname -> {tf_fname = fname; tf_modtime = t0})


let string_of_timed_fname : timed_fname  ->  Prims.string = (fun uu____237 -> (match (uu____237) with
| {tf_fname = fname; tf_modtime = modtime} -> begin
(match ((Prims.op_Equality modtime t0)) with
| true -> begin
(FStar_Util.format1 "{ %s }" fname)
end
| uu____240 -> begin
(

let uu____241 = (FStar_Util.string_of_time modtime)
in (FStar_Util.format2 "{ %s; %s }" fname uu____241))
end)
end))

type push_query =
{push_kind : push_kind; push_code : Prims.string; push_line : Prims.int; push_column : Prims.int; push_peek_only : Prims.bool}


let __proj__Mkpush_query__item__push_kind : push_query  ->  push_kind = (fun projectee -> (match (projectee) with
| {push_kind = __fname__push_kind; push_code = __fname__push_code; push_line = __fname__push_line; push_column = __fname__push_column; push_peek_only = __fname__push_peek_only} -> begin
__fname__push_kind
end))


let __proj__Mkpush_query__item__push_code : push_query  ->  Prims.string = (fun projectee -> (match (projectee) with
| {push_kind = __fname__push_kind; push_code = __fname__push_code; push_line = __fname__push_line; push_column = __fname__push_column; push_peek_only = __fname__push_peek_only} -> begin
__fname__push_code
end))


let __proj__Mkpush_query__item__push_line : push_query  ->  Prims.int = (fun projectee -> (match (projectee) with
| {push_kind = __fname__push_kind; push_code = __fname__push_code; push_line = __fname__push_line; push_column = __fname__push_column; push_peek_only = __fname__push_peek_only} -> begin
__fname__push_line
end))


let __proj__Mkpush_query__item__push_column : push_query  ->  Prims.int = (fun projectee -> (match (projectee) with
| {push_kind = __fname__push_kind; push_code = __fname__push_code; push_line = __fname__push_line; push_column = __fname__push_column; push_peek_only = __fname__push_peek_only} -> begin
__fname__push_column
end))


let __proj__Mkpush_query__item__push_peek_only : push_query  ->  Prims.bool = (fun projectee -> (match (projectee) with
| {push_kind = __fname__push_kind; push_code = __fname__push_code; push_line = __fname__push_line; push_column = __fname__push_column; push_peek_only = __fname__push_peek_only} -> begin
__fname__push_peek_only
end))


type optmod_t =
FStar_Syntax_Syntax.modul FStar_Pervasives_Native.option

type repl_task =
| LDInterleaved of (timed_fname * timed_fname)
| LDSingle of timed_fname
| LDInterfaceOfCurrentFile of timed_fname
| PushFragment of FStar_Parser_ParseIt.input_frag


let uu___is_LDInterleaved : repl_task  ->  Prims.bool = (fun projectee -> (match (projectee) with
| LDInterleaved (_0) -> begin
true
end
| uu____353 -> begin
false
end))


let __proj__LDInterleaved__item___0 : repl_task  ->  (timed_fname * timed_fname) = (fun projectee -> (match (projectee) with
| LDInterleaved (_0) -> begin
_0
end))


let uu___is_LDSingle : repl_task  ->  Prims.bool = (fun projectee -> (match (projectee) with
| LDSingle (_0) -> begin
true
end
| uu____379 -> begin
false
end))


let __proj__LDSingle__item___0 : repl_task  ->  timed_fname = (fun projectee -> (match (projectee) with
| LDSingle (_0) -> begin
_0
end))


let uu___is_LDInterfaceOfCurrentFile : repl_task  ->  Prims.bool = (fun projectee -> (match (projectee) with
| LDInterfaceOfCurrentFile (_0) -> begin
true
end
| uu____393 -> begin
false
end))


let __proj__LDInterfaceOfCurrentFile__item___0 : repl_task  ->  timed_fname = (fun projectee -> (match (projectee) with
| LDInterfaceOfCurrentFile (_0) -> begin
_0
end))


let uu___is_PushFragment : repl_task  ->  Prims.bool = (fun projectee -> (match (projectee) with
| PushFragment (_0) -> begin
true
end
| uu____407 -> begin
false
end))


let __proj__PushFragment__item___0 : repl_task  ->  FStar_Parser_ParseIt.input_frag = (fun projectee -> (match (projectee) with
| PushFragment (_0) -> begin
_0
end))


type env_t =
FStar_TypeChecker_Env.env

type repl_state =
{repl_line : Prims.int; repl_column : Prims.int; repl_fname : Prims.string; repl_deps_stack : (repl_task * repl_state) Prims.list; repl_curmod : optmod_t; repl_env : env_t; repl_stdin : FStar_Util.stream_reader; repl_names : FStar_Interactive_CompletionTable.table}


let __proj__Mkrepl_state__item__repl_line : repl_state  ->  Prims.int = (fun projectee -> (match (projectee) with
| {repl_line = __fname__repl_line; repl_column = __fname__repl_column; repl_fname = __fname__repl_fname; repl_deps_stack = __fname__repl_deps_stack; repl_curmod = __fname__repl_curmod; repl_env = __fname__repl_env; repl_stdin = __fname__repl_stdin; repl_names = __fname__repl_names} -> begin
__fname__repl_line
end))


let __proj__Mkrepl_state__item__repl_column : repl_state  ->  Prims.int = (fun projectee -> (match (projectee) with
| {repl_line = __fname__repl_line; repl_column = __fname__repl_column; repl_fname = __fname__repl_fname; repl_deps_stack = __fname__repl_deps_stack; repl_curmod = __fname__repl_curmod; repl_env = __fname__repl_env; repl_stdin = __fname__repl_stdin; repl_names = __fname__repl_names} -> begin
__fname__repl_column
end))


let __proj__Mkrepl_state__item__repl_fname : repl_state  ->  Prims.string = (fun projectee -> (match (projectee) with
| {repl_line = __fname__repl_line; repl_column = __fname__repl_column; repl_fname = __fname__repl_fname; repl_deps_stack = __fname__repl_deps_stack; repl_curmod = __fname__repl_curmod; repl_env = __fname__repl_env; repl_stdin = __fname__repl_stdin; repl_names = __fname__repl_names} -> begin
__fname__repl_fname
end))


let __proj__Mkrepl_state__item__repl_deps_stack : repl_state  ->  (repl_task * repl_state) Prims.list = (fun projectee -> (match (projectee) with
| {repl_line = __fname__repl_line; repl_column = __fname__repl_column; repl_fname = __fname__repl_fname; repl_deps_stack = __fname__repl_deps_stack; repl_curmod = __fname__repl_curmod; repl_env = __fname__repl_env; repl_stdin = __fname__repl_stdin; repl_names = __fname__repl_names} -> begin
__fname__repl_deps_stack
end))


let __proj__Mkrepl_state__item__repl_curmod : repl_state  ->  optmod_t = (fun projectee -> (match (projectee) with
| {repl_line = __fname__repl_line; repl_column = __fname__repl_column; repl_fname = __fname__repl_fname; repl_deps_stack = __fname__repl_deps_stack; repl_curmod = __fname__repl_curmod; repl_env = __fname__repl_env; repl_stdin = __fname__repl_stdin; repl_names = __fname__repl_names} -> begin
__fname__repl_curmod
end))


let __proj__Mkrepl_state__item__repl_env : repl_state  ->  env_t = (fun projectee -> (match (projectee) with
| {repl_line = __fname__repl_line; repl_column = __fname__repl_column; repl_fname = __fname__repl_fname; repl_deps_stack = __fname__repl_deps_stack; repl_curmod = __fname__repl_curmod; repl_env = __fname__repl_env; repl_stdin = __fname__repl_stdin; repl_names = __fname__repl_names} -> begin
__fname__repl_env
end))


let __proj__Mkrepl_state__item__repl_stdin : repl_state  ->  FStar_Util.stream_reader = (fun projectee -> (match (projectee) with
| {repl_line = __fname__repl_line; repl_column = __fname__repl_column; repl_fname = __fname__repl_fname; repl_deps_stack = __fname__repl_deps_stack; repl_curmod = __fname__repl_curmod; repl_env = __fname__repl_env; repl_stdin = __fname__repl_stdin; repl_names = __fname__repl_names} -> begin
__fname__repl_stdin
end))


let __proj__Mkrepl_state__item__repl_names : repl_state  ->  FStar_Interactive_CompletionTable.table = (fun projectee -> (match (projectee) with
| {repl_line = __fname__repl_line; repl_column = __fname__repl_column; repl_fname = __fname__repl_fname; repl_deps_stack = __fname__repl_deps_stack; repl_curmod = __fname__repl_curmod; repl_env = __fname__repl_env; repl_stdin = __fname__repl_stdin; repl_names = __fname__repl_names} -> begin
__fname__repl_names
end))


type completed_repl_task =
(repl_task * repl_state)


type repl_stack_t =
(repl_task * repl_state) Prims.list


let repl_current_qid : Prims.string FStar_Pervasives_Native.option FStar_ST.ref = (FStar_Util.mk_ref FStar_Pervasives_Native.None)


let repl_stack : (repl_task * repl_state) Prims.list FStar_ST.ref = (FStar_Util.mk_ref [])


let pop_repl : repl_state  ->  repl_state = (fun st -> (

let uu____734 = (FStar_ST.op_Bang repl_stack)
in (match (uu____734) with
| [] -> begin
(failwith "Too many pops")
end
| ((uu____786, st'))::stack -> begin
((pop st.repl_env "REPL pop_repl");
(FStar_ST.op_Colon_Equals repl_stack stack);
st';
)
end)))


let push_repl : push_kind  ->  repl_task  ->  repl_state  ->  FStar_TypeChecker_Env.env = (fun push_kind task st -> ((

let uu____858 = (

let uu____865 = (FStar_ST.op_Bang repl_stack)
in (((task), (st)))::uu____865)
in (FStar_ST.op_Colon_Equals repl_stack uu____858));
(

let uu____958 = (set_check_kind st.repl_env push_kind)
in (push uu____958 "REPL push_repl"));
))


let nothing_left_to_pop : repl_state  ->  Prims.bool = (fun st -> (

let uu____964 = (

let uu____965 = (FStar_ST.op_Bang repl_stack)
in (FStar_List.length uu____965))
in (Prims.op_Equality uu____964 (FStar_List.length st.repl_deps_stack))))

type name_tracking_event =
| NTAlias of (FStar_Ident.lid * FStar_Ident.ident * FStar_Ident.lid)
| NTOpen of (FStar_Ident.lid * FStar_Syntax_DsEnv.open_module_or_namespace)
| NTInclude of (FStar_Ident.lid * FStar_Ident.lid)
| NTBinding of FStar_TypeChecker_Env.binding


let uu___is_NTAlias : name_tracking_event  ->  Prims.bool = (fun projectee -> (match (projectee) with
| NTAlias (_0) -> begin
true
end
| uu____1071 -> begin
false
end))


let __proj__NTAlias__item___0 : name_tracking_event  ->  (FStar_Ident.lid * FStar_Ident.ident * FStar_Ident.lid) = (fun projectee -> (match (projectee) with
| NTAlias (_0) -> begin
_0
end))


let uu___is_NTOpen : name_tracking_event  ->  Prims.bool = (fun projectee -> (match (projectee) with
| NTOpen (_0) -> begin
true
end
| uu____1107 -> begin
false
end))


let __proj__NTOpen__item___0 : name_tracking_event  ->  (FStar_Ident.lid * FStar_Syntax_DsEnv.open_module_or_namespace) = (fun projectee -> (match (projectee) with
| NTOpen (_0) -> begin
_0
end))


let uu___is_NTInclude : name_tracking_event  ->  Prims.bool = (fun projectee -> (match (projectee) with
| NTInclude (_0) -> begin
true
end
| uu____1137 -> begin
false
end))


let __proj__NTInclude__item___0 : name_tracking_event  ->  (FStar_Ident.lid * FStar_Ident.lid) = (fun projectee -> (match (projectee) with
| NTInclude (_0) -> begin
_0
end))


let uu___is_NTBinding : name_tracking_event  ->  Prims.bool = (fun projectee -> (match (projectee) with
| NTBinding (_0) -> begin
true
end
| uu____1163 -> begin
false
end))


let __proj__NTBinding__item___0 : name_tracking_event  ->  FStar_TypeChecker_Env.binding = (fun projectee -> (match (projectee) with
| NTBinding (_0) -> begin
_0
end))


let query_of_ids : FStar_Ident.ident Prims.list  ->  FStar_Interactive_CompletionTable.query = (fun ids -> (FStar_List.map FStar_Ident.text_of_id ids))


let query_of_lid : FStar_Ident.lident  ->  FStar_Interactive_CompletionTable.query = (fun lid -> (query_of_ids (FStar_List.append lid.FStar_Ident.ns ((lid.FStar_Ident.ident)::[]))))


let update_names_from_event : Prims.string  ->  FStar_Interactive_CompletionTable.table  ->  name_tracking_event  ->  FStar_Interactive_CompletionTable.table = (fun cur_mod_str table evt -> (

let is_cur_mod = (fun lid -> (Prims.op_Equality lid.FStar_Ident.str cur_mod_str))
in (match (evt) with
| NTAlias (host, id1, included) -> begin
(match ((is_cur_mod host)) with
| true -> begin
(

let uu____1209 = (FStar_Ident.text_of_id id1)
in (

let uu____1210 = (query_of_lid included)
in (FStar_Interactive_CompletionTable.register_alias table uu____1209 [] uu____1210)))
end
| uu____1211 -> begin
table
end)
end
| NTOpen (host, (included, kind)) -> begin
(match ((is_cur_mod host)) with
| true -> begin
(

let uu____1219 = (query_of_lid included)
in (FStar_Interactive_CompletionTable.register_open table (Prims.op_Equality kind FStar_Syntax_DsEnv.Open_module) [] uu____1219))
end
| uu____1220 -> begin
table
end)
end
| NTInclude (host, included) -> begin
(

let uu____1223 = (match ((is_cur_mod host)) with
| true -> begin
[]
end
| uu____1224 -> begin
(query_of_lid host)
end)
in (

let uu____1225 = (query_of_lid included)
in (FStar_Interactive_CompletionTable.register_include table uu____1223 uu____1225)))
end
| NTBinding (binding) -> begin
(

let lids = (match (binding) with
| FStar_TypeChecker_Env.Binding_lid (lid, uu____1233) -> begin
(lid)::[]
end
| FStar_TypeChecker_Env.Binding_sig (lids, uu____1235) -> begin
lids
end
| FStar_TypeChecker_Env.Binding_sig_inst (lids, uu____1241, uu____1242) -> begin
lids
end
| uu____1247 -> begin
[]
end)
in (FStar_List.fold_left (fun tbl lid -> (

let ns_query = (match ((Prims.op_Equality lid.FStar_Ident.nsstr cur_mod_str)) with
| true -> begin
[]
end
| uu____1259 -> begin
(query_of_ids lid.FStar_Ident.ns)
end)
in (

let uu____1260 = (FStar_Ident.text_of_id lid.FStar_Ident.ident)
in (FStar_Interactive_CompletionTable.insert tbl ns_query uu____1260 lid)))) table lids))
end)))


let commit_name_tracking' : FStar_Syntax_Syntax.modul FStar_Pervasives_Native.option  ->  FStar_Interactive_CompletionTable.table  ->  name_tracking_event Prims.list  ->  FStar_Interactive_CompletionTable.table = (fun cur_mod names1 name_events -> (

let cur_mod_str = (match (cur_mod) with
| FStar_Pervasives_Native.None -> begin
""
end
| FStar_Pervasives_Native.Some (md) -> begin
(

let uu____1286 = (FStar_Syntax_Syntax.mod_name md)
in uu____1286.FStar_Ident.str)
end)
in (

let updater = (update_names_from_event cur_mod_str)
in (FStar_List.fold_left updater names1 name_events))))


let commit_name_tracking : repl_state  ->  name_tracking_event Prims.list  ->  repl_state = (fun st name_events -> (

let names1 = (commit_name_tracking' st.repl_curmod st.repl_names name_events)
in (

let uu___94_1311 = st
in {repl_line = uu___94_1311.repl_line; repl_column = uu___94_1311.repl_column; repl_fname = uu___94_1311.repl_fname; repl_deps_stack = uu___94_1311.repl_deps_stack; repl_curmod = uu___94_1311.repl_curmod; repl_env = uu___94_1311.repl_env; repl_stdin = uu___94_1311.repl_stdin; repl_names = names1})))


let fresh_name_tracking_hooks : unit  ->  (name_tracking_event Prims.list FStar_ST.ref * FStar_Syntax_DsEnv.dsenv_hooks * FStar_TypeChecker_Env.tcenv_hooks) = (fun uu____1326 -> (

let events = (FStar_Util.mk_ref [])
in (

let push_event = (fun evt -> (

let uu____1340 = (

let uu____1343 = (FStar_ST.op_Bang events)
in (evt)::uu____1343)
in (FStar_ST.op_Colon_Equals events uu____1340)))
in ((events), ({FStar_Syntax_DsEnv.ds_push_open_hook = (fun dsenv1 op -> (

let uu____1634 = (

let uu____1635 = (

let uu____1640 = (FStar_Syntax_DsEnv.current_module dsenv1)
in ((uu____1640), (op)))
in NTOpen (uu____1635))
in (push_event uu____1634))); FStar_Syntax_DsEnv.ds_push_include_hook = (fun dsenv1 ns -> (

let uu____1646 = (

let uu____1647 = (

let uu____1652 = (FStar_Syntax_DsEnv.current_module dsenv1)
in ((uu____1652), (ns)))
in NTInclude (uu____1647))
in (push_event uu____1646))); FStar_Syntax_DsEnv.ds_push_module_abbrev_hook = (fun dsenv1 x l -> (

let uu____1660 = (

let uu____1661 = (

let uu____1668 = (FStar_Syntax_DsEnv.current_module dsenv1)
in ((uu____1668), (x), (l)))
in NTAlias (uu____1661))
in (push_event uu____1660)))}), ({FStar_TypeChecker_Env.tc_push_in_gamma_hook = (fun uu____1673 s -> (push_event (NTBinding (s))))})))))


let track_name_changes : env_t  ->  (env_t * (env_t  ->  (env_t * name_tracking_event Prims.list))) = (fun env -> (

let set_hooks = (fun dshooks tchooks env1 -> (

let uu____1722 = (FStar_Universal.with_tcenv env1 (fun dsenv1 -> (

let uu____1730 = (FStar_Syntax_DsEnv.set_ds_hooks dsenv1 dshooks)
in ((()), (uu____1730)))))
in (match (uu____1722) with
| ((), tcenv') -> begin
(FStar_TypeChecker_Env.set_tc_hooks tcenv' tchooks)
end)))
in (

let uu____1732 = (

let uu____1737 = (FStar_Syntax_DsEnv.ds_hooks env.FStar_TypeChecker_Env.dsenv)
in (

let uu____1738 = (FStar_TypeChecker_Env.tc_hooks env)
in ((uu____1737), (uu____1738))))
in (match (uu____1732) with
| (old_dshooks, old_tchooks) -> begin
(

let uu____1754 = (fresh_name_tracking_hooks ())
in (match (uu____1754) with
| (events, new_dshooks, new_tchooks) -> begin
(

let uu____1789 = (set_hooks new_dshooks new_tchooks env)
in ((uu____1789), ((fun env1 -> (

let uu____1803 = (set_hooks old_dshooks old_tchooks env1)
in (

let uu____1804 = (

let uu____1807 = (FStar_ST.op_Bang events)
in (FStar_List.rev uu____1807))
in ((uu____1803), (uu____1804))))))))
end))
end))))


let string_of_repl_task : repl_task  ->  Prims.string = (fun uu___76_1919 -> (match (uu___76_1919) with
| LDInterleaved (intf, impl) -> begin
(

let uu____1922 = (string_of_timed_fname intf)
in (

let uu____1923 = (string_of_timed_fname impl)
in (FStar_Util.format2 "LDInterleaved (%s, %s)" uu____1922 uu____1923)))
end
| LDSingle (intf_or_impl) -> begin
(

let uu____1925 = (string_of_timed_fname intf_or_impl)
in (FStar_Util.format1 "LDSingle %s" uu____1925))
end
| LDInterfaceOfCurrentFile (intf) -> begin
(

let uu____1927 = (string_of_timed_fname intf)
in (FStar_Util.format1 "LDInterfaceOfCurrentFile %s" uu____1927))
end
| PushFragment (frag) -> begin
(FStar_Util.format1 "PushFragment { code = %s }" frag.FStar_Parser_ParseIt.frag_text)
end))


let tc_one : FStar_TypeChecker_Env.env  ->  Prims.string FStar_Pervasives_Native.option  ->  Prims.string  ->  FStar_TypeChecker_Env.env = (fun env intf_opt modf -> (

let uu____1948 = (FStar_Universal.tc_one_file env FStar_Pervasives_Native.None intf_opt modf)
in (match (uu____1948) with
| (uu____1962, env1, delta1) -> begin
(

let env2 = (FStar_Universal.apply_delta_env env1 delta1)
in env2)
end)))


let run_repl_task : optmod_t  ->  env_t  ->  repl_task  ->  (optmod_t * env_t) = (fun curmod env task -> (match (task) with
| LDInterleaved (intf, impl) -> begin
(

let uu____2001 = (tc_one env (FStar_Pervasives_Native.Some (intf.tf_fname)) impl.tf_fname)
in ((curmod), (uu____2001)))
end
| LDSingle (intf_or_impl) -> begin
(

let uu____2003 = (tc_one env FStar_Pervasives_Native.None intf_or_impl.tf_fname)
in ((curmod), (uu____2003)))
end
| LDInterfaceOfCurrentFile (intf) -> begin
(

let uu____2005 = (FStar_Universal.load_interface_decls env intf.tf_fname)
in ((curmod), (uu____2005)))
end
| PushFragment (frag) -> begin
(FStar_Universal.tc_one_fragment curmod env frag)
end))


let repl_ld_tasks_of_deps : Prims.string Prims.list  ->  repl_task Prims.list  ->  repl_task Prims.list = (fun deps final_tasks -> (

let wrap = dummy_tf_of_fname
in (

let rec aux = (fun deps1 final_tasks1 -> (match (deps1) with
| (intf)::(impl)::deps' when (FStar_Universal.needs_interleaving intf impl) -> begin
(

let uu____2060 = (aux deps' final_tasks1)
in (LDInterleaved ((((wrap intf)), ((wrap impl)))))::uu____2060)
end
| (intf_or_impl)::deps' -> begin
(

let uu____2067 = (aux deps' final_tasks1)
in (LDSingle ((wrap intf_or_impl)))::uu____2067)
end
| [] -> begin
final_tasks1
end))
in (aux deps final_tasks))))


let deps_and_repl_ld_tasks_of_our_file : Prims.string  ->  (Prims.string Prims.list * repl_task Prims.list * FStar_Parser_Dep.deps) = (fun filename -> (

let get_mod_name = (fun fname -> (FStar_Parser_Dep.lowercase_module_name fname))
in (

let our_mod_name = (get_mod_name filename)
in (

let has_our_mod_name = (fun f -> (

let uu____2108 = (get_mod_name f)
in (Prims.op_Equality uu____2108 our_mod_name)))
in (

let uu____2109 = (FStar_Dependencies.find_deps_if_needed ((filename)::[]))
in (match (uu____2109) with
| (deps, dep_graph1) -> begin
(

let uu____2132 = (FStar_List.partition has_our_mod_name deps)
in (match (uu____2132) with
| (same_name, real_deps) -> begin
(

let intf_tasks = (match (same_name) with
| (intf)::(impl)::[] -> begin
((

let uu____2169 = (

let uu____2170 = (FStar_Parser_Dep.is_interface intf)
in (not (uu____2170)))
in (match (uu____2169) with
| true -> begin
(

let uu____2171 = (

let uu____2176 = (FStar_Util.format1 "Expecting an interface, got %s" intf)
in ((FStar_Errors.Fatal_MissingInterface), (uu____2176)))
in (FStar_Errors.raise_err uu____2171))
end
| uu____2177 -> begin
()
end));
(

let uu____2179 = (

let uu____2180 = (FStar_Parser_Dep.is_implementation impl)
in (not (uu____2180)))
in (match (uu____2179) with
| true -> begin
(

let uu____2181 = (

let uu____2186 = (FStar_Util.format1 "Expecting an implementation, got %s" impl)
in ((FStar_Errors.Fatal_MissingImplementation), (uu____2186)))
in (FStar_Errors.raise_err uu____2181))
end
| uu____2187 -> begin
()
end));
(LDInterfaceOfCurrentFile ((dummy_tf_of_fname intf)))::[];
)
end
| (impl)::[] -> begin
[]
end
| uu____2189 -> begin
(

let mods_str = (FStar_String.concat " " same_name)
in (

let message = "Too many or too few files matching %s: %s"
in ((

let uu____2195 = (

let uu____2200 = (FStar_Util.format message ((our_mod_name)::(mods_str)::[]))
in ((FStar_Errors.Fatal_TooManyOrTooFewFileMatch), (uu____2200)))
in (FStar_Errors.raise_err uu____2195));
[];
)))
end)
in (

let tasks = (repl_ld_tasks_of_deps real_deps intf_tasks)
in ((real_deps), (tasks), (dep_graph1))))
end))
end))))))


let update_task_timestamps : repl_task  ->  repl_task = (fun uu___77_2212 -> (match (uu___77_2212) with
| LDInterleaved (intf, impl) -> begin
(

let uu____2215 = (

let uu____2220 = (tf_of_fname intf.tf_fname)
in (

let uu____2221 = (tf_of_fname impl.tf_fname)
in ((uu____2220), (uu____2221))))
in LDInterleaved (uu____2215))
end
| LDSingle (intf_or_impl) -> begin
(

let uu____2223 = (tf_of_fname intf_or_impl.tf_fname)
in LDSingle (uu____2223))
end
| LDInterfaceOfCurrentFile (intf) -> begin
(

let uu____2225 = (tf_of_fname intf.tf_fname)
in LDInterfaceOfCurrentFile (uu____2225))
end
| PushFragment (frag) -> begin
PushFragment (frag)
end))


let run_repl_transaction : repl_state  ->  push_kind  ->  Prims.bool  ->  repl_task  ->  (Prims.bool * repl_state) = (fun st push_kind must_rollback task -> (

let env = (push_repl push_kind task st)
in (

let uu____2252 = (track_name_changes env)
in (match (uu____2252) with
| (env1, finish_name_tracking) -> begin
(

let check_success = (fun uu____2295 -> ((

let uu____2298 = (FStar_Errors.get_err_count ())
in (Prims.op_Equality uu____2298 (Prims.parse_int "0"))) && (not (must_rollback))))
in (

let sigint_handler = (match (task) with
| PushFragment (uu____2300) -> begin
FStar_Util.sigint_raise
end
| uu____2301 -> begin
FStar_Util.sigint_ignore
end)
in (

let uu____2302 = (

let uu____2309 = (with_captured_errors env1 sigint_handler (fun env2 -> (

let uu____2323 = (run_repl_task st.repl_curmod env2 task)
in (FStar_All.pipe_left (fun _0_17 -> FStar_Pervasives_Native.Some (_0_17)) uu____2323))))
in (match (uu____2309) with
| FStar_Pervasives_Native.Some (curmod, env2) when (check_success ()) -> begin
((curmod), (env2), (true))
end
| uu____2354 -> begin
((st.repl_curmod), (env1), (false))
end))
in (match (uu____2302) with
| (curmod, env2, success) -> begin
(

let uu____2368 = (finish_name_tracking env2)
in (match (uu____2368) with
| (env', name_events) -> begin
(

let st1 = (

let uu___95_2386 = st
in {repl_line = uu___95_2386.repl_line; repl_column = uu___95_2386.repl_column; repl_fname = uu___95_2386.repl_fname; repl_deps_stack = uu___95_2386.repl_deps_stack; repl_curmod = curmod; repl_env = env2; repl_stdin = uu___95_2386.repl_stdin; repl_names = uu___95_2386.repl_names})
in (

let st2 = (match (success) with
| true -> begin
(commit_name_tracking st1 name_events)
end
| uu____2388 -> begin
(pop_repl st1)
end)
in ((success), (st2))))
end))
end))))
end))))


let run_repl_ld_transactions : repl_state  ->  repl_task Prims.list  ->  (repl_task  ->  unit)  ->  (repl_state, repl_state) FStar_Util.either = (fun st tasks progress_callback -> (

let debug1 = (fun verb task -> (

let uu____2428 = (FStar_Options.debug_any ())
in (match (uu____2428) with
| true -> begin
(

let uu____2429 = (string_of_repl_task task)
in (FStar_Util.print2 "%s %s" verb uu____2429))
end
| uu____2430 -> begin
()
end)))
in (

let rec revert_many = (fun st1 uu___78_2447 -> (match (uu___78_2447) with
| [] -> begin
st1
end
| ((task, _st'))::entries -> begin
((debug1 "Reverting" task);
(

let uu____2474 = (pop_repl st1)
in (revert_many uu____2474 entries));
)
end))
in (

let rec aux = (fun st1 tasks1 previous -> (match (((tasks1), (previous))) with
| ([], []) -> begin
FStar_Util.Inl (st1)
end
| ((task)::tasks2, []) -> begin
((debug1 "Loading" task);
(progress_callback task);
(

let uu____2526 = (FStar_Options.restore_cmd_line_options false)
in (FStar_All.pipe_right uu____2526 (fun a240 -> ())));
(

let timestamped_task = (update_task_timestamps task)
in (

let push_kind = (

let uu____2529 = (FStar_Options.lax ())
in (match (uu____2529) with
| true -> begin
LaxCheck
end
| uu____2530 -> begin
FullCheck
end))
in (

let uu____2531 = (run_repl_transaction st1 push_kind false timestamped_task)
in (match (uu____2531) with
| (success, st2) -> begin
(match (success) with
| true -> begin
(

let uu____2546 = (

let uu___96_2547 = st2
in (

let uu____2548 = (FStar_ST.op_Bang repl_stack)
in {repl_line = uu___96_2547.repl_line; repl_column = uu___96_2547.repl_column; repl_fname = uu___96_2547.repl_fname; repl_deps_stack = uu____2548; repl_curmod = uu___96_2547.repl_curmod; repl_env = uu___96_2547.repl_env; repl_stdin = uu___96_2547.repl_stdin; repl_names = uu___96_2547.repl_names}))
in (aux uu____2546 tasks2 []))
end
| uu____2596 -> begin
FStar_Util.Inr (st2)
end)
end))));
)
end
| ((task)::tasks2, (prev)::previous1) when (

let uu____2609 = (update_task_timestamps task)
in (Prims.op_Equality (FStar_Pervasives_Native.fst prev) uu____2609)) -> begin
((debug1 "Skipping" task);
(aux st1 tasks2 previous1);
)
end
| (tasks2, previous1) -> begin
(

let uu____2621 = (revert_many st1 previous1)
in (aux uu____2621 tasks2 []))
end))
in (aux st tasks (FStar_List.rev st.repl_deps_stack))))))


let json_debug : FStar_Util.json  ->  Prims.string = (fun uu___79_2630 -> (match (uu___79_2630) with
| FStar_Util.JsonNull -> begin
"null"
end
| FStar_Util.JsonBool (b) -> begin
(FStar_Util.format1 "bool (%s)" (match (b) with
| true -> begin
"true"
end
| uu____2632 -> begin
"false"
end))
end
| FStar_Util.JsonInt (i) -> begin
(

let uu____2634 = (FStar_Util.string_of_int i)
in (FStar_Util.format1 "int (%s)" uu____2634))
end
| FStar_Util.JsonStr (s) -> begin
(FStar_Util.format1 "string (%s)" s)
end
| FStar_Util.JsonList (uu____2636) -> begin
"list (...)"
end
| FStar_Util.JsonAssoc (uu____2639) -> begin
"dictionary (...)"
end))

exception UnexpectedJsonType of ((Prims.string * FStar_Util.json))


let uu___is_UnexpectedJsonType : Prims.exn  ->  Prims.bool = (fun projectee -> (match (projectee) with
| UnexpectedJsonType (uu____2659) -> begin
true
end
| uu____2664 -> begin
false
end))


let __proj__UnexpectedJsonType__item__uu___ : Prims.exn  ->  (Prims.string * FStar_Util.json) = (fun projectee -> (match (projectee) with
| UnexpectedJsonType (uu____2679) -> begin
uu____2679
end))


let js_fail : 'Auu____2690 . Prims.string  ->  FStar_Util.json  ->  'Auu____2690 = (fun expected got -> (FStar_Exn.raise (UnexpectedJsonType (((expected), (got))))))


let js_int : FStar_Util.json  ->  Prims.int = (fun uu___80_2705 -> (match (uu___80_2705) with
| FStar_Util.JsonInt (i) -> begin
i
end
| other -> begin
(js_fail "int" other)
end))


let js_str : FStar_Util.json  ->  Prims.string = (fun uu___81_2712 -> (match (uu___81_2712) with
| FStar_Util.JsonStr (s) -> begin
s
end
| other -> begin
(js_fail "string" other)
end))


let js_list : 'Auu____2721 . (FStar_Util.json  ->  'Auu____2721)  ->  FStar_Util.json  ->  'Auu____2721 Prims.list = (fun k uu___82_2736 -> (match (uu___82_2736) with
| FStar_Util.JsonList (l) -> begin
(FStar_List.map k l)
end
| other -> begin
(js_fail "list" other)
end))


let js_assoc : FStar_Util.json  ->  (Prims.string * FStar_Util.json) Prims.list = (fun uu___83_2755 -> (match (uu___83_2755) with
| FStar_Util.JsonAssoc (a) -> begin
a
end
| other -> begin
(js_fail "dictionary" other)
end))


let js_pushkind : FStar_Util.json  ->  push_kind = (fun s -> (

let uu____2781 = (js_str s)
in (match (uu____2781) with
| "syntax" -> begin
SyntaxCheck
end
| "lax" -> begin
LaxCheck
end
| "full" -> begin
FullCheck
end
| uu____2782 -> begin
(js_fail "push_kind" s)
end)))


let js_reductionrule : FStar_Util.json  ->  FStar_TypeChecker_Normalize.step = (fun s -> (

let uu____2788 = (js_str s)
in (match (uu____2788) with
| "beta" -> begin
FStar_TypeChecker_Normalize.Beta
end
| "delta" -> begin
FStar_TypeChecker_Normalize.UnfoldUntil (FStar_Syntax_Syntax.delta_constant)
end
| "iota" -> begin
FStar_TypeChecker_Normalize.Iota
end
| "zeta" -> begin
FStar_TypeChecker_Normalize.Zeta
end
| "reify" -> begin
FStar_TypeChecker_Normalize.Reify
end
| "pure-subterms" -> begin
FStar_TypeChecker_Normalize.PureSubtermsWithinComputations
end
| uu____2789 -> begin
(js_fail "reduction rule" s)
end)))

type completion_context =
| CKCode
| CKOption of Prims.bool
| CKModuleOrNamespace of (Prims.bool * Prims.bool)


let uu___is_CKCode : completion_context  ->  Prims.bool = (fun projectee -> (match (projectee) with
| CKCode -> begin
true
end
| uu____2809 -> begin
false
end))


let uu___is_CKOption : completion_context  ->  Prims.bool = (fun projectee -> (match (projectee) with
| CKOption (_0) -> begin
true
end
| uu____2816 -> begin
false
end))


let __proj__CKOption__item___0 : completion_context  ->  Prims.bool = (fun projectee -> (match (projectee) with
| CKOption (_0) -> begin
_0
end))


let uu___is_CKModuleOrNamespace : completion_context  ->  Prims.bool = (fun projectee -> (match (projectee) with
| CKModuleOrNamespace (_0) -> begin
true
end
| uu____2834 -> begin
false
end))


let __proj__CKModuleOrNamespace__item___0 : completion_context  ->  (Prims.bool * Prims.bool) = (fun projectee -> (match (projectee) with
| CKModuleOrNamespace (_0) -> begin
_0
end))


let js_optional_completion_context : FStar_Util.json FStar_Pervasives_Native.option  ->  completion_context = (fun k -> (match (k) with
| FStar_Pervasives_Native.None -> begin
CKCode
end
| FStar_Pervasives_Native.Some (k1) -> begin
(

let uu____2864 = (js_str k1)
in (match (uu____2864) with
| "symbol" -> begin
CKCode
end
| "code" -> begin
CKCode
end
| "set-options" -> begin
CKOption (false)
end
| "reset-options" -> begin
CKOption (true)
end
| "open" -> begin
CKModuleOrNamespace (((true), (true)))
end
| "let-open" -> begin
CKModuleOrNamespace (((true), (true)))
end
| "include" -> begin
CKModuleOrNamespace (((true), (false)))
end
| "module-alias" -> begin
CKModuleOrNamespace (((true), (false)))
end
| uu____2865 -> begin
(js_fail "completion context (code, set-options, reset-options, open, let-open, include, module-alias)" k1)
end))
end))

type lookup_context =
| LKSymbolOnly
| LKModule
| LKOption
| LKCode


let uu___is_LKSymbolOnly : lookup_context  ->  Prims.bool = (fun projectee -> (match (projectee) with
| LKSymbolOnly -> begin
true
end
| uu____2871 -> begin
false
end))


let uu___is_LKModule : lookup_context  ->  Prims.bool = (fun projectee -> (match (projectee) with
| LKModule -> begin
true
end
| uu____2877 -> begin
false
end))


let uu___is_LKOption : lookup_context  ->  Prims.bool = (fun projectee -> (match (projectee) with
| LKOption -> begin
true
end
| uu____2883 -> begin
false
end))


let uu___is_LKCode : lookup_context  ->  Prims.bool = (fun projectee -> (match (projectee) with
| LKCode -> begin
true
end
| uu____2889 -> begin
false
end))


let js_optional_lookup_context : FStar_Util.json FStar_Pervasives_Native.option  ->  lookup_context = (fun k -> (match (k) with
| FStar_Pervasives_Native.None -> begin
LKSymbolOnly
end
| FStar_Pervasives_Native.Some (k1) -> begin
(

let uu____2900 = (js_str k1)
in (match (uu____2900) with
| "symbol-only" -> begin
LKSymbolOnly
end
| "code" -> begin
LKCode
end
| "set-options" -> begin
LKOption
end
| "reset-options" -> begin
LKOption
end
| "open" -> begin
LKModule
end
| "let-open" -> begin
LKModule
end
| "include" -> begin
LKModule
end
| "module-alias" -> begin
LKModule
end
| uu____2901 -> begin
(js_fail "lookup context (symbol-only, code, set-options, reset-options, open, let-open, include, module-alias)" k1)
end))
end))


type position =
(Prims.string * Prims.int * Prims.int)

type query' =
| Exit
| DescribeProtocol
| DescribeRepl
| Segment of Prims.string
| Pop
| Push of push_query
| VfsAdd of (Prims.string FStar_Pervasives_Native.option * Prims.string)
| AutoComplete of (Prims.string * completion_context)
| Lookup of (Prims.string * lookup_context * position FStar_Pervasives_Native.option * Prims.string Prims.list)
| Compute of (Prims.string * FStar_TypeChecker_Normalize.step Prims.list FStar_Pervasives_Native.option)
| Search of Prims.string
| GenericError of Prims.string
| ProtocolViolation of Prims.string 
 and query =
{qq : query'; qid : Prims.string}


let uu___is_Exit : query'  ->  Prims.bool = (fun projectee -> (match (projectee) with
| Exit -> begin
true
end
| uu____2998 -> begin
false
end))


let uu___is_DescribeProtocol : query'  ->  Prims.bool = (fun projectee -> (match (projectee) with
| DescribeProtocol -> begin
true
end
| uu____3004 -> begin
false
end))


let uu___is_DescribeRepl : query'  ->  Prims.bool = (fun projectee -> (match (projectee) with
| DescribeRepl -> begin
true
end
| uu____3010 -> begin
false
end))


let uu___is_Segment : query'  ->  Prims.bool = (fun projectee -> (match (projectee) with
| Segment (_0) -> begin
true
end
| uu____3017 -> begin
false
end))


let __proj__Segment__item___0 : query'  ->  Prims.string = (fun projectee -> (match (projectee) with
| Segment (_0) -> begin
_0
end))


let uu___is_Pop : query'  ->  Prims.bool = (fun projectee -> (match (projectee) with
| Pop -> begin
true
end
| uu____3030 -> begin
false
end))


let uu___is_Push : query'  ->  Prims.bool = (fun projectee -> (match (projectee) with
| Push (_0) -> begin
true
end
| uu____3037 -> begin
false
end))


let __proj__Push__item___0 : query'  ->  push_query = (fun projectee -> (match (projectee) with
| Push (_0) -> begin
_0
end))


let uu___is_VfsAdd : query'  ->  Prims.bool = (fun projectee -> (match (projectee) with
| VfsAdd (_0) -> begin
true
end
| uu____3057 -> begin
false
end))


let __proj__VfsAdd__item___0 : query'  ->  (Prims.string FStar_Pervasives_Native.option * Prims.string) = (fun projectee -> (match (projectee) with
| VfsAdd (_0) -> begin
_0
end))


let uu___is_AutoComplete : query'  ->  Prims.bool = (fun projectee -> (match (projectee) with
| AutoComplete (_0) -> begin
true
end
| uu____3093 -> begin
false
end))


let __proj__AutoComplete__item___0 : query'  ->  (Prims.string * completion_context) = (fun projectee -> (match (projectee) with
| AutoComplete (_0) -> begin
_0
end))


let uu___is_Lookup : query'  ->  Prims.bool = (fun projectee -> (match (projectee) with
| Lookup (_0) -> begin
true
end
| uu____3131 -> begin
false
end))


let __proj__Lookup__item___0 : query'  ->  (Prims.string * lookup_context * position FStar_Pervasives_Native.option * Prims.string Prims.list) = (fun projectee -> (match (projectee) with
| Lookup (_0) -> begin
_0
end))


let uu___is_Compute : query'  ->  Prims.bool = (fun projectee -> (match (projectee) with
| Compute (_0) -> begin
true
end
| uu____3189 -> begin
false
end))


let __proj__Compute__item___0 : query'  ->  (Prims.string * FStar_TypeChecker_Normalize.step Prims.list FStar_Pervasives_Native.option) = (fun projectee -> (match (projectee) with
| Compute (_0) -> begin
_0
end))


let uu___is_Search : query'  ->  Prims.bool = (fun projectee -> (match (projectee) with
| Search (_0) -> begin
true
end
| uu____3227 -> begin
false
end))


let __proj__Search__item___0 : query'  ->  Prims.string = (fun projectee -> (match (projectee) with
| Search (_0) -> begin
_0
end))


let uu___is_GenericError : query'  ->  Prims.bool = (fun projectee -> (match (projectee) with
| GenericError (_0) -> begin
true
end
| uu____3241 -> begin
false
end))


let __proj__GenericError__item___0 : query'  ->  Prims.string = (fun projectee -> (match (projectee) with
| GenericError (_0) -> begin
_0
end))


let uu___is_ProtocolViolation : query'  ->  Prims.bool = (fun projectee -> (match (projectee) with
| ProtocolViolation (_0) -> begin
true
end
| uu____3255 -> begin
false
end))


let __proj__ProtocolViolation__item___0 : query'  ->  Prims.string = (fun projectee -> (match (projectee) with
| ProtocolViolation (_0) -> begin
_0
end))


let __proj__Mkquery__item__qq : query  ->  query' = (fun projectee -> (match (projectee) with
| {qq = __fname__qq; qid = __fname__qid} -> begin
__fname__qq
end))


let __proj__Mkquery__item__qid : query  ->  Prims.string = (fun projectee -> (match (projectee) with
| {qq = __fname__qq; qid = __fname__qid} -> begin
__fname__qid
end))


let query_needs_current_module : query'  ->  Prims.bool = (fun uu___84_3281 -> (match (uu___84_3281) with
| Exit -> begin
false
end
| DescribeProtocol -> begin
false
end
| DescribeRepl -> begin
false
end
| Segment (uu____3282) -> begin
false
end
| Pop -> begin
false
end
| Push ({push_kind = uu____3283; push_code = uu____3284; push_line = uu____3285; push_column = uu____3286; push_peek_only = false}) -> begin
false
end
| VfsAdd (uu____3287) -> begin
false
end
| GenericError (uu____3294) -> begin
false
end
| ProtocolViolation (uu____3295) -> begin
false
end
| Push (uu____3296) -> begin
true
end
| AutoComplete (uu____3297) -> begin
true
end
| Lookup (uu____3302) -> begin
true
end
| Compute (uu____3315) -> begin
true
end
| Search (uu____3324) -> begin
true
end))


let interactive_protocol_vernum : Prims.int = (Prims.parse_int "2")


let interactive_protocol_features : Prims.string Prims.list = ("autocomplete")::("autocomplete/context")::("compute")::("compute/reify")::("compute/pure-subterms")::("describe-protocol")::("describe-repl")::("exit")::("lookup")::("lookup/context")::("lookup/documentation")::("lookup/definition")::("peek")::("pop")::("push")::("search")::("segment")::("vfs-add")::("tactic-ranges")::("interrupt")::("progress")::[]

exception InvalidQuery of (Prims.string)


let uu___is_InvalidQuery : Prims.exn  ->  Prims.bool = (fun projectee -> (match (projectee) with
| InvalidQuery (uu____3336) -> begin
true
end
| uu____3337 -> begin
false
end))


let __proj__InvalidQuery__item__uu___ : Prims.exn  ->  Prims.string = (fun projectee -> (match (projectee) with
| InvalidQuery (uu____3344) -> begin
uu____3344
end))

type query_status =
| QueryOK
| QueryNOK
| QueryViolatesProtocol


let uu___is_QueryOK : query_status  ->  Prims.bool = (fun projectee -> (match (projectee) with
| QueryOK -> begin
true
end
| uu____3350 -> begin
false
end))


let uu___is_QueryNOK : query_status  ->  Prims.bool = (fun projectee -> (match (projectee) with
| QueryNOK -> begin
true
end
| uu____3356 -> begin
false
end))


let uu___is_QueryViolatesProtocol : query_status  ->  Prims.bool = (fun projectee -> (match (projectee) with
| QueryViolatesProtocol -> begin
true
end
| uu____3362 -> begin
false
end))


let try_assoc : 'Auu____3371 'Auu____3372 . 'Auu____3371  ->  ('Auu____3371 * 'Auu____3372) Prims.list  ->  'Auu____3372 FStar_Pervasives_Native.option = (fun key a -> (

let uu____3397 = (FStar_Util.try_find (fun uu____3411 -> (match (uu____3411) with
| (k, uu____3417) -> begin
(Prims.op_Equality k key)
end)) a)
in (FStar_Util.map_option FStar_Pervasives_Native.snd uu____3397)))


let wrap_js_failure : Prims.string  ->  Prims.string  ->  FStar_Util.json  ->  query = (fun qid expected got -> (

let uu____3437 = (

let uu____3438 = (

let uu____3439 = (json_debug got)
in (FStar_Util.format2 "JSON decoding failed: expected %s, got %s" expected uu____3439))
in ProtocolViolation (uu____3438))
in {qq = uu____3437; qid = qid}))


let unpack_interactive_query : FStar_Util.json  ->  query = (fun json -> (

let assoc1 = (fun errloc key a -> (

let uu____3473 = (try_assoc key a)
in (match (uu____3473) with
| FStar_Pervasives_Native.Some (v1) -> begin
v1
end
| FStar_Pervasives_Native.None -> begin
(

let uu____3477 = (

let uu____3478 = (FStar_Util.format2 "Missing key [%s] in %s." key errloc)
in InvalidQuery (uu____3478))
in (FStar_Exn.raise uu____3477))
end)))
in (

let request = (FStar_All.pipe_right json js_assoc)
in (

let qid = (

let uu____3493 = (assoc1 "query" "query-id" request)
in (FStar_All.pipe_right uu____3493 js_str))
in (FStar_All.try_with (fun uu___98_3500 -> (match (()) with
| () -> begin
(

let query = (

let uu____3502 = (assoc1 "query" "query" request)
in (FStar_All.pipe_right uu____3502 js_str))
in (

let args = (

let uu____3510 = (assoc1 "query" "args" request)
in (FStar_All.pipe_right uu____3510 js_assoc))
in (

let arg = (fun k -> (assoc1 "[args]" k args))
in (

let try_arg = (fun k -> (

let uu____3531 = (try_assoc k args)
in (match (uu____3531) with
| FStar_Pervasives_Native.Some (FStar_Util.JsonNull) -> begin
FStar_Pervasives_Native.None
end
| other -> begin
other
end)))
in (

let uu____3539 = (match (query) with
| "exit" -> begin
Exit
end
| "pop" -> begin
Pop
end
| "describe-protocol" -> begin
DescribeProtocol
end
| "describe-repl" -> begin
DescribeRepl
end
| "segment" -> begin
(

let uu____3540 = (

let uu____3541 = (arg "code")
in (FStar_All.pipe_right uu____3541 js_str))
in Segment (uu____3540))
end
| "peek" -> begin
(

let uu____3542 = (

let uu____3543 = (

let uu____3544 = (arg "kind")
in (FStar_All.pipe_right uu____3544 js_pushkind))
in (

let uu____3545 = (

let uu____3546 = (arg "code")
in (FStar_All.pipe_right uu____3546 js_str))
in (

let uu____3547 = (

let uu____3548 = (arg "line")
in (FStar_All.pipe_right uu____3548 js_int))
in (

let uu____3549 = (

let uu____3550 = (arg "column")
in (FStar_All.pipe_right uu____3550 js_int))
in {push_kind = uu____3543; push_code = uu____3545; push_line = uu____3547; push_column = uu____3549; push_peek_only = (Prims.op_Equality query "peek")}))))
in Push (uu____3542))
end
| "push" -> begin
(

let uu____3551 = (

let uu____3552 = (

let uu____3553 = (arg "kind")
in (FStar_All.pipe_right uu____3553 js_pushkind))
in (

let uu____3554 = (

let uu____3555 = (arg "code")
in (FStar_All.pipe_right uu____3555 js_str))
in (

let uu____3556 = (

let uu____3557 = (arg "line")
in (FStar_All.pipe_right uu____3557 js_int))
in (

let uu____3558 = (

let uu____3559 = (arg "column")
in (FStar_All.pipe_right uu____3559 js_int))
in {push_kind = uu____3552; push_code = uu____3554; push_line = uu____3556; push_column = uu____3558; push_peek_only = (Prims.op_Equality query "peek")}))))
in Push (uu____3551))
end
| "autocomplete" -> begin
(

let uu____3560 = (

let uu____3565 = (

let uu____3566 = (arg "partial-symbol")
in (FStar_All.pipe_right uu____3566 js_str))
in (

let uu____3567 = (

let uu____3568 = (try_arg "context")
in (FStar_All.pipe_right uu____3568 js_optional_completion_context))
in ((uu____3565), (uu____3567))))
in AutoComplete (uu____3560))
end
| "lookup" -> begin
(

let uu____3573 = (

let uu____3586 = (

let uu____3587 = (arg "symbol")
in (FStar_All.pipe_right uu____3587 js_str))
in (

let uu____3588 = (

let uu____3589 = (try_arg "context")
in (FStar_All.pipe_right uu____3589 js_optional_lookup_context))
in (

let uu____3594 = (

let uu____3603 = (

let uu____3612 = (try_arg "location")
in (FStar_All.pipe_right uu____3612 (FStar_Util.map_option js_assoc)))
in (FStar_All.pipe_right uu____3603 (FStar_Util.map_option (fun loc -> (

let uu____3670 = (

let uu____3671 = (assoc1 "[location]" "filename" loc)
in (FStar_All.pipe_right uu____3671 js_str))
in (

let uu____3672 = (

let uu____3673 = (assoc1 "[location]" "line" loc)
in (FStar_All.pipe_right uu____3673 js_int))
in (

let uu____3674 = (

let uu____3675 = (assoc1 "[location]" "column" loc)
in (FStar_All.pipe_right uu____3675 js_int))
in ((uu____3670), (uu____3672), (uu____3674)))))))))
in (

let uu____3676 = (

let uu____3679 = (arg "requested-info")
in (FStar_All.pipe_right uu____3679 (js_list js_str)))
in ((uu____3586), (uu____3588), (uu____3594), (uu____3676))))))
in Lookup (uu____3573))
end
| "compute" -> begin
(

let uu____3692 = (

let uu____3701 = (

let uu____3702 = (arg "term")
in (FStar_All.pipe_right uu____3702 js_str))
in (

let uu____3703 = (

let uu____3708 = (try_arg "rules")
in (FStar_All.pipe_right uu____3708 (FStar_Util.map_option (js_list js_reductionrule))))
in ((uu____3701), (uu____3703))))
in Compute (uu____3692))
end
| "search" -> begin
(

let uu____3723 = (

let uu____3724 = (arg "terms")
in (FStar_All.pipe_right uu____3724 js_str))
in Search (uu____3723))
end
| "vfs-add" -> begin
(

let uu____3725 = (

let uu____3732 = (

let uu____3735 = (try_arg "filename")
in (FStar_All.pipe_right uu____3735 (FStar_Util.map_option js_str)))
in (

let uu____3742 = (

let uu____3743 = (arg "contents")
in (FStar_All.pipe_right uu____3743 js_str))
in ((uu____3732), (uu____3742))))
in VfsAdd (uu____3725))
end
| uu____3746 -> begin
(

let uu____3747 = (FStar_Util.format1 "Unknown query \'%s\'" query)
in ProtocolViolation (uu____3747))
end)
in {qq = uu____3539; qid = qid})))))
end)) (fun uu___97_3750 -> (match (uu___97_3750) with
| InvalidQuery (msg) -> begin
{qq = ProtocolViolation (msg); qid = qid}
end
| UnexpectedJsonType (expected, got) -> begin
(wrap_js_failure qid expected got)
end)))))))


let deserialize_interactive_query : FStar_Util.json  ->  query = (fun js_query -> (FStar_All.try_with (fun uu___100_3760 -> (match (()) with
| () -> begin
(unpack_interactive_query js_query)
end)) (fun uu___99_3763 -> (match (uu___99_3763) with
| InvalidQuery (msg) -> begin
{qq = ProtocolViolation (msg); qid = "?"}
end
| UnexpectedJsonType (expected, got) -> begin
(wrap_js_failure "?" expected got)
end))))


let parse_interactive_query : Prims.string  ->  query = (fun query_str -> (

let uu____3772 = (FStar_Util.json_of_string query_str)
in (match (uu____3772) with
| FStar_Pervasives_Native.None -> begin
{qq = ProtocolViolation ("Json parsing failed."); qid = "?"}
end
| FStar_Pervasives_Native.Some (request) -> begin
(deserialize_interactive_query request)
end)))


let read_interactive_query : FStar_Util.stream_reader  ->  query = (fun stream -> (

let uu____3781 = (FStar_Util.read_line stream)
in (match (uu____3781) with
| FStar_Pervasives_Native.None -> begin
(FStar_All.exit (Prims.parse_int "0"))
end
| FStar_Pervasives_Native.Some (line) -> begin
(parse_interactive_query line)
end)))


let json_of_opt : 'Auu____3791 . ('Auu____3791  ->  FStar_Util.json)  ->  'Auu____3791 FStar_Pervasives_Native.option  ->  FStar_Util.json = (fun json_of_a opt_a -> (

let uu____3811 = (FStar_Util.map_option json_of_a opt_a)
in (FStar_Util.dflt FStar_Util.JsonNull uu____3811)))


let json_of_issue_level : FStar_Errors.issue_level  ->  FStar_Util.json = (fun i -> FStar_Util.JsonStr ((match (i) with
| FStar_Errors.ENotImplemented -> begin
"not-implemented"
end
| FStar_Errors.EInfo -> begin
"info"
end
| FStar_Errors.EWarning -> begin
"warning"
end
| FStar_Errors.EError -> begin
"error"
end)))


let json_of_issue : FStar_Errors.issue  ->  FStar_Util.json = (fun issue -> (

let uu____3824 = (

let uu____3831 = (

let uu____3838 = (

let uu____3845 = (

let uu____3850 = (

let uu____3851 = (

let uu____3854 = (match (issue.FStar_Errors.issue_range) with
| FStar_Pervasives_Native.None -> begin
[]
end
| FStar_Pervasives_Native.Some (r) -> begin
(

let uu____3860 = (FStar_Range.json_of_use_range r)
in (uu____3860)::[])
end)
in (

let uu____3861 = (match (issue.FStar_Errors.issue_range) with
| FStar_Pervasives_Native.Some (r) when (

let uu____3867 = (FStar_Range.def_range r)
in (

let uu____3868 = (FStar_Range.use_range r)
in (Prims.op_disEquality uu____3867 uu____3868))) -> begin
(

let uu____3869 = (FStar_Range.json_of_def_range r)
in (uu____3869)::[])
end
| uu____3870 -> begin
[]
end)
in (FStar_List.append uu____3854 uu____3861)))
in FStar_Util.JsonList (uu____3851))
in (("ranges"), (uu____3850)))
in (uu____3845)::[])
in ((("message"), (FStar_Util.JsonStr (issue.FStar_Errors.issue_message))))::uu____3838)
in ((("level"), ((json_of_issue_level issue.FStar_Errors.issue_level))))::uu____3831)
in FStar_Util.JsonAssoc (uu____3824)))

type symbol_lookup_result =
{slr_name : Prims.string; slr_def_range : FStar_Range.range FStar_Pervasives_Native.option; slr_typ : Prims.string FStar_Pervasives_Native.option; slr_doc : Prims.string FStar_Pervasives_Native.option; slr_def : Prims.string FStar_Pervasives_Native.option}


let __proj__Mksymbol_lookup_result__item__slr_name : symbol_lookup_result  ->  Prims.string = (fun projectee -> (match (projectee) with
| {slr_name = __fname__slr_name; slr_def_range = __fname__slr_def_range; slr_typ = __fname__slr_typ; slr_doc = __fname__slr_doc; slr_def = __fname__slr_def} -> begin
__fname__slr_name
end))


let __proj__Mksymbol_lookup_result__item__slr_def_range : symbol_lookup_result  ->  FStar_Range.range FStar_Pervasives_Native.option = (fun projectee -> (match (projectee) with
| {slr_name = __fname__slr_name; slr_def_range = __fname__slr_def_range; slr_typ = __fname__slr_typ; slr_doc = __fname__slr_doc; slr_def = __fname__slr_def} -> begin
__fname__slr_def_range
end))


let __proj__Mksymbol_lookup_result__item__slr_typ : symbol_lookup_result  ->  Prims.string FStar_Pervasives_Native.option = (fun projectee -> (match (projectee) with
| {slr_name = __fname__slr_name; slr_def_range = __fname__slr_def_range; slr_typ = __fname__slr_typ; slr_doc = __fname__slr_doc; slr_def = __fname__slr_def} -> begin
__fname__slr_typ
end))


let __proj__Mksymbol_lookup_result__item__slr_doc : symbol_lookup_result  ->  Prims.string FStar_Pervasives_Native.option = (fun projectee -> (match (projectee) with
| {slr_name = __fname__slr_name; slr_def_range = __fname__slr_def_range; slr_typ = __fname__slr_typ; slr_doc = __fname__slr_doc; slr_def = __fname__slr_def} -> begin
__fname__slr_doc
end))


let __proj__Mksymbol_lookup_result__item__slr_def : symbol_lookup_result  ->  Prims.string FStar_Pervasives_Native.option = (fun projectee -> (match (projectee) with
| {slr_name = __fname__slr_name; slr_def_range = __fname__slr_def_range; slr_typ = __fname__slr_typ; slr_doc = __fname__slr_doc; slr_def = __fname__slr_def} -> begin
__fname__slr_def
end))


let alist_of_symbol_lookup_result : symbol_lookup_result  ->  (Prims.string * FStar_Util.json) Prims.list = (fun lr -> (

let uu____4039 = (

let uu____4046 = (

let uu____4051 = (json_of_opt FStar_Range.json_of_def_range lr.slr_def_range)
in (("defined-at"), (uu____4051)))
in (

let uu____4052 = (

let uu____4059 = (

let uu____4064 = (json_of_opt (fun _0_18 -> FStar_Util.JsonStr (_0_18)) lr.slr_typ)
in (("type"), (uu____4064)))
in (

let uu____4065 = (

let uu____4072 = (

let uu____4077 = (json_of_opt (fun _0_19 -> FStar_Util.JsonStr (_0_19)) lr.slr_doc)
in (("documentation"), (uu____4077)))
in (

let uu____4078 = (

let uu____4085 = (

let uu____4090 = (json_of_opt (fun _0_20 -> FStar_Util.JsonStr (_0_20)) lr.slr_def)
in (("definition"), (uu____4090)))
in (uu____4085)::[])
in (uu____4072)::uu____4078))
in (uu____4059)::uu____4065))
in (uu____4046)::uu____4052))
in ((("name"), (FStar_Util.JsonStr (lr.slr_name))))::uu____4039))


let alist_of_protocol_info : (Prims.string * FStar_Util.json) Prims.list = (

let js_version = FStar_Util.JsonInt (interactive_protocol_vernum)
in (

let js_features = (

let uu____4123 = (FStar_List.map (fun _0_21 -> FStar_Util.JsonStr (_0_21)) interactive_protocol_features)
in (FStar_All.pipe_left (fun _0_22 -> FStar_Util.JsonList (_0_22)) uu____4123))
in ((("version"), (js_version)))::((("features"), (js_features)))::[]))

type fstar_option_permission_level =
| OptSet
| OptReset
| OptReadOnly


let uu___is_OptSet : fstar_option_permission_level  ->  Prims.bool = (fun projectee -> (match (projectee) with
| OptSet -> begin
true
end
| uu____4145 -> begin
false
end))


let uu___is_OptReset : fstar_option_permission_level  ->  Prims.bool = (fun projectee -> (match (projectee) with
| OptReset -> begin
true
end
| uu____4151 -> begin
false
end))


let uu___is_OptReadOnly : fstar_option_permission_level  ->  Prims.bool = (fun projectee -> (match (projectee) with
| OptReadOnly -> begin
true
end
| uu____4157 -> begin
false
end))


let string_of_option_permission_level : fstar_option_permission_level  ->  Prims.string = (fun uu___85_4162 -> (match (uu___85_4162) with
| OptSet -> begin
""
end
| OptReset -> begin
"requires #reset-options"
end
| OptReadOnly -> begin
"read-only"
end))

type fstar_option =
{opt_name : Prims.string; opt_sig : Prims.string; opt_value : FStar_Options.option_val; opt_default : FStar_Options.option_val; opt_type : FStar_Options.opt_type; opt_snippets : Prims.string Prims.list; opt_documentation : Prims.string FStar_Pervasives_Native.option; opt_permission_level : fstar_option_permission_level}


let __proj__Mkfstar_option__item__opt_name : fstar_option  ->  Prims.string = (fun projectee -> (match (projectee) with
| {opt_name = __fname__opt_name; opt_sig = __fname__opt_sig; opt_value = __fname__opt_value; opt_default = __fname__opt_default; opt_type = __fname__opt_type; opt_snippets = __fname__opt_snippets; opt_documentation = __fname__opt_documentation; opt_permission_level = __fname__opt_permission_level} -> begin
__fname__opt_name
end))


let __proj__Mkfstar_option__item__opt_sig : fstar_option  ->  Prims.string = (fun projectee -> (match (projectee) with
| {opt_name = __fname__opt_name; opt_sig = __fname__opt_sig; opt_value = __fname__opt_value; opt_default = __fname__opt_default; opt_type = __fname__opt_type; opt_snippets = __fname__opt_snippets; opt_documentation = __fname__opt_documentation; opt_permission_level = __fname__opt_permission_level} -> begin
__fname__opt_sig
end))


let __proj__Mkfstar_option__item__opt_value : fstar_option  ->  FStar_Options.option_val = (fun projectee -> (match (projectee) with
| {opt_name = __fname__opt_name; opt_sig = __fname__opt_sig; opt_value = __fname__opt_value; opt_default = __fname__opt_default; opt_type = __fname__opt_type; opt_snippets = __fname__opt_snippets; opt_documentation = __fname__opt_documentation; opt_permission_level = __fname__opt_permission_level} -> begin
__fname__opt_value
end))


let __proj__Mkfstar_option__item__opt_default : fstar_option  ->  FStar_Options.option_val = (fun projectee -> (match (projectee) with
| {opt_name = __fname__opt_name; opt_sig = __fname__opt_sig; opt_value = __fname__opt_value; opt_default = __fname__opt_default; opt_type = __fname__opt_type; opt_snippets = __fname__opt_snippets; opt_documentation = __fname__opt_documentation; opt_permission_level = __fname__opt_permission_level} -> begin
__fname__opt_default
end))


let __proj__Mkfstar_option__item__opt_type : fstar_option  ->  FStar_Options.opt_type = (fun projectee -> (match (projectee) with
| {opt_name = __fname__opt_name; opt_sig = __fname__opt_sig; opt_value = __fname__opt_value; opt_default = __fname__opt_default; opt_type = __fname__opt_type; opt_snippets = __fname__opt_snippets; opt_documentation = __fname__opt_documentation; opt_permission_level = __fname__opt_permission_level} -> begin
__fname__opt_type
end))


let __proj__Mkfstar_option__item__opt_snippets : fstar_option  ->  Prims.string Prims.list = (fun projectee -> (match (projectee) with
| {opt_name = __fname__opt_name; opt_sig = __fname__opt_sig; opt_value = __fname__opt_value; opt_default = __fname__opt_default; opt_type = __fname__opt_type; opt_snippets = __fname__opt_snippets; opt_documentation = __fname__opt_documentation; opt_permission_level = __fname__opt_permission_level} -> begin
__fname__opt_snippets
end))


let __proj__Mkfstar_option__item__opt_documentation : fstar_option  ->  Prims.string FStar_Pervasives_Native.option = (fun projectee -> (match (projectee) with
| {opt_name = __fname__opt_name; opt_sig = __fname__opt_sig; opt_value = __fname__opt_value; opt_default = __fname__opt_default; opt_type = __fname__opt_type; opt_snippets = __fname__opt_snippets; opt_documentation = __fname__opt_documentation; opt_permission_level = __fname__opt_permission_level} -> begin
__fname__opt_documentation
end))


let __proj__Mkfstar_option__item__opt_permission_level : fstar_option  ->  fstar_option_permission_level = (fun projectee -> (match (projectee) with
| {opt_name = __fname__opt_name; opt_sig = __fname__opt_sig; opt_value = __fname__opt_value; opt_default = __fname__opt_default; opt_type = __fname__opt_type; opt_snippets = __fname__opt_snippets; opt_documentation = __fname__opt_documentation; opt_permission_level = __fname__opt_permission_level} -> begin
__fname__opt_permission_level
end))


let rec kind_of_fstar_option_type : FStar_Options.opt_type  ->  Prims.string = (fun uu___86_4355 -> (match (uu___86_4355) with
| FStar_Options.Const (uu____4356) -> begin
"flag"
end
| FStar_Options.IntStr (uu____4357) -> begin
"int"
end
| FStar_Options.BoolStr -> begin
"bool"
end
| FStar_Options.PathStr (uu____4358) -> begin
"path"
end
| FStar_Options.SimpleStr (uu____4359) -> begin
"string"
end
| FStar_Options.EnumStr (uu____4360) -> begin
"enum"
end
| FStar_Options.OpenEnumStr (uu____4363) -> begin
"open enum"
end
| FStar_Options.PostProcessed (uu____4370, typ) -> begin
(kind_of_fstar_option_type typ)
end
| FStar_Options.Accumulated (typ) -> begin
(kind_of_fstar_option_type typ)
end
| FStar_Options.ReverseAccumulated (typ) -> begin
(kind_of_fstar_option_type typ)
end
| FStar_Options.WithSideEffect (uu____4380, typ) -> begin
(kind_of_fstar_option_type typ)
end))


let rec snippets_of_fstar_option : Prims.string  ->  FStar_Options.opt_type  ->  Prims.string Prims.list = (fun name typ -> (

let mk_field = (fun field_name -> (Prims.strcat "${" (Prims.strcat field_name "}")))
in (

let mk_snippet = (fun name1 argstring -> (Prims.strcat "--" (Prims.strcat name1 (match ((Prims.op_disEquality argstring "")) with
| true -> begin
(Prims.strcat " " argstring)
end
| uu____4417 -> begin
""
end))))
in (

let rec arg_snippets_of_type = (fun typ1 -> (match (typ1) with
| FStar_Options.Const (uu____4428) -> begin
("")::[]
end
| FStar_Options.BoolStr -> begin
("true")::("false")::[]
end
| FStar_Options.IntStr (desc) -> begin
((mk_field desc))::[]
end
| FStar_Options.PathStr (desc) -> begin
((mk_field desc))::[]
end
| FStar_Options.SimpleStr (desc) -> begin
((mk_field desc))::[]
end
| FStar_Options.EnumStr (strs) -> begin
strs
end
| FStar_Options.OpenEnumStr (strs, desc) -> begin
(FStar_List.append strs (((mk_field desc))::[]))
end
| FStar_Options.PostProcessed (uu____4441, elem_spec) -> begin
(arg_snippets_of_type elem_spec)
end
| FStar_Options.Accumulated (elem_spec) -> begin
(arg_snippets_of_type elem_spec)
end
| FStar_Options.ReverseAccumulated (elem_spec) -> begin
(arg_snippets_of_type elem_spec)
end
| FStar_Options.WithSideEffect (uu____4451, elem_spec) -> begin
(arg_snippets_of_type elem_spec)
end))
in (

let uu____4459 = (arg_snippets_of_type typ)
in (FStar_List.map (mk_snippet name) uu____4459))))))


let rec json_of_fstar_option_value : FStar_Options.option_val  ->  FStar_Util.json = (fun uu___87_4466 -> (match (uu___87_4466) with
| FStar_Options.Bool (b) -> begin
FStar_Util.JsonBool (b)
end
| FStar_Options.String (s) -> begin
FStar_Util.JsonStr (s)
end
| FStar_Options.Path (s) -> begin
FStar_Util.JsonStr (s)
end
| FStar_Options.Int (n1) -> begin
FStar_Util.JsonInt (n1)
end
| FStar_Options.List (vs) -> begin
(

let uu____4474 = (FStar_List.map json_of_fstar_option_value vs)
in FStar_Util.JsonList (uu____4474))
end
| FStar_Options.Unset -> begin
FStar_Util.JsonNull
end))


let alist_of_fstar_option : fstar_option  ->  (Prims.string * FStar_Util.json) Prims.list = (fun opt -> (

let uu____4488 = (

let uu____4495 = (

let uu____4502 = (

let uu____4507 = (json_of_fstar_option_value opt.opt_value)
in (("value"), (uu____4507)))
in (

let uu____4508 = (

let uu____4515 = (

let uu____4520 = (json_of_fstar_option_value opt.opt_default)
in (("default"), (uu____4520)))
in (

let uu____4521 = (

let uu____4528 = (

let uu____4533 = (json_of_opt (fun _0_23 -> FStar_Util.JsonStr (_0_23)) opt.opt_documentation)
in (("documentation"), (uu____4533)))
in (

let uu____4534 = (

let uu____4541 = (

let uu____4546 = (

let uu____4547 = (kind_of_fstar_option_type opt.opt_type)
in FStar_Util.JsonStr (uu____4547))
in (("type"), (uu____4546)))
in (uu____4541)::((("permission-level"), (FStar_Util.JsonStr ((string_of_option_permission_level opt.opt_permission_level)))))::[])
in (uu____4528)::uu____4534))
in (uu____4515)::uu____4521))
in (uu____4502)::uu____4508))
in ((("signature"), (FStar_Util.JsonStr (opt.opt_sig))))::uu____4495)
in ((("name"), (FStar_Util.JsonStr (opt.opt_name))))::uu____4488))


let json_of_fstar_option : fstar_option  ->  FStar_Util.json = (fun opt -> (

let uu____4585 = (alist_of_fstar_option opt)
in FStar_Util.JsonAssoc (uu____4585)))


let write_json : FStar_Util.json  ->  unit = (fun json -> ((

let uu____4598 = (FStar_Util.string_of_json json)
in (FStar_Util.print_raw uu____4598));
(FStar_Util.print_raw "\n");
))


let json_of_response : Prims.string  ->  query_status  ->  FStar_Util.json  ->  FStar_Util.json = (fun qid status response -> (

let qid1 = FStar_Util.JsonStr (qid)
in (

let status1 = (match (status) with
| QueryOK -> begin
FStar_Util.JsonStr ("success")
end
| QueryNOK -> begin
FStar_Util.JsonStr ("failure")
end
| QueryViolatesProtocol -> begin
FStar_Util.JsonStr ("protocol-violation")
end)
in FStar_Util.JsonAssoc (((("kind"), (FStar_Util.JsonStr ("response"))))::((("query-id"), (qid1)))::((("status"), (status1)))::((("response"), (response)))::[]))))


let write_response : Prims.string  ->  query_status  ->  FStar_Util.json  ->  unit = (fun qid status response -> (write_json (json_of_response qid status response)))


let json_of_message : Prims.string  ->  FStar_Util.json  ->  FStar_Util.json = (fun level js_contents -> (

let uu____4661 = (

let uu____4668 = (

let uu____4675 = (

let uu____4680 = (

let uu____4681 = (FStar_ST.op_Bang repl_current_qid)
in (json_of_opt (fun _0_24 -> FStar_Util.JsonStr (_0_24)) uu____4681))
in (("query-id"), (uu____4680)))
in (uu____4675)::((("level"), (FStar_Util.JsonStr (level))))::((("contents"), (js_contents)))::[])
in ((("kind"), (FStar_Util.JsonStr ("message"))))::uu____4668)
in FStar_Util.JsonAssoc (uu____4661)))


let forward_message : 'Auu____4745 . (FStar_Util.json  ->  'Auu____4745)  ->  Prims.string  ->  FStar_Util.json  ->  'Auu____4745 = (fun callback level contents -> (

let uu____4766 = (json_of_message level contents)
in (callback uu____4766)))


let json_of_hello : FStar_Util.json = (

let js_version = FStar_Util.JsonInt (interactive_protocol_vernum)
in (

let js_features = (

let uu____4769 = (FStar_List.map (fun _0_25 -> FStar_Util.JsonStr (_0_25)) interactive_protocol_features)
in FStar_Util.JsonList (uu____4769))
in FStar_Util.JsonAssoc (((("kind"), (FStar_Util.JsonStr ("protocol-info"))))::alist_of_protocol_info)))


let write_hello : unit  ->  unit = (fun uu____4780 -> (write_json json_of_hello))


let sig_of_fstar_option : Prims.string  ->  FStar_Options.opt_type  ->  Prims.string = (fun name typ -> (

let flag = (Prims.strcat "--" name)
in (

let uu____4792 = (FStar_Options.desc_of_opt_type typ)
in (match (uu____4792) with
| FStar_Pervasives_Native.None -> begin
flag
end
| FStar_Pervasives_Native.Some (arg_sig) -> begin
(Prims.strcat flag (Prims.strcat " " arg_sig))
end))))


let fstar_options_list_cache : fstar_option Prims.list = (

let defaults1 = (FStar_Util.smap_of_list FStar_Options.defaults)
in (

let uu____4801 = (FStar_All.pipe_right FStar_Options.all_specs_with_types (FStar_List.filter_map (fun uu____4830 -> (match (uu____4830) with
| (_shortname, name, typ, doc1) -> begin
(

let uu____4845 = (FStar_Util.smap_try_find defaults1 name)
in (FStar_All.pipe_right uu____4845 (FStar_Util.map_option (fun default_value -> (

let uu____4857 = (sig_of_fstar_option name typ)
in (

let uu____4858 = (snippets_of_fstar_option name typ)
in (

let uu____4861 = (

let uu____4862 = (FStar_Options.settable name)
in (match (uu____4862) with
| true -> begin
OptSet
end
| uu____4863 -> begin
(

let uu____4864 = (FStar_Options.resettable name)
in (match (uu____4864) with
| true -> begin
OptReset
end
| uu____4865 -> begin
OptReadOnly
end))
end))
in {opt_name = name; opt_sig = uu____4857; opt_value = FStar_Options.Unset; opt_default = default_value; opt_type = typ; opt_snippets = uu____4858; opt_documentation = (match ((Prims.op_Equality doc1 "")) with
| true -> begin
FStar_Pervasives_Native.None
end
| uu____4868 -> begin
FStar_Pervasives_Native.Some (doc1)
end); opt_permission_level = uu____4861})))))))
end))))
in (FStar_All.pipe_right uu____4801 (FStar_List.sortWith (fun o1 o2 -> (FStar_String.compare (FStar_String.lowercase o1.opt_name) (FStar_String.lowercase o2.opt_name)))))))


let fstar_options_map_cache : fstar_option FStar_Util.smap = (

let cache = (FStar_Util.smap_create (Prims.parse_int "50"))
in ((FStar_List.iter (fun opt -> (FStar_Util.smap_add cache opt.opt_name opt)) fstar_options_list_cache);
cache;
))


let update_option : fstar_option  ->  fstar_option = (fun opt -> (

let uu___101_4890 = opt
in (

let uu____4891 = (FStar_Options.get_option opt.opt_name)
in {opt_name = uu___101_4890.opt_name; opt_sig = uu___101_4890.opt_sig; opt_value = uu____4891; opt_default = uu___101_4890.opt_default; opt_type = uu___101_4890.opt_type; opt_snippets = uu___101_4890.opt_snippets; opt_documentation = uu___101_4890.opt_documentation; opt_permission_level = uu___101_4890.opt_permission_level})))


let current_fstar_options : (fstar_option  ->  Prims.bool)  ->  fstar_option Prims.list = (fun filter1 -> (

let uu____4904 = (FStar_List.filter filter1 fstar_options_list_cache)
in (FStar_List.map update_option uu____4904)))


let trim_option_name : Prims.string  ->  (Prims.string * Prims.string) = (fun opt_name -> (

let opt_prefix = "--"
in (match ((FStar_Util.starts_with opt_name opt_prefix)) with
| true -> begin
(

let uu____4921 = (FStar_Util.substring_from opt_name (FStar_String.length opt_prefix))
in ((opt_prefix), (uu____4921)))
end
| uu____4922 -> begin
((""), (opt_name))
end)))


let json_of_repl_state : repl_state  ->  FStar_Util.json = (fun st -> (

let filenames = (fun uu____4939 -> (match (uu____4939) with
| (task, uu____4947) -> begin
(match (task) with
| LDInterleaved (intf, impl) -> begin
(intf.tf_fname)::(impl.tf_fname)::[]
end
| LDSingle (intf_or_impl) -> begin
(intf_or_impl.tf_fname)::[]
end
| LDInterfaceOfCurrentFile (intf) -> begin
(intf.tf_fname)::[]
end
| PushFragment (uu____4954) -> begin
[]
end)
end))
in (

let uu____4955 = (

let uu____4962 = (

let uu____4967 = (

let uu____4968 = (

let uu____4971 = (FStar_List.concatMap filenames st.repl_deps_stack)
in (FStar_List.map (fun _0_26 -> FStar_Util.JsonStr (_0_26)) uu____4971))
in FStar_Util.JsonList (uu____4968))
in (("loaded-dependencies"), (uu____4967)))
in (

let uu____4978 = (

let uu____4985 = (

let uu____4990 = (

let uu____4991 = (

let uu____4994 = (current_fstar_options (fun uu____4999 -> true))
in (FStar_List.map json_of_fstar_option uu____4994))
in FStar_Util.JsonList (uu____4991))
in (("options"), (uu____4990)))
in (uu____4985)::[])
in (uu____4962)::uu____4978))
in FStar_Util.JsonAssoc (uu____4955))))


let with_printed_effect_args : 'Auu____5016 . (unit  ->  'Auu____5016)  ->  'Auu____5016 = (fun k -> (FStar_Options.with_saved_options (fun uu____5029 -> ((FStar_Options.set_option "print_effect_args" (FStar_Options.Bool (true)));
(k ());
))))


let term_to_string : FStar_TypeChecker_Env.env  ->  FStar_Syntax_Syntax.term  ->  Prims.string = (fun tcenv t -> (with_printed_effect_args (fun uu____5042 -> (FStar_TypeChecker_Normalize.term_to_string tcenv t))))


let sigelt_to_string : FStar_Syntax_Syntax.sigelt  ->  Prims.string = (fun se -> (with_printed_effect_args (fun uu____5049 -> (FStar_Syntax_Print.sigelt_to_string se))))


let run_exit : 'Auu____5056 'Auu____5057 . 'Auu____5056  ->  ((query_status * FStar_Util.json) * ('Auu____5057, Prims.int) FStar_Util.either) = (fun st -> ((((QueryOK), (FStar_Util.JsonNull))), (FStar_Util.Inr ((Prims.parse_int "0")))))


let run_describe_protocol : 'Auu____5089 'Auu____5090 . 'Auu____5089  ->  ((query_status * FStar_Util.json) * ('Auu____5089, 'Auu____5090) FStar_Util.either) = (fun st -> ((((QueryOK), (FStar_Util.JsonAssoc (alist_of_protocol_info)))), (FStar_Util.Inl (st))))


let run_describe_repl : 'Auu____5120 . repl_state  ->  ((query_status * FStar_Util.json) * (repl_state, 'Auu____5120) FStar_Util.either) = (fun st -> (

let uu____5138 = (

let uu____5143 = (json_of_repl_state st)
in ((QueryOK), (uu____5143)))
in ((uu____5138), (FStar_Util.Inl (st)))))


let run_protocol_violation : 'Auu____5160 'Auu____5161 . 'Auu____5160  ->  Prims.string  ->  ((query_status * FStar_Util.json) * ('Auu____5160, 'Auu____5161) FStar_Util.either) = (fun st message -> ((((QueryViolatesProtocol), (FStar_Util.JsonStr (message)))), (FStar_Util.Inl (st))))


let run_generic_error : 'Auu____5200 'Auu____5201 . 'Auu____5200  ->  Prims.string  ->  ((query_status * FStar_Util.json) * ('Auu____5200, 'Auu____5201) FStar_Util.either) = (fun st message -> ((((QueryNOK), (FStar_Util.JsonStr (message)))), (FStar_Util.Inl (st))))


let collect_errors : unit  ->  FStar_Errors.issue Prims.list = (fun uu____5238 -> (

let errors = (FStar_Errors.report_all ())
in ((FStar_Errors.clear ());
errors;
)))


let run_segment : 'Auu____5249 . repl_state  ->  Prims.string  ->  ((query_status * FStar_Util.json) * (repl_state, 'Auu____5249) FStar_Util.either) = (fun st code -> (

let frag = {FStar_Parser_ParseIt.frag_text = code; FStar_Parser_ParseIt.frag_line = (Prims.parse_int "1"); FStar_Parser_ParseIt.frag_col = (Prims.parse_int "0")}
in (

let collect_decls = (fun uu____5280 -> (

let uu____5281 = (FStar_Parser_Driver.parse_fragment frag)
in (match (uu____5281) with
| FStar_Parser_Driver.Empty -> begin
[]
end
| FStar_Parser_Driver.Decls (decls) -> begin
decls
end
| FStar_Parser_Driver.Modul (FStar_Parser_AST.Module (uu____5287, decls)) -> begin
decls
end
| FStar_Parser_Driver.Modul (FStar_Parser_AST.Interface (uu____5293, decls, uu____5295)) -> begin
decls
end)))
in (

let uu____5300 = (with_captured_errors st.repl_env FStar_Util.sigint_ignore (fun uu____5309 -> (

let uu____5310 = (collect_decls ())
in (FStar_All.pipe_left (fun _0_27 -> FStar_Pervasives_Native.Some (_0_27)) uu____5310))))
in (match (uu____5300) with
| FStar_Pervasives_Native.None -> begin
(

let errors = (

let uu____5338 = (collect_errors ())
in (FStar_All.pipe_right uu____5338 (FStar_List.map json_of_issue)))
in ((((QueryNOK), (FStar_Util.JsonList (errors)))), (FStar_Util.Inl (st))))
end
| FStar_Pervasives_Native.Some (decls) -> begin
(

let json_of_decl = (fun decl -> (

let uu____5364 = (

let uu____5371 = (

let uu____5376 = (FStar_Range.json_of_def_range (FStar_Parser_AST.decl_drange decl))
in (("def_range"), (uu____5376)))
in (uu____5371)::[])
in FStar_Util.JsonAssoc (uu____5364)))
in (

let js_decls = (

let uu____5386 = (FStar_List.map json_of_decl decls)
in (FStar_All.pipe_left (fun _0_28 -> FStar_Util.JsonList (_0_28)) uu____5386))
in ((((QueryOK), (FStar_Util.JsonAssoc (((("decls"), (js_decls)))::[])))), (FStar_Util.Inl (st)))))
end)))))


let run_vfs_add : 'Auu____5415 . repl_state  ->  Prims.string FStar_Pervasives_Native.option  ->  Prims.string  ->  ((query_status * FStar_Util.json) * (repl_state, 'Auu____5415) FStar_Util.either) = (fun st opt_fname contents -> (

let fname = (FStar_Util.dflt st.repl_fname opt_fname)
in ((FStar_Parser_ParseIt.add_vfs_entry fname contents);
((((QueryOK), (FStar_Util.JsonNull))), (FStar_Util.Inl (st)));
)))


let run_pop : 'Auu____5461 . repl_state  ->  ((query_status * FStar_Util.json) * (repl_state, 'Auu____5461) FStar_Util.either) = (fun st -> (

let uu____5479 = (nothing_left_to_pop st)
in (match (uu____5479) with
| true -> begin
((((QueryNOK), (FStar_Util.JsonStr ("Too many pops")))), (FStar_Util.Inl (st)))
end
| uu____5500 -> begin
(

let st' = (pop_repl st)
in ((((QueryOK), (FStar_Util.JsonNull))), (FStar_Util.Inl (st'))))
end)))


let write_progress : Prims.string FStar_Pervasives_Native.option  ->  (Prims.string * FStar_Util.json) Prims.list  ->  unit = (fun stage contents_alist -> (

let stage1 = (match (stage) with
| FStar_Pervasives_Native.Some (s) -> begin
FStar_Util.JsonStr (s)
end
| FStar_Pervasives_Native.None -> begin
FStar_Util.JsonNull
end)
in (

let js_contents = ((("stage"), (stage1)))::contents_alist
in (

let uu____5549 = (json_of_message "progress" (FStar_Util.JsonAssoc (js_contents)))
in (write_json uu____5549)))))


let write_repl_ld_task_progress : repl_task  ->  unit = (fun task -> (match (task) with
| LDInterleaved (uu____5555, tf) -> begin
(

let modname = (FStar_Parser_Dep.module_name_of_file tf.tf_fname)
in (write_progress (FStar_Pervasives_Native.Some ("loading-dependency")) (((("modname"), (FStar_Util.JsonStr (modname))))::[])))
end
| LDSingle (tf) -> begin
(

let modname = (FStar_Parser_Dep.module_name_of_file tf.tf_fname)
in (write_progress (FStar_Pervasives_Native.Some ("loading-dependency")) (((("modname"), (FStar_Util.JsonStr (modname))))::[])))
end
| LDInterfaceOfCurrentFile (tf) -> begin
(

let modname = (FStar_Parser_Dep.module_name_of_file tf.tf_fname)
in (write_progress (FStar_Pervasives_Native.Some ("loading-dependency")) (((("modname"), (FStar_Util.JsonStr (modname))))::[])))
end
| PushFragment (frag) -> begin
()
end))


let load_deps : repl_state  ->  ((repl_state * Prims.string Prims.list), repl_state) FStar_Util.either = (fun st -> (

let uu____5602 = (with_captured_errors st.repl_env FStar_Util.sigint_ignore (fun _env -> (

let uu____5628 = (deps_and_repl_ld_tasks_of_our_file st.repl_fname)
in (FStar_All.pipe_left (fun _0_29 -> FStar_Pervasives_Native.Some (_0_29)) uu____5628))))
in (match (uu____5602) with
| FStar_Pervasives_Native.None -> begin
FStar_Util.Inr (st)
end
| FStar_Pervasives_Native.Some (deps, tasks, dep_graph1) -> begin
(

let st1 = (

let uu___102_5719 = st
in (

let uu____5720 = (FStar_TypeChecker_Env.set_dep_graph st.repl_env dep_graph1)
in {repl_line = uu___102_5719.repl_line; repl_column = uu___102_5719.repl_column; repl_fname = uu___102_5719.repl_fname; repl_deps_stack = uu___102_5719.repl_deps_stack; repl_curmod = uu___102_5719.repl_curmod; repl_env = uu____5720; repl_stdin = uu___102_5719.repl_stdin; repl_names = uu___102_5719.repl_names}))
in (

let uu____5721 = (run_repl_ld_transactions st1 tasks write_repl_ld_task_progress)
in (match (uu____5721) with
| FStar_Util.Inr (st2) -> begin
((write_progress FStar_Pervasives_Native.None []);
FStar_Util.Inr (st2);
)
end
| FStar_Util.Inl (st2) -> begin
((write_progress FStar_Pervasives_Native.None []);
FStar_Util.Inl (((st2), (deps)));
)
end)))
end)))


let rephrase_dependency_error : FStar_Errors.issue  ->  FStar_Errors.issue = (fun issue -> (

let uu___103_5767 = issue
in (

let uu____5768 = (FStar_Util.format1 "Error while computing or loading dependencies:\n%s" issue.FStar_Errors.issue_message)
in {FStar_Errors.issue_message = uu____5768; FStar_Errors.issue_level = uu___103_5767.FStar_Errors.issue_level; FStar_Errors.issue_range = uu___103_5767.FStar_Errors.issue_range; FStar_Errors.issue_number = uu___103_5767.FStar_Errors.issue_number})))


let run_push_without_deps : 'Auu____5775 . repl_state  ->  push_query  ->  ((query_status * FStar_Util.json) * (repl_state, 'Auu____5775) FStar_Util.either) = (fun st query -> (

let set_nosynth_flag = (fun st1 flag -> (

let uu___104_5809 = st1
in {repl_line = uu___104_5809.repl_line; repl_column = uu___104_5809.repl_column; repl_fname = uu___104_5809.repl_fname; repl_deps_stack = uu___104_5809.repl_deps_stack; repl_curmod = uu___104_5809.repl_curmod; repl_env = (

let uu___105_5811 = st1.repl_env
in {FStar_TypeChecker_Env.solver = uu___105_5811.FStar_TypeChecker_Env.solver; FStar_TypeChecker_Env.range = uu___105_5811.FStar_TypeChecker_Env.range; FStar_TypeChecker_Env.curmodule = uu___105_5811.FStar_TypeChecker_Env.curmodule; FStar_TypeChecker_Env.gamma = uu___105_5811.FStar_TypeChecker_Env.gamma; FStar_TypeChecker_Env.gamma_cache = uu___105_5811.FStar_TypeChecker_Env.gamma_cache; FStar_TypeChecker_Env.modules = uu___105_5811.FStar_TypeChecker_Env.modules; FStar_TypeChecker_Env.expected_typ = uu___105_5811.FStar_TypeChecker_Env.expected_typ; FStar_TypeChecker_Env.sigtab = uu___105_5811.FStar_TypeChecker_Env.sigtab; FStar_TypeChecker_Env.is_pattern = uu___105_5811.FStar_TypeChecker_Env.is_pattern; FStar_TypeChecker_Env.instantiate_imp = uu___105_5811.FStar_TypeChecker_Env.instantiate_imp; FStar_TypeChecker_Env.effects = uu___105_5811.FStar_TypeChecker_Env.effects; FStar_TypeChecker_Env.generalize = uu___105_5811.FStar_TypeChecker_Env.generalize; FStar_TypeChecker_Env.letrecs = uu___105_5811.FStar_TypeChecker_Env.letrecs; FStar_TypeChecker_Env.top_level = uu___105_5811.FStar_TypeChecker_Env.top_level; FStar_TypeChecker_Env.check_uvars = uu___105_5811.FStar_TypeChecker_Env.check_uvars; FStar_TypeChecker_Env.use_eq = uu___105_5811.FStar_TypeChecker_Env.use_eq; FStar_TypeChecker_Env.is_iface = uu___105_5811.FStar_TypeChecker_Env.is_iface; FStar_TypeChecker_Env.admit = uu___105_5811.FStar_TypeChecker_Env.admit; FStar_TypeChecker_Env.lax = uu___105_5811.FStar_TypeChecker_Env.lax; FStar_TypeChecker_Env.lax_universes = uu___105_5811.FStar_TypeChecker_Env.lax_universes; FStar_TypeChecker_Env.failhard = uu___105_5811.FStar_TypeChecker_Env.failhard; FStar_TypeChecker_Env.nosynth = flag; FStar_TypeChecker_Env.tc_term = uu___105_5811.FStar_TypeChecker_Env.tc_term; FStar_TypeChecker_Env.type_of = uu___105_5811.FStar_TypeChecker_Env.type_of; FStar_TypeChecker_Env.universe_of = uu___105_5811.FStar_TypeChecker_Env.universe_of; FStar_TypeChecker_Env.check_type_of = uu___105_5811.FStar_TypeChecker_Env.check_type_of; FStar_TypeChecker_Env.use_bv_sorts = uu___105_5811.FStar_TypeChecker_Env.use_bv_sorts; FStar_TypeChecker_Env.qtbl_name_and_index = uu___105_5811.FStar_TypeChecker_Env.qtbl_name_and_index; FStar_TypeChecker_Env.normalized_eff_names = uu___105_5811.FStar_TypeChecker_Env.normalized_eff_names; FStar_TypeChecker_Env.proof_ns = uu___105_5811.FStar_TypeChecker_Env.proof_ns; FStar_TypeChecker_Env.synth_hook = uu___105_5811.FStar_TypeChecker_Env.synth_hook; FStar_TypeChecker_Env.splice = uu___105_5811.FStar_TypeChecker_Env.splice; FStar_TypeChecker_Env.is_native_tactic = uu___105_5811.FStar_TypeChecker_Env.is_native_tactic; FStar_TypeChecker_Env.identifier_info = uu___105_5811.FStar_TypeChecker_Env.identifier_info; FStar_TypeChecker_Env.tc_hooks = uu___105_5811.FStar_TypeChecker_Env.tc_hooks; FStar_TypeChecker_Env.dsenv = uu___105_5811.FStar_TypeChecker_Env.dsenv; FStar_TypeChecker_Env.dep_graph = uu___105_5811.FStar_TypeChecker_Env.dep_graph}); repl_stdin = uu___104_5809.repl_stdin; repl_names = uu___104_5809.repl_names}))
in (

let uu____5812 = query
in (match (uu____5812) with
| {push_kind = push_kind; push_code = text; push_line = line; push_column = column; push_peek_only = peek_only} -> begin
(

let frag = {FStar_Parser_ParseIt.frag_text = text; FStar_Parser_ParseIt.frag_line = line; FStar_Parser_ParseIt.frag_col = column}
in ((FStar_TypeChecker_Env.toggle_id_info st.repl_env true);
(

let st1 = (set_nosynth_flag st peek_only)
in (

let uu____5833 = (run_repl_transaction st1 push_kind peek_only (PushFragment (frag)))
in (match (uu____5833) with
| (success, st2) -> begin
(

let st3 = (set_nosynth_flag st2 false)
in (

let status = (match ((success || peek_only)) with
| true -> begin
QueryOK
end
| uu____5854 -> begin
QueryNOK
end)
in (

let json_errors = (

let uu____5856 = (

let uu____5859 = (collect_errors ())
in (FStar_All.pipe_right uu____5859 (FStar_List.map json_of_issue)))
in FStar_Util.JsonList (uu____5856))
in (

let st4 = (match (success) with
| true -> begin
(

let uu___106_5867 = st3
in {repl_line = line; repl_column = column; repl_fname = uu___106_5867.repl_fname; repl_deps_stack = uu___106_5867.repl_deps_stack; repl_curmod = uu___106_5867.repl_curmod; repl_env = uu___106_5867.repl_env; repl_stdin = uu___106_5867.repl_stdin; repl_names = uu___106_5867.repl_names})
end
| uu____5868 -> begin
st3
end)
in ((((status), (json_errors))), (FStar_Util.Inl (st4)))))))
end)));
))
end))))


let capitalize : Prims.string  ->  Prims.string = (fun str -> (match ((Prims.op_Equality str "")) with
| true -> begin
str
end
| uu____5882 -> begin
(

let first = (FStar_String.substring str (Prims.parse_int "0") (Prims.parse_int "1"))
in (

let uu____5884 = (FStar_String.substring str (Prims.parse_int "1") ((FStar_String.length str) - (Prims.parse_int "1")))
in (Prims.strcat (FStar_String.uppercase first) uu____5884)))
end))


let add_module_completions : Prims.string  ->  Prims.string Prims.list  ->  FStar_Interactive_CompletionTable.table  ->  FStar_Interactive_CompletionTable.table = (fun this_fname deps table -> (

let mods = (FStar_Parser_Dep.build_inclusion_candidates_list ())
in (

let loaded_mods_set = (

let uu____5914 = (FStar_Util.psmap_empty ())
in (

let uu____5917 = (

let uu____5920 = (FStar_Options.prims ())
in (uu____5920)::deps)
in (FStar_List.fold_left (fun acc dep1 -> (

let uu____5930 = (FStar_Parser_Dep.lowercase_module_name dep1)
in (FStar_Util.psmap_add acc uu____5930 true))) uu____5914 uu____5917)))
in (

let loaded = (fun modname -> (FStar_Util.psmap_find_default loaded_mods_set modname false))
in (

let this_mod_key = (FStar_Parser_Dep.lowercase_module_name this_fname)
in (FStar_List.fold_left (fun table1 uu____5948 -> (match (uu____5948) with
| (modname, mod_path) -> begin
(

let mod_key = (FStar_String.lowercase modname)
in (match ((Prims.op_Equality this_mod_key mod_key)) with
| true -> begin
table1
end
| uu____5956 -> begin
(

let ns_query = (

let uu____5960 = (capitalize modname)
in (FStar_Util.split uu____5960 "."))
in (

let uu____5961 = (loaded mod_key)
in (FStar_Interactive_CompletionTable.register_module_path table1 uu____5961 mod_path ns_query)))
end))
end)) table (FStar_List.rev mods)))))))


let run_push_with_deps : 'Auu____5972 . repl_state  ->  push_query  ->  ((query_status * FStar_Util.json) * (repl_state, 'Auu____5972) FStar_Util.either) = (fun st query -> ((

let uu____5996 = (FStar_Options.debug_any ())
in (match (uu____5996) with
| true -> begin
(FStar_Util.print_string "Reloading dependencies")
end
| uu____5997 -> begin
()
end));
(FStar_TypeChecker_Env.toggle_id_info st.repl_env false);
(

let uu____5999 = (load_deps st)
in (match (uu____5999) with
| FStar_Util.Inr (st1) -> begin
(

let errors = (

let uu____6032 = (collect_errors ())
in (FStar_List.map rephrase_dependency_error uu____6032))
in (

let js_errors = (FStar_All.pipe_right errors (FStar_List.map json_of_issue))
in ((((QueryNOK), (FStar_Util.JsonList (js_errors)))), (FStar_Util.Inl (st1)))))
end
| FStar_Util.Inl (st1, deps) -> begin
((

let uu____6063 = (FStar_Options.restore_cmd_line_options false)
in (FStar_All.pipe_right uu____6063 (fun a241 -> ())));
(

let names1 = (add_module_completions st1.repl_fname deps st1.repl_names)
in (run_push_without_deps (

let uu___107_6066 = st1
in {repl_line = uu___107_6066.repl_line; repl_column = uu___107_6066.repl_column; repl_fname = uu___107_6066.repl_fname; repl_deps_stack = uu___107_6066.repl_deps_stack; repl_curmod = uu___107_6066.repl_curmod; repl_env = uu___107_6066.repl_env; repl_stdin = uu___107_6066.repl_stdin; repl_names = names1}) query));
)
end));
))


let run_push : 'Auu____6073 . repl_state  ->  push_query  ->  ((query_status * FStar_Util.json) * (repl_state, 'Auu____6073) FStar_Util.either) = (fun st query -> (

let uu____6096 = (nothing_left_to_pop st)
in (match (uu____6096) with
| true -> begin
(run_push_with_deps st query)
end
| uu____6109 -> begin
(run_push_without_deps st query)
end)))


let run_symbol_lookup : repl_state  ->  Prims.string  ->  (Prims.string * Prims.int * Prims.int) FStar_Pervasives_Native.option  ->  Prims.string Prims.list  ->  (Prims.string, (Prims.string * (Prims.string * FStar_Util.json) Prims.list)) FStar_Util.either = (fun st symbol pos_opt requested_info -> (

let tcenv = st.repl_env
in (

let info_of_lid_str = (fun lid_str -> (

let lid = (

let uu____6184 = (FStar_List.map FStar_Ident.id_of_text (FStar_Util.split lid_str "."))
in (FStar_Ident.lid_of_ids uu____6184))
in (

let lid1 = (

let uu____6188 = (FStar_Syntax_DsEnv.resolve_to_fully_qualified_name tcenv.FStar_TypeChecker_Env.dsenv lid)
in (FStar_All.pipe_left (FStar_Util.dflt lid) uu____6188))
in (

let uu____6193 = (FStar_TypeChecker_Env.try_lookup_lid tcenv lid1)
in (FStar_All.pipe_right uu____6193 (FStar_Util.map_option (fun uu____6248 -> (match (uu____6248) with
| ((uu____6267, typ), r) -> begin
((FStar_Util.Inr (lid1)), (typ), (r))
end))))))))
in (

let docs_of_lid = (fun lid -> (

let uu____6286 = (FStar_Syntax_DsEnv.try_lookup_doc tcenv.FStar_TypeChecker_Env.dsenv lid)
in (FStar_All.pipe_right uu____6286 (FStar_Util.map_option FStar_Pervasives_Native.fst))))
in (

let def_of_lid = (fun lid -> (

let uu____6317 = (FStar_TypeChecker_Env.lookup_qname tcenv lid)
in (FStar_Util.bind_opt uu____6317 (fun uu___88_6361 -> (match (uu___88_6361) with
| (FStar_Util.Inr (se, uu____6383), uu____6384) -> begin
(

let uu____6413 = (sigelt_to_string se)
in FStar_Pervasives_Native.Some (uu____6413))
end
| uu____6414 -> begin
FStar_Pervasives_Native.None
end)))))
in (

let info_at_pos_opt = (FStar_Util.bind_opt pos_opt (fun uu____6466 -> (match (uu____6466) with
| (file, row, col) -> begin
(FStar_TypeChecker_Err.info_at_pos tcenv file row col)
end)))
in (

let info_opt = (match (info_at_pos_opt) with
| FStar_Pervasives_Native.Some (uu____6513) -> begin
info_at_pos_opt
end
| FStar_Pervasives_Native.None -> begin
(match ((Prims.op_Equality symbol "")) with
| true -> begin
FStar_Pervasives_Native.None
end
| uu____6566 -> begin
(info_of_lid_str symbol)
end)
end)
in (

let response = (match (info_opt) with
| FStar_Pervasives_Native.None -> begin
FStar_Pervasives_Native.None
end
| FStar_Pervasives_Native.Some (name_or_lid, typ, rng) -> begin
(

let name = (match (name_or_lid) with
| FStar_Util.Inl (name) -> begin
name
end
| FStar_Util.Inr (lid) -> begin
(FStar_Ident.string_of_lid lid)
end)
in (

let typ_str = (match ((FStar_List.mem "type" requested_info)) with
| true -> begin
(

let uu____6641 = (term_to_string tcenv typ)
in FStar_Pervasives_Native.Some (uu____6641))
end
| uu____6642 -> begin
FStar_Pervasives_Native.None
end)
in (

let doc_str = (match (name_or_lid) with
| FStar_Util.Inr (lid) when (FStar_List.mem "documentation" requested_info) -> begin
(docs_of_lid lid)
end
| uu____6649 -> begin
FStar_Pervasives_Native.None
end)
in (

let def_str = (match (name_or_lid) with
| FStar_Util.Inr (lid) when (FStar_List.mem "definition" requested_info) -> begin
(def_of_lid lid)
end
| uu____6660 -> begin
FStar_Pervasives_Native.None
end)
in (

let def_range1 = (match ((FStar_List.mem "defined-at" requested_info)) with
| true -> begin
FStar_Pervasives_Native.Some (rng)
end
| uu____6670 -> begin
FStar_Pervasives_Native.None
end)
in (

let result = {slr_name = name; slr_def_range = def_range1; slr_typ = typ_str; slr_doc = doc_str; slr_def = def_str}
in (

let uu____6672 = (

let uu____6683 = (alist_of_symbol_lookup_result result)
in (("symbol"), (uu____6683)))
in FStar_Pervasives_Native.Some (uu____6672))))))))
end)
in (match (response) with
| FStar_Pervasives_Native.None -> begin
FStar_Util.Inl ("Symbol not found")
end
| FStar_Pervasives_Native.Some (info) -> begin
FStar_Util.Inr (info)
end)))))))))


let run_option_lookup : Prims.string  ->  (Prims.string, (Prims.string * (Prims.string * FStar_Util.json) Prims.list)) FStar_Util.either = (fun opt_name -> (

let uu____6790 = (trim_option_name opt_name)
in (match (uu____6790) with
| (uu____6809, trimmed_name) -> begin
(

let uu____6811 = (FStar_Util.smap_try_find fstar_options_map_cache trimmed_name)
in (match (uu____6811) with
| FStar_Pervasives_Native.None -> begin
FStar_Util.Inl ((Prims.strcat "Unknown option:" opt_name))
end
| FStar_Pervasives_Native.Some (opt) -> begin
(

let uu____6839 = (

let uu____6850 = (

let uu____6857 = (update_option opt)
in (alist_of_fstar_option uu____6857))
in (("option"), (uu____6850)))
in FStar_Util.Inr (uu____6839))
end))
end)))


let run_module_lookup : repl_state  ->  Prims.string  ->  (Prims.string, (Prims.string * (Prims.string * FStar_Util.json) Prims.list)) FStar_Util.either = (fun st symbol -> (

let query = (FStar_Util.split symbol ".")
in (

let uu____6901 = (FStar_Interactive_CompletionTable.find_module_or_ns st.repl_names query)
in (match (uu____6901) with
| FStar_Pervasives_Native.None -> begin
FStar_Util.Inl ("No such module or namespace")
end
| FStar_Pervasives_Native.Some (FStar_Interactive_CompletionTable.Module (mod_info)) -> begin
(

let uu____6929 = (

let uu____6940 = (FStar_Interactive_CompletionTable.alist_of_mod_info mod_info)
in (("module"), (uu____6940)))
in FStar_Util.Inr (uu____6929))
end
| FStar_Pervasives_Native.Some (FStar_Interactive_CompletionTable.Namespace (ns_info)) -> begin
(

let uu____6964 = (

let uu____6975 = (FStar_Interactive_CompletionTable.alist_of_ns_info ns_info)
in (("namespace"), (uu____6975)))
in FStar_Util.Inr (uu____6964))
end))))


let run_code_lookup : repl_state  ->  Prims.string  ->  (Prims.string * Prims.int * Prims.int) FStar_Pervasives_Native.option  ->  Prims.string Prims.list  ->  (Prims.string, (Prims.string * (Prims.string * FStar_Util.json) Prims.list)) FStar_Util.either = (fun st symbol pos_opt requested_info -> (

let uu____7052 = (run_symbol_lookup st symbol pos_opt requested_info)
in (match (uu____7052) with
| FStar_Util.Inr (alist) -> begin
FStar_Util.Inr (alist)
end
| FStar_Util.Inl (uu____7112) -> begin
(

let uu____7123 = (run_module_lookup st symbol)
in (match (uu____7123) with
| FStar_Util.Inr (alist) -> begin
FStar_Util.Inr (alist)
end
| FStar_Util.Inl (err_msg) -> begin
FStar_Util.Inl ("No such symbol, module, or namespace.")
end))
end)))


let run_lookup' : repl_state  ->  Prims.string  ->  lookup_context  ->  (Prims.string * Prims.int * Prims.int) FStar_Pervasives_Native.option  ->  Prims.string Prims.list  ->  (Prims.string, (Prims.string * (Prims.string * FStar_Util.json) Prims.list)) FStar_Util.either = (fun st symbol context pos_opt requested_info -> (match (context) with
| LKSymbolOnly -> begin
(run_symbol_lookup st symbol pos_opt requested_info)
end
| LKModule -> begin
(run_module_lookup st symbol)
end
| LKOption -> begin
(run_option_lookup symbol)
end
| LKCode -> begin
(run_code_lookup st symbol pos_opt requested_info)
end))


let run_lookup : 'Auu____7289 . repl_state  ->  Prims.string  ->  lookup_context  ->  (Prims.string * Prims.int * Prims.int) FStar_Pervasives_Native.option  ->  Prims.string Prims.list  ->  ((query_status * FStar_Util.json) * (repl_state, 'Auu____7289) FStar_Util.either) = (fun st symbol context pos_opt requested_info -> (

let uu____7347 = (run_lookup' st symbol context pos_opt requested_info)
in (match (uu____7347) with
| FStar_Util.Inl (err_msg) -> begin
((((QueryNOK), (FStar_Util.JsonStr (err_msg)))), (FStar_Util.Inl (st)))
end
| FStar_Util.Inr (kind, info) -> begin
((((QueryOK), (FStar_Util.JsonAssoc (((("kind"), (FStar_Util.JsonStr (kind))))::info)))), (FStar_Util.Inl (st)))
end)))


let code_autocomplete_mod_filter : 'Auu____7433 . ('Auu____7433 * FStar_Interactive_CompletionTable.mod_symbol)  ->  ('Auu____7433 * FStar_Interactive_CompletionTable.mod_symbol) FStar_Pervasives_Native.option = (fun uu___89_7448 -> (match (uu___89_7448) with
| (uu____7453, FStar_Interactive_CompletionTable.Namespace (uu____7454)) -> begin
FStar_Pervasives_Native.None
end
| (uu____7459, FStar_Interactive_CompletionTable.Module ({FStar_Interactive_CompletionTable.mod_name = uu____7460; FStar_Interactive_CompletionTable.mod_path = uu____7461; FStar_Interactive_CompletionTable.mod_loaded = true})) -> begin
FStar_Pervasives_Native.None
end
| (pth, FStar_Interactive_CompletionTable.Module (md)) -> begin
(

let uu____7468 = (

let uu____7473 = (

let uu____7474 = (

let uu___108_7475 = md
in (

let uu____7476 = (

let uu____7477 = (FStar_Interactive_CompletionTable.mod_name md)
in (Prims.strcat uu____7477 "."))
in {FStar_Interactive_CompletionTable.mod_name = uu____7476; FStar_Interactive_CompletionTable.mod_path = uu___108_7475.FStar_Interactive_CompletionTable.mod_path; FStar_Interactive_CompletionTable.mod_loaded = uu___108_7475.FStar_Interactive_CompletionTable.mod_loaded}))
in FStar_Interactive_CompletionTable.Module (uu____7474))
in ((pth), (uu____7473)))
in FStar_Pervasives_Native.Some (uu____7468))
end))


let run_code_autocomplete : 'Auu____7488 . repl_state  ->  Prims.string  ->  ((query_status * FStar_Util.json) * (repl_state, 'Auu____7488) FStar_Util.either) = (fun st search_term -> (

let needle = (FStar_Util.split search_term ".")
in (

let mods_and_nss = (FStar_Interactive_CompletionTable.autocomplete_mod_or_ns st.repl_names needle code_autocomplete_mod_filter)
in (

let lids = (FStar_Interactive_CompletionTable.autocomplete_lid st.repl_names needle)
in (

let json = (FStar_List.map FStar_Interactive_CompletionTable.json_of_completion_result (FStar_List.append lids mods_and_nss))
in ((((QueryOK), (FStar_Util.JsonList (json)))), (FStar_Util.Inl (st))))))))


let run_module_autocomplete : 'Auu____7545 'Auu____7546 'Auu____7547 . repl_state  ->  Prims.string  ->  'Auu____7545  ->  'Auu____7546  ->  ((query_status * FStar_Util.json) * (repl_state, 'Auu____7547) FStar_Util.either) = (fun st search_term modules1 namespaces -> (

let needle = (FStar_Util.split search_term ".")
in (

let mods_and_nss = (FStar_Interactive_CompletionTable.autocomplete_mod_or_ns st.repl_names needle (fun _0_30 -> FStar_Pervasives_Native.Some (_0_30)))
in (

let json = (FStar_List.map FStar_Interactive_CompletionTable.json_of_completion_result mods_and_nss)
in ((((QueryOK), (FStar_Util.JsonList (json)))), (FStar_Util.Inl (st)))))))


let candidates_of_fstar_option : Prims.int  ->  Prims.bool  ->  fstar_option  ->  FStar_Interactive_CompletionTable.completion_result Prims.list = (fun match_len is_reset opt -> (

let uu____7618 = (match (opt.opt_permission_level) with
| OptSet -> begin
((true), (""))
end
| OptReset -> begin
((is_reset), ("#reset-only"))
end
| OptReadOnly -> begin
((false), ("read-only"))
end)
in (match (uu____7618) with
| (may_set, explanation) -> begin
(

let opt_type = (kind_of_fstar_option_type opt.opt_type)
in (

let annot = (match (may_set) with
| true -> begin
opt_type
end
| uu____7633 -> begin
(Prims.strcat "(" (Prims.strcat explanation (Prims.strcat " " (Prims.strcat opt_type ")"))))
end)
in (FStar_All.pipe_right opt.opt_snippets (FStar_List.map (fun snippet -> {FStar_Interactive_CompletionTable.completion_match_length = match_len; FStar_Interactive_CompletionTable.completion_candidate = snippet; FStar_Interactive_CompletionTable.completion_annotation = annot})))))
end)))


let run_option_autocomplete : 'Auu____7650 'Auu____7651 . 'Auu____7650  ->  Prims.string  ->  Prims.bool  ->  ((query_status * FStar_Util.json) * ('Auu____7650, 'Auu____7651) FStar_Util.either) = (fun st search_term is_reset -> (

let uu____7679 = (trim_option_name search_term)
in (match (uu____7679) with
| ("--", trimmed_name) -> begin
(

let matcher = (fun opt -> (FStar_Util.starts_with opt.opt_name trimmed_name))
in (

let options = (current_fstar_options matcher)
in (

let match_len = (FStar_String.length search_term)
in (

let collect_candidates = (candidates_of_fstar_option match_len is_reset)
in (

let results = (FStar_List.concatMap collect_candidates options)
in (

let json = (FStar_List.map FStar_Interactive_CompletionTable.json_of_completion_result results)
in ((((QueryOK), (FStar_Util.JsonList (json)))), (FStar_Util.Inl (st)))))))))
end
| (uu____7734, uu____7735) -> begin
((((QueryNOK), (FStar_Util.JsonStr ("Options should start with \'--\'")))), (FStar_Util.Inl (st)))
end)))


let run_autocomplete : 'Auu____7752 . repl_state  ->  Prims.string  ->  completion_context  ->  ((query_status * FStar_Util.json) * (repl_state, 'Auu____7752) FStar_Util.either) = (fun st search_term context -> (match (context) with
| CKCode -> begin
(run_code_autocomplete st search_term)
end
| CKOption (is_reset) -> begin
(run_option_autocomplete st search_term is_reset)
end
| CKModuleOrNamespace (modules1, namespaces) -> begin
(run_module_autocomplete st search_term modules1 namespaces)
end))


let run_and_rewind : 'Auu____7793 'Auu____7794 . repl_state  ->  'Auu____7793  ->  (repl_state  ->  'Auu____7793)  ->  ('Auu____7793 * (repl_state, 'Auu____7794) FStar_Util.either) = (fun st sigint_default task -> (

let env' = (push st.repl_env "REPL run_and_rewind")
in (

let results = (FStar_All.try_with (fun uu___110_7834 -> (match (()) with
| () -> begin
(FStar_Util.with_sigint_handler FStar_Util.sigint_raise (fun uu____7845 -> (

let uu____7846 = (task st)
in (FStar_All.pipe_left (fun _0_31 -> FStar_Util.Inl (_0_31)) uu____7846))))
end)) (fun uu___109_7852 -> (match (uu___109_7852) with
| FStar_Util.SigInt -> begin
FStar_Util.Inl (sigint_default)
end
| e -> begin
FStar_Util.Inr (e)
end)))
in ((pop env' "REPL run_and_rewind");
(match (results) with
| FStar_Util.Inl (results1) -> begin
((results1), (FStar_Util.Inl ((

let uu___111_7873 = st
in {repl_line = uu___111_7873.repl_line; repl_column = uu___111_7873.repl_column; repl_fname = uu___111_7873.repl_fname; repl_deps_stack = uu___111_7873.repl_deps_stack; repl_curmod = uu___111_7873.repl_curmod; repl_env = env'; repl_stdin = uu___111_7873.repl_stdin; repl_names = uu___111_7873.repl_names}))))
end
| FStar_Util.Inr (e) -> begin
(FStar_Exn.raise e)
end);
))))


let run_with_parsed_and_tc_term : 'Auu____7899 'Auu____7900 'Auu____7901 . repl_state  ->  Prims.string  ->  'Auu____7899  ->  'Auu____7900  ->  (FStar_TypeChecker_Env.env  ->  FStar_Syntax_Syntax.term  ->  (query_status * FStar_Util.json))  ->  ((query_status * FStar_Util.json) * (repl_state, 'Auu____7901) FStar_Util.either) = (fun st term line column continuation -> (

let dummy_let_fragment = (fun term1 -> (

let dummy_decl = (FStar_Util.format1 "let __compute_dummy__ = (%s)" term1)
in {FStar_Parser_ParseIt.frag_text = dummy_decl; FStar_Parser_ParseIt.frag_line = (Prims.parse_int "0"); FStar_Parser_ParseIt.frag_col = (Prims.parse_int "0")}))
in (

let find_let_body = (fun ses -> (match (ses) with
| ({FStar_Syntax_Syntax.sigel = FStar_Syntax_Syntax.Sig_let ((uu____7994, ({FStar_Syntax_Syntax.lbname = uu____7995; FStar_Syntax_Syntax.lbunivs = univs1; FStar_Syntax_Syntax.lbtyp = uu____7997; FStar_Syntax_Syntax.lbeff = uu____7998; FStar_Syntax_Syntax.lbdef = def; FStar_Syntax_Syntax.lbattrs = uu____8000; FStar_Syntax_Syntax.lbpos = uu____8001})::[]), uu____8002); FStar_Syntax_Syntax.sigrng = uu____8003; FStar_Syntax_Syntax.sigquals = uu____8004; FStar_Syntax_Syntax.sigmeta = uu____8005; FStar_Syntax_Syntax.sigattrs = uu____8006})::[] -> begin
FStar_Pervasives_Native.Some (((univs1), (def)))
end
| uu____8049 -> begin
FStar_Pervasives_Native.None
end))
in (

let parse1 = (fun frag -> (

let uu____8070 = (FStar_Parser_ParseIt.parse (FStar_Parser_ParseIt.Toplevel (frag)))
in (match (uu____8070) with
| FStar_Parser_ParseIt.ASTFragment (FStar_Util.Inr (decls), uu____8076) -> begin
FStar_Pervasives_Native.Some (decls)
end
| uu____8101 -> begin
FStar_Pervasives_Native.None
end)))
in (

let desugar = (fun env decls -> (

let uu____8119 = (

let uu____8124 = (FStar_ToSyntax_ToSyntax.decls_to_sigelts decls)
in (uu____8124 env.FStar_TypeChecker_Env.dsenv))
in (FStar_Pervasives_Native.fst uu____8119)))
in (

let typecheck = (fun tcenv decls -> (

let uu____8148 = (FStar_TypeChecker_Tc.tc_decls tcenv decls)
in (match (uu____8148) with
| (ses, uu____8162, uu____8163) -> begin
ses
end)))
in (run_and_rewind st ((QueryNOK), (FStar_Util.JsonStr ("Computation interrupted"))) (fun st1 -> (

let tcenv = st1.repl_env
in (

let frag = (dummy_let_fragment term)
in (match (st1.repl_curmod) with
| FStar_Pervasives_Native.None -> begin
((QueryNOK), (FStar_Util.JsonStr ("Current module unset")))
end
| uu____8186 -> begin
(

let uu____8187 = (parse1 frag)
in (match (uu____8187) with
| FStar_Pervasives_Native.None -> begin
((QueryNOK), (FStar_Util.JsonStr ("Could not parse this term")))
end
| FStar_Pervasives_Native.Some (decls) -> begin
(

let aux = (fun uu____8212 -> (

let decls1 = (desugar tcenv decls)
in (

let ses = (typecheck tcenv decls1)
in (match ((find_let_body ses)) with
| FStar_Pervasives_Native.None -> begin
((QueryNOK), (FStar_Util.JsonStr ("Typechecking yielded an unexpected term")))
end
| FStar_Pervasives_Native.Some (univs1, def) -> begin
(

let uu____8247 = (FStar_Syntax_Subst.open_univ_vars univs1 def)
in (match (uu____8247) with
| (univs2, def1) -> begin
(

let tcenv1 = (FStar_TypeChecker_Env.push_univ_vars tcenv univs2)
in (continuation tcenv1 def1))
end))
end))))
in (

let uu____8259 = (FStar_Options.trace_error ())
in (match (uu____8259) with
| true -> begin
(aux ())
end
| uu____8264 -> begin
(FStar_All.try_with (fun uu___113_8270 -> (match (()) with
| () -> begin
(aux ())
end)) (fun uu___112_8280 -> (match (uu___112_8280) with
| e -> begin
(

let uu____8286 = (FStar_Errors.issue_of_exn e)
in (match (uu____8286) with
| FStar_Pervasives_Native.Some (issue) -> begin
(

let uu____8294 = (

let uu____8295 = (FStar_Errors.format_issue issue)
in FStar_Util.JsonStr (uu____8295))
in ((QueryNOK), (uu____8294)))
end
| FStar_Pervasives_Native.None -> begin
(FStar_Exn.raise e)
end))
end)))
end)))
end))
end)))))))))))


let run_compute : 'Auu____8308 . repl_state  ->  Prims.string  ->  FStar_TypeChecker_Normalize.step Prims.list FStar_Pervasives_Native.option  ->  ((query_status * FStar_Util.json) * (repl_state, 'Auu____8308) FStar_Util.either) = (fun st term rules -> (

let rules1 = (FStar_List.append (match (rules) with
| FStar_Pervasives_Native.Some (rules1) -> begin
rules1
end
| FStar_Pervasives_Native.None -> begin
(FStar_TypeChecker_Normalize.Beta)::(FStar_TypeChecker_Normalize.Iota)::(FStar_TypeChecker_Normalize.Zeta)::(FStar_TypeChecker_Normalize.UnfoldUntil (FStar_Syntax_Syntax.delta_constant))::[]
end) ((FStar_TypeChecker_Normalize.Inlining)::(FStar_TypeChecker_Normalize.Eager_unfolding)::(FStar_TypeChecker_Normalize.Primops)::[]))
in (

let normalize_term1 = (fun tcenv rules2 t -> (FStar_TypeChecker_Normalize.normalize rules2 tcenv t))
in (run_with_parsed_and_tc_term st term (Prims.parse_int "0") (Prims.parse_int "0") (fun tcenv def -> (

let normalized = (normalize_term1 tcenv rules1 def)
in (

let uu____8380 = (

let uu____8381 = (term_to_string tcenv normalized)
in FStar_Util.JsonStr (uu____8381))
in ((QueryOK), (uu____8380)))))))))

type search_term' =
| NameContainsStr of Prims.string
| TypeContainsLid of FStar_Ident.lid 
 and search_term =
{st_negate : Prims.bool; st_term : search_term'}


let uu___is_NameContainsStr : search_term'  ->  Prims.bool = (fun projectee -> (match (projectee) with
| NameContainsStr (_0) -> begin
true
end
| uu____8408 -> begin
false
end))


let __proj__NameContainsStr__item___0 : search_term'  ->  Prims.string = (fun projectee -> (match (projectee) with
| NameContainsStr (_0) -> begin
_0
end))


let uu___is_TypeContainsLid : search_term'  ->  Prims.bool = (fun projectee -> (match (projectee) with
| TypeContainsLid (_0) -> begin
true
end
| uu____8422 -> begin
false
end))


let __proj__TypeContainsLid__item___0 : search_term'  ->  FStar_Ident.lid = (fun projectee -> (match (projectee) with
| TypeContainsLid (_0) -> begin
_0
end))


let __proj__Mksearch_term__item__st_negate : search_term  ->  Prims.bool = (fun projectee -> (match (projectee) with
| {st_negate = __fname__st_negate; st_term = __fname__st_term} -> begin
__fname__st_negate
end))


let __proj__Mksearch_term__item__st_term : search_term  ->  search_term' = (fun projectee -> (match (projectee) with
| {st_negate = __fname__st_negate; st_term = __fname__st_term} -> begin
__fname__st_term
end))


let st_cost : search_term'  ->  Prims.int = (fun uu___90_8448 -> (match (uu___90_8448) with
| NameContainsStr (str) -> begin
(~- ((FStar_String.length str)))
end
| TypeContainsLid (lid) -> begin
(Prims.parse_int "1")
end))

type search_candidate =
{sc_lid : FStar_Ident.lid; sc_typ : FStar_Syntax_Syntax.typ FStar_Pervasives_Native.option FStar_ST.ref; sc_fvars : FStar_Ident.lid FStar_Util.set FStar_Pervasives_Native.option FStar_ST.ref}


let __proj__Mksearch_candidate__item__sc_lid : search_candidate  ->  FStar_Ident.lid = (fun projectee -> (match (projectee) with
| {sc_lid = __fname__sc_lid; sc_typ = __fname__sc_typ; sc_fvars = __fname__sc_fvars} -> begin
__fname__sc_lid
end))


let __proj__Mksearch_candidate__item__sc_typ : search_candidate  ->  FStar_Syntax_Syntax.typ FStar_Pervasives_Native.option FStar_ST.ref = (fun projectee -> (match (projectee) with
| {sc_lid = __fname__sc_lid; sc_typ = __fname__sc_typ; sc_fvars = __fname__sc_fvars} -> begin
__fname__sc_typ
end))


let __proj__Mksearch_candidate__item__sc_fvars : search_candidate  ->  FStar_Ident.lid FStar_Util.set FStar_Pervasives_Native.option FStar_ST.ref = (fun projectee -> (match (projectee) with
| {sc_lid = __fname__sc_lid; sc_typ = __fname__sc_typ; sc_fvars = __fname__sc_fvars} -> begin
__fname__sc_fvars
end))


let sc_of_lid : FStar_Ident.lid  ->  search_candidate = (fun lid -> (

let uu____8903 = (FStar_Util.mk_ref FStar_Pervasives_Native.None)
in (

let uu____8910 = (FStar_Util.mk_ref FStar_Pervasives_Native.None)
in {sc_lid = lid; sc_typ = uu____8903; sc_fvars = uu____8910})))


let sc_typ : FStar_TypeChecker_Env.env  ->  search_candidate  ->  FStar_Syntax_Syntax.typ = (fun tcenv sc -> (

let uu____9073 = (FStar_ST.op_Bang sc.sc_typ)
in (match (uu____9073) with
| FStar_Pervasives_Native.Some (t) -> begin
t
end
| FStar_Pervasives_Native.None -> begin
(

let typ = (

let uu____9113 = (FStar_TypeChecker_Env.try_lookup_lid tcenv sc.sc_lid)
in (match (uu____9113) with
| FStar_Pervasives_Native.None -> begin
(FStar_Syntax_Syntax.mk FStar_Syntax_Syntax.Tm_unknown FStar_Pervasives_Native.None FStar_Range.dummyRange)
end
| FStar_Pervasives_Native.Some ((uu____9134, typ), uu____9136) -> begin
typ
end))
in ((FStar_ST.op_Colon_Equals sc.sc_typ (FStar_Pervasives_Native.Some (typ)));
typ;
))
end)))


let sc_fvars : FStar_TypeChecker_Env.env  ->  search_candidate  ->  FStar_Ident.lid FStar_Util.set = (fun tcenv sc -> (

let uu____9197 = (FStar_ST.op_Bang sc.sc_fvars)
in (match (uu____9197) with
| FStar_Pervasives_Native.Some (fv) -> begin
fv
end
| FStar_Pervasives_Native.None -> begin
(

let fv = (

let uu____9251 = (sc_typ tcenv sc)
in (FStar_Syntax_Free.fvars uu____9251))
in ((FStar_ST.op_Colon_Equals sc.sc_fvars (FStar_Pervasives_Native.Some (fv)));
fv;
))
end)))


let json_of_search_result : FStar_TypeChecker_Env.env  ->  search_candidate  ->  FStar_Util.json = (fun tcenv sc -> (

let typ_str = (

let uu____9303 = (sc_typ tcenv sc)
in (term_to_string tcenv uu____9303))
in (

let uu____9304 = (

let uu____9311 = (

let uu____9316 = (

let uu____9317 = (

let uu____9318 = (FStar_Syntax_DsEnv.shorten_lid tcenv.FStar_TypeChecker_Env.dsenv sc.sc_lid)
in uu____9318.FStar_Ident.str)
in FStar_Util.JsonStr (uu____9317))
in (("lid"), (uu____9316)))
in (uu____9311)::((("type"), (FStar_Util.JsonStr (typ_str))))::[])
in FStar_Util.JsonAssoc (uu____9304))))

exception InvalidSearch of (Prims.string)


let uu___is_InvalidSearch : Prims.exn  ->  Prims.bool = (fun projectee -> (match (projectee) with
| InvalidSearch (uu____9340) -> begin
true
end
| uu____9341 -> begin
false
end))


let __proj__InvalidSearch__item__uu___ : Prims.exn  ->  Prims.string = (fun projectee -> (match (projectee) with
| InvalidSearch (uu____9348) -> begin
uu____9348
end))


let run_search : 'Auu____9355 . repl_state  ->  Prims.string  ->  ((query_status * FStar_Util.json) * (repl_state, 'Auu____9355) FStar_Util.either) = (fun st search_str -> (

let tcenv = st.repl_env
in (

let empty_fv_set = (FStar_Syntax_Syntax.new_fv_set ())
in (

let st_matches = (fun candidate term -> (

let found = (match (term.st_term) with
| NameContainsStr (str) -> begin
(FStar_Util.contains candidate.sc_lid.FStar_Ident.str str)
end
| TypeContainsLid (lid) -> begin
(

let uu____9396 = (sc_fvars tcenv candidate)
in (FStar_Util.set_mem lid uu____9396))
end)
in (Prims.op_disEquality found term.st_negate)))
in (

let parse1 = (fun search_str1 -> (

let parse_one = (fun term -> (

let negate = (FStar_Util.starts_with term "-")
in (

let term1 = (match (negate) with
| true -> begin
(FStar_Util.substring_from term (Prims.parse_int "1"))
end
| uu____9415 -> begin
term
end)
in (

let beg_quote = (FStar_Util.starts_with term1 "\"")
in (

let end_quote = (FStar_Util.ends_with term1 "\"")
in (

let strip_quotes = (fun str -> (match (((FStar_String.length str) < (Prims.parse_int "2"))) with
| true -> begin
(FStar_Exn.raise (InvalidSearch ("Empty search term")))
end
| uu____9424 -> begin
(FStar_Util.substring str (Prims.parse_int "1") ((FStar_String.length term1) - (Prims.parse_int "2")))
end))
in (

let parsed = (match ((Prims.op_disEquality beg_quote end_quote)) with
| true -> begin
(

let uu____9426 = (

let uu____9427 = (FStar_Util.format1 "Improperly quoted search term: %s" term1)
in InvalidSearch (uu____9427))
in (FStar_Exn.raise uu____9426))
end
| uu____9428 -> begin
(match (beg_quote) with
| true -> begin
(

let uu____9429 = (strip_quotes term1)
in NameContainsStr (uu____9429))
end
| uu____9430 -> begin
(

let lid = (FStar_Ident.lid_of_str term1)
in (

let uu____9432 = (FStar_Syntax_DsEnv.resolve_to_fully_qualified_name tcenv.FStar_TypeChecker_Env.dsenv lid)
in (match (uu____9432) with
| FStar_Pervasives_Native.None -> begin
(

let uu____9435 = (

let uu____9436 = (FStar_Util.format1 "Unknown identifier: %s" term1)
in InvalidSearch (uu____9436))
in (FStar_Exn.raise uu____9435))
end
| FStar_Pervasives_Native.Some (lid1) -> begin
TypeContainsLid (lid1)
end)))
end)
end)
in {st_negate = negate; st_term = parsed})))))))
in (

let terms = (FStar_List.map parse_one (FStar_Util.split search_str1 " "))
in (

let cmp = (fun x y -> ((st_cost x.st_term) - (st_cost y.st_term)))
in (FStar_Util.sort_with cmp terms)))))
in (

let pprint_one = (fun term -> (

let uu____9458 = (match (term.st_term) with
| NameContainsStr (s) -> begin
(FStar_Util.format1 "\"%s\"" s)
end
| TypeContainsLid (l) -> begin
(FStar_Util.format1 "%s" l.FStar_Ident.str)
end)
in (Prims.strcat (match (term.st_negate) with
| true -> begin
"-"
end
| uu____9461 -> begin
""
end) uu____9458)))
in (

let results = (FStar_All.try_with (fun uu___115_9482 -> (match (()) with
| () -> begin
(

let terms = (parse1 search_str)
in (

let all_lidents = (FStar_TypeChecker_Env.lidents tcenv)
in (

let all_candidates = (FStar_List.map sc_of_lid all_lidents)
in (

let matches_all = (fun candidate -> (FStar_List.for_all (st_matches candidate) terms))
in (

let cmp = (fun r1 r2 -> (FStar_Util.compare r1.sc_lid.FStar_Ident.str r2.sc_lid.FStar_Ident.str))
in (

let results = (FStar_List.filter matches_all all_candidates)
in (

let sorted1 = (FStar_Util.sort_with cmp results)
in (

let js = (FStar_List.map (json_of_search_result tcenv) sorted1)
in (match (results) with
| [] -> begin
(

let kwds = (

let uu____9527 = (FStar_List.map pprint_one terms)
in (FStar_Util.concat_l " " uu____9527))
in (

let uu____9530 = (

let uu____9531 = (FStar_Util.format1 "No results found for query [%s]" kwds)
in InvalidSearch (uu____9531))
in (FStar_Exn.raise uu____9530)))
end
| uu____9536 -> begin
((QueryOK), (FStar_Util.JsonList (js)))
end)))))))))
end)) (fun uu___114_9541 -> (match (uu___114_9541) with
| InvalidSearch (s) -> begin
((QueryNOK), (FStar_Util.JsonStr (s)))
end)))
in ((results), (FStar_Util.Inl (st))))))))))


let run_query : repl_state  ->  query'  ->  ((query_status * FStar_Util.json) * (repl_state, Prims.int) FStar_Util.either) = (fun st q -> (match (q) with
| Exit -> begin
(run_exit st)
end
| DescribeProtocol -> begin
(run_describe_protocol st)
end
| DescribeRepl -> begin
(run_describe_repl st)
end
| GenericError (message) -> begin
(run_generic_error st message)
end
| ProtocolViolation (query) -> begin
(run_protocol_violation st query)
end
| Segment (c) -> begin
(run_segment st c)
end
| VfsAdd (fname, contents) -> begin
(run_vfs_add st fname contents)
end
| Push (pquery) -> begin
(run_push st pquery)
end
| Pop -> begin
(run_pop st)
end
| AutoComplete (search_term, context) -> begin
(run_autocomplete st search_term context)
end
| Lookup (symbol, context, pos_opt, rq_info) -> begin
(run_lookup st symbol context pos_opt rq_info)
end
| Compute (term, rules) -> begin
(run_compute st term rules)
end
| Search (term) -> begin
(run_search st term)
end))


let validate_query : repl_state  ->  query  ->  query = (fun st q -> (match (q.qq) with
| Push ({push_kind = SyntaxCheck; push_code = uu____9634; push_line = uu____9635; push_column = uu____9636; push_peek_only = false}) -> begin
{qq = ProtocolViolation ("Cannot use \'kind\': \'syntax\' with \'query\': \'push\'"); qid = q.qid}
end
| uu____9637 -> begin
(match (st.repl_curmod) with
| FStar_Pervasives_Native.None when (query_needs_current_module q.qq) -> begin
{qq = GenericError ("Current module unset"); qid = q.qid}
end
| uu____9638 -> begin
q
end)
end))


let validate_and_run_query : repl_state  ->  query  ->  ((query_status * FStar_Util.json) * (repl_state, Prims.int) FStar_Util.either) = (fun st query -> (

let query1 = (validate_query st query)
in ((FStar_ST.op_Colon_Equals repl_current_qid (FStar_Pervasives_Native.Some (query1.qid)));
(run_query st query1.qq);
)))


let js_repl_eval : repl_state  ->  query  ->  (FStar_Util.json * (repl_state, Prims.int) FStar_Util.either) = (fun st query -> (

let uu____9714 = (validate_and_run_query st query)
in (match (uu____9714) with
| ((status, response), st_opt) -> begin
(

let js_response = (json_of_response query.qid status response)
in ((js_response), (st_opt)))
end)))


let js_repl_eval_js : repl_state  ->  FStar_Util.json  ->  (FStar_Util.json * (repl_state, Prims.int) FStar_Util.either) = (fun st query_js -> (

let uu____9773 = (deserialize_interactive_query query_js)
in (js_repl_eval st uu____9773)))


let js_repl_eval_str : repl_state  ->  Prims.string  ->  (Prims.string * (repl_state, Prims.int) FStar_Util.either) = (fun st query_str -> (

let uu____9792 = (

let uu____9801 = (parse_interactive_query query_str)
in (js_repl_eval st uu____9801))
in (match (uu____9792) with
| (js_response, st_opt) -> begin
(

let uu____9820 = (FStar_Util.string_of_json js_response)
in ((uu____9820), (st_opt)))
end)))


let js_repl_init_opts : unit  ->  unit = (fun uu____9829 -> (

let uu____9830 = (FStar_Options.parse_cmd_line ())
in (match (uu____9830) with
| (res, fnames) -> begin
(match (res) with
| FStar_Getopt.Error (msg) -> begin
(failwith (Prims.strcat "repl_init: " msg))
end
| FStar_Getopt.Help -> begin
(failwith "repl_init: --help unexpected")
end
| FStar_Getopt.Success -> begin
(match (fnames) with
| [] -> begin
(failwith "repl_init: No file name given in --ide invocation")
end
| (h)::(uu____9845)::uu____9846 -> begin
(failwith "repl_init: Too many file names given in --ide invocation")
end
| uu____9849 -> begin
()
end)
end)
end)))


let rec go : repl_state  ->  Prims.int = (fun st -> (

let query = (read_interactive_query st.repl_stdin)
in (

let uu____9858 = (validate_and_run_query st query)
in (match (uu____9858) with
| ((status, response), state_opt) -> begin
((write_response query.qid status response);
(match (state_opt) with
| FStar_Util.Inl (st') -> begin
(go st')
end
| FStar_Util.Inr (exitcode) -> begin
exitcode
end);
)
end))))


let interactive_error_handler : FStar_Errors.error_handler = (

let issues = (FStar_Util.mk_ref [])
in (

let add_one1 = (fun e -> (

let uu____9902 = (

let uu____9905 = (FStar_ST.op_Bang issues)
in (e)::uu____9905)
in (FStar_ST.op_Colon_Equals issues uu____9902)))
in (

let count_errors = (fun uu____10119 -> (

let uu____10120 = (

let uu____10123 = (FStar_ST.op_Bang issues)
in (FStar_List.filter (fun e -> (Prims.op_Equality e.FStar_Errors.issue_level FStar_Errors.EError)) uu____10123))
in (FStar_List.length uu____10120)))
in (

let report = (fun uu____10238 -> (

let uu____10239 = (FStar_ST.op_Bang issues)
in (FStar_List.sortWith FStar_Errors.compare_issues uu____10239)))
in (

let clear1 = (fun uu____10350 -> (FStar_ST.op_Colon_Equals issues []))
in {FStar_Errors.eh_add_one = add_one1; FStar_Errors.eh_count_errors = count_errors; FStar_Errors.eh_report = report; FStar_Errors.eh_clear = clear1})))))


let interactive_printer : (FStar_Util.json  ->  unit)  ->  FStar_Util.printer = (fun printer -> {FStar_Util.printer_prinfo = (fun s -> (forward_message printer "info" (FStar_Util.JsonStr (s)))); FStar_Util.printer_prwarning = (fun s -> (forward_message printer "warning" (FStar_Util.JsonStr (s)))); FStar_Util.printer_prerror = (fun s -> (forward_message printer "error" (FStar_Util.JsonStr (s)))); FStar_Util.printer_prgeneric = (fun label get_string get_json -> (

let uu____10486 = (get_json ())
in (forward_message printer label uu____10486)))})


let install_ide_mode_hooks : (FStar_Util.json  ->  unit)  ->  unit = (fun printer -> ((FStar_Util.set_printer (interactive_printer printer));
(FStar_Errors.set_handler interactive_error_handler);
))


let initial_range : FStar_Range.range = (

let uu____10498 = (FStar_Range.mk_pos (Prims.parse_int "1") (Prims.parse_int "0"))
in (

let uu____10499 = (FStar_Range.mk_pos (Prims.parse_int "1") (Prims.parse_int "0"))
in (FStar_Range.mk_range "<input>" uu____10498 uu____10499)))


let build_initial_repl_state : Prims.string  ->  repl_state = (fun filename -> (

let env = (FStar_Universal.init_env FStar_Parser_Dep.empty_deps)
in (

let env1 = (FStar_TypeChecker_Env.set_range env initial_range)
in (

let uu____10507 = (FStar_Util.open_stdin ())
in {repl_line = (Prims.parse_int "1"); repl_column = (Prims.parse_int "0"); repl_fname = filename; repl_deps_stack = []; repl_curmod = FStar_Pervasives_Native.None; repl_env = env1; repl_stdin = uu____10507; repl_names = FStar_Interactive_CompletionTable.empty}))))


let interactive_mode' : 'Auu____10516 . repl_state  ->  'Auu____10516 = (fun init_st -> ((write_hello ());
(

let exit_code = (

let uu____10524 = ((FStar_Options.record_hints ()) || (FStar_Options.use_hints ()))
in (match (uu____10524) with
| true -> begin
(

let uu____10525 = (

let uu____10526 = (FStar_Options.file_list ())
in (FStar_List.hd uu____10526))
in (FStar_SMTEncoding_Solver.with_hints_db uu____10525 (fun uu____10530 -> (go init_st))))
end
| uu____10531 -> begin
(go init_st)
end))
in (FStar_All.exit exit_code));
))


let interactive_mode : Prims.string  ->  unit = (fun filename -> ((install_ide_mode_hooks write_json);
(FStar_Util.set_sigint_handler FStar_Util.sigint_ignore);
(

let uu____10540 = (

let uu____10541 = (FStar_Options.codegen ())
in (FStar_Option.isSome uu____10541))
in (match (uu____10540) with
| true -> begin
(FStar_Errors.log_issue FStar_Range.dummyRange ((FStar_Errors.Warning_IDEIgnoreCodeGen), ("--ide: ignoring --codegen")))
end
| uu____10544 -> begin
()
end));
(

let init1 = (build_initial_repl_state filename)
in (

let uu____10546 = (FStar_Options.trace_error ())
in (match (uu____10546) with
| true -> begin
(interactive_mode' init1)
end
| uu____10547 -> begin
(FStar_All.try_with (fun uu___117_10549 -> (match (()) with
| () -> begin
(interactive_mode' init1)
end)) (fun uu___116_10553 -> (match (uu___116_10553) with
| e -> begin
((FStar_Errors.set_handler FStar_Errors.default_handler);
(FStar_Exn.raise e);
)
end)))
end)));
))



=======
type repl_depth_t =
  (FStar_TypeChecker_Env.tcenv_depth_t,Prims.int)
    FStar_Pervasives_Native.tuple2
let (snapshot_env :
  FStar_TypeChecker_Env.env ->
    Prims.string ->
      (repl_depth_t,FStar_TypeChecker_Env.env_t)
        FStar_Pervasives_Native.tuple2)
  =
  fun env  ->
    fun msg  ->
      let uu____23 = FStar_TypeChecker_Tc.snapshot_context env msg  in
      match uu____23 with
      | (ctx_depth,env1) ->
          let uu____58 = FStar_Options.snapshot ()  in
          (match uu____58 with
           | (opt_depth,()) -> ((ctx_depth, opt_depth), env1))
  
let (rollback_env :
  FStar_TypeChecker_Env.solver_t ->
    Prims.string ->
      ((Prims.int,Prims.int,FStar_TypeChecker_Env.solver_depth_t,Prims.int)
         FStar_Pervasives_Native.tuple4,Prims.int)
        FStar_Pervasives_Native.tuple2 -> FStar_TypeChecker_Env.env)
  =
  fun solver1  ->
    fun msg  ->
      fun uu____114  ->
        match uu____114 with
        | (ctx_depth,opt_depth) ->
            let env =
              FStar_TypeChecker_Tc.rollback_context solver1 msg
                (FStar_Pervasives_Native.Some ctx_depth)
               in
            (FStar_Options.rollback (FStar_Pervasives_Native.Some opt_depth);
             env)
  
type push_kind =
  | SyntaxCheck 
  | LaxCheck 
  | FullCheck 
let (uu___is_SyntaxCheck : push_kind -> Prims.bool) =
  fun projectee  ->
    match projectee with | SyntaxCheck  -> true | uu____160 -> false
  
let (uu___is_LaxCheck : push_kind -> Prims.bool) =
  fun projectee  ->
    match projectee with | LaxCheck  -> true | uu____166 -> false
  
let (uu___is_FullCheck : push_kind -> Prims.bool) =
  fun projectee  ->
    match projectee with | FullCheck  -> true | uu____172 -> false
  
let (set_check_kind :
  FStar_TypeChecker_Env.env -> push_kind -> FStar_TypeChecker_Env.env) =
  fun env  ->
    fun check_kind  ->
      let uu___112_183 = env  in
      let uu____184 =
        FStar_Syntax_DsEnv.set_syntax_only env.FStar_TypeChecker_Env.dsenv
          (check_kind = SyntaxCheck)
         in
      {
        FStar_TypeChecker_Env.solver =
          (uu___112_183.FStar_TypeChecker_Env.solver);
        FStar_TypeChecker_Env.range =
          (uu___112_183.FStar_TypeChecker_Env.range);
        FStar_TypeChecker_Env.curmodule =
          (uu___112_183.FStar_TypeChecker_Env.curmodule);
        FStar_TypeChecker_Env.gamma =
          (uu___112_183.FStar_TypeChecker_Env.gamma);
        FStar_TypeChecker_Env.gamma_cache =
          (uu___112_183.FStar_TypeChecker_Env.gamma_cache);
        FStar_TypeChecker_Env.modules =
          (uu___112_183.FStar_TypeChecker_Env.modules);
        FStar_TypeChecker_Env.expected_typ =
          (uu___112_183.FStar_TypeChecker_Env.expected_typ);
        FStar_TypeChecker_Env.sigtab =
          (uu___112_183.FStar_TypeChecker_Env.sigtab);
        FStar_TypeChecker_Env.is_pattern =
          (uu___112_183.FStar_TypeChecker_Env.is_pattern);
        FStar_TypeChecker_Env.instantiate_imp =
          (uu___112_183.FStar_TypeChecker_Env.instantiate_imp);
        FStar_TypeChecker_Env.effects =
          (uu___112_183.FStar_TypeChecker_Env.effects);
        FStar_TypeChecker_Env.generalize =
          (uu___112_183.FStar_TypeChecker_Env.generalize);
        FStar_TypeChecker_Env.letrecs =
          (uu___112_183.FStar_TypeChecker_Env.letrecs);
        FStar_TypeChecker_Env.top_level =
          (uu___112_183.FStar_TypeChecker_Env.top_level);
        FStar_TypeChecker_Env.check_uvars =
          (uu___112_183.FStar_TypeChecker_Env.check_uvars);
        FStar_TypeChecker_Env.use_eq =
          (uu___112_183.FStar_TypeChecker_Env.use_eq);
        FStar_TypeChecker_Env.is_iface =
          (uu___112_183.FStar_TypeChecker_Env.is_iface);
        FStar_TypeChecker_Env.admit =
          (uu___112_183.FStar_TypeChecker_Env.admit);
        FStar_TypeChecker_Env.lax = (check_kind = LaxCheck);
        FStar_TypeChecker_Env.lax_universes =
          (uu___112_183.FStar_TypeChecker_Env.lax_universes);
        FStar_TypeChecker_Env.failhard =
          (uu___112_183.FStar_TypeChecker_Env.failhard);
        FStar_TypeChecker_Env.nosynth =
          (uu___112_183.FStar_TypeChecker_Env.nosynth);
        FStar_TypeChecker_Env.tc_term =
          (uu___112_183.FStar_TypeChecker_Env.tc_term);
        FStar_TypeChecker_Env.type_of =
          (uu___112_183.FStar_TypeChecker_Env.type_of);
        FStar_TypeChecker_Env.universe_of =
          (uu___112_183.FStar_TypeChecker_Env.universe_of);
        FStar_TypeChecker_Env.check_type_of =
          (uu___112_183.FStar_TypeChecker_Env.check_type_of);
        FStar_TypeChecker_Env.use_bv_sorts =
          (uu___112_183.FStar_TypeChecker_Env.use_bv_sorts);
        FStar_TypeChecker_Env.qtbl_name_and_index =
          (uu___112_183.FStar_TypeChecker_Env.qtbl_name_and_index);
        FStar_TypeChecker_Env.normalized_eff_names =
          (uu___112_183.FStar_TypeChecker_Env.normalized_eff_names);
        FStar_TypeChecker_Env.proof_ns =
          (uu___112_183.FStar_TypeChecker_Env.proof_ns);
        FStar_TypeChecker_Env.synth_hook =
          (uu___112_183.FStar_TypeChecker_Env.synth_hook);
        FStar_TypeChecker_Env.splice =
          (uu___112_183.FStar_TypeChecker_Env.splice);
        FStar_TypeChecker_Env.is_native_tactic =
          (uu___112_183.FStar_TypeChecker_Env.is_native_tactic);
        FStar_TypeChecker_Env.identifier_info =
          (uu___112_183.FStar_TypeChecker_Env.identifier_info);
        FStar_TypeChecker_Env.tc_hooks =
          (uu___112_183.FStar_TypeChecker_Env.tc_hooks);
        FStar_TypeChecker_Env.dsenv = uu____184;
        FStar_TypeChecker_Env.dep_graph =
          (uu___112_183.FStar_TypeChecker_Env.dep_graph)
      }
  
let with_captured_errors' :
  'Auu____193 .
    FStar_TypeChecker_Env.env ->
      FStar_Util.sigint_handler ->
        (FStar_TypeChecker_Env.env ->
           'Auu____193 FStar_Pervasives_Native.option)
          -> 'Auu____193 FStar_Pervasives_Native.option
  =
  fun env  ->
    fun sigint_handler  ->
      fun f  ->
        try
          FStar_Util.with_sigint_handler sigint_handler
            (fun uu____229  -> f env)
        with
        | FStar_All.Failure msg ->
            let msg1 =
              Prims.strcat "ASSERTION FAILURE: "
                (Prims.strcat msg
                   (Prims.strcat "\n"
                      (Prims.strcat "F* may be in an inconsistent state.\n"
                         (Prims.strcat
                            "Please file a bug report, ideally with a "
                            "minimized version of the program that triggered the error."))))
               in
            ((let uu____240 = FStar_TypeChecker_Env.get_range env  in
              FStar_Errors.log_issue uu____240
                (FStar_Errors.Error_IDEAssertionFailure, msg1));
             FStar_Pervasives_Native.None)
        | FStar_Util.SigInt  ->
            (FStar_Util.print_string "Interrupted";
             FStar_Pervasives_Native.None)
        | FStar_Errors.Error (e,msg,r) ->
            (FStar_TypeChecker_Err.add_errors env [(e, msg, r)];
             FStar_Pervasives_Native.None)
        | FStar_Errors.Err (e,msg) ->
            ((let uu____261 =
                let uu____270 =
                  let uu____277 = FStar_TypeChecker_Env.get_range env  in
                  (e, msg, uu____277)  in
                [uu____270]  in
              FStar_TypeChecker_Err.add_errors env uu____261);
             FStar_Pervasives_Native.None)
        | FStar_Errors.Stop  -> FStar_Pervasives_Native.None
  
let with_captured_errors :
  'Auu____298 .
    FStar_TypeChecker_Env.env ->
      FStar_Util.sigint_handler ->
        (FStar_TypeChecker_Env.env ->
           'Auu____298 FStar_Pervasives_Native.option)
          -> 'Auu____298 FStar_Pervasives_Native.option
  =
  fun env  ->
    fun sigint_handler  ->
      fun f  ->
        let uu____325 = FStar_Options.trace_error ()  in
        if uu____325
        then f env
        else with_captured_errors' env sigint_handler f
  
type timed_fname = {
  tf_fname: Prims.string ;
  tf_modtime: FStar_Util.time }
let (__proj__Mktimed_fname__item__tf_fname : timed_fname -> Prims.string) =
  fun projectee  ->
    match projectee with
    | { tf_fname = __fname__tf_fname; tf_modtime = __fname__tf_modtime;_} ->
        __fname__tf_fname
  
let (__proj__Mktimed_fname__item__tf_modtime :
  timed_fname -> FStar_Util.time) =
  fun projectee  ->
    match projectee with
    | { tf_fname = __fname__tf_fname; tf_modtime = __fname__tf_modtime;_} ->
        __fname__tf_modtime
  
let (t0 : FStar_Util.time) = FStar_Util.now () 
let (tf_of_fname : Prims.string -> timed_fname) =
  fun fname  ->
    let uu____358 =
      FStar_Parser_ParseIt.get_file_last_modification_time fname  in
    { tf_fname = fname; tf_modtime = uu____358 }
  
let (dummy_tf_of_fname : Prims.string -> timed_fname) =
  fun fname  -> { tf_fname = fname; tf_modtime = t0 } 
let (string_of_timed_fname : timed_fname -> Prims.string) =
  fun uu____368  ->
    match uu____368 with
    | { tf_fname = fname; tf_modtime = modtime;_} ->
        if modtime = t0
        then FStar_Util.format1 "{ %s }" fname
        else
          (let uu____372 = FStar_Util.string_of_time modtime  in
           FStar_Util.format2 "{ %s; %s }" fname uu____372)
  
type push_query =
  {
  push_kind: push_kind ;
  push_code: Prims.string ;
  push_line: Prims.int ;
  push_column: Prims.int ;
  push_peek_only: Prims.bool }
let (__proj__Mkpush_query__item__push_kind : push_query -> push_kind) =
  fun projectee  ->
    match projectee with
    | { push_kind = __fname__push_kind; push_code = __fname__push_code;
        push_line = __fname__push_line; push_column = __fname__push_column;
        push_peek_only = __fname__push_peek_only;_} -> __fname__push_kind
  
let (__proj__Mkpush_query__item__push_code : push_query -> Prims.string) =
  fun projectee  ->
    match projectee with
    | { push_kind = __fname__push_kind; push_code = __fname__push_code;
        push_line = __fname__push_line; push_column = __fname__push_column;
        push_peek_only = __fname__push_peek_only;_} -> __fname__push_code
  
let (__proj__Mkpush_query__item__push_line : push_query -> Prims.int) =
  fun projectee  ->
    match projectee with
    | { push_kind = __fname__push_kind; push_code = __fname__push_code;
        push_line = __fname__push_line; push_column = __fname__push_column;
        push_peek_only = __fname__push_peek_only;_} -> __fname__push_line
  
let (__proj__Mkpush_query__item__push_column : push_query -> Prims.int) =
  fun projectee  ->
    match projectee with
    | { push_kind = __fname__push_kind; push_code = __fname__push_code;
        push_line = __fname__push_line; push_column = __fname__push_column;
        push_peek_only = __fname__push_peek_only;_} -> __fname__push_column
  
let (__proj__Mkpush_query__item__push_peek_only : push_query -> Prims.bool) =
  fun projectee  ->
    match projectee with
    | { push_kind = __fname__push_kind; push_code = __fname__push_code;
        push_line = __fname__push_line; push_column = __fname__push_column;
        push_peek_only = __fname__push_peek_only;_} ->
        __fname__push_peek_only
  
type optmod_t = FStar_Syntax_Syntax.modul FStar_Pervasives_Native.option
type repl_task =
  | LDInterleaved of (timed_fname,timed_fname) FStar_Pervasives_Native.tuple2
  
  | LDSingle of timed_fname 
  | LDInterfaceOfCurrentFile of timed_fname 
  | PushFragment of FStar_Parser_ParseIt.input_frag 
  | Noop 
let (uu___is_LDInterleaved : repl_task -> Prims.bool) =
  fun projectee  ->
    match projectee with | LDInterleaved _0 -> true | uu____484 -> false
  
let (__proj__LDInterleaved__item___0 :
  repl_task -> (timed_fname,timed_fname) FStar_Pervasives_Native.tuple2) =
  fun projectee  -> match projectee with | LDInterleaved _0 -> _0 
let (uu___is_LDSingle : repl_task -> Prims.bool) =
  fun projectee  ->
    match projectee with | LDSingle _0 -> true | uu____510 -> false
  
let (__proj__LDSingle__item___0 : repl_task -> timed_fname) =
  fun projectee  -> match projectee with | LDSingle _0 -> _0 
let (uu___is_LDInterfaceOfCurrentFile : repl_task -> Prims.bool) =
  fun projectee  ->
    match projectee with
    | LDInterfaceOfCurrentFile _0 -> true
    | uu____524 -> false
  
let (__proj__LDInterfaceOfCurrentFile__item___0 : repl_task -> timed_fname) =
  fun projectee  -> match projectee with | LDInterfaceOfCurrentFile _0 -> _0 
let (uu___is_PushFragment : repl_task -> Prims.bool) =
  fun projectee  ->
    match projectee with | PushFragment _0 -> true | uu____538 -> false
  
let (__proj__PushFragment__item___0 :
  repl_task -> FStar_Parser_ParseIt.input_frag) =
  fun projectee  -> match projectee with | PushFragment _0 -> _0 
let (uu___is_Noop : repl_task -> Prims.bool) =
  fun projectee  -> match projectee with | Noop  -> true | uu____551 -> false 
type env_t = FStar_TypeChecker_Env.env
type repl_state =
  {
  repl_line: Prims.int ;
  repl_column: Prims.int ;
  repl_fname: Prims.string ;
  repl_deps_stack:
    (repl_depth_t,(repl_task,repl_state) FStar_Pervasives_Native.tuple2)
      FStar_Pervasives_Native.tuple2 Prims.list
    ;
  repl_curmod: optmod_t ;
  repl_env: env_t ;
  repl_stdin: FStar_Util.stream_reader ;
  repl_names: FStar_Interactive_CompletionTable.table }
let (__proj__Mkrepl_state__item__repl_line : repl_state -> Prims.int) =
  fun projectee  ->
    match projectee with
    | { repl_line = __fname__repl_line; repl_column = __fname__repl_column;
        repl_fname = __fname__repl_fname;
        repl_deps_stack = __fname__repl_deps_stack;
        repl_curmod = __fname__repl_curmod; repl_env = __fname__repl_env;
        repl_stdin = __fname__repl_stdin; repl_names = __fname__repl_names;_}
        -> __fname__repl_line
  
let (__proj__Mkrepl_state__item__repl_column : repl_state -> Prims.int) =
  fun projectee  ->
    match projectee with
    | { repl_line = __fname__repl_line; repl_column = __fname__repl_column;
        repl_fname = __fname__repl_fname;
        repl_deps_stack = __fname__repl_deps_stack;
        repl_curmod = __fname__repl_curmod; repl_env = __fname__repl_env;
        repl_stdin = __fname__repl_stdin; repl_names = __fname__repl_names;_}
        -> __fname__repl_column
  
let (__proj__Mkrepl_state__item__repl_fname : repl_state -> Prims.string) =
  fun projectee  ->
    match projectee with
    | { repl_line = __fname__repl_line; repl_column = __fname__repl_column;
        repl_fname = __fname__repl_fname;
        repl_deps_stack = __fname__repl_deps_stack;
        repl_curmod = __fname__repl_curmod; repl_env = __fname__repl_env;
        repl_stdin = __fname__repl_stdin; repl_names = __fname__repl_names;_}
        -> __fname__repl_fname
  
let (__proj__Mkrepl_state__item__repl_deps_stack :
  repl_state ->
    (repl_depth_t,(repl_task,repl_state) FStar_Pervasives_Native.tuple2)
      FStar_Pervasives_Native.tuple2 Prims.list)
  =
  fun projectee  ->
    match projectee with
    | { repl_line = __fname__repl_line; repl_column = __fname__repl_column;
        repl_fname = __fname__repl_fname;
        repl_deps_stack = __fname__repl_deps_stack;
        repl_curmod = __fname__repl_curmod; repl_env = __fname__repl_env;
        repl_stdin = __fname__repl_stdin; repl_names = __fname__repl_names;_}
        -> __fname__repl_deps_stack
  
let (__proj__Mkrepl_state__item__repl_curmod : repl_state -> optmod_t) =
  fun projectee  ->
    match projectee with
    | { repl_line = __fname__repl_line; repl_column = __fname__repl_column;
        repl_fname = __fname__repl_fname;
        repl_deps_stack = __fname__repl_deps_stack;
        repl_curmod = __fname__repl_curmod; repl_env = __fname__repl_env;
        repl_stdin = __fname__repl_stdin; repl_names = __fname__repl_names;_}
        -> __fname__repl_curmod
  
let (__proj__Mkrepl_state__item__repl_env : repl_state -> env_t) =
  fun projectee  ->
    match projectee with
    | { repl_line = __fname__repl_line; repl_column = __fname__repl_column;
        repl_fname = __fname__repl_fname;
        repl_deps_stack = __fname__repl_deps_stack;
        repl_curmod = __fname__repl_curmod; repl_env = __fname__repl_env;
        repl_stdin = __fname__repl_stdin; repl_names = __fname__repl_names;_}
        -> __fname__repl_env
  
let (__proj__Mkrepl_state__item__repl_stdin :
  repl_state -> FStar_Util.stream_reader) =
  fun projectee  ->
    match projectee with
    | { repl_line = __fname__repl_line; repl_column = __fname__repl_column;
        repl_fname = __fname__repl_fname;
        repl_deps_stack = __fname__repl_deps_stack;
        repl_curmod = __fname__repl_curmod; repl_env = __fname__repl_env;
        repl_stdin = __fname__repl_stdin; repl_names = __fname__repl_names;_}
        -> __fname__repl_stdin
  
let (__proj__Mkrepl_state__item__repl_names :
  repl_state -> FStar_Interactive_CompletionTable.table) =
  fun projectee  ->
    match projectee with
    | { repl_line = __fname__repl_line; repl_column = __fname__repl_column;
        repl_fname = __fname__repl_fname;
        repl_deps_stack = __fname__repl_deps_stack;
        repl_curmod = __fname__repl_curmod; repl_env = __fname__repl_env;
        repl_stdin = __fname__repl_stdin; repl_names = __fname__repl_names;_}
        -> __fname__repl_names
  
type repl_stack_entry_t =
  (repl_depth_t,(repl_task,repl_state) FStar_Pervasives_Native.tuple2)
    FStar_Pervasives_Native.tuple2
type repl_stack_t =
  (repl_depth_t,(repl_task,repl_state) FStar_Pervasives_Native.tuple2)
    FStar_Pervasives_Native.tuple2 Prims.list
let (repl_current_qid :
  Prims.string FStar_Pervasives_Native.option FStar_ST.ref) =
  FStar_Util.mk_ref FStar_Pervasives_Native.None 
let (repl_stack : repl_stack_t FStar_ST.ref) = FStar_Util.mk_ref [] 
let (pop_repl : Prims.string -> repl_state -> repl_state) =
  fun msg  ->
    fun st  ->
      let uu____882 = FStar_ST.op_Bang repl_stack  in
      match uu____882 with
      | [] -> failwith "Too many pops"
      | (depth,(uu____915,st'))::stack_tl ->
          let env =
            rollback_env (st.repl_env).FStar_TypeChecker_Env.solver msg depth
             in
          (FStar_ST.op_Colon_Equals repl_stack stack_tl;
           (let uu____966 = FStar_Util.physical_equality env st'.repl_env  in
            FStar_Common.runtime_assert uu____966 "Inconsistent stack state");
           st')
  
let (push_repl :
  Prims.string -> push_kind -> repl_task -> repl_state -> repl_state) =
  fun msg  ->
    fun push_kind  ->
      fun task  ->
        fun st  ->
          let uu____987 = snapshot_env st.repl_env msg  in
          match uu____987 with
          | (depth,env) ->
              ((let uu____995 =
                  let uu____996 = FStar_ST.op_Bang repl_stack  in
                  (depth, (task, st)) :: uu____996  in
                FStar_ST.op_Colon_Equals repl_stack uu____995);
               (let uu___115_1065 = st  in
                let uu____1066 = set_check_kind env push_kind  in
                {
                  repl_line = (uu___115_1065.repl_line);
                  repl_column = (uu___115_1065.repl_column);
                  repl_fname = (uu___115_1065.repl_fname);
                  repl_deps_stack = (uu___115_1065.repl_deps_stack);
                  repl_curmod = (uu___115_1065.repl_curmod);
                  repl_env = uu____1066;
                  repl_stdin = (uu___115_1065.repl_stdin);
                  repl_names = (uu___115_1065.repl_names)
                }))
  
let (nothing_left_to_pop : repl_state -> Prims.bool) =
  fun st  ->
    let uu____1072 =
      let uu____1073 = FStar_ST.op_Bang repl_stack  in
      FStar_List.length uu____1073  in
    uu____1072 = (FStar_List.length st.repl_deps_stack)
  
type name_tracking_event =
  | NTAlias of (FStar_Ident.lid,FStar_Ident.ident,FStar_Ident.lid)
  FStar_Pervasives_Native.tuple3 
  | NTOpen of (FStar_Ident.lid,FStar_Syntax_DsEnv.open_module_or_namespace)
  FStar_Pervasives_Native.tuple2 
  | NTInclude of (FStar_Ident.lid,FStar_Ident.lid)
  FStar_Pervasives_Native.tuple2 
  | NTBinding of FStar_TypeChecker_Env.binding 
let (uu___is_NTAlias : name_tracking_event -> Prims.bool) =
  fun projectee  ->
    match projectee with | NTAlias _0 -> true | uu____1173 -> false
  
let (__proj__NTAlias__item___0 :
  name_tracking_event ->
    (FStar_Ident.lid,FStar_Ident.ident,FStar_Ident.lid)
      FStar_Pervasives_Native.tuple3)
  = fun projectee  -> match projectee with | NTAlias _0 -> _0 
let (uu___is_NTOpen : name_tracking_event -> Prims.bool) =
  fun projectee  ->
    match projectee with | NTOpen _0 -> true | uu____1209 -> false
  
let (__proj__NTOpen__item___0 :
  name_tracking_event ->
    (FStar_Ident.lid,FStar_Syntax_DsEnv.open_module_or_namespace)
      FStar_Pervasives_Native.tuple2)
  = fun projectee  -> match projectee with | NTOpen _0 -> _0 
let (uu___is_NTInclude : name_tracking_event -> Prims.bool) =
  fun projectee  ->
    match projectee with | NTInclude _0 -> true | uu____1239 -> false
  
let (__proj__NTInclude__item___0 :
  name_tracking_event ->
    (FStar_Ident.lid,FStar_Ident.lid) FStar_Pervasives_Native.tuple2)
  = fun projectee  -> match projectee with | NTInclude _0 -> _0 
let (uu___is_NTBinding : name_tracking_event -> Prims.bool) =
  fun projectee  ->
    match projectee with | NTBinding _0 -> true | uu____1265 -> false
  
let (__proj__NTBinding__item___0 :
  name_tracking_event -> FStar_TypeChecker_Env.binding) =
  fun projectee  -> match projectee with | NTBinding _0 -> _0 
let (query_of_ids :
  FStar_Ident.ident Prims.list -> FStar_Interactive_CompletionTable.query) =
  fun ids  -> FStar_List.map FStar_Ident.text_of_id ids 
let (query_of_lid :
  FStar_Ident.lident -> FStar_Interactive_CompletionTable.query) =
  fun lid  ->
    query_of_ids
      (FStar_List.append lid.FStar_Ident.ns [lid.FStar_Ident.ident])
  
let (update_names_from_event :
  Prims.string ->
    FStar_Interactive_CompletionTable.table ->
      name_tracking_event -> FStar_Interactive_CompletionTable.table)
  =
  fun cur_mod_str  ->
    fun table  ->
      fun evt  ->
        let is_cur_mod lid = lid.FStar_Ident.str = cur_mod_str  in
        match evt with
        | NTAlias (host,id1,included) ->
            if is_cur_mod host
            then
              let uu____1311 = FStar_Ident.text_of_id id1  in
              let uu____1312 = query_of_lid included  in
              FStar_Interactive_CompletionTable.register_alias table
                uu____1311 [] uu____1312
            else table
        | NTOpen (host,(included,kind)) ->
            if is_cur_mod host
            then
              let uu____1321 = query_of_lid included  in
              FStar_Interactive_CompletionTable.register_open table
                (kind = FStar_Syntax_DsEnv.Open_module) [] uu____1321
            else table
        | NTInclude (host,included) ->
            let uu____1325 =
              if is_cur_mod host then [] else query_of_lid host  in
            let uu____1327 = query_of_lid included  in
            FStar_Interactive_CompletionTable.register_include table
              uu____1325 uu____1327
        | NTBinding binding ->
            let lids =
              match binding with
              | FStar_TypeChecker_Env.Binding_lid (lid,uu____1335) -> [lid]
              | FStar_TypeChecker_Env.Binding_sig (lids,uu____1337) -> lids
              | FStar_TypeChecker_Env.Binding_sig_inst
                  (lids,uu____1343,uu____1344) -> lids
              | uu____1349 -> []  in
            FStar_List.fold_left
              (fun tbl  ->
                 fun lid  ->
                   let ns_query =
                     if lid.FStar_Ident.nsstr = cur_mod_str
                     then []
                     else query_of_ids lid.FStar_Ident.ns  in
                   let uu____1362 =
                     FStar_Ident.text_of_id lid.FStar_Ident.ident  in
                   FStar_Interactive_CompletionTable.insert tbl ns_query
                     uu____1362 lid) table lids
  
let (commit_name_tracking' :
  FStar_Syntax_Syntax.modul FStar_Pervasives_Native.option ->
    FStar_Interactive_CompletionTable.table ->
      name_tracking_event Prims.list ->
        FStar_Interactive_CompletionTable.table)
  =
  fun cur_mod  ->
    fun names1  ->
      fun name_events  ->
        let cur_mod_str =
          match cur_mod with
          | FStar_Pervasives_Native.None  -> ""
          | FStar_Pervasives_Native.Some md ->
              let uu____1388 = FStar_Syntax_Syntax.mod_name md  in
              uu____1388.FStar_Ident.str
           in
        let updater = update_names_from_event cur_mod_str  in
        FStar_List.fold_left updater names1 name_events
  
let (commit_name_tracking :
  repl_state -> name_tracking_event Prims.list -> repl_state) =
  fun st  ->
    fun name_events  ->
      let names1 =
        commit_name_tracking' st.repl_curmod st.repl_names name_events  in
      let uu___116_1413 = st  in
      {
        repl_line = (uu___116_1413.repl_line);
        repl_column = (uu___116_1413.repl_column);
        repl_fname = (uu___116_1413.repl_fname);
        repl_deps_stack = (uu___116_1413.repl_deps_stack);
        repl_curmod = (uu___116_1413.repl_curmod);
        repl_env = (uu___116_1413.repl_env);
        repl_stdin = (uu___116_1413.repl_stdin);
        repl_names = names1
      }
  
let (fresh_name_tracking_hooks :
  unit ->
    (name_tracking_event Prims.list FStar_ST.ref,FStar_Syntax_DsEnv.dsenv_hooks,
      FStar_TypeChecker_Env.tcenv_hooks) FStar_Pervasives_Native.tuple3)
  =
  fun uu____1428  ->
    let events = FStar_Util.mk_ref []  in
    let push_event evt =
      let uu____1442 =
        let uu____1445 = FStar_ST.op_Bang events  in evt :: uu____1445  in
      FStar_ST.op_Colon_Equals events uu____1442  in
    (events,
      {
        FStar_Syntax_DsEnv.ds_push_open_hook =
          (fun dsenv1  ->
             fun op  ->
               let uu____1580 =
                 let uu____1581 =
                   let uu____1586 = FStar_Syntax_DsEnv.current_module dsenv1
                      in
                   (uu____1586, op)  in
                 NTOpen uu____1581  in
               push_event uu____1580);
        FStar_Syntax_DsEnv.ds_push_include_hook =
          (fun dsenv1  ->
             fun ns  ->
               let uu____1592 =
                 let uu____1593 =
                   let uu____1598 = FStar_Syntax_DsEnv.current_module dsenv1
                      in
                   (uu____1598, ns)  in
                 NTInclude uu____1593  in
               push_event uu____1592);
        FStar_Syntax_DsEnv.ds_push_module_abbrev_hook =
          (fun dsenv1  ->
             fun x  ->
               fun l  ->
                 let uu____1606 =
                   let uu____1607 =
                     let uu____1614 =
                       FStar_Syntax_DsEnv.current_module dsenv1  in
                     (uu____1614, x, l)  in
                   NTAlias uu____1607  in
                 push_event uu____1606)
      },
      {
        FStar_TypeChecker_Env.tc_push_in_gamma_hook =
          (fun uu____1619  -> fun s  -> push_event (NTBinding s))
      })
  
let (track_name_changes :
  env_t ->
    (env_t,env_t ->
             (env_t,name_tracking_event Prims.list)
               FStar_Pervasives_Native.tuple2)
      FStar_Pervasives_Native.tuple2)
  =
  fun env  ->
    let set_hooks dshooks tchooks env1 =
      let uu____1668 =
        FStar_Universal.with_tcenv env1
          (fun dsenv1  ->
             let uu____1676 = FStar_Syntax_DsEnv.set_ds_hooks dsenv1 dshooks
                in
             ((), uu____1676))
         in
      match uu____1668 with
      | ((),tcenv') -> FStar_TypeChecker_Env.set_tc_hooks tcenv' tchooks  in
    let uu____1678 =
      let uu____1683 =
        FStar_Syntax_DsEnv.ds_hooks env.FStar_TypeChecker_Env.dsenv  in
      let uu____1684 = FStar_TypeChecker_Env.tc_hooks env  in
      (uu____1683, uu____1684)  in
    match uu____1678 with
    | (old_dshooks,old_tchooks) ->
        let uu____1700 = fresh_name_tracking_hooks ()  in
        (match uu____1700 with
         | (events,new_dshooks,new_tchooks) ->
             let uu____1735 = set_hooks new_dshooks new_tchooks env  in
             (uu____1735,
               ((fun env1  ->
                   let uu____1749 = set_hooks old_dshooks old_tchooks env1
                      in
                   let uu____1750 =
                     let uu____1753 = FStar_ST.op_Bang events  in
                     FStar_List.rev uu____1753  in
                   (uu____1749, uu____1750)))))
  
let (string_of_repl_task : repl_task -> Prims.string) =
  fun uu___97_1811  ->
    match uu___97_1811 with
    | LDInterleaved (intf,impl) ->
        let uu____1814 = string_of_timed_fname intf  in
        let uu____1815 = string_of_timed_fname impl  in
        FStar_Util.format2 "LDInterleaved (%s, %s)" uu____1814 uu____1815
    | LDSingle intf_or_impl ->
        let uu____1817 = string_of_timed_fname intf_or_impl  in
        FStar_Util.format1 "LDSingle %s" uu____1817
    | LDInterfaceOfCurrentFile intf ->
        let uu____1819 = string_of_timed_fname intf  in
        FStar_Util.format1 "LDInterfaceOfCurrentFile %s" uu____1819
    | PushFragment frag ->
        FStar_Util.format1 "PushFragment { code = %s }"
          frag.FStar_Parser_ParseIt.frag_text
    | Noop  -> "Noop {}"
  
let (tc_one :
  FStar_TypeChecker_Env.env ->
    Prims.string FStar_Pervasives_Native.option ->
      Prims.string -> FStar_TypeChecker_Env.env)
  =
  fun env  ->
    fun intf_opt  ->
      fun modf  ->
        let uu____1840 =
          FStar_Universal.tc_one_file env FStar_Pervasives_Native.None
            intf_opt modf
           in
        match uu____1840 with
        | (uu____1854,env1,delta1) ->
            let env2 = FStar_Universal.apply_delta_env env1 delta1  in env2
  
let (run_repl_task :
  optmod_t ->
    env_t -> repl_task -> (optmod_t,env_t) FStar_Pervasives_Native.tuple2)
  =
  fun curmod  ->
    fun env  ->
      fun task  ->
        match task with
        | LDInterleaved (intf,impl) ->
            let uu____1893 =
              tc_one env (FStar_Pervasives_Native.Some (intf.tf_fname))
                impl.tf_fname
               in
            (curmod, uu____1893)
        | LDSingle intf_or_impl ->
            let uu____1895 =
              tc_one env FStar_Pervasives_Native.None intf_or_impl.tf_fname
               in
            (curmod, uu____1895)
        | LDInterfaceOfCurrentFile intf ->
            let uu____1897 =
              FStar_Universal.load_interface_decls env intf.tf_fname  in
            (curmod, uu____1897)
        | PushFragment frag ->
            FStar_Universal.tc_one_fragment curmod env frag
        | Noop  -> (curmod, env)
  
let (repl_ld_tasks_of_deps :
  Prims.string Prims.list -> repl_task Prims.list -> repl_task Prims.list) =
  fun deps  ->
    fun final_tasks  ->
      let wrap = dummy_tf_of_fname  in
      let rec aux deps1 final_tasks1 =
        match deps1 with
        | intf::impl::deps' when FStar_Universal.needs_interleaving intf impl
            ->
            let uu____1952 = aux deps' final_tasks1  in
            (LDInterleaved ((wrap intf), (wrap impl))) :: uu____1952
        | intf_or_impl::deps' ->
            let uu____1959 = aux deps' final_tasks1  in
            (LDSingle (wrap intf_or_impl)) :: uu____1959
        | [] -> final_tasks1  in
      aux deps final_tasks
  
let (deps_and_repl_ld_tasks_of_our_file :
  Prims.string ->
    (Prims.string Prims.list,repl_task Prims.list,FStar_Parser_Dep.deps)
      FStar_Pervasives_Native.tuple3)
  =
  fun filename  ->
    let get_mod_name fname = FStar_Parser_Dep.lowercase_module_name fname  in
    let our_mod_name = get_mod_name filename  in
    let has_our_mod_name f =
      let uu____2000 = get_mod_name f  in uu____2000 = our_mod_name  in
    let uu____2001 = FStar_Dependencies.find_deps_if_needed [filename]  in
    match uu____2001 with
    | (deps,dep_graph1) ->
        let uu____2024 = FStar_List.partition has_our_mod_name deps  in
        (match uu____2024 with
         | (same_name,real_deps) ->
             let intf_tasks =
               match same_name with
               | intf::impl::[] ->
                   ((let uu____2061 =
                       let uu____2062 = FStar_Parser_Dep.is_interface intf
                          in
                       Prims.op_Negation uu____2062  in
                     if uu____2061
                     then
                       let uu____2063 =
                         let uu____2068 =
                           FStar_Util.format1
                             "Expecting an interface, got %s" intf
                            in
                         (FStar_Errors.Fatal_MissingInterface, uu____2068)
                          in
                       FStar_Errors.raise_err uu____2063
                     else ());
                    (let uu____2071 =
                       let uu____2072 =
                         FStar_Parser_Dep.is_implementation impl  in
                       Prims.op_Negation uu____2072  in
                     if uu____2071
                     then
                       let uu____2073 =
                         let uu____2078 =
                           FStar_Util.format1
                             "Expecting an implementation, got %s" impl
                            in
                         (FStar_Errors.Fatal_MissingImplementation,
                           uu____2078)
                          in
                       FStar_Errors.raise_err uu____2073
                     else ());
                    [LDInterfaceOfCurrentFile (dummy_tf_of_fname intf)])
               | impl::[] -> []
               | uu____2081 ->
                   let mods_str = FStar_String.concat " " same_name  in
                   let message = "Too many or too few files matching %s: %s"
                      in
                   ((let uu____2087 =
                       let uu____2092 =
                         FStar_Util.format message [our_mod_name; mods_str]
                          in
                       (FStar_Errors.Fatal_TooManyOrTooFewFileMatch,
                         uu____2092)
                        in
                     FStar_Errors.raise_err uu____2087);
                    [])
                in
             let tasks = repl_ld_tasks_of_deps real_deps intf_tasks  in
             (real_deps, tasks, dep_graph1))
  
let (update_task_timestamps : repl_task -> repl_task) =
  fun uu___98_2104  ->
    match uu___98_2104 with
    | LDInterleaved (intf,impl) ->
        let uu____2107 =
          let uu____2112 = tf_of_fname intf.tf_fname  in
          let uu____2113 = tf_of_fname impl.tf_fname  in
          (uu____2112, uu____2113)  in
        LDInterleaved uu____2107
    | LDSingle intf_or_impl ->
        let uu____2115 = tf_of_fname intf_or_impl.tf_fname  in
        LDSingle uu____2115
    | LDInterfaceOfCurrentFile intf ->
        let uu____2117 = tf_of_fname intf.tf_fname  in
        LDInterfaceOfCurrentFile uu____2117
    | other -> other
  
let (run_repl_transaction :
  repl_state ->
    push_kind ->
      Prims.bool ->
        repl_task -> (Prims.bool,repl_state) FStar_Pervasives_Native.tuple2)
  =
  fun st  ->
    fun push_kind  ->
      fun must_rollback  ->
        fun task  ->
          let st1 = push_repl "run_repl_transaction" push_kind task st  in
          let uu____2144 = track_name_changes st1.repl_env  in
          match uu____2144 with
          | (env,finish_name_tracking) ->
              let check_success uu____2187 =
                (let uu____2190 = FStar_Errors.get_err_count ()  in
                 uu____2190 = (Prims.parse_int "0")) &&
                  (Prims.op_Negation must_rollback)
                 in
              let uu____2191 =
                let uu____2198 =
                  with_captured_errors env FStar_Util.sigint_raise
                    (fun env1  ->
                       let uu____2212 =
                         run_repl_task st1.repl_curmod env1 task  in
                       FStar_All.pipe_left
                         (fun _0_16  -> FStar_Pervasives_Native.Some _0_16)
                         uu____2212)
                   in
                match uu____2198 with
                | FStar_Pervasives_Native.Some (curmod,env1) when
                    check_success () -> (curmod, env1, true)
                | uu____2243 -> ((st1.repl_curmod), env, false)  in
              (match uu____2191 with
               | (curmod,env1,success) ->
                   let uu____2257 = finish_name_tracking env1  in
                   (match uu____2257 with
                    | (env2,name_events) ->
                        let st2 =
                          if success
                          then
                            let st2 =
                              let uu___117_2276 = st1  in
                              {
                                repl_line = (uu___117_2276.repl_line);
                                repl_column = (uu___117_2276.repl_column);
                                repl_fname = (uu___117_2276.repl_fname);
                                repl_deps_stack =
                                  (uu___117_2276.repl_deps_stack);
                                repl_curmod = curmod;
                                repl_env = env2;
                                repl_stdin = (uu___117_2276.repl_stdin);
                                repl_names = (uu___117_2276.repl_names)
                              }  in
                            commit_name_tracking st2 name_events
                          else pop_repl "run_repl_transaction" st1  in
                        (success, st2)))
  
let (run_repl_ld_transactions :
  repl_state ->
    repl_task Prims.list ->
      (repl_task -> unit) -> (repl_state,repl_state) FStar_Util.either)
  =
  fun st  ->
    fun tasks  ->
      fun progress_callback  ->
        let debug1 verb task =
          let uu____2317 = FStar_Options.debug_any ()  in
          if uu____2317
          then
            let uu____2318 = string_of_repl_task task  in
            FStar_Util.print2 "%s %s" verb uu____2318
          else ()  in
        let rec revert_many st1 uu___99_2340 =
          match uu___99_2340 with
          | [] -> st1
          | (_id,(task,_st'))::entries ->
              (debug1 "Reverting" task;
               (let uu____2388 = pop_repl "run_repl_ls_transactions" st1  in
                revert_many uu____2388 entries))
           in
        let rec aux st1 tasks1 previous =
          match (tasks1, previous) with
          | ([],[]) -> FStar_Util.Inl st1
          | (task::tasks2,[]) ->
              (debug1 "Loading" task;
               progress_callback task;
               (let uu____2440 = FStar_Options.restore_cmd_line_options false
                   in
                FStar_All.pipe_right uu____2440 (fun a238  -> ()));
               (let timestamped_task = update_task_timestamps task  in
                let push_kind =
                  let uu____2443 = FStar_Options.lax ()  in
                  if uu____2443 then LaxCheck else FullCheck  in
                let uu____2445 =
                  run_repl_transaction st1 push_kind false timestamped_task
                   in
                match uu____2445 with
                | (success,st2) ->
                    if success
                    then
                      let uu____2460 =
                        let uu___118_2461 = st2  in
                        let uu____2462 = FStar_ST.op_Bang repl_stack  in
                        {
                          repl_line = (uu___118_2461.repl_line);
                          repl_column = (uu___118_2461.repl_column);
                          repl_fname = (uu___118_2461.repl_fname);
                          repl_deps_stack = uu____2462;
                          repl_curmod = (uu___118_2461.repl_curmod);
                          repl_env = (uu___118_2461.repl_env);
                          repl_stdin = (uu___118_2461.repl_stdin);
                          repl_names = (uu___118_2461.repl_names)
                        }  in
                      aux uu____2460 tasks2 []
                    else FStar_Util.Inr st2))
          | (task::tasks2,prev::previous1) when
              let uu____2509 = update_task_timestamps task  in
              (FStar_Pervasives_Native.fst (FStar_Pervasives_Native.snd prev))
                = uu____2509
              -> (debug1 "Skipping" task; aux st1 tasks2 previous1)
          | (tasks2,previous1) ->
              let uu____2525 = revert_many st1 previous1  in
              aux uu____2525 tasks2 []
           in
        aux st tasks (FStar_List.rev st.repl_deps_stack)
  
let (json_debug : FStar_Util.json -> Prims.string) =
  fun uu___100_2538  ->
    match uu___100_2538 with
    | FStar_Util.JsonNull  -> "null"
    | FStar_Util.JsonBool b ->
        FStar_Util.format1 "bool (%s)" (if b then "true" else "false")
    | FStar_Util.JsonInt i ->
        let uu____2542 = FStar_Util.string_of_int i  in
        FStar_Util.format1 "int (%s)" uu____2542
    | FStar_Util.JsonStr s -> FStar_Util.format1 "string (%s)" s
    | FStar_Util.JsonList uu____2544 -> "list (...)"
    | FStar_Util.JsonAssoc uu____2547 -> "dictionary (...)"
  
exception UnexpectedJsonType of (Prims.string,FStar_Util.json)
  FStar_Pervasives_Native.tuple2 
let (uu___is_UnexpectedJsonType : Prims.exn -> Prims.bool) =
  fun projectee  ->
    match projectee with
    | UnexpectedJsonType uu____2567 -> true
    | uu____2572 -> false
  
let (__proj__UnexpectedJsonType__item__uu___ :
  Prims.exn -> (Prims.string,FStar_Util.json) FStar_Pervasives_Native.tuple2)
  =
  fun projectee  ->
    match projectee with | UnexpectedJsonType uu____2587 -> uu____2587
  
let js_fail : 'Auu____2598 . Prims.string -> FStar_Util.json -> 'Auu____2598
  =
  fun expected  ->
    fun got  -> FStar_Exn.raise (UnexpectedJsonType (expected, got))
  
let (js_int : FStar_Util.json -> Prims.int) =
  fun uu___101_2613  ->
    match uu___101_2613 with
    | FStar_Util.JsonInt i -> i
    | other -> js_fail "int" other
  
let (js_str : FStar_Util.json -> Prims.string) =
  fun uu___102_2620  ->
    match uu___102_2620 with
    | FStar_Util.JsonStr s -> s
    | other -> js_fail "string" other
  
let js_list :
  'Auu____2629 .
    (FStar_Util.json -> 'Auu____2629) ->
      FStar_Util.json -> 'Auu____2629 Prims.list
  =
  fun k  ->
    fun uu___103_2644  ->
      match uu___103_2644 with
      | FStar_Util.JsonList l -> FStar_List.map k l
      | other -> js_fail "list" other
  
let (js_assoc :
  FStar_Util.json ->
    (Prims.string,FStar_Util.json) FStar_Pervasives_Native.tuple2 Prims.list)
  =
  fun uu___104_2663  ->
    match uu___104_2663 with
    | FStar_Util.JsonAssoc a -> a
    | other -> js_fail "dictionary" other
  
let (js_pushkind : FStar_Util.json -> push_kind) =
  fun s  ->
    let uu____2689 = js_str s  in
    match uu____2689 with
    | "syntax" -> SyntaxCheck
    | "lax" -> LaxCheck
    | "full" -> FullCheck
    | uu____2690 -> js_fail "push_kind" s
  
let (js_reductionrule : FStar_Util.json -> FStar_TypeChecker_Normalize.step)
  =
  fun s  ->
    let uu____2696 = js_str s  in
    match uu____2696 with
    | "beta" -> FStar_TypeChecker_Normalize.Beta
    | "delta" ->
        FStar_TypeChecker_Normalize.UnfoldUntil
          FStar_Syntax_Syntax.delta_constant
    | "iota" -> FStar_TypeChecker_Normalize.Iota
    | "zeta" -> FStar_TypeChecker_Normalize.Zeta
    | "reify" -> FStar_TypeChecker_Normalize.Reify
    | "pure-subterms" ->
        FStar_TypeChecker_Normalize.PureSubtermsWithinComputations
    | uu____2697 -> js_fail "reduction rule" s
  
type completion_context =
  | CKCode 
  | CKOption of Prims.bool 
  | CKModuleOrNamespace of (Prims.bool,Prims.bool)
  FStar_Pervasives_Native.tuple2 
let (uu___is_CKCode : completion_context -> Prims.bool) =
  fun projectee  ->
    match projectee with | CKCode  -> true | uu____2717 -> false
  
let (uu___is_CKOption : completion_context -> Prims.bool) =
  fun projectee  ->
    match projectee with | CKOption _0 -> true | uu____2724 -> false
  
let (__proj__CKOption__item___0 : completion_context -> Prims.bool) =
  fun projectee  -> match projectee with | CKOption _0 -> _0 
let (uu___is_CKModuleOrNamespace : completion_context -> Prims.bool) =
  fun projectee  ->
    match projectee with
    | CKModuleOrNamespace _0 -> true
    | uu____2742 -> false
  
let (__proj__CKModuleOrNamespace__item___0 :
  completion_context ->
    (Prims.bool,Prims.bool) FStar_Pervasives_Native.tuple2)
  = fun projectee  -> match projectee with | CKModuleOrNamespace _0 -> _0 
let (js_optional_completion_context :
  FStar_Util.json FStar_Pervasives_Native.option -> completion_context) =
  fun k  ->
    match k with
    | FStar_Pervasives_Native.None  -> CKCode
    | FStar_Pervasives_Native.Some k1 ->
        let uu____2772 = js_str k1  in
        (match uu____2772 with
         | "symbol" -> CKCode
         | "code" -> CKCode
         | "set-options" -> CKOption false
         | "reset-options" -> CKOption true
         | "open" -> CKModuleOrNamespace (true, true)
         | "let-open" -> CKModuleOrNamespace (true, true)
         | "include" -> CKModuleOrNamespace (true, false)
         | "module-alias" -> CKModuleOrNamespace (true, false)
         | uu____2773 ->
             js_fail
               "completion context (code, set-options, reset-options, open, let-open, include, module-alias)"
               k1)
  
type lookup_context =
  | LKSymbolOnly 
  | LKModule 
  | LKOption 
  | LKCode 
let (uu___is_LKSymbolOnly : lookup_context -> Prims.bool) =
  fun projectee  ->
    match projectee with | LKSymbolOnly  -> true | uu____2779 -> false
  
let (uu___is_LKModule : lookup_context -> Prims.bool) =
  fun projectee  ->
    match projectee with | LKModule  -> true | uu____2785 -> false
  
let (uu___is_LKOption : lookup_context -> Prims.bool) =
  fun projectee  ->
    match projectee with | LKOption  -> true | uu____2791 -> false
  
let (uu___is_LKCode : lookup_context -> Prims.bool) =
  fun projectee  ->
    match projectee with | LKCode  -> true | uu____2797 -> false
  
let (js_optional_lookup_context :
  FStar_Util.json FStar_Pervasives_Native.option -> lookup_context) =
  fun k  ->
    match k with
    | FStar_Pervasives_Native.None  -> LKSymbolOnly
    | FStar_Pervasives_Native.Some k1 ->
        let uu____2808 = js_str k1  in
        (match uu____2808 with
         | "symbol-only" -> LKSymbolOnly
         | "code" -> LKCode
         | "set-options" -> LKOption
         | "reset-options" -> LKOption
         | "open" -> LKModule
         | "let-open" -> LKModule
         | "include" -> LKModule
         | "module-alias" -> LKModule
         | uu____2809 ->
             js_fail
               "lookup context (symbol-only, code, set-options, reset-options, open, let-open, include, module-alias)"
               k1)
  
type position =
  (Prims.string,Prims.int,Prims.int) FStar_Pervasives_Native.tuple3
type query' =
  | Exit 
  | DescribeProtocol 
  | DescribeRepl 
  | Segment of Prims.string 
  | Pop 
  | Push of push_query 
  | VfsAdd of (Prims.string FStar_Pervasives_Native.option,Prims.string)
  FStar_Pervasives_Native.tuple2 
  | AutoComplete of (Prims.string,completion_context)
  FStar_Pervasives_Native.tuple2 
  | Lookup of
  (Prims.string,lookup_context,position FStar_Pervasives_Native.option,
  Prims.string Prims.list) FStar_Pervasives_Native.tuple4 
  | Compute of
  (Prims.string,FStar_TypeChecker_Normalize.step Prims.list
                  FStar_Pervasives_Native.option)
  FStar_Pervasives_Native.tuple2 
  | Search of Prims.string 
  | GenericError of Prims.string 
  | ProtocolViolation of Prims.string 
and query = {
  qq: query' ;
  qid: Prims.string }
let (uu___is_Exit : query' -> Prims.bool) =
  fun projectee  ->
    match projectee with | Exit  -> true | uu____2906 -> false
  
let (uu___is_DescribeProtocol : query' -> Prims.bool) =
  fun projectee  ->
    match projectee with | DescribeProtocol  -> true | uu____2912 -> false
  
let (uu___is_DescribeRepl : query' -> Prims.bool) =
  fun projectee  ->
    match projectee with | DescribeRepl  -> true | uu____2918 -> false
  
let (uu___is_Segment : query' -> Prims.bool) =
  fun projectee  ->
    match projectee with | Segment _0 -> true | uu____2925 -> false
  
let (__proj__Segment__item___0 : query' -> Prims.string) =
  fun projectee  -> match projectee with | Segment _0 -> _0 
let (uu___is_Pop : query' -> Prims.bool) =
  fun projectee  -> match projectee with | Pop  -> true | uu____2938 -> false 
let (uu___is_Push : query' -> Prims.bool) =
  fun projectee  ->
    match projectee with | Push _0 -> true | uu____2945 -> false
  
let (__proj__Push__item___0 : query' -> push_query) =
  fun projectee  -> match projectee with | Push _0 -> _0 
let (uu___is_VfsAdd : query' -> Prims.bool) =
  fun projectee  ->
    match projectee with | VfsAdd _0 -> true | uu____2965 -> false
  
let (__proj__VfsAdd__item___0 :
  query' ->
    (Prims.string FStar_Pervasives_Native.option,Prims.string)
      FStar_Pervasives_Native.tuple2)
  = fun projectee  -> match projectee with | VfsAdd _0 -> _0 
let (uu___is_AutoComplete : query' -> Prims.bool) =
  fun projectee  ->
    match projectee with | AutoComplete _0 -> true | uu____3001 -> false
  
let (__proj__AutoComplete__item___0 :
  query' -> (Prims.string,completion_context) FStar_Pervasives_Native.tuple2)
  = fun projectee  -> match projectee with | AutoComplete _0 -> _0 
let (uu___is_Lookup : query' -> Prims.bool) =
  fun projectee  ->
    match projectee with | Lookup _0 -> true | uu____3039 -> false
  
let (__proj__Lookup__item___0 :
  query' ->
    (Prims.string,lookup_context,position FStar_Pervasives_Native.option,
      Prims.string Prims.list) FStar_Pervasives_Native.tuple4)
  = fun projectee  -> match projectee with | Lookup _0 -> _0 
let (uu___is_Compute : query' -> Prims.bool) =
  fun projectee  ->
    match projectee with | Compute _0 -> true | uu____3097 -> false
  
let (__proj__Compute__item___0 :
  query' ->
    (Prims.string,FStar_TypeChecker_Normalize.step Prims.list
                    FStar_Pervasives_Native.option)
      FStar_Pervasives_Native.tuple2)
  = fun projectee  -> match projectee with | Compute _0 -> _0 
let (uu___is_Search : query' -> Prims.bool) =
  fun projectee  ->
    match projectee with | Search _0 -> true | uu____3135 -> false
  
let (__proj__Search__item___0 : query' -> Prims.string) =
  fun projectee  -> match projectee with | Search _0 -> _0 
let (uu___is_GenericError : query' -> Prims.bool) =
  fun projectee  ->
    match projectee with | GenericError _0 -> true | uu____3149 -> false
  
let (__proj__GenericError__item___0 : query' -> Prims.string) =
  fun projectee  -> match projectee with | GenericError _0 -> _0 
let (uu___is_ProtocolViolation : query' -> Prims.bool) =
  fun projectee  ->
    match projectee with | ProtocolViolation _0 -> true | uu____3163 -> false
  
let (__proj__ProtocolViolation__item___0 : query' -> Prims.string) =
  fun projectee  -> match projectee with | ProtocolViolation _0 -> _0 
let (__proj__Mkquery__item__qq : query -> query') =
  fun projectee  ->
    match projectee with
    | { qq = __fname__qq; qid = __fname__qid;_} -> __fname__qq
  
let (__proj__Mkquery__item__qid : query -> Prims.string) =
  fun projectee  ->
    match projectee with
    | { qq = __fname__qq; qid = __fname__qid;_} -> __fname__qid
  
let (query_needs_current_module : query' -> Prims.bool) =
  fun uu___105_3189  ->
    match uu___105_3189 with
    | Exit  -> false
    | DescribeProtocol  -> false
    | DescribeRepl  -> false
    | Segment uu____3190 -> false
    | Pop  -> false
    | Push
        { push_kind = uu____3191; push_code = uu____3192;
          push_line = uu____3193; push_column = uu____3194;
          push_peek_only = false ;_}
        -> false
    | VfsAdd uu____3195 -> false
    | GenericError uu____3202 -> false
    | ProtocolViolation uu____3203 -> false
    | Push uu____3204 -> true
    | AutoComplete uu____3205 -> true
    | Lookup uu____3210 -> true
    | Compute uu____3223 -> true
    | Search uu____3232 -> true
  
let (interactive_protocol_vernum : Prims.int) = (Prims.parse_int "2") 
let (interactive_protocol_features : Prims.string Prims.list) =
  ["autocomplete";
  "autocomplete/context";
  "compute";
  "compute/reify";
  "compute/pure-subterms";
  "describe-protocol";
  "describe-repl";
  "exit";
  "lookup";
  "lookup/context";
  "lookup/documentation";
  "lookup/definition";
  "peek";
  "pop";
  "push";
  "search";
  "segment";
  "vfs-add";
  "tactic-ranges";
  "interrupt";
  "progress"] 
exception InvalidQuery of Prims.string 
let (uu___is_InvalidQuery : Prims.exn -> Prims.bool) =
  fun projectee  ->
    match projectee with
    | InvalidQuery uu____3244 -> true
    | uu____3245 -> false
  
let (__proj__InvalidQuery__item__uu___ : Prims.exn -> Prims.string) =
  fun projectee  ->
    match projectee with | InvalidQuery uu____3252 -> uu____3252
  
type query_status =
  | QueryOK 
  | QueryNOK 
  | QueryViolatesProtocol 
let (uu___is_QueryOK : query_status -> Prims.bool) =
  fun projectee  ->
    match projectee with | QueryOK  -> true | uu____3258 -> false
  
let (uu___is_QueryNOK : query_status -> Prims.bool) =
  fun projectee  ->
    match projectee with | QueryNOK  -> true | uu____3264 -> false
  
let (uu___is_QueryViolatesProtocol : query_status -> Prims.bool) =
  fun projectee  ->
    match projectee with
    | QueryViolatesProtocol  -> true
    | uu____3270 -> false
  
let try_assoc :
  'Auu____3279 'Auu____3280 .
    'Auu____3279 ->
      ('Auu____3279,'Auu____3280) FStar_Pervasives_Native.tuple2 Prims.list
        -> 'Auu____3280 FStar_Pervasives_Native.option
  =
  fun key  ->
    fun a  ->
      let uu____3305 =
        FStar_Util.try_find
          (fun uu____3319  ->
             match uu____3319 with | (k,uu____3325) -> k = key) a
         in
      FStar_Util.map_option FStar_Pervasives_Native.snd uu____3305
  
let (wrap_js_failure :
  Prims.string -> Prims.string -> FStar_Util.json -> query) =
  fun qid  ->
    fun expected  ->
      fun got  ->
        let uu____3345 =
          let uu____3346 =
            let uu____3347 = json_debug got  in
            FStar_Util.format2 "JSON decoding failed: expected %s, got %s"
              expected uu____3347
             in
          ProtocolViolation uu____3346  in
        { qq = uu____3345; qid }
  
let (unpack_interactive_query : FStar_Util.json -> query) =
  fun json  ->
    let assoc1 errloc key a =
      let uu____3381 = try_assoc key a  in
      match uu____3381 with
      | FStar_Pervasives_Native.Some v1 -> v1
      | FStar_Pervasives_Native.None  ->
          let uu____3385 =
            let uu____3386 =
              FStar_Util.format2 "Missing key [%s] in %s." key errloc  in
            InvalidQuery uu____3386  in
          FStar_Exn.raise uu____3385
       in
    let request = FStar_All.pipe_right json js_assoc  in
    let qid =
      let uu____3401 = assoc1 "query" "query-id" request  in
      FStar_All.pipe_right uu____3401 js_str  in
    try
      let query =
        let uu____3410 = assoc1 "query" "query" request  in
        FStar_All.pipe_right uu____3410 js_str  in
      let args =
        let uu____3418 = assoc1 "query" "args" request  in
        FStar_All.pipe_right uu____3418 js_assoc  in
      let arg k = assoc1 "[args]" k args  in
      let try_arg k =
        let uu____3439 = try_assoc k args  in
        match uu____3439 with
        | FStar_Pervasives_Native.Some (FStar_Util.JsonNull ) ->
            FStar_Pervasives_Native.None
        | other -> other  in
      let uu____3447 =
        match query with
        | "exit" -> Exit
        | "pop" -> Pop
        | "describe-protocol" -> DescribeProtocol
        | "describe-repl" -> DescribeRepl
        | "segment" ->
            let uu____3448 =
              let uu____3449 = arg "code"  in
              FStar_All.pipe_right uu____3449 js_str  in
            Segment uu____3448
        | "peek" ->
            let uu____3450 =
              let uu____3451 =
                let uu____3452 = arg "kind"  in
                FStar_All.pipe_right uu____3452 js_pushkind  in
              let uu____3453 =
                let uu____3454 = arg "code"  in
                FStar_All.pipe_right uu____3454 js_str  in
              let uu____3455 =
                let uu____3456 = arg "line"  in
                FStar_All.pipe_right uu____3456 js_int  in
              let uu____3457 =
                let uu____3458 = arg "column"  in
                FStar_All.pipe_right uu____3458 js_int  in
              {
                push_kind = uu____3451;
                push_code = uu____3453;
                push_line = uu____3455;
                push_column = uu____3457;
                push_peek_only = (query = "peek")
              }  in
            Push uu____3450
        | "push" ->
            let uu____3459 =
              let uu____3460 =
                let uu____3461 = arg "kind"  in
                FStar_All.pipe_right uu____3461 js_pushkind  in
              let uu____3462 =
                let uu____3463 = arg "code"  in
                FStar_All.pipe_right uu____3463 js_str  in
              let uu____3464 =
                let uu____3465 = arg "line"  in
                FStar_All.pipe_right uu____3465 js_int  in
              let uu____3466 =
                let uu____3467 = arg "column"  in
                FStar_All.pipe_right uu____3467 js_int  in
              {
                push_kind = uu____3460;
                push_code = uu____3462;
                push_line = uu____3464;
                push_column = uu____3466;
                push_peek_only = (query = "peek")
              }  in
            Push uu____3459
        | "autocomplete" ->
            let uu____3468 =
              let uu____3473 =
                let uu____3474 = arg "partial-symbol"  in
                FStar_All.pipe_right uu____3474 js_str  in
              let uu____3475 =
                let uu____3476 = try_arg "context"  in
                FStar_All.pipe_right uu____3476
                  js_optional_completion_context
                 in
              (uu____3473, uu____3475)  in
            AutoComplete uu____3468
        | "lookup" ->
            let uu____3481 =
              let uu____3494 =
                let uu____3495 = arg "symbol"  in
                FStar_All.pipe_right uu____3495 js_str  in
              let uu____3496 =
                let uu____3497 = try_arg "context"  in
                FStar_All.pipe_right uu____3497 js_optional_lookup_context
                 in
              let uu____3502 =
                let uu____3511 =
                  let uu____3520 = try_arg "location"  in
                  FStar_All.pipe_right uu____3520
                    (FStar_Util.map_option js_assoc)
                   in
                FStar_All.pipe_right uu____3511
                  (FStar_Util.map_option
                     (fun loc  ->
                        let uu____3578 =
                          let uu____3579 = assoc1 "[location]" "filename" loc
                             in
                          FStar_All.pipe_right uu____3579 js_str  in
                        let uu____3580 =
                          let uu____3581 = assoc1 "[location]" "line" loc  in
                          FStar_All.pipe_right uu____3581 js_int  in
                        let uu____3582 =
                          let uu____3583 = assoc1 "[location]" "column" loc
                             in
                          FStar_All.pipe_right uu____3583 js_int  in
                        (uu____3578, uu____3580, uu____3582)))
                 in
              let uu____3584 =
                let uu____3587 = arg "requested-info"  in
                FStar_All.pipe_right uu____3587 (js_list js_str)  in
              (uu____3494, uu____3496, uu____3502, uu____3584)  in
            Lookup uu____3481
        | "compute" ->
            let uu____3600 =
              let uu____3609 =
                let uu____3610 = arg "term"  in
                FStar_All.pipe_right uu____3610 js_str  in
              let uu____3611 =
                let uu____3616 = try_arg "rules"  in
                FStar_All.pipe_right uu____3616
                  (FStar_Util.map_option (js_list js_reductionrule))
                 in
              (uu____3609, uu____3611)  in
            Compute uu____3600
        | "search" ->
            let uu____3631 =
              let uu____3632 = arg "terms"  in
              FStar_All.pipe_right uu____3632 js_str  in
            Search uu____3631
        | "vfs-add" ->
            let uu____3633 =
              let uu____3640 =
                let uu____3643 = try_arg "filename"  in
                FStar_All.pipe_right uu____3643
                  (FStar_Util.map_option js_str)
                 in
              let uu____3650 =
                let uu____3651 = arg "contents"  in
                FStar_All.pipe_right uu____3651 js_str  in
              (uu____3640, uu____3650)  in
            VfsAdd uu____3633
        | uu____3654 ->
            let uu____3655 = FStar_Util.format1 "Unknown query '%s'" query
               in
            ProtocolViolation uu____3655
         in
      { qq = uu____3447; qid }
    with | InvalidQuery msg -> { qq = (ProtocolViolation msg); qid }
    | UnexpectedJsonType (expected,got) -> wrap_js_failure qid expected got
  
let (deserialize_interactive_query : FStar_Util.json -> query) =
  fun js_query  ->
    try unpack_interactive_query js_query
    with | InvalidQuery msg -> { qq = (ProtocolViolation msg); qid = "?" }
    | UnexpectedJsonType (expected,got) -> wrap_js_failure "?" expected got
  
let (parse_interactive_query : Prims.string -> query) =
  fun query_str  ->
    let uu____3680 = FStar_Util.json_of_string query_str  in
    match uu____3680 with
    | FStar_Pervasives_Native.None  ->
        { qq = (ProtocolViolation "Json parsing failed."); qid = "?" }
    | FStar_Pervasives_Native.Some request ->
        deserialize_interactive_query request
  
let (read_interactive_query : FStar_Util.stream_reader -> query) =
  fun stream  ->
    let uu____3689 = FStar_Util.read_line stream  in
    match uu____3689 with
    | FStar_Pervasives_Native.None  -> FStar_All.exit (Prims.parse_int "0")
    | FStar_Pervasives_Native.Some line -> parse_interactive_query line
  
let json_of_opt :
  'Auu____3699 .
    ('Auu____3699 -> FStar_Util.json) ->
      'Auu____3699 FStar_Pervasives_Native.option -> FStar_Util.json
  =
  fun json_of_a  ->
    fun opt_a  ->
      let uu____3719 = FStar_Util.map_option json_of_a opt_a  in
      FStar_Util.dflt FStar_Util.JsonNull uu____3719
  
let (json_of_issue_level : FStar_Errors.issue_level -> FStar_Util.json) =
  fun i  ->
    FStar_Util.JsonStr
      (match i with
       | FStar_Errors.ENotImplemented  -> "not-implemented"
       | FStar_Errors.EInfo  -> "info"
       | FStar_Errors.EWarning  -> "warning"
       | FStar_Errors.EError  -> "error")
  
let (json_of_issue : FStar_Errors.issue -> FStar_Util.json) =
  fun issue  ->
    let uu____3732 =
      let uu____3739 =
        let uu____3746 =
          let uu____3753 =
            let uu____3758 =
              let uu____3759 =
                let uu____3762 =
                  match issue.FStar_Errors.issue_range with
                  | FStar_Pervasives_Native.None  -> []
                  | FStar_Pervasives_Native.Some r ->
                      let uu____3768 = FStar_Range.json_of_use_range r  in
                      [uu____3768]
                   in
                let uu____3769 =
                  match issue.FStar_Errors.issue_range with
                  | FStar_Pervasives_Native.Some r when
                      let uu____3775 = FStar_Range.def_range r  in
                      let uu____3776 = FStar_Range.use_range r  in
                      uu____3775 <> uu____3776 ->
                      let uu____3777 = FStar_Range.json_of_def_range r  in
                      [uu____3777]
                  | uu____3778 -> []  in
                FStar_List.append uu____3762 uu____3769  in
              FStar_Util.JsonList uu____3759  in
            ("ranges", uu____3758)  in
          [uu____3753]  in
        ("message", (FStar_Util.JsonStr (issue.FStar_Errors.issue_message)))
          :: uu____3746
         in
      ("level", (json_of_issue_level issue.FStar_Errors.issue_level)) ::
        uu____3739
       in
    FStar_Util.JsonAssoc uu____3732
  
type symbol_lookup_result =
  {
  slr_name: Prims.string ;
  slr_def_range: FStar_Range.range FStar_Pervasives_Native.option ;
  slr_typ: Prims.string FStar_Pervasives_Native.option ;
  slr_doc: Prims.string FStar_Pervasives_Native.option ;
  slr_def: Prims.string FStar_Pervasives_Native.option }
let (__proj__Mksymbol_lookup_result__item__slr_name :
  symbol_lookup_result -> Prims.string) =
  fun projectee  ->
    match projectee with
    | { slr_name = __fname__slr_name; slr_def_range = __fname__slr_def_range;
        slr_typ = __fname__slr_typ; slr_doc = __fname__slr_doc;
        slr_def = __fname__slr_def;_} -> __fname__slr_name
  
let (__proj__Mksymbol_lookup_result__item__slr_def_range :
  symbol_lookup_result -> FStar_Range.range FStar_Pervasives_Native.option) =
  fun projectee  ->
    match projectee with
    | { slr_name = __fname__slr_name; slr_def_range = __fname__slr_def_range;
        slr_typ = __fname__slr_typ; slr_doc = __fname__slr_doc;
        slr_def = __fname__slr_def;_} -> __fname__slr_def_range
  
let (__proj__Mksymbol_lookup_result__item__slr_typ :
  symbol_lookup_result -> Prims.string FStar_Pervasives_Native.option) =
  fun projectee  ->
    match projectee with
    | { slr_name = __fname__slr_name; slr_def_range = __fname__slr_def_range;
        slr_typ = __fname__slr_typ; slr_doc = __fname__slr_doc;
        slr_def = __fname__slr_def;_} -> __fname__slr_typ
  
let (__proj__Mksymbol_lookup_result__item__slr_doc :
  symbol_lookup_result -> Prims.string FStar_Pervasives_Native.option) =
  fun projectee  ->
    match projectee with
    | { slr_name = __fname__slr_name; slr_def_range = __fname__slr_def_range;
        slr_typ = __fname__slr_typ; slr_doc = __fname__slr_doc;
        slr_def = __fname__slr_def;_} -> __fname__slr_doc
  
let (__proj__Mksymbol_lookup_result__item__slr_def :
  symbol_lookup_result -> Prims.string FStar_Pervasives_Native.option) =
  fun projectee  ->
    match projectee with
    | { slr_name = __fname__slr_name; slr_def_range = __fname__slr_def_range;
        slr_typ = __fname__slr_typ; slr_doc = __fname__slr_doc;
        slr_def = __fname__slr_def;_} -> __fname__slr_def
  
let (alist_of_symbol_lookup_result :
  symbol_lookup_result ->
    (Prims.string,FStar_Util.json) FStar_Pervasives_Native.tuple2 Prims.list)
  =
  fun lr  ->
    let uu____3947 =
      let uu____3954 =
        let uu____3959 =
          json_of_opt FStar_Range.json_of_def_range lr.slr_def_range  in
        ("defined-at", uu____3959)  in
      let uu____3960 =
        let uu____3967 =
          let uu____3972 =
            json_of_opt (fun _0_17  -> FStar_Util.JsonStr _0_17) lr.slr_typ
             in
          ("type", uu____3972)  in
        let uu____3973 =
          let uu____3980 =
            let uu____3985 =
              json_of_opt (fun _0_18  -> FStar_Util.JsonStr _0_18) lr.slr_doc
               in
            ("documentation", uu____3985)  in
          let uu____3986 =
            let uu____3993 =
              let uu____3998 =
                json_of_opt (fun _0_19  -> FStar_Util.JsonStr _0_19)
                  lr.slr_def
                 in
              ("definition", uu____3998)  in
            [uu____3993]  in
          uu____3980 :: uu____3986  in
        uu____3967 :: uu____3973  in
      uu____3954 :: uu____3960  in
    ("name", (FStar_Util.JsonStr (lr.slr_name))) :: uu____3947
  
let (alist_of_protocol_info :
  (Prims.string,FStar_Util.json) FStar_Pervasives_Native.tuple2 Prims.list) =
  let js_version = FStar_Util.JsonInt interactive_protocol_vernum  in
  let js_features =
    let uu____4031 =
      FStar_List.map (fun _0_20  -> FStar_Util.JsonStr _0_20)
        interactive_protocol_features
       in
    FStar_All.pipe_left (fun _0_21  -> FStar_Util.JsonList _0_21) uu____4031
     in
  [("version", js_version); ("features", js_features)] 
type fstar_option_permission_level =
  | OptSet 
  | OptReset 
  | OptReadOnly 
let (uu___is_OptSet : fstar_option_permission_level -> Prims.bool) =
  fun projectee  ->
    match projectee with | OptSet  -> true | uu____4053 -> false
  
let (uu___is_OptReset : fstar_option_permission_level -> Prims.bool) =
  fun projectee  ->
    match projectee with | OptReset  -> true | uu____4059 -> false
  
let (uu___is_OptReadOnly : fstar_option_permission_level -> Prims.bool) =
  fun projectee  ->
    match projectee with | OptReadOnly  -> true | uu____4065 -> false
  
let (string_of_option_permission_level :
  fstar_option_permission_level -> Prims.string) =
  fun uu___106_4070  ->
    match uu___106_4070 with
    | OptSet  -> ""
    | OptReset  -> "requires #reset-options"
    | OptReadOnly  -> "read-only"
  
type fstar_option =
  {
  opt_name: Prims.string ;
  opt_sig: Prims.string ;
  opt_value: FStar_Options.option_val ;
  opt_default: FStar_Options.option_val ;
  opt_type: FStar_Options.opt_type ;
  opt_snippets: Prims.string Prims.list ;
  opt_documentation: Prims.string FStar_Pervasives_Native.option ;
  opt_permission_level: fstar_option_permission_level }
let (__proj__Mkfstar_option__item__opt_name : fstar_option -> Prims.string) =
  fun projectee  ->
    match projectee with
    | { opt_name = __fname__opt_name; opt_sig = __fname__opt_sig;
        opt_value = __fname__opt_value; opt_default = __fname__opt_default;
        opt_type = __fname__opt_type; opt_snippets = __fname__opt_snippets;
        opt_documentation = __fname__opt_documentation;
        opt_permission_level = __fname__opt_permission_level;_} ->
        __fname__opt_name
  
let (__proj__Mkfstar_option__item__opt_sig : fstar_option -> Prims.string) =
  fun projectee  ->
    match projectee with
    | { opt_name = __fname__opt_name; opt_sig = __fname__opt_sig;
        opt_value = __fname__opt_value; opt_default = __fname__opt_default;
        opt_type = __fname__opt_type; opt_snippets = __fname__opt_snippets;
        opt_documentation = __fname__opt_documentation;
        opt_permission_level = __fname__opt_permission_level;_} ->
        __fname__opt_sig
  
let (__proj__Mkfstar_option__item__opt_value :
  fstar_option -> FStar_Options.option_val) =
  fun projectee  ->
    match projectee with
    | { opt_name = __fname__opt_name; opt_sig = __fname__opt_sig;
        opt_value = __fname__opt_value; opt_default = __fname__opt_default;
        opt_type = __fname__opt_type; opt_snippets = __fname__opt_snippets;
        opt_documentation = __fname__opt_documentation;
        opt_permission_level = __fname__opt_permission_level;_} ->
        __fname__opt_value
  
let (__proj__Mkfstar_option__item__opt_default :
  fstar_option -> FStar_Options.option_val) =
  fun projectee  ->
    match projectee with
    | { opt_name = __fname__opt_name; opt_sig = __fname__opt_sig;
        opt_value = __fname__opt_value; opt_default = __fname__opt_default;
        opt_type = __fname__opt_type; opt_snippets = __fname__opt_snippets;
        opt_documentation = __fname__opt_documentation;
        opt_permission_level = __fname__opt_permission_level;_} ->
        __fname__opt_default
  
let (__proj__Mkfstar_option__item__opt_type :
  fstar_option -> FStar_Options.opt_type) =
  fun projectee  ->
    match projectee with
    | { opt_name = __fname__opt_name; opt_sig = __fname__opt_sig;
        opt_value = __fname__opt_value; opt_default = __fname__opt_default;
        opt_type = __fname__opt_type; opt_snippets = __fname__opt_snippets;
        opt_documentation = __fname__opt_documentation;
        opt_permission_level = __fname__opt_permission_level;_} ->
        __fname__opt_type
  
let (__proj__Mkfstar_option__item__opt_snippets :
  fstar_option -> Prims.string Prims.list) =
  fun projectee  ->
    match projectee with
    | { opt_name = __fname__opt_name; opt_sig = __fname__opt_sig;
        opt_value = __fname__opt_value; opt_default = __fname__opt_default;
        opt_type = __fname__opt_type; opt_snippets = __fname__opt_snippets;
        opt_documentation = __fname__opt_documentation;
        opt_permission_level = __fname__opt_permission_level;_} ->
        __fname__opt_snippets
  
let (__proj__Mkfstar_option__item__opt_documentation :
  fstar_option -> Prims.string FStar_Pervasives_Native.option) =
  fun projectee  ->
    match projectee with
    | { opt_name = __fname__opt_name; opt_sig = __fname__opt_sig;
        opt_value = __fname__opt_value; opt_default = __fname__opt_default;
        opt_type = __fname__opt_type; opt_snippets = __fname__opt_snippets;
        opt_documentation = __fname__opt_documentation;
        opt_permission_level = __fname__opt_permission_level;_} ->
        __fname__opt_documentation
  
let (__proj__Mkfstar_option__item__opt_permission_level :
  fstar_option -> fstar_option_permission_level) =
  fun projectee  ->
    match projectee with
    | { opt_name = __fname__opt_name; opt_sig = __fname__opt_sig;
        opt_value = __fname__opt_value; opt_default = __fname__opt_default;
        opt_type = __fname__opt_type; opt_snippets = __fname__opt_snippets;
        opt_documentation = __fname__opt_documentation;
        opt_permission_level = __fname__opt_permission_level;_} ->
        __fname__opt_permission_level
  
let rec (kind_of_fstar_option_type : FStar_Options.opt_type -> Prims.string)
  =
  fun uu___107_4263  ->
    match uu___107_4263 with
    | FStar_Options.Const uu____4264 -> "flag"
    | FStar_Options.IntStr uu____4265 -> "int"
    | FStar_Options.BoolStr  -> "bool"
    | FStar_Options.PathStr uu____4266 -> "path"
    | FStar_Options.SimpleStr uu____4267 -> "string"
    | FStar_Options.EnumStr uu____4268 -> "enum"
    | FStar_Options.OpenEnumStr uu____4271 -> "open enum"
    | FStar_Options.PostProcessed (uu____4278,typ) ->
        kind_of_fstar_option_type typ
    | FStar_Options.Accumulated typ -> kind_of_fstar_option_type typ
    | FStar_Options.ReverseAccumulated typ -> kind_of_fstar_option_type typ
    | FStar_Options.WithSideEffect (uu____4288,typ) ->
        kind_of_fstar_option_type typ
  
let rec (snippets_of_fstar_option :
  Prims.string -> FStar_Options.opt_type -> Prims.string Prims.list) =
  fun name  ->
    fun typ  ->
      let mk_field field_name =
        Prims.strcat "${" (Prims.strcat field_name "}")  in
      let mk_snippet name1 argstring =
        Prims.strcat "--"
          (Prims.strcat name1
             (if argstring <> "" then Prims.strcat " " argstring else ""))
         in
      let rec arg_snippets_of_type typ1 =
        match typ1 with
        | FStar_Options.Const uu____4336 -> [""]
        | FStar_Options.BoolStr  -> ["true"; "false"]
        | FStar_Options.IntStr desc -> [mk_field desc]
        | FStar_Options.PathStr desc -> [mk_field desc]
        | FStar_Options.SimpleStr desc -> [mk_field desc]
        | FStar_Options.EnumStr strs -> strs
        | FStar_Options.OpenEnumStr (strs,desc) ->
            FStar_List.append strs [mk_field desc]
        | FStar_Options.PostProcessed (uu____4349,elem_spec) ->
            arg_snippets_of_type elem_spec
        | FStar_Options.Accumulated elem_spec ->
            arg_snippets_of_type elem_spec
        | FStar_Options.ReverseAccumulated elem_spec ->
            arg_snippets_of_type elem_spec
        | FStar_Options.WithSideEffect (uu____4359,elem_spec) ->
            arg_snippets_of_type elem_spec
         in
      let uu____4367 = arg_snippets_of_type typ  in
      FStar_List.map (mk_snippet name) uu____4367
  
let rec (json_of_fstar_option_value :
  FStar_Options.option_val -> FStar_Util.json) =
  fun uu___108_4374  ->
    match uu___108_4374 with
    | FStar_Options.Bool b -> FStar_Util.JsonBool b
    | FStar_Options.String s -> FStar_Util.JsonStr s
    | FStar_Options.Path s -> FStar_Util.JsonStr s
    | FStar_Options.Int n1 -> FStar_Util.JsonInt n1
    | FStar_Options.List vs ->
        let uu____4382 = FStar_List.map json_of_fstar_option_value vs  in
        FStar_Util.JsonList uu____4382
    | FStar_Options.Unset  -> FStar_Util.JsonNull
  
let (alist_of_fstar_option :
  fstar_option ->
    (Prims.string,FStar_Util.json) FStar_Pervasives_Native.tuple2 Prims.list)
  =
  fun opt  ->
    let uu____4396 =
      let uu____4403 =
        let uu____4410 =
          let uu____4415 = json_of_fstar_option_value opt.opt_value  in
          ("value", uu____4415)  in
        let uu____4416 =
          let uu____4423 =
            let uu____4428 = json_of_fstar_option_value opt.opt_default  in
            ("default", uu____4428)  in
          let uu____4429 =
            let uu____4436 =
              let uu____4441 =
                json_of_opt (fun _0_22  -> FStar_Util.JsonStr _0_22)
                  opt.opt_documentation
                 in
              ("documentation", uu____4441)  in
            let uu____4442 =
              let uu____4449 =
                let uu____4454 =
                  let uu____4455 = kind_of_fstar_option_type opt.opt_type  in
                  FStar_Util.JsonStr uu____4455  in
                ("type", uu____4454)  in
              [uu____4449;
              ("permission-level",
                (FStar_Util.JsonStr
                   (string_of_option_permission_level
                      opt.opt_permission_level)))]
               in
            uu____4436 :: uu____4442  in
          uu____4423 :: uu____4429  in
        uu____4410 :: uu____4416  in
      ("signature", (FStar_Util.JsonStr (opt.opt_sig))) :: uu____4403  in
    ("name", (FStar_Util.JsonStr (opt.opt_name))) :: uu____4396
  
let (json_of_fstar_option : fstar_option -> FStar_Util.json) =
  fun opt  ->
    let uu____4493 = alist_of_fstar_option opt  in
    FStar_Util.JsonAssoc uu____4493
  
let (write_json : FStar_Util.json -> unit) =
  fun json  ->
    (let uu____4506 = FStar_Util.string_of_json json  in
     FStar_Util.print_raw uu____4506);
    FStar_Util.print_raw "\n"
  
let (json_of_response :
  Prims.string -> query_status -> FStar_Util.json -> FStar_Util.json) =
  fun qid  ->
    fun status  ->
      fun response  ->
        let qid1 = FStar_Util.JsonStr qid  in
        let status1 =
          match status with
          | QueryOK  -> FStar_Util.JsonStr "success"
          | QueryNOK  -> FStar_Util.JsonStr "failure"
          | QueryViolatesProtocol  -> FStar_Util.JsonStr "protocol-violation"
           in
        FStar_Util.JsonAssoc
          [("kind", (FStar_Util.JsonStr "response"));
          ("query-id", qid1);
          ("status", status1);
          ("response", response)]
  
let (write_response :
  Prims.string -> query_status -> FStar_Util.json -> unit) =
  fun qid  ->
    fun status  ->
      fun response  -> write_json (json_of_response qid status response)
  
let (json_of_message : Prims.string -> FStar_Util.json -> FStar_Util.json) =
  fun level  ->
    fun js_contents  ->
      let uu____4569 =
        let uu____4576 =
          let uu____4583 =
            let uu____4588 =
              let uu____4589 = FStar_ST.op_Bang repl_current_qid  in
              json_of_opt (fun _0_23  -> FStar_Util.JsonStr _0_23) uu____4589
               in
            ("query-id", uu____4588)  in
          [uu____4583;
          ("level", (FStar_Util.JsonStr level));
          ("contents", js_contents)]  in
        ("kind", (FStar_Util.JsonStr "message")) :: uu____4576  in
      FStar_Util.JsonAssoc uu____4569
  
let forward_message :
  'Auu____4647 .
    (FStar_Util.json -> 'Auu____4647) ->
      Prims.string -> FStar_Util.json -> 'Auu____4647
  =
  fun callback  ->
    fun level  ->
      fun contents  ->
        let uu____4668 = json_of_message level contents  in
        callback uu____4668
  
let (json_of_hello : FStar_Util.json) =
  let js_version = FStar_Util.JsonInt interactive_protocol_vernum  in
  let js_features =
    let uu____4671 =
      FStar_List.map (fun _0_24  -> FStar_Util.JsonStr _0_24)
        interactive_protocol_features
       in
    FStar_Util.JsonList uu____4671  in
  FStar_Util.JsonAssoc (("kind", (FStar_Util.JsonStr "protocol-info")) ::
    alist_of_protocol_info)
  
let (write_hello : unit -> unit) =
  fun uu____4682  -> write_json json_of_hello 
let (sig_of_fstar_option :
  Prims.string -> FStar_Options.opt_type -> Prims.string) =
  fun name  ->
    fun typ  ->
      let flag = Prims.strcat "--" name  in
      let uu____4694 = FStar_Options.desc_of_opt_type typ  in
      match uu____4694 with
      | FStar_Pervasives_Native.None  -> flag
      | FStar_Pervasives_Native.Some arg_sig ->
          Prims.strcat flag (Prims.strcat " " arg_sig)
  
let (fstar_options_list_cache : fstar_option Prims.list) =
  let defaults1 = FStar_Util.smap_of_list FStar_Options.defaults  in
  let uu____4703 =
    FStar_All.pipe_right FStar_Options.all_specs_with_types
      (FStar_List.filter_map
         (fun uu____4732  ->
            match uu____4732 with
            | (_shortname,name,typ,doc1) ->
                let uu____4747 = FStar_Util.smap_try_find defaults1 name  in
                FStar_All.pipe_right uu____4747
                  (FStar_Util.map_option
                     (fun default_value  ->
                        let uu____4759 = sig_of_fstar_option name typ  in
                        let uu____4760 = snippets_of_fstar_option name typ
                           in
                        let uu____4763 =
                          let uu____4764 = FStar_Options.settable name  in
                          if uu____4764
                          then OptSet
                          else
                            (let uu____4766 = FStar_Options.resettable name
                                in
                             if uu____4766 then OptReset else OptReadOnly)
                           in
                        {
                          opt_name = name;
                          opt_sig = uu____4759;
                          opt_value = FStar_Options.Unset;
                          opt_default = default_value;
                          opt_type = typ;
                          opt_snippets = uu____4760;
                          opt_documentation =
                            (if doc1 = ""
                             then FStar_Pervasives_Native.None
                             else FStar_Pervasives_Native.Some doc1);
                          opt_permission_level = uu____4763
                        }))))
     in
  FStar_All.pipe_right uu____4703
    (FStar_List.sortWith
       (fun o1  ->
          fun o2  ->
            FStar_String.compare (FStar_String.lowercase o1.opt_name)
              (FStar_String.lowercase o2.opt_name)))
  
let (fstar_options_map_cache : fstar_option FStar_Util.smap) =
  let cache = FStar_Util.smap_create (Prims.parse_int "50")  in
  FStar_List.iter (fun opt  -> FStar_Util.smap_add cache opt.opt_name opt)
    fstar_options_list_cache;
  cache 
let (update_option : fstar_option -> fstar_option) =
  fun opt  ->
    let uu___123_4792 = opt  in
    let uu____4793 = FStar_Options.get_option opt.opt_name  in
    {
      opt_name = (uu___123_4792.opt_name);
      opt_sig = (uu___123_4792.opt_sig);
      opt_value = uu____4793;
      opt_default = (uu___123_4792.opt_default);
      opt_type = (uu___123_4792.opt_type);
      opt_snippets = (uu___123_4792.opt_snippets);
      opt_documentation = (uu___123_4792.opt_documentation);
      opt_permission_level = (uu___123_4792.opt_permission_level)
    }
  
let (current_fstar_options :
  (fstar_option -> Prims.bool) -> fstar_option Prims.list) =
  fun filter1  ->
    let uu____4806 = FStar_List.filter filter1 fstar_options_list_cache  in
    FStar_List.map update_option uu____4806
  
let (trim_option_name :
  Prims.string -> (Prims.string,Prims.string) FStar_Pervasives_Native.tuple2)
  =
  fun opt_name  ->
    let opt_prefix = "--"  in
    if FStar_Util.starts_with opt_name opt_prefix
    then
      let uu____4823 =
        FStar_Util.substring_from opt_name (FStar_String.length opt_prefix)
         in
      (opt_prefix, uu____4823)
    else ("", opt_name)
  
let (json_of_repl_state : repl_state -> FStar_Util.json) =
  fun st  ->
    let filenames uu____4845 =
      match uu____4845 with
      | (uu____4856,(task,uu____4858)) ->
          (match task with
           | LDInterleaved (intf,impl) -> [intf.tf_fname; impl.tf_fname]
           | LDSingle intf_or_impl -> [intf_or_impl.tf_fname]
           | LDInterfaceOfCurrentFile intf -> [intf.tf_fname]
           | uu____4869 -> [])
       in
    let uu____4870 =
      let uu____4877 =
        let uu____4882 =
          let uu____4883 =
            let uu____4886 =
              FStar_List.concatMap filenames st.repl_deps_stack  in
            FStar_List.map (fun _0_25  -> FStar_Util.JsonStr _0_25)
              uu____4886
             in
          FStar_Util.JsonList uu____4883  in
        ("loaded-dependencies", uu____4882)  in
      let uu____4897 =
        let uu____4904 =
          let uu____4909 =
            let uu____4910 =
              let uu____4913 =
                current_fstar_options (fun uu____4918  -> true)  in
              FStar_List.map json_of_fstar_option uu____4913  in
            FStar_Util.JsonList uu____4910  in
          ("options", uu____4909)  in
        [uu____4904]  in
      uu____4877 :: uu____4897  in
    FStar_Util.JsonAssoc uu____4870
  
let with_printed_effect_args :
  'Auu____4935 . (unit -> 'Auu____4935) -> 'Auu____4935 =
  fun k  ->
    FStar_Options.with_saved_options
      (fun uu____4948  ->
         FStar_Options.set_option "print_effect_args"
           (FStar_Options.Bool true);
         k ())
  
let (term_to_string :
  FStar_TypeChecker_Env.env -> FStar_Syntax_Syntax.term -> Prims.string) =
  fun tcenv  ->
    fun t  ->
      with_printed_effect_args
        (fun uu____4961  ->
           FStar_TypeChecker_Normalize.term_to_string tcenv t)
  
let (sigelt_to_string : FStar_Syntax_Syntax.sigelt -> Prims.string) =
  fun se  ->
    with_printed_effect_args
      (fun uu____4968  -> FStar_Syntax_Print.sigelt_to_string se)
  
let run_exit :
  'Auu____4975 'Auu____4976 .
    'Auu____4975 ->
      ((query_status,FStar_Util.json) FStar_Pervasives_Native.tuple2,
        ('Auu____4976,Prims.int) FStar_Util.either)
        FStar_Pervasives_Native.tuple2
  =
  fun st  ->
    ((QueryOK, FStar_Util.JsonNull), (FStar_Util.Inr (Prims.parse_int "0")))
  
let run_describe_protocol :
  'Auu____5008 'Auu____5009 .
    'Auu____5008 ->
      ((query_status,FStar_Util.json) FStar_Pervasives_Native.tuple2,
        ('Auu____5008,'Auu____5009) FStar_Util.either)
        FStar_Pervasives_Native.tuple2
  =
  fun st  ->
    ((QueryOK, (FStar_Util.JsonAssoc alist_of_protocol_info)),
      (FStar_Util.Inl st))
  
let run_describe_repl :
  'Auu____5039 .
    repl_state ->
      ((query_status,FStar_Util.json) FStar_Pervasives_Native.tuple2,
        (repl_state,'Auu____5039) FStar_Util.either)
        FStar_Pervasives_Native.tuple2
  =
  fun st  ->
    let uu____5057 =
      let uu____5062 = json_of_repl_state st  in (QueryOK, uu____5062)  in
    (uu____5057, (FStar_Util.Inl st))
  
let run_protocol_violation :
  'Auu____5079 'Auu____5080 .
    'Auu____5079 ->
      Prims.string ->
        ((query_status,FStar_Util.json) FStar_Pervasives_Native.tuple2,
          ('Auu____5079,'Auu____5080) FStar_Util.either)
          FStar_Pervasives_Native.tuple2
  =
  fun st  ->
    fun message  ->
      ((QueryViolatesProtocol, (FStar_Util.JsonStr message)),
        (FStar_Util.Inl st))
  
let run_generic_error :
  'Auu____5119 'Auu____5120 .
    'Auu____5119 ->
      Prims.string ->
        ((query_status,FStar_Util.json) FStar_Pervasives_Native.tuple2,
          ('Auu____5119,'Auu____5120) FStar_Util.either)
          FStar_Pervasives_Native.tuple2
  =
  fun st  ->
    fun message  ->
      ((QueryNOK, (FStar_Util.JsonStr message)), (FStar_Util.Inl st))
  
let (collect_errors : unit -> FStar_Errors.issue Prims.list) =
  fun uu____5157  ->
    let errors = FStar_Errors.report_all ()  in FStar_Errors.clear (); errors
  
let run_segment :
  'Auu____5168 .
    repl_state ->
      Prims.string ->
        ((query_status,FStar_Util.json) FStar_Pervasives_Native.tuple2,
          (repl_state,'Auu____5168) FStar_Util.either)
          FStar_Pervasives_Native.tuple2
  =
  fun st  ->
    fun code  ->
      let frag =
        {
          FStar_Parser_ParseIt.frag_text = code;
          FStar_Parser_ParseIt.frag_line = (Prims.parse_int "1");
          FStar_Parser_ParseIt.frag_col = (Prims.parse_int "0")
        }  in
      let collect_decls uu____5199 =
        let uu____5200 = FStar_Parser_Driver.parse_fragment frag  in
        match uu____5200 with
        | FStar_Parser_Driver.Empty  -> []
        | FStar_Parser_Driver.Decls decls -> decls
        | FStar_Parser_Driver.Modul (FStar_Parser_AST.Module
            (uu____5206,decls)) -> decls
        | FStar_Parser_Driver.Modul (FStar_Parser_AST.Interface
            (uu____5212,decls,uu____5214)) -> decls
         in
      let uu____5219 =
        with_captured_errors st.repl_env FStar_Util.sigint_ignore
          (fun uu____5228  ->
             let uu____5229 = collect_decls ()  in
             FStar_All.pipe_left
               (fun _0_26  -> FStar_Pervasives_Native.Some _0_26) uu____5229)
         in
      match uu____5219 with
      | FStar_Pervasives_Native.None  ->
          let errors =
            let uu____5257 = collect_errors ()  in
            FStar_All.pipe_right uu____5257 (FStar_List.map json_of_issue)
             in
          ((QueryNOK, (FStar_Util.JsonList errors)), (FStar_Util.Inl st))
      | FStar_Pervasives_Native.Some decls ->
          let json_of_decl decl =
            let uu____5283 =
              let uu____5290 =
                let uu____5295 =
                  FStar_Range.json_of_def_range
                    (FStar_Parser_AST.decl_drange decl)
                   in
                ("def_range", uu____5295)  in
              [uu____5290]  in
            FStar_Util.JsonAssoc uu____5283  in
          let js_decls =
            let uu____5305 = FStar_List.map json_of_decl decls  in
            FStar_All.pipe_left (fun _0_27  -> FStar_Util.JsonList _0_27)
              uu____5305
             in
          ((QueryOK, (FStar_Util.JsonAssoc [("decls", js_decls)])),
            (FStar_Util.Inl st))
  
let run_vfs_add :
  'Auu____5334 .
    repl_state ->
      Prims.string FStar_Pervasives_Native.option ->
        Prims.string ->
          ((query_status,FStar_Util.json) FStar_Pervasives_Native.tuple2,
            (repl_state,'Auu____5334) FStar_Util.either)
            FStar_Pervasives_Native.tuple2
  =
  fun st  ->
    fun opt_fname  ->
      fun contents  ->
        let fname = FStar_Util.dflt st.repl_fname opt_fname  in
        FStar_Parser_ParseIt.add_vfs_entry fname contents;
        ((QueryOK, FStar_Util.JsonNull), (FStar_Util.Inl st))
  
let run_pop :
  'Auu____5380 .
    repl_state ->
      ((query_status,FStar_Util.json) FStar_Pervasives_Native.tuple2,
        (repl_state,'Auu____5380) FStar_Util.either)
        FStar_Pervasives_Native.tuple2
  =
  fun st  ->
    let uu____5398 = nothing_left_to_pop st  in
    if uu____5398
    then
      ((QueryNOK, (FStar_Util.JsonStr "Too many pops")), (FStar_Util.Inl st))
    else
      (let st' = pop_repl "pop_query" st  in
       ((QueryOK, FStar_Util.JsonNull), (FStar_Util.Inl st')))
  
let (write_progress :
  Prims.string FStar_Pervasives_Native.option ->
    (Prims.string,FStar_Util.json) FStar_Pervasives_Native.tuple2 Prims.list
      -> unit)
  =
  fun stage  ->
    fun contents_alist  ->
      let stage1 =
        match stage with
        | FStar_Pervasives_Native.Some s -> FStar_Util.JsonStr s
        | FStar_Pervasives_Native.None  -> FStar_Util.JsonNull  in
      let js_contents = ("stage", stage1) :: contents_alist  in
      let uu____5468 =
        json_of_message "progress" (FStar_Util.JsonAssoc js_contents)  in
      write_json uu____5468
  
let (write_repl_ld_task_progress : repl_task -> unit) =
  fun task  ->
    match task with
    | LDInterleaved (uu____5474,tf) ->
        let modname = FStar_Parser_Dep.module_name_of_file tf.tf_fname  in
        write_progress (FStar_Pervasives_Native.Some "loading-dependency")
          [("modname", (FStar_Util.JsonStr modname))]
    | LDSingle tf ->
        let modname = FStar_Parser_Dep.module_name_of_file tf.tf_fname  in
        write_progress (FStar_Pervasives_Native.Some "loading-dependency")
          [("modname", (FStar_Util.JsonStr modname))]
    | LDInterfaceOfCurrentFile tf ->
        let modname = FStar_Parser_Dep.module_name_of_file tf.tf_fname  in
        write_progress (FStar_Pervasives_Native.Some "loading-dependency")
          [("modname", (FStar_Util.JsonStr modname))]
    | uu____5505 -> ()
  
let (load_deps :
  repl_state ->
    ((repl_state,Prims.string Prims.list) FStar_Pervasives_Native.tuple2,
      repl_state) FStar_Util.either)
  =
  fun st  ->
    let uu____5521 =
      with_captured_errors st.repl_env FStar_Util.sigint_ignore
        (fun _env  ->
           let uu____5547 = deps_and_repl_ld_tasks_of_our_file st.repl_fname
              in
           FStar_All.pipe_left
             (fun _0_28  -> FStar_Pervasives_Native.Some _0_28) uu____5547)
       in
    match uu____5521 with
    | FStar_Pervasives_Native.None  -> FStar_Util.Inr st
    | FStar_Pervasives_Native.Some (deps,tasks,dep_graph1) ->
        let st1 =
          let uu___124_5638 = st  in
          let uu____5639 =
            FStar_TypeChecker_Env.set_dep_graph st.repl_env dep_graph1  in
          {
            repl_line = (uu___124_5638.repl_line);
            repl_column = (uu___124_5638.repl_column);
            repl_fname = (uu___124_5638.repl_fname);
            repl_deps_stack = (uu___124_5638.repl_deps_stack);
            repl_curmod = (uu___124_5638.repl_curmod);
            repl_env = uu____5639;
            repl_stdin = (uu___124_5638.repl_stdin);
            repl_names = (uu___124_5638.repl_names)
          }  in
        let uu____5640 =
          run_repl_ld_transactions st1 tasks write_repl_ld_task_progress  in
        (match uu____5640 with
         | FStar_Util.Inr st2 ->
             (write_progress FStar_Pervasives_Native.None [];
              FStar_Util.Inr st2)
         | FStar_Util.Inl st2 ->
             (write_progress FStar_Pervasives_Native.None [];
              FStar_Util.Inl (st2, deps)))
  
let (rephrase_dependency_error : FStar_Errors.issue -> FStar_Errors.issue) =
  fun issue  ->
    let uu___125_5686 = issue  in
    let uu____5687 =
      FStar_Util.format1 "Error while computing or loading dependencies:\n%s"
        issue.FStar_Errors.issue_message
       in
    {
      FStar_Errors.issue_message = uu____5687;
      FStar_Errors.issue_level = (uu___125_5686.FStar_Errors.issue_level);
      FStar_Errors.issue_range = (uu___125_5686.FStar_Errors.issue_range);
      FStar_Errors.issue_number = (uu___125_5686.FStar_Errors.issue_number)
    }
  
let run_push_without_deps :
  'Auu____5694 .
    repl_state ->
      push_query ->
        ((query_status,FStar_Util.json) FStar_Pervasives_Native.tuple2,
          (repl_state,'Auu____5694) FStar_Util.either)
          FStar_Pervasives_Native.tuple2
  =
  fun st  ->
    fun query  ->
      let set_nosynth_flag st1 flag =
        let uu___126_5728 = st1  in
        {
          repl_line = (uu___126_5728.repl_line);
          repl_column = (uu___126_5728.repl_column);
          repl_fname = (uu___126_5728.repl_fname);
          repl_deps_stack = (uu___126_5728.repl_deps_stack);
          repl_curmod = (uu___126_5728.repl_curmod);
          repl_env =
            (let uu___127_5730 = st1.repl_env  in
             {
               FStar_TypeChecker_Env.solver =
                 (uu___127_5730.FStar_TypeChecker_Env.solver);
               FStar_TypeChecker_Env.range =
                 (uu___127_5730.FStar_TypeChecker_Env.range);
               FStar_TypeChecker_Env.curmodule =
                 (uu___127_5730.FStar_TypeChecker_Env.curmodule);
               FStar_TypeChecker_Env.gamma =
                 (uu___127_5730.FStar_TypeChecker_Env.gamma);
               FStar_TypeChecker_Env.gamma_cache =
                 (uu___127_5730.FStar_TypeChecker_Env.gamma_cache);
               FStar_TypeChecker_Env.modules =
                 (uu___127_5730.FStar_TypeChecker_Env.modules);
               FStar_TypeChecker_Env.expected_typ =
                 (uu___127_5730.FStar_TypeChecker_Env.expected_typ);
               FStar_TypeChecker_Env.sigtab =
                 (uu___127_5730.FStar_TypeChecker_Env.sigtab);
               FStar_TypeChecker_Env.is_pattern =
                 (uu___127_5730.FStar_TypeChecker_Env.is_pattern);
               FStar_TypeChecker_Env.instantiate_imp =
                 (uu___127_5730.FStar_TypeChecker_Env.instantiate_imp);
               FStar_TypeChecker_Env.effects =
                 (uu___127_5730.FStar_TypeChecker_Env.effects);
               FStar_TypeChecker_Env.generalize =
                 (uu___127_5730.FStar_TypeChecker_Env.generalize);
               FStar_TypeChecker_Env.letrecs =
                 (uu___127_5730.FStar_TypeChecker_Env.letrecs);
               FStar_TypeChecker_Env.top_level =
                 (uu___127_5730.FStar_TypeChecker_Env.top_level);
               FStar_TypeChecker_Env.check_uvars =
                 (uu___127_5730.FStar_TypeChecker_Env.check_uvars);
               FStar_TypeChecker_Env.use_eq =
                 (uu___127_5730.FStar_TypeChecker_Env.use_eq);
               FStar_TypeChecker_Env.is_iface =
                 (uu___127_5730.FStar_TypeChecker_Env.is_iface);
               FStar_TypeChecker_Env.admit =
                 (uu___127_5730.FStar_TypeChecker_Env.admit);
               FStar_TypeChecker_Env.lax =
                 (uu___127_5730.FStar_TypeChecker_Env.lax);
               FStar_TypeChecker_Env.lax_universes =
                 (uu___127_5730.FStar_TypeChecker_Env.lax_universes);
               FStar_TypeChecker_Env.failhard =
                 (uu___127_5730.FStar_TypeChecker_Env.failhard);
               FStar_TypeChecker_Env.nosynth = flag;
               FStar_TypeChecker_Env.tc_term =
                 (uu___127_5730.FStar_TypeChecker_Env.tc_term);
               FStar_TypeChecker_Env.type_of =
                 (uu___127_5730.FStar_TypeChecker_Env.type_of);
               FStar_TypeChecker_Env.universe_of =
                 (uu___127_5730.FStar_TypeChecker_Env.universe_of);
               FStar_TypeChecker_Env.check_type_of =
                 (uu___127_5730.FStar_TypeChecker_Env.check_type_of);
               FStar_TypeChecker_Env.use_bv_sorts =
                 (uu___127_5730.FStar_TypeChecker_Env.use_bv_sorts);
               FStar_TypeChecker_Env.qtbl_name_and_index =
                 (uu___127_5730.FStar_TypeChecker_Env.qtbl_name_and_index);
               FStar_TypeChecker_Env.normalized_eff_names =
                 (uu___127_5730.FStar_TypeChecker_Env.normalized_eff_names);
               FStar_TypeChecker_Env.proof_ns =
                 (uu___127_5730.FStar_TypeChecker_Env.proof_ns);
               FStar_TypeChecker_Env.synth_hook =
                 (uu___127_5730.FStar_TypeChecker_Env.synth_hook);
               FStar_TypeChecker_Env.splice =
                 (uu___127_5730.FStar_TypeChecker_Env.splice);
               FStar_TypeChecker_Env.is_native_tactic =
                 (uu___127_5730.FStar_TypeChecker_Env.is_native_tactic);
               FStar_TypeChecker_Env.identifier_info =
                 (uu___127_5730.FStar_TypeChecker_Env.identifier_info);
               FStar_TypeChecker_Env.tc_hooks =
                 (uu___127_5730.FStar_TypeChecker_Env.tc_hooks);
               FStar_TypeChecker_Env.dsenv =
                 (uu___127_5730.FStar_TypeChecker_Env.dsenv);
               FStar_TypeChecker_Env.dep_graph =
                 (uu___127_5730.FStar_TypeChecker_Env.dep_graph)
             });
          repl_stdin = (uu___126_5728.repl_stdin);
          repl_names = (uu___126_5728.repl_names)
        }  in
      let uu____5731 = query  in
      match uu____5731 with
      | { push_kind; push_code = text; push_line = line;
          push_column = column; push_peek_only = peek_only;_} ->
          let frag =
            {
              FStar_Parser_ParseIt.frag_text = text;
              FStar_Parser_ParseIt.frag_line = line;
              FStar_Parser_ParseIt.frag_col = column
            }  in
          (FStar_TypeChecker_Env.toggle_id_info st.repl_env true;
           (let st1 = set_nosynth_flag st peek_only  in
            let uu____5752 =
              run_repl_transaction st1 push_kind peek_only
                (PushFragment frag)
               in
            match uu____5752 with
            | (success,st2) ->
                let st3 = set_nosynth_flag st2 false  in
                let status =
                  if success || peek_only then QueryOK else QueryNOK  in
                let json_errors =
                  let uu____5775 =
                    let uu____5778 = collect_errors ()  in
                    FStar_All.pipe_right uu____5778
                      (FStar_List.map json_of_issue)
                     in
                  FStar_Util.JsonList uu____5775  in
                let st4 =
                  if success
                  then
                    let uu___128_5786 = st3  in
                    {
                      repl_line = line;
                      repl_column = column;
                      repl_fname = (uu___128_5786.repl_fname);
                      repl_deps_stack = (uu___128_5786.repl_deps_stack);
                      repl_curmod = (uu___128_5786.repl_curmod);
                      repl_env = (uu___128_5786.repl_env);
                      repl_stdin = (uu___128_5786.repl_stdin);
                      repl_names = (uu___128_5786.repl_names)
                    }
                  else st3  in
                ((status, json_errors), (FStar_Util.Inl st4))))
  
let (capitalize : Prims.string -> Prims.string) =
  fun str  ->
    if str = ""
    then str
    else
      (let first =
         FStar_String.substring str (Prims.parse_int "0")
           (Prims.parse_int "1")
          in
       let uu____5803 =
         FStar_String.substring str (Prims.parse_int "1")
           ((FStar_String.length str) - (Prims.parse_int "1"))
          in
       Prims.strcat (FStar_String.uppercase first) uu____5803)
  
let (add_module_completions :
  Prims.string ->
    Prims.string Prims.list ->
      FStar_Interactive_CompletionTable.table ->
        FStar_Interactive_CompletionTable.table)
  =
  fun this_fname  ->
    fun deps  ->
      fun table  ->
        let mods = FStar_Parser_Dep.build_inclusion_candidates_list ()  in
        let loaded_mods_set =
          let uu____5833 = FStar_Util.psmap_empty ()  in
          let uu____5836 =
            let uu____5839 = FStar_Options.prims ()  in uu____5839 :: deps
             in
          FStar_List.fold_left
            (fun acc  ->
               fun dep1  ->
                 let uu____5849 = FStar_Parser_Dep.lowercase_module_name dep1
                    in
                 FStar_Util.psmap_add acc uu____5849 true) uu____5833
            uu____5836
           in
        let loaded modname =
          FStar_Util.psmap_find_default loaded_mods_set modname false  in
        let this_mod_key = FStar_Parser_Dep.lowercase_module_name this_fname
           in
        FStar_List.fold_left
          (fun table1  ->
             fun uu____5867  ->
               match uu____5867 with
               | (modname,mod_path) ->
                   let mod_key = FStar_String.lowercase modname  in
                   if this_mod_key = mod_key
                   then table1
                   else
                     (let ns_query =
                        let uu____5879 = capitalize modname  in
                        FStar_Util.split uu____5879 "."  in
                      let uu____5880 = loaded mod_key  in
                      FStar_Interactive_CompletionTable.register_module_path
                        table1 uu____5880 mod_path ns_query)) table
          (FStar_List.rev mods)
  
let run_push_with_deps :
  'Auu____5891 .
    repl_state ->
      push_query ->
        ((query_status,FStar_Util.json) FStar_Pervasives_Native.tuple2,
          (repl_state,'Auu____5891) FStar_Util.either)
          FStar_Pervasives_Native.tuple2
  =
  fun st  ->
    fun query  ->
      (let uu____5915 = FStar_Options.debug_any ()  in
       if uu____5915
       then FStar_Util.print_string "Reloading dependencies"
       else ());
      FStar_TypeChecker_Env.toggle_id_info st.repl_env false;
      (let uu____5918 = load_deps st  in
       match uu____5918 with
       | FStar_Util.Inr st1 ->
           let errors =
             let uu____5951 = collect_errors ()  in
             FStar_List.map rephrase_dependency_error uu____5951  in
           let js_errors =
             FStar_All.pipe_right errors (FStar_List.map json_of_issue)  in
           ((QueryNOK, (FStar_Util.JsonList js_errors)),
             (FStar_Util.Inl st1))
       | FStar_Util.Inl (st1,deps) ->
           ((let uu____5982 = FStar_Options.restore_cmd_line_options false
                in
             FStar_All.pipe_right uu____5982 (fun a239  -> ()));
            (let names1 =
               add_module_completions st1.repl_fname deps st1.repl_names  in
             run_push_without_deps
               (let uu___129_5985 = st1  in
                {
                  repl_line = (uu___129_5985.repl_line);
                  repl_column = (uu___129_5985.repl_column);
                  repl_fname = (uu___129_5985.repl_fname);
                  repl_deps_stack = (uu___129_5985.repl_deps_stack);
                  repl_curmod = (uu___129_5985.repl_curmod);
                  repl_env = (uu___129_5985.repl_env);
                  repl_stdin = (uu___129_5985.repl_stdin);
                  repl_names = names1
                }) query)))
  
let run_push :
  'Auu____5992 .
    repl_state ->
      push_query ->
        ((query_status,FStar_Util.json) FStar_Pervasives_Native.tuple2,
          (repl_state,'Auu____5992) FStar_Util.either)
          FStar_Pervasives_Native.tuple2
  =
  fun st  ->
    fun query  ->
      let uu____6015 = nothing_left_to_pop st  in
      if uu____6015
      then run_push_with_deps st query
      else run_push_without_deps st query
  
let (run_symbol_lookup :
  repl_state ->
    Prims.string ->
      (Prims.string,Prims.int,Prims.int) FStar_Pervasives_Native.tuple3
        FStar_Pervasives_Native.option ->
        Prims.string Prims.list ->
          (Prims.string,(Prims.string,(Prims.string,FStar_Util.json)
                                        FStar_Pervasives_Native.tuple2
                                        Prims.list)
                          FStar_Pervasives_Native.tuple2)
            FStar_Util.either)
  =
  fun st  ->
    fun symbol  ->
      fun pos_opt  ->
        fun requested_info  ->
          let tcenv = st.repl_env  in
          let info_of_lid_str lid_str =
            let lid =
              let uu____6103 =
                FStar_List.map FStar_Ident.id_of_text
                  (FStar_Util.split lid_str ".")
                 in
              FStar_Ident.lid_of_ids uu____6103  in
            let lid1 =
              let uu____6107 =
                FStar_Syntax_DsEnv.resolve_to_fully_qualified_name
                  tcenv.FStar_TypeChecker_Env.dsenv lid
                 in
              FStar_All.pipe_left (FStar_Util.dflt lid) uu____6107  in
            let uu____6112 = FStar_TypeChecker_Env.try_lookup_lid tcenv lid1
               in
            FStar_All.pipe_right uu____6112
              (FStar_Util.map_option
                 (fun uu____6167  ->
                    match uu____6167 with
                    | ((uu____6186,typ),r) -> ((FStar_Util.Inr lid1), typ, r)))
             in
          let docs_of_lid lid =
            let uu____6205 =
              FStar_Syntax_DsEnv.try_lookup_doc
                tcenv.FStar_TypeChecker_Env.dsenv lid
               in
            FStar_All.pipe_right uu____6205
              (FStar_Util.map_option FStar_Pervasives_Native.fst)
             in
          let def_of_lid lid =
            let uu____6236 = FStar_TypeChecker_Env.lookup_qname tcenv lid  in
            FStar_Util.bind_opt uu____6236
              (fun uu___109_6280  ->
                 match uu___109_6280 with
                 | (FStar_Util.Inr (se,uu____6302),uu____6303) ->
                     let uu____6332 = sigelt_to_string se  in
                     FStar_Pervasives_Native.Some uu____6332
                 | uu____6333 -> FStar_Pervasives_Native.None)
             in
          let info_at_pos_opt =
            FStar_Util.bind_opt pos_opt
              (fun uu____6385  ->
                 match uu____6385 with
                 | (file,row,col) ->
                     FStar_TypeChecker_Err.info_at_pos tcenv file row col)
             in
          let info_opt =
            match info_at_pos_opt with
            | FStar_Pervasives_Native.Some uu____6432 -> info_at_pos_opt
            | FStar_Pervasives_Native.None  ->
                if symbol = ""
                then FStar_Pervasives_Native.None
                else info_of_lid_str symbol
             in
          let response =
            match info_opt with
            | FStar_Pervasives_Native.None  -> FStar_Pervasives_Native.None
            | FStar_Pervasives_Native.Some (name_or_lid,typ,rng) ->
                let name =
                  match name_or_lid with
                  | FStar_Util.Inl name -> name
                  | FStar_Util.Inr lid -> FStar_Ident.string_of_lid lid  in
                let typ_str =
                  if FStar_List.mem "type" requested_info
                  then
                    let uu____6560 = term_to_string tcenv typ  in
                    FStar_Pervasives_Native.Some uu____6560
                  else FStar_Pervasives_Native.None  in
                let doc_str =
                  match name_or_lid with
                  | FStar_Util.Inr lid when
                      FStar_List.mem "documentation" requested_info ->
                      docs_of_lid lid
                  | uu____6568 -> FStar_Pervasives_Native.None  in
                let def_str =
                  match name_or_lid with
                  | FStar_Util.Inr lid when
                      FStar_List.mem "definition" requested_info ->
                      def_of_lid lid
                  | uu____6579 -> FStar_Pervasives_Native.None  in
                let def_range1 =
                  if FStar_List.mem "defined-at" requested_info
                  then FStar_Pervasives_Native.Some rng
                  else FStar_Pervasives_Native.None  in
                let result =
                  {
                    slr_name = name;
                    slr_def_range = def_range1;
                    slr_typ = typ_str;
                    slr_doc = doc_str;
                    slr_def = def_str
                  }  in
                let uu____6591 =
                  let uu____6602 = alist_of_symbol_lookup_result result  in
                  ("symbol", uu____6602)  in
                FStar_Pervasives_Native.Some uu____6591
             in
          match response with
          | FStar_Pervasives_Native.None  ->
              FStar_Util.Inl "Symbol not found"
          | FStar_Pervasives_Native.Some info -> FStar_Util.Inr info
  
let (run_option_lookup :
  Prims.string ->
    (Prims.string,(Prims.string,(Prims.string,FStar_Util.json)
                                  FStar_Pervasives_Native.tuple2 Prims.list)
                    FStar_Pervasives_Native.tuple2)
      FStar_Util.either)
  =
  fun opt_name  ->
    let uu____6709 = trim_option_name opt_name  in
    match uu____6709 with
    | (uu____6728,trimmed_name) ->
        let uu____6730 =
          FStar_Util.smap_try_find fstar_options_map_cache trimmed_name  in
        (match uu____6730 with
         | FStar_Pervasives_Native.None  ->
             FStar_Util.Inl (Prims.strcat "Unknown option:" opt_name)
         | FStar_Pervasives_Native.Some opt ->
             let uu____6758 =
               let uu____6769 =
                 let uu____6776 = update_option opt  in
                 alist_of_fstar_option uu____6776  in
               ("option", uu____6769)  in
             FStar_Util.Inr uu____6758)
  
let (run_module_lookup :
  repl_state ->
    Prims.string ->
      (Prims.string,(Prims.string,(Prims.string,FStar_Util.json)
                                    FStar_Pervasives_Native.tuple2 Prims.list)
                      FStar_Pervasives_Native.tuple2)
        FStar_Util.either)
  =
  fun st  ->
    fun symbol  ->
      let query = FStar_Util.split symbol "."  in
      let uu____6820 =
        FStar_Interactive_CompletionTable.find_module_or_ns st.repl_names
          query
         in
      match uu____6820 with
      | FStar_Pervasives_Native.None  ->
          FStar_Util.Inl "No such module or namespace"
      | FStar_Pervasives_Native.Some
          (FStar_Interactive_CompletionTable.Module mod_info) ->
          let uu____6848 =
            let uu____6859 =
              FStar_Interactive_CompletionTable.alist_of_mod_info mod_info
               in
            ("module", uu____6859)  in
          FStar_Util.Inr uu____6848
      | FStar_Pervasives_Native.Some
          (FStar_Interactive_CompletionTable.Namespace ns_info) ->
          let uu____6883 =
            let uu____6894 =
              FStar_Interactive_CompletionTable.alist_of_ns_info ns_info  in
            ("namespace", uu____6894)  in
          FStar_Util.Inr uu____6883
  
let (run_code_lookup :
  repl_state ->
    Prims.string ->
      (Prims.string,Prims.int,Prims.int) FStar_Pervasives_Native.tuple3
        FStar_Pervasives_Native.option ->
        Prims.string Prims.list ->
          (Prims.string,(Prims.string,(Prims.string,FStar_Util.json)
                                        FStar_Pervasives_Native.tuple2
                                        Prims.list)
                          FStar_Pervasives_Native.tuple2)
            FStar_Util.either)
  =
  fun st  ->
    fun symbol  ->
      fun pos_opt  ->
        fun requested_info  ->
          let uu____6971 = run_symbol_lookup st symbol pos_opt requested_info
             in
          match uu____6971 with
          | FStar_Util.Inr alist -> FStar_Util.Inr alist
          | FStar_Util.Inl uu____7031 ->
              let uu____7042 = run_module_lookup st symbol  in
              (match uu____7042 with
               | FStar_Util.Inr alist -> FStar_Util.Inr alist
               | FStar_Util.Inl err_msg ->
                   FStar_Util.Inl "No such symbol, module, or namespace.")
  
let (run_lookup' :
  repl_state ->
    Prims.string ->
      lookup_context ->
        (Prims.string,Prims.int,Prims.int) FStar_Pervasives_Native.tuple3
          FStar_Pervasives_Native.option ->
          Prims.string Prims.list ->
            (Prims.string,(Prims.string,(Prims.string,FStar_Util.json)
                                          FStar_Pervasives_Native.tuple2
                                          Prims.list)
                            FStar_Pervasives_Native.tuple2)
              FStar_Util.either)
  =
  fun st  ->
    fun symbol  ->
      fun context  ->
        fun pos_opt  ->
          fun requested_info  ->
            match context with
            | LKSymbolOnly  ->
                run_symbol_lookup st symbol pos_opt requested_info
            | LKModule  -> run_module_lookup st symbol
            | LKOption  -> run_option_lookup symbol
            | LKCode  -> run_code_lookup st symbol pos_opt requested_info
  
let run_lookup :
  'Auu____7208 .
    repl_state ->
      Prims.string ->
        lookup_context ->
          (Prims.string,Prims.int,Prims.int) FStar_Pervasives_Native.tuple3
            FStar_Pervasives_Native.option ->
            Prims.string Prims.list ->
              ((query_status,FStar_Util.json) FStar_Pervasives_Native.tuple2,
                (repl_state,'Auu____7208) FStar_Util.either)
                FStar_Pervasives_Native.tuple2
  =
  fun st  ->
    fun symbol  ->
      fun context  ->
        fun pos_opt  ->
          fun requested_info  ->
            let uu____7266 =
              run_lookup' st symbol context pos_opt requested_info  in
            match uu____7266 with
            | FStar_Util.Inl err_msg ->
                ((QueryNOK, (FStar_Util.JsonStr err_msg)),
                  (FStar_Util.Inl st))
            | FStar_Util.Inr (kind,info) ->
                ((QueryOK,
                   (FStar_Util.JsonAssoc (("kind", (FStar_Util.JsonStr kind))
                      :: info))), (FStar_Util.Inl st))
  
let code_autocomplete_mod_filter :
  'Auu____7352 .
    ('Auu____7352,FStar_Interactive_CompletionTable.mod_symbol)
      FStar_Pervasives_Native.tuple2 ->
      ('Auu____7352,FStar_Interactive_CompletionTable.mod_symbol)
        FStar_Pervasives_Native.tuple2 FStar_Pervasives_Native.option
  =
  fun uu___110_7367  ->
    match uu___110_7367 with
    | (uu____7372,FStar_Interactive_CompletionTable.Namespace uu____7373) ->
        FStar_Pervasives_Native.None
    | (uu____7378,FStar_Interactive_CompletionTable.Module
       { FStar_Interactive_CompletionTable.mod_name = uu____7379;
         FStar_Interactive_CompletionTable.mod_path = uu____7380;
         FStar_Interactive_CompletionTable.mod_loaded = true ;_})
        -> FStar_Pervasives_Native.None
    | (pth,FStar_Interactive_CompletionTable.Module md) ->
        let uu____7387 =
          let uu____7392 =
            let uu____7393 =
              let uu___130_7394 = md  in
              let uu____7395 =
                let uu____7396 =
                  FStar_Interactive_CompletionTable.mod_name md  in
                Prims.strcat uu____7396 "."  in
              {
                FStar_Interactive_CompletionTable.mod_name = uu____7395;
                FStar_Interactive_CompletionTable.mod_path =
                  (uu___130_7394.FStar_Interactive_CompletionTable.mod_path);
                FStar_Interactive_CompletionTable.mod_loaded =
                  (uu___130_7394.FStar_Interactive_CompletionTable.mod_loaded)
              }  in
            FStar_Interactive_CompletionTable.Module uu____7393  in
          (pth, uu____7392)  in
        FStar_Pervasives_Native.Some uu____7387
  
let run_code_autocomplete :
  'Auu____7407 .
    repl_state ->
      Prims.string ->
        ((query_status,FStar_Util.json) FStar_Pervasives_Native.tuple2,
          (repl_state,'Auu____7407) FStar_Util.either)
          FStar_Pervasives_Native.tuple2
  =
  fun st  ->
    fun search_term  ->
      let needle = FStar_Util.split search_term "."  in
      let mods_and_nss =
        FStar_Interactive_CompletionTable.autocomplete_mod_or_ns
          st.repl_names needle code_autocomplete_mod_filter
         in
      let lids =
        FStar_Interactive_CompletionTable.autocomplete_lid st.repl_names
          needle
         in
      let json =
        FStar_List.map
          FStar_Interactive_CompletionTable.json_of_completion_result
          (FStar_List.append lids mods_and_nss)
         in
      ((QueryOK, (FStar_Util.JsonList json)), (FStar_Util.Inl st))
  
let run_module_autocomplete :
  'Auu____7464 'Auu____7465 'Auu____7466 .
    repl_state ->
      Prims.string ->
        'Auu____7464 ->
          'Auu____7465 ->
            ((query_status,FStar_Util.json) FStar_Pervasives_Native.tuple2,
              (repl_state,'Auu____7466) FStar_Util.either)
              FStar_Pervasives_Native.tuple2
  =
  fun st  ->
    fun search_term  ->
      fun modules1  ->
        fun namespaces  ->
          let needle = FStar_Util.split search_term "."  in
          let mods_and_nss =
            FStar_Interactive_CompletionTable.autocomplete_mod_or_ns
              st.repl_names needle
              (fun _0_29  -> FStar_Pervasives_Native.Some _0_29)
             in
          let json =
            FStar_List.map
              FStar_Interactive_CompletionTable.json_of_completion_result
              mods_and_nss
             in
          ((QueryOK, (FStar_Util.JsonList json)), (FStar_Util.Inl st))
  
let (candidates_of_fstar_option :
  Prims.int ->
    Prims.bool ->
      fstar_option ->
        FStar_Interactive_CompletionTable.completion_result Prims.list)
  =
  fun match_len  ->
    fun is_reset  ->
      fun opt  ->
        let uu____7537 =
          match opt.opt_permission_level with
          | OptSet  -> (true, "")
          | OptReset  -> (is_reset, "#reset-only")
          | OptReadOnly  -> (false, "read-only")  in
        match uu____7537 with
        | (may_set,explanation) ->
            let opt_type = kind_of_fstar_option_type opt.opt_type  in
            let annot =
              if may_set
              then opt_type
              else
                Prims.strcat "("
                  (Prims.strcat explanation
                     (Prims.strcat " " (Prims.strcat opt_type ")")))
               in
            FStar_All.pipe_right opt.opt_snippets
              (FStar_List.map
                 (fun snippet  ->
                    {
                      FStar_Interactive_CompletionTable.completion_match_length
                        = match_len;
                      FStar_Interactive_CompletionTable.completion_candidate
                        = snippet;
                      FStar_Interactive_CompletionTable.completion_annotation
                        = annot
                    }))
  
let run_option_autocomplete :
  'Auu____7569 'Auu____7570 .
    'Auu____7569 ->
      Prims.string ->
        Prims.bool ->
          ((query_status,FStar_Util.json) FStar_Pervasives_Native.tuple2,
            ('Auu____7569,'Auu____7570) FStar_Util.either)
            FStar_Pervasives_Native.tuple2
  =
  fun st  ->
    fun search_term  ->
      fun is_reset  ->
        let uu____7598 = trim_option_name search_term  in
        match uu____7598 with
        | ("--",trimmed_name) ->
            let matcher opt =
              FStar_Util.starts_with opt.opt_name trimmed_name  in
            let options = current_fstar_options matcher  in
            let match_len = FStar_String.length search_term  in
            let collect_candidates =
              candidates_of_fstar_option match_len is_reset  in
            let results = FStar_List.concatMap collect_candidates options  in
            let json =
              FStar_List.map
                FStar_Interactive_CompletionTable.json_of_completion_result
                results
               in
            ((QueryOK, (FStar_Util.JsonList json)), (FStar_Util.Inl st))
        | (uu____7653,uu____7654) ->
            ((QueryNOK,
               (FStar_Util.JsonStr "Options should start with '--'")),
              (FStar_Util.Inl st))
  
let run_autocomplete :
  'Auu____7671 .
    repl_state ->
      Prims.string ->
        completion_context ->
          ((query_status,FStar_Util.json) FStar_Pervasives_Native.tuple2,
            (repl_state,'Auu____7671) FStar_Util.either)
            FStar_Pervasives_Native.tuple2
  =
  fun st  ->
    fun search_term  ->
      fun context  ->
        match context with
        | CKCode  -> run_code_autocomplete st search_term
        | CKOption is_reset ->
            run_option_autocomplete st search_term is_reset
        | CKModuleOrNamespace (modules1,namespaces) ->
            run_module_autocomplete st search_term modules1 namespaces
  
let run_and_rewind :
  'Auu____7712 'Auu____7713 .
    repl_state ->
      'Auu____7712 ->
        (repl_state -> 'Auu____7712) ->
          ('Auu____7712,(repl_state,'Auu____7713) FStar_Util.either)
            FStar_Pervasives_Native.tuple2
  =
  fun st  ->
    fun sigint_default  ->
      fun task  ->
        let st1 = push_repl "run_and_rewind" FullCheck Noop st  in
        let results =
          try
            FStar_Util.with_sigint_handler FStar_Util.sigint_raise
              (fun uu____7764  ->
                 let uu____7765 = task st1  in
                 FStar_All.pipe_left (fun _0_30  -> FStar_Util.Inl _0_30)
                   uu____7765)
          with | FStar_Util.SigInt  -> FStar_Util.Inl sigint_default
          | e -> FStar_Util.Inr e  in
        let st2 = pop_repl "run_and_rewind" st1  in
        match results with
        | FStar_Util.Inl results1 -> (results1, (FStar_Util.Inl st2))
        | FStar_Util.Inr e -> FStar_Exn.raise e
  
let run_with_parsed_and_tc_term :
  'Auu____7816 'Auu____7817 'Auu____7818 .
    repl_state ->
      Prims.string ->
        'Auu____7816 ->
          'Auu____7817 ->
            (FStar_TypeChecker_Env.env ->
               FStar_Syntax_Syntax.term ->
                 (query_status,FStar_Util.json)
                   FStar_Pervasives_Native.tuple2)
              ->
              ((query_status,FStar_Util.json) FStar_Pervasives_Native.tuple2,
                (repl_state,'Auu____7818) FStar_Util.either)
                FStar_Pervasives_Native.tuple2
  =
  fun st  ->
    fun term  ->
      fun line  ->
        fun column  ->
          fun continuation  ->
            let dummy_let_fragment term1 =
              let dummy_decl =
                FStar_Util.format1 "let __compute_dummy__ = (%s)" term1  in
              {
                FStar_Parser_ParseIt.frag_text = dummy_decl;
                FStar_Parser_ParseIt.frag_line = (Prims.parse_int "0");
                FStar_Parser_ParseIt.frag_col = (Prims.parse_int "0")
              }  in
            let find_let_body ses =
              match ses with
              | {
                  FStar_Syntax_Syntax.sigel = FStar_Syntax_Syntax.Sig_let
                    ((uu____7911,{ FStar_Syntax_Syntax.lbname = uu____7912;
                                   FStar_Syntax_Syntax.lbunivs = univs1;
                                   FStar_Syntax_Syntax.lbtyp = uu____7914;
                                   FStar_Syntax_Syntax.lbeff = uu____7915;
                                   FStar_Syntax_Syntax.lbdef = def;
                                   FStar_Syntax_Syntax.lbattrs = uu____7917;
                                   FStar_Syntax_Syntax.lbpos = uu____7918;_}::[]),uu____7919);
                  FStar_Syntax_Syntax.sigrng = uu____7920;
                  FStar_Syntax_Syntax.sigquals = uu____7921;
                  FStar_Syntax_Syntax.sigmeta = uu____7922;
                  FStar_Syntax_Syntax.sigattrs = uu____7923;_}::[] ->
                  FStar_Pervasives_Native.Some (univs1, def)
              | uu____7966 -> FStar_Pervasives_Native.None  in
            let parse1 frag =
              let uu____7987 =
                FStar_Parser_ParseIt.parse
                  (FStar_Parser_ParseIt.Toplevel frag)
                 in
              match uu____7987 with
              | FStar_Parser_ParseIt.ASTFragment
                  (FStar_Util.Inr decls,uu____7993) ->
                  FStar_Pervasives_Native.Some decls
              | uu____8018 -> FStar_Pervasives_Native.None  in
            let desugar env decls =
              let uu____8036 =
                let uu____8041 =
                  FStar_ToSyntax_ToSyntax.decls_to_sigelts decls  in
                uu____8041 env.FStar_TypeChecker_Env.dsenv  in
              FStar_Pervasives_Native.fst uu____8036  in
            let typecheck tcenv decls =
              let uu____8065 = FStar_TypeChecker_Tc.tc_decls tcenv decls  in
              match uu____8065 with | (ses,uu____8079,uu____8080) -> ses  in
            run_and_rewind st
              (QueryNOK, (FStar_Util.JsonStr "Computation interrupted"))
              (fun st1  ->
                 let tcenv = st1.repl_env  in
                 let frag = dummy_let_fragment term  in
                 let uu____8100 = parse1 frag  in
                 match uu____8100 with
                 | FStar_Pervasives_Native.None  ->
                     (QueryNOK,
                       (FStar_Util.JsonStr "Could not parse this term"))
                 | FStar_Pervasives_Native.Some decls ->
                     let aux uu____8125 =
                       let decls1 = desugar tcenv decls  in
                       let ses = typecheck tcenv decls1  in
                       match find_let_body ses with
                       | FStar_Pervasives_Native.None  ->
                           (QueryNOK,
                             (FStar_Util.JsonStr
                                "Typechecking yielded an unexpected term"))
                       | FStar_Pervasives_Native.Some (univs1,def) ->
                           let uu____8160 =
                             FStar_Syntax_Subst.open_univ_vars univs1 def  in
                           (match uu____8160 with
                            | (univs2,def1) ->
                                let tcenv1 =
                                  FStar_TypeChecker_Env.push_univ_vars tcenv
                                    univs2
                                   in
                                continuation tcenv1 def1)
                        in
                     let uu____8172 = FStar_Options.trace_error ()  in
                     if uu____8172
                     then aux ()
                     else
                       (try aux ()
                        with
                        | e ->
                            let uu____8199 = FStar_Errors.issue_of_exn e  in
                            (match uu____8199 with
                             | FStar_Pervasives_Native.Some issue ->
                                 let uu____8207 =
                                   let uu____8208 =
                                     FStar_Errors.format_issue issue  in
                                   FStar_Util.JsonStr uu____8208  in
                                 (QueryNOK, uu____8207)
                             | FStar_Pervasives_Native.None  ->
                                 FStar_Exn.raise e)))
  
let run_compute :
  'Auu____8221 .
    repl_state ->
      Prims.string ->
        FStar_TypeChecker_Normalize.step Prims.list
          FStar_Pervasives_Native.option ->
          ((query_status,FStar_Util.json) FStar_Pervasives_Native.tuple2,
            (repl_state,'Auu____8221) FStar_Util.either)
            FStar_Pervasives_Native.tuple2
  =
  fun st  ->
    fun term  ->
      fun rules  ->
        let rules1 =
          FStar_List.append
            (match rules with
             | FStar_Pervasives_Native.Some rules1 -> rules1
             | FStar_Pervasives_Native.None  ->
                 [FStar_TypeChecker_Normalize.Beta;
                 FStar_TypeChecker_Normalize.Iota;
                 FStar_TypeChecker_Normalize.Zeta;
                 FStar_TypeChecker_Normalize.UnfoldUntil
                   FStar_Syntax_Syntax.delta_constant])
            [FStar_TypeChecker_Normalize.Inlining;
            FStar_TypeChecker_Normalize.Eager_unfolding;
            FStar_TypeChecker_Normalize.Primops]
           in
        let normalize_term1 tcenv rules2 t =
          FStar_TypeChecker_Normalize.normalize rules2 tcenv t  in
        run_with_parsed_and_tc_term st term (Prims.parse_int "0")
          (Prims.parse_int "0")
          (fun tcenv  ->
             fun def  ->
               let normalized = normalize_term1 tcenv rules1 def  in
               let uu____8293 =
                 let uu____8294 = term_to_string tcenv normalized  in
                 FStar_Util.JsonStr uu____8294  in
               (QueryOK, uu____8293))
  
type search_term' =
  | NameContainsStr of Prims.string 
  | TypeContainsLid of FStar_Ident.lid 
and search_term = {
  st_negate: Prims.bool ;
  st_term: search_term' }
let (uu___is_NameContainsStr : search_term' -> Prims.bool) =
  fun projectee  ->
    match projectee with | NameContainsStr _0 -> true | uu____8321 -> false
  
let (__proj__NameContainsStr__item___0 : search_term' -> Prims.string) =
  fun projectee  -> match projectee with | NameContainsStr _0 -> _0 
let (uu___is_TypeContainsLid : search_term' -> Prims.bool) =
  fun projectee  ->
    match projectee with | TypeContainsLid _0 -> true | uu____8335 -> false
  
let (__proj__TypeContainsLid__item___0 : search_term' -> FStar_Ident.lid) =
  fun projectee  -> match projectee with | TypeContainsLid _0 -> _0 
let (__proj__Mksearch_term__item__st_negate : search_term -> Prims.bool) =
  fun projectee  ->
    match projectee with
    | { st_negate = __fname__st_negate; st_term = __fname__st_term;_} ->
        __fname__st_negate
  
let (__proj__Mksearch_term__item__st_term : search_term -> search_term') =
  fun projectee  ->
    match projectee with
    | { st_negate = __fname__st_negate; st_term = __fname__st_term;_} ->
        __fname__st_term
  
let (st_cost : search_term' -> Prims.int) =
  fun uu___111_8361  ->
    match uu___111_8361 with
    | NameContainsStr str -> - (FStar_String.length str)
    | TypeContainsLid lid -> (Prims.parse_int "1")
  
type search_candidate =
  {
  sc_lid: FStar_Ident.lid ;
  sc_typ: FStar_Syntax_Syntax.typ FStar_Pervasives_Native.option FStar_ST.ref ;
  sc_fvars:
    FStar_Ident.lid FStar_Util.set FStar_Pervasives_Native.option
      FStar_ST.ref
    }
let (__proj__Mksearch_candidate__item__sc_lid :
  search_candidate -> FStar_Ident.lid) =
  fun projectee  ->
    match projectee with
    | { sc_lid = __fname__sc_lid; sc_typ = __fname__sc_typ;
        sc_fvars = __fname__sc_fvars;_} -> __fname__sc_lid
  
let (__proj__Mksearch_candidate__item__sc_typ :
  search_candidate ->
    FStar_Syntax_Syntax.typ FStar_Pervasives_Native.option FStar_ST.ref)
  =
  fun projectee  ->
    match projectee with
    | { sc_lid = __fname__sc_lid; sc_typ = __fname__sc_typ;
        sc_fvars = __fname__sc_fvars;_} -> __fname__sc_typ
  
let (__proj__Mksearch_candidate__item__sc_fvars :
  search_candidate ->
    FStar_Ident.lid FStar_Util.set FStar_Pervasives_Native.option
      FStar_ST.ref)
  =
  fun projectee  ->
    match projectee with
    | { sc_lid = __fname__sc_lid; sc_typ = __fname__sc_typ;
        sc_fvars = __fname__sc_fvars;_} -> __fname__sc_fvars
  
let (sc_of_lid : FStar_Ident.lid -> search_candidate) =
  fun lid  ->
    let uu____8576 = FStar_Util.mk_ref FStar_Pervasives_Native.None  in
    let uu____8583 = FStar_Util.mk_ref FStar_Pervasives_Native.None  in
    { sc_lid = lid; sc_typ = uu____8576; sc_fvars = uu____8583 }
  
let (sc_typ :
  FStar_TypeChecker_Env.env -> search_candidate -> FStar_Syntax_Syntax.typ) =
  fun tcenv  ->
    fun sc  ->
      let uu____8650 = FStar_ST.op_Bang sc.sc_typ  in
      match uu____8650 with
      | FStar_Pervasives_Native.Some t -> t
      | FStar_Pervasives_Native.None  ->
          let typ =
            let uu____8684 =
              FStar_TypeChecker_Env.try_lookup_lid tcenv sc.sc_lid  in
            match uu____8684 with
            | FStar_Pervasives_Native.None  ->
                FStar_Syntax_Syntax.mk FStar_Syntax_Syntax.Tm_unknown
                  FStar_Pervasives_Native.None FStar_Range.dummyRange
            | FStar_Pervasives_Native.Some ((uu____8705,typ),uu____8707) ->
                typ
             in
          (FStar_ST.op_Colon_Equals sc.sc_typ
             (FStar_Pervasives_Native.Some typ);
           typ)
  
let (sc_fvars :
  FStar_TypeChecker_Env.env ->
    search_candidate -> FStar_Ident.lid FStar_Util.set)
  =
  fun tcenv  ->
    fun sc  ->
      let uu____8762 = FStar_ST.op_Bang sc.sc_fvars  in
      match uu____8762 with
      | FStar_Pervasives_Native.Some fv -> fv
      | FStar_Pervasives_Native.None  ->
          let fv =
            let uu____8810 = sc_typ tcenv sc  in
            FStar_Syntax_Free.fvars uu____8810  in
          (FStar_ST.op_Colon_Equals sc.sc_fvars
             (FStar_Pervasives_Native.Some fv);
           fv)
  
let (json_of_search_result :
  FStar_TypeChecker_Env.env -> search_candidate -> FStar_Util.json) =
  fun tcenv  ->
    fun sc  ->
      let typ_str =
        let uu____8856 = sc_typ tcenv sc  in term_to_string tcenv uu____8856
         in
      let uu____8857 =
        let uu____8864 =
          let uu____8869 =
            let uu____8870 =
              let uu____8871 =
                FStar_Syntax_DsEnv.shorten_lid
                  tcenv.FStar_TypeChecker_Env.dsenv sc.sc_lid
                 in
              uu____8871.FStar_Ident.str  in
            FStar_Util.JsonStr uu____8870  in
          ("lid", uu____8869)  in
        [uu____8864; ("type", (FStar_Util.JsonStr typ_str))]  in
      FStar_Util.JsonAssoc uu____8857
  
exception InvalidSearch of Prims.string 
let (uu___is_InvalidSearch : Prims.exn -> Prims.bool) =
  fun projectee  ->
    match projectee with
    | InvalidSearch uu____8893 -> true
    | uu____8894 -> false
  
let (__proj__InvalidSearch__item__uu___ : Prims.exn -> Prims.string) =
  fun projectee  ->
    match projectee with | InvalidSearch uu____8901 -> uu____8901
  
let run_search :
  'Auu____8908 .
    repl_state ->
      Prims.string ->
        ((query_status,FStar_Util.json) FStar_Pervasives_Native.tuple2,
          (repl_state,'Auu____8908) FStar_Util.either)
          FStar_Pervasives_Native.tuple2
  =
  fun st  ->
    fun search_str  ->
      let tcenv = st.repl_env  in
      let empty_fv_set = FStar_Syntax_Syntax.new_fv_set ()  in
      let st_matches candidate term =
        let found =
          match term.st_term with
          | NameContainsStr str ->
              FStar_Util.contains (candidate.sc_lid).FStar_Ident.str str
          | TypeContainsLid lid ->
              let uu____8949 = sc_fvars tcenv candidate  in
              FStar_Util.set_mem lid uu____8949
           in
        found <> term.st_negate  in
      let parse1 search_str1 =
        let parse_one term =
          let negate = FStar_Util.starts_with term "-"  in
          let term1 =
            if negate
            then FStar_Util.substring_from term (Prims.parse_int "1")
            else term  in
          let beg_quote = FStar_Util.starts_with term1 "\""  in
          let end_quote = FStar_Util.ends_with term1 "\""  in
          let strip_quotes str =
            if (FStar_String.length str) < (Prims.parse_int "2")
            then FStar_Exn.raise (InvalidSearch "Empty search term")
            else
              FStar_Util.substring str (Prims.parse_int "1")
                ((FStar_String.length term1) - (Prims.parse_int "2"))
             in
          let parsed =
            if beg_quote <> end_quote
            then
              let uu____8979 =
                let uu____8980 =
                  FStar_Util.format1 "Improperly quoted search term: %s"
                    term1
                   in
                InvalidSearch uu____8980  in
              FStar_Exn.raise uu____8979
            else
              if beg_quote
              then
                (let uu____8982 = strip_quotes term1  in
                 NameContainsStr uu____8982)
              else
                (let lid = FStar_Ident.lid_of_str term1  in
                 let uu____8985 =
                   FStar_Syntax_DsEnv.resolve_to_fully_qualified_name
                     tcenv.FStar_TypeChecker_Env.dsenv lid
                    in
                 match uu____8985 with
                 | FStar_Pervasives_Native.None  ->
                     let uu____8988 =
                       let uu____8989 =
                         FStar_Util.format1 "Unknown identifier: %s" term1
                          in
                       InvalidSearch uu____8989  in
                     FStar_Exn.raise uu____8988
                 | FStar_Pervasives_Native.Some lid1 -> TypeContainsLid lid1)
             in
          { st_negate = negate; st_term = parsed }  in
        let terms =
          FStar_List.map parse_one (FStar_Util.split search_str1 " ")  in
        let cmp x y = (st_cost x.st_term) - (st_cost y.st_term)  in
        FStar_Util.sort_with cmp terms  in
      let pprint_one term =
        let uu____9011 =
          match term.st_term with
          | NameContainsStr s -> FStar_Util.format1 "\"%s\"" s
          | TypeContainsLid l -> FStar_Util.format1 "%s" l.FStar_Ident.str
           in
        Prims.strcat (if term.st_negate then "-" else "") uu____9011  in
      let results =
        try
          let terms = parse1 search_str  in
          let all_lidents = FStar_TypeChecker_Env.lidents tcenv  in
          let all_candidates = FStar_List.map sc_of_lid all_lidents  in
          let matches_all candidate =
            FStar_List.for_all (st_matches candidate) terms  in
          let cmp r1 r2 =
            FStar_Util.compare (r1.sc_lid).FStar_Ident.str
              (r2.sc_lid).FStar_Ident.str
             in
          let results = FStar_List.filter matches_all all_candidates  in
          let sorted1 = FStar_Util.sort_with cmp results  in
          let js = FStar_List.map (json_of_search_result tcenv) sorted1  in
          match results with
          | [] ->
              let kwds =
                let uu____9080 = FStar_List.map pprint_one terms  in
                FStar_Util.concat_l " " uu____9080  in
              let uu____9083 =
                let uu____9084 =
                  FStar_Util.format1 "No results found for query [%s]" kwds
                   in
                InvalidSearch uu____9084  in
              FStar_Exn.raise uu____9083
          | uu____9089 -> (QueryOK, (FStar_Util.JsonList js))
        with | InvalidSearch s -> (QueryNOK, (FStar_Util.JsonStr s))  in
      (results, (FStar_Util.Inl st))
  
let (run_query :
  repl_state ->
    query' ->
      ((query_status,FStar_Util.json) FStar_Pervasives_Native.tuple2,
        (repl_state,Prims.int) FStar_Util.either)
        FStar_Pervasives_Native.tuple2)
  =
  fun st  ->
    fun q  ->
      match q with
      | Exit  -> run_exit st
      | DescribeProtocol  -> run_describe_protocol st
      | DescribeRepl  -> run_describe_repl st
      | GenericError message -> run_generic_error st message
      | ProtocolViolation query -> run_protocol_violation st query
      | Segment c -> run_segment st c
      | VfsAdd (fname,contents) -> run_vfs_add st fname contents
      | Push pquery -> run_push st pquery
      | Pop  -> run_pop st
      | AutoComplete (search_term,context) ->
          run_autocomplete st search_term context
      | Lookup (symbol,context,pos_opt,rq_info) ->
          run_lookup st symbol context pos_opt rq_info
      | Compute (term,rules) -> run_compute st term rules
      | Search term -> run_search st term
  
let (validate_query : repl_state -> query -> query) =
  fun st  ->
    fun q  ->
      match q.qq with
      | Push
          { push_kind = SyntaxCheck ; push_code = uu____9187;
            push_line = uu____9188; push_column = uu____9189;
            push_peek_only = false ;_}
          ->
          {
            qq =
              (ProtocolViolation
                 "Cannot use 'kind': 'syntax' with 'query': 'push'");
            qid = (q.qid)
          }
      | uu____9190 ->
          (match st.repl_curmod with
           | FStar_Pervasives_Native.None  when
               query_needs_current_module q.qq ->
               { qq = (GenericError "Current module unset"); qid = (q.qid) }
           | uu____9191 -> q)
  
let (validate_and_run_query :
  repl_state ->
    query ->
      ((query_status,FStar_Util.json) FStar_Pervasives_Native.tuple2,
        (repl_state,Prims.int) FStar_Util.either)
        FStar_Pervasives_Native.tuple2)
  =
  fun st  ->
    fun query  ->
      let query1 = validate_query st query  in
      FStar_ST.op_Colon_Equals repl_current_qid
        (FStar_Pervasives_Native.Some (query1.qid));
      run_query st query1.qq
  
let (js_repl_eval :
  repl_state ->
    query ->
      (FStar_Util.json,(repl_state,Prims.int) FStar_Util.either)
        FStar_Pervasives_Native.tuple2)
  =
  fun st  ->
    fun query  ->
      let uu____9261 = validate_and_run_query st query  in
      match uu____9261 with
      | ((status,response),st_opt) ->
          let js_response = json_of_response query.qid status response  in
          (js_response, st_opt)
  
let (js_repl_eval_js :
  repl_state ->
    FStar_Util.json ->
      (FStar_Util.json,(repl_state,Prims.int) FStar_Util.either)
        FStar_Pervasives_Native.tuple2)
  =
  fun st  ->
    fun query_js  ->
      let uu____9320 = deserialize_interactive_query query_js  in
      js_repl_eval st uu____9320
  
let (js_repl_eval_str :
  repl_state ->
    Prims.string ->
      (Prims.string,(repl_state,Prims.int) FStar_Util.either)
        FStar_Pervasives_Native.tuple2)
  =
  fun st  ->
    fun query_str  ->
      let uu____9339 =
        let uu____9348 = parse_interactive_query query_str  in
        js_repl_eval st uu____9348  in
      match uu____9339 with
      | (js_response,st_opt) ->
          let uu____9367 = FStar_Util.string_of_json js_response  in
          (uu____9367, st_opt)
  
let (js_repl_init_opts : unit -> unit) =
  fun uu____9376  ->
    let uu____9377 = FStar_Options.parse_cmd_line ()  in
    match uu____9377 with
    | (res,fnames) ->
        (match res with
         | FStar_Getopt.Error msg ->
             failwith (Prims.strcat "repl_init: " msg)
         | FStar_Getopt.Help  -> failwith "repl_init: --help unexpected"
         | FStar_Getopt.Success  ->
             (match fnames with
              | [] ->
                  failwith
                    "repl_init: No file name given in --ide invocation"
              | h::uu____9392::uu____9393 ->
                  failwith
                    "repl_init: Too many file names given in --ide invocation"
              | uu____9396 -> ()))
  
let rec (go : repl_state -> Prims.int) =
  fun st  ->
    let query = read_interactive_query st.repl_stdin  in
    let uu____9405 = validate_and_run_query st query  in
    match uu____9405 with
    | ((status,response),state_opt) ->
        (write_response query.qid status response;
         (match state_opt with
          | FStar_Util.Inl st' -> go st'
          | FStar_Util.Inr exitcode -> exitcode))
  
let (interactive_error_handler : FStar_Errors.error_handler) =
  let issues = FStar_Util.mk_ref []  in
  let add_one1 e =
    let uu____9449 =
      let uu____9452 = FStar_ST.op_Bang issues  in e :: uu____9452  in
    FStar_ST.op_Colon_Equals issues uu____9449  in
  let count_errors uu____9558 =
    let uu____9559 =
      let uu____9562 = FStar_ST.op_Bang issues  in
      FStar_List.filter
        (fun e  -> e.FStar_Errors.issue_level = FStar_Errors.EError)
        uu____9562
       in
    FStar_List.length uu____9559  in
  let report uu____9623 =
    let uu____9624 = FStar_ST.op_Bang issues  in
    FStar_List.sortWith FStar_Errors.compare_issues uu____9624  in
  let clear1 uu____9681 = FStar_ST.op_Colon_Equals issues []  in
  {
    FStar_Errors.eh_add_one = add_one1;
    FStar_Errors.eh_count_errors = count_errors;
    FStar_Errors.eh_report = report;
    FStar_Errors.eh_clear = clear1
  } 
let (interactive_printer : (FStar_Util.json -> unit) -> FStar_Util.printer) =
  fun printer  ->
    {
      FStar_Util.printer_prinfo =
        (fun s  -> forward_message printer "info" (FStar_Util.JsonStr s));
      FStar_Util.printer_prwarning =
        (fun s  -> forward_message printer "warning" (FStar_Util.JsonStr s));
      FStar_Util.printer_prerror =
        (fun s  -> forward_message printer "error" (FStar_Util.JsonStr s));
      FStar_Util.printer_prgeneric =
        (fun label  ->
           fun get_string  ->
             fun get_json  ->
               let uu____9763 = get_json ()  in
               forward_message printer label uu____9763)
    }
  
let (install_ide_mode_hooks : (FStar_Util.json -> unit) -> unit) =
  fun printer  ->
    FStar_Util.set_printer (interactive_printer printer);
    FStar_Errors.set_handler interactive_error_handler
  
let (initial_range : FStar_Range.range) =
  let uu____9775 =
    FStar_Range.mk_pos (Prims.parse_int "1") (Prims.parse_int "0")  in
  let uu____9776 =
    FStar_Range.mk_pos (Prims.parse_int "1") (Prims.parse_int "0")  in
  FStar_Range.mk_range "<input>" uu____9775 uu____9776 
let (build_initial_repl_state : Prims.string -> repl_state) =
  fun filename  ->
    let env = FStar_Universal.init_env FStar_Parser_Dep.empty_deps  in
    let env1 = FStar_TypeChecker_Env.set_range env initial_range  in
    let uu____9784 = FStar_Util.open_stdin ()  in
    {
      repl_line = (Prims.parse_int "1");
      repl_column = (Prims.parse_int "0");
      repl_fname = filename;
      repl_deps_stack = [];
      repl_curmod = FStar_Pervasives_Native.None;
      repl_env = env1;
      repl_stdin = uu____9784;
      repl_names = FStar_Interactive_CompletionTable.empty
    }
  
let interactive_mode' : 'Auu____9797 . repl_state -> 'Auu____9797 =
  fun init_st  ->
    write_hello ();
    (let exit_code =
       let uu____9805 =
         (FStar_Options.record_hints ()) || (FStar_Options.use_hints ())  in
       if uu____9805
       then
         let uu____9806 =
           let uu____9807 = FStar_Options.file_list ()  in
           FStar_List.hd uu____9807  in
         FStar_SMTEncoding_Solver.with_hints_db uu____9806
           (fun uu____9811  -> go init_st)
       else go init_st  in
     FStar_All.exit exit_code)
  
let (interactive_mode : Prims.string -> unit) =
  fun filename  ->
    install_ide_mode_hooks write_json;
    FStar_Util.set_sigint_handler FStar_Util.sigint_ignore;
    (let uu____9821 =
       let uu____9822 = FStar_Options.codegen ()  in
       FStar_Option.isSome uu____9822  in
     if uu____9821
     then
       FStar_Errors.log_issue FStar_Range.dummyRange
         (FStar_Errors.Warning_IDEIgnoreCodeGen, "--ide: ignoring --codegen")
     else ());
    (let init1 = build_initial_repl_state filename  in
     let uu____9827 = FStar_Options.trace_error ()  in
     if uu____9827
     then interactive_mode' init1
     else
       (try interactive_mode' init1
        with
        | e ->
            (FStar_Errors.set_handler FStar_Errors.default_handler;
             FStar_Exn.raise e)))
  
>>>>>>> ca297a09
<|MERGE_RESOLUTION|>--- conflicted
+++ resolved
@@ -1,4143 +1,4 @@
-
 open Prims
-<<<<<<< HEAD
-open FStar_Pervasives
-
-let push : FStar_TypeChecker_Env.env  ->  Prims.string  ->  FStar_TypeChecker_Env.env = (fun env msg -> (
-
-let res = (FStar_Universal.push_context env msg)
-in ((FStar_Options.push ());
-res;
-)))
-
-
-let pop : FStar_TypeChecker_Env.env  ->  Prims.string  ->  unit = (fun env msg -> ((FStar_Universal.pop_context env msg);
-(FStar_Options.pop ());
-))
-
-type push_kind =
-| SyntaxCheck
-| LaxCheck
-| FullCheck
-
-
-let uu___is_SyntaxCheck : push_kind  ->  Prims.bool = (fun projectee -> (match (projectee) with
-| SyntaxCheck -> begin
-true
-end
-| uu____29 -> begin
-false
-end))
-
-
-let uu___is_LaxCheck : push_kind  ->  Prims.bool = (fun projectee -> (match (projectee) with
-| LaxCheck -> begin
-true
-end
-| uu____35 -> begin
-false
-end))
-
-
-let uu___is_FullCheck : push_kind  ->  Prims.bool = (fun projectee -> (match (projectee) with
-| FullCheck -> begin
-true
-end
-| uu____41 -> begin
-false
-end))
-
-
-let set_check_kind : FStar_TypeChecker_Env.env  ->  push_kind  ->  FStar_TypeChecker_Env.env = (fun env check_kind -> (
-
-let uu___91_52 = env
-in (
-
-let uu____53 = (FStar_Syntax_DsEnv.set_syntax_only env.FStar_TypeChecker_Env.dsenv (Prims.op_Equality check_kind SyntaxCheck))
-in {FStar_TypeChecker_Env.solver = uu___91_52.FStar_TypeChecker_Env.solver; FStar_TypeChecker_Env.range = uu___91_52.FStar_TypeChecker_Env.range; FStar_TypeChecker_Env.curmodule = uu___91_52.FStar_TypeChecker_Env.curmodule; FStar_TypeChecker_Env.gamma = uu___91_52.FStar_TypeChecker_Env.gamma; FStar_TypeChecker_Env.gamma_cache = uu___91_52.FStar_TypeChecker_Env.gamma_cache; FStar_TypeChecker_Env.modules = uu___91_52.FStar_TypeChecker_Env.modules; FStar_TypeChecker_Env.expected_typ = uu___91_52.FStar_TypeChecker_Env.expected_typ; FStar_TypeChecker_Env.sigtab = uu___91_52.FStar_TypeChecker_Env.sigtab; FStar_TypeChecker_Env.is_pattern = uu___91_52.FStar_TypeChecker_Env.is_pattern; FStar_TypeChecker_Env.instantiate_imp = uu___91_52.FStar_TypeChecker_Env.instantiate_imp; FStar_TypeChecker_Env.effects = uu___91_52.FStar_TypeChecker_Env.effects; FStar_TypeChecker_Env.generalize = uu___91_52.FStar_TypeChecker_Env.generalize; FStar_TypeChecker_Env.letrecs = uu___91_52.FStar_TypeChecker_Env.letrecs; FStar_TypeChecker_Env.top_level = uu___91_52.FStar_TypeChecker_Env.top_level; FStar_TypeChecker_Env.check_uvars = uu___91_52.FStar_TypeChecker_Env.check_uvars; FStar_TypeChecker_Env.use_eq = uu___91_52.FStar_TypeChecker_Env.use_eq; FStar_TypeChecker_Env.is_iface = uu___91_52.FStar_TypeChecker_Env.is_iface; FStar_TypeChecker_Env.admit = uu___91_52.FStar_TypeChecker_Env.admit; FStar_TypeChecker_Env.lax = (Prims.op_Equality check_kind LaxCheck); FStar_TypeChecker_Env.lax_universes = uu___91_52.FStar_TypeChecker_Env.lax_universes; FStar_TypeChecker_Env.failhard = uu___91_52.FStar_TypeChecker_Env.failhard; FStar_TypeChecker_Env.nosynth = uu___91_52.FStar_TypeChecker_Env.nosynth; FStar_TypeChecker_Env.tc_term = uu___91_52.FStar_TypeChecker_Env.tc_term; FStar_TypeChecker_Env.type_of = uu___91_52.FStar_TypeChecker_Env.type_of; FStar_TypeChecker_Env.universe_of = uu___91_52.FStar_TypeChecker_Env.universe_of; FStar_TypeChecker_Env.check_type_of = uu___91_52.FStar_TypeChecker_Env.check_type_of; FStar_TypeChecker_Env.use_bv_sorts = uu___91_52.FStar_TypeChecker_Env.use_bv_sorts; FStar_TypeChecker_Env.qtbl_name_and_index = uu___91_52.FStar_TypeChecker_Env.qtbl_name_and_index; FStar_TypeChecker_Env.normalized_eff_names = uu___91_52.FStar_TypeChecker_Env.normalized_eff_names; FStar_TypeChecker_Env.proof_ns = uu___91_52.FStar_TypeChecker_Env.proof_ns; FStar_TypeChecker_Env.synth_hook = uu___91_52.FStar_TypeChecker_Env.synth_hook; FStar_TypeChecker_Env.splice = uu___91_52.FStar_TypeChecker_Env.splice; FStar_TypeChecker_Env.is_native_tactic = uu___91_52.FStar_TypeChecker_Env.is_native_tactic; FStar_TypeChecker_Env.identifier_info = uu___91_52.FStar_TypeChecker_Env.identifier_info; FStar_TypeChecker_Env.tc_hooks = uu___91_52.FStar_TypeChecker_Env.tc_hooks; FStar_TypeChecker_Env.dsenv = uu____53; FStar_TypeChecker_Env.dep_graph = uu___91_52.FStar_TypeChecker_Env.dep_graph})))
-
-
-let with_captured_errors' : 'Auu____62 . FStar_TypeChecker_Env.env  ->  FStar_Util.sigint_handler  ->  (FStar_TypeChecker_Env.env  ->  'Auu____62 FStar_Pervasives_Native.option)  ->  'Auu____62 FStar_Pervasives_Native.option = (fun env sigint_handler f -> (FStar_All.try_with (fun uu___93_92 -> (match (()) with
-| () -> begin
-(FStar_Util.with_sigint_handler sigint_handler (fun uu____98 -> (f env)))
-end)) (fun uu___92_103 -> (match (uu___92_103) with
-| FStar_All.Failure (msg) -> begin
-(
-
-let msg1 = (Prims.strcat "ASSERTION FAILURE: " (Prims.strcat msg (Prims.strcat "\n" (Prims.strcat "F* may be in an inconsistent state.\n" (Prims.strcat "Please file a bug report, ideally with a " "minimized version of the program that triggered the error.")))))
-in ((
-
-let uu____109 = (FStar_TypeChecker_Env.get_range env)
-in (FStar_Errors.log_issue uu____109 ((FStar_Errors.Error_IDEAssertionFailure), (msg1))));
-FStar_Pervasives_Native.None;
-))
-end
-| FStar_Util.SigInt -> begin
-((FStar_Util.print_string "Interrupted");
-FStar_Pervasives_Native.None;
-)
-end
-| FStar_Errors.Error (e, msg, r) -> begin
-((FStar_TypeChecker_Err.add_errors env ((((e), (msg), (r)))::[]));
-FStar_Pervasives_Native.None;
-)
-end
-| FStar_Errors.Err (e, msg) -> begin
-((
-
-let uu____130 = (
-
-let uu____139 = (
-
-let uu____146 = (FStar_TypeChecker_Env.get_range env)
-in ((e), (msg), (uu____146)))
-in (uu____139)::[])
-in (FStar_TypeChecker_Err.add_errors env uu____130));
-FStar_Pervasives_Native.None;
-)
-end
-| FStar_Errors.Stop -> begin
-FStar_Pervasives_Native.None
-end))))
-
-
-let with_captured_errors : 'Auu____167 . FStar_TypeChecker_Env.env  ->  FStar_Util.sigint_handler  ->  (FStar_TypeChecker_Env.env  ->  'Auu____167 FStar_Pervasives_Native.option)  ->  'Auu____167 FStar_Pervasives_Native.option = (fun env sigint_handler f -> (
-
-let uu____194 = (FStar_Options.trace_error ())
-in (match (uu____194) with
-| true -> begin
-(f env)
-end
-| uu____197 -> begin
-(with_captured_errors' env sigint_handler f)
-end)))
-
-type timed_fname =
-{tf_fname : Prims.string; tf_modtime : FStar_Util.time}
-
-
-let __proj__Mktimed_fname__item__tf_fname : timed_fname  ->  Prims.string = (fun projectee -> (match (projectee) with
-| {tf_fname = __fname__tf_fname; tf_modtime = __fname__tf_modtime} -> begin
-__fname__tf_fname
-end))
-
-
-let __proj__Mktimed_fname__item__tf_modtime : timed_fname  ->  FStar_Util.time = (fun projectee -> (match (projectee) with
-| {tf_fname = __fname__tf_fname; tf_modtime = __fname__tf_modtime} -> begin
-__fname__tf_modtime
-end))
-
-
-let t0 : FStar_Util.time = (FStar_Util.now ())
-
-
-let tf_of_fname : Prims.string  ->  timed_fname = (fun fname -> (
-
-let uu____227 = (FStar_Parser_ParseIt.get_file_last_modification_time fname)
-in {tf_fname = fname; tf_modtime = uu____227}))
-
-
-let dummy_tf_of_fname : Prims.string  ->  timed_fname = (fun fname -> {tf_fname = fname; tf_modtime = t0})
-
-
-let string_of_timed_fname : timed_fname  ->  Prims.string = (fun uu____237 -> (match (uu____237) with
-| {tf_fname = fname; tf_modtime = modtime} -> begin
-(match ((Prims.op_Equality modtime t0)) with
-| true -> begin
-(FStar_Util.format1 "{ %s }" fname)
-end
-| uu____240 -> begin
-(
-
-let uu____241 = (FStar_Util.string_of_time modtime)
-in (FStar_Util.format2 "{ %s; %s }" fname uu____241))
-end)
-end))
-
-type push_query =
-{push_kind : push_kind; push_code : Prims.string; push_line : Prims.int; push_column : Prims.int; push_peek_only : Prims.bool}
-
-
-let __proj__Mkpush_query__item__push_kind : push_query  ->  push_kind = (fun projectee -> (match (projectee) with
-| {push_kind = __fname__push_kind; push_code = __fname__push_code; push_line = __fname__push_line; push_column = __fname__push_column; push_peek_only = __fname__push_peek_only} -> begin
-__fname__push_kind
-end))
-
-
-let __proj__Mkpush_query__item__push_code : push_query  ->  Prims.string = (fun projectee -> (match (projectee) with
-| {push_kind = __fname__push_kind; push_code = __fname__push_code; push_line = __fname__push_line; push_column = __fname__push_column; push_peek_only = __fname__push_peek_only} -> begin
-__fname__push_code
-end))
-
-
-let __proj__Mkpush_query__item__push_line : push_query  ->  Prims.int = (fun projectee -> (match (projectee) with
-| {push_kind = __fname__push_kind; push_code = __fname__push_code; push_line = __fname__push_line; push_column = __fname__push_column; push_peek_only = __fname__push_peek_only} -> begin
-__fname__push_line
-end))
-
-
-let __proj__Mkpush_query__item__push_column : push_query  ->  Prims.int = (fun projectee -> (match (projectee) with
-| {push_kind = __fname__push_kind; push_code = __fname__push_code; push_line = __fname__push_line; push_column = __fname__push_column; push_peek_only = __fname__push_peek_only} -> begin
-__fname__push_column
-end))
-
-
-let __proj__Mkpush_query__item__push_peek_only : push_query  ->  Prims.bool = (fun projectee -> (match (projectee) with
-| {push_kind = __fname__push_kind; push_code = __fname__push_code; push_line = __fname__push_line; push_column = __fname__push_column; push_peek_only = __fname__push_peek_only} -> begin
-__fname__push_peek_only
-end))
-
-
-type optmod_t =
-FStar_Syntax_Syntax.modul FStar_Pervasives_Native.option
-
-type repl_task =
-| LDInterleaved of (timed_fname * timed_fname)
-| LDSingle of timed_fname
-| LDInterfaceOfCurrentFile of timed_fname
-| PushFragment of FStar_Parser_ParseIt.input_frag
-
-
-let uu___is_LDInterleaved : repl_task  ->  Prims.bool = (fun projectee -> (match (projectee) with
-| LDInterleaved (_0) -> begin
-true
-end
-| uu____353 -> begin
-false
-end))
-
-
-let __proj__LDInterleaved__item___0 : repl_task  ->  (timed_fname * timed_fname) = (fun projectee -> (match (projectee) with
-| LDInterleaved (_0) -> begin
-_0
-end))
-
-
-let uu___is_LDSingle : repl_task  ->  Prims.bool = (fun projectee -> (match (projectee) with
-| LDSingle (_0) -> begin
-true
-end
-| uu____379 -> begin
-false
-end))
-
-
-let __proj__LDSingle__item___0 : repl_task  ->  timed_fname = (fun projectee -> (match (projectee) with
-| LDSingle (_0) -> begin
-_0
-end))
-
-
-let uu___is_LDInterfaceOfCurrentFile : repl_task  ->  Prims.bool = (fun projectee -> (match (projectee) with
-| LDInterfaceOfCurrentFile (_0) -> begin
-true
-end
-| uu____393 -> begin
-false
-end))
-
-
-let __proj__LDInterfaceOfCurrentFile__item___0 : repl_task  ->  timed_fname = (fun projectee -> (match (projectee) with
-| LDInterfaceOfCurrentFile (_0) -> begin
-_0
-end))
-
-
-let uu___is_PushFragment : repl_task  ->  Prims.bool = (fun projectee -> (match (projectee) with
-| PushFragment (_0) -> begin
-true
-end
-| uu____407 -> begin
-false
-end))
-
-
-let __proj__PushFragment__item___0 : repl_task  ->  FStar_Parser_ParseIt.input_frag = (fun projectee -> (match (projectee) with
-| PushFragment (_0) -> begin
-_0
-end))
-
-
-type env_t =
-FStar_TypeChecker_Env.env
-
-type repl_state =
-{repl_line : Prims.int; repl_column : Prims.int; repl_fname : Prims.string; repl_deps_stack : (repl_task * repl_state) Prims.list; repl_curmod : optmod_t; repl_env : env_t; repl_stdin : FStar_Util.stream_reader; repl_names : FStar_Interactive_CompletionTable.table}
-
-
-let __proj__Mkrepl_state__item__repl_line : repl_state  ->  Prims.int = (fun projectee -> (match (projectee) with
-| {repl_line = __fname__repl_line; repl_column = __fname__repl_column; repl_fname = __fname__repl_fname; repl_deps_stack = __fname__repl_deps_stack; repl_curmod = __fname__repl_curmod; repl_env = __fname__repl_env; repl_stdin = __fname__repl_stdin; repl_names = __fname__repl_names} -> begin
-__fname__repl_line
-end))
-
-
-let __proj__Mkrepl_state__item__repl_column : repl_state  ->  Prims.int = (fun projectee -> (match (projectee) with
-| {repl_line = __fname__repl_line; repl_column = __fname__repl_column; repl_fname = __fname__repl_fname; repl_deps_stack = __fname__repl_deps_stack; repl_curmod = __fname__repl_curmod; repl_env = __fname__repl_env; repl_stdin = __fname__repl_stdin; repl_names = __fname__repl_names} -> begin
-__fname__repl_column
-end))
-
-
-let __proj__Mkrepl_state__item__repl_fname : repl_state  ->  Prims.string = (fun projectee -> (match (projectee) with
-| {repl_line = __fname__repl_line; repl_column = __fname__repl_column; repl_fname = __fname__repl_fname; repl_deps_stack = __fname__repl_deps_stack; repl_curmod = __fname__repl_curmod; repl_env = __fname__repl_env; repl_stdin = __fname__repl_stdin; repl_names = __fname__repl_names} -> begin
-__fname__repl_fname
-end))
-
-
-let __proj__Mkrepl_state__item__repl_deps_stack : repl_state  ->  (repl_task * repl_state) Prims.list = (fun projectee -> (match (projectee) with
-| {repl_line = __fname__repl_line; repl_column = __fname__repl_column; repl_fname = __fname__repl_fname; repl_deps_stack = __fname__repl_deps_stack; repl_curmod = __fname__repl_curmod; repl_env = __fname__repl_env; repl_stdin = __fname__repl_stdin; repl_names = __fname__repl_names} -> begin
-__fname__repl_deps_stack
-end))
-
-
-let __proj__Mkrepl_state__item__repl_curmod : repl_state  ->  optmod_t = (fun projectee -> (match (projectee) with
-| {repl_line = __fname__repl_line; repl_column = __fname__repl_column; repl_fname = __fname__repl_fname; repl_deps_stack = __fname__repl_deps_stack; repl_curmod = __fname__repl_curmod; repl_env = __fname__repl_env; repl_stdin = __fname__repl_stdin; repl_names = __fname__repl_names} -> begin
-__fname__repl_curmod
-end))
-
-
-let __proj__Mkrepl_state__item__repl_env : repl_state  ->  env_t = (fun projectee -> (match (projectee) with
-| {repl_line = __fname__repl_line; repl_column = __fname__repl_column; repl_fname = __fname__repl_fname; repl_deps_stack = __fname__repl_deps_stack; repl_curmod = __fname__repl_curmod; repl_env = __fname__repl_env; repl_stdin = __fname__repl_stdin; repl_names = __fname__repl_names} -> begin
-__fname__repl_env
-end))
-
-
-let __proj__Mkrepl_state__item__repl_stdin : repl_state  ->  FStar_Util.stream_reader = (fun projectee -> (match (projectee) with
-| {repl_line = __fname__repl_line; repl_column = __fname__repl_column; repl_fname = __fname__repl_fname; repl_deps_stack = __fname__repl_deps_stack; repl_curmod = __fname__repl_curmod; repl_env = __fname__repl_env; repl_stdin = __fname__repl_stdin; repl_names = __fname__repl_names} -> begin
-__fname__repl_stdin
-end))
-
-
-let __proj__Mkrepl_state__item__repl_names : repl_state  ->  FStar_Interactive_CompletionTable.table = (fun projectee -> (match (projectee) with
-| {repl_line = __fname__repl_line; repl_column = __fname__repl_column; repl_fname = __fname__repl_fname; repl_deps_stack = __fname__repl_deps_stack; repl_curmod = __fname__repl_curmod; repl_env = __fname__repl_env; repl_stdin = __fname__repl_stdin; repl_names = __fname__repl_names} -> begin
-__fname__repl_names
-end))
-
-
-type completed_repl_task =
-(repl_task * repl_state)
-
-
-type repl_stack_t =
-(repl_task * repl_state) Prims.list
-
-
-let repl_current_qid : Prims.string FStar_Pervasives_Native.option FStar_ST.ref = (FStar_Util.mk_ref FStar_Pervasives_Native.None)
-
-
-let repl_stack : (repl_task * repl_state) Prims.list FStar_ST.ref = (FStar_Util.mk_ref [])
-
-
-let pop_repl : repl_state  ->  repl_state = (fun st -> (
-
-let uu____734 = (FStar_ST.op_Bang repl_stack)
-in (match (uu____734) with
-| [] -> begin
-(failwith "Too many pops")
-end
-| ((uu____786, st'))::stack -> begin
-((pop st.repl_env "REPL pop_repl");
-(FStar_ST.op_Colon_Equals repl_stack stack);
-st';
-)
-end)))
-
-
-let push_repl : push_kind  ->  repl_task  ->  repl_state  ->  FStar_TypeChecker_Env.env = (fun push_kind task st -> ((
-
-let uu____858 = (
-
-let uu____865 = (FStar_ST.op_Bang repl_stack)
-in (((task), (st)))::uu____865)
-in (FStar_ST.op_Colon_Equals repl_stack uu____858));
-(
-
-let uu____958 = (set_check_kind st.repl_env push_kind)
-in (push uu____958 "REPL push_repl"));
-))
-
-
-let nothing_left_to_pop : repl_state  ->  Prims.bool = (fun st -> (
-
-let uu____964 = (
-
-let uu____965 = (FStar_ST.op_Bang repl_stack)
-in (FStar_List.length uu____965))
-in (Prims.op_Equality uu____964 (FStar_List.length st.repl_deps_stack))))
-
-type name_tracking_event =
-| NTAlias of (FStar_Ident.lid * FStar_Ident.ident * FStar_Ident.lid)
-| NTOpen of (FStar_Ident.lid * FStar_Syntax_DsEnv.open_module_or_namespace)
-| NTInclude of (FStar_Ident.lid * FStar_Ident.lid)
-| NTBinding of FStar_TypeChecker_Env.binding
-
-
-let uu___is_NTAlias : name_tracking_event  ->  Prims.bool = (fun projectee -> (match (projectee) with
-| NTAlias (_0) -> begin
-true
-end
-| uu____1071 -> begin
-false
-end))
-
-
-let __proj__NTAlias__item___0 : name_tracking_event  ->  (FStar_Ident.lid * FStar_Ident.ident * FStar_Ident.lid) = (fun projectee -> (match (projectee) with
-| NTAlias (_0) -> begin
-_0
-end))
-
-
-let uu___is_NTOpen : name_tracking_event  ->  Prims.bool = (fun projectee -> (match (projectee) with
-| NTOpen (_0) -> begin
-true
-end
-| uu____1107 -> begin
-false
-end))
-
-
-let __proj__NTOpen__item___0 : name_tracking_event  ->  (FStar_Ident.lid * FStar_Syntax_DsEnv.open_module_or_namespace) = (fun projectee -> (match (projectee) with
-| NTOpen (_0) -> begin
-_0
-end))
-
-
-let uu___is_NTInclude : name_tracking_event  ->  Prims.bool = (fun projectee -> (match (projectee) with
-| NTInclude (_0) -> begin
-true
-end
-| uu____1137 -> begin
-false
-end))
-
-
-let __proj__NTInclude__item___0 : name_tracking_event  ->  (FStar_Ident.lid * FStar_Ident.lid) = (fun projectee -> (match (projectee) with
-| NTInclude (_0) -> begin
-_0
-end))
-
-
-let uu___is_NTBinding : name_tracking_event  ->  Prims.bool = (fun projectee -> (match (projectee) with
-| NTBinding (_0) -> begin
-true
-end
-| uu____1163 -> begin
-false
-end))
-
-
-let __proj__NTBinding__item___0 : name_tracking_event  ->  FStar_TypeChecker_Env.binding = (fun projectee -> (match (projectee) with
-| NTBinding (_0) -> begin
-_0
-end))
-
-
-let query_of_ids : FStar_Ident.ident Prims.list  ->  FStar_Interactive_CompletionTable.query = (fun ids -> (FStar_List.map FStar_Ident.text_of_id ids))
-
-
-let query_of_lid : FStar_Ident.lident  ->  FStar_Interactive_CompletionTable.query = (fun lid -> (query_of_ids (FStar_List.append lid.FStar_Ident.ns ((lid.FStar_Ident.ident)::[]))))
-
-
-let update_names_from_event : Prims.string  ->  FStar_Interactive_CompletionTable.table  ->  name_tracking_event  ->  FStar_Interactive_CompletionTable.table = (fun cur_mod_str table evt -> (
-
-let is_cur_mod = (fun lid -> (Prims.op_Equality lid.FStar_Ident.str cur_mod_str))
-in (match (evt) with
-| NTAlias (host, id1, included) -> begin
-(match ((is_cur_mod host)) with
-| true -> begin
-(
-
-let uu____1209 = (FStar_Ident.text_of_id id1)
-in (
-
-let uu____1210 = (query_of_lid included)
-in (FStar_Interactive_CompletionTable.register_alias table uu____1209 [] uu____1210)))
-end
-| uu____1211 -> begin
-table
-end)
-end
-| NTOpen (host, (included, kind)) -> begin
-(match ((is_cur_mod host)) with
-| true -> begin
-(
-
-let uu____1219 = (query_of_lid included)
-in (FStar_Interactive_CompletionTable.register_open table (Prims.op_Equality kind FStar_Syntax_DsEnv.Open_module) [] uu____1219))
-end
-| uu____1220 -> begin
-table
-end)
-end
-| NTInclude (host, included) -> begin
-(
-
-let uu____1223 = (match ((is_cur_mod host)) with
-| true -> begin
-[]
-end
-| uu____1224 -> begin
-(query_of_lid host)
-end)
-in (
-
-let uu____1225 = (query_of_lid included)
-in (FStar_Interactive_CompletionTable.register_include table uu____1223 uu____1225)))
-end
-| NTBinding (binding) -> begin
-(
-
-let lids = (match (binding) with
-| FStar_TypeChecker_Env.Binding_lid (lid, uu____1233) -> begin
-(lid)::[]
-end
-| FStar_TypeChecker_Env.Binding_sig (lids, uu____1235) -> begin
-lids
-end
-| FStar_TypeChecker_Env.Binding_sig_inst (lids, uu____1241, uu____1242) -> begin
-lids
-end
-| uu____1247 -> begin
-[]
-end)
-in (FStar_List.fold_left (fun tbl lid -> (
-
-let ns_query = (match ((Prims.op_Equality lid.FStar_Ident.nsstr cur_mod_str)) with
-| true -> begin
-[]
-end
-| uu____1259 -> begin
-(query_of_ids lid.FStar_Ident.ns)
-end)
-in (
-
-let uu____1260 = (FStar_Ident.text_of_id lid.FStar_Ident.ident)
-in (FStar_Interactive_CompletionTable.insert tbl ns_query uu____1260 lid)))) table lids))
-end)))
-
-
-let commit_name_tracking' : FStar_Syntax_Syntax.modul FStar_Pervasives_Native.option  ->  FStar_Interactive_CompletionTable.table  ->  name_tracking_event Prims.list  ->  FStar_Interactive_CompletionTable.table = (fun cur_mod names1 name_events -> (
-
-let cur_mod_str = (match (cur_mod) with
-| FStar_Pervasives_Native.None -> begin
-""
-end
-| FStar_Pervasives_Native.Some (md) -> begin
-(
-
-let uu____1286 = (FStar_Syntax_Syntax.mod_name md)
-in uu____1286.FStar_Ident.str)
-end)
-in (
-
-let updater = (update_names_from_event cur_mod_str)
-in (FStar_List.fold_left updater names1 name_events))))
-
-
-let commit_name_tracking : repl_state  ->  name_tracking_event Prims.list  ->  repl_state = (fun st name_events -> (
-
-let names1 = (commit_name_tracking' st.repl_curmod st.repl_names name_events)
-in (
-
-let uu___94_1311 = st
-in {repl_line = uu___94_1311.repl_line; repl_column = uu___94_1311.repl_column; repl_fname = uu___94_1311.repl_fname; repl_deps_stack = uu___94_1311.repl_deps_stack; repl_curmod = uu___94_1311.repl_curmod; repl_env = uu___94_1311.repl_env; repl_stdin = uu___94_1311.repl_stdin; repl_names = names1})))
-
-
-let fresh_name_tracking_hooks : unit  ->  (name_tracking_event Prims.list FStar_ST.ref * FStar_Syntax_DsEnv.dsenv_hooks * FStar_TypeChecker_Env.tcenv_hooks) = (fun uu____1326 -> (
-
-let events = (FStar_Util.mk_ref [])
-in (
-
-let push_event = (fun evt -> (
-
-let uu____1340 = (
-
-let uu____1343 = (FStar_ST.op_Bang events)
-in (evt)::uu____1343)
-in (FStar_ST.op_Colon_Equals events uu____1340)))
-in ((events), ({FStar_Syntax_DsEnv.ds_push_open_hook = (fun dsenv1 op -> (
-
-let uu____1634 = (
-
-let uu____1635 = (
-
-let uu____1640 = (FStar_Syntax_DsEnv.current_module dsenv1)
-in ((uu____1640), (op)))
-in NTOpen (uu____1635))
-in (push_event uu____1634))); FStar_Syntax_DsEnv.ds_push_include_hook = (fun dsenv1 ns -> (
-
-let uu____1646 = (
-
-let uu____1647 = (
-
-let uu____1652 = (FStar_Syntax_DsEnv.current_module dsenv1)
-in ((uu____1652), (ns)))
-in NTInclude (uu____1647))
-in (push_event uu____1646))); FStar_Syntax_DsEnv.ds_push_module_abbrev_hook = (fun dsenv1 x l -> (
-
-let uu____1660 = (
-
-let uu____1661 = (
-
-let uu____1668 = (FStar_Syntax_DsEnv.current_module dsenv1)
-in ((uu____1668), (x), (l)))
-in NTAlias (uu____1661))
-in (push_event uu____1660)))}), ({FStar_TypeChecker_Env.tc_push_in_gamma_hook = (fun uu____1673 s -> (push_event (NTBinding (s))))})))))
-
-
-let track_name_changes : env_t  ->  (env_t * (env_t  ->  (env_t * name_tracking_event Prims.list))) = (fun env -> (
-
-let set_hooks = (fun dshooks tchooks env1 -> (
-
-let uu____1722 = (FStar_Universal.with_tcenv env1 (fun dsenv1 -> (
-
-let uu____1730 = (FStar_Syntax_DsEnv.set_ds_hooks dsenv1 dshooks)
-in ((()), (uu____1730)))))
-in (match (uu____1722) with
-| ((), tcenv') -> begin
-(FStar_TypeChecker_Env.set_tc_hooks tcenv' tchooks)
-end)))
-in (
-
-let uu____1732 = (
-
-let uu____1737 = (FStar_Syntax_DsEnv.ds_hooks env.FStar_TypeChecker_Env.dsenv)
-in (
-
-let uu____1738 = (FStar_TypeChecker_Env.tc_hooks env)
-in ((uu____1737), (uu____1738))))
-in (match (uu____1732) with
-| (old_dshooks, old_tchooks) -> begin
-(
-
-let uu____1754 = (fresh_name_tracking_hooks ())
-in (match (uu____1754) with
-| (events, new_dshooks, new_tchooks) -> begin
-(
-
-let uu____1789 = (set_hooks new_dshooks new_tchooks env)
-in ((uu____1789), ((fun env1 -> (
-
-let uu____1803 = (set_hooks old_dshooks old_tchooks env1)
-in (
-
-let uu____1804 = (
-
-let uu____1807 = (FStar_ST.op_Bang events)
-in (FStar_List.rev uu____1807))
-in ((uu____1803), (uu____1804))))))))
-end))
-end))))
-
-
-let string_of_repl_task : repl_task  ->  Prims.string = (fun uu___76_1919 -> (match (uu___76_1919) with
-| LDInterleaved (intf, impl) -> begin
-(
-
-let uu____1922 = (string_of_timed_fname intf)
-in (
-
-let uu____1923 = (string_of_timed_fname impl)
-in (FStar_Util.format2 "LDInterleaved (%s, %s)" uu____1922 uu____1923)))
-end
-| LDSingle (intf_or_impl) -> begin
-(
-
-let uu____1925 = (string_of_timed_fname intf_or_impl)
-in (FStar_Util.format1 "LDSingle %s" uu____1925))
-end
-| LDInterfaceOfCurrentFile (intf) -> begin
-(
-
-let uu____1927 = (string_of_timed_fname intf)
-in (FStar_Util.format1 "LDInterfaceOfCurrentFile %s" uu____1927))
-end
-| PushFragment (frag) -> begin
-(FStar_Util.format1 "PushFragment { code = %s }" frag.FStar_Parser_ParseIt.frag_text)
-end))
-
-
-let tc_one : FStar_TypeChecker_Env.env  ->  Prims.string FStar_Pervasives_Native.option  ->  Prims.string  ->  FStar_TypeChecker_Env.env = (fun env intf_opt modf -> (
-
-let uu____1948 = (FStar_Universal.tc_one_file env FStar_Pervasives_Native.None intf_opt modf)
-in (match (uu____1948) with
-| (uu____1962, env1, delta1) -> begin
-(
-
-let env2 = (FStar_Universal.apply_delta_env env1 delta1)
-in env2)
-end)))
-
-
-let run_repl_task : optmod_t  ->  env_t  ->  repl_task  ->  (optmod_t * env_t) = (fun curmod env task -> (match (task) with
-| LDInterleaved (intf, impl) -> begin
-(
-
-let uu____2001 = (tc_one env (FStar_Pervasives_Native.Some (intf.tf_fname)) impl.tf_fname)
-in ((curmod), (uu____2001)))
-end
-| LDSingle (intf_or_impl) -> begin
-(
-
-let uu____2003 = (tc_one env FStar_Pervasives_Native.None intf_or_impl.tf_fname)
-in ((curmod), (uu____2003)))
-end
-| LDInterfaceOfCurrentFile (intf) -> begin
-(
-
-let uu____2005 = (FStar_Universal.load_interface_decls env intf.tf_fname)
-in ((curmod), (uu____2005)))
-end
-| PushFragment (frag) -> begin
-(FStar_Universal.tc_one_fragment curmod env frag)
-end))
-
-
-let repl_ld_tasks_of_deps : Prims.string Prims.list  ->  repl_task Prims.list  ->  repl_task Prims.list = (fun deps final_tasks -> (
-
-let wrap = dummy_tf_of_fname
-in (
-
-let rec aux = (fun deps1 final_tasks1 -> (match (deps1) with
-| (intf)::(impl)::deps' when (FStar_Universal.needs_interleaving intf impl) -> begin
-(
-
-let uu____2060 = (aux deps' final_tasks1)
-in (LDInterleaved ((((wrap intf)), ((wrap impl)))))::uu____2060)
-end
-| (intf_or_impl)::deps' -> begin
-(
-
-let uu____2067 = (aux deps' final_tasks1)
-in (LDSingle ((wrap intf_or_impl)))::uu____2067)
-end
-| [] -> begin
-final_tasks1
-end))
-in (aux deps final_tasks))))
-
-
-let deps_and_repl_ld_tasks_of_our_file : Prims.string  ->  (Prims.string Prims.list * repl_task Prims.list * FStar_Parser_Dep.deps) = (fun filename -> (
-
-let get_mod_name = (fun fname -> (FStar_Parser_Dep.lowercase_module_name fname))
-in (
-
-let our_mod_name = (get_mod_name filename)
-in (
-
-let has_our_mod_name = (fun f -> (
-
-let uu____2108 = (get_mod_name f)
-in (Prims.op_Equality uu____2108 our_mod_name)))
-in (
-
-let uu____2109 = (FStar_Dependencies.find_deps_if_needed ((filename)::[]))
-in (match (uu____2109) with
-| (deps, dep_graph1) -> begin
-(
-
-let uu____2132 = (FStar_List.partition has_our_mod_name deps)
-in (match (uu____2132) with
-| (same_name, real_deps) -> begin
-(
-
-let intf_tasks = (match (same_name) with
-| (intf)::(impl)::[] -> begin
-((
-
-let uu____2169 = (
-
-let uu____2170 = (FStar_Parser_Dep.is_interface intf)
-in (not (uu____2170)))
-in (match (uu____2169) with
-| true -> begin
-(
-
-let uu____2171 = (
-
-let uu____2176 = (FStar_Util.format1 "Expecting an interface, got %s" intf)
-in ((FStar_Errors.Fatal_MissingInterface), (uu____2176)))
-in (FStar_Errors.raise_err uu____2171))
-end
-| uu____2177 -> begin
-()
-end));
-(
-
-let uu____2179 = (
-
-let uu____2180 = (FStar_Parser_Dep.is_implementation impl)
-in (not (uu____2180)))
-in (match (uu____2179) with
-| true -> begin
-(
-
-let uu____2181 = (
-
-let uu____2186 = (FStar_Util.format1 "Expecting an implementation, got %s" impl)
-in ((FStar_Errors.Fatal_MissingImplementation), (uu____2186)))
-in (FStar_Errors.raise_err uu____2181))
-end
-| uu____2187 -> begin
-()
-end));
-(LDInterfaceOfCurrentFile ((dummy_tf_of_fname intf)))::[];
-)
-end
-| (impl)::[] -> begin
-[]
-end
-| uu____2189 -> begin
-(
-
-let mods_str = (FStar_String.concat " " same_name)
-in (
-
-let message = "Too many or too few files matching %s: %s"
-in ((
-
-let uu____2195 = (
-
-let uu____2200 = (FStar_Util.format message ((our_mod_name)::(mods_str)::[]))
-in ((FStar_Errors.Fatal_TooManyOrTooFewFileMatch), (uu____2200)))
-in (FStar_Errors.raise_err uu____2195));
-[];
-)))
-end)
-in (
-
-let tasks = (repl_ld_tasks_of_deps real_deps intf_tasks)
-in ((real_deps), (tasks), (dep_graph1))))
-end))
-end))))))
-
-
-let update_task_timestamps : repl_task  ->  repl_task = (fun uu___77_2212 -> (match (uu___77_2212) with
-| LDInterleaved (intf, impl) -> begin
-(
-
-let uu____2215 = (
-
-let uu____2220 = (tf_of_fname intf.tf_fname)
-in (
-
-let uu____2221 = (tf_of_fname impl.tf_fname)
-in ((uu____2220), (uu____2221))))
-in LDInterleaved (uu____2215))
-end
-| LDSingle (intf_or_impl) -> begin
-(
-
-let uu____2223 = (tf_of_fname intf_or_impl.tf_fname)
-in LDSingle (uu____2223))
-end
-| LDInterfaceOfCurrentFile (intf) -> begin
-(
-
-let uu____2225 = (tf_of_fname intf.tf_fname)
-in LDInterfaceOfCurrentFile (uu____2225))
-end
-| PushFragment (frag) -> begin
-PushFragment (frag)
-end))
-
-
-let run_repl_transaction : repl_state  ->  push_kind  ->  Prims.bool  ->  repl_task  ->  (Prims.bool * repl_state) = (fun st push_kind must_rollback task -> (
-
-let env = (push_repl push_kind task st)
-in (
-
-let uu____2252 = (track_name_changes env)
-in (match (uu____2252) with
-| (env1, finish_name_tracking) -> begin
-(
-
-let check_success = (fun uu____2295 -> ((
-
-let uu____2298 = (FStar_Errors.get_err_count ())
-in (Prims.op_Equality uu____2298 (Prims.parse_int "0"))) && (not (must_rollback))))
-in (
-
-let sigint_handler = (match (task) with
-| PushFragment (uu____2300) -> begin
-FStar_Util.sigint_raise
-end
-| uu____2301 -> begin
-FStar_Util.sigint_ignore
-end)
-in (
-
-let uu____2302 = (
-
-let uu____2309 = (with_captured_errors env1 sigint_handler (fun env2 -> (
-
-let uu____2323 = (run_repl_task st.repl_curmod env2 task)
-in (FStar_All.pipe_left (fun _0_17 -> FStar_Pervasives_Native.Some (_0_17)) uu____2323))))
-in (match (uu____2309) with
-| FStar_Pervasives_Native.Some (curmod, env2) when (check_success ()) -> begin
-((curmod), (env2), (true))
-end
-| uu____2354 -> begin
-((st.repl_curmod), (env1), (false))
-end))
-in (match (uu____2302) with
-| (curmod, env2, success) -> begin
-(
-
-let uu____2368 = (finish_name_tracking env2)
-in (match (uu____2368) with
-| (env', name_events) -> begin
-(
-
-let st1 = (
-
-let uu___95_2386 = st
-in {repl_line = uu___95_2386.repl_line; repl_column = uu___95_2386.repl_column; repl_fname = uu___95_2386.repl_fname; repl_deps_stack = uu___95_2386.repl_deps_stack; repl_curmod = curmod; repl_env = env2; repl_stdin = uu___95_2386.repl_stdin; repl_names = uu___95_2386.repl_names})
-in (
-
-let st2 = (match (success) with
-| true -> begin
-(commit_name_tracking st1 name_events)
-end
-| uu____2388 -> begin
-(pop_repl st1)
-end)
-in ((success), (st2))))
-end))
-end))))
-end))))
-
-
-let run_repl_ld_transactions : repl_state  ->  repl_task Prims.list  ->  (repl_task  ->  unit)  ->  (repl_state, repl_state) FStar_Util.either = (fun st tasks progress_callback -> (
-
-let debug1 = (fun verb task -> (
-
-let uu____2428 = (FStar_Options.debug_any ())
-in (match (uu____2428) with
-| true -> begin
-(
-
-let uu____2429 = (string_of_repl_task task)
-in (FStar_Util.print2 "%s %s" verb uu____2429))
-end
-| uu____2430 -> begin
-()
-end)))
-in (
-
-let rec revert_many = (fun st1 uu___78_2447 -> (match (uu___78_2447) with
-| [] -> begin
-st1
-end
-| ((task, _st'))::entries -> begin
-((debug1 "Reverting" task);
-(
-
-let uu____2474 = (pop_repl st1)
-in (revert_many uu____2474 entries));
-)
-end))
-in (
-
-let rec aux = (fun st1 tasks1 previous -> (match (((tasks1), (previous))) with
-| ([], []) -> begin
-FStar_Util.Inl (st1)
-end
-| ((task)::tasks2, []) -> begin
-((debug1 "Loading" task);
-(progress_callback task);
-(
-
-let uu____2526 = (FStar_Options.restore_cmd_line_options false)
-in (FStar_All.pipe_right uu____2526 (fun a240 -> ())));
-(
-
-let timestamped_task = (update_task_timestamps task)
-in (
-
-let push_kind = (
-
-let uu____2529 = (FStar_Options.lax ())
-in (match (uu____2529) with
-| true -> begin
-LaxCheck
-end
-| uu____2530 -> begin
-FullCheck
-end))
-in (
-
-let uu____2531 = (run_repl_transaction st1 push_kind false timestamped_task)
-in (match (uu____2531) with
-| (success, st2) -> begin
-(match (success) with
-| true -> begin
-(
-
-let uu____2546 = (
-
-let uu___96_2547 = st2
-in (
-
-let uu____2548 = (FStar_ST.op_Bang repl_stack)
-in {repl_line = uu___96_2547.repl_line; repl_column = uu___96_2547.repl_column; repl_fname = uu___96_2547.repl_fname; repl_deps_stack = uu____2548; repl_curmod = uu___96_2547.repl_curmod; repl_env = uu___96_2547.repl_env; repl_stdin = uu___96_2547.repl_stdin; repl_names = uu___96_2547.repl_names}))
-in (aux uu____2546 tasks2 []))
-end
-| uu____2596 -> begin
-FStar_Util.Inr (st2)
-end)
-end))));
-)
-end
-| ((task)::tasks2, (prev)::previous1) when (
-
-let uu____2609 = (update_task_timestamps task)
-in (Prims.op_Equality (FStar_Pervasives_Native.fst prev) uu____2609)) -> begin
-((debug1 "Skipping" task);
-(aux st1 tasks2 previous1);
-)
-end
-| (tasks2, previous1) -> begin
-(
-
-let uu____2621 = (revert_many st1 previous1)
-in (aux uu____2621 tasks2 []))
-end))
-in (aux st tasks (FStar_List.rev st.repl_deps_stack))))))
-
-
-let json_debug : FStar_Util.json  ->  Prims.string = (fun uu___79_2630 -> (match (uu___79_2630) with
-| FStar_Util.JsonNull -> begin
-"null"
-end
-| FStar_Util.JsonBool (b) -> begin
-(FStar_Util.format1 "bool (%s)" (match (b) with
-| true -> begin
-"true"
-end
-| uu____2632 -> begin
-"false"
-end))
-end
-| FStar_Util.JsonInt (i) -> begin
-(
-
-let uu____2634 = (FStar_Util.string_of_int i)
-in (FStar_Util.format1 "int (%s)" uu____2634))
-end
-| FStar_Util.JsonStr (s) -> begin
-(FStar_Util.format1 "string (%s)" s)
-end
-| FStar_Util.JsonList (uu____2636) -> begin
-"list (...)"
-end
-| FStar_Util.JsonAssoc (uu____2639) -> begin
-"dictionary (...)"
-end))
-
-exception UnexpectedJsonType of ((Prims.string * FStar_Util.json))
-
-
-let uu___is_UnexpectedJsonType : Prims.exn  ->  Prims.bool = (fun projectee -> (match (projectee) with
-| UnexpectedJsonType (uu____2659) -> begin
-true
-end
-| uu____2664 -> begin
-false
-end))
-
-
-let __proj__UnexpectedJsonType__item__uu___ : Prims.exn  ->  (Prims.string * FStar_Util.json) = (fun projectee -> (match (projectee) with
-| UnexpectedJsonType (uu____2679) -> begin
-uu____2679
-end))
-
-
-let js_fail : 'Auu____2690 . Prims.string  ->  FStar_Util.json  ->  'Auu____2690 = (fun expected got -> (FStar_Exn.raise (UnexpectedJsonType (((expected), (got))))))
-
-
-let js_int : FStar_Util.json  ->  Prims.int = (fun uu___80_2705 -> (match (uu___80_2705) with
-| FStar_Util.JsonInt (i) -> begin
-i
-end
-| other -> begin
-(js_fail "int" other)
-end))
-
-
-let js_str : FStar_Util.json  ->  Prims.string = (fun uu___81_2712 -> (match (uu___81_2712) with
-| FStar_Util.JsonStr (s) -> begin
-s
-end
-| other -> begin
-(js_fail "string" other)
-end))
-
-
-let js_list : 'Auu____2721 . (FStar_Util.json  ->  'Auu____2721)  ->  FStar_Util.json  ->  'Auu____2721 Prims.list = (fun k uu___82_2736 -> (match (uu___82_2736) with
-| FStar_Util.JsonList (l) -> begin
-(FStar_List.map k l)
-end
-| other -> begin
-(js_fail "list" other)
-end))
-
-
-let js_assoc : FStar_Util.json  ->  (Prims.string * FStar_Util.json) Prims.list = (fun uu___83_2755 -> (match (uu___83_2755) with
-| FStar_Util.JsonAssoc (a) -> begin
-a
-end
-| other -> begin
-(js_fail "dictionary" other)
-end))
-
-
-let js_pushkind : FStar_Util.json  ->  push_kind = (fun s -> (
-
-let uu____2781 = (js_str s)
-in (match (uu____2781) with
-| "syntax" -> begin
-SyntaxCheck
-end
-| "lax" -> begin
-LaxCheck
-end
-| "full" -> begin
-FullCheck
-end
-| uu____2782 -> begin
-(js_fail "push_kind" s)
-end)))
-
-
-let js_reductionrule : FStar_Util.json  ->  FStar_TypeChecker_Normalize.step = (fun s -> (
-
-let uu____2788 = (js_str s)
-in (match (uu____2788) with
-| "beta" -> begin
-FStar_TypeChecker_Normalize.Beta
-end
-| "delta" -> begin
-FStar_TypeChecker_Normalize.UnfoldUntil (FStar_Syntax_Syntax.delta_constant)
-end
-| "iota" -> begin
-FStar_TypeChecker_Normalize.Iota
-end
-| "zeta" -> begin
-FStar_TypeChecker_Normalize.Zeta
-end
-| "reify" -> begin
-FStar_TypeChecker_Normalize.Reify
-end
-| "pure-subterms" -> begin
-FStar_TypeChecker_Normalize.PureSubtermsWithinComputations
-end
-| uu____2789 -> begin
-(js_fail "reduction rule" s)
-end)))
-
-type completion_context =
-| CKCode
-| CKOption of Prims.bool
-| CKModuleOrNamespace of (Prims.bool * Prims.bool)
-
-
-let uu___is_CKCode : completion_context  ->  Prims.bool = (fun projectee -> (match (projectee) with
-| CKCode -> begin
-true
-end
-| uu____2809 -> begin
-false
-end))
-
-
-let uu___is_CKOption : completion_context  ->  Prims.bool = (fun projectee -> (match (projectee) with
-| CKOption (_0) -> begin
-true
-end
-| uu____2816 -> begin
-false
-end))
-
-
-let __proj__CKOption__item___0 : completion_context  ->  Prims.bool = (fun projectee -> (match (projectee) with
-| CKOption (_0) -> begin
-_0
-end))
-
-
-let uu___is_CKModuleOrNamespace : completion_context  ->  Prims.bool = (fun projectee -> (match (projectee) with
-| CKModuleOrNamespace (_0) -> begin
-true
-end
-| uu____2834 -> begin
-false
-end))
-
-
-let __proj__CKModuleOrNamespace__item___0 : completion_context  ->  (Prims.bool * Prims.bool) = (fun projectee -> (match (projectee) with
-| CKModuleOrNamespace (_0) -> begin
-_0
-end))
-
-
-let js_optional_completion_context : FStar_Util.json FStar_Pervasives_Native.option  ->  completion_context = (fun k -> (match (k) with
-| FStar_Pervasives_Native.None -> begin
-CKCode
-end
-| FStar_Pervasives_Native.Some (k1) -> begin
-(
-
-let uu____2864 = (js_str k1)
-in (match (uu____2864) with
-| "symbol" -> begin
-CKCode
-end
-| "code" -> begin
-CKCode
-end
-| "set-options" -> begin
-CKOption (false)
-end
-| "reset-options" -> begin
-CKOption (true)
-end
-| "open" -> begin
-CKModuleOrNamespace (((true), (true)))
-end
-| "let-open" -> begin
-CKModuleOrNamespace (((true), (true)))
-end
-| "include" -> begin
-CKModuleOrNamespace (((true), (false)))
-end
-| "module-alias" -> begin
-CKModuleOrNamespace (((true), (false)))
-end
-| uu____2865 -> begin
-(js_fail "completion context (code, set-options, reset-options, open, let-open, include, module-alias)" k1)
-end))
-end))
-
-type lookup_context =
-| LKSymbolOnly
-| LKModule
-| LKOption
-| LKCode
-
-
-let uu___is_LKSymbolOnly : lookup_context  ->  Prims.bool = (fun projectee -> (match (projectee) with
-| LKSymbolOnly -> begin
-true
-end
-| uu____2871 -> begin
-false
-end))
-
-
-let uu___is_LKModule : lookup_context  ->  Prims.bool = (fun projectee -> (match (projectee) with
-| LKModule -> begin
-true
-end
-| uu____2877 -> begin
-false
-end))
-
-
-let uu___is_LKOption : lookup_context  ->  Prims.bool = (fun projectee -> (match (projectee) with
-| LKOption -> begin
-true
-end
-| uu____2883 -> begin
-false
-end))
-
-
-let uu___is_LKCode : lookup_context  ->  Prims.bool = (fun projectee -> (match (projectee) with
-| LKCode -> begin
-true
-end
-| uu____2889 -> begin
-false
-end))
-
-
-let js_optional_lookup_context : FStar_Util.json FStar_Pervasives_Native.option  ->  lookup_context = (fun k -> (match (k) with
-| FStar_Pervasives_Native.None -> begin
-LKSymbolOnly
-end
-| FStar_Pervasives_Native.Some (k1) -> begin
-(
-
-let uu____2900 = (js_str k1)
-in (match (uu____2900) with
-| "symbol-only" -> begin
-LKSymbolOnly
-end
-| "code" -> begin
-LKCode
-end
-| "set-options" -> begin
-LKOption
-end
-| "reset-options" -> begin
-LKOption
-end
-| "open" -> begin
-LKModule
-end
-| "let-open" -> begin
-LKModule
-end
-| "include" -> begin
-LKModule
-end
-| "module-alias" -> begin
-LKModule
-end
-| uu____2901 -> begin
-(js_fail "lookup context (symbol-only, code, set-options, reset-options, open, let-open, include, module-alias)" k1)
-end))
-end))
-
-
-type position =
-(Prims.string * Prims.int * Prims.int)
-
-type query' =
-| Exit
-| DescribeProtocol
-| DescribeRepl
-| Segment of Prims.string
-| Pop
-| Push of push_query
-| VfsAdd of (Prims.string FStar_Pervasives_Native.option * Prims.string)
-| AutoComplete of (Prims.string * completion_context)
-| Lookup of (Prims.string * lookup_context * position FStar_Pervasives_Native.option * Prims.string Prims.list)
-| Compute of (Prims.string * FStar_TypeChecker_Normalize.step Prims.list FStar_Pervasives_Native.option)
-| Search of Prims.string
-| GenericError of Prims.string
-| ProtocolViolation of Prims.string 
- and query =
-{qq : query'; qid : Prims.string}
-
-
-let uu___is_Exit : query'  ->  Prims.bool = (fun projectee -> (match (projectee) with
-| Exit -> begin
-true
-end
-| uu____2998 -> begin
-false
-end))
-
-
-let uu___is_DescribeProtocol : query'  ->  Prims.bool = (fun projectee -> (match (projectee) with
-| DescribeProtocol -> begin
-true
-end
-| uu____3004 -> begin
-false
-end))
-
-
-let uu___is_DescribeRepl : query'  ->  Prims.bool = (fun projectee -> (match (projectee) with
-| DescribeRepl -> begin
-true
-end
-| uu____3010 -> begin
-false
-end))
-
-
-let uu___is_Segment : query'  ->  Prims.bool = (fun projectee -> (match (projectee) with
-| Segment (_0) -> begin
-true
-end
-| uu____3017 -> begin
-false
-end))
-
-
-let __proj__Segment__item___0 : query'  ->  Prims.string = (fun projectee -> (match (projectee) with
-| Segment (_0) -> begin
-_0
-end))
-
-
-let uu___is_Pop : query'  ->  Prims.bool = (fun projectee -> (match (projectee) with
-| Pop -> begin
-true
-end
-| uu____3030 -> begin
-false
-end))
-
-
-let uu___is_Push : query'  ->  Prims.bool = (fun projectee -> (match (projectee) with
-| Push (_0) -> begin
-true
-end
-| uu____3037 -> begin
-false
-end))
-
-
-let __proj__Push__item___0 : query'  ->  push_query = (fun projectee -> (match (projectee) with
-| Push (_0) -> begin
-_0
-end))
-
-
-let uu___is_VfsAdd : query'  ->  Prims.bool = (fun projectee -> (match (projectee) with
-| VfsAdd (_0) -> begin
-true
-end
-| uu____3057 -> begin
-false
-end))
-
-
-let __proj__VfsAdd__item___0 : query'  ->  (Prims.string FStar_Pervasives_Native.option * Prims.string) = (fun projectee -> (match (projectee) with
-| VfsAdd (_0) -> begin
-_0
-end))
-
-
-let uu___is_AutoComplete : query'  ->  Prims.bool = (fun projectee -> (match (projectee) with
-| AutoComplete (_0) -> begin
-true
-end
-| uu____3093 -> begin
-false
-end))
-
-
-let __proj__AutoComplete__item___0 : query'  ->  (Prims.string * completion_context) = (fun projectee -> (match (projectee) with
-| AutoComplete (_0) -> begin
-_0
-end))
-
-
-let uu___is_Lookup : query'  ->  Prims.bool = (fun projectee -> (match (projectee) with
-| Lookup (_0) -> begin
-true
-end
-| uu____3131 -> begin
-false
-end))
-
-
-let __proj__Lookup__item___0 : query'  ->  (Prims.string * lookup_context * position FStar_Pervasives_Native.option * Prims.string Prims.list) = (fun projectee -> (match (projectee) with
-| Lookup (_0) -> begin
-_0
-end))
-
-
-let uu___is_Compute : query'  ->  Prims.bool = (fun projectee -> (match (projectee) with
-| Compute (_0) -> begin
-true
-end
-| uu____3189 -> begin
-false
-end))
-
-
-let __proj__Compute__item___0 : query'  ->  (Prims.string * FStar_TypeChecker_Normalize.step Prims.list FStar_Pervasives_Native.option) = (fun projectee -> (match (projectee) with
-| Compute (_0) -> begin
-_0
-end))
-
-
-let uu___is_Search : query'  ->  Prims.bool = (fun projectee -> (match (projectee) with
-| Search (_0) -> begin
-true
-end
-| uu____3227 -> begin
-false
-end))
-
-
-let __proj__Search__item___0 : query'  ->  Prims.string = (fun projectee -> (match (projectee) with
-| Search (_0) -> begin
-_0
-end))
-
-
-let uu___is_GenericError : query'  ->  Prims.bool = (fun projectee -> (match (projectee) with
-| GenericError (_0) -> begin
-true
-end
-| uu____3241 -> begin
-false
-end))
-
-
-let __proj__GenericError__item___0 : query'  ->  Prims.string = (fun projectee -> (match (projectee) with
-| GenericError (_0) -> begin
-_0
-end))
-
-
-let uu___is_ProtocolViolation : query'  ->  Prims.bool = (fun projectee -> (match (projectee) with
-| ProtocolViolation (_0) -> begin
-true
-end
-| uu____3255 -> begin
-false
-end))
-
-
-let __proj__ProtocolViolation__item___0 : query'  ->  Prims.string = (fun projectee -> (match (projectee) with
-| ProtocolViolation (_0) -> begin
-_0
-end))
-
-
-let __proj__Mkquery__item__qq : query  ->  query' = (fun projectee -> (match (projectee) with
-| {qq = __fname__qq; qid = __fname__qid} -> begin
-__fname__qq
-end))
-
-
-let __proj__Mkquery__item__qid : query  ->  Prims.string = (fun projectee -> (match (projectee) with
-| {qq = __fname__qq; qid = __fname__qid} -> begin
-__fname__qid
-end))
-
-
-let query_needs_current_module : query'  ->  Prims.bool = (fun uu___84_3281 -> (match (uu___84_3281) with
-| Exit -> begin
-false
-end
-| DescribeProtocol -> begin
-false
-end
-| DescribeRepl -> begin
-false
-end
-| Segment (uu____3282) -> begin
-false
-end
-| Pop -> begin
-false
-end
-| Push ({push_kind = uu____3283; push_code = uu____3284; push_line = uu____3285; push_column = uu____3286; push_peek_only = false}) -> begin
-false
-end
-| VfsAdd (uu____3287) -> begin
-false
-end
-| GenericError (uu____3294) -> begin
-false
-end
-| ProtocolViolation (uu____3295) -> begin
-false
-end
-| Push (uu____3296) -> begin
-true
-end
-| AutoComplete (uu____3297) -> begin
-true
-end
-| Lookup (uu____3302) -> begin
-true
-end
-| Compute (uu____3315) -> begin
-true
-end
-| Search (uu____3324) -> begin
-true
-end))
-
-
-let interactive_protocol_vernum : Prims.int = (Prims.parse_int "2")
-
-
-let interactive_protocol_features : Prims.string Prims.list = ("autocomplete")::("autocomplete/context")::("compute")::("compute/reify")::("compute/pure-subterms")::("describe-protocol")::("describe-repl")::("exit")::("lookup")::("lookup/context")::("lookup/documentation")::("lookup/definition")::("peek")::("pop")::("push")::("search")::("segment")::("vfs-add")::("tactic-ranges")::("interrupt")::("progress")::[]
-
-exception InvalidQuery of (Prims.string)
-
-
-let uu___is_InvalidQuery : Prims.exn  ->  Prims.bool = (fun projectee -> (match (projectee) with
-| InvalidQuery (uu____3336) -> begin
-true
-end
-| uu____3337 -> begin
-false
-end))
-
-
-let __proj__InvalidQuery__item__uu___ : Prims.exn  ->  Prims.string = (fun projectee -> (match (projectee) with
-| InvalidQuery (uu____3344) -> begin
-uu____3344
-end))
-
-type query_status =
-| QueryOK
-| QueryNOK
-| QueryViolatesProtocol
-
-
-let uu___is_QueryOK : query_status  ->  Prims.bool = (fun projectee -> (match (projectee) with
-| QueryOK -> begin
-true
-end
-| uu____3350 -> begin
-false
-end))
-
-
-let uu___is_QueryNOK : query_status  ->  Prims.bool = (fun projectee -> (match (projectee) with
-| QueryNOK -> begin
-true
-end
-| uu____3356 -> begin
-false
-end))
-
-
-let uu___is_QueryViolatesProtocol : query_status  ->  Prims.bool = (fun projectee -> (match (projectee) with
-| QueryViolatesProtocol -> begin
-true
-end
-| uu____3362 -> begin
-false
-end))
-
-
-let try_assoc : 'Auu____3371 'Auu____3372 . 'Auu____3371  ->  ('Auu____3371 * 'Auu____3372) Prims.list  ->  'Auu____3372 FStar_Pervasives_Native.option = (fun key a -> (
-
-let uu____3397 = (FStar_Util.try_find (fun uu____3411 -> (match (uu____3411) with
-| (k, uu____3417) -> begin
-(Prims.op_Equality k key)
-end)) a)
-in (FStar_Util.map_option FStar_Pervasives_Native.snd uu____3397)))
-
-
-let wrap_js_failure : Prims.string  ->  Prims.string  ->  FStar_Util.json  ->  query = (fun qid expected got -> (
-
-let uu____3437 = (
-
-let uu____3438 = (
-
-let uu____3439 = (json_debug got)
-in (FStar_Util.format2 "JSON decoding failed: expected %s, got %s" expected uu____3439))
-in ProtocolViolation (uu____3438))
-in {qq = uu____3437; qid = qid}))
-
-
-let unpack_interactive_query : FStar_Util.json  ->  query = (fun json -> (
-
-let assoc1 = (fun errloc key a -> (
-
-let uu____3473 = (try_assoc key a)
-in (match (uu____3473) with
-| FStar_Pervasives_Native.Some (v1) -> begin
-v1
-end
-| FStar_Pervasives_Native.None -> begin
-(
-
-let uu____3477 = (
-
-let uu____3478 = (FStar_Util.format2 "Missing key [%s] in %s." key errloc)
-in InvalidQuery (uu____3478))
-in (FStar_Exn.raise uu____3477))
-end)))
-in (
-
-let request = (FStar_All.pipe_right json js_assoc)
-in (
-
-let qid = (
-
-let uu____3493 = (assoc1 "query" "query-id" request)
-in (FStar_All.pipe_right uu____3493 js_str))
-in (FStar_All.try_with (fun uu___98_3500 -> (match (()) with
-| () -> begin
-(
-
-let query = (
-
-let uu____3502 = (assoc1 "query" "query" request)
-in (FStar_All.pipe_right uu____3502 js_str))
-in (
-
-let args = (
-
-let uu____3510 = (assoc1 "query" "args" request)
-in (FStar_All.pipe_right uu____3510 js_assoc))
-in (
-
-let arg = (fun k -> (assoc1 "[args]" k args))
-in (
-
-let try_arg = (fun k -> (
-
-let uu____3531 = (try_assoc k args)
-in (match (uu____3531) with
-| FStar_Pervasives_Native.Some (FStar_Util.JsonNull) -> begin
-FStar_Pervasives_Native.None
-end
-| other -> begin
-other
-end)))
-in (
-
-let uu____3539 = (match (query) with
-| "exit" -> begin
-Exit
-end
-| "pop" -> begin
-Pop
-end
-| "describe-protocol" -> begin
-DescribeProtocol
-end
-| "describe-repl" -> begin
-DescribeRepl
-end
-| "segment" -> begin
-(
-
-let uu____3540 = (
-
-let uu____3541 = (arg "code")
-in (FStar_All.pipe_right uu____3541 js_str))
-in Segment (uu____3540))
-end
-| "peek" -> begin
-(
-
-let uu____3542 = (
-
-let uu____3543 = (
-
-let uu____3544 = (arg "kind")
-in (FStar_All.pipe_right uu____3544 js_pushkind))
-in (
-
-let uu____3545 = (
-
-let uu____3546 = (arg "code")
-in (FStar_All.pipe_right uu____3546 js_str))
-in (
-
-let uu____3547 = (
-
-let uu____3548 = (arg "line")
-in (FStar_All.pipe_right uu____3548 js_int))
-in (
-
-let uu____3549 = (
-
-let uu____3550 = (arg "column")
-in (FStar_All.pipe_right uu____3550 js_int))
-in {push_kind = uu____3543; push_code = uu____3545; push_line = uu____3547; push_column = uu____3549; push_peek_only = (Prims.op_Equality query "peek")}))))
-in Push (uu____3542))
-end
-| "push" -> begin
-(
-
-let uu____3551 = (
-
-let uu____3552 = (
-
-let uu____3553 = (arg "kind")
-in (FStar_All.pipe_right uu____3553 js_pushkind))
-in (
-
-let uu____3554 = (
-
-let uu____3555 = (arg "code")
-in (FStar_All.pipe_right uu____3555 js_str))
-in (
-
-let uu____3556 = (
-
-let uu____3557 = (arg "line")
-in (FStar_All.pipe_right uu____3557 js_int))
-in (
-
-let uu____3558 = (
-
-let uu____3559 = (arg "column")
-in (FStar_All.pipe_right uu____3559 js_int))
-in {push_kind = uu____3552; push_code = uu____3554; push_line = uu____3556; push_column = uu____3558; push_peek_only = (Prims.op_Equality query "peek")}))))
-in Push (uu____3551))
-end
-| "autocomplete" -> begin
-(
-
-let uu____3560 = (
-
-let uu____3565 = (
-
-let uu____3566 = (arg "partial-symbol")
-in (FStar_All.pipe_right uu____3566 js_str))
-in (
-
-let uu____3567 = (
-
-let uu____3568 = (try_arg "context")
-in (FStar_All.pipe_right uu____3568 js_optional_completion_context))
-in ((uu____3565), (uu____3567))))
-in AutoComplete (uu____3560))
-end
-| "lookup" -> begin
-(
-
-let uu____3573 = (
-
-let uu____3586 = (
-
-let uu____3587 = (arg "symbol")
-in (FStar_All.pipe_right uu____3587 js_str))
-in (
-
-let uu____3588 = (
-
-let uu____3589 = (try_arg "context")
-in (FStar_All.pipe_right uu____3589 js_optional_lookup_context))
-in (
-
-let uu____3594 = (
-
-let uu____3603 = (
-
-let uu____3612 = (try_arg "location")
-in (FStar_All.pipe_right uu____3612 (FStar_Util.map_option js_assoc)))
-in (FStar_All.pipe_right uu____3603 (FStar_Util.map_option (fun loc -> (
-
-let uu____3670 = (
-
-let uu____3671 = (assoc1 "[location]" "filename" loc)
-in (FStar_All.pipe_right uu____3671 js_str))
-in (
-
-let uu____3672 = (
-
-let uu____3673 = (assoc1 "[location]" "line" loc)
-in (FStar_All.pipe_right uu____3673 js_int))
-in (
-
-let uu____3674 = (
-
-let uu____3675 = (assoc1 "[location]" "column" loc)
-in (FStar_All.pipe_right uu____3675 js_int))
-in ((uu____3670), (uu____3672), (uu____3674)))))))))
-in (
-
-let uu____3676 = (
-
-let uu____3679 = (arg "requested-info")
-in (FStar_All.pipe_right uu____3679 (js_list js_str)))
-in ((uu____3586), (uu____3588), (uu____3594), (uu____3676))))))
-in Lookup (uu____3573))
-end
-| "compute" -> begin
-(
-
-let uu____3692 = (
-
-let uu____3701 = (
-
-let uu____3702 = (arg "term")
-in (FStar_All.pipe_right uu____3702 js_str))
-in (
-
-let uu____3703 = (
-
-let uu____3708 = (try_arg "rules")
-in (FStar_All.pipe_right uu____3708 (FStar_Util.map_option (js_list js_reductionrule))))
-in ((uu____3701), (uu____3703))))
-in Compute (uu____3692))
-end
-| "search" -> begin
-(
-
-let uu____3723 = (
-
-let uu____3724 = (arg "terms")
-in (FStar_All.pipe_right uu____3724 js_str))
-in Search (uu____3723))
-end
-| "vfs-add" -> begin
-(
-
-let uu____3725 = (
-
-let uu____3732 = (
-
-let uu____3735 = (try_arg "filename")
-in (FStar_All.pipe_right uu____3735 (FStar_Util.map_option js_str)))
-in (
-
-let uu____3742 = (
-
-let uu____3743 = (arg "contents")
-in (FStar_All.pipe_right uu____3743 js_str))
-in ((uu____3732), (uu____3742))))
-in VfsAdd (uu____3725))
-end
-| uu____3746 -> begin
-(
-
-let uu____3747 = (FStar_Util.format1 "Unknown query \'%s\'" query)
-in ProtocolViolation (uu____3747))
-end)
-in {qq = uu____3539; qid = qid})))))
-end)) (fun uu___97_3750 -> (match (uu___97_3750) with
-| InvalidQuery (msg) -> begin
-{qq = ProtocolViolation (msg); qid = qid}
-end
-| UnexpectedJsonType (expected, got) -> begin
-(wrap_js_failure qid expected got)
-end)))))))
-
-
-let deserialize_interactive_query : FStar_Util.json  ->  query = (fun js_query -> (FStar_All.try_with (fun uu___100_3760 -> (match (()) with
-| () -> begin
-(unpack_interactive_query js_query)
-end)) (fun uu___99_3763 -> (match (uu___99_3763) with
-| InvalidQuery (msg) -> begin
-{qq = ProtocolViolation (msg); qid = "?"}
-end
-| UnexpectedJsonType (expected, got) -> begin
-(wrap_js_failure "?" expected got)
-end))))
-
-
-let parse_interactive_query : Prims.string  ->  query = (fun query_str -> (
-
-let uu____3772 = (FStar_Util.json_of_string query_str)
-in (match (uu____3772) with
-| FStar_Pervasives_Native.None -> begin
-{qq = ProtocolViolation ("Json parsing failed."); qid = "?"}
-end
-| FStar_Pervasives_Native.Some (request) -> begin
-(deserialize_interactive_query request)
-end)))
-
-
-let read_interactive_query : FStar_Util.stream_reader  ->  query = (fun stream -> (
-
-let uu____3781 = (FStar_Util.read_line stream)
-in (match (uu____3781) with
-| FStar_Pervasives_Native.None -> begin
-(FStar_All.exit (Prims.parse_int "0"))
-end
-| FStar_Pervasives_Native.Some (line) -> begin
-(parse_interactive_query line)
-end)))
-
-
-let json_of_opt : 'Auu____3791 . ('Auu____3791  ->  FStar_Util.json)  ->  'Auu____3791 FStar_Pervasives_Native.option  ->  FStar_Util.json = (fun json_of_a opt_a -> (
-
-let uu____3811 = (FStar_Util.map_option json_of_a opt_a)
-in (FStar_Util.dflt FStar_Util.JsonNull uu____3811)))
-
-
-let json_of_issue_level : FStar_Errors.issue_level  ->  FStar_Util.json = (fun i -> FStar_Util.JsonStr ((match (i) with
-| FStar_Errors.ENotImplemented -> begin
-"not-implemented"
-end
-| FStar_Errors.EInfo -> begin
-"info"
-end
-| FStar_Errors.EWarning -> begin
-"warning"
-end
-| FStar_Errors.EError -> begin
-"error"
-end)))
-
-
-let json_of_issue : FStar_Errors.issue  ->  FStar_Util.json = (fun issue -> (
-
-let uu____3824 = (
-
-let uu____3831 = (
-
-let uu____3838 = (
-
-let uu____3845 = (
-
-let uu____3850 = (
-
-let uu____3851 = (
-
-let uu____3854 = (match (issue.FStar_Errors.issue_range) with
-| FStar_Pervasives_Native.None -> begin
-[]
-end
-| FStar_Pervasives_Native.Some (r) -> begin
-(
-
-let uu____3860 = (FStar_Range.json_of_use_range r)
-in (uu____3860)::[])
-end)
-in (
-
-let uu____3861 = (match (issue.FStar_Errors.issue_range) with
-| FStar_Pervasives_Native.Some (r) when (
-
-let uu____3867 = (FStar_Range.def_range r)
-in (
-
-let uu____3868 = (FStar_Range.use_range r)
-in (Prims.op_disEquality uu____3867 uu____3868))) -> begin
-(
-
-let uu____3869 = (FStar_Range.json_of_def_range r)
-in (uu____3869)::[])
-end
-| uu____3870 -> begin
-[]
-end)
-in (FStar_List.append uu____3854 uu____3861)))
-in FStar_Util.JsonList (uu____3851))
-in (("ranges"), (uu____3850)))
-in (uu____3845)::[])
-in ((("message"), (FStar_Util.JsonStr (issue.FStar_Errors.issue_message))))::uu____3838)
-in ((("level"), ((json_of_issue_level issue.FStar_Errors.issue_level))))::uu____3831)
-in FStar_Util.JsonAssoc (uu____3824)))
-
-type symbol_lookup_result =
-{slr_name : Prims.string; slr_def_range : FStar_Range.range FStar_Pervasives_Native.option; slr_typ : Prims.string FStar_Pervasives_Native.option; slr_doc : Prims.string FStar_Pervasives_Native.option; slr_def : Prims.string FStar_Pervasives_Native.option}
-
-
-let __proj__Mksymbol_lookup_result__item__slr_name : symbol_lookup_result  ->  Prims.string = (fun projectee -> (match (projectee) with
-| {slr_name = __fname__slr_name; slr_def_range = __fname__slr_def_range; slr_typ = __fname__slr_typ; slr_doc = __fname__slr_doc; slr_def = __fname__slr_def} -> begin
-__fname__slr_name
-end))
-
-
-let __proj__Mksymbol_lookup_result__item__slr_def_range : symbol_lookup_result  ->  FStar_Range.range FStar_Pervasives_Native.option = (fun projectee -> (match (projectee) with
-| {slr_name = __fname__slr_name; slr_def_range = __fname__slr_def_range; slr_typ = __fname__slr_typ; slr_doc = __fname__slr_doc; slr_def = __fname__slr_def} -> begin
-__fname__slr_def_range
-end))
-
-
-let __proj__Mksymbol_lookup_result__item__slr_typ : symbol_lookup_result  ->  Prims.string FStar_Pervasives_Native.option = (fun projectee -> (match (projectee) with
-| {slr_name = __fname__slr_name; slr_def_range = __fname__slr_def_range; slr_typ = __fname__slr_typ; slr_doc = __fname__slr_doc; slr_def = __fname__slr_def} -> begin
-__fname__slr_typ
-end))
-
-
-let __proj__Mksymbol_lookup_result__item__slr_doc : symbol_lookup_result  ->  Prims.string FStar_Pervasives_Native.option = (fun projectee -> (match (projectee) with
-| {slr_name = __fname__slr_name; slr_def_range = __fname__slr_def_range; slr_typ = __fname__slr_typ; slr_doc = __fname__slr_doc; slr_def = __fname__slr_def} -> begin
-__fname__slr_doc
-end))
-
-
-let __proj__Mksymbol_lookup_result__item__slr_def : symbol_lookup_result  ->  Prims.string FStar_Pervasives_Native.option = (fun projectee -> (match (projectee) with
-| {slr_name = __fname__slr_name; slr_def_range = __fname__slr_def_range; slr_typ = __fname__slr_typ; slr_doc = __fname__slr_doc; slr_def = __fname__slr_def} -> begin
-__fname__slr_def
-end))
-
-
-let alist_of_symbol_lookup_result : symbol_lookup_result  ->  (Prims.string * FStar_Util.json) Prims.list = (fun lr -> (
-
-let uu____4039 = (
-
-let uu____4046 = (
-
-let uu____4051 = (json_of_opt FStar_Range.json_of_def_range lr.slr_def_range)
-in (("defined-at"), (uu____4051)))
-in (
-
-let uu____4052 = (
-
-let uu____4059 = (
-
-let uu____4064 = (json_of_opt (fun _0_18 -> FStar_Util.JsonStr (_0_18)) lr.slr_typ)
-in (("type"), (uu____4064)))
-in (
-
-let uu____4065 = (
-
-let uu____4072 = (
-
-let uu____4077 = (json_of_opt (fun _0_19 -> FStar_Util.JsonStr (_0_19)) lr.slr_doc)
-in (("documentation"), (uu____4077)))
-in (
-
-let uu____4078 = (
-
-let uu____4085 = (
-
-let uu____4090 = (json_of_opt (fun _0_20 -> FStar_Util.JsonStr (_0_20)) lr.slr_def)
-in (("definition"), (uu____4090)))
-in (uu____4085)::[])
-in (uu____4072)::uu____4078))
-in (uu____4059)::uu____4065))
-in (uu____4046)::uu____4052))
-in ((("name"), (FStar_Util.JsonStr (lr.slr_name))))::uu____4039))
-
-
-let alist_of_protocol_info : (Prims.string * FStar_Util.json) Prims.list = (
-
-let js_version = FStar_Util.JsonInt (interactive_protocol_vernum)
-in (
-
-let js_features = (
-
-let uu____4123 = (FStar_List.map (fun _0_21 -> FStar_Util.JsonStr (_0_21)) interactive_protocol_features)
-in (FStar_All.pipe_left (fun _0_22 -> FStar_Util.JsonList (_0_22)) uu____4123))
-in ((("version"), (js_version)))::((("features"), (js_features)))::[]))
-
-type fstar_option_permission_level =
-| OptSet
-| OptReset
-| OptReadOnly
-
-
-let uu___is_OptSet : fstar_option_permission_level  ->  Prims.bool = (fun projectee -> (match (projectee) with
-| OptSet -> begin
-true
-end
-| uu____4145 -> begin
-false
-end))
-
-
-let uu___is_OptReset : fstar_option_permission_level  ->  Prims.bool = (fun projectee -> (match (projectee) with
-| OptReset -> begin
-true
-end
-| uu____4151 -> begin
-false
-end))
-
-
-let uu___is_OptReadOnly : fstar_option_permission_level  ->  Prims.bool = (fun projectee -> (match (projectee) with
-| OptReadOnly -> begin
-true
-end
-| uu____4157 -> begin
-false
-end))
-
-
-let string_of_option_permission_level : fstar_option_permission_level  ->  Prims.string = (fun uu___85_4162 -> (match (uu___85_4162) with
-| OptSet -> begin
-""
-end
-| OptReset -> begin
-"requires #reset-options"
-end
-| OptReadOnly -> begin
-"read-only"
-end))
-
-type fstar_option =
-{opt_name : Prims.string; opt_sig : Prims.string; opt_value : FStar_Options.option_val; opt_default : FStar_Options.option_val; opt_type : FStar_Options.opt_type; opt_snippets : Prims.string Prims.list; opt_documentation : Prims.string FStar_Pervasives_Native.option; opt_permission_level : fstar_option_permission_level}
-
-
-let __proj__Mkfstar_option__item__opt_name : fstar_option  ->  Prims.string = (fun projectee -> (match (projectee) with
-| {opt_name = __fname__opt_name; opt_sig = __fname__opt_sig; opt_value = __fname__opt_value; opt_default = __fname__opt_default; opt_type = __fname__opt_type; opt_snippets = __fname__opt_snippets; opt_documentation = __fname__opt_documentation; opt_permission_level = __fname__opt_permission_level} -> begin
-__fname__opt_name
-end))
-
-
-let __proj__Mkfstar_option__item__opt_sig : fstar_option  ->  Prims.string = (fun projectee -> (match (projectee) with
-| {opt_name = __fname__opt_name; opt_sig = __fname__opt_sig; opt_value = __fname__opt_value; opt_default = __fname__opt_default; opt_type = __fname__opt_type; opt_snippets = __fname__opt_snippets; opt_documentation = __fname__opt_documentation; opt_permission_level = __fname__opt_permission_level} -> begin
-__fname__opt_sig
-end))
-
-
-let __proj__Mkfstar_option__item__opt_value : fstar_option  ->  FStar_Options.option_val = (fun projectee -> (match (projectee) with
-| {opt_name = __fname__opt_name; opt_sig = __fname__opt_sig; opt_value = __fname__opt_value; opt_default = __fname__opt_default; opt_type = __fname__opt_type; opt_snippets = __fname__opt_snippets; opt_documentation = __fname__opt_documentation; opt_permission_level = __fname__opt_permission_level} -> begin
-__fname__opt_value
-end))
-
-
-let __proj__Mkfstar_option__item__opt_default : fstar_option  ->  FStar_Options.option_val = (fun projectee -> (match (projectee) with
-| {opt_name = __fname__opt_name; opt_sig = __fname__opt_sig; opt_value = __fname__opt_value; opt_default = __fname__opt_default; opt_type = __fname__opt_type; opt_snippets = __fname__opt_snippets; opt_documentation = __fname__opt_documentation; opt_permission_level = __fname__opt_permission_level} -> begin
-__fname__opt_default
-end))
-
-
-let __proj__Mkfstar_option__item__opt_type : fstar_option  ->  FStar_Options.opt_type = (fun projectee -> (match (projectee) with
-| {opt_name = __fname__opt_name; opt_sig = __fname__opt_sig; opt_value = __fname__opt_value; opt_default = __fname__opt_default; opt_type = __fname__opt_type; opt_snippets = __fname__opt_snippets; opt_documentation = __fname__opt_documentation; opt_permission_level = __fname__opt_permission_level} -> begin
-__fname__opt_type
-end))
-
-
-let __proj__Mkfstar_option__item__opt_snippets : fstar_option  ->  Prims.string Prims.list = (fun projectee -> (match (projectee) with
-| {opt_name = __fname__opt_name; opt_sig = __fname__opt_sig; opt_value = __fname__opt_value; opt_default = __fname__opt_default; opt_type = __fname__opt_type; opt_snippets = __fname__opt_snippets; opt_documentation = __fname__opt_documentation; opt_permission_level = __fname__opt_permission_level} -> begin
-__fname__opt_snippets
-end))
-
-
-let __proj__Mkfstar_option__item__opt_documentation : fstar_option  ->  Prims.string FStar_Pervasives_Native.option = (fun projectee -> (match (projectee) with
-| {opt_name = __fname__opt_name; opt_sig = __fname__opt_sig; opt_value = __fname__opt_value; opt_default = __fname__opt_default; opt_type = __fname__opt_type; opt_snippets = __fname__opt_snippets; opt_documentation = __fname__opt_documentation; opt_permission_level = __fname__opt_permission_level} -> begin
-__fname__opt_documentation
-end))
-
-
-let __proj__Mkfstar_option__item__opt_permission_level : fstar_option  ->  fstar_option_permission_level = (fun projectee -> (match (projectee) with
-| {opt_name = __fname__opt_name; opt_sig = __fname__opt_sig; opt_value = __fname__opt_value; opt_default = __fname__opt_default; opt_type = __fname__opt_type; opt_snippets = __fname__opt_snippets; opt_documentation = __fname__opt_documentation; opt_permission_level = __fname__opt_permission_level} -> begin
-__fname__opt_permission_level
-end))
-
-
-let rec kind_of_fstar_option_type : FStar_Options.opt_type  ->  Prims.string = (fun uu___86_4355 -> (match (uu___86_4355) with
-| FStar_Options.Const (uu____4356) -> begin
-"flag"
-end
-| FStar_Options.IntStr (uu____4357) -> begin
-"int"
-end
-| FStar_Options.BoolStr -> begin
-"bool"
-end
-| FStar_Options.PathStr (uu____4358) -> begin
-"path"
-end
-| FStar_Options.SimpleStr (uu____4359) -> begin
-"string"
-end
-| FStar_Options.EnumStr (uu____4360) -> begin
-"enum"
-end
-| FStar_Options.OpenEnumStr (uu____4363) -> begin
-"open enum"
-end
-| FStar_Options.PostProcessed (uu____4370, typ) -> begin
-(kind_of_fstar_option_type typ)
-end
-| FStar_Options.Accumulated (typ) -> begin
-(kind_of_fstar_option_type typ)
-end
-| FStar_Options.ReverseAccumulated (typ) -> begin
-(kind_of_fstar_option_type typ)
-end
-| FStar_Options.WithSideEffect (uu____4380, typ) -> begin
-(kind_of_fstar_option_type typ)
-end))
-
-
-let rec snippets_of_fstar_option : Prims.string  ->  FStar_Options.opt_type  ->  Prims.string Prims.list = (fun name typ -> (
-
-let mk_field = (fun field_name -> (Prims.strcat "${" (Prims.strcat field_name "}")))
-in (
-
-let mk_snippet = (fun name1 argstring -> (Prims.strcat "--" (Prims.strcat name1 (match ((Prims.op_disEquality argstring "")) with
-| true -> begin
-(Prims.strcat " " argstring)
-end
-| uu____4417 -> begin
-""
-end))))
-in (
-
-let rec arg_snippets_of_type = (fun typ1 -> (match (typ1) with
-| FStar_Options.Const (uu____4428) -> begin
-("")::[]
-end
-| FStar_Options.BoolStr -> begin
-("true")::("false")::[]
-end
-| FStar_Options.IntStr (desc) -> begin
-((mk_field desc))::[]
-end
-| FStar_Options.PathStr (desc) -> begin
-((mk_field desc))::[]
-end
-| FStar_Options.SimpleStr (desc) -> begin
-((mk_field desc))::[]
-end
-| FStar_Options.EnumStr (strs) -> begin
-strs
-end
-| FStar_Options.OpenEnumStr (strs, desc) -> begin
-(FStar_List.append strs (((mk_field desc))::[]))
-end
-| FStar_Options.PostProcessed (uu____4441, elem_spec) -> begin
-(arg_snippets_of_type elem_spec)
-end
-| FStar_Options.Accumulated (elem_spec) -> begin
-(arg_snippets_of_type elem_spec)
-end
-| FStar_Options.ReverseAccumulated (elem_spec) -> begin
-(arg_snippets_of_type elem_spec)
-end
-| FStar_Options.WithSideEffect (uu____4451, elem_spec) -> begin
-(arg_snippets_of_type elem_spec)
-end))
-in (
-
-let uu____4459 = (arg_snippets_of_type typ)
-in (FStar_List.map (mk_snippet name) uu____4459))))))
-
-
-let rec json_of_fstar_option_value : FStar_Options.option_val  ->  FStar_Util.json = (fun uu___87_4466 -> (match (uu___87_4466) with
-| FStar_Options.Bool (b) -> begin
-FStar_Util.JsonBool (b)
-end
-| FStar_Options.String (s) -> begin
-FStar_Util.JsonStr (s)
-end
-| FStar_Options.Path (s) -> begin
-FStar_Util.JsonStr (s)
-end
-| FStar_Options.Int (n1) -> begin
-FStar_Util.JsonInt (n1)
-end
-| FStar_Options.List (vs) -> begin
-(
-
-let uu____4474 = (FStar_List.map json_of_fstar_option_value vs)
-in FStar_Util.JsonList (uu____4474))
-end
-| FStar_Options.Unset -> begin
-FStar_Util.JsonNull
-end))
-
-
-let alist_of_fstar_option : fstar_option  ->  (Prims.string * FStar_Util.json) Prims.list = (fun opt -> (
-
-let uu____4488 = (
-
-let uu____4495 = (
-
-let uu____4502 = (
-
-let uu____4507 = (json_of_fstar_option_value opt.opt_value)
-in (("value"), (uu____4507)))
-in (
-
-let uu____4508 = (
-
-let uu____4515 = (
-
-let uu____4520 = (json_of_fstar_option_value opt.opt_default)
-in (("default"), (uu____4520)))
-in (
-
-let uu____4521 = (
-
-let uu____4528 = (
-
-let uu____4533 = (json_of_opt (fun _0_23 -> FStar_Util.JsonStr (_0_23)) opt.opt_documentation)
-in (("documentation"), (uu____4533)))
-in (
-
-let uu____4534 = (
-
-let uu____4541 = (
-
-let uu____4546 = (
-
-let uu____4547 = (kind_of_fstar_option_type opt.opt_type)
-in FStar_Util.JsonStr (uu____4547))
-in (("type"), (uu____4546)))
-in (uu____4541)::((("permission-level"), (FStar_Util.JsonStr ((string_of_option_permission_level opt.opt_permission_level)))))::[])
-in (uu____4528)::uu____4534))
-in (uu____4515)::uu____4521))
-in (uu____4502)::uu____4508))
-in ((("signature"), (FStar_Util.JsonStr (opt.opt_sig))))::uu____4495)
-in ((("name"), (FStar_Util.JsonStr (opt.opt_name))))::uu____4488))
-
-
-let json_of_fstar_option : fstar_option  ->  FStar_Util.json = (fun opt -> (
-
-let uu____4585 = (alist_of_fstar_option opt)
-in FStar_Util.JsonAssoc (uu____4585)))
-
-
-let write_json : FStar_Util.json  ->  unit = (fun json -> ((
-
-let uu____4598 = (FStar_Util.string_of_json json)
-in (FStar_Util.print_raw uu____4598));
-(FStar_Util.print_raw "\n");
-))
-
-
-let json_of_response : Prims.string  ->  query_status  ->  FStar_Util.json  ->  FStar_Util.json = (fun qid status response -> (
-
-let qid1 = FStar_Util.JsonStr (qid)
-in (
-
-let status1 = (match (status) with
-| QueryOK -> begin
-FStar_Util.JsonStr ("success")
-end
-| QueryNOK -> begin
-FStar_Util.JsonStr ("failure")
-end
-| QueryViolatesProtocol -> begin
-FStar_Util.JsonStr ("protocol-violation")
-end)
-in FStar_Util.JsonAssoc (((("kind"), (FStar_Util.JsonStr ("response"))))::((("query-id"), (qid1)))::((("status"), (status1)))::((("response"), (response)))::[]))))
-
-
-let write_response : Prims.string  ->  query_status  ->  FStar_Util.json  ->  unit = (fun qid status response -> (write_json (json_of_response qid status response)))
-
-
-let json_of_message : Prims.string  ->  FStar_Util.json  ->  FStar_Util.json = (fun level js_contents -> (
-
-let uu____4661 = (
-
-let uu____4668 = (
-
-let uu____4675 = (
-
-let uu____4680 = (
-
-let uu____4681 = (FStar_ST.op_Bang repl_current_qid)
-in (json_of_opt (fun _0_24 -> FStar_Util.JsonStr (_0_24)) uu____4681))
-in (("query-id"), (uu____4680)))
-in (uu____4675)::((("level"), (FStar_Util.JsonStr (level))))::((("contents"), (js_contents)))::[])
-in ((("kind"), (FStar_Util.JsonStr ("message"))))::uu____4668)
-in FStar_Util.JsonAssoc (uu____4661)))
-
-
-let forward_message : 'Auu____4745 . (FStar_Util.json  ->  'Auu____4745)  ->  Prims.string  ->  FStar_Util.json  ->  'Auu____4745 = (fun callback level contents -> (
-
-let uu____4766 = (json_of_message level contents)
-in (callback uu____4766)))
-
-
-let json_of_hello : FStar_Util.json = (
-
-let js_version = FStar_Util.JsonInt (interactive_protocol_vernum)
-in (
-
-let js_features = (
-
-let uu____4769 = (FStar_List.map (fun _0_25 -> FStar_Util.JsonStr (_0_25)) interactive_protocol_features)
-in FStar_Util.JsonList (uu____4769))
-in FStar_Util.JsonAssoc (((("kind"), (FStar_Util.JsonStr ("protocol-info"))))::alist_of_protocol_info)))
-
-
-let write_hello : unit  ->  unit = (fun uu____4780 -> (write_json json_of_hello))
-
-
-let sig_of_fstar_option : Prims.string  ->  FStar_Options.opt_type  ->  Prims.string = (fun name typ -> (
-
-let flag = (Prims.strcat "--" name)
-in (
-
-let uu____4792 = (FStar_Options.desc_of_opt_type typ)
-in (match (uu____4792) with
-| FStar_Pervasives_Native.None -> begin
-flag
-end
-| FStar_Pervasives_Native.Some (arg_sig) -> begin
-(Prims.strcat flag (Prims.strcat " " arg_sig))
-end))))
-
-
-let fstar_options_list_cache : fstar_option Prims.list = (
-
-let defaults1 = (FStar_Util.smap_of_list FStar_Options.defaults)
-in (
-
-let uu____4801 = (FStar_All.pipe_right FStar_Options.all_specs_with_types (FStar_List.filter_map (fun uu____4830 -> (match (uu____4830) with
-| (_shortname, name, typ, doc1) -> begin
-(
-
-let uu____4845 = (FStar_Util.smap_try_find defaults1 name)
-in (FStar_All.pipe_right uu____4845 (FStar_Util.map_option (fun default_value -> (
-
-let uu____4857 = (sig_of_fstar_option name typ)
-in (
-
-let uu____4858 = (snippets_of_fstar_option name typ)
-in (
-
-let uu____4861 = (
-
-let uu____4862 = (FStar_Options.settable name)
-in (match (uu____4862) with
-| true -> begin
-OptSet
-end
-| uu____4863 -> begin
-(
-
-let uu____4864 = (FStar_Options.resettable name)
-in (match (uu____4864) with
-| true -> begin
-OptReset
-end
-| uu____4865 -> begin
-OptReadOnly
-end))
-end))
-in {opt_name = name; opt_sig = uu____4857; opt_value = FStar_Options.Unset; opt_default = default_value; opt_type = typ; opt_snippets = uu____4858; opt_documentation = (match ((Prims.op_Equality doc1 "")) with
-| true -> begin
-FStar_Pervasives_Native.None
-end
-| uu____4868 -> begin
-FStar_Pervasives_Native.Some (doc1)
-end); opt_permission_level = uu____4861})))))))
-end))))
-in (FStar_All.pipe_right uu____4801 (FStar_List.sortWith (fun o1 o2 -> (FStar_String.compare (FStar_String.lowercase o1.opt_name) (FStar_String.lowercase o2.opt_name)))))))
-
-
-let fstar_options_map_cache : fstar_option FStar_Util.smap = (
-
-let cache = (FStar_Util.smap_create (Prims.parse_int "50"))
-in ((FStar_List.iter (fun opt -> (FStar_Util.smap_add cache opt.opt_name opt)) fstar_options_list_cache);
-cache;
-))
-
-
-let update_option : fstar_option  ->  fstar_option = (fun opt -> (
-
-let uu___101_4890 = opt
-in (
-
-let uu____4891 = (FStar_Options.get_option opt.opt_name)
-in {opt_name = uu___101_4890.opt_name; opt_sig = uu___101_4890.opt_sig; opt_value = uu____4891; opt_default = uu___101_4890.opt_default; opt_type = uu___101_4890.opt_type; opt_snippets = uu___101_4890.opt_snippets; opt_documentation = uu___101_4890.opt_documentation; opt_permission_level = uu___101_4890.opt_permission_level})))
-
-
-let current_fstar_options : (fstar_option  ->  Prims.bool)  ->  fstar_option Prims.list = (fun filter1 -> (
-
-let uu____4904 = (FStar_List.filter filter1 fstar_options_list_cache)
-in (FStar_List.map update_option uu____4904)))
-
-
-let trim_option_name : Prims.string  ->  (Prims.string * Prims.string) = (fun opt_name -> (
-
-let opt_prefix = "--"
-in (match ((FStar_Util.starts_with opt_name opt_prefix)) with
-| true -> begin
-(
-
-let uu____4921 = (FStar_Util.substring_from opt_name (FStar_String.length opt_prefix))
-in ((opt_prefix), (uu____4921)))
-end
-| uu____4922 -> begin
-((""), (opt_name))
-end)))
-
-
-let json_of_repl_state : repl_state  ->  FStar_Util.json = (fun st -> (
-
-let filenames = (fun uu____4939 -> (match (uu____4939) with
-| (task, uu____4947) -> begin
-(match (task) with
-| LDInterleaved (intf, impl) -> begin
-(intf.tf_fname)::(impl.tf_fname)::[]
-end
-| LDSingle (intf_or_impl) -> begin
-(intf_or_impl.tf_fname)::[]
-end
-| LDInterfaceOfCurrentFile (intf) -> begin
-(intf.tf_fname)::[]
-end
-| PushFragment (uu____4954) -> begin
-[]
-end)
-end))
-in (
-
-let uu____4955 = (
-
-let uu____4962 = (
-
-let uu____4967 = (
-
-let uu____4968 = (
-
-let uu____4971 = (FStar_List.concatMap filenames st.repl_deps_stack)
-in (FStar_List.map (fun _0_26 -> FStar_Util.JsonStr (_0_26)) uu____4971))
-in FStar_Util.JsonList (uu____4968))
-in (("loaded-dependencies"), (uu____4967)))
-in (
-
-let uu____4978 = (
-
-let uu____4985 = (
-
-let uu____4990 = (
-
-let uu____4991 = (
-
-let uu____4994 = (current_fstar_options (fun uu____4999 -> true))
-in (FStar_List.map json_of_fstar_option uu____4994))
-in FStar_Util.JsonList (uu____4991))
-in (("options"), (uu____4990)))
-in (uu____4985)::[])
-in (uu____4962)::uu____4978))
-in FStar_Util.JsonAssoc (uu____4955))))
-
-
-let with_printed_effect_args : 'Auu____5016 . (unit  ->  'Auu____5016)  ->  'Auu____5016 = (fun k -> (FStar_Options.with_saved_options (fun uu____5029 -> ((FStar_Options.set_option "print_effect_args" (FStar_Options.Bool (true)));
-(k ());
-))))
-
-
-let term_to_string : FStar_TypeChecker_Env.env  ->  FStar_Syntax_Syntax.term  ->  Prims.string = (fun tcenv t -> (with_printed_effect_args (fun uu____5042 -> (FStar_TypeChecker_Normalize.term_to_string tcenv t))))
-
-
-let sigelt_to_string : FStar_Syntax_Syntax.sigelt  ->  Prims.string = (fun se -> (with_printed_effect_args (fun uu____5049 -> (FStar_Syntax_Print.sigelt_to_string se))))
-
-
-let run_exit : 'Auu____5056 'Auu____5057 . 'Auu____5056  ->  ((query_status * FStar_Util.json) * ('Auu____5057, Prims.int) FStar_Util.either) = (fun st -> ((((QueryOK), (FStar_Util.JsonNull))), (FStar_Util.Inr ((Prims.parse_int "0")))))
-
-
-let run_describe_protocol : 'Auu____5089 'Auu____5090 . 'Auu____5089  ->  ((query_status * FStar_Util.json) * ('Auu____5089, 'Auu____5090) FStar_Util.either) = (fun st -> ((((QueryOK), (FStar_Util.JsonAssoc (alist_of_protocol_info)))), (FStar_Util.Inl (st))))
-
-
-let run_describe_repl : 'Auu____5120 . repl_state  ->  ((query_status * FStar_Util.json) * (repl_state, 'Auu____5120) FStar_Util.either) = (fun st -> (
-
-let uu____5138 = (
-
-let uu____5143 = (json_of_repl_state st)
-in ((QueryOK), (uu____5143)))
-in ((uu____5138), (FStar_Util.Inl (st)))))
-
-
-let run_protocol_violation : 'Auu____5160 'Auu____5161 . 'Auu____5160  ->  Prims.string  ->  ((query_status * FStar_Util.json) * ('Auu____5160, 'Auu____5161) FStar_Util.either) = (fun st message -> ((((QueryViolatesProtocol), (FStar_Util.JsonStr (message)))), (FStar_Util.Inl (st))))
-
-
-let run_generic_error : 'Auu____5200 'Auu____5201 . 'Auu____5200  ->  Prims.string  ->  ((query_status * FStar_Util.json) * ('Auu____5200, 'Auu____5201) FStar_Util.either) = (fun st message -> ((((QueryNOK), (FStar_Util.JsonStr (message)))), (FStar_Util.Inl (st))))
-
-
-let collect_errors : unit  ->  FStar_Errors.issue Prims.list = (fun uu____5238 -> (
-
-let errors = (FStar_Errors.report_all ())
-in ((FStar_Errors.clear ());
-errors;
-)))
-
-
-let run_segment : 'Auu____5249 . repl_state  ->  Prims.string  ->  ((query_status * FStar_Util.json) * (repl_state, 'Auu____5249) FStar_Util.either) = (fun st code -> (
-
-let frag = {FStar_Parser_ParseIt.frag_text = code; FStar_Parser_ParseIt.frag_line = (Prims.parse_int "1"); FStar_Parser_ParseIt.frag_col = (Prims.parse_int "0")}
-in (
-
-let collect_decls = (fun uu____5280 -> (
-
-let uu____5281 = (FStar_Parser_Driver.parse_fragment frag)
-in (match (uu____5281) with
-| FStar_Parser_Driver.Empty -> begin
-[]
-end
-| FStar_Parser_Driver.Decls (decls) -> begin
-decls
-end
-| FStar_Parser_Driver.Modul (FStar_Parser_AST.Module (uu____5287, decls)) -> begin
-decls
-end
-| FStar_Parser_Driver.Modul (FStar_Parser_AST.Interface (uu____5293, decls, uu____5295)) -> begin
-decls
-end)))
-in (
-
-let uu____5300 = (with_captured_errors st.repl_env FStar_Util.sigint_ignore (fun uu____5309 -> (
-
-let uu____5310 = (collect_decls ())
-in (FStar_All.pipe_left (fun _0_27 -> FStar_Pervasives_Native.Some (_0_27)) uu____5310))))
-in (match (uu____5300) with
-| FStar_Pervasives_Native.None -> begin
-(
-
-let errors = (
-
-let uu____5338 = (collect_errors ())
-in (FStar_All.pipe_right uu____5338 (FStar_List.map json_of_issue)))
-in ((((QueryNOK), (FStar_Util.JsonList (errors)))), (FStar_Util.Inl (st))))
-end
-| FStar_Pervasives_Native.Some (decls) -> begin
-(
-
-let json_of_decl = (fun decl -> (
-
-let uu____5364 = (
-
-let uu____5371 = (
-
-let uu____5376 = (FStar_Range.json_of_def_range (FStar_Parser_AST.decl_drange decl))
-in (("def_range"), (uu____5376)))
-in (uu____5371)::[])
-in FStar_Util.JsonAssoc (uu____5364)))
-in (
-
-let js_decls = (
-
-let uu____5386 = (FStar_List.map json_of_decl decls)
-in (FStar_All.pipe_left (fun _0_28 -> FStar_Util.JsonList (_0_28)) uu____5386))
-in ((((QueryOK), (FStar_Util.JsonAssoc (((("decls"), (js_decls)))::[])))), (FStar_Util.Inl (st)))))
-end)))))
-
-
-let run_vfs_add : 'Auu____5415 . repl_state  ->  Prims.string FStar_Pervasives_Native.option  ->  Prims.string  ->  ((query_status * FStar_Util.json) * (repl_state, 'Auu____5415) FStar_Util.either) = (fun st opt_fname contents -> (
-
-let fname = (FStar_Util.dflt st.repl_fname opt_fname)
-in ((FStar_Parser_ParseIt.add_vfs_entry fname contents);
-((((QueryOK), (FStar_Util.JsonNull))), (FStar_Util.Inl (st)));
-)))
-
-
-let run_pop : 'Auu____5461 . repl_state  ->  ((query_status * FStar_Util.json) * (repl_state, 'Auu____5461) FStar_Util.either) = (fun st -> (
-
-let uu____5479 = (nothing_left_to_pop st)
-in (match (uu____5479) with
-| true -> begin
-((((QueryNOK), (FStar_Util.JsonStr ("Too many pops")))), (FStar_Util.Inl (st)))
-end
-| uu____5500 -> begin
-(
-
-let st' = (pop_repl st)
-in ((((QueryOK), (FStar_Util.JsonNull))), (FStar_Util.Inl (st'))))
-end)))
-
-
-let write_progress : Prims.string FStar_Pervasives_Native.option  ->  (Prims.string * FStar_Util.json) Prims.list  ->  unit = (fun stage contents_alist -> (
-
-let stage1 = (match (stage) with
-| FStar_Pervasives_Native.Some (s) -> begin
-FStar_Util.JsonStr (s)
-end
-| FStar_Pervasives_Native.None -> begin
-FStar_Util.JsonNull
-end)
-in (
-
-let js_contents = ((("stage"), (stage1)))::contents_alist
-in (
-
-let uu____5549 = (json_of_message "progress" (FStar_Util.JsonAssoc (js_contents)))
-in (write_json uu____5549)))))
-
-
-let write_repl_ld_task_progress : repl_task  ->  unit = (fun task -> (match (task) with
-| LDInterleaved (uu____5555, tf) -> begin
-(
-
-let modname = (FStar_Parser_Dep.module_name_of_file tf.tf_fname)
-in (write_progress (FStar_Pervasives_Native.Some ("loading-dependency")) (((("modname"), (FStar_Util.JsonStr (modname))))::[])))
-end
-| LDSingle (tf) -> begin
-(
-
-let modname = (FStar_Parser_Dep.module_name_of_file tf.tf_fname)
-in (write_progress (FStar_Pervasives_Native.Some ("loading-dependency")) (((("modname"), (FStar_Util.JsonStr (modname))))::[])))
-end
-| LDInterfaceOfCurrentFile (tf) -> begin
-(
-
-let modname = (FStar_Parser_Dep.module_name_of_file tf.tf_fname)
-in (write_progress (FStar_Pervasives_Native.Some ("loading-dependency")) (((("modname"), (FStar_Util.JsonStr (modname))))::[])))
-end
-| PushFragment (frag) -> begin
-()
-end))
-
-
-let load_deps : repl_state  ->  ((repl_state * Prims.string Prims.list), repl_state) FStar_Util.either = (fun st -> (
-
-let uu____5602 = (with_captured_errors st.repl_env FStar_Util.sigint_ignore (fun _env -> (
-
-let uu____5628 = (deps_and_repl_ld_tasks_of_our_file st.repl_fname)
-in (FStar_All.pipe_left (fun _0_29 -> FStar_Pervasives_Native.Some (_0_29)) uu____5628))))
-in (match (uu____5602) with
-| FStar_Pervasives_Native.None -> begin
-FStar_Util.Inr (st)
-end
-| FStar_Pervasives_Native.Some (deps, tasks, dep_graph1) -> begin
-(
-
-let st1 = (
-
-let uu___102_5719 = st
-in (
-
-let uu____5720 = (FStar_TypeChecker_Env.set_dep_graph st.repl_env dep_graph1)
-in {repl_line = uu___102_5719.repl_line; repl_column = uu___102_5719.repl_column; repl_fname = uu___102_5719.repl_fname; repl_deps_stack = uu___102_5719.repl_deps_stack; repl_curmod = uu___102_5719.repl_curmod; repl_env = uu____5720; repl_stdin = uu___102_5719.repl_stdin; repl_names = uu___102_5719.repl_names}))
-in (
-
-let uu____5721 = (run_repl_ld_transactions st1 tasks write_repl_ld_task_progress)
-in (match (uu____5721) with
-| FStar_Util.Inr (st2) -> begin
-((write_progress FStar_Pervasives_Native.None []);
-FStar_Util.Inr (st2);
-)
-end
-| FStar_Util.Inl (st2) -> begin
-((write_progress FStar_Pervasives_Native.None []);
-FStar_Util.Inl (((st2), (deps)));
-)
-end)))
-end)))
-
-
-let rephrase_dependency_error : FStar_Errors.issue  ->  FStar_Errors.issue = (fun issue -> (
-
-let uu___103_5767 = issue
-in (
-
-let uu____5768 = (FStar_Util.format1 "Error while computing or loading dependencies:\n%s" issue.FStar_Errors.issue_message)
-in {FStar_Errors.issue_message = uu____5768; FStar_Errors.issue_level = uu___103_5767.FStar_Errors.issue_level; FStar_Errors.issue_range = uu___103_5767.FStar_Errors.issue_range; FStar_Errors.issue_number = uu___103_5767.FStar_Errors.issue_number})))
-
-
-let run_push_without_deps : 'Auu____5775 . repl_state  ->  push_query  ->  ((query_status * FStar_Util.json) * (repl_state, 'Auu____5775) FStar_Util.either) = (fun st query -> (
-
-let set_nosynth_flag = (fun st1 flag -> (
-
-let uu___104_5809 = st1
-in {repl_line = uu___104_5809.repl_line; repl_column = uu___104_5809.repl_column; repl_fname = uu___104_5809.repl_fname; repl_deps_stack = uu___104_5809.repl_deps_stack; repl_curmod = uu___104_5809.repl_curmod; repl_env = (
-
-let uu___105_5811 = st1.repl_env
-in {FStar_TypeChecker_Env.solver = uu___105_5811.FStar_TypeChecker_Env.solver; FStar_TypeChecker_Env.range = uu___105_5811.FStar_TypeChecker_Env.range; FStar_TypeChecker_Env.curmodule = uu___105_5811.FStar_TypeChecker_Env.curmodule; FStar_TypeChecker_Env.gamma = uu___105_5811.FStar_TypeChecker_Env.gamma; FStar_TypeChecker_Env.gamma_cache = uu___105_5811.FStar_TypeChecker_Env.gamma_cache; FStar_TypeChecker_Env.modules = uu___105_5811.FStar_TypeChecker_Env.modules; FStar_TypeChecker_Env.expected_typ = uu___105_5811.FStar_TypeChecker_Env.expected_typ; FStar_TypeChecker_Env.sigtab = uu___105_5811.FStar_TypeChecker_Env.sigtab; FStar_TypeChecker_Env.is_pattern = uu___105_5811.FStar_TypeChecker_Env.is_pattern; FStar_TypeChecker_Env.instantiate_imp = uu___105_5811.FStar_TypeChecker_Env.instantiate_imp; FStar_TypeChecker_Env.effects = uu___105_5811.FStar_TypeChecker_Env.effects; FStar_TypeChecker_Env.generalize = uu___105_5811.FStar_TypeChecker_Env.generalize; FStar_TypeChecker_Env.letrecs = uu___105_5811.FStar_TypeChecker_Env.letrecs; FStar_TypeChecker_Env.top_level = uu___105_5811.FStar_TypeChecker_Env.top_level; FStar_TypeChecker_Env.check_uvars = uu___105_5811.FStar_TypeChecker_Env.check_uvars; FStar_TypeChecker_Env.use_eq = uu___105_5811.FStar_TypeChecker_Env.use_eq; FStar_TypeChecker_Env.is_iface = uu___105_5811.FStar_TypeChecker_Env.is_iface; FStar_TypeChecker_Env.admit = uu___105_5811.FStar_TypeChecker_Env.admit; FStar_TypeChecker_Env.lax = uu___105_5811.FStar_TypeChecker_Env.lax; FStar_TypeChecker_Env.lax_universes = uu___105_5811.FStar_TypeChecker_Env.lax_universes; FStar_TypeChecker_Env.failhard = uu___105_5811.FStar_TypeChecker_Env.failhard; FStar_TypeChecker_Env.nosynth = flag; FStar_TypeChecker_Env.tc_term = uu___105_5811.FStar_TypeChecker_Env.tc_term; FStar_TypeChecker_Env.type_of = uu___105_5811.FStar_TypeChecker_Env.type_of; FStar_TypeChecker_Env.universe_of = uu___105_5811.FStar_TypeChecker_Env.universe_of; FStar_TypeChecker_Env.check_type_of = uu___105_5811.FStar_TypeChecker_Env.check_type_of; FStar_TypeChecker_Env.use_bv_sorts = uu___105_5811.FStar_TypeChecker_Env.use_bv_sorts; FStar_TypeChecker_Env.qtbl_name_and_index = uu___105_5811.FStar_TypeChecker_Env.qtbl_name_and_index; FStar_TypeChecker_Env.normalized_eff_names = uu___105_5811.FStar_TypeChecker_Env.normalized_eff_names; FStar_TypeChecker_Env.proof_ns = uu___105_5811.FStar_TypeChecker_Env.proof_ns; FStar_TypeChecker_Env.synth_hook = uu___105_5811.FStar_TypeChecker_Env.synth_hook; FStar_TypeChecker_Env.splice = uu___105_5811.FStar_TypeChecker_Env.splice; FStar_TypeChecker_Env.is_native_tactic = uu___105_5811.FStar_TypeChecker_Env.is_native_tactic; FStar_TypeChecker_Env.identifier_info = uu___105_5811.FStar_TypeChecker_Env.identifier_info; FStar_TypeChecker_Env.tc_hooks = uu___105_5811.FStar_TypeChecker_Env.tc_hooks; FStar_TypeChecker_Env.dsenv = uu___105_5811.FStar_TypeChecker_Env.dsenv; FStar_TypeChecker_Env.dep_graph = uu___105_5811.FStar_TypeChecker_Env.dep_graph}); repl_stdin = uu___104_5809.repl_stdin; repl_names = uu___104_5809.repl_names}))
-in (
-
-let uu____5812 = query
-in (match (uu____5812) with
-| {push_kind = push_kind; push_code = text; push_line = line; push_column = column; push_peek_only = peek_only} -> begin
-(
-
-let frag = {FStar_Parser_ParseIt.frag_text = text; FStar_Parser_ParseIt.frag_line = line; FStar_Parser_ParseIt.frag_col = column}
-in ((FStar_TypeChecker_Env.toggle_id_info st.repl_env true);
-(
-
-let st1 = (set_nosynth_flag st peek_only)
-in (
-
-let uu____5833 = (run_repl_transaction st1 push_kind peek_only (PushFragment (frag)))
-in (match (uu____5833) with
-| (success, st2) -> begin
-(
-
-let st3 = (set_nosynth_flag st2 false)
-in (
-
-let status = (match ((success || peek_only)) with
-| true -> begin
-QueryOK
-end
-| uu____5854 -> begin
-QueryNOK
-end)
-in (
-
-let json_errors = (
-
-let uu____5856 = (
-
-let uu____5859 = (collect_errors ())
-in (FStar_All.pipe_right uu____5859 (FStar_List.map json_of_issue)))
-in FStar_Util.JsonList (uu____5856))
-in (
-
-let st4 = (match (success) with
-| true -> begin
-(
-
-let uu___106_5867 = st3
-in {repl_line = line; repl_column = column; repl_fname = uu___106_5867.repl_fname; repl_deps_stack = uu___106_5867.repl_deps_stack; repl_curmod = uu___106_5867.repl_curmod; repl_env = uu___106_5867.repl_env; repl_stdin = uu___106_5867.repl_stdin; repl_names = uu___106_5867.repl_names})
-end
-| uu____5868 -> begin
-st3
-end)
-in ((((status), (json_errors))), (FStar_Util.Inl (st4)))))))
-end)));
-))
-end))))
-
-
-let capitalize : Prims.string  ->  Prims.string = (fun str -> (match ((Prims.op_Equality str "")) with
-| true -> begin
-str
-end
-| uu____5882 -> begin
-(
-
-let first = (FStar_String.substring str (Prims.parse_int "0") (Prims.parse_int "1"))
-in (
-
-let uu____5884 = (FStar_String.substring str (Prims.parse_int "1") ((FStar_String.length str) - (Prims.parse_int "1")))
-in (Prims.strcat (FStar_String.uppercase first) uu____5884)))
-end))
-
-
-let add_module_completions : Prims.string  ->  Prims.string Prims.list  ->  FStar_Interactive_CompletionTable.table  ->  FStar_Interactive_CompletionTable.table = (fun this_fname deps table -> (
-
-let mods = (FStar_Parser_Dep.build_inclusion_candidates_list ())
-in (
-
-let loaded_mods_set = (
-
-let uu____5914 = (FStar_Util.psmap_empty ())
-in (
-
-let uu____5917 = (
-
-let uu____5920 = (FStar_Options.prims ())
-in (uu____5920)::deps)
-in (FStar_List.fold_left (fun acc dep1 -> (
-
-let uu____5930 = (FStar_Parser_Dep.lowercase_module_name dep1)
-in (FStar_Util.psmap_add acc uu____5930 true))) uu____5914 uu____5917)))
-in (
-
-let loaded = (fun modname -> (FStar_Util.psmap_find_default loaded_mods_set modname false))
-in (
-
-let this_mod_key = (FStar_Parser_Dep.lowercase_module_name this_fname)
-in (FStar_List.fold_left (fun table1 uu____5948 -> (match (uu____5948) with
-| (modname, mod_path) -> begin
-(
-
-let mod_key = (FStar_String.lowercase modname)
-in (match ((Prims.op_Equality this_mod_key mod_key)) with
-| true -> begin
-table1
-end
-| uu____5956 -> begin
-(
-
-let ns_query = (
-
-let uu____5960 = (capitalize modname)
-in (FStar_Util.split uu____5960 "."))
-in (
-
-let uu____5961 = (loaded mod_key)
-in (FStar_Interactive_CompletionTable.register_module_path table1 uu____5961 mod_path ns_query)))
-end))
-end)) table (FStar_List.rev mods)))))))
-
-
-let run_push_with_deps : 'Auu____5972 . repl_state  ->  push_query  ->  ((query_status * FStar_Util.json) * (repl_state, 'Auu____5972) FStar_Util.either) = (fun st query -> ((
-
-let uu____5996 = (FStar_Options.debug_any ())
-in (match (uu____5996) with
-| true -> begin
-(FStar_Util.print_string "Reloading dependencies")
-end
-| uu____5997 -> begin
-()
-end));
-(FStar_TypeChecker_Env.toggle_id_info st.repl_env false);
-(
-
-let uu____5999 = (load_deps st)
-in (match (uu____5999) with
-| FStar_Util.Inr (st1) -> begin
-(
-
-let errors = (
-
-let uu____6032 = (collect_errors ())
-in (FStar_List.map rephrase_dependency_error uu____6032))
-in (
-
-let js_errors = (FStar_All.pipe_right errors (FStar_List.map json_of_issue))
-in ((((QueryNOK), (FStar_Util.JsonList (js_errors)))), (FStar_Util.Inl (st1)))))
-end
-| FStar_Util.Inl (st1, deps) -> begin
-((
-
-let uu____6063 = (FStar_Options.restore_cmd_line_options false)
-in (FStar_All.pipe_right uu____6063 (fun a241 -> ())));
-(
-
-let names1 = (add_module_completions st1.repl_fname deps st1.repl_names)
-in (run_push_without_deps (
-
-let uu___107_6066 = st1
-in {repl_line = uu___107_6066.repl_line; repl_column = uu___107_6066.repl_column; repl_fname = uu___107_6066.repl_fname; repl_deps_stack = uu___107_6066.repl_deps_stack; repl_curmod = uu___107_6066.repl_curmod; repl_env = uu___107_6066.repl_env; repl_stdin = uu___107_6066.repl_stdin; repl_names = names1}) query));
-)
-end));
-))
-
-
-let run_push : 'Auu____6073 . repl_state  ->  push_query  ->  ((query_status * FStar_Util.json) * (repl_state, 'Auu____6073) FStar_Util.either) = (fun st query -> (
-
-let uu____6096 = (nothing_left_to_pop st)
-in (match (uu____6096) with
-| true -> begin
-(run_push_with_deps st query)
-end
-| uu____6109 -> begin
-(run_push_without_deps st query)
-end)))
-
-
-let run_symbol_lookup : repl_state  ->  Prims.string  ->  (Prims.string * Prims.int * Prims.int) FStar_Pervasives_Native.option  ->  Prims.string Prims.list  ->  (Prims.string, (Prims.string * (Prims.string * FStar_Util.json) Prims.list)) FStar_Util.either = (fun st symbol pos_opt requested_info -> (
-
-let tcenv = st.repl_env
-in (
-
-let info_of_lid_str = (fun lid_str -> (
-
-let lid = (
-
-let uu____6184 = (FStar_List.map FStar_Ident.id_of_text (FStar_Util.split lid_str "."))
-in (FStar_Ident.lid_of_ids uu____6184))
-in (
-
-let lid1 = (
-
-let uu____6188 = (FStar_Syntax_DsEnv.resolve_to_fully_qualified_name tcenv.FStar_TypeChecker_Env.dsenv lid)
-in (FStar_All.pipe_left (FStar_Util.dflt lid) uu____6188))
-in (
-
-let uu____6193 = (FStar_TypeChecker_Env.try_lookup_lid tcenv lid1)
-in (FStar_All.pipe_right uu____6193 (FStar_Util.map_option (fun uu____6248 -> (match (uu____6248) with
-| ((uu____6267, typ), r) -> begin
-((FStar_Util.Inr (lid1)), (typ), (r))
-end))))))))
-in (
-
-let docs_of_lid = (fun lid -> (
-
-let uu____6286 = (FStar_Syntax_DsEnv.try_lookup_doc tcenv.FStar_TypeChecker_Env.dsenv lid)
-in (FStar_All.pipe_right uu____6286 (FStar_Util.map_option FStar_Pervasives_Native.fst))))
-in (
-
-let def_of_lid = (fun lid -> (
-
-let uu____6317 = (FStar_TypeChecker_Env.lookup_qname tcenv lid)
-in (FStar_Util.bind_opt uu____6317 (fun uu___88_6361 -> (match (uu___88_6361) with
-| (FStar_Util.Inr (se, uu____6383), uu____6384) -> begin
-(
-
-let uu____6413 = (sigelt_to_string se)
-in FStar_Pervasives_Native.Some (uu____6413))
-end
-| uu____6414 -> begin
-FStar_Pervasives_Native.None
-end)))))
-in (
-
-let info_at_pos_opt = (FStar_Util.bind_opt pos_opt (fun uu____6466 -> (match (uu____6466) with
-| (file, row, col) -> begin
-(FStar_TypeChecker_Err.info_at_pos tcenv file row col)
-end)))
-in (
-
-let info_opt = (match (info_at_pos_opt) with
-| FStar_Pervasives_Native.Some (uu____6513) -> begin
-info_at_pos_opt
-end
-| FStar_Pervasives_Native.None -> begin
-(match ((Prims.op_Equality symbol "")) with
-| true -> begin
-FStar_Pervasives_Native.None
-end
-| uu____6566 -> begin
-(info_of_lid_str symbol)
-end)
-end)
-in (
-
-let response = (match (info_opt) with
-| FStar_Pervasives_Native.None -> begin
-FStar_Pervasives_Native.None
-end
-| FStar_Pervasives_Native.Some (name_or_lid, typ, rng) -> begin
-(
-
-let name = (match (name_or_lid) with
-| FStar_Util.Inl (name) -> begin
-name
-end
-| FStar_Util.Inr (lid) -> begin
-(FStar_Ident.string_of_lid lid)
-end)
-in (
-
-let typ_str = (match ((FStar_List.mem "type" requested_info)) with
-| true -> begin
-(
-
-let uu____6641 = (term_to_string tcenv typ)
-in FStar_Pervasives_Native.Some (uu____6641))
-end
-| uu____6642 -> begin
-FStar_Pervasives_Native.None
-end)
-in (
-
-let doc_str = (match (name_or_lid) with
-| FStar_Util.Inr (lid) when (FStar_List.mem "documentation" requested_info) -> begin
-(docs_of_lid lid)
-end
-| uu____6649 -> begin
-FStar_Pervasives_Native.None
-end)
-in (
-
-let def_str = (match (name_or_lid) with
-| FStar_Util.Inr (lid) when (FStar_List.mem "definition" requested_info) -> begin
-(def_of_lid lid)
-end
-| uu____6660 -> begin
-FStar_Pervasives_Native.None
-end)
-in (
-
-let def_range1 = (match ((FStar_List.mem "defined-at" requested_info)) with
-| true -> begin
-FStar_Pervasives_Native.Some (rng)
-end
-| uu____6670 -> begin
-FStar_Pervasives_Native.None
-end)
-in (
-
-let result = {slr_name = name; slr_def_range = def_range1; slr_typ = typ_str; slr_doc = doc_str; slr_def = def_str}
-in (
-
-let uu____6672 = (
-
-let uu____6683 = (alist_of_symbol_lookup_result result)
-in (("symbol"), (uu____6683)))
-in FStar_Pervasives_Native.Some (uu____6672))))))))
-end)
-in (match (response) with
-| FStar_Pervasives_Native.None -> begin
-FStar_Util.Inl ("Symbol not found")
-end
-| FStar_Pervasives_Native.Some (info) -> begin
-FStar_Util.Inr (info)
-end)))))))))
-
-
-let run_option_lookup : Prims.string  ->  (Prims.string, (Prims.string * (Prims.string * FStar_Util.json) Prims.list)) FStar_Util.either = (fun opt_name -> (
-
-let uu____6790 = (trim_option_name opt_name)
-in (match (uu____6790) with
-| (uu____6809, trimmed_name) -> begin
-(
-
-let uu____6811 = (FStar_Util.smap_try_find fstar_options_map_cache trimmed_name)
-in (match (uu____6811) with
-| FStar_Pervasives_Native.None -> begin
-FStar_Util.Inl ((Prims.strcat "Unknown option:" opt_name))
-end
-| FStar_Pervasives_Native.Some (opt) -> begin
-(
-
-let uu____6839 = (
-
-let uu____6850 = (
-
-let uu____6857 = (update_option opt)
-in (alist_of_fstar_option uu____6857))
-in (("option"), (uu____6850)))
-in FStar_Util.Inr (uu____6839))
-end))
-end)))
-
-
-let run_module_lookup : repl_state  ->  Prims.string  ->  (Prims.string, (Prims.string * (Prims.string * FStar_Util.json) Prims.list)) FStar_Util.either = (fun st symbol -> (
-
-let query = (FStar_Util.split symbol ".")
-in (
-
-let uu____6901 = (FStar_Interactive_CompletionTable.find_module_or_ns st.repl_names query)
-in (match (uu____6901) with
-| FStar_Pervasives_Native.None -> begin
-FStar_Util.Inl ("No such module or namespace")
-end
-| FStar_Pervasives_Native.Some (FStar_Interactive_CompletionTable.Module (mod_info)) -> begin
-(
-
-let uu____6929 = (
-
-let uu____6940 = (FStar_Interactive_CompletionTable.alist_of_mod_info mod_info)
-in (("module"), (uu____6940)))
-in FStar_Util.Inr (uu____6929))
-end
-| FStar_Pervasives_Native.Some (FStar_Interactive_CompletionTable.Namespace (ns_info)) -> begin
-(
-
-let uu____6964 = (
-
-let uu____6975 = (FStar_Interactive_CompletionTable.alist_of_ns_info ns_info)
-in (("namespace"), (uu____6975)))
-in FStar_Util.Inr (uu____6964))
-end))))
-
-
-let run_code_lookup : repl_state  ->  Prims.string  ->  (Prims.string * Prims.int * Prims.int) FStar_Pervasives_Native.option  ->  Prims.string Prims.list  ->  (Prims.string, (Prims.string * (Prims.string * FStar_Util.json) Prims.list)) FStar_Util.either = (fun st symbol pos_opt requested_info -> (
-
-let uu____7052 = (run_symbol_lookup st symbol pos_opt requested_info)
-in (match (uu____7052) with
-| FStar_Util.Inr (alist) -> begin
-FStar_Util.Inr (alist)
-end
-| FStar_Util.Inl (uu____7112) -> begin
-(
-
-let uu____7123 = (run_module_lookup st symbol)
-in (match (uu____7123) with
-| FStar_Util.Inr (alist) -> begin
-FStar_Util.Inr (alist)
-end
-| FStar_Util.Inl (err_msg) -> begin
-FStar_Util.Inl ("No such symbol, module, or namespace.")
-end))
-end)))
-
-
-let run_lookup' : repl_state  ->  Prims.string  ->  lookup_context  ->  (Prims.string * Prims.int * Prims.int) FStar_Pervasives_Native.option  ->  Prims.string Prims.list  ->  (Prims.string, (Prims.string * (Prims.string * FStar_Util.json) Prims.list)) FStar_Util.either = (fun st symbol context pos_opt requested_info -> (match (context) with
-| LKSymbolOnly -> begin
-(run_symbol_lookup st symbol pos_opt requested_info)
-end
-| LKModule -> begin
-(run_module_lookup st symbol)
-end
-| LKOption -> begin
-(run_option_lookup symbol)
-end
-| LKCode -> begin
-(run_code_lookup st symbol pos_opt requested_info)
-end))
-
-
-let run_lookup : 'Auu____7289 . repl_state  ->  Prims.string  ->  lookup_context  ->  (Prims.string * Prims.int * Prims.int) FStar_Pervasives_Native.option  ->  Prims.string Prims.list  ->  ((query_status * FStar_Util.json) * (repl_state, 'Auu____7289) FStar_Util.either) = (fun st symbol context pos_opt requested_info -> (
-
-let uu____7347 = (run_lookup' st symbol context pos_opt requested_info)
-in (match (uu____7347) with
-| FStar_Util.Inl (err_msg) -> begin
-((((QueryNOK), (FStar_Util.JsonStr (err_msg)))), (FStar_Util.Inl (st)))
-end
-| FStar_Util.Inr (kind, info) -> begin
-((((QueryOK), (FStar_Util.JsonAssoc (((("kind"), (FStar_Util.JsonStr (kind))))::info)))), (FStar_Util.Inl (st)))
-end)))
-
-
-let code_autocomplete_mod_filter : 'Auu____7433 . ('Auu____7433 * FStar_Interactive_CompletionTable.mod_symbol)  ->  ('Auu____7433 * FStar_Interactive_CompletionTable.mod_symbol) FStar_Pervasives_Native.option = (fun uu___89_7448 -> (match (uu___89_7448) with
-| (uu____7453, FStar_Interactive_CompletionTable.Namespace (uu____7454)) -> begin
-FStar_Pervasives_Native.None
-end
-| (uu____7459, FStar_Interactive_CompletionTable.Module ({FStar_Interactive_CompletionTable.mod_name = uu____7460; FStar_Interactive_CompletionTable.mod_path = uu____7461; FStar_Interactive_CompletionTable.mod_loaded = true})) -> begin
-FStar_Pervasives_Native.None
-end
-| (pth, FStar_Interactive_CompletionTable.Module (md)) -> begin
-(
-
-let uu____7468 = (
-
-let uu____7473 = (
-
-let uu____7474 = (
-
-let uu___108_7475 = md
-in (
-
-let uu____7476 = (
-
-let uu____7477 = (FStar_Interactive_CompletionTable.mod_name md)
-in (Prims.strcat uu____7477 "."))
-in {FStar_Interactive_CompletionTable.mod_name = uu____7476; FStar_Interactive_CompletionTable.mod_path = uu___108_7475.FStar_Interactive_CompletionTable.mod_path; FStar_Interactive_CompletionTable.mod_loaded = uu___108_7475.FStar_Interactive_CompletionTable.mod_loaded}))
-in FStar_Interactive_CompletionTable.Module (uu____7474))
-in ((pth), (uu____7473)))
-in FStar_Pervasives_Native.Some (uu____7468))
-end))
-
-
-let run_code_autocomplete : 'Auu____7488 . repl_state  ->  Prims.string  ->  ((query_status * FStar_Util.json) * (repl_state, 'Auu____7488) FStar_Util.either) = (fun st search_term -> (
-
-let needle = (FStar_Util.split search_term ".")
-in (
-
-let mods_and_nss = (FStar_Interactive_CompletionTable.autocomplete_mod_or_ns st.repl_names needle code_autocomplete_mod_filter)
-in (
-
-let lids = (FStar_Interactive_CompletionTable.autocomplete_lid st.repl_names needle)
-in (
-
-let json = (FStar_List.map FStar_Interactive_CompletionTable.json_of_completion_result (FStar_List.append lids mods_and_nss))
-in ((((QueryOK), (FStar_Util.JsonList (json)))), (FStar_Util.Inl (st))))))))
-
-
-let run_module_autocomplete : 'Auu____7545 'Auu____7546 'Auu____7547 . repl_state  ->  Prims.string  ->  'Auu____7545  ->  'Auu____7546  ->  ((query_status * FStar_Util.json) * (repl_state, 'Auu____7547) FStar_Util.either) = (fun st search_term modules1 namespaces -> (
-
-let needle = (FStar_Util.split search_term ".")
-in (
-
-let mods_and_nss = (FStar_Interactive_CompletionTable.autocomplete_mod_or_ns st.repl_names needle (fun _0_30 -> FStar_Pervasives_Native.Some (_0_30)))
-in (
-
-let json = (FStar_List.map FStar_Interactive_CompletionTable.json_of_completion_result mods_and_nss)
-in ((((QueryOK), (FStar_Util.JsonList (json)))), (FStar_Util.Inl (st)))))))
-
-
-let candidates_of_fstar_option : Prims.int  ->  Prims.bool  ->  fstar_option  ->  FStar_Interactive_CompletionTable.completion_result Prims.list = (fun match_len is_reset opt -> (
-
-let uu____7618 = (match (opt.opt_permission_level) with
-| OptSet -> begin
-((true), (""))
-end
-| OptReset -> begin
-((is_reset), ("#reset-only"))
-end
-| OptReadOnly -> begin
-((false), ("read-only"))
-end)
-in (match (uu____7618) with
-| (may_set, explanation) -> begin
-(
-
-let opt_type = (kind_of_fstar_option_type opt.opt_type)
-in (
-
-let annot = (match (may_set) with
-| true -> begin
-opt_type
-end
-| uu____7633 -> begin
-(Prims.strcat "(" (Prims.strcat explanation (Prims.strcat " " (Prims.strcat opt_type ")"))))
-end)
-in (FStar_All.pipe_right opt.opt_snippets (FStar_List.map (fun snippet -> {FStar_Interactive_CompletionTable.completion_match_length = match_len; FStar_Interactive_CompletionTable.completion_candidate = snippet; FStar_Interactive_CompletionTable.completion_annotation = annot})))))
-end)))
-
-
-let run_option_autocomplete : 'Auu____7650 'Auu____7651 . 'Auu____7650  ->  Prims.string  ->  Prims.bool  ->  ((query_status * FStar_Util.json) * ('Auu____7650, 'Auu____7651) FStar_Util.either) = (fun st search_term is_reset -> (
-
-let uu____7679 = (trim_option_name search_term)
-in (match (uu____7679) with
-| ("--", trimmed_name) -> begin
-(
-
-let matcher = (fun opt -> (FStar_Util.starts_with opt.opt_name trimmed_name))
-in (
-
-let options = (current_fstar_options matcher)
-in (
-
-let match_len = (FStar_String.length search_term)
-in (
-
-let collect_candidates = (candidates_of_fstar_option match_len is_reset)
-in (
-
-let results = (FStar_List.concatMap collect_candidates options)
-in (
-
-let json = (FStar_List.map FStar_Interactive_CompletionTable.json_of_completion_result results)
-in ((((QueryOK), (FStar_Util.JsonList (json)))), (FStar_Util.Inl (st)))))))))
-end
-| (uu____7734, uu____7735) -> begin
-((((QueryNOK), (FStar_Util.JsonStr ("Options should start with \'--\'")))), (FStar_Util.Inl (st)))
-end)))
-
-
-let run_autocomplete : 'Auu____7752 . repl_state  ->  Prims.string  ->  completion_context  ->  ((query_status * FStar_Util.json) * (repl_state, 'Auu____7752) FStar_Util.either) = (fun st search_term context -> (match (context) with
-| CKCode -> begin
-(run_code_autocomplete st search_term)
-end
-| CKOption (is_reset) -> begin
-(run_option_autocomplete st search_term is_reset)
-end
-| CKModuleOrNamespace (modules1, namespaces) -> begin
-(run_module_autocomplete st search_term modules1 namespaces)
-end))
-
-
-let run_and_rewind : 'Auu____7793 'Auu____7794 . repl_state  ->  'Auu____7793  ->  (repl_state  ->  'Auu____7793)  ->  ('Auu____7793 * (repl_state, 'Auu____7794) FStar_Util.either) = (fun st sigint_default task -> (
-
-let env' = (push st.repl_env "REPL run_and_rewind")
-in (
-
-let results = (FStar_All.try_with (fun uu___110_7834 -> (match (()) with
-| () -> begin
-(FStar_Util.with_sigint_handler FStar_Util.sigint_raise (fun uu____7845 -> (
-
-let uu____7846 = (task st)
-in (FStar_All.pipe_left (fun _0_31 -> FStar_Util.Inl (_0_31)) uu____7846))))
-end)) (fun uu___109_7852 -> (match (uu___109_7852) with
-| FStar_Util.SigInt -> begin
-FStar_Util.Inl (sigint_default)
-end
-| e -> begin
-FStar_Util.Inr (e)
-end)))
-in ((pop env' "REPL run_and_rewind");
-(match (results) with
-| FStar_Util.Inl (results1) -> begin
-((results1), (FStar_Util.Inl ((
-
-let uu___111_7873 = st
-in {repl_line = uu___111_7873.repl_line; repl_column = uu___111_7873.repl_column; repl_fname = uu___111_7873.repl_fname; repl_deps_stack = uu___111_7873.repl_deps_stack; repl_curmod = uu___111_7873.repl_curmod; repl_env = env'; repl_stdin = uu___111_7873.repl_stdin; repl_names = uu___111_7873.repl_names}))))
-end
-| FStar_Util.Inr (e) -> begin
-(FStar_Exn.raise e)
-end);
-))))
-
-
-let run_with_parsed_and_tc_term : 'Auu____7899 'Auu____7900 'Auu____7901 . repl_state  ->  Prims.string  ->  'Auu____7899  ->  'Auu____7900  ->  (FStar_TypeChecker_Env.env  ->  FStar_Syntax_Syntax.term  ->  (query_status * FStar_Util.json))  ->  ((query_status * FStar_Util.json) * (repl_state, 'Auu____7901) FStar_Util.either) = (fun st term line column continuation -> (
-
-let dummy_let_fragment = (fun term1 -> (
-
-let dummy_decl = (FStar_Util.format1 "let __compute_dummy__ = (%s)" term1)
-in {FStar_Parser_ParseIt.frag_text = dummy_decl; FStar_Parser_ParseIt.frag_line = (Prims.parse_int "0"); FStar_Parser_ParseIt.frag_col = (Prims.parse_int "0")}))
-in (
-
-let find_let_body = (fun ses -> (match (ses) with
-| ({FStar_Syntax_Syntax.sigel = FStar_Syntax_Syntax.Sig_let ((uu____7994, ({FStar_Syntax_Syntax.lbname = uu____7995; FStar_Syntax_Syntax.lbunivs = univs1; FStar_Syntax_Syntax.lbtyp = uu____7997; FStar_Syntax_Syntax.lbeff = uu____7998; FStar_Syntax_Syntax.lbdef = def; FStar_Syntax_Syntax.lbattrs = uu____8000; FStar_Syntax_Syntax.lbpos = uu____8001})::[]), uu____8002); FStar_Syntax_Syntax.sigrng = uu____8003; FStar_Syntax_Syntax.sigquals = uu____8004; FStar_Syntax_Syntax.sigmeta = uu____8005; FStar_Syntax_Syntax.sigattrs = uu____8006})::[] -> begin
-FStar_Pervasives_Native.Some (((univs1), (def)))
-end
-| uu____8049 -> begin
-FStar_Pervasives_Native.None
-end))
-in (
-
-let parse1 = (fun frag -> (
-
-let uu____8070 = (FStar_Parser_ParseIt.parse (FStar_Parser_ParseIt.Toplevel (frag)))
-in (match (uu____8070) with
-| FStar_Parser_ParseIt.ASTFragment (FStar_Util.Inr (decls), uu____8076) -> begin
-FStar_Pervasives_Native.Some (decls)
-end
-| uu____8101 -> begin
-FStar_Pervasives_Native.None
-end)))
-in (
-
-let desugar = (fun env decls -> (
-
-let uu____8119 = (
-
-let uu____8124 = (FStar_ToSyntax_ToSyntax.decls_to_sigelts decls)
-in (uu____8124 env.FStar_TypeChecker_Env.dsenv))
-in (FStar_Pervasives_Native.fst uu____8119)))
-in (
-
-let typecheck = (fun tcenv decls -> (
-
-let uu____8148 = (FStar_TypeChecker_Tc.tc_decls tcenv decls)
-in (match (uu____8148) with
-| (ses, uu____8162, uu____8163) -> begin
-ses
-end)))
-in (run_and_rewind st ((QueryNOK), (FStar_Util.JsonStr ("Computation interrupted"))) (fun st1 -> (
-
-let tcenv = st1.repl_env
-in (
-
-let frag = (dummy_let_fragment term)
-in (match (st1.repl_curmod) with
-| FStar_Pervasives_Native.None -> begin
-((QueryNOK), (FStar_Util.JsonStr ("Current module unset")))
-end
-| uu____8186 -> begin
-(
-
-let uu____8187 = (parse1 frag)
-in (match (uu____8187) with
-| FStar_Pervasives_Native.None -> begin
-((QueryNOK), (FStar_Util.JsonStr ("Could not parse this term")))
-end
-| FStar_Pervasives_Native.Some (decls) -> begin
-(
-
-let aux = (fun uu____8212 -> (
-
-let decls1 = (desugar tcenv decls)
-in (
-
-let ses = (typecheck tcenv decls1)
-in (match ((find_let_body ses)) with
-| FStar_Pervasives_Native.None -> begin
-((QueryNOK), (FStar_Util.JsonStr ("Typechecking yielded an unexpected term")))
-end
-| FStar_Pervasives_Native.Some (univs1, def) -> begin
-(
-
-let uu____8247 = (FStar_Syntax_Subst.open_univ_vars univs1 def)
-in (match (uu____8247) with
-| (univs2, def1) -> begin
-(
-
-let tcenv1 = (FStar_TypeChecker_Env.push_univ_vars tcenv univs2)
-in (continuation tcenv1 def1))
-end))
-end))))
-in (
-
-let uu____8259 = (FStar_Options.trace_error ())
-in (match (uu____8259) with
-| true -> begin
-(aux ())
-end
-| uu____8264 -> begin
-(FStar_All.try_with (fun uu___113_8270 -> (match (()) with
-| () -> begin
-(aux ())
-end)) (fun uu___112_8280 -> (match (uu___112_8280) with
-| e -> begin
-(
-
-let uu____8286 = (FStar_Errors.issue_of_exn e)
-in (match (uu____8286) with
-| FStar_Pervasives_Native.Some (issue) -> begin
-(
-
-let uu____8294 = (
-
-let uu____8295 = (FStar_Errors.format_issue issue)
-in FStar_Util.JsonStr (uu____8295))
-in ((QueryNOK), (uu____8294)))
-end
-| FStar_Pervasives_Native.None -> begin
-(FStar_Exn.raise e)
-end))
-end)))
-end)))
-end))
-end)))))))))))
-
-
-let run_compute : 'Auu____8308 . repl_state  ->  Prims.string  ->  FStar_TypeChecker_Normalize.step Prims.list FStar_Pervasives_Native.option  ->  ((query_status * FStar_Util.json) * (repl_state, 'Auu____8308) FStar_Util.either) = (fun st term rules -> (
-
-let rules1 = (FStar_List.append (match (rules) with
-| FStar_Pervasives_Native.Some (rules1) -> begin
-rules1
-end
-| FStar_Pervasives_Native.None -> begin
-(FStar_TypeChecker_Normalize.Beta)::(FStar_TypeChecker_Normalize.Iota)::(FStar_TypeChecker_Normalize.Zeta)::(FStar_TypeChecker_Normalize.UnfoldUntil (FStar_Syntax_Syntax.delta_constant))::[]
-end) ((FStar_TypeChecker_Normalize.Inlining)::(FStar_TypeChecker_Normalize.Eager_unfolding)::(FStar_TypeChecker_Normalize.Primops)::[]))
-in (
-
-let normalize_term1 = (fun tcenv rules2 t -> (FStar_TypeChecker_Normalize.normalize rules2 tcenv t))
-in (run_with_parsed_and_tc_term st term (Prims.parse_int "0") (Prims.parse_int "0") (fun tcenv def -> (
-
-let normalized = (normalize_term1 tcenv rules1 def)
-in (
-
-let uu____8380 = (
-
-let uu____8381 = (term_to_string tcenv normalized)
-in FStar_Util.JsonStr (uu____8381))
-in ((QueryOK), (uu____8380)))))))))
-
-type search_term' =
-| NameContainsStr of Prims.string
-| TypeContainsLid of FStar_Ident.lid 
- and search_term =
-{st_negate : Prims.bool; st_term : search_term'}
-
-
-let uu___is_NameContainsStr : search_term'  ->  Prims.bool = (fun projectee -> (match (projectee) with
-| NameContainsStr (_0) -> begin
-true
-end
-| uu____8408 -> begin
-false
-end))
-
-
-let __proj__NameContainsStr__item___0 : search_term'  ->  Prims.string = (fun projectee -> (match (projectee) with
-| NameContainsStr (_0) -> begin
-_0
-end))
-
-
-let uu___is_TypeContainsLid : search_term'  ->  Prims.bool = (fun projectee -> (match (projectee) with
-| TypeContainsLid (_0) -> begin
-true
-end
-| uu____8422 -> begin
-false
-end))
-
-
-let __proj__TypeContainsLid__item___0 : search_term'  ->  FStar_Ident.lid = (fun projectee -> (match (projectee) with
-| TypeContainsLid (_0) -> begin
-_0
-end))
-
-
-let __proj__Mksearch_term__item__st_negate : search_term  ->  Prims.bool = (fun projectee -> (match (projectee) with
-| {st_negate = __fname__st_negate; st_term = __fname__st_term} -> begin
-__fname__st_negate
-end))
-
-
-let __proj__Mksearch_term__item__st_term : search_term  ->  search_term' = (fun projectee -> (match (projectee) with
-| {st_negate = __fname__st_negate; st_term = __fname__st_term} -> begin
-__fname__st_term
-end))
-
-
-let st_cost : search_term'  ->  Prims.int = (fun uu___90_8448 -> (match (uu___90_8448) with
-| NameContainsStr (str) -> begin
-(~- ((FStar_String.length str)))
-end
-| TypeContainsLid (lid) -> begin
-(Prims.parse_int "1")
-end))
-
-type search_candidate =
-{sc_lid : FStar_Ident.lid; sc_typ : FStar_Syntax_Syntax.typ FStar_Pervasives_Native.option FStar_ST.ref; sc_fvars : FStar_Ident.lid FStar_Util.set FStar_Pervasives_Native.option FStar_ST.ref}
-
-
-let __proj__Mksearch_candidate__item__sc_lid : search_candidate  ->  FStar_Ident.lid = (fun projectee -> (match (projectee) with
-| {sc_lid = __fname__sc_lid; sc_typ = __fname__sc_typ; sc_fvars = __fname__sc_fvars} -> begin
-__fname__sc_lid
-end))
-
-
-let __proj__Mksearch_candidate__item__sc_typ : search_candidate  ->  FStar_Syntax_Syntax.typ FStar_Pervasives_Native.option FStar_ST.ref = (fun projectee -> (match (projectee) with
-| {sc_lid = __fname__sc_lid; sc_typ = __fname__sc_typ; sc_fvars = __fname__sc_fvars} -> begin
-__fname__sc_typ
-end))
-
-
-let __proj__Mksearch_candidate__item__sc_fvars : search_candidate  ->  FStar_Ident.lid FStar_Util.set FStar_Pervasives_Native.option FStar_ST.ref = (fun projectee -> (match (projectee) with
-| {sc_lid = __fname__sc_lid; sc_typ = __fname__sc_typ; sc_fvars = __fname__sc_fvars} -> begin
-__fname__sc_fvars
-end))
-
-
-let sc_of_lid : FStar_Ident.lid  ->  search_candidate = (fun lid -> (
-
-let uu____8903 = (FStar_Util.mk_ref FStar_Pervasives_Native.None)
-in (
-
-let uu____8910 = (FStar_Util.mk_ref FStar_Pervasives_Native.None)
-in {sc_lid = lid; sc_typ = uu____8903; sc_fvars = uu____8910})))
-
-
-let sc_typ : FStar_TypeChecker_Env.env  ->  search_candidate  ->  FStar_Syntax_Syntax.typ = (fun tcenv sc -> (
-
-let uu____9073 = (FStar_ST.op_Bang sc.sc_typ)
-in (match (uu____9073) with
-| FStar_Pervasives_Native.Some (t) -> begin
-t
-end
-| FStar_Pervasives_Native.None -> begin
-(
-
-let typ = (
-
-let uu____9113 = (FStar_TypeChecker_Env.try_lookup_lid tcenv sc.sc_lid)
-in (match (uu____9113) with
-| FStar_Pervasives_Native.None -> begin
-(FStar_Syntax_Syntax.mk FStar_Syntax_Syntax.Tm_unknown FStar_Pervasives_Native.None FStar_Range.dummyRange)
-end
-| FStar_Pervasives_Native.Some ((uu____9134, typ), uu____9136) -> begin
-typ
-end))
-in ((FStar_ST.op_Colon_Equals sc.sc_typ (FStar_Pervasives_Native.Some (typ)));
-typ;
-))
-end)))
-
-
-let sc_fvars : FStar_TypeChecker_Env.env  ->  search_candidate  ->  FStar_Ident.lid FStar_Util.set = (fun tcenv sc -> (
-
-let uu____9197 = (FStar_ST.op_Bang sc.sc_fvars)
-in (match (uu____9197) with
-| FStar_Pervasives_Native.Some (fv) -> begin
-fv
-end
-| FStar_Pervasives_Native.None -> begin
-(
-
-let fv = (
-
-let uu____9251 = (sc_typ tcenv sc)
-in (FStar_Syntax_Free.fvars uu____9251))
-in ((FStar_ST.op_Colon_Equals sc.sc_fvars (FStar_Pervasives_Native.Some (fv)));
-fv;
-))
-end)))
-
-
-let json_of_search_result : FStar_TypeChecker_Env.env  ->  search_candidate  ->  FStar_Util.json = (fun tcenv sc -> (
-
-let typ_str = (
-
-let uu____9303 = (sc_typ tcenv sc)
-in (term_to_string tcenv uu____9303))
-in (
-
-let uu____9304 = (
-
-let uu____9311 = (
-
-let uu____9316 = (
-
-let uu____9317 = (
-
-let uu____9318 = (FStar_Syntax_DsEnv.shorten_lid tcenv.FStar_TypeChecker_Env.dsenv sc.sc_lid)
-in uu____9318.FStar_Ident.str)
-in FStar_Util.JsonStr (uu____9317))
-in (("lid"), (uu____9316)))
-in (uu____9311)::((("type"), (FStar_Util.JsonStr (typ_str))))::[])
-in FStar_Util.JsonAssoc (uu____9304))))
-
-exception InvalidSearch of (Prims.string)
-
-
-let uu___is_InvalidSearch : Prims.exn  ->  Prims.bool = (fun projectee -> (match (projectee) with
-| InvalidSearch (uu____9340) -> begin
-true
-end
-| uu____9341 -> begin
-false
-end))
-
-
-let __proj__InvalidSearch__item__uu___ : Prims.exn  ->  Prims.string = (fun projectee -> (match (projectee) with
-| InvalidSearch (uu____9348) -> begin
-uu____9348
-end))
-
-
-let run_search : 'Auu____9355 . repl_state  ->  Prims.string  ->  ((query_status * FStar_Util.json) * (repl_state, 'Auu____9355) FStar_Util.either) = (fun st search_str -> (
-
-let tcenv = st.repl_env
-in (
-
-let empty_fv_set = (FStar_Syntax_Syntax.new_fv_set ())
-in (
-
-let st_matches = (fun candidate term -> (
-
-let found = (match (term.st_term) with
-| NameContainsStr (str) -> begin
-(FStar_Util.contains candidate.sc_lid.FStar_Ident.str str)
-end
-| TypeContainsLid (lid) -> begin
-(
-
-let uu____9396 = (sc_fvars tcenv candidate)
-in (FStar_Util.set_mem lid uu____9396))
-end)
-in (Prims.op_disEquality found term.st_negate)))
-in (
-
-let parse1 = (fun search_str1 -> (
-
-let parse_one = (fun term -> (
-
-let negate = (FStar_Util.starts_with term "-")
-in (
-
-let term1 = (match (negate) with
-| true -> begin
-(FStar_Util.substring_from term (Prims.parse_int "1"))
-end
-| uu____9415 -> begin
-term
-end)
-in (
-
-let beg_quote = (FStar_Util.starts_with term1 "\"")
-in (
-
-let end_quote = (FStar_Util.ends_with term1 "\"")
-in (
-
-let strip_quotes = (fun str -> (match (((FStar_String.length str) < (Prims.parse_int "2"))) with
-| true -> begin
-(FStar_Exn.raise (InvalidSearch ("Empty search term")))
-end
-| uu____9424 -> begin
-(FStar_Util.substring str (Prims.parse_int "1") ((FStar_String.length term1) - (Prims.parse_int "2")))
-end))
-in (
-
-let parsed = (match ((Prims.op_disEquality beg_quote end_quote)) with
-| true -> begin
-(
-
-let uu____9426 = (
-
-let uu____9427 = (FStar_Util.format1 "Improperly quoted search term: %s" term1)
-in InvalidSearch (uu____9427))
-in (FStar_Exn.raise uu____9426))
-end
-| uu____9428 -> begin
-(match (beg_quote) with
-| true -> begin
-(
-
-let uu____9429 = (strip_quotes term1)
-in NameContainsStr (uu____9429))
-end
-| uu____9430 -> begin
-(
-
-let lid = (FStar_Ident.lid_of_str term1)
-in (
-
-let uu____9432 = (FStar_Syntax_DsEnv.resolve_to_fully_qualified_name tcenv.FStar_TypeChecker_Env.dsenv lid)
-in (match (uu____9432) with
-| FStar_Pervasives_Native.None -> begin
-(
-
-let uu____9435 = (
-
-let uu____9436 = (FStar_Util.format1 "Unknown identifier: %s" term1)
-in InvalidSearch (uu____9436))
-in (FStar_Exn.raise uu____9435))
-end
-| FStar_Pervasives_Native.Some (lid1) -> begin
-TypeContainsLid (lid1)
-end)))
-end)
-end)
-in {st_negate = negate; st_term = parsed})))))))
-in (
-
-let terms = (FStar_List.map parse_one (FStar_Util.split search_str1 " "))
-in (
-
-let cmp = (fun x y -> ((st_cost x.st_term) - (st_cost y.st_term)))
-in (FStar_Util.sort_with cmp terms)))))
-in (
-
-let pprint_one = (fun term -> (
-
-let uu____9458 = (match (term.st_term) with
-| NameContainsStr (s) -> begin
-(FStar_Util.format1 "\"%s\"" s)
-end
-| TypeContainsLid (l) -> begin
-(FStar_Util.format1 "%s" l.FStar_Ident.str)
-end)
-in (Prims.strcat (match (term.st_negate) with
-| true -> begin
-"-"
-end
-| uu____9461 -> begin
-""
-end) uu____9458)))
-in (
-
-let results = (FStar_All.try_with (fun uu___115_9482 -> (match (()) with
-| () -> begin
-(
-
-let terms = (parse1 search_str)
-in (
-
-let all_lidents = (FStar_TypeChecker_Env.lidents tcenv)
-in (
-
-let all_candidates = (FStar_List.map sc_of_lid all_lidents)
-in (
-
-let matches_all = (fun candidate -> (FStar_List.for_all (st_matches candidate) terms))
-in (
-
-let cmp = (fun r1 r2 -> (FStar_Util.compare r1.sc_lid.FStar_Ident.str r2.sc_lid.FStar_Ident.str))
-in (
-
-let results = (FStar_List.filter matches_all all_candidates)
-in (
-
-let sorted1 = (FStar_Util.sort_with cmp results)
-in (
-
-let js = (FStar_List.map (json_of_search_result tcenv) sorted1)
-in (match (results) with
-| [] -> begin
-(
-
-let kwds = (
-
-let uu____9527 = (FStar_List.map pprint_one terms)
-in (FStar_Util.concat_l " " uu____9527))
-in (
-
-let uu____9530 = (
-
-let uu____9531 = (FStar_Util.format1 "No results found for query [%s]" kwds)
-in InvalidSearch (uu____9531))
-in (FStar_Exn.raise uu____9530)))
-end
-| uu____9536 -> begin
-((QueryOK), (FStar_Util.JsonList (js)))
-end)))))))))
-end)) (fun uu___114_9541 -> (match (uu___114_9541) with
-| InvalidSearch (s) -> begin
-((QueryNOK), (FStar_Util.JsonStr (s)))
-end)))
-in ((results), (FStar_Util.Inl (st))))))))))
-
-
-let run_query : repl_state  ->  query'  ->  ((query_status * FStar_Util.json) * (repl_state, Prims.int) FStar_Util.either) = (fun st q -> (match (q) with
-| Exit -> begin
-(run_exit st)
-end
-| DescribeProtocol -> begin
-(run_describe_protocol st)
-end
-| DescribeRepl -> begin
-(run_describe_repl st)
-end
-| GenericError (message) -> begin
-(run_generic_error st message)
-end
-| ProtocolViolation (query) -> begin
-(run_protocol_violation st query)
-end
-| Segment (c) -> begin
-(run_segment st c)
-end
-| VfsAdd (fname, contents) -> begin
-(run_vfs_add st fname contents)
-end
-| Push (pquery) -> begin
-(run_push st pquery)
-end
-| Pop -> begin
-(run_pop st)
-end
-| AutoComplete (search_term, context) -> begin
-(run_autocomplete st search_term context)
-end
-| Lookup (symbol, context, pos_opt, rq_info) -> begin
-(run_lookup st symbol context pos_opt rq_info)
-end
-| Compute (term, rules) -> begin
-(run_compute st term rules)
-end
-| Search (term) -> begin
-(run_search st term)
-end))
-
-
-let validate_query : repl_state  ->  query  ->  query = (fun st q -> (match (q.qq) with
-| Push ({push_kind = SyntaxCheck; push_code = uu____9634; push_line = uu____9635; push_column = uu____9636; push_peek_only = false}) -> begin
-{qq = ProtocolViolation ("Cannot use \'kind\': \'syntax\' with \'query\': \'push\'"); qid = q.qid}
-end
-| uu____9637 -> begin
-(match (st.repl_curmod) with
-| FStar_Pervasives_Native.None when (query_needs_current_module q.qq) -> begin
-{qq = GenericError ("Current module unset"); qid = q.qid}
-end
-| uu____9638 -> begin
-q
-end)
-end))
-
-
-let validate_and_run_query : repl_state  ->  query  ->  ((query_status * FStar_Util.json) * (repl_state, Prims.int) FStar_Util.either) = (fun st query -> (
-
-let query1 = (validate_query st query)
-in ((FStar_ST.op_Colon_Equals repl_current_qid (FStar_Pervasives_Native.Some (query1.qid)));
-(run_query st query1.qq);
-)))
-
-
-let js_repl_eval : repl_state  ->  query  ->  (FStar_Util.json * (repl_state, Prims.int) FStar_Util.either) = (fun st query -> (
-
-let uu____9714 = (validate_and_run_query st query)
-in (match (uu____9714) with
-| ((status, response), st_opt) -> begin
-(
-
-let js_response = (json_of_response query.qid status response)
-in ((js_response), (st_opt)))
-end)))
-
-
-let js_repl_eval_js : repl_state  ->  FStar_Util.json  ->  (FStar_Util.json * (repl_state, Prims.int) FStar_Util.either) = (fun st query_js -> (
-
-let uu____9773 = (deserialize_interactive_query query_js)
-in (js_repl_eval st uu____9773)))
-
-
-let js_repl_eval_str : repl_state  ->  Prims.string  ->  (Prims.string * (repl_state, Prims.int) FStar_Util.either) = (fun st query_str -> (
-
-let uu____9792 = (
-
-let uu____9801 = (parse_interactive_query query_str)
-in (js_repl_eval st uu____9801))
-in (match (uu____9792) with
-| (js_response, st_opt) -> begin
-(
-
-let uu____9820 = (FStar_Util.string_of_json js_response)
-in ((uu____9820), (st_opt)))
-end)))
-
-
-let js_repl_init_opts : unit  ->  unit = (fun uu____9829 -> (
-
-let uu____9830 = (FStar_Options.parse_cmd_line ())
-in (match (uu____9830) with
-| (res, fnames) -> begin
-(match (res) with
-| FStar_Getopt.Error (msg) -> begin
-(failwith (Prims.strcat "repl_init: " msg))
-end
-| FStar_Getopt.Help -> begin
-(failwith "repl_init: --help unexpected")
-end
-| FStar_Getopt.Success -> begin
-(match (fnames) with
-| [] -> begin
-(failwith "repl_init: No file name given in --ide invocation")
-end
-| (h)::(uu____9845)::uu____9846 -> begin
-(failwith "repl_init: Too many file names given in --ide invocation")
-end
-| uu____9849 -> begin
-()
-end)
-end)
-end)))
-
-
-let rec go : repl_state  ->  Prims.int = (fun st -> (
-
-let query = (read_interactive_query st.repl_stdin)
-in (
-
-let uu____9858 = (validate_and_run_query st query)
-in (match (uu____9858) with
-| ((status, response), state_opt) -> begin
-((write_response query.qid status response);
-(match (state_opt) with
-| FStar_Util.Inl (st') -> begin
-(go st')
-end
-| FStar_Util.Inr (exitcode) -> begin
-exitcode
-end);
-)
-end))))
-
-
-let interactive_error_handler : FStar_Errors.error_handler = (
-
-let issues = (FStar_Util.mk_ref [])
-in (
-
-let add_one1 = (fun e -> (
-
-let uu____9902 = (
-
-let uu____9905 = (FStar_ST.op_Bang issues)
-in (e)::uu____9905)
-in (FStar_ST.op_Colon_Equals issues uu____9902)))
-in (
-
-let count_errors = (fun uu____10119 -> (
-
-let uu____10120 = (
-
-let uu____10123 = (FStar_ST.op_Bang issues)
-in (FStar_List.filter (fun e -> (Prims.op_Equality e.FStar_Errors.issue_level FStar_Errors.EError)) uu____10123))
-in (FStar_List.length uu____10120)))
-in (
-
-let report = (fun uu____10238 -> (
-
-let uu____10239 = (FStar_ST.op_Bang issues)
-in (FStar_List.sortWith FStar_Errors.compare_issues uu____10239)))
-in (
-
-let clear1 = (fun uu____10350 -> (FStar_ST.op_Colon_Equals issues []))
-in {FStar_Errors.eh_add_one = add_one1; FStar_Errors.eh_count_errors = count_errors; FStar_Errors.eh_report = report; FStar_Errors.eh_clear = clear1})))))
-
-
-let interactive_printer : (FStar_Util.json  ->  unit)  ->  FStar_Util.printer = (fun printer -> {FStar_Util.printer_prinfo = (fun s -> (forward_message printer "info" (FStar_Util.JsonStr (s)))); FStar_Util.printer_prwarning = (fun s -> (forward_message printer "warning" (FStar_Util.JsonStr (s)))); FStar_Util.printer_prerror = (fun s -> (forward_message printer "error" (FStar_Util.JsonStr (s)))); FStar_Util.printer_prgeneric = (fun label get_string get_json -> (
-
-let uu____10486 = (get_json ())
-in (forward_message printer label uu____10486)))})
-
-
-let install_ide_mode_hooks : (FStar_Util.json  ->  unit)  ->  unit = (fun printer -> ((FStar_Util.set_printer (interactive_printer printer));
-(FStar_Errors.set_handler interactive_error_handler);
-))
-
-
-let initial_range : FStar_Range.range = (
-
-let uu____10498 = (FStar_Range.mk_pos (Prims.parse_int "1") (Prims.parse_int "0"))
-in (
-
-let uu____10499 = (FStar_Range.mk_pos (Prims.parse_int "1") (Prims.parse_int "0"))
-in (FStar_Range.mk_range "<input>" uu____10498 uu____10499)))
-
-
-let build_initial_repl_state : Prims.string  ->  repl_state = (fun filename -> (
-
-let env = (FStar_Universal.init_env FStar_Parser_Dep.empty_deps)
-in (
-
-let env1 = (FStar_TypeChecker_Env.set_range env initial_range)
-in (
-
-let uu____10507 = (FStar_Util.open_stdin ())
-in {repl_line = (Prims.parse_int "1"); repl_column = (Prims.parse_int "0"); repl_fname = filename; repl_deps_stack = []; repl_curmod = FStar_Pervasives_Native.None; repl_env = env1; repl_stdin = uu____10507; repl_names = FStar_Interactive_CompletionTable.empty}))))
-
-
-let interactive_mode' : 'Auu____10516 . repl_state  ->  'Auu____10516 = (fun init_st -> ((write_hello ());
-(
-
-let exit_code = (
-
-let uu____10524 = ((FStar_Options.record_hints ()) || (FStar_Options.use_hints ()))
-in (match (uu____10524) with
-| true -> begin
-(
-
-let uu____10525 = (
-
-let uu____10526 = (FStar_Options.file_list ())
-in (FStar_List.hd uu____10526))
-in (FStar_SMTEncoding_Solver.with_hints_db uu____10525 (fun uu____10530 -> (go init_st))))
-end
-| uu____10531 -> begin
-(go init_st)
-end))
-in (FStar_All.exit exit_code));
-))
-
-
-let interactive_mode : Prims.string  ->  unit = (fun filename -> ((install_ide_mode_hooks write_json);
-(FStar_Util.set_sigint_handler FStar_Util.sigint_ignore);
-(
-
-let uu____10540 = (
-
-let uu____10541 = (FStar_Options.codegen ())
-in (FStar_Option.isSome uu____10541))
-in (match (uu____10540) with
-| true -> begin
-(FStar_Errors.log_issue FStar_Range.dummyRange ((FStar_Errors.Warning_IDEIgnoreCodeGen), ("--ide: ignoring --codegen")))
-end
-| uu____10544 -> begin
-()
-end));
-(
-
-let init1 = (build_initial_repl_state filename)
-in (
-
-let uu____10546 = (FStar_Options.trace_error ())
-in (match (uu____10546) with
-| true -> begin
-(interactive_mode' init1)
-end
-| uu____10547 -> begin
-(FStar_All.try_with (fun uu___117_10549 -> (match (()) with
-| () -> begin
-(interactive_mode' init1)
-end)) (fun uu___116_10553 -> (match (uu___116_10553) with
-| e -> begin
-((FStar_Errors.set_handler FStar_Errors.default_handler);
-(FStar_Exn.raise e);
-)
-end)))
-end)));
-))
-
-
-
-=======
 type repl_depth_t =
   (FStar_TypeChecker_Env.tcenv_depth_t,Prims.int)
     FStar_Pervasives_Native.tuple2
@@ -7925,5 +3786,4 @@
         | e ->
             (FStar_Errors.set_handler FStar_Errors.default_handler;
              FStar_Exn.raise e)))
-  
->>>>>>> ca297a09
+  