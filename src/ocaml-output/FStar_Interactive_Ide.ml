open Prims
type repl_depth_t =
  (FStar_TypeChecker_Env.tcenv_depth_t,Prims.int)
    FStar_Pervasives_Native.tuple2
let (snapshot_env :
  FStar_TypeChecker_Env.env ->
    Prims.string ->
      (repl_depth_t,FStar_TypeChecker_Env.env_t)
        FStar_Pervasives_Native.tuple2)
  =
  fun env  ->
    fun msg  ->
      let uu____23 = FStar_TypeChecker_Tc.snapshot_context env msg  in
      match uu____23 with
      | (ctx_depth,env1) ->
          let uu____58 = FStar_Options.snapshot ()  in
          (match uu____58 with
           | (opt_depth,()) -> ((ctx_depth, opt_depth), env1))
  
let (rollback_env :
  FStar_TypeChecker_Env.solver_t ->
    Prims.string ->
      ((Prims.int,Prims.int,FStar_TypeChecker_Env.solver_depth_t,Prims.int)
         FStar_Pervasives_Native.tuple4,Prims.int)
        FStar_Pervasives_Native.tuple2 -> FStar_TypeChecker_Env.env)
  =
  fun solver1  ->
    fun msg  ->
      fun uu____94  ->
        match uu____94 with
        | (ctx_depth,opt_depth) ->
            let env =
              FStar_TypeChecker_Tc.rollback_context solver1 msg
                (FStar_Pervasives_Native.Some ctx_depth)
               in
            (FStar_Options.rollback (FStar_Pervasives_Native.Some opt_depth);
             env)
  
type push_kind =
  | SyntaxCheck 
  | LaxCheck 
  | FullCheck 
let (uu___is_SyntaxCheck : push_kind -> Prims.bool) =
  fun projectee  ->
    match projectee with | SyntaxCheck  -> true | uu____140 -> false
  
let (uu___is_LaxCheck : push_kind -> Prims.bool) =
  fun projectee  ->
    match projectee with | LaxCheck  -> true | uu____146 -> false
  
let (uu___is_FullCheck : push_kind -> Prims.bool) =
  fun projectee  ->
    match projectee with | FullCheck  -> true | uu____152 -> false
  
let (set_check_kind :
  FStar_TypeChecker_Env.env -> push_kind -> FStar_TypeChecker_Env.env) =
  fun env  ->
    fun check_kind  ->
      let uu___112_163 = env  in
      let uu____164 =
        FStar_Syntax_DsEnv.set_syntax_only env.FStar_TypeChecker_Env.dsenv
          (check_kind = SyntaxCheck)
         in
      {
        FStar_TypeChecker_Env.solver =
          (uu___112_163.FStar_TypeChecker_Env.solver);
        FStar_TypeChecker_Env.range =
          (uu___112_163.FStar_TypeChecker_Env.range);
        FStar_TypeChecker_Env.curmodule =
          (uu___112_163.FStar_TypeChecker_Env.curmodule);
        FStar_TypeChecker_Env.gamma =
          (uu___112_163.FStar_TypeChecker_Env.gamma);
        FStar_TypeChecker_Env.gamma_sig =
          (uu___112_163.FStar_TypeChecker_Env.gamma_sig);
        FStar_TypeChecker_Env.gamma_cache =
          (uu___112_163.FStar_TypeChecker_Env.gamma_cache);
        FStar_TypeChecker_Env.modules =
          (uu___112_163.FStar_TypeChecker_Env.modules);
        FStar_TypeChecker_Env.expected_typ =
          (uu___112_163.FStar_TypeChecker_Env.expected_typ);
        FStar_TypeChecker_Env.sigtab =
          (uu___112_163.FStar_TypeChecker_Env.sigtab);
        FStar_TypeChecker_Env.is_pattern =
          (uu___112_163.FStar_TypeChecker_Env.is_pattern);
        FStar_TypeChecker_Env.instantiate_imp =
          (uu___112_163.FStar_TypeChecker_Env.instantiate_imp);
        FStar_TypeChecker_Env.effects =
          (uu___112_163.FStar_TypeChecker_Env.effects);
        FStar_TypeChecker_Env.generalize =
          (uu___112_163.FStar_TypeChecker_Env.generalize);
        FStar_TypeChecker_Env.letrecs =
          (uu___112_163.FStar_TypeChecker_Env.letrecs);
        FStar_TypeChecker_Env.top_level =
          (uu___112_163.FStar_TypeChecker_Env.top_level);
        FStar_TypeChecker_Env.check_uvars =
          (uu___112_163.FStar_TypeChecker_Env.check_uvars);
        FStar_TypeChecker_Env.use_eq =
          (uu___112_163.FStar_TypeChecker_Env.use_eq);
        FStar_TypeChecker_Env.is_iface =
          (uu___112_163.FStar_TypeChecker_Env.is_iface);
        FStar_TypeChecker_Env.admit =
          (uu___112_163.FStar_TypeChecker_Env.admit);
        FStar_TypeChecker_Env.lax = (check_kind = LaxCheck);
        FStar_TypeChecker_Env.lax_universes =
          (uu___112_163.FStar_TypeChecker_Env.lax_universes);
        FStar_TypeChecker_Env.failhard =
          (uu___112_163.FStar_TypeChecker_Env.failhard);
        FStar_TypeChecker_Env.nosynth =
<<<<<<< HEAD
          (uu___116_163.FStar_TypeChecker_Env.nosynth);
        FStar_TypeChecker_Env.uvar_subtyping =
          (uu___116_163.FStar_TypeChecker_Env.uvar_subtyping);
=======
          (uu___112_163.FStar_TypeChecker_Env.nosynth);
>>>>>>> 06652f84
        FStar_TypeChecker_Env.tc_term =
          (uu___112_163.FStar_TypeChecker_Env.tc_term);
        FStar_TypeChecker_Env.type_of =
          (uu___112_163.FStar_TypeChecker_Env.type_of);
        FStar_TypeChecker_Env.universe_of =
          (uu___112_163.FStar_TypeChecker_Env.universe_of);
        FStar_TypeChecker_Env.check_type_of =
          (uu___112_163.FStar_TypeChecker_Env.check_type_of);
        FStar_TypeChecker_Env.use_bv_sorts =
          (uu___112_163.FStar_TypeChecker_Env.use_bv_sorts);
        FStar_TypeChecker_Env.qtbl_name_and_index =
          (uu___112_163.FStar_TypeChecker_Env.qtbl_name_and_index);
        FStar_TypeChecker_Env.normalized_eff_names =
          (uu___112_163.FStar_TypeChecker_Env.normalized_eff_names);
        FStar_TypeChecker_Env.proof_ns =
          (uu___112_163.FStar_TypeChecker_Env.proof_ns);
        FStar_TypeChecker_Env.synth_hook =
          (uu___112_163.FStar_TypeChecker_Env.synth_hook);
        FStar_TypeChecker_Env.splice =
          (uu___112_163.FStar_TypeChecker_Env.splice);
        FStar_TypeChecker_Env.is_native_tactic =
          (uu___112_163.FStar_TypeChecker_Env.is_native_tactic);
        FStar_TypeChecker_Env.identifier_info =
          (uu___112_163.FStar_TypeChecker_Env.identifier_info);
        FStar_TypeChecker_Env.tc_hooks =
          (uu___112_163.FStar_TypeChecker_Env.tc_hooks);
        FStar_TypeChecker_Env.dsenv = uu____164;
        FStar_TypeChecker_Env.dep_graph =
          (uu___112_163.FStar_TypeChecker_Env.dep_graph)
      }
  
let with_captured_errors' :
  'Auu____173 .
    FStar_TypeChecker_Env.env ->
      FStar_Util.sigint_handler ->
        (FStar_TypeChecker_Env.env ->
           'Auu____173 FStar_Pervasives_Native.option)
          -> 'Auu____173 FStar_Pervasives_Native.option
  =
  fun env  ->
    fun sigint_handler  ->
      fun f  ->
        try
          FStar_Util.with_sigint_handler sigint_handler
            (fun uu____209  -> f env)
        with
        | FStar_All.Failure msg ->
            let msg1 =
              Prims.strcat "ASSERTION FAILURE: "
                (Prims.strcat msg
                   (Prims.strcat "\n"
                      (Prims.strcat "F* may be in an inconsistent state.\n"
                         (Prims.strcat
                            "Please file a bug report, ideally with a "
                            "minimized version of the program that triggered the error."))))
               in
            ((let uu____220 = FStar_TypeChecker_Env.get_range env  in
              FStar_Errors.log_issue uu____220
                (FStar_Errors.Error_IDEAssertionFailure, msg1));
             FStar_Pervasives_Native.None)
        | FStar_Util.SigInt  ->
            (FStar_Util.print_string "Interrupted";
             FStar_Pervasives_Native.None)
        | FStar_Errors.Error (e,msg,r) ->
            (FStar_TypeChecker_Err.add_errors env [(e, msg, r)];
             FStar_Pervasives_Native.None)
        | FStar_Errors.Err (e,msg) ->
            ((let uu____241 =
                let uu____250 =
                  let uu____257 = FStar_TypeChecker_Env.get_range env  in
                  (e, msg, uu____257)  in
                [uu____250]  in
              FStar_TypeChecker_Err.add_errors env uu____241);
             FStar_Pervasives_Native.None)
        | FStar_Errors.Stop  -> FStar_Pervasives_Native.None
  
let with_captured_errors :
  'Auu____278 .
    FStar_TypeChecker_Env.env ->
      FStar_Util.sigint_handler ->
        (FStar_TypeChecker_Env.env ->
           'Auu____278 FStar_Pervasives_Native.option)
          -> 'Auu____278 FStar_Pervasives_Native.option
  =
  fun env  ->
    fun sigint_handler  ->
      fun f  ->
        let uu____305 = FStar_Options.trace_error ()  in
        if uu____305
        then f env
        else with_captured_errors' env sigint_handler f
  
type timed_fname = {
  tf_fname: Prims.string ;
  tf_modtime: FStar_Util.time }
let (__proj__Mktimed_fname__item__tf_fname : timed_fname -> Prims.string) =
  fun projectee  ->
    match projectee with
    | { tf_fname = __fname__tf_fname; tf_modtime = __fname__tf_modtime;_} ->
        __fname__tf_fname
  
let (__proj__Mktimed_fname__item__tf_modtime :
  timed_fname -> FStar_Util.time) =
  fun projectee  ->
    match projectee with
    | { tf_fname = __fname__tf_fname; tf_modtime = __fname__tf_modtime;_} ->
        __fname__tf_modtime
  
let (t0 : FStar_Util.time) = FStar_Util.now () 
let (tf_of_fname : Prims.string -> timed_fname) =
  fun fname  ->
    let uu____338 =
      FStar_Parser_ParseIt.get_file_last_modification_time fname  in
    { tf_fname = fname; tf_modtime = uu____338 }
  
let (dummy_tf_of_fname : Prims.string -> timed_fname) =
  fun fname  -> { tf_fname = fname; tf_modtime = t0 } 
let (string_of_timed_fname : timed_fname -> Prims.string) =
  fun uu____348  ->
    match uu____348 with
    | { tf_fname = fname; tf_modtime = modtime;_} ->
        if modtime = t0
        then FStar_Util.format1 "{ %s }" fname
        else
          (let uu____352 = FStar_Util.string_of_time modtime  in
           FStar_Util.format2 "{ %s; %s }" fname uu____352)
  
type push_query =
  {
  push_kind: push_kind ;
  push_code: Prims.string ;
  push_line: Prims.int ;
  push_column: Prims.int ;
  push_peek_only: Prims.bool }
let (__proj__Mkpush_query__item__push_kind : push_query -> push_kind) =
  fun projectee  ->
    match projectee with
    | { push_kind = __fname__push_kind; push_code = __fname__push_code;
        push_line = __fname__push_line; push_column = __fname__push_column;
        push_peek_only = __fname__push_peek_only;_} -> __fname__push_kind
  
let (__proj__Mkpush_query__item__push_code : push_query -> Prims.string) =
  fun projectee  ->
    match projectee with
    | { push_kind = __fname__push_kind; push_code = __fname__push_code;
        push_line = __fname__push_line; push_column = __fname__push_column;
        push_peek_only = __fname__push_peek_only;_} -> __fname__push_code
  
let (__proj__Mkpush_query__item__push_line : push_query -> Prims.int) =
  fun projectee  ->
    match projectee with
    | { push_kind = __fname__push_kind; push_code = __fname__push_code;
        push_line = __fname__push_line; push_column = __fname__push_column;
        push_peek_only = __fname__push_peek_only;_} -> __fname__push_line
  
let (__proj__Mkpush_query__item__push_column : push_query -> Prims.int) =
  fun projectee  ->
    match projectee with
    | { push_kind = __fname__push_kind; push_code = __fname__push_code;
        push_line = __fname__push_line; push_column = __fname__push_column;
        push_peek_only = __fname__push_peek_only;_} -> __fname__push_column
  
let (__proj__Mkpush_query__item__push_peek_only : push_query -> Prims.bool) =
  fun projectee  ->
    match projectee with
    | { push_kind = __fname__push_kind; push_code = __fname__push_code;
        push_line = __fname__push_line; push_column = __fname__push_column;
        push_peek_only = __fname__push_peek_only;_} ->
        __fname__push_peek_only
  
type optmod_t = FStar_Syntax_Syntax.modul FStar_Pervasives_Native.option
type repl_task =
  | LDInterleaved of (timed_fname,timed_fname) FStar_Pervasives_Native.tuple2
  
  | LDSingle of timed_fname 
  | LDInterfaceOfCurrentFile of timed_fname 
  | PushFragment of FStar_Parser_ParseIt.input_frag 
  | Noop 
let (uu___is_LDInterleaved : repl_task -> Prims.bool) =
  fun projectee  ->
    match projectee with | LDInterleaved _0 -> true | uu____464 -> false
  
let (__proj__LDInterleaved__item___0 :
  repl_task -> (timed_fname,timed_fname) FStar_Pervasives_Native.tuple2) =
  fun projectee  -> match projectee with | LDInterleaved _0 -> _0 
let (uu___is_LDSingle : repl_task -> Prims.bool) =
  fun projectee  ->
    match projectee with | LDSingle _0 -> true | uu____490 -> false
  
let (__proj__LDSingle__item___0 : repl_task -> timed_fname) =
  fun projectee  -> match projectee with | LDSingle _0 -> _0 
let (uu___is_LDInterfaceOfCurrentFile : repl_task -> Prims.bool) =
  fun projectee  ->
    match projectee with
    | LDInterfaceOfCurrentFile _0 -> true
    | uu____504 -> false
  
let (__proj__LDInterfaceOfCurrentFile__item___0 : repl_task -> timed_fname) =
  fun projectee  -> match projectee with | LDInterfaceOfCurrentFile _0 -> _0 
let (uu___is_PushFragment : repl_task -> Prims.bool) =
  fun projectee  ->
    match projectee with | PushFragment _0 -> true | uu____518 -> false
  
let (__proj__PushFragment__item___0 :
  repl_task -> FStar_Parser_ParseIt.input_frag) =
  fun projectee  -> match projectee with | PushFragment _0 -> _0 
let (uu___is_Noop : repl_task -> Prims.bool) =
  fun projectee  -> match projectee with | Noop  -> true | uu____531 -> false 
type env_t = FStar_TypeChecker_Env.env
type repl_state =
  {
  repl_line: Prims.int ;
  repl_column: Prims.int ;
  repl_fname: Prims.string ;
  repl_deps_stack:
    (repl_depth_t,(repl_task,repl_state) FStar_Pervasives_Native.tuple2)
      FStar_Pervasives_Native.tuple2 Prims.list
    ;
  repl_curmod: optmod_t ;
  repl_env: env_t ;
  repl_stdin: FStar_Util.stream_reader ;
  repl_names: FStar_Interactive_CompletionTable.table }
let (__proj__Mkrepl_state__item__repl_line : repl_state -> Prims.int) =
  fun projectee  ->
    match projectee with
    | { repl_line = __fname__repl_line; repl_column = __fname__repl_column;
        repl_fname = __fname__repl_fname;
        repl_deps_stack = __fname__repl_deps_stack;
        repl_curmod = __fname__repl_curmod; repl_env = __fname__repl_env;
        repl_stdin = __fname__repl_stdin; repl_names = __fname__repl_names;_}
        -> __fname__repl_line
  
let (__proj__Mkrepl_state__item__repl_column : repl_state -> Prims.int) =
  fun projectee  ->
    match projectee with
    | { repl_line = __fname__repl_line; repl_column = __fname__repl_column;
        repl_fname = __fname__repl_fname;
        repl_deps_stack = __fname__repl_deps_stack;
        repl_curmod = __fname__repl_curmod; repl_env = __fname__repl_env;
        repl_stdin = __fname__repl_stdin; repl_names = __fname__repl_names;_}
        -> __fname__repl_column
  
let (__proj__Mkrepl_state__item__repl_fname : repl_state -> Prims.string) =
  fun projectee  ->
    match projectee with
    | { repl_line = __fname__repl_line; repl_column = __fname__repl_column;
        repl_fname = __fname__repl_fname;
        repl_deps_stack = __fname__repl_deps_stack;
        repl_curmod = __fname__repl_curmod; repl_env = __fname__repl_env;
        repl_stdin = __fname__repl_stdin; repl_names = __fname__repl_names;_}
        -> __fname__repl_fname
  
let (__proj__Mkrepl_state__item__repl_deps_stack :
  repl_state ->
    (repl_depth_t,(repl_task,repl_state) FStar_Pervasives_Native.tuple2)
      FStar_Pervasives_Native.tuple2 Prims.list)
  =
  fun projectee  ->
    match projectee with
    | { repl_line = __fname__repl_line; repl_column = __fname__repl_column;
        repl_fname = __fname__repl_fname;
        repl_deps_stack = __fname__repl_deps_stack;
        repl_curmod = __fname__repl_curmod; repl_env = __fname__repl_env;
        repl_stdin = __fname__repl_stdin; repl_names = __fname__repl_names;_}
        -> __fname__repl_deps_stack
  
let (__proj__Mkrepl_state__item__repl_curmod : repl_state -> optmod_t) =
  fun projectee  ->
    match projectee with
    | { repl_line = __fname__repl_line; repl_column = __fname__repl_column;
        repl_fname = __fname__repl_fname;
        repl_deps_stack = __fname__repl_deps_stack;
        repl_curmod = __fname__repl_curmod; repl_env = __fname__repl_env;
        repl_stdin = __fname__repl_stdin; repl_names = __fname__repl_names;_}
        -> __fname__repl_curmod
  
let (__proj__Mkrepl_state__item__repl_env : repl_state -> env_t) =
  fun projectee  ->
    match projectee with
    | { repl_line = __fname__repl_line; repl_column = __fname__repl_column;
        repl_fname = __fname__repl_fname;
        repl_deps_stack = __fname__repl_deps_stack;
        repl_curmod = __fname__repl_curmod; repl_env = __fname__repl_env;
        repl_stdin = __fname__repl_stdin; repl_names = __fname__repl_names;_}
        -> __fname__repl_env
  
let (__proj__Mkrepl_state__item__repl_stdin :
  repl_state -> FStar_Util.stream_reader) =
  fun projectee  ->
    match projectee with
    | { repl_line = __fname__repl_line; repl_column = __fname__repl_column;
        repl_fname = __fname__repl_fname;
        repl_deps_stack = __fname__repl_deps_stack;
        repl_curmod = __fname__repl_curmod; repl_env = __fname__repl_env;
        repl_stdin = __fname__repl_stdin; repl_names = __fname__repl_names;_}
        -> __fname__repl_stdin
  
let (__proj__Mkrepl_state__item__repl_names :
  repl_state -> FStar_Interactive_CompletionTable.table) =
  fun projectee  ->
    match projectee with
    | { repl_line = __fname__repl_line; repl_column = __fname__repl_column;
        repl_fname = __fname__repl_fname;
        repl_deps_stack = __fname__repl_deps_stack;
        repl_curmod = __fname__repl_curmod; repl_env = __fname__repl_env;
        repl_stdin = __fname__repl_stdin; repl_names = __fname__repl_names;_}
        -> __fname__repl_names
  
type repl_stack_entry_t =
  (repl_depth_t,(repl_task,repl_state) FStar_Pervasives_Native.tuple2)
    FStar_Pervasives_Native.tuple2
type repl_stack_t =
  (repl_depth_t,(repl_task,repl_state) FStar_Pervasives_Native.tuple2)
    FStar_Pervasives_Native.tuple2 Prims.list
let (repl_current_qid :
  Prims.string FStar_Pervasives_Native.option FStar_ST.ref) =
  FStar_Util.mk_ref FStar_Pervasives_Native.None 
let (repl_stack : repl_stack_t FStar_ST.ref) = FStar_Util.mk_ref [] 
let (pop_repl : Prims.string -> repl_state -> repl_state) =
  fun msg  ->
    fun st  ->
      let uu____852 = FStar_ST.op_Bang repl_stack  in
      match uu____852 with
      | [] -> failwith "Too many pops"
      | (depth,(uu____885,st'))::stack_tl ->
          let env =
            rollback_env (st.repl_env).FStar_TypeChecker_Env.solver msg depth
             in
          (FStar_ST.op_Colon_Equals repl_stack stack_tl;
           (let uu____936 = FStar_Util.physical_equality env st'.repl_env  in
            FStar_Common.runtime_assert uu____936 "Inconsistent stack state");
           st')
  
let (push_repl :
  Prims.string -> push_kind -> repl_task -> repl_state -> repl_state) =
  fun msg  ->
    fun push_kind  ->
      fun task  ->
        fun st  ->
          let uu____957 = snapshot_env st.repl_env msg  in
          match uu____957 with
          | (depth,env) ->
              ((let uu____965 =
                  let uu____966 = FStar_ST.op_Bang repl_stack  in
                  (depth, (task, st)) :: uu____966  in
                FStar_ST.op_Colon_Equals repl_stack uu____965);
               (let uu___115_1035 = st  in
                let uu____1036 = set_check_kind env push_kind  in
                {
                  repl_line = (uu___115_1035.repl_line);
                  repl_column = (uu___115_1035.repl_column);
                  repl_fname = (uu___115_1035.repl_fname);
                  repl_deps_stack = (uu___115_1035.repl_deps_stack);
                  repl_curmod = (uu___115_1035.repl_curmod);
                  repl_env = uu____1036;
                  repl_stdin = (uu___115_1035.repl_stdin);
                  repl_names = (uu___115_1035.repl_names)
                }))
  
let (nothing_left_to_pop : repl_state -> Prims.bool) =
  fun st  ->
    let uu____1042 =
      let uu____1043 = FStar_ST.op_Bang repl_stack  in
      FStar_List.length uu____1043  in
    uu____1042 = (FStar_List.length st.repl_deps_stack)
  
type name_tracking_event =
  | NTAlias of (FStar_Ident.lid,FStar_Ident.ident,FStar_Ident.lid)
  FStar_Pervasives_Native.tuple3 
  | NTOpen of (FStar_Ident.lid,FStar_Syntax_DsEnv.open_module_or_namespace)
  FStar_Pervasives_Native.tuple2 
  | NTInclude of (FStar_Ident.lid,FStar_Ident.lid)
  FStar_Pervasives_Native.tuple2 
  | NTBinding of
  (FStar_Syntax_Syntax.binding,FStar_TypeChecker_Env.sig_binding)
  FStar_Util.either 
let (uu___is_NTAlias : name_tracking_event -> Prims.bool) =
  fun projectee  ->
    match projectee with | NTAlias _0 -> true | uu____1147 -> false
  
let (__proj__NTAlias__item___0 :
  name_tracking_event ->
    (FStar_Ident.lid,FStar_Ident.ident,FStar_Ident.lid)
      FStar_Pervasives_Native.tuple3)
  = fun projectee  -> match projectee with | NTAlias _0 -> _0 
let (uu___is_NTOpen : name_tracking_event -> Prims.bool) =
  fun projectee  ->
    match projectee with | NTOpen _0 -> true | uu____1183 -> false
  
let (__proj__NTOpen__item___0 :
  name_tracking_event ->
    (FStar_Ident.lid,FStar_Syntax_DsEnv.open_module_or_namespace)
      FStar_Pervasives_Native.tuple2)
  = fun projectee  -> match projectee with | NTOpen _0 -> _0 
let (uu___is_NTInclude : name_tracking_event -> Prims.bool) =
  fun projectee  ->
    match projectee with | NTInclude _0 -> true | uu____1213 -> false
  
let (__proj__NTInclude__item___0 :
  name_tracking_event ->
    (FStar_Ident.lid,FStar_Ident.lid) FStar_Pervasives_Native.tuple2)
  = fun projectee  -> match projectee with | NTInclude _0 -> _0 
let (uu___is_NTBinding : name_tracking_event -> Prims.bool) =
  fun projectee  ->
    match projectee with | NTBinding _0 -> true | uu____1243 -> false
  
let (__proj__NTBinding__item___0 :
  name_tracking_event ->
    (FStar_Syntax_Syntax.binding,FStar_TypeChecker_Env.sig_binding)
      FStar_Util.either)
  = fun projectee  -> match projectee with | NTBinding _0 -> _0 
let (query_of_ids :
  FStar_Ident.ident Prims.list -> FStar_Interactive_CompletionTable.query) =
  fun ids  -> FStar_List.map FStar_Ident.text_of_id ids 
let (query_of_lid :
  FStar_Ident.lident -> FStar_Interactive_CompletionTable.query) =
  fun lid  ->
    query_of_ids
      (FStar_List.append lid.FStar_Ident.ns [lid.FStar_Ident.ident])
  
let (update_names_from_event :
  Prims.string ->
    FStar_Interactive_CompletionTable.table ->
      name_tracking_event -> FStar_Interactive_CompletionTable.table)
  =
  fun cur_mod_str  ->
    fun table  ->
      fun evt  ->
        let is_cur_mod lid = lid.FStar_Ident.str = cur_mod_str  in
        match evt with
        | NTAlias (host,id1,included) ->
            if is_cur_mod host
            then
              let uu____1301 = FStar_Ident.text_of_id id1  in
              let uu____1302 = query_of_lid included  in
              FStar_Interactive_CompletionTable.register_alias table
                uu____1301 [] uu____1302
            else table
        | NTOpen (host,(included,kind)) ->
            if is_cur_mod host
            then
              let uu____1307 = query_of_lid included  in
              FStar_Interactive_CompletionTable.register_open table
                (kind = FStar_Syntax_DsEnv.Open_module) [] uu____1307
            else table
        | NTInclude (host,included) ->
            let uu____1311 =
              if is_cur_mod host then [] else query_of_lid host  in
            let uu____1313 = query_of_lid included  in
            FStar_Interactive_CompletionTable.register_include table
              uu____1311 uu____1313
        | NTBinding binding ->
            let lids =
              match binding with
              | FStar_Util.Inl (FStar_Syntax_Syntax.Binding_lid
                  (lid,uu____1325)) -> [lid]
              | FStar_Util.Inr (lids,uu____1343) -> lids
              | uu____1348 -> []  in
            FStar_List.fold_left
              (fun tbl  ->
                 fun lid  ->
                   let ns_query =
                     if lid.FStar_Ident.nsstr = cur_mod_str
                     then []
                     else query_of_ids lid.FStar_Ident.ns  in
                   let uu____1361 =
                     FStar_Ident.text_of_id lid.FStar_Ident.ident  in
                   FStar_Interactive_CompletionTable.insert tbl ns_query
                     uu____1361 lid) table lids
  
let (commit_name_tracking' :
  FStar_Syntax_Syntax.modul FStar_Pervasives_Native.option ->
    FStar_Interactive_CompletionTable.table ->
      name_tracking_event Prims.list ->
        FStar_Interactive_CompletionTable.table)
  =
  fun cur_mod  ->
    fun names1  ->
      fun name_events  ->
        let cur_mod_str =
          match cur_mod with
          | FStar_Pervasives_Native.None  -> ""
          | FStar_Pervasives_Native.Some md ->
              let uu____1387 = FStar_Syntax_Syntax.mod_name md  in
              uu____1387.FStar_Ident.str
           in
        let updater = update_names_from_event cur_mod_str  in
        FStar_List.fold_left updater names1 name_events
  
let (commit_name_tracking :
  repl_state -> name_tracking_event Prims.list -> repl_state) =
  fun st  ->
    fun name_events  ->
      let names1 =
        commit_name_tracking' st.repl_curmod st.repl_names name_events  in
      let uu___116_1412 = st  in
      {
        repl_line = (uu___116_1412.repl_line);
        repl_column = (uu___116_1412.repl_column);
        repl_fname = (uu___116_1412.repl_fname);
        repl_deps_stack = (uu___116_1412.repl_deps_stack);
        repl_curmod = (uu___116_1412.repl_curmod);
        repl_env = (uu___116_1412.repl_env);
        repl_stdin = (uu___116_1412.repl_stdin);
        repl_names = names1
      }
  
let (fresh_name_tracking_hooks :
  unit ->
    (name_tracking_event Prims.list FStar_ST.ref,FStar_Syntax_DsEnv.dsenv_hooks,
      FStar_TypeChecker_Env.tcenv_hooks) FStar_Pervasives_Native.tuple3)
  =
  fun uu____1427  ->
    let events = FStar_Util.mk_ref []  in
    let push_event evt =
      let uu____1441 =
        let uu____1444 = FStar_ST.op_Bang events  in evt :: uu____1444  in
      FStar_ST.op_Colon_Equals events uu____1441  in
    (events,
      {
        FStar_Syntax_DsEnv.ds_push_open_hook =
          (fun dsenv1  ->
             fun op  ->
               let uu____1579 =
                 let uu____1580 =
                   let uu____1585 = FStar_Syntax_DsEnv.current_module dsenv1
                      in
                   (uu____1585, op)  in
                 NTOpen uu____1580  in
               push_event uu____1579);
        FStar_Syntax_DsEnv.ds_push_include_hook =
          (fun dsenv1  ->
             fun ns  ->
               let uu____1591 =
                 let uu____1592 =
                   let uu____1597 = FStar_Syntax_DsEnv.current_module dsenv1
                      in
                   (uu____1597, ns)  in
                 NTInclude uu____1592  in
               push_event uu____1591);
        FStar_Syntax_DsEnv.ds_push_module_abbrev_hook =
          (fun dsenv1  ->
             fun x  ->
               fun l  ->
                 let uu____1605 =
                   let uu____1606 =
                     let uu____1613 =
                       FStar_Syntax_DsEnv.current_module dsenv1  in
                     (uu____1613, x, l)  in
                   NTAlias uu____1606  in
                 push_event uu____1605)
      },
      {
        FStar_TypeChecker_Env.tc_push_in_gamma_hook =
          (fun uu____1618  -> fun s  -> push_event (NTBinding s))
      })
  
let (track_name_changes :
  env_t ->
    (env_t,env_t ->
             (env_t,name_tracking_event Prims.list)
               FStar_Pervasives_Native.tuple2)
      FStar_Pervasives_Native.tuple2)
  =
  fun env  ->
    let set_hooks dshooks tchooks env1 =
      let uu____1671 =
        FStar_Universal.with_tcenv env1
          (fun dsenv1  ->
             let uu____1679 = FStar_Syntax_DsEnv.set_ds_hooks dsenv1 dshooks
                in
             ((), uu____1679))
         in
      match uu____1671 with
      | ((),tcenv') -> FStar_TypeChecker_Env.set_tc_hooks tcenv' tchooks  in
    let uu____1681 =
      let uu____1686 =
        FStar_Syntax_DsEnv.ds_hooks env.FStar_TypeChecker_Env.dsenv  in
      let uu____1687 = FStar_TypeChecker_Env.tc_hooks env  in
      (uu____1686, uu____1687)  in
    match uu____1681 with
    | (old_dshooks,old_tchooks) ->
        let uu____1703 = fresh_name_tracking_hooks ()  in
        (match uu____1703 with
         | (events,new_dshooks,new_tchooks) ->
             let uu____1738 = set_hooks new_dshooks new_tchooks env  in
             (uu____1738,
               ((fun env1  ->
                   let uu____1752 = set_hooks old_dshooks old_tchooks env1
                      in
                   let uu____1753 =
                     let uu____1756 = FStar_ST.op_Bang events  in
                     FStar_List.rev uu____1756  in
                   (uu____1752, uu____1753)))))
  
let (string_of_repl_task : repl_task -> Prims.string) =
  fun uu___97_1814  ->
    match uu___97_1814 with
    | LDInterleaved (intf,impl) ->
        let uu____1817 = string_of_timed_fname intf  in
        let uu____1818 = string_of_timed_fname impl  in
        FStar_Util.format2 "LDInterleaved (%s, %s)" uu____1817 uu____1818
    | LDSingle intf_or_impl ->
        let uu____1820 = string_of_timed_fname intf_or_impl  in
        FStar_Util.format1 "LDSingle %s" uu____1820
    | LDInterfaceOfCurrentFile intf ->
        let uu____1822 = string_of_timed_fname intf  in
        FStar_Util.format1 "LDInterfaceOfCurrentFile %s" uu____1822
    | PushFragment frag ->
        FStar_Util.format1 "PushFragment { code = %s }"
          frag.FStar_Parser_ParseIt.frag_text
    | Noop  -> "Noop {}"
  
let (tc_one :
  FStar_TypeChecker_Env.env ->
    Prims.string FStar_Pervasives_Native.option ->
      Prims.string -> FStar_TypeChecker_Env.env)
  =
  fun env  ->
    fun intf_opt  ->
      fun modf  ->
        let uu____1843 =
          FStar_Universal.tc_one_file env FStar_Pervasives_Native.None
            intf_opt modf
           in
        match uu____1843 with
        | (uu____1857,env1,delta1) ->
            let env2 = FStar_Universal.apply_delta_env env1 delta1  in env2
  
let (run_repl_task :
  optmod_t ->
    env_t -> repl_task -> (optmod_t,env_t) FStar_Pervasives_Native.tuple2)
  =
  fun curmod  ->
    fun env  ->
      fun task  ->
        match task with
        | LDInterleaved (intf,impl) ->
            let uu____1896 =
              tc_one env (FStar_Pervasives_Native.Some (intf.tf_fname))
                impl.tf_fname
               in
            (curmod, uu____1896)
        | LDSingle intf_or_impl ->
            let uu____1898 =
              tc_one env FStar_Pervasives_Native.None intf_or_impl.tf_fname
               in
            (curmod, uu____1898)
        | LDInterfaceOfCurrentFile intf ->
            let uu____1900 =
              FStar_Universal.load_interface_decls env intf.tf_fname  in
            (curmod, uu____1900)
        | PushFragment frag ->
            FStar_Universal.tc_one_fragment curmod env frag
        | Noop  -> (curmod, env)
  
let (repl_ld_tasks_of_deps :
  Prims.string Prims.list -> repl_task Prims.list -> repl_task Prims.list) =
  fun deps  ->
    fun final_tasks  ->
      let wrap = dummy_tf_of_fname  in
      let rec aux deps1 final_tasks1 =
        match deps1 with
        | intf::impl::deps' when FStar_Universal.needs_interleaving intf impl
            ->
            let uu____1955 = aux deps' final_tasks1  in
            (LDInterleaved ((wrap intf), (wrap impl))) :: uu____1955
        | intf_or_impl::deps' ->
            let uu____1962 = aux deps' final_tasks1  in
            (LDSingle (wrap intf_or_impl)) :: uu____1962
        | [] -> final_tasks1  in
      aux deps final_tasks
  
let (deps_and_repl_ld_tasks_of_our_file :
  Prims.string ->
    (Prims.string Prims.list,repl_task Prims.list,FStar_Parser_Dep.deps)
      FStar_Pervasives_Native.tuple3)
  =
  fun filename  ->
    let get_mod_name fname = FStar_Parser_Dep.lowercase_module_name fname  in
    let our_mod_name = get_mod_name filename  in
    let has_our_mod_name f =
      let uu____2003 = get_mod_name f  in uu____2003 = our_mod_name  in
    let uu____2004 = FStar_Dependencies.find_deps_if_needed [filename]  in
    match uu____2004 with
    | (deps,dep_graph1) ->
        let uu____2027 = FStar_List.partition has_our_mod_name deps  in
        (match uu____2027 with
         | (same_name,real_deps) ->
             let intf_tasks =
               match same_name with
               | intf::impl::[] ->
                   ((let uu____2064 =
                       let uu____2065 = FStar_Parser_Dep.is_interface intf
                          in
                       Prims.op_Negation uu____2065  in
                     if uu____2064
                     then
                       let uu____2066 =
                         let uu____2071 =
                           FStar_Util.format1
                             "Expecting an interface, got %s" intf
                            in
                         (FStar_Errors.Fatal_MissingInterface, uu____2071)
                          in
                       FStar_Errors.raise_err uu____2066
                     else ());
                    (let uu____2074 =
                       let uu____2075 =
                         FStar_Parser_Dep.is_implementation impl  in
                       Prims.op_Negation uu____2075  in
                     if uu____2074
                     then
                       let uu____2076 =
                         let uu____2081 =
                           FStar_Util.format1
                             "Expecting an implementation, got %s" impl
                            in
                         (FStar_Errors.Fatal_MissingImplementation,
                           uu____2081)
                          in
                       FStar_Errors.raise_err uu____2076
                     else ());
                    [LDInterfaceOfCurrentFile (dummy_tf_of_fname intf)])
               | impl::[] -> []
               | uu____2084 ->
                   let mods_str = FStar_String.concat " " same_name  in
                   let message = "Too many or too few files matching %s: %s"
                      in
                   ((let uu____2090 =
                       let uu____2095 =
                         FStar_Util.format message [our_mod_name; mods_str]
                          in
                       (FStar_Errors.Fatal_TooManyOrTooFewFileMatch,
                         uu____2095)
                        in
                     FStar_Errors.raise_err uu____2090);
                    [])
                in
             let tasks = repl_ld_tasks_of_deps real_deps intf_tasks  in
             (real_deps, tasks, dep_graph1))
  
let (update_task_timestamps : repl_task -> repl_task) =
  fun uu___98_2107  ->
    match uu___98_2107 with
    | LDInterleaved (intf,impl) ->
        let uu____2110 =
          let uu____2115 = tf_of_fname intf.tf_fname  in
          let uu____2116 = tf_of_fname impl.tf_fname  in
          (uu____2115, uu____2116)  in
        LDInterleaved uu____2110
    | LDSingle intf_or_impl ->
        let uu____2118 = tf_of_fname intf_or_impl.tf_fname  in
        LDSingle uu____2118
    | LDInterfaceOfCurrentFile intf ->
        let uu____2120 = tf_of_fname intf.tf_fname  in
        LDInterfaceOfCurrentFile uu____2120
    | other -> other
  
let (run_repl_transaction :
  repl_state ->
    push_kind ->
      Prims.bool ->
        repl_task -> (Prims.bool,repl_state) FStar_Pervasives_Native.tuple2)
  =
  fun st  ->
    fun push_kind  ->
      fun must_rollback  ->
        fun task  ->
          let st1 = push_repl "run_repl_transaction" push_kind task st  in
          let uu____2147 = track_name_changes st1.repl_env  in
          match uu____2147 with
          | (env,finish_name_tracking) ->
              let check_success uu____2190 =
                (let uu____2193 = FStar_Errors.get_err_count ()  in
                 uu____2193 = (Prims.parse_int "0")) &&
                  (Prims.op_Negation must_rollback)
                 in
              let uu____2194 =
                let uu____2201 =
                  with_captured_errors env FStar_Util.sigint_raise
                    (fun env1  ->
                       let uu____2215 =
                         run_repl_task st1.repl_curmod env1 task  in
                       FStar_All.pipe_left
                         (fun _0_16  -> FStar_Pervasives_Native.Some _0_16)
                         uu____2215)
                   in
                match uu____2201 with
                | FStar_Pervasives_Native.Some (curmod,env1) when
                    check_success () -> (curmod, env1, true)
                | uu____2246 -> ((st1.repl_curmod), env, false)  in
              (match uu____2194 with
               | (curmod,env1,success) ->
                   let uu____2260 = finish_name_tracking env1  in
                   (match uu____2260 with
                    | (env2,name_events) ->
                        let st2 =
                          if success
                          then
                            let st2 =
                              let uu___117_2279 = st1  in
                              {
                                repl_line = (uu___117_2279.repl_line);
                                repl_column = (uu___117_2279.repl_column);
                                repl_fname = (uu___117_2279.repl_fname);
                                repl_deps_stack =
                                  (uu___117_2279.repl_deps_stack);
                                repl_curmod = curmod;
                                repl_env = env2;
                                repl_stdin = (uu___117_2279.repl_stdin);
                                repl_names = (uu___117_2279.repl_names)
                              }  in
                            commit_name_tracking st2 name_events
                          else pop_repl "run_repl_transaction" st1  in
                        (success, st2)))
  
let (run_repl_ld_transactions :
  repl_state ->
    repl_task Prims.list ->
      (repl_task -> unit) -> (repl_state,repl_state) FStar_Util.either)
  =
  fun st  ->
    fun tasks  ->
      fun progress_callback  ->
        let debug1 verb task =
          let uu____2320 = FStar_Options.debug_any ()  in
          if uu____2320
          then
            let uu____2321 = string_of_repl_task task  in
            FStar_Util.print2 "%s %s" verb uu____2321
          else ()  in
        let rec revert_many st1 uu___99_2343 =
          match uu___99_2343 with
          | [] -> st1
          | (_id,(task,_st'))::entries ->
              (debug1 "Reverting" task;
               (let uu____2391 = pop_repl "run_repl_ls_transactions" st1  in
                revert_many uu____2391 entries))
           in
        let rec aux st1 tasks1 previous =
          match (tasks1, previous) with
          | ([],[]) -> FStar_Util.Inl st1
          | (task::tasks2,[]) ->
              (debug1 "Loading" task;
               progress_callback task;
               (let uu____2443 = FStar_Options.restore_cmd_line_options false
                   in
                FStar_All.pipe_right uu____2443 (fun a237  -> ()));
               (let timestamped_task = update_task_timestamps task  in
                let push_kind =
                  let uu____2446 = FStar_Options.lax ()  in
                  if uu____2446 then LaxCheck else FullCheck  in
                let uu____2448 =
                  run_repl_transaction st1 push_kind false timestamped_task
                   in
                match uu____2448 with
                | (success,st2) ->
                    if success
                    then
                      let uu____2463 =
                        let uu___118_2464 = st2  in
                        let uu____2465 = FStar_ST.op_Bang repl_stack  in
                        {
                          repl_line = (uu___118_2464.repl_line);
                          repl_column = (uu___118_2464.repl_column);
                          repl_fname = (uu___118_2464.repl_fname);
                          repl_deps_stack = uu____2465;
                          repl_curmod = (uu___118_2464.repl_curmod);
                          repl_env = (uu___118_2464.repl_env);
                          repl_stdin = (uu___118_2464.repl_stdin);
                          repl_names = (uu___118_2464.repl_names)
                        }  in
                      aux uu____2463 tasks2 []
                    else FStar_Util.Inr st2))
          | (task::tasks2,prev::previous1) when
              let uu____2512 = update_task_timestamps task  in
              (FStar_Pervasives_Native.fst (FStar_Pervasives_Native.snd prev))
                = uu____2512
              -> (debug1 "Skipping" task; aux st1 tasks2 previous1)
          | (tasks2,previous1) ->
              let uu____2528 = revert_many st1 previous1  in
              aux uu____2528 tasks2 []
           in
        aux st tasks (FStar_List.rev st.repl_deps_stack)
  
let (json_debug : FStar_Util.json -> Prims.string) =
  fun uu___100_2541  ->
    match uu___100_2541 with
    | FStar_Util.JsonNull  -> "null"
    | FStar_Util.JsonBool b ->
        FStar_Util.format1 "bool (%s)" (if b then "true" else "false")
    | FStar_Util.JsonInt i ->
        let uu____2545 = FStar_Util.string_of_int i  in
        FStar_Util.format1 "int (%s)" uu____2545
    | FStar_Util.JsonStr s -> FStar_Util.format1 "string (%s)" s
    | FStar_Util.JsonList uu____2547 -> "list (...)"
    | FStar_Util.JsonAssoc uu____2550 -> "dictionary (...)"
  
exception UnexpectedJsonType of (Prims.string,FStar_Util.json)
  FStar_Pervasives_Native.tuple2 
let (uu___is_UnexpectedJsonType : Prims.exn -> Prims.bool) =
  fun projectee  ->
    match projectee with
    | UnexpectedJsonType uu____2570 -> true
    | uu____2575 -> false
  
let (__proj__UnexpectedJsonType__item__uu___ :
  Prims.exn -> (Prims.string,FStar_Util.json) FStar_Pervasives_Native.tuple2)
  =
  fun projectee  ->
    match projectee with | UnexpectedJsonType uu____2590 -> uu____2590
  
let js_fail : 'Auu____2601 . Prims.string -> FStar_Util.json -> 'Auu____2601
  =
  fun expected  ->
    fun got  -> FStar_Exn.raise (UnexpectedJsonType (expected, got))
  
let (js_int : FStar_Util.json -> Prims.int) =
  fun uu___101_2616  ->
    match uu___101_2616 with
    | FStar_Util.JsonInt i -> i
    | other -> js_fail "int" other
  
let (js_str : FStar_Util.json -> Prims.string) =
  fun uu___102_2623  ->
    match uu___102_2623 with
    | FStar_Util.JsonStr s -> s
    | other -> js_fail "string" other
  
let js_list :
  'Auu____2632 .
    (FStar_Util.json -> 'Auu____2632) ->
      FStar_Util.json -> 'Auu____2632 Prims.list
  =
  fun k  ->
    fun uu___103_2647  ->
      match uu___103_2647 with
      | FStar_Util.JsonList l -> FStar_List.map k l
      | other -> js_fail "list" other
  
let (js_assoc :
  FStar_Util.json ->
    (Prims.string,FStar_Util.json) FStar_Pervasives_Native.tuple2 Prims.list)
  =
  fun uu___104_2666  ->
    match uu___104_2666 with
    | FStar_Util.JsonAssoc a -> a
    | other -> js_fail "dictionary" other
  
let (js_pushkind : FStar_Util.json -> push_kind) =
  fun s  ->
    let uu____2692 = js_str s  in
    match uu____2692 with
    | "syntax" -> SyntaxCheck
    | "lax" -> LaxCheck
    | "full" -> FullCheck
    | uu____2693 -> js_fail "push_kind" s
  
let (js_reductionrule : FStar_Util.json -> FStar_TypeChecker_Normalize.step)
  =
  fun s  ->
    let uu____2699 = js_str s  in
    match uu____2699 with
    | "beta" -> FStar_TypeChecker_Normalize.Beta
    | "delta" ->
        FStar_TypeChecker_Normalize.UnfoldUntil
          FStar_Syntax_Syntax.delta_constant
    | "iota" -> FStar_TypeChecker_Normalize.Iota
    | "zeta" -> FStar_TypeChecker_Normalize.Zeta
    | "reify" -> FStar_TypeChecker_Normalize.Reify
    | "pure-subterms" ->
        FStar_TypeChecker_Normalize.PureSubtermsWithinComputations
    | uu____2700 -> js_fail "reduction rule" s
  
type completion_context =
  | CKCode 
  | CKOption of Prims.bool 
  | CKModuleOrNamespace of (Prims.bool,Prims.bool)
  FStar_Pervasives_Native.tuple2 
let (uu___is_CKCode : completion_context -> Prims.bool) =
  fun projectee  ->
    match projectee with | CKCode  -> true | uu____2720 -> false
  
let (uu___is_CKOption : completion_context -> Prims.bool) =
  fun projectee  ->
    match projectee with | CKOption _0 -> true | uu____2727 -> false
  
let (__proj__CKOption__item___0 : completion_context -> Prims.bool) =
  fun projectee  -> match projectee with | CKOption _0 -> _0 
let (uu___is_CKModuleOrNamespace : completion_context -> Prims.bool) =
  fun projectee  ->
    match projectee with
    | CKModuleOrNamespace _0 -> true
    | uu____2745 -> false
  
let (__proj__CKModuleOrNamespace__item___0 :
  completion_context ->
    (Prims.bool,Prims.bool) FStar_Pervasives_Native.tuple2)
  = fun projectee  -> match projectee with | CKModuleOrNamespace _0 -> _0 
let (js_optional_completion_context :
  FStar_Util.json FStar_Pervasives_Native.option -> completion_context) =
  fun k  ->
    match k with
    | FStar_Pervasives_Native.None  -> CKCode
    | FStar_Pervasives_Native.Some k1 ->
        let uu____2775 = js_str k1  in
        (match uu____2775 with
         | "symbol" -> CKCode
         | "code" -> CKCode
         | "set-options" -> CKOption false
         | "reset-options" -> CKOption true
         | "open" -> CKModuleOrNamespace (true, true)
         | "let-open" -> CKModuleOrNamespace (true, true)
         | "include" -> CKModuleOrNamespace (true, false)
         | "module-alias" -> CKModuleOrNamespace (true, false)
         | uu____2776 ->
             js_fail
               "completion context (code, set-options, reset-options, open, let-open, include, module-alias)"
               k1)
  
type lookup_context =
  | LKSymbolOnly 
  | LKModule 
  | LKOption 
  | LKCode 
let (uu___is_LKSymbolOnly : lookup_context -> Prims.bool) =
  fun projectee  ->
    match projectee with | LKSymbolOnly  -> true | uu____2782 -> false
  
let (uu___is_LKModule : lookup_context -> Prims.bool) =
  fun projectee  ->
    match projectee with | LKModule  -> true | uu____2788 -> false
  
let (uu___is_LKOption : lookup_context -> Prims.bool) =
  fun projectee  ->
    match projectee with | LKOption  -> true | uu____2794 -> false
  
let (uu___is_LKCode : lookup_context -> Prims.bool) =
  fun projectee  ->
    match projectee with | LKCode  -> true | uu____2800 -> false
  
let (js_optional_lookup_context :
  FStar_Util.json FStar_Pervasives_Native.option -> lookup_context) =
  fun k  ->
    match k with
    | FStar_Pervasives_Native.None  -> LKSymbolOnly
    | FStar_Pervasives_Native.Some k1 ->
        let uu____2811 = js_str k1  in
        (match uu____2811 with
         | "symbol-only" -> LKSymbolOnly
         | "code" -> LKCode
         | "set-options" -> LKOption
         | "reset-options" -> LKOption
         | "open" -> LKModule
         | "let-open" -> LKModule
         | "include" -> LKModule
         | "module-alias" -> LKModule
         | uu____2812 ->
             js_fail
               "lookup context (symbol-only, code, set-options, reset-options, open, let-open, include, module-alias)"
               k1)
  
type position =
  (Prims.string,Prims.int,Prims.int) FStar_Pervasives_Native.tuple3
type query' =
  | Exit 
  | DescribeProtocol 
  | DescribeRepl 
  | Segment of Prims.string 
  | Pop 
  | Push of push_query 
  | VfsAdd of (Prims.string FStar_Pervasives_Native.option,Prims.string)
  FStar_Pervasives_Native.tuple2 
  | AutoComplete of (Prims.string,completion_context)
  FStar_Pervasives_Native.tuple2 
  | Lookup of
  (Prims.string,lookup_context,position FStar_Pervasives_Native.option,
  Prims.string Prims.list) FStar_Pervasives_Native.tuple4 
  | Compute of
  (Prims.string,FStar_TypeChecker_Normalize.step Prims.list
                  FStar_Pervasives_Native.option)
  FStar_Pervasives_Native.tuple2 
  | Search of Prims.string 
  | GenericError of Prims.string 
  | ProtocolViolation of Prims.string 
and query = {
  qq: query' ;
  qid: Prims.string }
let (uu___is_Exit : query' -> Prims.bool) =
  fun projectee  ->
    match projectee with | Exit  -> true | uu____2909 -> false
  
let (uu___is_DescribeProtocol : query' -> Prims.bool) =
  fun projectee  ->
    match projectee with | DescribeProtocol  -> true | uu____2915 -> false
  
let (uu___is_DescribeRepl : query' -> Prims.bool) =
  fun projectee  ->
    match projectee with | DescribeRepl  -> true | uu____2921 -> false
  
let (uu___is_Segment : query' -> Prims.bool) =
  fun projectee  ->
    match projectee with | Segment _0 -> true | uu____2928 -> false
  
let (__proj__Segment__item___0 : query' -> Prims.string) =
  fun projectee  -> match projectee with | Segment _0 -> _0 
let (uu___is_Pop : query' -> Prims.bool) =
  fun projectee  -> match projectee with | Pop  -> true | uu____2941 -> false 
let (uu___is_Push : query' -> Prims.bool) =
  fun projectee  ->
    match projectee with | Push _0 -> true | uu____2948 -> false
  
let (__proj__Push__item___0 : query' -> push_query) =
  fun projectee  -> match projectee with | Push _0 -> _0 
let (uu___is_VfsAdd : query' -> Prims.bool) =
  fun projectee  ->
    match projectee with | VfsAdd _0 -> true | uu____2968 -> false
  
let (__proj__VfsAdd__item___0 :
  query' ->
    (Prims.string FStar_Pervasives_Native.option,Prims.string)
      FStar_Pervasives_Native.tuple2)
  = fun projectee  -> match projectee with | VfsAdd _0 -> _0 
let (uu___is_AutoComplete : query' -> Prims.bool) =
  fun projectee  ->
    match projectee with | AutoComplete _0 -> true | uu____3004 -> false
  
let (__proj__AutoComplete__item___0 :
  query' -> (Prims.string,completion_context) FStar_Pervasives_Native.tuple2)
  = fun projectee  -> match projectee with | AutoComplete _0 -> _0 
let (uu___is_Lookup : query' -> Prims.bool) =
  fun projectee  ->
    match projectee with | Lookup _0 -> true | uu____3042 -> false
  
let (__proj__Lookup__item___0 :
  query' ->
    (Prims.string,lookup_context,position FStar_Pervasives_Native.option,
      Prims.string Prims.list) FStar_Pervasives_Native.tuple4)
  = fun projectee  -> match projectee with | Lookup _0 -> _0 
let (uu___is_Compute : query' -> Prims.bool) =
  fun projectee  ->
    match projectee with | Compute _0 -> true | uu____3100 -> false
  
let (__proj__Compute__item___0 :
  query' ->
    (Prims.string,FStar_TypeChecker_Normalize.step Prims.list
                    FStar_Pervasives_Native.option)
      FStar_Pervasives_Native.tuple2)
  = fun projectee  -> match projectee with | Compute _0 -> _0 
let (uu___is_Search : query' -> Prims.bool) =
  fun projectee  ->
    match projectee with | Search _0 -> true | uu____3138 -> false
  
let (__proj__Search__item___0 : query' -> Prims.string) =
  fun projectee  -> match projectee with | Search _0 -> _0 
let (uu___is_GenericError : query' -> Prims.bool) =
  fun projectee  ->
    match projectee with | GenericError _0 -> true | uu____3152 -> false
  
let (__proj__GenericError__item___0 : query' -> Prims.string) =
  fun projectee  -> match projectee with | GenericError _0 -> _0 
let (uu___is_ProtocolViolation : query' -> Prims.bool) =
  fun projectee  ->
    match projectee with | ProtocolViolation _0 -> true | uu____3166 -> false
  
let (__proj__ProtocolViolation__item___0 : query' -> Prims.string) =
  fun projectee  -> match projectee with | ProtocolViolation _0 -> _0 
let (__proj__Mkquery__item__qq : query -> query') =
  fun projectee  ->
    match projectee with
    | { qq = __fname__qq; qid = __fname__qid;_} -> __fname__qq
  
let (__proj__Mkquery__item__qid : query -> Prims.string) =
  fun projectee  ->
    match projectee with
    | { qq = __fname__qq; qid = __fname__qid;_} -> __fname__qid
  
let (query_needs_current_module : query' -> Prims.bool) =
  fun uu___105_3192  ->
    match uu___105_3192 with
    | Exit  -> false
    | DescribeProtocol  -> false
    | DescribeRepl  -> false
    | Segment uu____3193 -> false
    | Pop  -> false
    | Push
        { push_kind = uu____3194; push_code = uu____3195;
          push_line = uu____3196; push_column = uu____3197;
          push_peek_only = false ;_}
        -> false
    | VfsAdd uu____3198 -> false
    | GenericError uu____3205 -> false
    | ProtocolViolation uu____3206 -> false
    | Push uu____3207 -> true
    | AutoComplete uu____3208 -> true
    | Lookup uu____3213 -> true
    | Compute uu____3226 -> true
    | Search uu____3235 -> true
  
let (interactive_protocol_vernum : Prims.int) = (Prims.parse_int "2") 
let (interactive_protocol_features : Prims.string Prims.list) =
  ["autocomplete";
  "autocomplete/context";
  "compute";
  "compute/reify";
  "compute/pure-subterms";
  "describe-protocol";
  "describe-repl";
  "exit";
  "lookup";
  "lookup/context";
  "lookup/documentation";
  "lookup/definition";
  "peek";
  "pop";
  "push";
  "search";
  "segment";
  "vfs-add";
  "tactic-ranges";
  "interrupt";
  "progress"] 
exception InvalidQuery of Prims.string 
let (uu___is_InvalidQuery : Prims.exn -> Prims.bool) =
  fun projectee  ->
    match projectee with
    | InvalidQuery uu____3247 -> true
    | uu____3248 -> false
  
let (__proj__InvalidQuery__item__uu___ : Prims.exn -> Prims.string) =
  fun projectee  ->
    match projectee with | InvalidQuery uu____3255 -> uu____3255
  
type query_status =
  | QueryOK 
  | QueryNOK 
  | QueryViolatesProtocol 
let (uu___is_QueryOK : query_status -> Prims.bool) =
  fun projectee  ->
    match projectee with | QueryOK  -> true | uu____3261 -> false
  
let (uu___is_QueryNOK : query_status -> Prims.bool) =
  fun projectee  ->
    match projectee with | QueryNOK  -> true | uu____3267 -> false
  
let (uu___is_QueryViolatesProtocol : query_status -> Prims.bool) =
  fun projectee  ->
    match projectee with
    | QueryViolatesProtocol  -> true
    | uu____3273 -> false
  
let try_assoc :
  'Auu____3282 'Auu____3283 .
    'Auu____3282 ->
      ('Auu____3282,'Auu____3283) FStar_Pervasives_Native.tuple2 Prims.list
        -> 'Auu____3283 FStar_Pervasives_Native.option
  =
  fun key  ->
    fun a  ->
      let uu____3308 =
        FStar_Util.try_find
          (fun uu____3322  ->
             match uu____3322 with | (k,uu____3328) -> k = key) a
         in
      FStar_Util.map_option FStar_Pervasives_Native.snd uu____3308
  
let (wrap_js_failure :
  Prims.string -> Prims.string -> FStar_Util.json -> query) =
  fun qid  ->
    fun expected  ->
      fun got  ->
        let uu____3348 =
          let uu____3349 =
            let uu____3350 = json_debug got  in
            FStar_Util.format2 "JSON decoding failed: expected %s, got %s"
              expected uu____3350
             in
          ProtocolViolation uu____3349  in
        { qq = uu____3348; qid }
  
let (unpack_interactive_query : FStar_Util.json -> query) =
  fun json  ->
    let assoc1 errloc key a =
      let uu____3384 = try_assoc key a  in
      match uu____3384 with
      | FStar_Pervasives_Native.Some v1 -> v1
      | FStar_Pervasives_Native.None  ->
          let uu____3388 =
            let uu____3389 =
              FStar_Util.format2 "Missing key [%s] in %s." key errloc  in
            InvalidQuery uu____3389  in
          FStar_Exn.raise uu____3388
       in
    let request = FStar_All.pipe_right json js_assoc  in
    let qid =
      let uu____3404 = assoc1 "query" "query-id" request  in
      FStar_All.pipe_right uu____3404 js_str  in
    try
      let query =
        let uu____3413 = assoc1 "query" "query" request  in
        FStar_All.pipe_right uu____3413 js_str  in
      let args =
        let uu____3421 = assoc1 "query" "args" request  in
        FStar_All.pipe_right uu____3421 js_assoc  in
      let arg k = assoc1 "[args]" k args  in
      let try_arg k =
        let uu____3442 = try_assoc k args  in
        match uu____3442 with
        | FStar_Pervasives_Native.Some (FStar_Util.JsonNull ) ->
            FStar_Pervasives_Native.None
        | other -> other  in
      let uu____3450 =
        match query with
        | "exit" -> Exit
        | "pop" -> Pop
        | "describe-protocol" -> DescribeProtocol
        | "describe-repl" -> DescribeRepl
        | "segment" ->
            let uu____3451 =
              let uu____3452 = arg "code"  in
              FStar_All.pipe_right uu____3452 js_str  in
            Segment uu____3451
        | "peek" ->
            let uu____3453 =
              let uu____3454 =
                let uu____3455 = arg "kind"  in
                FStar_All.pipe_right uu____3455 js_pushkind  in
              let uu____3456 =
                let uu____3457 = arg "code"  in
                FStar_All.pipe_right uu____3457 js_str  in
              let uu____3458 =
                let uu____3459 = arg "line"  in
                FStar_All.pipe_right uu____3459 js_int  in
              let uu____3460 =
                let uu____3461 = arg "column"  in
                FStar_All.pipe_right uu____3461 js_int  in
              {
                push_kind = uu____3454;
                push_code = uu____3456;
                push_line = uu____3458;
                push_column = uu____3460;
                push_peek_only = (query = "peek")
              }  in
            Push uu____3453
        | "push" ->
            let uu____3462 =
              let uu____3463 =
                let uu____3464 = arg "kind"  in
                FStar_All.pipe_right uu____3464 js_pushkind  in
              let uu____3465 =
                let uu____3466 = arg "code"  in
                FStar_All.pipe_right uu____3466 js_str  in
              let uu____3467 =
                let uu____3468 = arg "line"  in
                FStar_All.pipe_right uu____3468 js_int  in
              let uu____3469 =
                let uu____3470 = arg "column"  in
                FStar_All.pipe_right uu____3470 js_int  in
              {
                push_kind = uu____3463;
                push_code = uu____3465;
                push_line = uu____3467;
                push_column = uu____3469;
                push_peek_only = (query = "peek")
              }  in
            Push uu____3462
        | "autocomplete" ->
            let uu____3471 =
              let uu____3476 =
                let uu____3477 = arg "partial-symbol"  in
                FStar_All.pipe_right uu____3477 js_str  in
              let uu____3478 =
                let uu____3479 = try_arg "context"  in
                FStar_All.pipe_right uu____3479
                  js_optional_completion_context
                 in
              (uu____3476, uu____3478)  in
            AutoComplete uu____3471
        | "lookup" ->
            let uu____3484 =
              let uu____3497 =
                let uu____3498 = arg "symbol"  in
                FStar_All.pipe_right uu____3498 js_str  in
              let uu____3499 =
                let uu____3500 = try_arg "context"  in
                FStar_All.pipe_right uu____3500 js_optional_lookup_context
                 in
              let uu____3505 =
                let uu____3508 =
                  let uu____3517 = try_arg "location"  in
                  FStar_All.pipe_right uu____3517
                    (FStar_Util.map_option js_assoc)
                   in
                FStar_All.pipe_right uu____3508
                  (FStar_Util.map_option
                     (fun loc  ->
                        let uu____3569 =
                          let uu____3570 = assoc1 "[location]" "filename" loc
                             in
                          FStar_All.pipe_right uu____3570 js_str  in
                        let uu____3571 =
                          let uu____3572 = assoc1 "[location]" "line" loc  in
                          FStar_All.pipe_right uu____3572 js_int  in
                        let uu____3573 =
                          let uu____3574 = assoc1 "[location]" "column" loc
                             in
                          FStar_All.pipe_right uu____3574 js_int  in
                        (uu____3569, uu____3571, uu____3573)))
                 in
              let uu____3575 =
                let uu____3578 = arg "requested-info"  in
                FStar_All.pipe_right uu____3578 (js_list js_str)  in
              (uu____3497, uu____3499, uu____3505, uu____3575)  in
            Lookup uu____3484
        | "compute" ->
            let uu____3585 =
              let uu____3594 =
                let uu____3595 = arg "term"  in
                FStar_All.pipe_right uu____3595 js_str  in
              let uu____3596 =
                let uu____3601 = try_arg "rules"  in
                FStar_All.pipe_right uu____3601
                  (FStar_Util.map_option (js_list js_reductionrule))
                 in
              (uu____3594, uu____3596)  in
            Compute uu____3585
        | "search" ->
            let uu____3616 =
              let uu____3617 = arg "terms"  in
              FStar_All.pipe_right uu____3617 js_str  in
            Search uu____3616
        | "vfs-add" ->
            let uu____3618 =
              let uu____3625 =
                let uu____3628 = try_arg "filename"  in
                FStar_All.pipe_right uu____3628
                  (FStar_Util.map_option js_str)
                 in
              let uu____3635 =
                let uu____3636 = arg "contents"  in
                FStar_All.pipe_right uu____3636 js_str  in
              (uu____3625, uu____3635)  in
            VfsAdd uu____3618
        | uu____3639 ->
            let uu____3640 = FStar_Util.format1 "Unknown query '%s'" query
               in
            ProtocolViolation uu____3640
         in
      { qq = uu____3450; qid }
    with | InvalidQuery msg -> { qq = (ProtocolViolation msg); qid }
    | UnexpectedJsonType (expected,got) -> wrap_js_failure qid expected got
  
let (deserialize_interactive_query : FStar_Util.json -> query) =
  fun js_query  ->
    try unpack_interactive_query js_query
    with | InvalidQuery msg -> { qq = (ProtocolViolation msg); qid = "?" }
    | UnexpectedJsonType (expected,got) -> wrap_js_failure "?" expected got
  
let (parse_interactive_query : Prims.string -> query) =
  fun query_str  ->
    let uu____3665 = FStar_Util.json_of_string query_str  in
    match uu____3665 with
    | FStar_Pervasives_Native.None  ->
        { qq = (ProtocolViolation "Json parsing failed."); qid = "?" }
    | FStar_Pervasives_Native.Some request ->
        deserialize_interactive_query request
  
let (read_interactive_query : FStar_Util.stream_reader -> query) =
  fun stream  ->
    let uu____3674 = FStar_Util.read_line stream  in
    match uu____3674 with
    | FStar_Pervasives_Native.None  -> FStar_All.exit (Prims.parse_int "0")
    | FStar_Pervasives_Native.Some line -> parse_interactive_query line
  
let json_of_opt :
  'Auu____3684 .
    ('Auu____3684 -> FStar_Util.json) ->
      'Auu____3684 FStar_Pervasives_Native.option -> FStar_Util.json
  =
  fun json_of_a  ->
    fun opt_a  ->
      let uu____3704 = FStar_Util.map_option json_of_a opt_a  in
      FStar_Util.dflt FStar_Util.JsonNull uu____3704
  
let (json_of_issue_level : FStar_Errors.issue_level -> FStar_Util.json) =
  fun i  ->
    FStar_Util.JsonStr
      (match i with
       | FStar_Errors.ENotImplemented  -> "not-implemented"
       | FStar_Errors.EInfo  -> "info"
       | FStar_Errors.EWarning  -> "warning"
       | FStar_Errors.EError  -> "error")
  
let (json_of_issue : FStar_Errors.issue -> FStar_Util.json) =
  fun issue  ->
    let uu____3717 =
      let uu____3724 =
        let uu____3731 =
          let uu____3738 =
            let uu____3743 =
              let uu____3744 =
                let uu____3747 =
                  match issue.FStar_Errors.issue_range with
                  | FStar_Pervasives_Native.None  -> []
                  | FStar_Pervasives_Native.Some r ->
                      let uu____3753 = FStar_Range.json_of_use_range r  in
                      [uu____3753]
                   in
                let uu____3754 =
                  match issue.FStar_Errors.issue_range with
                  | FStar_Pervasives_Native.Some r when
                      let uu____3760 = FStar_Range.def_range r  in
                      let uu____3761 = FStar_Range.use_range r  in
                      uu____3760 <> uu____3761 ->
                      let uu____3762 = FStar_Range.json_of_def_range r  in
                      [uu____3762]
                  | uu____3763 -> []  in
                FStar_List.append uu____3747 uu____3754  in
              FStar_Util.JsonList uu____3744  in
            ("ranges", uu____3743)  in
          [uu____3738]  in
        ("message", (FStar_Util.JsonStr (issue.FStar_Errors.issue_message)))
          :: uu____3731
         in
      ("level", (json_of_issue_level issue.FStar_Errors.issue_level)) ::
        uu____3724
       in
    FStar_Util.JsonAssoc uu____3717
  
type symbol_lookup_result =
  {
  slr_name: Prims.string ;
  slr_def_range: FStar_Range.range FStar_Pervasives_Native.option ;
  slr_typ: Prims.string FStar_Pervasives_Native.option ;
  slr_doc: Prims.string FStar_Pervasives_Native.option ;
  slr_def: Prims.string FStar_Pervasives_Native.option }
let (__proj__Mksymbol_lookup_result__item__slr_name :
  symbol_lookup_result -> Prims.string) =
  fun projectee  ->
    match projectee with
    | { slr_name = __fname__slr_name; slr_def_range = __fname__slr_def_range;
        slr_typ = __fname__slr_typ; slr_doc = __fname__slr_doc;
        slr_def = __fname__slr_def;_} -> __fname__slr_name
  
let (__proj__Mksymbol_lookup_result__item__slr_def_range :
  symbol_lookup_result -> FStar_Range.range FStar_Pervasives_Native.option) =
  fun projectee  ->
    match projectee with
    | { slr_name = __fname__slr_name; slr_def_range = __fname__slr_def_range;
        slr_typ = __fname__slr_typ; slr_doc = __fname__slr_doc;
        slr_def = __fname__slr_def;_} -> __fname__slr_def_range
  
let (__proj__Mksymbol_lookup_result__item__slr_typ :
  symbol_lookup_result -> Prims.string FStar_Pervasives_Native.option) =
  fun projectee  ->
    match projectee with
    | { slr_name = __fname__slr_name; slr_def_range = __fname__slr_def_range;
        slr_typ = __fname__slr_typ; slr_doc = __fname__slr_doc;
        slr_def = __fname__slr_def;_} -> __fname__slr_typ
  
let (__proj__Mksymbol_lookup_result__item__slr_doc :
  symbol_lookup_result -> Prims.string FStar_Pervasives_Native.option) =
  fun projectee  ->
    match projectee with
    | { slr_name = __fname__slr_name; slr_def_range = __fname__slr_def_range;
        slr_typ = __fname__slr_typ; slr_doc = __fname__slr_doc;
        slr_def = __fname__slr_def;_} -> __fname__slr_doc
  
let (__proj__Mksymbol_lookup_result__item__slr_def :
  symbol_lookup_result -> Prims.string FStar_Pervasives_Native.option) =
  fun projectee  ->
    match projectee with
    | { slr_name = __fname__slr_name; slr_def_range = __fname__slr_def_range;
        slr_typ = __fname__slr_typ; slr_doc = __fname__slr_doc;
        slr_def = __fname__slr_def;_} -> __fname__slr_def
  
let (alist_of_symbol_lookup_result :
  symbol_lookup_result ->
    (Prims.string,FStar_Util.json) FStar_Pervasives_Native.tuple2 Prims.list)
  =
  fun lr  ->
    let uu____3932 =
      let uu____3939 =
        let uu____3944 =
          json_of_opt FStar_Range.json_of_def_range lr.slr_def_range  in
        ("defined-at", uu____3944)  in
      let uu____3945 =
        let uu____3952 =
          let uu____3957 =
            json_of_opt (fun _0_17  -> FStar_Util.JsonStr _0_17) lr.slr_typ
             in
          ("type", uu____3957)  in
        let uu____3958 =
          let uu____3965 =
            let uu____3970 =
              json_of_opt (fun _0_18  -> FStar_Util.JsonStr _0_18) lr.slr_doc
               in
            ("documentation", uu____3970)  in
          let uu____3971 =
            let uu____3978 =
              let uu____3983 =
                json_of_opt (fun _0_19  -> FStar_Util.JsonStr _0_19)
                  lr.slr_def
                 in
              ("definition", uu____3983)  in
            [uu____3978]  in
          uu____3965 :: uu____3971  in
        uu____3952 :: uu____3958  in
      uu____3939 :: uu____3945  in
    ("name", (FStar_Util.JsonStr (lr.slr_name))) :: uu____3932
  
let (alist_of_protocol_info :
  (Prims.string,FStar_Util.json) FStar_Pervasives_Native.tuple2 Prims.list) =
  let js_version = FStar_Util.JsonInt interactive_protocol_vernum  in
  let js_features =
    let uu____4016 =
      FStar_List.map (fun _0_20  -> FStar_Util.JsonStr _0_20)
        interactive_protocol_features
       in
    FStar_All.pipe_left (fun _0_21  -> FStar_Util.JsonList _0_21) uu____4016
     in
  [("version", js_version); ("features", js_features)] 
type fstar_option_permission_level =
  | OptSet 
  | OptReset 
  | OptReadOnly 
let (uu___is_OptSet : fstar_option_permission_level -> Prims.bool) =
  fun projectee  ->
    match projectee with | OptSet  -> true | uu____4038 -> false
  
let (uu___is_OptReset : fstar_option_permission_level -> Prims.bool) =
  fun projectee  ->
    match projectee with | OptReset  -> true | uu____4044 -> false
  
let (uu___is_OptReadOnly : fstar_option_permission_level -> Prims.bool) =
  fun projectee  ->
    match projectee with | OptReadOnly  -> true | uu____4050 -> false
  
let (string_of_option_permission_level :
  fstar_option_permission_level -> Prims.string) =
  fun uu___106_4055  ->
    match uu___106_4055 with
    | OptSet  -> ""
    | OptReset  -> "requires #reset-options"
    | OptReadOnly  -> "read-only"
  
type fstar_option =
  {
  opt_name: Prims.string ;
  opt_sig: Prims.string ;
  opt_value: FStar_Options.option_val ;
  opt_default: FStar_Options.option_val ;
  opt_type: FStar_Options.opt_type ;
  opt_snippets: Prims.string Prims.list ;
  opt_documentation: Prims.string FStar_Pervasives_Native.option ;
  opt_permission_level: fstar_option_permission_level }
let (__proj__Mkfstar_option__item__opt_name : fstar_option -> Prims.string) =
  fun projectee  ->
    match projectee with
    | { opt_name = __fname__opt_name; opt_sig = __fname__opt_sig;
        opt_value = __fname__opt_value; opt_default = __fname__opt_default;
        opt_type = __fname__opt_type; opt_snippets = __fname__opt_snippets;
        opt_documentation = __fname__opt_documentation;
        opt_permission_level = __fname__opt_permission_level;_} ->
        __fname__opt_name
  
let (__proj__Mkfstar_option__item__opt_sig : fstar_option -> Prims.string) =
  fun projectee  ->
    match projectee with
    | { opt_name = __fname__opt_name; opt_sig = __fname__opt_sig;
        opt_value = __fname__opt_value; opt_default = __fname__opt_default;
        opt_type = __fname__opt_type; opt_snippets = __fname__opt_snippets;
        opt_documentation = __fname__opt_documentation;
        opt_permission_level = __fname__opt_permission_level;_} ->
        __fname__opt_sig
  
let (__proj__Mkfstar_option__item__opt_value :
  fstar_option -> FStar_Options.option_val) =
  fun projectee  ->
    match projectee with
    | { opt_name = __fname__opt_name; opt_sig = __fname__opt_sig;
        opt_value = __fname__opt_value; opt_default = __fname__opt_default;
        opt_type = __fname__opt_type; opt_snippets = __fname__opt_snippets;
        opt_documentation = __fname__opt_documentation;
        opt_permission_level = __fname__opt_permission_level;_} ->
        __fname__opt_value
  
let (__proj__Mkfstar_option__item__opt_default :
  fstar_option -> FStar_Options.option_val) =
  fun projectee  ->
    match projectee with
    | { opt_name = __fname__opt_name; opt_sig = __fname__opt_sig;
        opt_value = __fname__opt_value; opt_default = __fname__opt_default;
        opt_type = __fname__opt_type; opt_snippets = __fname__opt_snippets;
        opt_documentation = __fname__opt_documentation;
        opt_permission_level = __fname__opt_permission_level;_} ->
        __fname__opt_default
  
let (__proj__Mkfstar_option__item__opt_type :
  fstar_option -> FStar_Options.opt_type) =
  fun projectee  ->
    match projectee with
    | { opt_name = __fname__opt_name; opt_sig = __fname__opt_sig;
        opt_value = __fname__opt_value; opt_default = __fname__opt_default;
        opt_type = __fname__opt_type; opt_snippets = __fname__opt_snippets;
        opt_documentation = __fname__opt_documentation;
        opt_permission_level = __fname__opt_permission_level;_} ->
        __fname__opt_type
  
let (__proj__Mkfstar_option__item__opt_snippets :
  fstar_option -> Prims.string Prims.list) =
  fun projectee  ->
    match projectee with
    | { opt_name = __fname__opt_name; opt_sig = __fname__opt_sig;
        opt_value = __fname__opt_value; opt_default = __fname__opt_default;
        opt_type = __fname__opt_type; opt_snippets = __fname__opt_snippets;
        opt_documentation = __fname__opt_documentation;
        opt_permission_level = __fname__opt_permission_level;_} ->
        __fname__opt_snippets
  
let (__proj__Mkfstar_option__item__opt_documentation :
  fstar_option -> Prims.string FStar_Pervasives_Native.option) =
  fun projectee  ->
    match projectee with
    | { opt_name = __fname__opt_name; opt_sig = __fname__opt_sig;
        opt_value = __fname__opt_value; opt_default = __fname__opt_default;
        opt_type = __fname__opt_type; opt_snippets = __fname__opt_snippets;
        opt_documentation = __fname__opt_documentation;
        opt_permission_level = __fname__opt_permission_level;_} ->
        __fname__opt_documentation
  
let (__proj__Mkfstar_option__item__opt_permission_level :
  fstar_option -> fstar_option_permission_level) =
  fun projectee  ->
    match projectee with
    | { opt_name = __fname__opt_name; opt_sig = __fname__opt_sig;
        opt_value = __fname__opt_value; opt_default = __fname__opt_default;
        opt_type = __fname__opt_type; opt_snippets = __fname__opt_snippets;
        opt_documentation = __fname__opt_documentation;
        opt_permission_level = __fname__opt_permission_level;_} ->
        __fname__opt_permission_level
  
let rec (kind_of_fstar_option_type : FStar_Options.opt_type -> Prims.string)
  =
  fun uu___107_4248  ->
    match uu___107_4248 with
    | FStar_Options.Const uu____4249 -> "flag"
    | FStar_Options.IntStr uu____4250 -> "int"
    | FStar_Options.BoolStr  -> "bool"
    | FStar_Options.PathStr uu____4251 -> "path"
    | FStar_Options.SimpleStr uu____4252 -> "string"
    | FStar_Options.EnumStr uu____4253 -> "enum"
    | FStar_Options.OpenEnumStr uu____4256 -> "open enum"
    | FStar_Options.PostProcessed (uu____4263,typ) ->
        kind_of_fstar_option_type typ
    | FStar_Options.Accumulated typ -> kind_of_fstar_option_type typ
    | FStar_Options.ReverseAccumulated typ -> kind_of_fstar_option_type typ
    | FStar_Options.WithSideEffect (uu____4273,typ) ->
        kind_of_fstar_option_type typ
  
let rec (snippets_of_fstar_option :
  Prims.string -> FStar_Options.opt_type -> Prims.string Prims.list) =
  fun name  ->
    fun typ  ->
      let mk_field field_name =
        Prims.strcat "${" (Prims.strcat field_name "}")  in
      let mk_snippet name1 argstring =
        Prims.strcat "--"
          (Prims.strcat name1
             (if argstring <> "" then Prims.strcat " " argstring else ""))
         in
      let rec arg_snippets_of_type typ1 =
        match typ1 with
        | FStar_Options.Const uu____4321 -> [""]
        | FStar_Options.BoolStr  -> ["true"; "false"]
        | FStar_Options.IntStr desc -> [mk_field desc]
        | FStar_Options.PathStr desc -> [mk_field desc]
        | FStar_Options.SimpleStr desc -> [mk_field desc]
        | FStar_Options.EnumStr strs -> strs
        | FStar_Options.OpenEnumStr (strs,desc) ->
            FStar_List.append strs [mk_field desc]
        | FStar_Options.PostProcessed (uu____4334,elem_spec) ->
            arg_snippets_of_type elem_spec
        | FStar_Options.Accumulated elem_spec ->
            arg_snippets_of_type elem_spec
        | FStar_Options.ReverseAccumulated elem_spec ->
            arg_snippets_of_type elem_spec
        | FStar_Options.WithSideEffect (uu____4344,elem_spec) ->
            arg_snippets_of_type elem_spec
         in
      let uu____4352 = arg_snippets_of_type typ  in
      FStar_List.map (mk_snippet name) uu____4352
  
let rec (json_of_fstar_option_value :
  FStar_Options.option_val -> FStar_Util.json) =
  fun uu___108_4359  ->
    match uu___108_4359 with
    | FStar_Options.Bool b -> FStar_Util.JsonBool b
    | FStar_Options.String s -> FStar_Util.JsonStr s
    | FStar_Options.Path s -> FStar_Util.JsonStr s
    | FStar_Options.Int n1 -> FStar_Util.JsonInt n1
    | FStar_Options.List vs ->
        let uu____4367 = FStar_List.map json_of_fstar_option_value vs  in
        FStar_Util.JsonList uu____4367
    | FStar_Options.Unset  -> FStar_Util.JsonNull
  
let (alist_of_fstar_option :
  fstar_option ->
    (Prims.string,FStar_Util.json) FStar_Pervasives_Native.tuple2 Prims.list)
  =
  fun opt  ->
    let uu____4381 =
      let uu____4388 =
        let uu____4395 =
          let uu____4400 = json_of_fstar_option_value opt.opt_value  in
          ("value", uu____4400)  in
        let uu____4401 =
          let uu____4408 =
            let uu____4413 = json_of_fstar_option_value opt.opt_default  in
            ("default", uu____4413)  in
          let uu____4414 =
            let uu____4421 =
              let uu____4426 =
                json_of_opt (fun _0_22  -> FStar_Util.JsonStr _0_22)
                  opt.opt_documentation
                 in
              ("documentation", uu____4426)  in
            let uu____4427 =
              let uu____4434 =
                let uu____4439 =
                  let uu____4440 = kind_of_fstar_option_type opt.opt_type  in
                  FStar_Util.JsonStr uu____4440  in
                ("type", uu____4439)  in
              [uu____4434;
              ("permission-level",
                (FStar_Util.JsonStr
                   (string_of_option_permission_level
                      opt.opt_permission_level)))]
               in
            uu____4421 :: uu____4427  in
          uu____4408 :: uu____4414  in
        uu____4395 :: uu____4401  in
      ("signature", (FStar_Util.JsonStr (opt.opt_sig))) :: uu____4388  in
    ("name", (FStar_Util.JsonStr (opt.opt_name))) :: uu____4381
  
let (json_of_fstar_option : fstar_option -> FStar_Util.json) =
  fun opt  ->
    let uu____4478 = alist_of_fstar_option opt  in
    FStar_Util.JsonAssoc uu____4478
  
let (write_json : FStar_Util.json -> unit) =
  fun json  ->
    (let uu____4491 = FStar_Util.string_of_json json  in
     FStar_Util.print_raw uu____4491);
    FStar_Util.print_raw "\n"
  
let (json_of_response :
  Prims.string -> query_status -> FStar_Util.json -> FStar_Util.json) =
  fun qid  ->
    fun status  ->
      fun response  ->
        let qid1 = FStar_Util.JsonStr qid  in
        let status1 =
          match status with
          | QueryOK  -> FStar_Util.JsonStr "success"
          | QueryNOK  -> FStar_Util.JsonStr "failure"
          | QueryViolatesProtocol  -> FStar_Util.JsonStr "protocol-violation"
           in
        FStar_Util.JsonAssoc
          [("kind", (FStar_Util.JsonStr "response"));
          ("query-id", qid1);
          ("status", status1);
          ("response", response)]
  
let (write_response :
  Prims.string -> query_status -> FStar_Util.json -> unit) =
  fun qid  ->
    fun status  ->
      fun response  -> write_json (json_of_response qid status response)
  
let (json_of_message : Prims.string -> FStar_Util.json -> FStar_Util.json) =
  fun level  ->
    fun js_contents  ->
      let uu____4554 =
        let uu____4561 =
          let uu____4568 =
            let uu____4573 =
              let uu____4574 = FStar_ST.op_Bang repl_current_qid  in
              json_of_opt (fun _0_23  -> FStar_Util.JsonStr _0_23) uu____4574
               in
            ("query-id", uu____4573)  in
          [uu____4568;
          ("level", (FStar_Util.JsonStr level));
          ("contents", js_contents)]  in
        ("kind", (FStar_Util.JsonStr "message")) :: uu____4561  in
      FStar_Util.JsonAssoc uu____4554
  
let forward_message :
  'Auu____4632 .
    (FStar_Util.json -> 'Auu____4632) ->
      Prims.string -> FStar_Util.json -> 'Auu____4632
  =
  fun callback  ->
    fun level  ->
      fun contents  ->
        let uu____4653 = json_of_message level contents  in
        callback uu____4653
  
let (json_of_hello : FStar_Util.json) =
  let js_version = FStar_Util.JsonInt interactive_protocol_vernum  in
  let js_features =
    let uu____4656 =
      FStar_List.map (fun _0_24  -> FStar_Util.JsonStr _0_24)
        interactive_protocol_features
       in
    FStar_Util.JsonList uu____4656  in
  FStar_Util.JsonAssoc (("kind", (FStar_Util.JsonStr "protocol-info")) ::
    alist_of_protocol_info)
  
let (write_hello : unit -> unit) =
  fun uu____4667  -> write_json json_of_hello 
let (sig_of_fstar_option :
  Prims.string -> FStar_Options.opt_type -> Prims.string) =
  fun name  ->
    fun typ  ->
      let flag = Prims.strcat "--" name  in
      let uu____4679 = FStar_Options.desc_of_opt_type typ  in
      match uu____4679 with
      | FStar_Pervasives_Native.None  -> flag
      | FStar_Pervasives_Native.Some arg_sig ->
          Prims.strcat flag (Prims.strcat " " arg_sig)
  
let (fstar_options_list_cache : fstar_option Prims.list) =
  let defaults1 = FStar_Util.smap_of_list FStar_Options.defaults  in
  let uu____4688 =
    FStar_All.pipe_right FStar_Options.all_specs_with_types
      (FStar_List.filter_map
         (fun uu____4717  ->
            match uu____4717 with
            | (_shortname,name,typ,doc1) ->
                let uu____4732 = FStar_Util.smap_try_find defaults1 name  in
                FStar_All.pipe_right uu____4732
                  (FStar_Util.map_option
                     (fun default_value  ->
                        let uu____4744 = sig_of_fstar_option name typ  in
                        let uu____4745 = snippets_of_fstar_option name typ
                           in
                        let uu____4748 =
                          let uu____4749 = FStar_Options.settable name  in
                          if uu____4749
                          then OptSet
                          else
                            (let uu____4751 = FStar_Options.resettable name
                                in
                             if uu____4751 then OptReset else OptReadOnly)
                           in
                        {
                          opt_name = name;
                          opt_sig = uu____4744;
                          opt_value = FStar_Options.Unset;
                          opt_default = default_value;
                          opt_type = typ;
                          opt_snippets = uu____4745;
                          opt_documentation =
                            (if doc1 = ""
                             then FStar_Pervasives_Native.None
                             else FStar_Pervasives_Native.Some doc1);
                          opt_permission_level = uu____4748
                        }))))
     in
  FStar_All.pipe_right uu____4688
    (FStar_List.sortWith
       (fun o1  ->
          fun o2  ->
            FStar_String.compare (FStar_String.lowercase o1.opt_name)
              (FStar_String.lowercase o2.opt_name)))
  
let (fstar_options_map_cache : fstar_option FStar_Util.smap) =
  let cache = FStar_Util.smap_create (Prims.parse_int "50")  in
  FStar_List.iter (fun opt  -> FStar_Util.smap_add cache opt.opt_name opt)
    fstar_options_list_cache;
  cache 
let (update_option : fstar_option -> fstar_option) =
  fun opt  ->
    let uu___123_4777 = opt  in
    let uu____4778 = FStar_Options.get_option opt.opt_name  in
    {
      opt_name = (uu___123_4777.opt_name);
      opt_sig = (uu___123_4777.opt_sig);
      opt_value = uu____4778;
      opt_default = (uu___123_4777.opt_default);
      opt_type = (uu___123_4777.opt_type);
      opt_snippets = (uu___123_4777.opt_snippets);
      opt_documentation = (uu___123_4777.opt_documentation);
      opt_permission_level = (uu___123_4777.opt_permission_level)
    }
  
let (current_fstar_options :
  (fstar_option -> Prims.bool) -> fstar_option Prims.list) =
  fun filter1  ->
    let uu____4791 = FStar_List.filter filter1 fstar_options_list_cache  in
    FStar_List.map update_option uu____4791
  
let (trim_option_name :
  Prims.string -> (Prims.string,Prims.string) FStar_Pervasives_Native.tuple2)
  =
  fun opt_name  ->
    let opt_prefix = "--"  in
    if FStar_Util.starts_with opt_name opt_prefix
    then
      let uu____4808 =
        FStar_Util.substring_from opt_name (FStar_String.length opt_prefix)
         in
      (opt_prefix, uu____4808)
    else ("", opt_name)
  
let (json_of_repl_state : repl_state -> FStar_Util.json) =
  fun st  ->
    let filenames uu____4830 =
      match uu____4830 with
      | (uu____4841,(task,uu____4843)) ->
          (match task with
           | LDInterleaved (intf,impl) -> [intf.tf_fname; impl.tf_fname]
           | LDSingle intf_or_impl -> [intf_or_impl.tf_fname]
           | LDInterfaceOfCurrentFile intf -> [intf.tf_fname]
           | uu____4854 -> [])
       in
    let uu____4855 =
      let uu____4862 =
        let uu____4867 =
          let uu____4868 =
            let uu____4871 =
              FStar_List.concatMap filenames st.repl_deps_stack  in
            FStar_List.map (fun _0_25  -> FStar_Util.JsonStr _0_25)
              uu____4871
             in
          FStar_Util.JsonList uu____4868  in
        ("loaded-dependencies", uu____4867)  in
      let uu____4882 =
        let uu____4889 =
          let uu____4894 =
            let uu____4895 =
              let uu____4898 =
                current_fstar_options (fun uu____4903  -> true)  in
              FStar_List.map json_of_fstar_option uu____4898  in
            FStar_Util.JsonList uu____4895  in
          ("options", uu____4894)  in
        [uu____4889]  in
      uu____4862 :: uu____4882  in
    FStar_Util.JsonAssoc uu____4855
  
let with_printed_effect_args :
  'Auu____4920 . (unit -> 'Auu____4920) -> 'Auu____4920 =
  fun k  ->
    FStar_Options.with_saved_options
      (fun uu____4933  ->
         FStar_Options.set_option "print_effect_args"
           (FStar_Options.Bool true);
         k ())
  
let (term_to_string :
  FStar_TypeChecker_Env.env -> FStar_Syntax_Syntax.term -> Prims.string) =
  fun tcenv  ->
    fun t  ->
      with_printed_effect_args
        (fun uu____4946  ->
           FStar_TypeChecker_Normalize.term_to_string tcenv t)
  
let (sigelt_to_string : FStar_Syntax_Syntax.sigelt -> Prims.string) =
  fun se  ->
    with_printed_effect_args
      (fun uu____4953  -> FStar_Syntax_Print.sigelt_to_string se)
  
let run_exit :
  'Auu____4960 'Auu____4961 .
    'Auu____4960 ->
      ((query_status,FStar_Util.json) FStar_Pervasives_Native.tuple2,
        ('Auu____4961,Prims.int) FStar_Util.either)
        FStar_Pervasives_Native.tuple2
  =
  fun st  ->
    ((QueryOK, FStar_Util.JsonNull), (FStar_Util.Inr (Prims.parse_int "0")))
  
let run_describe_protocol :
  'Auu____4993 'Auu____4994 .
    'Auu____4993 ->
      ((query_status,FStar_Util.json) FStar_Pervasives_Native.tuple2,
        ('Auu____4993,'Auu____4994) FStar_Util.either)
        FStar_Pervasives_Native.tuple2
  =
  fun st  ->
    ((QueryOK, (FStar_Util.JsonAssoc alist_of_protocol_info)),
      (FStar_Util.Inl st))
  
let run_describe_repl :
  'Auu____5024 .
    repl_state ->
      ((query_status,FStar_Util.json) FStar_Pervasives_Native.tuple2,
        (repl_state,'Auu____5024) FStar_Util.either)
        FStar_Pervasives_Native.tuple2
  =
  fun st  ->
    let uu____5042 =
      let uu____5047 = json_of_repl_state st  in (QueryOK, uu____5047)  in
    (uu____5042, (FStar_Util.Inl st))
  
let run_protocol_violation :
  'Auu____5064 'Auu____5065 .
    'Auu____5064 ->
      Prims.string ->
        ((query_status,FStar_Util.json) FStar_Pervasives_Native.tuple2,
          ('Auu____5064,'Auu____5065) FStar_Util.either)
          FStar_Pervasives_Native.tuple2
  =
  fun st  ->
    fun message  ->
      ((QueryViolatesProtocol, (FStar_Util.JsonStr message)),
        (FStar_Util.Inl st))
  
let run_generic_error :
  'Auu____5104 'Auu____5105 .
    'Auu____5104 ->
      Prims.string ->
        ((query_status,FStar_Util.json) FStar_Pervasives_Native.tuple2,
          ('Auu____5104,'Auu____5105) FStar_Util.either)
          FStar_Pervasives_Native.tuple2
  =
  fun st  ->
    fun message  ->
      ((QueryNOK, (FStar_Util.JsonStr message)), (FStar_Util.Inl st))
  
let (collect_errors : unit -> FStar_Errors.issue Prims.list) =
  fun uu____5142  ->
    let errors = FStar_Errors.report_all ()  in FStar_Errors.clear (); errors
  
let run_segment :
  'Auu____5153 .
    repl_state ->
      Prims.string ->
        ((query_status,FStar_Util.json) FStar_Pervasives_Native.tuple2,
          (repl_state,'Auu____5153) FStar_Util.either)
          FStar_Pervasives_Native.tuple2
  =
  fun st  ->
    fun code  ->
      let frag =
        {
          FStar_Parser_ParseIt.frag_text = code;
          FStar_Parser_ParseIt.frag_line = (Prims.parse_int "1");
          FStar_Parser_ParseIt.frag_col = (Prims.parse_int "0")
        }  in
      let collect_decls uu____5184 =
        let uu____5185 = FStar_Parser_Driver.parse_fragment frag  in
        match uu____5185 with
        | FStar_Parser_Driver.Empty  -> []
        | FStar_Parser_Driver.Decls decls -> decls
        | FStar_Parser_Driver.Modul (FStar_Parser_AST.Module
            (uu____5191,decls)) -> decls
        | FStar_Parser_Driver.Modul (FStar_Parser_AST.Interface
            (uu____5197,decls,uu____5199)) -> decls
         in
      let uu____5204 =
        with_captured_errors st.repl_env FStar_Util.sigint_ignore
          (fun uu____5213  ->
             let uu____5214 = collect_decls ()  in
             FStar_All.pipe_left
               (fun _0_26  -> FStar_Pervasives_Native.Some _0_26) uu____5214)
         in
      match uu____5204 with
      | FStar_Pervasives_Native.None  ->
          let errors =
            let uu____5242 = collect_errors ()  in
            FStar_All.pipe_right uu____5242 (FStar_List.map json_of_issue)
             in
          ((QueryNOK, (FStar_Util.JsonList errors)), (FStar_Util.Inl st))
      | FStar_Pervasives_Native.Some decls ->
          let json_of_decl decl =
            let uu____5268 =
              let uu____5275 =
                let uu____5280 =
                  FStar_Range.json_of_def_range
                    (FStar_Parser_AST.decl_drange decl)
                   in
                ("def_range", uu____5280)  in
              [uu____5275]  in
            FStar_Util.JsonAssoc uu____5268  in
          let js_decls =
            let uu____5290 = FStar_List.map json_of_decl decls  in
            FStar_All.pipe_left (fun _0_27  -> FStar_Util.JsonList _0_27)
              uu____5290
             in
          ((QueryOK, (FStar_Util.JsonAssoc [("decls", js_decls)])),
            (FStar_Util.Inl st))
  
let run_vfs_add :
  'Auu____5319 .
    repl_state ->
      Prims.string FStar_Pervasives_Native.option ->
        Prims.string ->
          ((query_status,FStar_Util.json) FStar_Pervasives_Native.tuple2,
            (repl_state,'Auu____5319) FStar_Util.either)
            FStar_Pervasives_Native.tuple2
  =
  fun st  ->
    fun opt_fname  ->
      fun contents  ->
        let fname = FStar_Util.dflt st.repl_fname opt_fname  in
        FStar_Parser_ParseIt.add_vfs_entry fname contents;
        ((QueryOK, FStar_Util.JsonNull), (FStar_Util.Inl st))
  
let run_pop :
  'Auu____5365 .
    repl_state ->
      ((query_status,FStar_Util.json) FStar_Pervasives_Native.tuple2,
        (repl_state,'Auu____5365) FStar_Util.either)
        FStar_Pervasives_Native.tuple2
  =
  fun st  ->
    let uu____5383 = nothing_left_to_pop st  in
    if uu____5383
    then
      ((QueryNOK, (FStar_Util.JsonStr "Too many pops")), (FStar_Util.Inl st))
    else
      (let st' = pop_repl "pop_query" st  in
       ((QueryOK, FStar_Util.JsonNull), (FStar_Util.Inl st')))
  
let (write_progress :
  Prims.string FStar_Pervasives_Native.option ->
    (Prims.string,FStar_Util.json) FStar_Pervasives_Native.tuple2 Prims.list
      -> unit)
  =
  fun stage  ->
    fun contents_alist  ->
      let stage1 =
        match stage with
        | FStar_Pervasives_Native.Some s -> FStar_Util.JsonStr s
        | FStar_Pervasives_Native.None  -> FStar_Util.JsonNull  in
      let js_contents = ("stage", stage1) :: contents_alist  in
      let uu____5453 =
        json_of_message "progress" (FStar_Util.JsonAssoc js_contents)  in
      write_json uu____5453
  
let (write_repl_ld_task_progress : repl_task -> unit) =
  fun task  ->
    match task with
    | LDInterleaved (uu____5459,tf) ->
        let modname = FStar_Parser_Dep.module_name_of_file tf.tf_fname  in
        write_progress (FStar_Pervasives_Native.Some "loading-dependency")
          [("modname", (FStar_Util.JsonStr modname))]
    | LDSingle tf ->
        let modname = FStar_Parser_Dep.module_name_of_file tf.tf_fname  in
        write_progress (FStar_Pervasives_Native.Some "loading-dependency")
          [("modname", (FStar_Util.JsonStr modname))]
    | LDInterfaceOfCurrentFile tf ->
        let modname = FStar_Parser_Dep.module_name_of_file tf.tf_fname  in
        write_progress (FStar_Pervasives_Native.Some "loading-dependency")
          [("modname", (FStar_Util.JsonStr modname))]
    | uu____5490 -> ()
  
let (load_deps :
  repl_state ->
    ((repl_state,Prims.string Prims.list) FStar_Pervasives_Native.tuple2,
      repl_state) FStar_Util.either)
  =
  fun st  ->
    let uu____5506 =
      with_captured_errors st.repl_env FStar_Util.sigint_ignore
        (fun _env  ->
           let uu____5532 = deps_and_repl_ld_tasks_of_our_file st.repl_fname
              in
           FStar_All.pipe_left
             (fun _0_28  -> FStar_Pervasives_Native.Some _0_28) uu____5532)
       in
    match uu____5506 with
    | FStar_Pervasives_Native.None  -> FStar_Util.Inr st
    | FStar_Pervasives_Native.Some (deps,tasks,dep_graph1) ->
        let st1 =
          let uu___124_5623 = st  in
          let uu____5624 =
            FStar_TypeChecker_Env.set_dep_graph st.repl_env dep_graph1  in
          {
            repl_line = (uu___124_5623.repl_line);
            repl_column = (uu___124_5623.repl_column);
            repl_fname = (uu___124_5623.repl_fname);
            repl_deps_stack = (uu___124_5623.repl_deps_stack);
            repl_curmod = (uu___124_5623.repl_curmod);
            repl_env = uu____5624;
            repl_stdin = (uu___124_5623.repl_stdin);
            repl_names = (uu___124_5623.repl_names)
          }  in
        let uu____5625 =
          run_repl_ld_transactions st1 tasks write_repl_ld_task_progress  in
        (match uu____5625 with
         | FStar_Util.Inr st2 ->
             (write_progress FStar_Pervasives_Native.None [];
              FStar_Util.Inr st2)
         | FStar_Util.Inl st2 ->
             (write_progress FStar_Pervasives_Native.None [];
              FStar_Util.Inl (st2, deps)))
  
let (rephrase_dependency_error : FStar_Errors.issue -> FStar_Errors.issue) =
  fun issue  ->
    let uu___125_5671 = issue  in
    let uu____5672 =
      FStar_Util.format1 "Error while computing or loading dependencies:\n%s"
        issue.FStar_Errors.issue_message
       in
    {
      FStar_Errors.issue_message = uu____5672;
      FStar_Errors.issue_level = (uu___125_5671.FStar_Errors.issue_level);
      FStar_Errors.issue_range = (uu___125_5671.FStar_Errors.issue_range);
      FStar_Errors.issue_number = (uu___125_5671.FStar_Errors.issue_number)
    }
  
let run_push_without_deps :
  'Auu____5679 .
    repl_state ->
      push_query ->
        ((query_status,FStar_Util.json) FStar_Pervasives_Native.tuple2,
          (repl_state,'Auu____5679) FStar_Util.either)
          FStar_Pervasives_Native.tuple2
  =
  fun st  ->
    fun query  ->
      let set_nosynth_flag st1 flag =
        let uu___126_5713 = st1  in
        {
          repl_line = (uu___126_5713.repl_line);
          repl_column = (uu___126_5713.repl_column);
          repl_fname = (uu___126_5713.repl_fname);
          repl_deps_stack = (uu___126_5713.repl_deps_stack);
          repl_curmod = (uu___126_5713.repl_curmod);
          repl_env =
            (let uu___127_5715 = st1.repl_env  in
             {
               FStar_TypeChecker_Env.solver =
                 (uu___127_5715.FStar_TypeChecker_Env.solver);
               FStar_TypeChecker_Env.range =
                 (uu___127_5715.FStar_TypeChecker_Env.range);
               FStar_TypeChecker_Env.curmodule =
                 (uu___127_5715.FStar_TypeChecker_Env.curmodule);
               FStar_TypeChecker_Env.gamma =
                 (uu___127_5715.FStar_TypeChecker_Env.gamma);
               FStar_TypeChecker_Env.gamma_sig =
                 (uu___127_5715.FStar_TypeChecker_Env.gamma_sig);
               FStar_TypeChecker_Env.gamma_cache =
                 (uu___127_5715.FStar_TypeChecker_Env.gamma_cache);
               FStar_TypeChecker_Env.modules =
                 (uu___127_5715.FStar_TypeChecker_Env.modules);
               FStar_TypeChecker_Env.expected_typ =
                 (uu___127_5715.FStar_TypeChecker_Env.expected_typ);
               FStar_TypeChecker_Env.sigtab =
                 (uu___127_5715.FStar_TypeChecker_Env.sigtab);
               FStar_TypeChecker_Env.is_pattern =
                 (uu___127_5715.FStar_TypeChecker_Env.is_pattern);
               FStar_TypeChecker_Env.instantiate_imp =
                 (uu___127_5715.FStar_TypeChecker_Env.instantiate_imp);
               FStar_TypeChecker_Env.effects =
                 (uu___127_5715.FStar_TypeChecker_Env.effects);
               FStar_TypeChecker_Env.generalize =
                 (uu___127_5715.FStar_TypeChecker_Env.generalize);
               FStar_TypeChecker_Env.letrecs =
                 (uu___127_5715.FStar_TypeChecker_Env.letrecs);
               FStar_TypeChecker_Env.top_level =
                 (uu___127_5715.FStar_TypeChecker_Env.top_level);
               FStar_TypeChecker_Env.check_uvars =
                 (uu___127_5715.FStar_TypeChecker_Env.check_uvars);
               FStar_TypeChecker_Env.use_eq =
                 (uu___127_5715.FStar_TypeChecker_Env.use_eq);
               FStar_TypeChecker_Env.is_iface =
                 (uu___127_5715.FStar_TypeChecker_Env.is_iface);
               FStar_TypeChecker_Env.admit =
                 (uu___127_5715.FStar_TypeChecker_Env.admit);
               FStar_TypeChecker_Env.lax =
                 (uu___127_5715.FStar_TypeChecker_Env.lax);
               FStar_TypeChecker_Env.lax_universes =
                 (uu___127_5715.FStar_TypeChecker_Env.lax_universes);
               FStar_TypeChecker_Env.failhard =
                 (uu___127_5715.FStar_TypeChecker_Env.failhard);
               FStar_TypeChecker_Env.nosynth = flag;
               FStar_TypeChecker_Env.uvar_subtyping =
                 (uu___131_5715.FStar_TypeChecker_Env.uvar_subtyping);
               FStar_TypeChecker_Env.tc_term =
                 (uu___127_5715.FStar_TypeChecker_Env.tc_term);
               FStar_TypeChecker_Env.type_of =
                 (uu___127_5715.FStar_TypeChecker_Env.type_of);
               FStar_TypeChecker_Env.universe_of =
                 (uu___127_5715.FStar_TypeChecker_Env.universe_of);
               FStar_TypeChecker_Env.check_type_of =
                 (uu___127_5715.FStar_TypeChecker_Env.check_type_of);
               FStar_TypeChecker_Env.use_bv_sorts =
                 (uu___127_5715.FStar_TypeChecker_Env.use_bv_sorts);
               FStar_TypeChecker_Env.qtbl_name_and_index =
                 (uu___127_5715.FStar_TypeChecker_Env.qtbl_name_and_index);
               FStar_TypeChecker_Env.normalized_eff_names =
                 (uu___127_5715.FStar_TypeChecker_Env.normalized_eff_names);
               FStar_TypeChecker_Env.proof_ns =
                 (uu___127_5715.FStar_TypeChecker_Env.proof_ns);
               FStar_TypeChecker_Env.synth_hook =
                 (uu___127_5715.FStar_TypeChecker_Env.synth_hook);
               FStar_TypeChecker_Env.splice =
                 (uu___127_5715.FStar_TypeChecker_Env.splice);
               FStar_TypeChecker_Env.is_native_tactic =
                 (uu___127_5715.FStar_TypeChecker_Env.is_native_tactic);
               FStar_TypeChecker_Env.identifier_info =
                 (uu___127_5715.FStar_TypeChecker_Env.identifier_info);
               FStar_TypeChecker_Env.tc_hooks =
                 (uu___127_5715.FStar_TypeChecker_Env.tc_hooks);
               FStar_TypeChecker_Env.dsenv =
                 (uu___127_5715.FStar_TypeChecker_Env.dsenv);
               FStar_TypeChecker_Env.dep_graph =
                 (uu___127_5715.FStar_TypeChecker_Env.dep_graph)
             });
          repl_stdin = (uu___126_5713.repl_stdin);
          repl_names = (uu___126_5713.repl_names)
        }  in
      let uu____5716 = query  in
      match uu____5716 with
      | { push_kind; push_code = text; push_line = line;
          push_column = column; push_peek_only = peek_only;_} ->
          let frag =
            {
              FStar_Parser_ParseIt.frag_text = text;
              FStar_Parser_ParseIt.frag_line = line;
              FStar_Parser_ParseIt.frag_col = column
            }  in
          (FStar_TypeChecker_Env.toggle_id_info st.repl_env true;
           (let st1 = set_nosynth_flag st peek_only  in
            let uu____5737 =
              run_repl_transaction st1 push_kind peek_only
                (PushFragment frag)
               in
            match uu____5737 with
            | (success,st2) ->
                let st3 = set_nosynth_flag st2 false  in
                let status =
                  if success || peek_only then QueryOK else QueryNOK  in
                let json_errors =
                  let uu____5760 =
                    let uu____5763 = collect_errors ()  in
                    FStar_All.pipe_right uu____5763
                      (FStar_List.map json_of_issue)
                     in
                  FStar_Util.JsonList uu____5760  in
                let st4 =
                  if success
                  then
                    let uu___128_5771 = st3  in
                    {
                      repl_line = line;
                      repl_column = column;
                      repl_fname = (uu___128_5771.repl_fname);
                      repl_deps_stack = (uu___128_5771.repl_deps_stack);
                      repl_curmod = (uu___128_5771.repl_curmod);
                      repl_env = (uu___128_5771.repl_env);
                      repl_stdin = (uu___128_5771.repl_stdin);
                      repl_names = (uu___128_5771.repl_names)
                    }
                  else st3  in
                ((status, json_errors), (FStar_Util.Inl st4))))
  
let (capitalize : Prims.string -> Prims.string) =
  fun str  ->
    if str = ""
    then str
    else
      (let first =
         FStar_String.substring str (Prims.parse_int "0")
           (Prims.parse_int "1")
          in
       let uu____5788 =
         FStar_String.substring str (Prims.parse_int "1")
           ((FStar_String.length str) - (Prims.parse_int "1"))
          in
       Prims.strcat (FStar_String.uppercase first) uu____5788)
  
let (add_module_completions :
  Prims.string ->
    Prims.string Prims.list ->
      FStar_Interactive_CompletionTable.table ->
        FStar_Interactive_CompletionTable.table)
  =
  fun this_fname  ->
    fun deps  ->
      fun table  ->
        let mods = FStar_Parser_Dep.build_inclusion_candidates_list ()  in
        let loaded_mods_set =
          let uu____5818 = FStar_Util.psmap_empty ()  in
          let uu____5821 =
            let uu____5824 = FStar_Options.prims ()  in uu____5824 :: deps
             in
          FStar_List.fold_left
            (fun acc  ->
               fun dep1  ->
                 let uu____5834 = FStar_Parser_Dep.lowercase_module_name dep1
                    in
                 FStar_Util.psmap_add acc uu____5834 true) uu____5818
            uu____5821
           in
        let loaded modname =
          FStar_Util.psmap_find_default loaded_mods_set modname false  in
        let this_mod_key = FStar_Parser_Dep.lowercase_module_name this_fname
           in
        FStar_List.fold_left
          (fun table1  ->
             fun uu____5852  ->
               match uu____5852 with
               | (modname,mod_path) ->
                   let mod_key = FStar_String.lowercase modname  in
                   if this_mod_key = mod_key
                   then table1
                   else
                     (let ns_query =
                        let uu____5864 = capitalize modname  in
                        FStar_Util.split uu____5864 "."  in
                      let uu____5865 = loaded mod_key  in
                      FStar_Interactive_CompletionTable.register_module_path
                        table1 uu____5865 mod_path ns_query)) table
          (FStar_List.rev mods)
  
let run_push_with_deps :
  'Auu____5876 .
    repl_state ->
      push_query ->
        ((query_status,FStar_Util.json) FStar_Pervasives_Native.tuple2,
          (repl_state,'Auu____5876) FStar_Util.either)
          FStar_Pervasives_Native.tuple2
  =
  fun st  ->
    fun query  ->
      (let uu____5900 = FStar_Options.debug_any ()  in
       if uu____5900
       then FStar_Util.print_string "Reloading dependencies"
       else ());
      FStar_TypeChecker_Env.toggle_id_info st.repl_env false;
      (let uu____5903 = load_deps st  in
       match uu____5903 with
       | FStar_Util.Inr st1 ->
           let errors =
             let uu____5936 = collect_errors ()  in
             FStar_List.map rephrase_dependency_error uu____5936  in
           let js_errors =
             FStar_All.pipe_right errors (FStar_List.map json_of_issue)  in
           ((QueryNOK, (FStar_Util.JsonList js_errors)),
             (FStar_Util.Inl st1))
       | FStar_Util.Inl (st1,deps) ->
           ((let uu____5967 = FStar_Options.restore_cmd_line_options false
                in
             FStar_All.pipe_right uu____5967 (fun a238  -> ()));
            (let names1 =
               add_module_completions st1.repl_fname deps st1.repl_names  in
             run_push_without_deps
               (let uu___129_5970 = st1  in
                {
                  repl_line = (uu___129_5970.repl_line);
                  repl_column = (uu___129_5970.repl_column);
                  repl_fname = (uu___129_5970.repl_fname);
                  repl_deps_stack = (uu___129_5970.repl_deps_stack);
                  repl_curmod = (uu___129_5970.repl_curmod);
                  repl_env = (uu___129_5970.repl_env);
                  repl_stdin = (uu___129_5970.repl_stdin);
                  repl_names = names1
                }) query)))
  
let run_push :
  'Auu____5977 .
    repl_state ->
      push_query ->
        ((query_status,FStar_Util.json) FStar_Pervasives_Native.tuple2,
          (repl_state,'Auu____5977) FStar_Util.either)
          FStar_Pervasives_Native.tuple2
  =
  fun st  ->
    fun query  ->
      let uu____6000 = nothing_left_to_pop st  in
      if uu____6000
      then run_push_with_deps st query
      else run_push_without_deps st query
  
let (run_symbol_lookup :
  repl_state ->
    Prims.string ->
      (Prims.string,Prims.int,Prims.int) FStar_Pervasives_Native.tuple3
        FStar_Pervasives_Native.option ->
        Prims.string Prims.list ->
          (Prims.string,(Prims.string,(Prims.string,FStar_Util.json)
                                        FStar_Pervasives_Native.tuple2
                                        Prims.list)
                          FStar_Pervasives_Native.tuple2)
            FStar_Util.either)
  =
  fun st  ->
    fun symbol  ->
      fun pos_opt  ->
        fun requested_info  ->
          let tcenv = st.repl_env  in
          let info_of_lid_str lid_str =
            let lid =
              let uu____6088 =
                FStar_List.map FStar_Ident.id_of_text
                  (FStar_Util.split lid_str ".")
                 in
              FStar_Ident.lid_of_ids uu____6088  in
            let lid1 =
              let uu____6092 =
                FStar_Syntax_DsEnv.resolve_to_fully_qualified_name
                  tcenv.FStar_TypeChecker_Env.dsenv lid
                 in
              FStar_All.pipe_left (FStar_Util.dflt lid) uu____6092  in
            let uu____6097 = FStar_TypeChecker_Env.try_lookup_lid tcenv lid1
               in
            FStar_All.pipe_right uu____6097
              (FStar_Util.map_option
                 (fun uu____6152  ->
                    match uu____6152 with
                    | ((uu____6171,typ),r) -> ((FStar_Util.Inr lid1), typ, r)))
             in
          let docs_of_lid lid =
            let uu____6190 =
              FStar_Syntax_DsEnv.try_lookup_doc
                tcenv.FStar_TypeChecker_Env.dsenv lid
               in
            FStar_All.pipe_right uu____6190
              (FStar_Util.map_option FStar_Pervasives_Native.fst)
             in
          let def_of_lid lid =
            let uu____6241 = FStar_TypeChecker_Env.lookup_qname tcenv lid  in
            FStar_Util.bind_opt uu____6241
              (fun uu___109_6285  ->
                 match uu___109_6285 with
                 | (FStar_Util.Inr (se,uu____6307),uu____6308) ->
                     let uu____6337 = sigelt_to_string se  in
                     FStar_Pervasives_Native.Some uu____6337
                 | uu____6338 -> FStar_Pervasives_Native.None)
             in
          let info_at_pos_opt =
            FStar_Util.bind_opt pos_opt
              (fun uu____6390  ->
                 match uu____6390 with
                 | (file,row,col) ->
                     FStar_TypeChecker_Err.info_at_pos tcenv file row col)
             in
          let info_opt =
            match info_at_pos_opt with
            | FStar_Pervasives_Native.Some uu____6437 -> info_at_pos_opt
            | FStar_Pervasives_Native.None  ->
                if symbol = ""
                then FStar_Pervasives_Native.None
                else info_of_lid_str symbol
             in
          let response =
            match info_opt with
            | FStar_Pervasives_Native.None  -> FStar_Pervasives_Native.None
            | FStar_Pervasives_Native.Some (name_or_lid,typ,rng) ->
                let name =
                  match name_or_lid with
                  | FStar_Util.Inl name -> name
                  | FStar_Util.Inr lid -> FStar_Ident.string_of_lid lid  in
                let typ_str =
                  if FStar_List.mem "type" requested_info
                  then
                    let uu____6565 = term_to_string tcenv typ  in
                    FStar_Pervasives_Native.Some uu____6565
                  else FStar_Pervasives_Native.None  in
                let doc_str =
                  match name_or_lid with
                  | FStar_Util.Inr lid when
                      FStar_List.mem "documentation" requested_info ->
                      docs_of_lid lid
                  | uu____6573 -> FStar_Pervasives_Native.None  in
                let def_str =
                  match name_or_lid with
                  | FStar_Util.Inr lid when
                      FStar_List.mem "definition" requested_info ->
                      def_of_lid lid
                  | uu____6584 -> FStar_Pervasives_Native.None  in
                let def_range1 =
                  if FStar_List.mem "defined-at" requested_info
                  then FStar_Pervasives_Native.Some rng
                  else FStar_Pervasives_Native.None  in
                let result =
                  {
                    slr_name = name;
                    slr_def_range = def_range1;
                    slr_typ = typ_str;
                    slr_doc = doc_str;
                    slr_def = def_str
                  }  in
                let uu____6596 =
                  let uu____6607 = alist_of_symbol_lookup_result result  in
                  ("symbol", uu____6607)  in
                FStar_Pervasives_Native.Some uu____6596
             in
          match response with
          | FStar_Pervasives_Native.None  ->
              FStar_Util.Inl "Symbol not found"
          | FStar_Pervasives_Native.Some info -> FStar_Util.Inr info
  
let (run_option_lookup :
  Prims.string ->
    (Prims.string,(Prims.string,(Prims.string,FStar_Util.json)
                                  FStar_Pervasives_Native.tuple2 Prims.list)
                    FStar_Pervasives_Native.tuple2)
      FStar_Util.either)
  =
  fun opt_name  ->
    let uu____6714 = trim_option_name opt_name  in
    match uu____6714 with
    | (uu____6733,trimmed_name) ->
        let uu____6735 =
          FStar_Util.smap_try_find fstar_options_map_cache trimmed_name  in
        (match uu____6735 with
         | FStar_Pervasives_Native.None  ->
             FStar_Util.Inl (Prims.strcat "Unknown option:" opt_name)
         | FStar_Pervasives_Native.Some opt ->
             let uu____6763 =
               let uu____6774 =
                 let uu____6781 = update_option opt  in
                 alist_of_fstar_option uu____6781  in
               ("option", uu____6774)  in
             FStar_Util.Inr uu____6763)
  
let (run_module_lookup :
  repl_state ->
    Prims.string ->
      (Prims.string,(Prims.string,(Prims.string,FStar_Util.json)
                                    FStar_Pervasives_Native.tuple2 Prims.list)
                      FStar_Pervasives_Native.tuple2)
        FStar_Util.either)
  =
  fun st  ->
    fun symbol  ->
      let query = FStar_Util.split symbol "."  in
      let uu____6825 =
        FStar_Interactive_CompletionTable.find_module_or_ns st.repl_names
          query
         in
      match uu____6825 with
      | FStar_Pervasives_Native.None  ->
          FStar_Util.Inl "No such module or namespace"
      | FStar_Pervasives_Native.Some
          (FStar_Interactive_CompletionTable.Module mod_info) ->
          let uu____6853 =
            let uu____6864 =
              FStar_Interactive_CompletionTable.alist_of_mod_info mod_info
               in
            ("module", uu____6864)  in
          FStar_Util.Inr uu____6853
      | FStar_Pervasives_Native.Some
          (FStar_Interactive_CompletionTable.Namespace ns_info) ->
          let uu____6888 =
            let uu____6899 =
              FStar_Interactive_CompletionTable.alist_of_ns_info ns_info  in
            ("namespace", uu____6899)  in
          FStar_Util.Inr uu____6888
  
let (run_code_lookup :
  repl_state ->
    Prims.string ->
      (Prims.string,Prims.int,Prims.int) FStar_Pervasives_Native.tuple3
        FStar_Pervasives_Native.option ->
        Prims.string Prims.list ->
          (Prims.string,(Prims.string,(Prims.string,FStar_Util.json)
                                        FStar_Pervasives_Native.tuple2
                                        Prims.list)
                          FStar_Pervasives_Native.tuple2)
            FStar_Util.either)
  =
  fun st  ->
    fun symbol  ->
      fun pos_opt  ->
        fun requested_info  ->
          let uu____6976 = run_symbol_lookup st symbol pos_opt requested_info
             in
          match uu____6976 with
          | FStar_Util.Inr alist -> FStar_Util.Inr alist
          | FStar_Util.Inl uu____7036 ->
              let uu____7047 = run_module_lookup st symbol  in
              (match uu____7047 with
               | FStar_Util.Inr alist -> FStar_Util.Inr alist
               | FStar_Util.Inl err_msg ->
                   FStar_Util.Inl "No such symbol, module, or namespace.")
  
let (run_lookup' :
  repl_state ->
    Prims.string ->
      lookup_context ->
        (Prims.string,Prims.int,Prims.int) FStar_Pervasives_Native.tuple3
          FStar_Pervasives_Native.option ->
          Prims.string Prims.list ->
            (Prims.string,(Prims.string,(Prims.string,FStar_Util.json)
                                          FStar_Pervasives_Native.tuple2
                                          Prims.list)
                            FStar_Pervasives_Native.tuple2)
              FStar_Util.either)
  =
  fun st  ->
    fun symbol  ->
      fun context  ->
        fun pos_opt  ->
          fun requested_info  ->
            match context with
            | LKSymbolOnly  ->
                run_symbol_lookup st symbol pos_opt requested_info
            | LKModule  -> run_module_lookup st symbol
            | LKOption  -> run_option_lookup symbol
            | LKCode  -> run_code_lookup st symbol pos_opt requested_info
  
let run_lookup :
  'Auu____7213 .
    repl_state ->
      Prims.string ->
        lookup_context ->
          (Prims.string,Prims.int,Prims.int) FStar_Pervasives_Native.tuple3
            FStar_Pervasives_Native.option ->
            Prims.string Prims.list ->
              ((query_status,FStar_Util.json) FStar_Pervasives_Native.tuple2,
                (repl_state,'Auu____7213) FStar_Util.either)
                FStar_Pervasives_Native.tuple2
  =
  fun st  ->
    fun symbol  ->
      fun context  ->
        fun pos_opt  ->
          fun requested_info  ->
            let uu____7271 =
              run_lookup' st symbol context pos_opt requested_info  in
            match uu____7271 with
            | FStar_Util.Inl err_msg ->
                ((QueryNOK, (FStar_Util.JsonStr err_msg)),
                  (FStar_Util.Inl st))
            | FStar_Util.Inr (kind,info) ->
                ((QueryOK,
                   (FStar_Util.JsonAssoc (("kind", (FStar_Util.JsonStr kind))
                      :: info))), (FStar_Util.Inl st))
  
let code_autocomplete_mod_filter :
  'Auu____7357 .
    ('Auu____7357,FStar_Interactive_CompletionTable.mod_symbol)
      FStar_Pervasives_Native.tuple2 ->
      ('Auu____7357,FStar_Interactive_CompletionTable.mod_symbol)
        FStar_Pervasives_Native.tuple2 FStar_Pervasives_Native.option
  =
  fun uu___110_7372  ->
    match uu___110_7372 with
    | (uu____7377,FStar_Interactive_CompletionTable.Namespace uu____7378) ->
        FStar_Pervasives_Native.None
    | (uu____7383,FStar_Interactive_CompletionTable.Module
       { FStar_Interactive_CompletionTable.mod_name = uu____7384;
         FStar_Interactive_CompletionTable.mod_path = uu____7385;
         FStar_Interactive_CompletionTable.mod_loaded = true ;_})
        -> FStar_Pervasives_Native.None
    | (pth,FStar_Interactive_CompletionTable.Module md) ->
        let uu____7392 =
          let uu____7397 =
            let uu____7398 =
              let uu___130_7399 = md  in
              let uu____7400 =
                let uu____7401 =
                  FStar_Interactive_CompletionTable.mod_name md  in
                Prims.strcat uu____7401 "."  in
              {
                FStar_Interactive_CompletionTable.mod_name = uu____7400;
                FStar_Interactive_CompletionTable.mod_path =
                  (uu___130_7399.FStar_Interactive_CompletionTable.mod_path);
                FStar_Interactive_CompletionTable.mod_loaded =
                  (uu___130_7399.FStar_Interactive_CompletionTable.mod_loaded)
              }  in
            FStar_Interactive_CompletionTable.Module uu____7398  in
          (pth, uu____7397)  in
        FStar_Pervasives_Native.Some uu____7392
  
let run_code_autocomplete :
  'Auu____7412 .
    repl_state ->
      Prims.string ->
        ((query_status,FStar_Util.json) FStar_Pervasives_Native.tuple2,
          (repl_state,'Auu____7412) FStar_Util.either)
          FStar_Pervasives_Native.tuple2
  =
  fun st  ->
    fun search_term  ->
      let needle = FStar_Util.split search_term "."  in
      let mods_and_nss =
        FStar_Interactive_CompletionTable.autocomplete_mod_or_ns
          st.repl_names needle code_autocomplete_mod_filter
         in
      let lids =
        FStar_Interactive_CompletionTable.autocomplete_lid st.repl_names
          needle
         in
      let json =
        FStar_List.map
          FStar_Interactive_CompletionTable.json_of_completion_result
          (FStar_List.append lids mods_and_nss)
         in
      ((QueryOK, (FStar_Util.JsonList json)), (FStar_Util.Inl st))
  
let run_module_autocomplete :
  'Auu____7469 'Auu____7470 'Auu____7471 .
    repl_state ->
      Prims.string ->
        'Auu____7469 ->
          'Auu____7470 ->
            ((query_status,FStar_Util.json) FStar_Pervasives_Native.tuple2,
              (repl_state,'Auu____7471) FStar_Util.either)
              FStar_Pervasives_Native.tuple2
  =
  fun st  ->
    fun search_term  ->
      fun modules1  ->
        fun namespaces  ->
          let needle = FStar_Util.split search_term "."  in
          let mods_and_nss =
            FStar_Interactive_CompletionTable.autocomplete_mod_or_ns
              st.repl_names needle
              (fun _0_29  -> FStar_Pervasives_Native.Some _0_29)
             in
          let json =
            FStar_List.map
              FStar_Interactive_CompletionTable.json_of_completion_result
              mods_and_nss
             in
          ((QueryOK, (FStar_Util.JsonList json)), (FStar_Util.Inl st))
  
let (candidates_of_fstar_option :
  Prims.int ->
    Prims.bool ->
      fstar_option ->
        FStar_Interactive_CompletionTable.completion_result Prims.list)
  =
  fun match_len  ->
    fun is_reset  ->
      fun opt  ->
        let uu____7542 =
          match opt.opt_permission_level with
          | OptSet  -> (true, "")
          | OptReset  -> (is_reset, "#reset-only")
          | OptReadOnly  -> (false, "read-only")  in
        match uu____7542 with
        | (may_set,explanation) ->
            let opt_type = kind_of_fstar_option_type opt.opt_type  in
            let annot =
              if may_set
              then opt_type
              else
                Prims.strcat "("
                  (Prims.strcat explanation
                     (Prims.strcat " " (Prims.strcat opt_type ")")))
               in
            FStar_All.pipe_right opt.opt_snippets
              (FStar_List.map
                 (fun snippet  ->
                    {
                      FStar_Interactive_CompletionTable.completion_match_length
                        = match_len;
                      FStar_Interactive_CompletionTable.completion_candidate
                        = snippet;
                      FStar_Interactive_CompletionTable.completion_annotation
                        = annot
                    }))
  
let run_option_autocomplete :
  'Auu____7574 'Auu____7575 .
    'Auu____7574 ->
      Prims.string ->
        Prims.bool ->
          ((query_status,FStar_Util.json) FStar_Pervasives_Native.tuple2,
            ('Auu____7574,'Auu____7575) FStar_Util.either)
            FStar_Pervasives_Native.tuple2
  =
  fun st  ->
    fun search_term  ->
      fun is_reset  ->
        let uu____7603 = trim_option_name search_term  in
        match uu____7603 with
        | ("--",trimmed_name) ->
            let matcher opt =
              FStar_Util.starts_with opt.opt_name trimmed_name  in
            let options = current_fstar_options matcher  in
            let match_len = FStar_String.length search_term  in
            let collect_candidates =
              candidates_of_fstar_option match_len is_reset  in
            let results = FStar_List.concatMap collect_candidates options  in
            let json =
              FStar_List.map
                FStar_Interactive_CompletionTable.json_of_completion_result
                results
               in
            ((QueryOK, (FStar_Util.JsonList json)), (FStar_Util.Inl st))
        | (uu____7658,uu____7659) ->
            ((QueryNOK,
               (FStar_Util.JsonStr "Options should start with '--'")),
              (FStar_Util.Inl st))
  
let run_autocomplete :
  'Auu____7676 .
    repl_state ->
      Prims.string ->
        completion_context ->
          ((query_status,FStar_Util.json) FStar_Pervasives_Native.tuple2,
            (repl_state,'Auu____7676) FStar_Util.either)
            FStar_Pervasives_Native.tuple2
  =
  fun st  ->
    fun search_term  ->
      fun context  ->
        match context with
        | CKCode  -> run_code_autocomplete st search_term
        | CKOption is_reset ->
            run_option_autocomplete st search_term is_reset
        | CKModuleOrNamespace (modules1,namespaces) ->
            run_module_autocomplete st search_term modules1 namespaces
  
let run_and_rewind :
  'Auu____7717 'Auu____7718 .
    repl_state ->
      'Auu____7717 ->
        (repl_state -> 'Auu____7717) ->
          ('Auu____7717,(repl_state,'Auu____7718) FStar_Util.either)
            FStar_Pervasives_Native.tuple2
  =
  fun st  ->
    fun sigint_default  ->
      fun task  ->
        let st1 = push_repl "run_and_rewind" FullCheck Noop st  in
        let results =
          try
            FStar_Util.with_sigint_handler FStar_Util.sigint_raise
              (fun uu____7769  ->
                 let uu____7770 = task st1  in
                 FStar_All.pipe_left (fun _0_30  -> FStar_Util.Inl _0_30)
                   uu____7770)
          with | FStar_Util.SigInt  -> FStar_Util.Inl sigint_default
          | e -> FStar_Util.Inr e  in
        let st2 = pop_repl "run_and_rewind" st1  in
        match results with
        | FStar_Util.Inl results1 -> (results1, (FStar_Util.Inl st2))
        | FStar_Util.Inr e -> FStar_Exn.raise e
  
let run_with_parsed_and_tc_term :
  'Auu____7821 'Auu____7822 'Auu____7823 .
    repl_state ->
      Prims.string ->
        'Auu____7821 ->
          'Auu____7822 ->
            (FStar_TypeChecker_Env.env ->
               FStar_Syntax_Syntax.term ->
                 (query_status,FStar_Util.json)
                   FStar_Pervasives_Native.tuple2)
              ->
              ((query_status,FStar_Util.json) FStar_Pervasives_Native.tuple2,
                (repl_state,'Auu____7823) FStar_Util.either)
                FStar_Pervasives_Native.tuple2
  =
  fun st  ->
    fun term  ->
      fun line  ->
        fun column  ->
          fun continuation  ->
            let dummy_let_fragment term1 =
              let dummy_decl =
                FStar_Util.format1 "let __compute_dummy__ = (%s)" term1  in
              {
                FStar_Parser_ParseIt.frag_text = dummy_decl;
                FStar_Parser_ParseIt.frag_line = (Prims.parse_int "0");
                FStar_Parser_ParseIt.frag_col = (Prims.parse_int "0")
              }  in
            let find_let_body ses =
              match ses with
              | {
                  FStar_Syntax_Syntax.sigel = FStar_Syntax_Syntax.Sig_let
                    ((uu____7916,{ FStar_Syntax_Syntax.lbname = uu____7917;
                                   FStar_Syntax_Syntax.lbunivs = univs1;
                                   FStar_Syntax_Syntax.lbtyp = uu____7919;
                                   FStar_Syntax_Syntax.lbeff = uu____7920;
                                   FStar_Syntax_Syntax.lbdef = def;
                                   FStar_Syntax_Syntax.lbattrs = uu____7922;
                                   FStar_Syntax_Syntax.lbpos = uu____7923;_}::[]),uu____7924);
                  FStar_Syntax_Syntax.sigrng = uu____7925;
                  FStar_Syntax_Syntax.sigquals = uu____7926;
                  FStar_Syntax_Syntax.sigmeta = uu____7927;
                  FStar_Syntax_Syntax.sigattrs = uu____7928;_}::[] ->
                  FStar_Pervasives_Native.Some (univs1, def)
              | uu____7965 -> FStar_Pervasives_Native.None  in
            let parse1 frag =
              let uu____7986 =
                FStar_Parser_ParseIt.parse
                  (FStar_Parser_ParseIt.Toplevel frag)
                 in
              match uu____7986 with
              | FStar_Parser_ParseIt.ASTFragment
                  (FStar_Util.Inr decls,uu____7992) ->
                  FStar_Pervasives_Native.Some decls
              | uu____8011 -> FStar_Pervasives_Native.None  in
            let desugar env decls =
              let uu____8029 =
                let uu____8034 =
                  FStar_ToSyntax_ToSyntax.decls_to_sigelts decls  in
                uu____8034 env.FStar_TypeChecker_Env.dsenv  in
              FStar_Pervasives_Native.fst uu____8029  in
            let typecheck tcenv decls =
              let uu____8058 = FStar_TypeChecker_Tc.tc_decls tcenv decls  in
              match uu____8058 with | (ses,uu____8072,uu____8073) -> ses  in
            run_and_rewind st
              (QueryNOK, (FStar_Util.JsonStr "Computation interrupted"))
              (fun st1  ->
                 let tcenv = st1.repl_env  in
                 let frag = dummy_let_fragment term  in
                 let uu____8093 = parse1 frag  in
                 match uu____8093 with
                 | FStar_Pervasives_Native.None  ->
                     (QueryNOK,
                       (FStar_Util.JsonStr "Could not parse this term"))
                 | FStar_Pervasives_Native.Some decls ->
                     let aux uu____8118 =
                       let decls1 = desugar tcenv decls  in
                       let ses = typecheck tcenv decls1  in
                       match find_let_body ses with
                       | FStar_Pervasives_Native.None  ->
                           (QueryNOK,
                             (FStar_Util.JsonStr
                                "Typechecking yielded an unexpected term"))
                       | FStar_Pervasives_Native.Some (univs1,def) ->
                           let uu____8153 =
                             FStar_Syntax_Subst.open_univ_vars univs1 def  in
                           (match uu____8153 with
                            | (univs2,def1) ->
                                let tcenv1 =
                                  FStar_TypeChecker_Env.push_univ_vars tcenv
                                    univs2
                                   in
                                continuation tcenv1 def1)
                        in
                     let uu____8165 = FStar_Options.trace_error ()  in
                     if uu____8165
                     then aux ()
                     else
                       (try aux ()
                        with
                        | e ->
                            let uu____8192 = FStar_Errors.issue_of_exn e  in
                            (match uu____8192 with
                             | FStar_Pervasives_Native.Some issue ->
                                 let uu____8200 =
                                   let uu____8201 =
                                     FStar_Errors.format_issue issue  in
                                   FStar_Util.JsonStr uu____8201  in
                                 (QueryNOK, uu____8200)
                             | FStar_Pervasives_Native.None  ->
                                 FStar_Exn.raise e)))
  
let run_compute :
  'Auu____8214 .
    repl_state ->
      Prims.string ->
        FStar_TypeChecker_Normalize.step Prims.list
          FStar_Pervasives_Native.option ->
          ((query_status,FStar_Util.json) FStar_Pervasives_Native.tuple2,
            (repl_state,'Auu____8214) FStar_Util.either)
            FStar_Pervasives_Native.tuple2
  =
  fun st  ->
    fun term  ->
      fun rules  ->
        let rules1 =
          FStar_List.append
            (match rules with
             | FStar_Pervasives_Native.Some rules1 -> rules1
             | FStar_Pervasives_Native.None  ->
                 [FStar_TypeChecker_Normalize.Beta;
                 FStar_TypeChecker_Normalize.Iota;
                 FStar_TypeChecker_Normalize.Zeta;
                 FStar_TypeChecker_Normalize.UnfoldUntil
                   FStar_Syntax_Syntax.delta_constant])
            [FStar_TypeChecker_Normalize.Inlining;
            FStar_TypeChecker_Normalize.Eager_unfolding;
            FStar_TypeChecker_Normalize.Primops]
           in
        let normalize_term1 tcenv rules2 t =
          FStar_TypeChecker_Normalize.normalize rules2 tcenv t  in
        run_with_parsed_and_tc_term st term (Prims.parse_int "0")
          (Prims.parse_int "0")
          (fun tcenv  ->
             fun def  ->
               let normalized = normalize_term1 tcenv rules1 def  in
               let uu____8286 =
                 let uu____8287 = term_to_string tcenv normalized  in
                 FStar_Util.JsonStr uu____8287  in
               (QueryOK, uu____8286))
  
type search_term' =
  | NameContainsStr of Prims.string 
  | TypeContainsLid of FStar_Ident.lid 
and search_term = {
  st_negate: Prims.bool ;
  st_term: search_term' }
let (uu___is_NameContainsStr : search_term' -> Prims.bool) =
  fun projectee  ->
    match projectee with | NameContainsStr _0 -> true | uu____8314 -> false
  
let (__proj__NameContainsStr__item___0 : search_term' -> Prims.string) =
  fun projectee  -> match projectee with | NameContainsStr _0 -> _0 
let (uu___is_TypeContainsLid : search_term' -> Prims.bool) =
  fun projectee  ->
    match projectee with | TypeContainsLid _0 -> true | uu____8328 -> false
  
let (__proj__TypeContainsLid__item___0 : search_term' -> FStar_Ident.lid) =
  fun projectee  -> match projectee with | TypeContainsLid _0 -> _0 
let (__proj__Mksearch_term__item__st_negate : search_term -> Prims.bool) =
  fun projectee  ->
    match projectee with
    | { st_negate = __fname__st_negate; st_term = __fname__st_term;_} ->
        __fname__st_negate
  
let (__proj__Mksearch_term__item__st_term : search_term -> search_term') =
  fun projectee  ->
    match projectee with
    | { st_negate = __fname__st_negate; st_term = __fname__st_term;_} ->
        __fname__st_term
  
let (st_cost : search_term' -> Prims.int) =
  fun uu___111_8354  ->
    match uu___111_8354 with
    | NameContainsStr str -> - (FStar_String.length str)
    | TypeContainsLid lid -> (Prims.parse_int "1")
  
type search_candidate =
  {
  sc_lid: FStar_Ident.lid ;
  sc_typ: FStar_Syntax_Syntax.typ FStar_Pervasives_Native.option FStar_ST.ref ;
  sc_fvars:
    FStar_Ident.lid FStar_Util.set FStar_Pervasives_Native.option
      FStar_ST.ref
    }
let (__proj__Mksearch_candidate__item__sc_lid :
  search_candidate -> FStar_Ident.lid) =
  fun projectee  ->
    match projectee with
    | { sc_lid = __fname__sc_lid; sc_typ = __fname__sc_typ;
        sc_fvars = __fname__sc_fvars;_} -> __fname__sc_lid
  
let (__proj__Mksearch_candidate__item__sc_typ :
  search_candidate ->
    FStar_Syntax_Syntax.typ FStar_Pervasives_Native.option FStar_ST.ref)
  =
  fun projectee  ->
    match projectee with
    | { sc_lid = __fname__sc_lid; sc_typ = __fname__sc_typ;
        sc_fvars = __fname__sc_fvars;_} -> __fname__sc_typ
  
let (__proj__Mksearch_candidate__item__sc_fvars :
  search_candidate ->
    FStar_Ident.lid FStar_Util.set FStar_Pervasives_Native.option
      FStar_ST.ref)
  =
  fun projectee  ->
    match projectee with
    | { sc_lid = __fname__sc_lid; sc_typ = __fname__sc_typ;
        sc_fvars = __fname__sc_fvars;_} -> __fname__sc_fvars
  
let (sc_of_lid : FStar_Ident.lid -> search_candidate) =
  fun lid  ->
    let uu____8569 = FStar_Util.mk_ref FStar_Pervasives_Native.None  in
    let uu____8576 = FStar_Util.mk_ref FStar_Pervasives_Native.None  in
    { sc_lid = lid; sc_typ = uu____8569; sc_fvars = uu____8576 }
  
let (sc_typ :
  FStar_TypeChecker_Env.env -> search_candidate -> FStar_Syntax_Syntax.typ) =
  fun tcenv  ->
    fun sc  ->
      let uu____8643 = FStar_ST.op_Bang sc.sc_typ  in
      match uu____8643 with
      | FStar_Pervasives_Native.Some t -> t
      | FStar_Pervasives_Native.None  ->
          let typ =
            let uu____8675 =
              FStar_TypeChecker_Env.try_lookup_lid tcenv sc.sc_lid  in
            match uu____8675 with
            | FStar_Pervasives_Native.None  ->
                FStar_Syntax_Syntax.mk FStar_Syntax_Syntax.Tm_unknown
                  FStar_Pervasives_Native.None FStar_Range.dummyRange
            | FStar_Pervasives_Native.Some ((uu____8694,typ),uu____8696) ->
                typ
             in
          (FStar_ST.op_Colon_Equals sc.sc_typ
             (FStar_Pervasives_Native.Some typ);
           typ)
  
let (sc_fvars :
  FStar_TypeChecker_Env.env ->
    search_candidate -> FStar_Ident.lid FStar_Util.set)
  =
  fun tcenv  ->
    fun sc  ->
      let uu____8749 = FStar_ST.op_Bang sc.sc_fvars  in
      match uu____8749 with
      | FStar_Pervasives_Native.Some fv -> fv
      | FStar_Pervasives_Native.None  ->
          let fv =
            let uu____8797 = sc_typ tcenv sc  in
            FStar_Syntax_Free.fvars uu____8797  in
          (FStar_ST.op_Colon_Equals sc.sc_fvars
             (FStar_Pervasives_Native.Some fv);
           fv)
  
let (json_of_search_result :
  FStar_TypeChecker_Env.env -> search_candidate -> FStar_Util.json) =
  fun tcenv  ->
    fun sc  ->
      let typ_str =
        let uu____8843 = sc_typ tcenv sc  in term_to_string tcenv uu____8843
         in
      let uu____8844 =
        let uu____8851 =
          let uu____8856 =
            let uu____8857 =
              let uu____8858 =
                FStar_Syntax_DsEnv.shorten_lid
                  tcenv.FStar_TypeChecker_Env.dsenv sc.sc_lid
                 in
              uu____8858.FStar_Ident.str  in
            FStar_Util.JsonStr uu____8857  in
          ("lid", uu____8856)  in
        [uu____8851; ("type", (FStar_Util.JsonStr typ_str))]  in
      FStar_Util.JsonAssoc uu____8844
  
exception InvalidSearch of Prims.string 
let (uu___is_InvalidSearch : Prims.exn -> Prims.bool) =
  fun projectee  ->
    match projectee with
    | InvalidSearch uu____8880 -> true
    | uu____8881 -> false
  
let (__proj__InvalidSearch__item__uu___ : Prims.exn -> Prims.string) =
  fun projectee  ->
    match projectee with | InvalidSearch uu____8888 -> uu____8888
  
let run_search :
  'Auu____8895 .
    repl_state ->
      Prims.string ->
        ((query_status,FStar_Util.json) FStar_Pervasives_Native.tuple2,
          (repl_state,'Auu____8895) FStar_Util.either)
          FStar_Pervasives_Native.tuple2
  =
  fun st  ->
    fun search_str  ->
      let tcenv = st.repl_env  in
      let empty_fv_set = FStar_Syntax_Syntax.new_fv_set ()  in
      let st_matches candidate term =
        let found =
          match term.st_term with
          | NameContainsStr str ->
              FStar_Util.contains (candidate.sc_lid).FStar_Ident.str str
          | TypeContainsLid lid ->
              let uu____8936 = sc_fvars tcenv candidate  in
              FStar_Util.set_mem lid uu____8936
           in
        found <> term.st_negate  in
      let parse1 search_str1 =
        let parse_one term =
          let negate = FStar_Util.starts_with term "-"  in
          let term1 =
            if negate
            then FStar_Util.substring_from term (Prims.parse_int "1")
            else term  in
          let beg_quote = FStar_Util.starts_with term1 "\""  in
          let end_quote = FStar_Util.ends_with term1 "\""  in
          let strip_quotes str =
            if (FStar_String.length str) < (Prims.parse_int "2")
            then FStar_Exn.raise (InvalidSearch "Empty search term")
            else
              FStar_Util.substring str (Prims.parse_int "1")
                ((FStar_String.length term1) - (Prims.parse_int "2"))
             in
          let parsed =
            if beg_quote <> end_quote
            then
              let uu____8966 =
                let uu____8967 =
                  FStar_Util.format1 "Improperly quoted search term: %s"
                    term1
                   in
                InvalidSearch uu____8967  in
              FStar_Exn.raise uu____8966
            else
              if beg_quote
              then
                (let uu____8969 = strip_quotes term1  in
                 NameContainsStr uu____8969)
              else
                (let lid = FStar_Ident.lid_of_str term1  in
                 let uu____8972 =
                   FStar_Syntax_DsEnv.resolve_to_fully_qualified_name
                     tcenv.FStar_TypeChecker_Env.dsenv lid
                    in
                 match uu____8972 with
                 | FStar_Pervasives_Native.None  ->
                     let uu____8975 =
                       let uu____8976 =
                         FStar_Util.format1 "Unknown identifier: %s" term1
                          in
                       InvalidSearch uu____8976  in
                     FStar_Exn.raise uu____8975
                 | FStar_Pervasives_Native.Some lid1 -> TypeContainsLid lid1)
             in
          { st_negate = negate; st_term = parsed }  in
        let terms =
          FStar_List.map parse_one (FStar_Util.split search_str1 " ")  in
        let cmp x y = (st_cost x.st_term) - (st_cost y.st_term)  in
        FStar_Util.sort_with cmp terms  in
      let pprint_one term =
        let uu____8998 =
          match term.st_term with
          | NameContainsStr s -> FStar_Util.format1 "\"%s\"" s
          | TypeContainsLid l -> FStar_Util.format1 "%s" l.FStar_Ident.str
           in
        Prims.strcat (if term.st_negate then "-" else "") uu____8998  in
      let results =
        try
          let terms = parse1 search_str  in
          let all_lidents = FStar_TypeChecker_Env.lidents tcenv  in
          let all_candidates = FStar_List.map sc_of_lid all_lidents  in
          let matches_all candidate =
            FStar_List.for_all (st_matches candidate) terms  in
          let cmp r1 r2 =
            FStar_Util.compare (r1.sc_lid).FStar_Ident.str
              (r2.sc_lid).FStar_Ident.str
             in
          let results = FStar_List.filter matches_all all_candidates  in
          let sorted1 = FStar_Util.sort_with cmp results  in
          let js = FStar_List.map (json_of_search_result tcenv) sorted1  in
          match results with
          | [] ->
              let kwds =
                let uu____9067 = FStar_List.map pprint_one terms  in
                FStar_Util.concat_l " " uu____9067  in
              let uu____9070 =
                let uu____9071 =
                  FStar_Util.format1 "No results found for query [%s]" kwds
                   in
                InvalidSearch uu____9071  in
              FStar_Exn.raise uu____9070
          | uu____9076 -> (QueryOK, (FStar_Util.JsonList js))
        with | InvalidSearch s -> (QueryNOK, (FStar_Util.JsonStr s))  in
      (results, (FStar_Util.Inl st))
  
let (run_query :
  repl_state ->
    query' ->
      ((query_status,FStar_Util.json) FStar_Pervasives_Native.tuple2,
        (repl_state,Prims.int) FStar_Util.either)
        FStar_Pervasives_Native.tuple2)
  =
  fun st  ->
    fun q  ->
      match q with
      | Exit  -> run_exit st
      | DescribeProtocol  -> run_describe_protocol st
      | DescribeRepl  -> run_describe_repl st
      | GenericError message -> run_generic_error st message
      | ProtocolViolation query -> run_protocol_violation st query
      | Segment c -> run_segment st c
      | VfsAdd (fname,contents) -> run_vfs_add st fname contents
      | Push pquery -> run_push st pquery
      | Pop  -> run_pop st
      | AutoComplete (search_term,context) ->
          run_autocomplete st search_term context
      | Lookup (symbol,context,pos_opt,rq_info) ->
          run_lookup st symbol context pos_opt rq_info
      | Compute (term,rules) -> run_compute st term rules
      | Search term -> run_search st term
  
let (validate_query : repl_state -> query -> query) =
  fun st  ->
    fun q  ->
      match q.qq with
      | Push
          { push_kind = SyntaxCheck ; push_code = uu____9174;
            push_line = uu____9175; push_column = uu____9176;
            push_peek_only = false ;_}
          ->
          {
            qq =
              (ProtocolViolation
                 "Cannot use 'kind': 'syntax' with 'query': 'push'");
            qid = (q.qid)
          }
      | uu____9177 ->
          (match st.repl_curmod with
           | FStar_Pervasives_Native.None  when
               query_needs_current_module q.qq ->
               { qq = (GenericError "Current module unset"); qid = (q.qid) }
           | uu____9178 -> q)
  
let (validate_and_run_query :
  repl_state ->
    query ->
      ((query_status,FStar_Util.json) FStar_Pervasives_Native.tuple2,
        (repl_state,Prims.int) FStar_Util.either)
        FStar_Pervasives_Native.tuple2)
  =
  fun st  ->
    fun query  ->
      let query1 = validate_query st query  in
      FStar_ST.op_Colon_Equals repl_current_qid
        (FStar_Pervasives_Native.Some (query1.qid));
      run_query st query1.qq
  
let (js_repl_eval :
  repl_state ->
    query ->
      (FStar_Util.json,(repl_state,Prims.int) FStar_Util.either)
        FStar_Pervasives_Native.tuple2)
  =
  fun st  ->
    fun query  ->
      let uu____9248 = validate_and_run_query st query  in
      match uu____9248 with
      | ((status,response),st_opt) ->
          let js_response = json_of_response query.qid status response  in
          (js_response, st_opt)
  
let (js_repl_eval_js :
  repl_state ->
    FStar_Util.json ->
      (FStar_Util.json,(repl_state,Prims.int) FStar_Util.either)
        FStar_Pervasives_Native.tuple2)
  =
  fun st  ->
    fun query_js  ->
      let uu____9307 = deserialize_interactive_query query_js  in
      js_repl_eval st uu____9307
  
let (js_repl_eval_str :
  repl_state ->
    Prims.string ->
      (Prims.string,(repl_state,Prims.int) FStar_Util.either)
        FStar_Pervasives_Native.tuple2)
  =
  fun st  ->
    fun query_str  ->
      let uu____9326 =
        let uu____9335 = parse_interactive_query query_str  in
        js_repl_eval st uu____9335  in
      match uu____9326 with
      | (js_response,st_opt) ->
          let uu____9354 = FStar_Util.string_of_json js_response  in
          (uu____9354, st_opt)
  
let (js_repl_init_opts : unit -> unit) =
  fun uu____9363  ->
    let uu____9364 = FStar_Options.parse_cmd_line ()  in
    match uu____9364 with
    | (res,fnames) ->
        (match res with
         | FStar_Getopt.Error msg ->
             failwith (Prims.strcat "repl_init: " msg)
         | FStar_Getopt.Help  -> failwith "repl_init: --help unexpected"
         | FStar_Getopt.Success  ->
             (match fnames with
              | [] ->
                  failwith
                    "repl_init: No file name given in --ide invocation"
              | h::uu____9379::uu____9380 ->
                  failwith
                    "repl_init: Too many file names given in --ide invocation"
              | uu____9383 -> ()))
  
let rec (go : repl_state -> Prims.int) =
  fun st  ->
    let query = read_interactive_query st.repl_stdin  in
    let uu____9392 = validate_and_run_query st query  in
    match uu____9392 with
    | ((status,response),state_opt) ->
        (write_response query.qid status response;
         (match state_opt with
          | FStar_Util.Inl st' -> go st'
          | FStar_Util.Inr exitcode -> exitcode))
  
let (interactive_error_handler : FStar_Errors.error_handler) =
  let issues = FStar_Util.mk_ref []  in
  let add_one1 e =
    let uu____9436 =
      let uu____9439 = FStar_ST.op_Bang issues  in e :: uu____9439  in
    FStar_ST.op_Colon_Equals issues uu____9436  in
  let count_errors uu____9545 =
    let uu____9546 =
      let uu____9549 = FStar_ST.op_Bang issues  in
      FStar_List.filter
        (fun e  -> e.FStar_Errors.issue_level = FStar_Errors.EError)
        uu____9549
       in
    FStar_List.length uu____9546  in
  let report uu____9610 =
    let uu____9611 = FStar_ST.op_Bang issues  in
    FStar_List.sortWith FStar_Errors.compare_issues uu____9611  in
  let clear1 uu____9668 = FStar_ST.op_Colon_Equals issues []  in
  {
    FStar_Errors.eh_add_one = add_one1;
    FStar_Errors.eh_count_errors = count_errors;
    FStar_Errors.eh_report = report;
    FStar_Errors.eh_clear = clear1
  } 
let (interactive_printer : (FStar_Util.json -> unit) -> FStar_Util.printer) =
  fun printer  ->
    {
      FStar_Util.printer_prinfo =
        (fun s  -> forward_message printer "info" (FStar_Util.JsonStr s));
      FStar_Util.printer_prwarning =
        (fun s  -> forward_message printer "warning" (FStar_Util.JsonStr s));
      FStar_Util.printer_prerror =
        (fun s  -> forward_message printer "error" (FStar_Util.JsonStr s));
      FStar_Util.printer_prgeneric =
        (fun label  ->
           fun get_string  ->
             fun get_json  ->
               let uu____9750 = get_json ()  in
               forward_message printer label uu____9750)
    }
  
let (install_ide_mode_hooks : (FStar_Util.json -> unit) -> unit) =
  fun printer  ->
    FStar_Util.set_printer (interactive_printer printer);
    FStar_Errors.set_handler interactive_error_handler
  
let (initial_range : FStar_Range.range) =
  let uu____9762 =
    FStar_Range.mk_pos (Prims.parse_int "1") (Prims.parse_int "0")  in
  let uu____9763 =
    FStar_Range.mk_pos (Prims.parse_int "1") (Prims.parse_int "0")  in
  FStar_Range.mk_range "<input>" uu____9762 uu____9763 
let (build_initial_repl_state : Prims.string -> repl_state) =
  fun filename  ->
    let env = FStar_Universal.init_env FStar_Parser_Dep.empty_deps  in
    let env1 = FStar_TypeChecker_Env.set_range env initial_range  in
    let uu____9771 = FStar_Util.open_stdin ()  in
    {
      repl_line = (Prims.parse_int "1");
      repl_column = (Prims.parse_int "0");
      repl_fname = filename;
      repl_deps_stack = [];
      repl_curmod = FStar_Pervasives_Native.None;
      repl_env = env1;
      repl_stdin = uu____9771;
      repl_names = FStar_Interactive_CompletionTable.empty
    }
  
let interactive_mode' : 'Auu____9784 . repl_state -> 'Auu____9784 =
  fun init_st  ->
    write_hello ();
    (let exit_code =
       let uu____9792 =
         (FStar_Options.record_hints ()) || (FStar_Options.use_hints ())  in
       if uu____9792
       then
         let uu____9793 =
           let uu____9794 = FStar_Options.file_list ()  in
           FStar_List.hd uu____9794  in
         FStar_SMTEncoding_Solver.with_hints_db uu____9793
           (fun uu____9798  -> go init_st)
       else go init_st  in
     FStar_All.exit exit_code)
  
let (interactive_mode : Prims.string -> unit) =
  fun filename  ->
    install_ide_mode_hooks write_json;
    FStar_Util.set_sigint_handler FStar_Util.sigint_ignore;
    (let uu____9808 =
       let uu____9809 = FStar_Options.codegen ()  in
       FStar_Option.isSome uu____9809  in
     if uu____9808
     then
       FStar_Errors.log_issue FStar_Range.dummyRange
         (FStar_Errors.Warning_IDEIgnoreCodeGen, "--ide: ignoring --codegen")
     else ());
    (let init1 = build_initial_repl_state filename  in
     let uu____9814 = FStar_Options.trace_error ()  in
     if uu____9814
     then interactive_mode' init1
     else
       (try interactive_mode' init1
        with
        | e ->
            (FStar_Errors.set_handler FStar_Errors.default_handler;
             FStar_Exn.raise e)))
  <|MERGE_RESOLUTION|>--- conflicted
+++ resolved
@@ -106,13 +106,7 @@
         FStar_TypeChecker_Env.failhard =
           (uu___112_163.FStar_TypeChecker_Env.failhard);
         FStar_TypeChecker_Env.nosynth =
-<<<<<<< HEAD
-          (uu___116_163.FStar_TypeChecker_Env.nosynth);
-        FStar_TypeChecker_Env.uvar_subtyping =
-          (uu___116_163.FStar_TypeChecker_Env.uvar_subtyping);
-=======
           (uu___112_163.FStar_TypeChecker_Env.nosynth);
->>>>>>> 06652f84
         FStar_TypeChecker_Env.tc_term =
           (uu___112_163.FStar_TypeChecker_Env.tc_term);
         FStar_TypeChecker_Env.type_of =
@@ -2494,8 +2488,6 @@
                FStar_TypeChecker_Env.failhard =
                  (uu___127_5715.FStar_TypeChecker_Env.failhard);
                FStar_TypeChecker_Env.nosynth = flag;
-               FStar_TypeChecker_Env.uvar_subtyping =
-                 (uu___131_5715.FStar_TypeChecker_Env.uvar_subtyping);
                FStar_TypeChecker_Env.tc_term =
                  (uu___127_5715.FStar_TypeChecker_Env.tc_term);
                FStar_TypeChecker_Env.type_of =
