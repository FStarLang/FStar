--- conflicted
+++ resolved
@@ -534,37 +534,6 @@
        let uu____444 = FStar_Errors.report_all ()  in
        FStar_All.pipe_right uu____444 (fun a236  -> ())  in
      try
-<<<<<<< HEAD
-       let tcenv = init ()  in
-       let frag = frag_of_text s  in
-       try
-         let uu____465 =
-           let uu____472 = FStar_ST.op_Bang test_mod_ref  in
-           FStar_Universal.tc_one_fragment uu____472 tcenv frag  in
-         match uu____465 with
-         | (test_mod',tcenv') ->
-             (FStar_ST.op_Colon_Equals test_mod_ref test_mod';
-              FStar_ST.op_Colon_Equals tcenv_ref
-                (FStar_Pervasives_Native.Some tcenv');
-              (let n1 = FStar_Errors.get_err_count ()  in
-               if n1 <> (Prims.parse_int "0")
-               then
-                 (report ();
-                  (let uu____554 =
-                     let uu____559 =
-                       let uu____560 = FStar_Util.string_of_int n1  in
-                       FStar_Util.format1 "%s errors were reported" uu____560
-                        in
-                     (FStar_Errors.Fatal_ErrorsReported, uu____559)  in
-                   FStar_Errors.raise_err uu____554))
-               else ()))
-       with
-       | e ->
-           (report ();
-            FStar_Errors.raise_err
-              (FStar_Errors.Fatal_TcOneFragmentFailed,
-                (Prims.strcat "tc_one_fragment failed: " s)))
-=======
        (fun uu___418_452  ->
           match () with
           | () ->
@@ -606,7 +575,6 @@
                     FStar_Errors.raise_err
                       (FStar_Errors.Fatal_TcOneFragmentFailed,
                         (Prims.strcat "tc_one_fragment failed: " s))))) ()
->>>>>>> 49e29426
      with
      | e when
          let uu____572 = FStar_Options.trace_error ()  in
