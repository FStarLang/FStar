<<<<<<< HEAD
.PHONY: all __force__

OCAMLC=ocamlfind ocamlc -thread -package batteries -linkpkg -g
OCAMLOPT=ocamlfind ocamlopt -thread -package batteries -linkpkg -g
OCAMLDEP=ocamldep
INCLUDES=                 # all relevant -I options here
OCAMLFLAGS=$(INCLUDES)    -w -8 # add other options for ocamlc here
OCAMLOPTFLAGS=$(INCLUDES) -w -8 # add other options for ocamlopt here

FSTAR_STDLIB=FStar_ST.cmx FStar_All.cmx FStar_Option.cmx FStar_List.cmx FStar_Char.cmx FStar_String.cmx
COMPILER_ML_LIB=FStar_Util.cmx FStar_Bytes.cmx FStar_Getopt.cmx FStar_Range.cmx FStar_Platform.cmx FStar_Unionfind.cmx
PARSER_ML_LIB=FStar_Parser_Util.cmx
FSTAR_OBJS=prims.cmx $(FSTAR_STDLIB) $(COMPILER_ML_LIB) $(PARSER_ML_LIB) FStar_Version.cmx FStar_Options.cmx FStar_Absyn_Syntax.cmx FStar_Absyn_Const.cmx FStar_Absyn_Visit.cmx FStar_Absyn_Util.cmx FStar_Absyn_Print.cmx FStar_Absyn_SSyntax.cmx FStar_Tc_Env.cmx FStar_Tc_Recheck.cmx FStar_Tc_Normalize.cmx FStar_Tc_Errors.cmx FStar_Tc_Rel.cmx FStar_Tc_Util.cmx FStar_Tc_Tc.cmx FStar_Parser_AST.cmx FStar_Parser_DesugarEnv.cmx FStar_Parser_Desugar.cmx FStar_Parser_Parse.cmx FStar_Parser_Lexhelp.cmx FStar_Parser_LexFStar.cmx FStar_Parser_ParseIt.cmx FStar_Parser_Driver.cmx FStar_Parser_Dep.cmx FStar_ToSMT_Term.cmx FStar_ToSMT_Z3.cmx FStar_ToSMT_SplitQueryCases.cmx FStar_ToSMT_Encode.cmx FSharp_Format.cmx FStar_Extraction_ML_Syntax.cmx FStar_Extraction_ML_Env.cmx FStar_Extraction_ML_Util.cmx FStar_Extraction_ML_Code.cmx FStar_Extraction_ML_ExtractTyp.cmx FStar_Extraction_ML_ExtractExp.cmx FStar_Extraction_ML_ExtractMod.cmx FStar_Extraction_Wysteria_Extract.cmx FStar_FStar.cmx
GENERATED_FILES=prims.cmx $(FSTAR_STDLIB:.cmx=.ml) $(COMPILER_ML_LIB:.cmx=.ml) $(PARSER_ML_LIB) main.ml parse.mly parse.ml FStar_Parser_Parse.ml FStar_Parser_LexFStar.ml lex.mll FStar_Parser_ParseIt.ml FStar_Parser_Dep.ml

# The directory where we install files when doing "make install".
# Overridden via the command-line by the OPAM invocation.
PREFIX=$(shell pwd)/fstar
# The string "Madoko" if madoko is installed, something else otherwise.
MADOKO = $(shell madoko --version 2>/dev/null | cut -c -6)

# FIXME this target is always rebuilt, regardless of whether the sources have
# changed or not
all:
	make prep
	make fstar.exe

prep: parser copy_lib_files depend

parser:
	cat ../parser/parse.fsy | sed 's/^[/][/].*//g' | sed 's/^[#].*//g' | sed 's/^open .*//g' > parse.mly
	ocamlyacc parse.mly
	rm -f FStar_Parser_Parse.ml
	echo "open Prims" > FStar_Parser_Parse.ml
	echo "open FStar_List" >> FStar_Parser_Parse.ml
	echo "open FStar_Util" >> FStar_Parser_Parse.ml
	echo "open FStar_Range" >> FStar_Parser_Parse.ml
	echo "open FStar_Options" >> FStar_Parser_Parse.ml
	echo "open FStar_Absyn_Syntax" >> FStar_Parser_Parse.ml
	echo "open FStar_Absyn_Const" >> FStar_Parser_Parse.ml
	echo "open FStar_Absyn_Util" >> FStar_Parser_Parse.ml
	echo "open FStar_Parser_AST" >> FStar_Parser_Parse.ml
	echo "open FStar_Parser_Util" >> FStar_Parser_Parse.ml
	cat parse.ml >> FStar_Parser_Parse.ml
	ocamllex ../parser/ml/lex.mll -o FStar_Parser_LexFStar.ml
	cp ../parser/ml/parseit.ml FStar_Parser_ParseIt.ml

copy_lib_files:../../lib/ml/native_int/prims.ml $(addprefix ../../lib/ml/, $(FSTAR_STDLIB:.cmx=.ml)) $(addprefix ../basic/ml/, $(COMPILER_ML_LIB:.cmx=.ml)) ../parser/ml/$(PARSER_ML_LIB:.cmx=.ml) ../fstar/ml/main.ml
	cp $^ .

# Dependencies
depend:
	$(OCAMLDEP) $(INCLUDES) *.ml > .depend


fstar.exe: $(FSTAR_OBJS) main.ml
	$(OCAMLOPT) $(OCAMLOPTFLAGS) -o fstar.exe $^
	cp fstar.exe ../../bin/fstar.exe

# always bump version for a release
VERSION=$(shell head -n 1 ../../version.txt)
ifeq ($(OS),Windows_NT)
     PLATFORM=Windows_x64
else
     PLATFORM=$(shell echo `uname`_`uname -m`)
endif
COMPILER = OCaml $(shell ocamlc -version)
DATE = $(shell date -Iseconds)
COMMIT = $(shell git log --pretty=format:'%h' -n 1)
FStar_Version.ml:__force__
	echo 'let version = "$(VERSION)"' > FStar_Version.ml
	echo 'let platform = "$(PLATFORM)"' >> FStar_Version.ml
	echo 'let compiler = "$(COMPILER)"' >> FStar_Version.ml
	echo 'let date = "$(DATE)"' >> FStar_Version.ml
	echo 'let commit= "$(COMMIT)"' >> FStar_Version.ml

# Common rules
.SUFFIXES: .ml .cmx

.ml.cmx:
	$(OCAMLOPT) $(OCAMLOPTFLAGS) -c $<

# Copy the contents of $(1) into $(PREFIX)/$(2) while setting the right file
# permissions and creating directories on the fly as needed.
# (JP: the package version of this command is based on git but for OPAM
#  installs we cannot assume the user has git installed.)
install_dir = cd ../../$(1) && find . -type f -exec install -m 644 -D {} $(PREFIX)/$(2)/{} \;

# Install FStar into $(PREFIX) using the standard Unix directory structure.
install: all
        # Install the binary
	install -m 755 -D -T fstar.exe $(PREFIX)/bin/fstar.exe
        # Then the rest of the static files.
	$(call install_dir,lib,lib/fstar)
	$(call install_dir,examples,share/fstar/examples)
	$(call install_dir,contrib,share/fstar/contrib)
ifeq ($(MADOKO),Madoko)
        # Build the tutorial first
	$(MAKE) -C ../../doc/tutorial
endif
	$(call install_dir,doc/tutorial,share/fstar/tutorial)

NAME=fstar_$(VERSION)_$(PLATFORM)

# the `fexport` function takes a path relative to the top of the F* repo
# and exports the contents of that directory to the $(PREFIX) dir
fexport = cd ../.. && git archive "--format=tar" "--prefix=$(1)/" HEAD:$(1)/ |\
          tar -x -C $(PREFIX)

# Create a zip / tar.gz package of FStar that contains a Z3 binary and
# proper license files.
package: all
        # Clean previous packages.
	rm -f $(NAME).zip $(NAME).tar.gz
	if [ -d "$(PREFIX)" ]; then rm -dfr fstar; fi
        # Install the F* binary
	mkdir -p $(PREFIX)/bin/
	install -m 755 fstar.exe $(PREFIX)/bin/fstar.exe
        # Then the rest of the static files.
	$(call fexport,lib)
	$(call fexport,examples)
	$(call fexport,contrib)
ifeq ($(MADOKO),Madoko)
        # Build the tutorial
	$(MAKE) -C ../../doc/tutorial
else
	@echo " ********** WARNING: You don't have Madoko installed. Binary package will not include tutorial in html form."
endif
	$(call fexport,doc/tutorial)
        # Documentation and licenses
	cp ../../README.md ../../INSTALL.md ../../LICENSE ../../LICENSE-fsharp.txt ../../setenv.sh $(PREFIX)
	wget https://raw.githubusercontent.com/Z3Prover/z3/master/LICENSE.txt -O fstar/LICENSE-z3.txt
        # Copy Z3 binary
	@cp ../../bin/*z3* $(PREFIX)/bin &> /dev/null || cp `which z3` $(PREFIX)/bin &> /dev/null || echo " ********** WARNING: you don't have Z3 in \\$FSTAR_HOME/bin or in your \\$PATH, skipped from package ************** "
        # JP: actually this only makes sense for the F# build of F*. Why are we
        # copying these files while this directory builds an OCaml-compiled,
        # Windows-native version of F*?
	make -C ../VS install-packages
	cp ../../bin/FSharp.PowerPack.* $(PREFIX)/bin
ifeq ($(OS),Windows_NT)
	cp ../../bin/msvc*dll $(PREFIX)
	zip -r -9 $(NAME).zip fstar
else
	tar czf $(NAME).tar.gz fstar
endif


# Clean up all files generated by targets in _this_ Makefile
clean:
	rm -dfr fstar
	rm -f .depend fstar.exe *.cmi *.cmx *.cmo *.o
	rm -f $(GENERATED_FILES)
	rm -f *.tar.gz *.zip

# Purge (clean + delete *all* automatically generated files)
# if you do this you'll need to run `make ocaml` in `src` to get them back
purge: clean
	rm -f *.ml || true

-include .depend
=======
.PHONY: all __force__

FSTAR_HOME=../..

OPTIONS=-thread -package batteries -linkpkg -g -w "-28"

OCAMLC=ocamlfind ocamlc $(OPTIONS)
OCAMLOPT=ocamlfind ocamlopt $(OPTIONS)
OCAMLDEP=ocamldep
INCLUDES=-I $(FSTAR_HOME)/lib/ml/native_int -I $(FSTAR_HOME)/lib/ml/ # all relevant -I options here
OCAMLFLAGS=$(INCLUDES)    -w -8  # add other options for ocamlc here
OCAMLOPTFLAGS=$(INCLUDES) -w -8  # add other options for ocamlopt here

COMPILER_ML_LIB=FStar_Util.cmx FStar_Bytes.cmx FStar_Getopt.cmx FStar_Range.cmx FStar_Platform.cmx FStar_Unionfind.cmx
PARSER_ML_LIB=FStar_Parser_Util.cmx
FSTAR_OBJS=$(COMPILER_ML_LIB) $(PARSER_ML_LIB) FStar_Version.cmx FStar_Options.cmx FStar_Ident.cmx FStar_Const.cmx FStar_Absyn_Syntax.cmx FStar_Absyn_Const.cmx FStar_Absyn_Visit.cmx FStar_Absyn_Util.cmx FStar_Absyn_Print.cmx FStar_Syntax_Syntax.cmx FStar_Syntax_Const.cmx FStar_Syntax_Subst.cmx FStar_Syntax_Free.cmx FStar_Syntax_InstFV.cmx FStar_Syntax_Util.cmx FStar_Syntax_Print.cmx FStar_Tc_Env.cmx FStar_Tc_Recheck.cmx FStar_Tc_Normalize.cmx FStar_Tc_Errors.cmx FStar_Tc_Rel.cmx FStar_Tc_Util.cmx FStar_Tc_Tc.cmx FStar_Parser_AST.cmx FStar_Parser_DesugarEnv.cmx FStar_Parser_Desugar.cmx FStar_Parser_Env.cmx FStar_Parser_ToSyntax.cmx FStar_Parser_Parse.cmx FStar_Parser_Lexhelp.cmx FStar_Parser_LexFStar.cmx FStar_Parser_ParseIt.cmx FStar_Parser_Driver.cmx FStar_Parser_Dep.cmx FStar_ToSMT_Term.cmx FStar_ToSMT_Z3.cmx FStar_ToSMT_SplitQueryCases.cmx FStar_ToSMT_Encode.cmx FStar_Format.cmx FStar_Extraction_ML_Syntax.cmx FStar_Extraction_ML_Env.cmx FStar_Extraction_ML_Util.cmx FStar_Extraction_ML_Code.cmx FStar_Extraction_ML_ExtractTyp.cmx FStar_Extraction_ML_ExtractExp.cmx FStar_Extraction_ML_ExtractMod.cmx FStar_TypeChecker_Common.cmx FStar_TypeChecker_Env.cmx FStar_TypeChecker_Normalize.cmx FStar_TypeChecker_Errors.cmx FStar_TypeChecker_Rel.cmx FStar_TypeChecker_Util.cmx FStar_TypeChecker_Tc.cmx FStar_SMTEncoding_Term.cmx FStar_SMTEncoding_ErrorReporting.cmx FStar_SMTEncoding_SplitQueryCases.cmx FStar_SMTEncoding_Z3.cmx FStar_SMTEncoding_Encode.cmx FStar_Dependences.cmx FStar_Interactive.cmx FStar_Stratified.cmx FStar_Universal.cmx FStar_FStar.cmx

GENERATED_FILES=$(COMPILER_ML_LIB:.cmx=.ml) $(PARSER_ML_LIB) main.ml parse.mly parse.ml FStar_Parser_Parse.ml FStar_Parser_LexFStar.ml lex.mll FStar_Parser_ParseIt.ml 

# The directory where we install files when doing "make install".
# Overridden via the command-line by the OPAM invocation.
PREFIX=$(shell pwd)/fstar
# The string "Madoko" if madoko is installed, something else otherwise.
MADOKO = $(shell madoko --version 2>/dev/null | cut -c -6)

# Detect the GNU utilities
INSTALL_EXEC := $(shell ginstall --version 2>/dev/null | cut -c -8 | head -n 1)
DATE_EXEC := $(shell gdate --version 2>/dev/null | cut -c -4 | head -n 1)
ifdef INSTALL_EXEC
   INSTALL_EXEC := ginstall
else
   INSTALL_EXEC := install
endif

ifdef DATE_EXEC
   DATE_EXEC := gdate
else
   DATE_EXEC := date
endif

# FIXME this target is always rebuilt, regardless of whether the sources have
# changed or not
all:
	$(MAKE) -C $(FSTAR_HOME)/lib/ml PRIMS_DIR=native_int
	$(MAKE) prep
	$(MAKE) -j 8 fstar.exe

prep: parser copy_lib_files depend version

parser:
	cat ../parser/parse.fsy | sed 's/^[/][/].*//g' | sed 's/^[#].*//g' | sed 's/^open .*//g' > parse.mly
	ocamlyacc parse.mly
	rm -f FStar_Parser_Parse.ml
	echo "open Prims" > FStar_Parser_Parse.ml
	echo "open FStar_List" >> FStar_Parser_Parse.ml
	echo "open FStar_Util" >> FStar_Parser_Parse.ml
	echo "open FStar_Range" >> FStar_Parser_Parse.ml
	echo "open FStar_Options" >> FStar_Parser_Parse.ml
	echo "open FStar_Absyn_Syntax" >> FStar_Parser_Parse.ml
	echo "open FStar_Absyn_Const" >> FStar_Parser_Parse.ml
	echo "open FStar_Absyn_Util" >> FStar_Parser_Parse.ml
	echo "open FStar_Parser_AST" >> FStar_Parser_Parse.ml
	echo "open FStar_Parser_Util" >> FStar_Parser_Parse.ml
	echo "open FStar_Const" >> FStar_Parser_Parse.ml
	echo "open FStar_Ident" >> FStar_Parser_Parse.ml
	cat parse.ml >> FStar_Parser_Parse.ml
	ocamllex ../parser/ml/lex.mll -o FStar_Parser_LexFStar.ml
	cp ../parser/ml/parseit.ml FStar_Parser_ParseIt.ml

copy_lib_files: $(addprefix ../basic/ml/, $(COMPILER_ML_LIB:.cmx=.ml)) ../parser/ml/$(PARSER_ML_LIB:.cmx=.ml) ../fstar/ml/main.ml
	cp $^ .

# Dependencies
depend:
	$(OCAMLDEP) *.ml > .depend


fstar.exe: $(FSTAR_OBJS) main.ml
	$(OCAMLOPT) $(OCAMLOPTFLAGS) $(FSTAR_HOME)/lib/ml/fstarlib.cmxa -o fstar.exe $^
	cp fstar.exe ../../bin/fstar.exe

# always bump version for a release
VERSION=$(shell head -n 1 ../../version.txt)
ifeq ($(OS),Windows_NT)
  ifeq ($(PROCESSOR_ARCHITECTURE),AMD64)
     PLATFORM=Windows_x64
  else
     PLATFORM=Windows_x86
  endif
else
     PLATFORM=$(shell echo `uname`_`uname -m`)
endif
COMPILER = OCaml $(shell ocamlc -version)
DATE = $(shell $(DATE_EXEC) -Iseconds)
COMMIT = $(shell ../tools/get_commit)
version:
	echo 'let version = "$(VERSION)"' > FStar_Version.ml
	echo 'let platform = "$(PLATFORM)"' >> FStar_Version.ml
	echo 'let compiler = "$(COMPILER)"' >> FStar_Version.ml
	echo 'let date = "$(DATE)"' >> FStar_Version.ml
	echo 'let commit= "$(COMMIT)"' >> FStar_Version.ml

# Common rules
.SUFFIXES: .ml .cmx

.ml.cmx:
	$(OCAMLOPT) $(OCAMLOPTFLAGS) -c $<

# Copy the contents of $(1) into $(PREFIX)/$(2) while setting the right file
# permissions and creating directories on the fly as needed.
# (JP: the package version of this command is based on git but for OPAM
#  installs we cannot assume the user has git installed.)
install_dir = cd ../../$(1) && find . -type f -exec $(INSTALL_EXEC) -m 644 -D {} $(PREFIX)/$(2)/{} \;

# Install FStar into $(PREFIX) using the standard Unix directory structure.
install: all
        # Install the binary
	$(INSTALL_EXEC) -m 755 -D -T fstar.exe $(PREFIX)/bin/fstar.exe
        # Then the rest of the static files.
	$(call install_dir,lib,lib/fstar)
	$(call install_dir,examples,share/fstar/examples)
	$(call install_dir,contrib,share/fstar/contrib)
ifeq ($(MADOKO),Madoko)
        # Build the tutorial first
	$(MAKE) -C ../../doc/tutorial
endif
	$(call install_dir,doc/tutorial,share/fstar/tutorial)

NAME=fstar_$(VERSION)_$(PLATFORM)

# the `fexport` function takes a path relative to the top of the F* repo
# and exports the contents of that directory to the $(PREFIX) dir
fexport = cd ../.. && git archive "--format=tar" "--prefix=$(1)/" HEAD:$(1)/ |\
          tar -x -C $(PREFIX)

# Create a zip / tar.gz package of FStar that contains a Z3 binary and
# proper license files.
package: all
        # Clean previous packages.
	rm -f $(NAME).zip $(NAME).tar.gz
	if [ -d "$(PREFIX)" ]; then rm -dfr fstar; fi
        # Install the F* binary
	mkdir -p $(PREFIX)/bin/
	$(INSTALL_EXEC) -m 755 fstar.exe $(PREFIX)/bin/fstar.exe
        # Then the rest of the static files.
	$(call fexport,lib)
	$(call fexport,examples)
	$(call fexport,contrib)
	$(call fexport,doc/tutorial)
ifeq ($(MADOKO),Madoko)
        # Build the tutorial
	$(MAKE) -C fstar/doc/tutorial
else
	@echo " ********** WARNING: You don't have Madoko installed. Binary package will not include tutorial in html form."
endif
        # Documentation and licenses
	cp ../../README.md ../../INSTALL.md ../../LICENSE ../../LICENSE-fsharp.txt ../../setenv.sh $(PREFIX)
	wget https://raw.githubusercontent.com/Z3Prover/z3/master/LICENSE.txt -O fstar/LICENSE-z3.txt
        # Copy Z3 binary
	@cp ../../bin/*z3* $(PREFIX)/bin &> /dev/null || cp `which z3` $(PREFIX)/bin &> /dev/null || echo " ********** WARNING: you don't have Z3 in \\$FSTAR_HOME/bin or in your \\$PATH, skipped from package ************** "
        # JP: actually this only makes sense for the F# build of F*. Why are we
        # copying these files while this directory builds an OCaml-compiled,
        # Windows-native version of F*?
	make -C ../VS install-packages
	cp ../../bin/FSharp.PowerPack.* $(PREFIX)/bin
ifeq ($(OS),Windows_NT)
	cp ../../bin/msvc*dll $(PREFIX)
	zip -r -9 $(NAME).zip fstar
else
	tar czf $(NAME).tar.gz fstar
endif


# Clean up all files generated by targets in _this_ Makefile
clean:
	$(MAKE) -C $(FSTAR_HOME)/lib/ml clean
	rm -dfr fstar
	rm -f .depend fstar.exe *.cmi *.cmx *.cmo *.o
	rm -f $(GENERATED_FILES)
	rm -f *.tar.gz *.zip

# Purge (clean + delete *all* automatically generated files)
# if you do this you'll need to run `make ocaml` in `src` to get them back
purge: clean
	rm -f *.ml || true

-include .depend
>>>>>>> 4a6bd38d
<|MERGE_RESOLUTION|>--- conflicted
+++ resolved
@@ -1,165 +1,3 @@
-<<<<<<< HEAD
-.PHONY: all __force__
-
-OCAMLC=ocamlfind ocamlc -thread -package batteries -linkpkg -g
-OCAMLOPT=ocamlfind ocamlopt -thread -package batteries -linkpkg -g
-OCAMLDEP=ocamldep
-INCLUDES=                 # all relevant -I options here
-OCAMLFLAGS=$(INCLUDES)    -w -8 # add other options for ocamlc here
-OCAMLOPTFLAGS=$(INCLUDES) -w -8 # add other options for ocamlopt here
-
-FSTAR_STDLIB=FStar_ST.cmx FStar_All.cmx FStar_Option.cmx FStar_List.cmx FStar_Char.cmx FStar_String.cmx
-COMPILER_ML_LIB=FStar_Util.cmx FStar_Bytes.cmx FStar_Getopt.cmx FStar_Range.cmx FStar_Platform.cmx FStar_Unionfind.cmx
-PARSER_ML_LIB=FStar_Parser_Util.cmx
-FSTAR_OBJS=prims.cmx $(FSTAR_STDLIB) $(COMPILER_ML_LIB) $(PARSER_ML_LIB) FStar_Version.cmx FStar_Options.cmx FStar_Absyn_Syntax.cmx FStar_Absyn_Const.cmx FStar_Absyn_Visit.cmx FStar_Absyn_Util.cmx FStar_Absyn_Print.cmx FStar_Absyn_SSyntax.cmx FStar_Tc_Env.cmx FStar_Tc_Recheck.cmx FStar_Tc_Normalize.cmx FStar_Tc_Errors.cmx FStar_Tc_Rel.cmx FStar_Tc_Util.cmx FStar_Tc_Tc.cmx FStar_Parser_AST.cmx FStar_Parser_DesugarEnv.cmx FStar_Parser_Desugar.cmx FStar_Parser_Parse.cmx FStar_Parser_Lexhelp.cmx FStar_Parser_LexFStar.cmx FStar_Parser_ParseIt.cmx FStar_Parser_Driver.cmx FStar_Parser_Dep.cmx FStar_ToSMT_Term.cmx FStar_ToSMT_Z3.cmx FStar_ToSMT_SplitQueryCases.cmx FStar_ToSMT_Encode.cmx FSharp_Format.cmx FStar_Extraction_ML_Syntax.cmx FStar_Extraction_ML_Env.cmx FStar_Extraction_ML_Util.cmx FStar_Extraction_ML_Code.cmx FStar_Extraction_ML_ExtractTyp.cmx FStar_Extraction_ML_ExtractExp.cmx FStar_Extraction_ML_ExtractMod.cmx FStar_Extraction_Wysteria_Extract.cmx FStar_FStar.cmx
-GENERATED_FILES=prims.cmx $(FSTAR_STDLIB:.cmx=.ml) $(COMPILER_ML_LIB:.cmx=.ml) $(PARSER_ML_LIB) main.ml parse.mly parse.ml FStar_Parser_Parse.ml FStar_Parser_LexFStar.ml lex.mll FStar_Parser_ParseIt.ml FStar_Parser_Dep.ml
-
-# The directory where we install files when doing "make install".
-# Overridden via the command-line by the OPAM invocation.
-PREFIX=$(shell pwd)/fstar
-# The string "Madoko" if madoko is installed, something else otherwise.
-MADOKO = $(shell madoko --version 2>/dev/null | cut -c -6)
-
-# FIXME this target is always rebuilt, regardless of whether the sources have
-# changed or not
-all:
-	make prep
-	make fstar.exe
-
-prep: parser copy_lib_files depend
-
-parser:
-	cat ../parser/parse.fsy | sed 's/^[/][/].*//g' | sed 's/^[#].*//g' | sed 's/^open .*//g' > parse.mly
-	ocamlyacc parse.mly
-	rm -f FStar_Parser_Parse.ml
-	echo "open Prims" > FStar_Parser_Parse.ml
-	echo "open FStar_List" >> FStar_Parser_Parse.ml
-	echo "open FStar_Util" >> FStar_Parser_Parse.ml
-	echo "open FStar_Range" >> FStar_Parser_Parse.ml
-	echo "open FStar_Options" >> FStar_Parser_Parse.ml
-	echo "open FStar_Absyn_Syntax" >> FStar_Parser_Parse.ml
-	echo "open FStar_Absyn_Const" >> FStar_Parser_Parse.ml
-	echo "open FStar_Absyn_Util" >> FStar_Parser_Parse.ml
-	echo "open FStar_Parser_AST" >> FStar_Parser_Parse.ml
-	echo "open FStar_Parser_Util" >> FStar_Parser_Parse.ml
-	cat parse.ml >> FStar_Parser_Parse.ml
-	ocamllex ../parser/ml/lex.mll -o FStar_Parser_LexFStar.ml
-	cp ../parser/ml/parseit.ml FStar_Parser_ParseIt.ml
-
-copy_lib_files:../../lib/ml/native_int/prims.ml $(addprefix ../../lib/ml/, $(FSTAR_STDLIB:.cmx=.ml)) $(addprefix ../basic/ml/, $(COMPILER_ML_LIB:.cmx=.ml)) ../parser/ml/$(PARSER_ML_LIB:.cmx=.ml) ../fstar/ml/main.ml
-	cp $^ .
-
-# Dependencies
-depend:
-	$(OCAMLDEP) $(INCLUDES) *.ml > .depend
-
-
-fstar.exe: $(FSTAR_OBJS) main.ml
-	$(OCAMLOPT) $(OCAMLOPTFLAGS) -o fstar.exe $^
-	cp fstar.exe ../../bin/fstar.exe
-
-# always bump version for a release
-VERSION=$(shell head -n 1 ../../version.txt)
-ifeq ($(OS),Windows_NT)
-     PLATFORM=Windows_x64
-else
-     PLATFORM=$(shell echo `uname`_`uname -m`)
-endif
-COMPILER = OCaml $(shell ocamlc -version)
-DATE = $(shell date -Iseconds)
-COMMIT = $(shell git log --pretty=format:'%h' -n 1)
-FStar_Version.ml:__force__
-	echo 'let version = "$(VERSION)"' > FStar_Version.ml
-	echo 'let platform = "$(PLATFORM)"' >> FStar_Version.ml
-	echo 'let compiler = "$(COMPILER)"' >> FStar_Version.ml
-	echo 'let date = "$(DATE)"' >> FStar_Version.ml
-	echo 'let commit= "$(COMMIT)"' >> FStar_Version.ml
-
-# Common rules
-.SUFFIXES: .ml .cmx
-
-.ml.cmx:
-	$(OCAMLOPT) $(OCAMLOPTFLAGS) -c $<
-
-# Copy the contents of $(1) into $(PREFIX)/$(2) while setting the right file
-# permissions and creating directories on the fly as needed.
-# (JP: the package version of this command is based on git but for OPAM
-#  installs we cannot assume the user has git installed.)
-install_dir = cd ../../$(1) && find . -type f -exec install -m 644 -D {} $(PREFIX)/$(2)/{} \;
-
-# Install FStar into $(PREFIX) using the standard Unix directory structure.
-install: all
-        # Install the binary
-	install -m 755 -D -T fstar.exe $(PREFIX)/bin/fstar.exe
-        # Then the rest of the static files.
-	$(call install_dir,lib,lib/fstar)
-	$(call install_dir,examples,share/fstar/examples)
-	$(call install_dir,contrib,share/fstar/contrib)
-ifeq ($(MADOKO),Madoko)
-        # Build the tutorial first
-	$(MAKE) -C ../../doc/tutorial
-endif
-	$(call install_dir,doc/tutorial,share/fstar/tutorial)
-
-NAME=fstar_$(VERSION)_$(PLATFORM)
-
-# the `fexport` function takes a path relative to the top of the F* repo
-# and exports the contents of that directory to the $(PREFIX) dir
-fexport = cd ../.. && git archive "--format=tar" "--prefix=$(1)/" HEAD:$(1)/ |\
-          tar -x -C $(PREFIX)
-
-# Create a zip / tar.gz package of FStar that contains a Z3 binary and
-# proper license files.
-package: all
-        # Clean previous packages.
-	rm -f $(NAME).zip $(NAME).tar.gz
-	if [ -d "$(PREFIX)" ]; then rm -dfr fstar; fi
-        # Install the F* binary
-	mkdir -p $(PREFIX)/bin/
-	install -m 755 fstar.exe $(PREFIX)/bin/fstar.exe
-        # Then the rest of the static files.
-	$(call fexport,lib)
-	$(call fexport,examples)
-	$(call fexport,contrib)
-ifeq ($(MADOKO),Madoko)
-        # Build the tutorial
-	$(MAKE) -C ../../doc/tutorial
-else
-	@echo " ********** WARNING: You don't have Madoko installed. Binary package will not include tutorial in html form."
-endif
-	$(call fexport,doc/tutorial)
-        # Documentation and licenses
-	cp ../../README.md ../../INSTALL.md ../../LICENSE ../../LICENSE-fsharp.txt ../../setenv.sh $(PREFIX)
-	wget https://raw.githubusercontent.com/Z3Prover/z3/master/LICENSE.txt -O fstar/LICENSE-z3.txt
-        # Copy Z3 binary
-	@cp ../../bin/*z3* $(PREFIX)/bin &> /dev/null || cp `which z3` $(PREFIX)/bin &> /dev/null || echo " ********** WARNING: you don't have Z3 in \\$FSTAR_HOME/bin or in your \\$PATH, skipped from package ************** "
-        # JP: actually this only makes sense for the F# build of F*. Why are we
-        # copying these files while this directory builds an OCaml-compiled,
-        # Windows-native version of F*?
-	make -C ../VS install-packages
-	cp ../../bin/FSharp.PowerPack.* $(PREFIX)/bin
-ifeq ($(OS),Windows_NT)
-	cp ../../bin/msvc*dll $(PREFIX)
-	zip -r -9 $(NAME).zip fstar
-else
-	tar czf $(NAME).tar.gz fstar
-endif
-
-
-# Clean up all files generated by targets in _this_ Makefile
-clean:
-	rm -dfr fstar
-	rm -f .depend fstar.exe *.cmi *.cmx *.cmo *.o
-	rm -f $(GENERATED_FILES)
-	rm -f *.tar.gz *.zip
-
-# Purge (clean + delete *all* automatically generated files)
-# if you do this you'll need to run `make ocaml` in `src` to get them back
-purge: clean
-	rm -f *.ml || true
-
--include .depend
-=======
 .PHONY: all __force__
 
 FSTAR_HOME=../..
@@ -175,7 +13,7 @@
 
 COMPILER_ML_LIB=FStar_Util.cmx FStar_Bytes.cmx FStar_Getopt.cmx FStar_Range.cmx FStar_Platform.cmx FStar_Unionfind.cmx
 PARSER_ML_LIB=FStar_Parser_Util.cmx
-FSTAR_OBJS=$(COMPILER_ML_LIB) $(PARSER_ML_LIB) FStar_Version.cmx FStar_Options.cmx FStar_Ident.cmx FStar_Const.cmx FStar_Absyn_Syntax.cmx FStar_Absyn_Const.cmx FStar_Absyn_Visit.cmx FStar_Absyn_Util.cmx FStar_Absyn_Print.cmx FStar_Syntax_Syntax.cmx FStar_Syntax_Const.cmx FStar_Syntax_Subst.cmx FStar_Syntax_Free.cmx FStar_Syntax_InstFV.cmx FStar_Syntax_Util.cmx FStar_Syntax_Print.cmx FStar_Tc_Env.cmx FStar_Tc_Recheck.cmx FStar_Tc_Normalize.cmx FStar_Tc_Errors.cmx FStar_Tc_Rel.cmx FStar_Tc_Util.cmx FStar_Tc_Tc.cmx FStar_Parser_AST.cmx FStar_Parser_DesugarEnv.cmx FStar_Parser_Desugar.cmx FStar_Parser_Env.cmx FStar_Parser_ToSyntax.cmx FStar_Parser_Parse.cmx FStar_Parser_Lexhelp.cmx FStar_Parser_LexFStar.cmx FStar_Parser_ParseIt.cmx FStar_Parser_Driver.cmx FStar_Parser_Dep.cmx FStar_ToSMT_Term.cmx FStar_ToSMT_Z3.cmx FStar_ToSMT_SplitQueryCases.cmx FStar_ToSMT_Encode.cmx FStar_Format.cmx FStar_Extraction_ML_Syntax.cmx FStar_Extraction_ML_Env.cmx FStar_Extraction_ML_Util.cmx FStar_Extraction_ML_Code.cmx FStar_Extraction_ML_ExtractTyp.cmx FStar_Extraction_ML_ExtractExp.cmx FStar_Extraction_ML_ExtractMod.cmx FStar_TypeChecker_Common.cmx FStar_TypeChecker_Env.cmx FStar_TypeChecker_Normalize.cmx FStar_TypeChecker_Errors.cmx FStar_TypeChecker_Rel.cmx FStar_TypeChecker_Util.cmx FStar_TypeChecker_Tc.cmx FStar_SMTEncoding_Term.cmx FStar_SMTEncoding_ErrorReporting.cmx FStar_SMTEncoding_SplitQueryCases.cmx FStar_SMTEncoding_Z3.cmx FStar_SMTEncoding_Encode.cmx FStar_Dependences.cmx FStar_Interactive.cmx FStar_Stratified.cmx FStar_Universal.cmx FStar_FStar.cmx
+FSTAR_OBJS=$(COMPILER_ML_LIB) $(PARSER_ML_LIB) FStar_Version.cmx FStar_Options.cmx FStar_Ident.cmx FStar_Const.cmx FStar_Absyn_Syntax.cmx FStar_Absyn_Const.cmx FStar_Absyn_Visit.cmx FStar_Absyn_Util.cmx FStar_Absyn_Print.cmx FStar_Syntax_Syntax.cmx FStar_Syntax_Const.cmx FStar_Syntax_Subst.cmx FStar_Syntax_Free.cmx FStar_Syntax_InstFV.cmx FStar_Syntax_Util.cmx FStar_Syntax_Print.cmx FStar_Tc_Env.cmx FStar_Tc_Recheck.cmx FStar_Tc_Normalize.cmx FStar_Tc_Errors.cmx FStar_Tc_Rel.cmx FStar_Tc_Util.cmx FStar_Tc_Tc.cmx FStar_Parser_AST.cmx FStar_Parser_DesugarEnv.cmx FStar_Parser_Desugar.cmx FStar_Parser_Env.cmx FStar_Parser_ToSyntax.cmx FStar_Parser_Parse.cmx FStar_Parser_Lexhelp.cmx FStar_Parser_LexFStar.cmx FStar_Parser_ParseIt.cmx FStar_Parser_Driver.cmx FStar_Parser_Dep.cmx FStar_ToSMT_Term.cmx FStar_ToSMT_Z3.cmx FStar_ToSMT_SplitQueryCases.cmx FStar_ToSMT_Encode.cmx FStar_Format.cmx FStar_Extraction_ML_Syntax.cmx FStar_Extraction_ML_Env.cmx FStar_Extraction_ML_Util.cmx FStar_Extraction_ML_Code.cmx FStar_Extraction_ML_ExtractTyp.cmx FStar_Extraction_ML_ExtractExp.cmx FStar_Extraction_ML_ExtractMod.cmx FStar_Extraction_Wysteria_Extract.cmx FStar_TypeChecker_Common.cmx FStar_TypeChecker_Env.cmx FStar_TypeChecker_Normalize.cmx FStar_TypeChecker_Errors.cmx FStar_TypeChecker_Rel.cmx FStar_TypeChecker_Util.cmx FStar_TypeChecker_Tc.cmx FStar_SMTEncoding_Term.cmx FStar_SMTEncoding_ErrorReporting.cmx FStar_SMTEncoding_SplitQueryCases.cmx FStar_SMTEncoding_Z3.cmx FStar_SMTEncoding_Encode.cmx FStar_Dependences.cmx FStar_Interactive.cmx FStar_Stratified.cmx FStar_Universal.cmx FStar_FStar.cmx
 
 GENERATED_FILES=$(COMPILER_ML_LIB:.cmx=.ml) $(PARSER_ML_LIB) main.ml parse.mly parse.ml FStar_Parser_Parse.ml FStar_Parser_LexFStar.ml lex.mll FStar_Parser_ParseIt.ml 
 
@@ -346,5 +184,4 @@
 purge: clean
 	rm -f *.ml || true
 
--include .depend
->>>>>>> 4a6bd38d
+-include .depend