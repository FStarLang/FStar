--- conflicted
+++ resolved
@@ -1,26 +1,4 @@
-<<<<<<< HEAD
-=======
-HAS_MENHIR := $(shell command -v menhir 2> /dev/null)
-MENHIR_MIN_VERSION:=20161115
-ifdef HAS_MENHIR
-HAS_VALID_MENHIR := $(shell expr `menhir --version | sed -e 's/.*version \([0-9]*\)/\1/'` \>= $(MENHIR_MIN_VERSION))
-else
-HAS_VALID_MENHIR := 0
-endif
 
-MENHIR=menhir #--explain --infer -la 1 --table
-OCAMLLEX=ocamllex
-FSTAR_OCAMLBUILD_EXTRAS ?= -cflag -g
-OCAMLBUILD=cd ../../ && ocamlbuild $(FSTAR_OCAMLBUILD_EXTRAS) -I src/ocaml-output -I src/basic/ml \
-  -I src/parser/ml -I src/fstar/ml -I src/extraction/ml \
-  -I src/prettyprint/ml -I src/tactics/ml -I ulib/ml \
-  -j 24 -build-dir src/ocaml-output/_build -use-ocamlfind
-COMPILER_ML_LIB=FStar_Util.cmx FStar_Bytes.cmx FStar_Getopt.cmx FStar_Range.cmx FStar_Platform.cmx FStar_Unionfind.cmx
-PARSER_ML_LIB=FStar_Parser_Util.cmx
-PRETTYPRINT_ML_LIB=FStar_Pprint.cmx
-GENERATED_FILES=parse.mly FStar_Parser_Parse.ml FStar_Version.ml
-
->>>>>>> de1097d3
 # The directory where we install files when doing "make install".
 # Overridden via the command-line by the OPAM invocation.
 PREFIX=$(shell pwd)/fstar
@@ -29,130 +7,33 @@
 
 # Detect the GNU utilities
 INSTALL_EXEC := $(shell ginstall --version 2>/dev/null | cut -c -8 | head -n 1)
-<<<<<<< HEAD
-=======
-DATE_EXEC := $(shell gdate --version 2>/dev/null | cut -c -4 | head -n 1)
 FIND=$(shell which gfind >/dev/null 2>&1 && echo gfind || echo find)
->>>>>>> de1097d3
 ifdef INSTALL_EXEC
    INSTALL_EXEC := ginstall
 else
    INSTALL_EXEC := install
 endif
 
-<<<<<<< HEAD
 ifeq ($(OS),Windows_NT)
   SCONS = scons.bat
-=======
-ifdef DATE_EXEC
-   DATE_EXEC := gdate
-else
-   DATE_EXEC := date
-endif
-
-# Final sanity check for the OCaml version
-OCAML_BRANCH=$(shell ocaml get_branch.ml)
-
-.PHONY: fstar.exe ../extraction/ml/FStar_Extraction_ML_PrintML.ml
-
-# Complete build: generate fstar.exe and derive a fresh F#-compatible parser
-# from our reference parser (i.e. ../parser/parse.mly) using Menhir (if
-# possible).
-all: ../extraction/ml/FStar_Extraction_ML_PrintML.ml ../parser/boot/parse.fsy fstar.exe install-compiler-lib
-
-# Choose the correct version of the ML prettyprinter, based on OCaml version
-../extraction/ml/FStar_Extraction_ML_PrintML.ml:
-	cp "../extraction/ml/FStar_Extraction_ML_PrintML_$(OCAML_BRANCH).ml" ../extraction/ml/FStar_Extraction_ML_PrintML.ml
-
-# We derive parse.mly in two ways:
-# - if we have menhir, we generate it from from the Menhir parser
-#   ../parser/parse.mly (and save a copy of the generated mly in ../parser/ml)
-# - if we don't have menhir, we take the saved copy above that is under version
-#   control
-parse.mly: ../parser/parse.mly
-ifeq ($(HAS_VALID_MENHIR), 1)
-	# TODO : call menhir directly when positions are fixed instead of
-	# letting OCamlbuild go through ocamlyacc
-	$(MENHIR) --only-preprocess-for-ocamlyacc $< > $@
->>>>>>> de1097d3
 else
   SCONS = scons
 endif
+
 # parse MAKEFLAGS to extract out the '-jN' switch, and pass it to scons
 SCONSFLAGS=$(filter -j%,$(MAKEFLAGS))
 
-<<<<<<< HEAD
-all:
+.PHONY: make_fstar
+make_fstar:
 	$(SCONS) -u $(SCONSFLAGS) --target=ocaml-output
-=======
-# This is about the F# parser, which we sed-transform from the parse.mly
-# obtained via the rule above.
-../parser/boot/parse.fsy: parse.mly
-	echo "%{" > $@
-	echo "#light \"off\"" >> $@
-	echo "// (c) Microsoft Corporation. All rights reserved" >> $@
-	echo "open Prims" >> $@
-	echo "open FStar" >> $@
-	echo "open FStar.Errors" >> $@
-	echo "open FStar.List" >> $@
-	echo "open FStar.Util" >> $@
-	echo "open FStar.Range" >> $@
-	echo "open FStar.Options" >> $@
-	echo "open FStar.Parser.Const" >> $@
-	echo "open FStar.Parser.AST" >> $@
-	echo "open FStar.Parser.Util" >> $@
-	echo "open FStar.Const" >> $@
-	echo "open FStar.Ident" >> $@
-	echo "open FStar.String" >> $@
-	# TODO : fsyacc seems to complain as soon as there is an arrow -> in a %type declaration...
-	cat parse.mly | sed -e '/%{/d' \
-	                    -e '/^open /d' \
-	                    -e '/%token/s/[a-zA-Z0-9_]*\.//g' \
-	                    -e '/%type/s/[a-zA-Z0-9_]*\.//g' \
-	                    -e '/%token.*->.*/d' \
-	                    -e '/%type.*->.*/d' \
-	                    >> $@
 
-# https://stackoverflow.com/questions/38294095/ocaml-how-to-solve-findlib-warnings-of-multiple-cmis
-fstar.exe: export OCAMLFIND_IGNORE_DUPS_IN = $(shell ocamlfind query compiler-libs)
-fstar.exe: $(GENERATED_FILES)
-	$(OCAMLBUILD) main.native
-	cp -f _build/src/fstar/ml/main.native ../../bin/$@
-	cp -f _build/src/fstar/ml/main.native ../../bin/fstar.ocaml
-
-install-compiler-lib: fstar.exe
+.PHONY install-compiler-lib
+install-compiler-lib: make_fstar
 	mkdir -p ../../bin/fstar-compiler-lib/
 	$(FIND) -name "*.cmi" -exec cp {} ../../bin/fstar-compiler-lib/ \;
-
-FStar_Parser_Parse.ml: parse.mly
-	# We are opening the same module twice but we need these modules
-	# open for the definition of tokens
-	echo "open Prims" > $@
-	echo "open FStar_Errors" >> $@
-	echo "open FStar_List" >> $@
-	echo "open FStar_Util" >> $@
-	echo "open FStar_Range" >> $@
-	echo "open FStar_Options" >> $@
-	echo "open FStar_Syntax_Syntax" >> $@
-	echo "open FStar_Parser_Const" >> $@
-	echo "open FStar_Syntax_Util" >> $@
-	echo "open FStar_Parser_AST" >> $@
-	echo "open FStar_Parser_Util" >> $@
-	echo "open FStar_Const" >> $@
-	echo "open FStar_Ident" >> $@
-	echo "open FStar_String" >> $@
-	# TODO: create a proper OCamlbuild rule for this production so that
-	# OCamlbuild knows how to generate parse.mly first (possibly using
-	# menhir) and removes the production as needed.
-	ocamlyacc parse.mly 2> yac-log
-	cat yac-log
-	@if [ "0$$(grep "shift/reduce" yac-log | sed 's/^\([0-9]\+\).*/\1/')" -gt 7 ]; then \
-	  echo "shift-reduce conflicts have increased; please fix" && exit 255; \
-	fi
-	cat parse.ml >> $@
-	rm parse.ml parse.mli
->>>>>>> de1097d3
-
+    
+all:  install-compiler-lib
+    
 # always bump version for a release; always bump it when recompiling so that one
 # can easily help debugging
 VERSION=$(shell head -n 1 ../../version.txt)
