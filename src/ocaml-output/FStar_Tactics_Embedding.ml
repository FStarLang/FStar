open Prims
type name = FStar_Syntax_Syntax.bv
let (fstar_tactics_lid' : Prims.string Prims.list -> FStar_Ident.lid) =
  fun s -> FStar_Parser_Const.fstar_tactics_lid' s
let (lid_as_tm : FStar_Ident.lident -> FStar_Syntax_Syntax.term) =
  fun l ->
    let uu___ =
      FStar_Syntax_Syntax.lid_as_fv l FStar_Syntax_Syntax.delta_constant
        FStar_Pervasives_Native.None in
    FStar_Compiler_Effect.op_Bar_Greater uu___ FStar_Syntax_Syntax.fv_to_tm
let (mk_tactic_lid_as_term : Prims.string -> FStar_Syntax_Syntax.term) =
  fun s -> let uu___ = fstar_tactics_lid' ["Effect"; s] in lid_as_tm uu___
type tac_constant =
  {
  lid: FStar_Ident.lid ;
  fv: FStar_Syntax_Syntax.fv ;
  t: FStar_Syntax_Syntax.term }
let (__proj__Mktac_constant__item__lid : tac_constant -> FStar_Ident.lid) =
  fun projectee -> match projectee with | { lid; fv; t;_} -> lid
let (__proj__Mktac_constant__item__fv :
  tac_constant -> FStar_Syntax_Syntax.fv) =
  fun projectee -> match projectee with | { lid; fv; t;_} -> fv
let (__proj__Mktac_constant__item__t :
  tac_constant -> FStar_Syntax_Syntax.term) =
  fun projectee -> match projectee with | { lid; fv; t;_} -> t
let (lid_as_data_fv : FStar_Ident.lident -> FStar_Syntax_Syntax.fv) =
  fun l ->
    FStar_Syntax_Syntax.lid_as_fv l FStar_Syntax_Syntax.delta_constant
      (FStar_Pervasives_Native.Some FStar_Syntax_Syntax.Data_ctor)
let (lid_as_data_tm : FStar_Ident.lident -> FStar_Syntax_Syntax.term) =
  fun l -> let uu___ = lid_as_data_fv l in FStar_Syntax_Syntax.fv_to_tm uu___
let (fstar_tactics_data : Prims.string Prims.list -> tac_constant) =
  fun ns ->
    let lid = fstar_tactics_lid' ns in
    let uu___ = lid_as_data_fv lid in
    let uu___1 = lid_as_data_tm lid in { lid; fv = uu___; t = uu___1 }
let (fstar_tactics_const : Prims.string Prims.list -> tac_constant) =
  fun ns ->
    let lid = fstar_tactics_lid' ns in
    let uu___ = FStar_Syntax_Syntax.fvconst lid in
    let uu___1 = FStar_Syntax_Syntax.tconst lid in
    { lid; fv = uu___; t = uu___1 }
let (fstar_tactics_proofstate : tac_constant) =
  fstar_tactics_const ["Types"; "proofstate"]
let (fstar_tactics_goal : tac_constant) =
  fstar_tactics_const ["Types"; "goal"]
let (fstar_tactics_TacticFailure : tac_constant) =
  fstar_tactics_data ["Common"; "TacticFailure"]
let (fstar_tactics_result : tac_constant) =
  fstar_tactics_const ["Types"; "result"]
let (fstar_tactics_Success : tac_constant) =
  fstar_tactics_data ["Result"; "Success"]
let (fstar_tactics_Failed : tac_constant) =
  fstar_tactics_data ["Result"; "Failed"]
let (fstar_tactics_direction : tac_constant) =
  fstar_tactics_const ["Types"; "direction"]
let (fstar_tactics_topdown : tac_constant) =
  fstar_tactics_data ["Types"; "TopDown"]
let (fstar_tactics_bottomup : tac_constant) =
  fstar_tactics_data ["Types"; "BottomUp"]
let (fstar_tactics_ctrl_flag : tac_constant) =
  fstar_tactics_const ["Types"; "ctrl_flag"]
let (fstar_tactics_Continue : tac_constant) =
  fstar_tactics_data ["Types"; "Continue"]
let (fstar_tactics_Skip : tac_constant) =
  fstar_tactics_data ["Types"; "Skip"]
let (fstar_tactics_Abort : tac_constant) =
  fstar_tactics_data ["Types"; "Abort"]
let (fstar_tactics_guard_policy : tac_constant) =
  fstar_tactics_const ["Types"; "guard_policy"]
let (fstar_tactics_SMT : tac_constant) = fstar_tactics_data ["Types"; "SMT"]
let (fstar_tactics_Goal : tac_constant) =
  fstar_tactics_data ["Types"; "Goal"]
let (fstar_tactics_Drop : tac_constant) =
  fstar_tactics_data ["Types"; "Drop"]
let (fstar_tactics_Force : tac_constant) =
  fstar_tactics_data ["Types"; "Force"]
let mk_emb :
  'a .
    (FStar_Compiler_Range.range -> 'a -> FStar_Syntax_Syntax.term) ->
      (Prims.bool ->
         FStar_Syntax_Syntax.term -> 'a FStar_Pervasives_Native.option)
        -> FStar_Syntax_Syntax.term -> 'a FStar_Syntax_Embeddings.embedding
  =
  fun em ->
    fun un ->
      fun t ->
        let uu___ = FStar_Syntax_Embeddings.term_as_fv t in
        FStar_Syntax_Embeddings.mk_emb
          (fun x -> fun r -> fun _topt -> fun _norm -> em r x)
          (fun x -> fun w -> fun _norm -> un w x) uu___
let embed :
  'uuuuu .
    'uuuuu FStar_Syntax_Embeddings.embedding ->
      FStar_Compiler_Range.range -> 'uuuuu -> FStar_Syntax_Syntax.term
  =
  fun e ->
    fun r ->
      fun x ->
        let uu___ = FStar_Syntax_Embeddings.embed e x in
        uu___ r FStar_Pervasives_Native.None
          FStar_Syntax_Embeddings.id_norm_cb
let unembed' :
  'uuuuu .
    Prims.bool ->
      'uuuuu FStar_Syntax_Embeddings.embedding ->
        FStar_Syntax_Syntax.term -> 'uuuuu FStar_Pervasives_Native.option
  =
  fun w ->
    fun e ->
      fun x ->
        let uu___ = FStar_Syntax_Embeddings.unembed e x in
        uu___ w FStar_Syntax_Embeddings.id_norm_cb
let (t_result_of :
  FStar_Syntax_Syntax.term ->
    FStar_Syntax_Syntax.term' FStar_Syntax_Syntax.syntax)
  =
  fun t ->
    let uu___ = let uu___1 = FStar_Syntax_Syntax.as_arg t in [uu___1] in
    FStar_Syntax_Util.mk_app fstar_tactics_result.t uu___
let (hd'_and_args :
  FStar_Syntax_Syntax.term ->
    (FStar_Syntax_Syntax.term' * (FStar_Syntax_Syntax.term'
      FStar_Syntax_Syntax.syntax * FStar_Syntax_Syntax.arg_qualifier
      FStar_Pervasives_Native.option) Prims.list))
  =
  fun tm ->
    let tm1 = FStar_Syntax_Util.unascribe tm in
    let uu___ = FStar_Syntax_Util.head_and_args tm1 in
    match uu___ with
    | (hd, args) ->
        let uu___1 =
          let uu___2 = FStar_Syntax_Util.un_uinst hd in
          uu___2.FStar_Syntax_Syntax.n in
        (uu___1, args)
let (e_proofstate :
  FStar_Tactics_Types.proofstate FStar_Syntax_Embeddings.embedding) =
  let embed_proofstate rng ps =
    FStar_Syntax_Util.mk_lazy ps fstar_tactics_proofstate.t
      FStar_Syntax_Syntax.Lazy_proofstate (FStar_Pervasives_Native.Some rng) in
  let unembed_proofstate w t =
    let uu___ =
      let uu___1 = FStar_Syntax_Subst.compress t in
      uu___1.FStar_Syntax_Syntax.n in
    match uu___ with
    | FStar_Syntax_Syntax.Tm_lazy
        { FStar_Syntax_Syntax.blob = b;
          FStar_Syntax_Syntax.lkind = FStar_Syntax_Syntax.Lazy_proofstate;
          FStar_Syntax_Syntax.ltyp = uu___1;
          FStar_Syntax_Syntax.rng = uu___2;_}
        ->
        let uu___3 = FStar_Compiler_Dyn.undyn b in
        FStar_Compiler_Effect.op_Less_Bar
          (fun uu___4 -> FStar_Pervasives_Native.Some uu___4) uu___3
    | uu___1 ->
        (if w
         then
           (let uu___3 =
              let uu___4 =
                let uu___5 = FStar_Syntax_Print.term_to_string t in
                FStar_Compiler_Util.format1
                  "Not an embedded proofstate: %s\n" uu___5 in
              (FStar_Errors.Warning_NotEmbedded, uu___4) in
            FStar_Errors.log_issue t.FStar_Syntax_Syntax.pos uu___3)
         else ();
         FStar_Pervasives_Native.None) in
  mk_emb embed_proofstate unembed_proofstate fstar_tactics_proofstate.t
let (unfold_lazy_proofstate :
  FStar_Syntax_Syntax.lazyinfo -> FStar_Syntax_Syntax.term) =
  fun i -> FStar_Syntax_Util.exp_string "(((proofstate)))"
let (mkFV :
  FStar_Syntax_Syntax.fv ->
    FStar_Syntax_Syntax.universe Prims.list ->
      (FStar_TypeChecker_NBETerm.t * FStar_Syntax_Syntax.aqual) Prims.list ->
        FStar_TypeChecker_NBETerm.t)
  =
  fun fv ->
    fun us ->
      fun ts ->
        FStar_TypeChecker_NBETerm.mkFV fv (FStar_Compiler_List.rev us)
          (FStar_Compiler_List.rev ts)
let (mkConstruct :
  FStar_Syntax_Syntax.fv ->
    FStar_Syntax_Syntax.universe Prims.list ->
      (FStar_TypeChecker_NBETerm.t * FStar_Syntax_Syntax.aqual) Prims.list ->
        FStar_TypeChecker_NBETerm.t)
  =
  fun fv ->
    fun us ->
      fun ts ->
        FStar_TypeChecker_NBETerm.mkConstruct fv (FStar_Compiler_List.rev us)
          (FStar_Compiler_List.rev ts)
let (fv_as_emb_typ : FStar_Syntax_Syntax.fv -> FStar_Syntax_Syntax.emb_typ) =
  fun fv ->
    let uu___ =
      let uu___1 =
        FStar_Ident.string_of_lid
          (fv.FStar_Syntax_Syntax.fv_name).FStar_Syntax_Syntax.v in
      (uu___1, []) in
    FStar_Syntax_Syntax.ET_app uu___
let (e_proofstate_nbe :
  FStar_Tactics_Types.proofstate FStar_TypeChecker_NBETerm.embedding) =
  let embed_proofstate _cb ps =
    let li =
      let uu___ = FStar_Compiler_Dyn.mkdyn ps in
      {
        FStar_Syntax_Syntax.blob = uu___;
        FStar_Syntax_Syntax.lkind = FStar_Syntax_Syntax.Lazy_proofstate;
        FStar_Syntax_Syntax.ltyp = (fstar_tactics_proofstate.t);
        FStar_Syntax_Syntax.rng = FStar_Compiler_Range.dummyRange
      } in
    let thunk =
      FStar_Thunk.mk
        (fun uu___ ->
           FStar_Compiler_Effect.op_Less_Bar FStar_TypeChecker_NBETerm.mk_t
             (FStar_TypeChecker_NBETerm.Constant
                (FStar_TypeChecker_NBETerm.String
                   ("(((proofstate.nbe)))", FStar_Compiler_Range.dummyRange)))) in
    FStar_TypeChecker_NBETerm.mk_t
      (FStar_TypeChecker_NBETerm.Lazy ((FStar_Pervasives.Inl li), thunk)) in
  let unembed_proofstate _cb t =
    let uu___ = FStar_TypeChecker_NBETerm.nbe_t_of_t t in
    match uu___ with
    | FStar_TypeChecker_NBETerm.Lazy
        (FStar_Pervasives.Inl
         { FStar_Syntax_Syntax.blob = b;
           FStar_Syntax_Syntax.lkind = FStar_Syntax_Syntax.Lazy_proofstate;
           FStar_Syntax_Syntax.ltyp = uu___1;
           FStar_Syntax_Syntax.rng = uu___2;_},
         uu___3)
        ->
        let uu___4 = FStar_Compiler_Dyn.undyn b in
        FStar_Compiler_Effect.op_Less_Bar
          (fun uu___5 -> FStar_Pervasives_Native.Some uu___5) uu___4
    | uu___1 ->
        ((let uu___3 =
            FStar_Compiler_Effect.op_Bang FStar_Options.debug_embedding in
          if uu___3
          then
            let uu___4 =
              let uu___5 =
                let uu___6 = FStar_TypeChecker_NBETerm.t_to_string t in
                FStar_Compiler_Util.format1
                  "Not an embedded NBE proofstate: %s\n" uu___6 in
              (FStar_Errors.Warning_NotEmbedded, uu___5) in
            FStar_Errors.log_issue FStar_Compiler_Range.dummyRange uu___4
          else ());
         FStar_Pervasives_Native.None) in
  let uu___ = mkFV fstar_tactics_proofstate.fv [] [] in
  let uu___1 = fv_as_emb_typ fstar_tactics_proofstate.fv in
  {
    FStar_TypeChecker_NBETerm.em = embed_proofstate;
    FStar_TypeChecker_NBETerm.un = unembed_proofstate;
    FStar_TypeChecker_NBETerm.typ = uu___;
    FStar_TypeChecker_NBETerm.emb_typ = uu___1
  }
let (e_goal : FStar_Tactics_Types.goal FStar_Syntax_Embeddings.embedding) =
  let embed_goal rng g =
    FStar_Syntax_Util.mk_lazy g fstar_tactics_goal.t
      FStar_Syntax_Syntax.Lazy_goal (FStar_Pervasives_Native.Some rng) in
  let unembed_goal w t =
    let uu___ =
      let uu___1 = FStar_Syntax_Subst.compress t in
      uu___1.FStar_Syntax_Syntax.n in
    match uu___ with
    | FStar_Syntax_Syntax.Tm_lazy
        { FStar_Syntax_Syntax.blob = b;
          FStar_Syntax_Syntax.lkind = FStar_Syntax_Syntax.Lazy_goal;
          FStar_Syntax_Syntax.ltyp = uu___1;
          FStar_Syntax_Syntax.rng = uu___2;_}
        ->
        let uu___3 = FStar_Compiler_Dyn.undyn b in
        FStar_Compiler_Effect.op_Less_Bar
          (fun uu___4 -> FStar_Pervasives_Native.Some uu___4) uu___3
    | uu___1 ->
        (if w
         then
           (let uu___3 =
              let uu___4 =
                let uu___5 = FStar_Syntax_Print.term_to_string t in
                FStar_Compiler_Util.format1 "Not an embedded goal: %s" uu___5 in
              (FStar_Errors.Warning_NotEmbedded, uu___4) in
            FStar_Errors.log_issue t.FStar_Syntax_Syntax.pos uu___3)
         else ();
         FStar_Pervasives_Native.None) in
  mk_emb embed_goal unembed_goal fstar_tactics_goal.t
let (unfold_lazy_goal :
  FStar_Syntax_Syntax.lazyinfo -> FStar_Syntax_Syntax.term) =
  fun i -> FStar_Syntax_Util.exp_string "(((goal)))"
let (e_goal_nbe :
  FStar_Tactics_Types.goal FStar_TypeChecker_NBETerm.embedding) =
  let embed_goal _cb ps =
    let li =
      let uu___ = FStar_Compiler_Dyn.mkdyn ps in
      {
        FStar_Syntax_Syntax.blob = uu___;
        FStar_Syntax_Syntax.lkind = FStar_Syntax_Syntax.Lazy_goal;
        FStar_Syntax_Syntax.ltyp = (fstar_tactics_goal.t);
        FStar_Syntax_Syntax.rng = FStar_Compiler_Range.dummyRange
      } in
    let thunk =
      FStar_Thunk.mk
        (fun uu___ ->
           FStar_Compiler_Effect.op_Less_Bar FStar_TypeChecker_NBETerm.mk_t
             (FStar_TypeChecker_NBETerm.Constant
                (FStar_TypeChecker_NBETerm.String
                   ("(((goal.nbe)))", FStar_Compiler_Range.dummyRange)))) in
    FStar_Compiler_Effect.op_Less_Bar FStar_TypeChecker_NBETerm.mk_t
      (FStar_TypeChecker_NBETerm.Lazy ((FStar_Pervasives.Inl li), thunk)) in
  let unembed_goal _cb t =
    let uu___ = FStar_TypeChecker_NBETerm.nbe_t_of_t t in
    match uu___ with
    | FStar_TypeChecker_NBETerm.Lazy
        (FStar_Pervasives.Inl
         { FStar_Syntax_Syntax.blob = b;
           FStar_Syntax_Syntax.lkind = FStar_Syntax_Syntax.Lazy_goal;
           FStar_Syntax_Syntax.ltyp = uu___1;
           FStar_Syntax_Syntax.rng = uu___2;_},
         uu___3)
        ->
        let uu___4 = FStar_Compiler_Dyn.undyn b in
        FStar_Compiler_Effect.op_Less_Bar
          (fun uu___5 -> FStar_Pervasives_Native.Some uu___5) uu___4
    | uu___1 ->
        ((let uu___3 =
            FStar_Compiler_Effect.op_Bang FStar_Options.debug_embedding in
          if uu___3
          then
            let uu___4 =
              let uu___5 =
                let uu___6 = FStar_TypeChecker_NBETerm.t_to_string t in
                FStar_Compiler_Util.format1 "Not an embedded NBE goal: %s"
                  uu___6 in
              (FStar_Errors.Warning_NotEmbedded, uu___5) in
            FStar_Errors.log_issue FStar_Compiler_Range.dummyRange uu___4
          else ());
         FStar_Pervasives_Native.None) in
  let uu___ = mkFV fstar_tactics_goal.fv [] [] in
  let uu___1 = fv_as_emb_typ fstar_tactics_goal.fv in
  {
    FStar_TypeChecker_NBETerm.em = embed_goal;
    FStar_TypeChecker_NBETerm.un = unembed_goal;
    FStar_TypeChecker_NBETerm.typ = uu___;
    FStar_TypeChecker_NBETerm.emb_typ = uu___1
  }
let (e_exn : Prims.exn FStar_Syntax_Embeddings.embedding) =
  let embed_exn e rng uu___ uu___1 =
    match e with
    | FStar_Tactics_Common.TacticFailure s ->
        let uu___2 =
          let uu___3 =
            let uu___4 = embed FStar_Syntax_Embeddings.e_string rng s in
            FStar_Syntax_Syntax.as_arg uu___4 in
          [uu___3] in
        FStar_Syntax_Syntax.mk_Tm_app fstar_tactics_TacticFailure.t uu___2
          rng
    | FStar_Tactics_Common.EExn t ->
        {
          FStar_Syntax_Syntax.n = (t.FStar_Syntax_Syntax.n);
          FStar_Syntax_Syntax.pos = rng;
<<<<<<< HEAD
          FStar_Syntax_Syntax.vars = (uu___2.FStar_Syntax_Syntax.vars);
          FStar_Syntax_Syntax.hash_code =
            (uu___2.FStar_Syntax_Syntax.hash_code)
=======
          FStar_Syntax_Syntax.vars = (t.FStar_Syntax_Syntax.vars)
>>>>>>> a46a208c
        }
    | e1 ->
        let s =
          let uu___2 = FStar_Compiler_Util.message_of_exn e1 in
          Prims.op_Hat "uncaught exception: " uu___2 in
        let uu___2 =
          let uu___3 =
            let uu___4 = embed FStar_Syntax_Embeddings.e_string rng s in
            FStar_Syntax_Syntax.as_arg uu___4 in
          [uu___3] in
        FStar_Syntax_Syntax.mk_Tm_app fstar_tactics_TacticFailure.t uu___2
          rng in
  let unembed_exn t w uu___ =
    let uu___1 = hd'_and_args t in
    match uu___1 with
    | (FStar_Syntax_Syntax.Tm_fvar fv, (s, uu___2)::[]) when
        FStar_Syntax_Syntax.fv_eq_lid fv fstar_tactics_TacticFailure.lid ->
        let uu___3 = unembed' w FStar_Syntax_Embeddings.e_string s in
        FStar_Compiler_Util.bind_opt uu___3
          (fun s1 ->
             FStar_Pervasives_Native.Some
               (FStar_Tactics_Common.TacticFailure s1))
    | uu___2 -> FStar_Pervasives_Native.Some (FStar_Tactics_Common.EExn t) in
  let uu___ =
    let uu___1 =
      let uu___2 =
        FStar_Compiler_Effect.op_Bar_Greater FStar_Parser_Const.exn_lid
          FStar_Ident.string_of_lid in
      (uu___2, []) in
    FStar_Syntax_Syntax.ET_app uu___1 in
  FStar_Syntax_Embeddings.mk_emb_full embed_exn unembed_exn
    FStar_Syntax_Syntax.t_exn (fun uu___1 -> "(exn)") uu___
let (e_exn_nbe : Prims.exn FStar_TypeChecker_NBETerm.embedding) =
  let embed_exn cb e =
    match e with
    | FStar_Tactics_Common.TacticFailure s ->
        let uu___ =
          let uu___1 =
            let uu___2 =
              FStar_TypeChecker_NBETerm.embed
                FStar_TypeChecker_NBETerm.e_string cb s in
            FStar_TypeChecker_NBETerm.as_arg uu___2 in
          [uu___1] in
        mkConstruct fstar_tactics_TacticFailure.fv [] uu___
    | uu___ ->
        let uu___1 =
          let uu___2 = FStar_Compiler_Util.message_of_exn e in
          FStar_Compiler_Util.format1 "cannot embed exn (NBE) : %s" uu___2 in
        failwith uu___1 in
  let unembed_exn cb t =
    let uu___ = FStar_TypeChecker_NBETerm.nbe_t_of_t t in
    match uu___ with
    | FStar_TypeChecker_NBETerm.Construct (fv, uu___1, (s, uu___2)::[]) when
        FStar_Syntax_Syntax.fv_eq_lid fv fstar_tactics_TacticFailure.lid ->
        let uu___3 =
          FStar_TypeChecker_NBETerm.unembed
            FStar_TypeChecker_NBETerm.e_string cb s in
        FStar_Compiler_Util.bind_opt uu___3
          (fun s1 ->
             FStar_Pervasives_Native.Some
               (FStar_Tactics_Common.TacticFailure s1))
    | uu___1 -> FStar_Pervasives_Native.None in
  let fv_exn = FStar_Syntax_Syntax.fvconst FStar_Parser_Const.exn_lid in
  let uu___ = mkFV fv_exn [] [] in
  let uu___1 = fv_as_emb_typ fv_exn in
  {
    FStar_TypeChecker_NBETerm.em = embed_exn;
    FStar_TypeChecker_NBETerm.un = unembed_exn;
    FStar_TypeChecker_NBETerm.typ = uu___;
    FStar_TypeChecker_NBETerm.emb_typ = uu___1
  }
let e_result :
  'a .
    'a FStar_Syntax_Embeddings.embedding ->
      'a FStar_Tactics_Result.__result FStar_Syntax_Embeddings.embedding
  =
  fun ea ->
    let embed_result res rng uu___ uu___1 =
      match res with
      | FStar_Tactics_Result.Success (a1, ps) ->
          let uu___2 =
            FStar_Syntax_Syntax.mk_Tm_uinst fstar_tactics_Success.t
              [FStar_Syntax_Syntax.U_zero] in
          let uu___3 =
            let uu___4 =
              let uu___5 = FStar_Syntax_Embeddings.type_of ea in
              FStar_Syntax_Syntax.iarg uu___5 in
            let uu___5 =
              let uu___6 =
                let uu___7 = embed ea rng a1 in
                FStar_Syntax_Syntax.as_arg uu___7 in
              let uu___7 =
                let uu___8 =
                  let uu___9 = embed e_proofstate rng ps in
                  FStar_Syntax_Syntax.as_arg uu___9 in
                [uu___8] in
              uu___6 :: uu___7 in
            uu___4 :: uu___5 in
          FStar_Syntax_Syntax.mk_Tm_app uu___2 uu___3 rng
      | FStar_Tactics_Result.Failed (e, ps) ->
          let uu___2 =
            FStar_Syntax_Syntax.mk_Tm_uinst fstar_tactics_Failed.t
              [FStar_Syntax_Syntax.U_zero] in
          let uu___3 =
            let uu___4 =
              let uu___5 = FStar_Syntax_Embeddings.type_of ea in
              FStar_Syntax_Syntax.iarg uu___5 in
            let uu___5 =
              let uu___6 =
                let uu___7 = embed e_exn rng e in
                FStar_Syntax_Syntax.as_arg uu___7 in
              let uu___7 =
                let uu___8 =
                  let uu___9 = embed e_proofstate rng ps in
                  FStar_Syntax_Syntax.as_arg uu___9 in
                [uu___8] in
              uu___6 :: uu___7 in
            uu___4 :: uu___5 in
          FStar_Syntax_Syntax.mk_Tm_app uu___2 uu___3 rng in
    let unembed_result t w uu___ =
      let uu___1 = hd'_and_args t in
      match uu___1 with
      | (FStar_Syntax_Syntax.Tm_fvar fv, _t::(a1, uu___2)::(ps, uu___3)::[])
          when FStar_Syntax_Syntax.fv_eq_lid fv fstar_tactics_Success.lid ->
          let uu___4 = unembed' w ea a1 in
          FStar_Compiler_Util.bind_opt uu___4
            (fun a2 ->
               let uu___5 = unembed' w e_proofstate ps in
               FStar_Compiler_Util.bind_opt uu___5
                 (fun ps1 ->
                    FStar_Pervasives_Native.Some
                      (FStar_Tactics_Result.Success (a2, ps1))))
      | (FStar_Syntax_Syntax.Tm_fvar fv, _t::(e, uu___2)::(ps, uu___3)::[])
          when FStar_Syntax_Syntax.fv_eq_lid fv fstar_tactics_Failed.lid ->
          let uu___4 = unembed' w e_exn e in
          FStar_Compiler_Util.bind_opt uu___4
            (fun e1 ->
               let uu___5 = unembed' w e_proofstate ps in
               FStar_Compiler_Util.bind_opt uu___5
                 (fun ps1 ->
                    FStar_Pervasives_Native.Some
                      (FStar_Tactics_Result.Failed (e1, ps1))))
      | uu___2 ->
          (if w
           then
             (let uu___4 =
                let uu___5 =
                  let uu___6 = FStar_Syntax_Print.term_to_string t in
                  FStar_Compiler_Util.format1
                    "Not an embedded tactic result: %s" uu___6 in
                (FStar_Errors.Warning_NotEmbedded, uu___5) in
              FStar_Errors.log_issue t.FStar_Syntax_Syntax.pos uu___4)
           else ();
           FStar_Pervasives_Native.None) in
    let uu___ =
      let uu___1 = FStar_Syntax_Embeddings.type_of ea in t_result_of uu___1 in
    let uu___1 =
      let uu___2 =
        let uu___3 =
          FStar_Compiler_Effect.op_Bar_Greater fstar_tactics_result.lid
            FStar_Ident.string_of_lid in
        let uu___4 =
          let uu___5 = FStar_Syntax_Embeddings.emb_typ_of ea in [uu___5] in
        (uu___3, uu___4) in
      FStar_Syntax_Syntax.ET_app uu___2 in
    FStar_Syntax_Embeddings.mk_emb_full embed_result unembed_result uu___
      (fun uu___2 -> "") uu___1
let e_result_nbe :
  'a .
    'a FStar_TypeChecker_NBETerm.embedding ->
      'a FStar_Tactics_Result.__result FStar_TypeChecker_NBETerm.embedding
  =
  fun ea ->
    let embed_result cb res =
      match res with
      | FStar_Tactics_Result.Failed (e, ps) ->
          let uu___ =
            let uu___1 =
              let uu___2 = FStar_TypeChecker_NBETerm.type_of ea in
              FStar_TypeChecker_NBETerm.as_iarg uu___2 in
            let uu___2 =
              let uu___3 =
                let uu___4 = FStar_TypeChecker_NBETerm.embed e_exn_nbe cb e in
                FStar_TypeChecker_NBETerm.as_arg uu___4 in
              let uu___4 =
                let uu___5 =
                  let uu___6 =
                    FStar_TypeChecker_NBETerm.embed e_proofstate_nbe cb ps in
                  FStar_TypeChecker_NBETerm.as_arg uu___6 in
                [uu___5] in
              uu___3 :: uu___4 in
            uu___1 :: uu___2 in
          mkConstruct fstar_tactics_Failed.fv [FStar_Syntax_Syntax.U_zero]
            uu___
      | FStar_Tactics_Result.Success (a1, ps) ->
          let uu___ =
            let uu___1 =
              let uu___2 = FStar_TypeChecker_NBETerm.type_of ea in
              FStar_TypeChecker_NBETerm.as_iarg uu___2 in
            let uu___2 =
              let uu___3 =
                let uu___4 = FStar_TypeChecker_NBETerm.embed ea cb a1 in
                FStar_TypeChecker_NBETerm.as_arg uu___4 in
              let uu___4 =
                let uu___5 =
                  let uu___6 =
                    FStar_TypeChecker_NBETerm.embed e_proofstate_nbe cb ps in
                  FStar_TypeChecker_NBETerm.as_arg uu___6 in
                [uu___5] in
              uu___3 :: uu___4 in
            uu___1 :: uu___2 in
          mkConstruct fstar_tactics_Success.fv [FStar_Syntax_Syntax.U_zero]
            uu___ in
    let unembed_result cb t =
      let uu___ = FStar_TypeChecker_NBETerm.nbe_t_of_t t in
      match uu___ with
      | FStar_TypeChecker_NBETerm.Construct
          (fv, uu___1, (ps, uu___2)::(a1, uu___3)::_t::[]) when
          FStar_Syntax_Syntax.fv_eq_lid fv fstar_tactics_Success.lid ->
          let uu___4 = FStar_TypeChecker_NBETerm.unembed ea cb a1 in
          FStar_Compiler_Util.bind_opt uu___4
            (fun a2 ->
               let uu___5 =
                 FStar_TypeChecker_NBETerm.unembed e_proofstate_nbe cb ps in
               FStar_Compiler_Util.bind_opt uu___5
                 (fun ps1 ->
                    FStar_Pervasives_Native.Some
                      (FStar_Tactics_Result.Success (a2, ps1))))
      | FStar_TypeChecker_NBETerm.Construct
          (fv, uu___1, (ps, uu___2)::(e, uu___3)::_t::[]) when
          FStar_Syntax_Syntax.fv_eq_lid fv fstar_tactics_Failed.lid ->
          let uu___4 = FStar_TypeChecker_NBETerm.unembed e_exn_nbe cb e in
          FStar_Compiler_Util.bind_opt uu___4
            (fun e1 ->
               let uu___5 =
                 FStar_TypeChecker_NBETerm.unembed e_proofstate_nbe cb ps in
               FStar_Compiler_Util.bind_opt uu___5
                 (fun ps1 ->
                    FStar_Pervasives_Native.Some
                      (FStar_Tactics_Result.Failed (e1, ps1))))
      | uu___1 -> FStar_Pervasives_Native.None in
    let uu___ = mkFV fstar_tactics_result.fv [] [] in
    let uu___1 = fv_as_emb_typ fstar_tactics_result.fv in
    {
      FStar_TypeChecker_NBETerm.em = embed_result;
      FStar_TypeChecker_NBETerm.un = unembed_result;
      FStar_TypeChecker_NBETerm.typ = uu___;
      FStar_TypeChecker_NBETerm.emb_typ = uu___1
    }
let (e_direction :
  FStar_Tactics_Types.direction FStar_Syntax_Embeddings.embedding) =
  let embed_direction rng d =
    match d with
    | FStar_Tactics_Types.TopDown -> fstar_tactics_topdown.t
    | FStar_Tactics_Types.BottomUp -> fstar_tactics_bottomup.t in
  let unembed_direction w t =
    let uu___ =
      let uu___1 = FStar_Syntax_Subst.compress t in
      uu___1.FStar_Syntax_Syntax.n in
    match uu___ with
    | FStar_Syntax_Syntax.Tm_fvar fv when
        FStar_Syntax_Syntax.fv_eq_lid fv fstar_tactics_topdown.lid ->
        FStar_Pervasives_Native.Some FStar_Tactics_Types.TopDown
    | FStar_Syntax_Syntax.Tm_fvar fv when
        FStar_Syntax_Syntax.fv_eq_lid fv fstar_tactics_bottomup.lid ->
        FStar_Pervasives_Native.Some FStar_Tactics_Types.BottomUp
    | uu___1 ->
        (if w
         then
           (let uu___3 =
              let uu___4 =
                let uu___5 = FStar_Syntax_Print.term_to_string t in
                FStar_Compiler_Util.format1 "Not an embedded direction: %s"
                  uu___5 in
              (FStar_Errors.Warning_NotEmbedded, uu___4) in
            FStar_Errors.log_issue t.FStar_Syntax_Syntax.pos uu___3)
         else ();
         FStar_Pervasives_Native.None) in
  mk_emb embed_direction unembed_direction fstar_tactics_direction.t
let (e_direction_nbe :
  FStar_Tactics_Types.direction FStar_TypeChecker_NBETerm.embedding) =
  let embed_direction cb res =
    match res with
    | FStar_Tactics_Types.TopDown ->
        mkConstruct fstar_tactics_topdown.fv [] []
    | FStar_Tactics_Types.BottomUp ->
        mkConstruct fstar_tactics_bottomup.fv [] [] in
  let unembed_direction cb t =
    let uu___ = FStar_TypeChecker_NBETerm.nbe_t_of_t t in
    match uu___ with
    | FStar_TypeChecker_NBETerm.Construct (fv, uu___1, []) when
        FStar_Syntax_Syntax.fv_eq_lid fv fstar_tactics_topdown.lid ->
        FStar_Pervasives_Native.Some FStar_Tactics_Types.TopDown
    | FStar_TypeChecker_NBETerm.Construct (fv, uu___1, []) when
        FStar_Syntax_Syntax.fv_eq_lid fv fstar_tactics_bottomup.lid ->
        FStar_Pervasives_Native.Some FStar_Tactics_Types.BottomUp
    | uu___1 ->
        ((let uu___3 =
            FStar_Compiler_Effect.op_Bang FStar_Options.debug_embedding in
          if uu___3
          then
            let uu___4 =
              let uu___5 =
                let uu___6 = FStar_TypeChecker_NBETerm.t_to_string t in
                FStar_Compiler_Util.format1 "Not an embedded direction: %s"
                  uu___6 in
              (FStar_Errors.Warning_NotEmbedded, uu___5) in
            FStar_Errors.log_issue FStar_Compiler_Range.dummyRange uu___4
          else ());
         FStar_Pervasives_Native.None) in
  let uu___ = mkFV fstar_tactics_direction.fv [] [] in
  let uu___1 = fv_as_emb_typ fstar_tactics_direction.fv in
  {
    FStar_TypeChecker_NBETerm.em = embed_direction;
    FStar_TypeChecker_NBETerm.un = unembed_direction;
    FStar_TypeChecker_NBETerm.typ = uu___;
    FStar_TypeChecker_NBETerm.emb_typ = uu___1
  }
let (e_ctrl_flag :
  FStar_Tactics_Types.ctrl_flag FStar_Syntax_Embeddings.embedding) =
  let embed_ctrl_flag rng d =
    match d with
    | FStar_Tactics_Types.Continue -> fstar_tactics_Continue.t
    | FStar_Tactics_Types.Skip -> fstar_tactics_Skip.t
    | FStar_Tactics_Types.Abort -> fstar_tactics_Abort.t in
  let unembed_ctrl_flag w t =
    let uu___ =
      let uu___1 = FStar_Syntax_Subst.compress t in
      uu___1.FStar_Syntax_Syntax.n in
    match uu___ with
    | FStar_Syntax_Syntax.Tm_fvar fv when
        FStar_Syntax_Syntax.fv_eq_lid fv fstar_tactics_Continue.lid ->
        FStar_Pervasives_Native.Some FStar_Tactics_Types.Continue
    | FStar_Syntax_Syntax.Tm_fvar fv when
        FStar_Syntax_Syntax.fv_eq_lid fv fstar_tactics_Skip.lid ->
        FStar_Pervasives_Native.Some FStar_Tactics_Types.Skip
    | FStar_Syntax_Syntax.Tm_fvar fv when
        FStar_Syntax_Syntax.fv_eq_lid fv fstar_tactics_Abort.lid ->
        FStar_Pervasives_Native.Some FStar_Tactics_Types.Abort
    | uu___1 ->
        (if w
         then
           (let uu___3 =
              let uu___4 =
                let uu___5 = FStar_Syntax_Print.term_to_string t in
                FStar_Compiler_Util.format1 "Not an embedded ctrl_flag: %s"
                  uu___5 in
              (FStar_Errors.Warning_NotEmbedded, uu___4) in
            FStar_Errors.log_issue t.FStar_Syntax_Syntax.pos uu___3)
         else ();
         FStar_Pervasives_Native.None) in
  mk_emb embed_ctrl_flag unembed_ctrl_flag fstar_tactics_ctrl_flag.t
let (e_ctrl_flag_nbe :
  FStar_Tactics_Types.ctrl_flag FStar_TypeChecker_NBETerm.embedding) =
  let embed_ctrl_flag cb res =
    match res with
    | FStar_Tactics_Types.Continue ->
        mkConstruct fstar_tactics_Continue.fv [] []
    | FStar_Tactics_Types.Skip -> mkConstruct fstar_tactics_Skip.fv [] []
    | FStar_Tactics_Types.Abort -> mkConstruct fstar_tactics_Abort.fv [] [] in
  let unembed_ctrl_flag cb t =
    let uu___ = FStar_TypeChecker_NBETerm.nbe_t_of_t t in
    match uu___ with
    | FStar_TypeChecker_NBETerm.Construct (fv, uu___1, []) when
        FStar_Syntax_Syntax.fv_eq_lid fv fstar_tactics_Continue.lid ->
        FStar_Pervasives_Native.Some FStar_Tactics_Types.Continue
    | FStar_TypeChecker_NBETerm.Construct (fv, uu___1, []) when
        FStar_Syntax_Syntax.fv_eq_lid fv fstar_tactics_Skip.lid ->
        FStar_Pervasives_Native.Some FStar_Tactics_Types.Skip
    | FStar_TypeChecker_NBETerm.Construct (fv, uu___1, []) when
        FStar_Syntax_Syntax.fv_eq_lid fv fstar_tactics_Abort.lid ->
        FStar_Pervasives_Native.Some FStar_Tactics_Types.Abort
    | uu___1 ->
        ((let uu___3 =
            FStar_Compiler_Effect.op_Bang FStar_Options.debug_embedding in
          if uu___3
          then
            let uu___4 =
              let uu___5 =
                let uu___6 = FStar_TypeChecker_NBETerm.t_to_string t in
                FStar_Compiler_Util.format1 "Not an embedded ctrl_flag: %s"
                  uu___6 in
              (FStar_Errors.Warning_NotEmbedded, uu___5) in
            FStar_Errors.log_issue FStar_Compiler_Range.dummyRange uu___4
          else ());
         FStar_Pervasives_Native.None) in
  let uu___ = mkFV fstar_tactics_ctrl_flag.fv [] [] in
  let uu___1 = fv_as_emb_typ fstar_tactics_ctrl_flag.fv in
  {
    FStar_TypeChecker_NBETerm.em = embed_ctrl_flag;
    FStar_TypeChecker_NBETerm.un = unembed_ctrl_flag;
    FStar_TypeChecker_NBETerm.typ = uu___;
    FStar_TypeChecker_NBETerm.emb_typ = uu___1
  }
let (e_guard_policy :
  FStar_Tactics_Types.guard_policy FStar_Syntax_Embeddings.embedding) =
  let embed_guard_policy rng p =
    match p with
    | FStar_Tactics_Types.SMT -> fstar_tactics_SMT.t
    | FStar_Tactics_Types.Goal -> fstar_tactics_Goal.t
    | FStar_Tactics_Types.Force -> fstar_tactics_Force.t
    | FStar_Tactics_Types.Drop -> fstar_tactics_Drop.t in
  let unembed_guard_policy w t =
    let uu___ =
      let uu___1 = FStar_Syntax_Subst.compress t in
      uu___1.FStar_Syntax_Syntax.n in
    match uu___ with
    | FStar_Syntax_Syntax.Tm_fvar fv when
        FStar_Syntax_Syntax.fv_eq_lid fv fstar_tactics_SMT.lid ->
        FStar_Pervasives_Native.Some FStar_Tactics_Types.SMT
    | FStar_Syntax_Syntax.Tm_fvar fv when
        FStar_Syntax_Syntax.fv_eq_lid fv fstar_tactics_Goal.lid ->
        FStar_Pervasives_Native.Some FStar_Tactics_Types.Goal
    | FStar_Syntax_Syntax.Tm_fvar fv when
        FStar_Syntax_Syntax.fv_eq_lid fv fstar_tactics_Force.lid ->
        FStar_Pervasives_Native.Some FStar_Tactics_Types.Force
    | FStar_Syntax_Syntax.Tm_fvar fv when
        FStar_Syntax_Syntax.fv_eq_lid fv fstar_tactics_Drop.lid ->
        FStar_Pervasives_Native.Some FStar_Tactics_Types.Drop
    | uu___1 ->
        (if w
         then
           (let uu___3 =
              let uu___4 =
                let uu___5 = FStar_Syntax_Print.term_to_string t in
                FStar_Compiler_Util.format1
                  "Not an embedded guard_policy: %s" uu___5 in
              (FStar_Errors.Warning_NotEmbedded, uu___4) in
            FStar_Errors.log_issue t.FStar_Syntax_Syntax.pos uu___3)
         else ();
         FStar_Pervasives_Native.None) in
  mk_emb embed_guard_policy unembed_guard_policy fstar_tactics_guard_policy.t
let (e_guard_policy_nbe :
  FStar_Tactics_Types.guard_policy FStar_TypeChecker_NBETerm.embedding) =
  let embed_guard_policy cb p =
    match p with
    | FStar_Tactics_Types.SMT -> mkConstruct fstar_tactics_SMT.fv [] []
    | FStar_Tactics_Types.Goal -> mkConstruct fstar_tactics_Goal.fv [] []
    | FStar_Tactics_Types.Force -> mkConstruct fstar_tactics_Force.fv [] []
    | FStar_Tactics_Types.Drop -> mkConstruct fstar_tactics_Drop.fv [] [] in
  let unembed_guard_policy cb t =
    let uu___ = FStar_TypeChecker_NBETerm.nbe_t_of_t t in
    match uu___ with
    | FStar_TypeChecker_NBETerm.Construct (fv, uu___1, []) when
        FStar_Syntax_Syntax.fv_eq_lid fv fstar_tactics_SMT.lid ->
        FStar_Pervasives_Native.Some FStar_Tactics_Types.SMT
    | FStar_TypeChecker_NBETerm.Construct (fv, uu___1, []) when
        FStar_Syntax_Syntax.fv_eq_lid fv fstar_tactics_Goal.lid ->
        FStar_Pervasives_Native.Some FStar_Tactics_Types.Goal
    | FStar_TypeChecker_NBETerm.Construct (fv, uu___1, []) when
        FStar_Syntax_Syntax.fv_eq_lid fv fstar_tactics_Force.lid ->
        FStar_Pervasives_Native.Some FStar_Tactics_Types.Force
    | FStar_TypeChecker_NBETerm.Construct (fv, uu___1, []) when
        FStar_Syntax_Syntax.fv_eq_lid fv fstar_tactics_Drop.lid ->
        FStar_Pervasives_Native.Some FStar_Tactics_Types.Drop
    | uu___1 -> FStar_Pervasives_Native.None in
  let uu___ = mkFV fstar_tactics_guard_policy.fv [] [] in
  let uu___1 = fv_as_emb_typ fstar_tactics_guard_policy.fv in
  {
    FStar_TypeChecker_NBETerm.em = embed_guard_policy;
    FStar_TypeChecker_NBETerm.un = unembed_guard_policy;
    FStar_TypeChecker_NBETerm.typ = uu___;
    FStar_TypeChecker_NBETerm.emb_typ = uu___1
  }<|MERGE_RESOLUTION|>--- conflicted
+++ resolved
@@ -358,13 +358,7 @@
         {
           FStar_Syntax_Syntax.n = (t.FStar_Syntax_Syntax.n);
           FStar_Syntax_Syntax.pos = rng;
-<<<<<<< HEAD
-          FStar_Syntax_Syntax.vars = (uu___2.FStar_Syntax_Syntax.vars);
-          FStar_Syntax_Syntax.hash_code =
-            (uu___2.FStar_Syntax_Syntax.hash_code)
-=======
           FStar_Syntax_Syntax.vars = (t.FStar_Syntax_Syntax.vars)
->>>>>>> a46a208c
         }
     | e1 ->
         let s =
