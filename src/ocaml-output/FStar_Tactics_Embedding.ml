--- conflicted
+++ resolved
@@ -1,418 +1,4 @@
-
 open Prims
-<<<<<<< HEAD
-open FStar_Pervasives
-
-type name =
-FStar_Syntax_Syntax.bv
-
-
-let fstar_tactics_lid' : Prims.string Prims.list  ->  FStar_Ident.lid = (fun s -> (FStar_Parser_Const.fstar_tactics_lid' s))
-
-
-let lid_as_tm : FStar_Ident.lident  ->  FStar_Syntax_Syntax.term = (fun l -> (
-
-let uu____15 = (FStar_Syntax_Syntax.lid_as_fv l FStar_Syntax_Syntax.delta_constant FStar_Pervasives_Native.None)
-in (FStar_All.pipe_right uu____15 FStar_Syntax_Syntax.fv_to_tm)))
-
-
-let mk_tactic_lid_as_term : Prims.string  ->  FStar_Syntax_Syntax.term = (fun s -> (
-
-let uu____21 = (fstar_tactics_lid' (("Effect")::(s)::[]))
-in (lid_as_tm uu____21)))
-
-
-let lid_as_data_tm : FStar_Ident.lident  ->  FStar_Syntax_Syntax.term = (fun l -> (
-
-let uu____27 = (FStar_Syntax_Syntax.lid_as_fv l FStar_Syntax_Syntax.delta_constant (FStar_Pervasives_Native.Some (FStar_Syntax_Syntax.Data_ctor)))
-in (FStar_Syntax_Syntax.fv_to_tm uu____27)))
-
-
-let fstar_tactics_lid_as_data_tm : Prims.string  ->  FStar_Syntax_Syntax.term = (fun s -> (
-
-let uu____33 = (fstar_tactics_lid' (("Effect")::(s)::[]))
-in (lid_as_data_tm uu____33)))
-
-
-let fstar_tactics_Failed_lid : FStar_Ident.lid = (fstar_tactics_lid' (("Result")::("Failed")::[]))
-
-
-let fstar_tactics_Success_lid : FStar_Ident.lid = (fstar_tactics_lid' (("Result")::("Success")::[]))
-
-
-let fstar_tactics_Failed_tm : FStar_Syntax_Syntax.term = (lid_as_data_tm fstar_tactics_Failed_lid)
-
-
-let fstar_tactics_Success_tm : FStar_Syntax_Syntax.term = (lid_as_data_tm fstar_tactics_Success_lid)
-
-
-let fstar_tactics_topdown_lid : FStar_Ident.lid = (fstar_tactics_lid' (("Types")::("TopDown")::[]))
-
-
-let fstar_tactics_bottomup_lid : FStar_Ident.lid = (fstar_tactics_lid' (("Types")::("BottomUp")::[]))
-
-
-let fstar_tactics_topdown : FStar_Syntax_Syntax.term = (lid_as_data_tm fstar_tactics_topdown_lid)
-
-
-let fstar_tactics_bottomup : FStar_Syntax_Syntax.term = (lid_as_data_tm fstar_tactics_bottomup_lid)
-
-
-let fstar_tactics_SMT_lid : FStar_Ident.lid = (fstar_tactics_lid' (("Types")::("SMT")::[]))
-
-
-let fstar_tactics_Goal_lid : FStar_Ident.lid = (fstar_tactics_lid' (("Types")::("Goal")::[]))
-
-
-let fstar_tactics_Drop_lid : FStar_Ident.lid = (fstar_tactics_lid' (("Types")::("Drop")::[]))
-
-
-let fstar_tactics_Force_lid : FStar_Ident.lid = (fstar_tactics_lid' (("Types")::("Force")::[]))
-
-
-let fstar_tactics_SMT : FStar_Syntax_Syntax.term = (lid_as_data_tm fstar_tactics_SMT_lid)
-
-
-let fstar_tactics_Goal : FStar_Syntax_Syntax.term = (lid_as_data_tm fstar_tactics_Goal_lid)
-
-
-let fstar_tactics_Drop : FStar_Syntax_Syntax.term = (lid_as_data_tm fstar_tactics_Drop_lid)
-
-
-let fstar_tactics_Force : FStar_Syntax_Syntax.term = (lid_as_data_tm fstar_tactics_Force_lid)
-
-
-let t_proofstate : FStar_Syntax_Syntax.term = (
-
-let uu____34 = (fstar_tactics_lid' (("Types")::("proofstate")::[]))
-in (FStar_Syntax_Syntax.tconst uu____34))
-
-
-let t_result : FStar_Syntax_Syntax.term = (
-
-let uu____35 = (fstar_tactics_lid' (("Types")::("result")::[]))
-in (FStar_Syntax_Syntax.tconst uu____35))
-
-
-let t_result_of : FStar_Syntax_Syntax.term  ->  FStar_Syntax_Syntax.term' FStar_Syntax_Syntax.syntax = (fun t -> (
-
-let uu____43 = (
-
-let uu____52 = (FStar_Syntax_Syntax.as_arg t)
-in (uu____52)::[])
-in (FStar_Syntax_Util.mk_app t_result uu____43)))
-
-
-let t_guard_policy : FStar_Syntax_Syntax.term = (
-
-let uu____53 = (fstar_tactics_lid' (("Types")::("guard_policy")::[]))
-in (FStar_Syntax_Syntax.tconst uu____53))
-
-
-let t_direction : FStar_Syntax_Syntax.term = (
-
-let uu____54 = (fstar_tactics_lid' (("Types")::("direction")::[]))
-in (FStar_Syntax_Syntax.tconst uu____54))
-
-
-let e_proofstate : FStar_Tactics_Types.proofstate FStar_Syntax_Embeddings.embedding = (
-
-let embed_proofstate = (fun rng ps -> (FStar_Syntax_Util.mk_lazy ps t_proofstate FStar_Syntax_Syntax.Lazy_proofstate (FStar_Pervasives_Native.Some (rng))))
-in (
-
-let unembed_proofstate = (fun w t -> (
-
-let uu____83 = (
-
-let uu____84 = (FStar_Syntax_Subst.compress t)
-in uu____84.FStar_Syntax_Syntax.n)
-in (match (uu____83) with
-| FStar_Syntax_Syntax.Tm_lazy (i) when (Prims.op_Equality i.FStar_Syntax_Syntax.lkind FStar_Syntax_Syntax.Lazy_proofstate) -> begin
-(
-
-let uu____90 = (FStar_Dyn.undyn i.FStar_Syntax_Syntax.blob)
-in (FStar_All.pipe_left (fun _0_17 -> FStar_Pervasives_Native.Some (_0_17)) uu____90))
-end
-| uu____93 -> begin
-((match (w) with
-| true -> begin
-(
-
-let uu____95 = (
-
-let uu____100 = (
-
-let uu____101 = (FStar_Syntax_Print.term_to_string t)
-in (FStar_Util.format1 "Not an embedded proofstate: %s" uu____101))
-in ((FStar_Errors.Warning_NotEmbedded), (uu____100)))
-in (FStar_Errors.log_issue t.FStar_Syntax_Syntax.pos uu____95))
-end
-| uu____102 -> begin
-()
-end);
-FStar_Pervasives_Native.None;
-)
-end)))
-in (FStar_Syntax_Embeddings.mk_emb embed_proofstate unembed_proofstate t_proofstate)))
-
-
-let unfold_lazy_proofstate : FStar_Syntax_Syntax.lazyinfo  ->  FStar_Syntax_Syntax.term = (fun i -> (FStar_Syntax_Util.exp_string "(((proofstate)))"))
-
-
-let e_result : 'a . 'a FStar_Syntax_Embeddings.embedding  ->  'a FStar_Tactics_Result.__result FStar_Syntax_Embeddings.embedding = (fun ea -> (
-
-let embed_result = (fun rng res -> (match (res) with
-| FStar_Tactics_Result.Failed (msg, ps) -> begin
-(
-
-let uu____143 = (
-
-let uu____148 = (FStar_Syntax_Syntax.mk_Tm_uinst fstar_tactics_Failed_tm ((FStar_Syntax_Syntax.U_zero)::[]))
-in (
-
-let uu____149 = (
-
-let uu____150 = (
-
-let uu____151 = (FStar_Syntax_Embeddings.type_of ea)
-in (FStar_Syntax_Syntax.iarg uu____151))
-in (
-
-let uu____152 = (
-
-let uu____155 = (
-
-let uu____156 = (FStar_Syntax_Embeddings.embed FStar_Syntax_Embeddings.e_string rng msg)
-in (FStar_Syntax_Syntax.as_arg uu____156))
-in (
-
-let uu____157 = (
-
-let uu____160 = (
-
-let uu____161 = (FStar_Syntax_Embeddings.embed e_proofstate rng ps)
-in (FStar_Syntax_Syntax.as_arg uu____161))
-in (uu____160)::[])
-in (uu____155)::uu____157))
-in (uu____150)::uu____152))
-in (FStar_Syntax_Syntax.mk_Tm_app uu____148 uu____149)))
-in (uu____143 FStar_Pervasives_Native.None rng))
-end
-| FStar_Tactics_Result.Success (a, ps) -> begin
-(
-
-let uu____166 = (
-
-let uu____171 = (FStar_Syntax_Syntax.mk_Tm_uinst fstar_tactics_Success_tm ((FStar_Syntax_Syntax.U_zero)::[]))
-in (
-
-let uu____172 = (
-
-let uu____173 = (
-
-let uu____174 = (FStar_Syntax_Embeddings.type_of ea)
-in (FStar_Syntax_Syntax.iarg uu____174))
-in (
-
-let uu____175 = (
-
-let uu____178 = (
-
-let uu____179 = (FStar_Syntax_Embeddings.embed ea rng a)
-in (FStar_Syntax_Syntax.as_arg uu____179))
-in (
-
-let uu____180 = (
-
-let uu____183 = (
-
-let uu____184 = (FStar_Syntax_Embeddings.embed e_proofstate rng ps)
-in (FStar_Syntax_Syntax.as_arg uu____184))
-in (uu____183)::[])
-in (uu____178)::uu____180))
-in (uu____173)::uu____175))
-in (FStar_Syntax_Syntax.mk_Tm_app uu____171 uu____172)))
-in (uu____166 FStar_Pervasives_Native.None rng))
-end))
-in (
-
-let unembed_result = (fun w t -> (
-
-let hd'_and_args = (fun tm -> (
-
-let tm1 = (FStar_Syntax_Util.unascribe tm)
-in (
-
-let uu____225 = (FStar_Syntax_Util.head_and_args tm1)
-in (match (uu____225) with
-| (hd1, args) -> begin
-(
-
-let uu____274 = (
-
-let uu____275 = (FStar_Syntax_Util.un_uinst hd1)
-in uu____275.FStar_Syntax_Syntax.n)
-in ((uu____274), (args)))
-end))))
-in (
-
-let uu____286 = (hd'_and_args t)
-in (match (uu____286) with
-| (FStar_Syntax_Syntax.Tm_fvar (fv), (_t)::((a, uu____306))::((ps, uu____308))::[]) when (FStar_Syntax_Syntax.fv_eq_lid fv fstar_tactics_Success_lid) -> begin
-(
-
-let uu____355 = (FStar_Syntax_Embeddings.unembed ea a)
-in (FStar_Util.bind_opt uu____355 (fun a1 -> (
-
-let uu____363 = (FStar_Syntax_Embeddings.unembed e_proofstate ps)
-in (FStar_Util.bind_opt uu____363 (fun ps1 -> FStar_Pervasives_Native.Some (FStar_Tactics_Result.Success (((a1), (ps1))))))))))
-end
-| (FStar_Syntax_Syntax.Tm_fvar (fv), (_t)::((msg, uu____375))::((ps, uu____377))::[]) when (FStar_Syntax_Syntax.fv_eq_lid fv fstar_tactics_Failed_lid) -> begin
-(
-
-let uu____424 = (FStar_Syntax_Embeddings.unembed FStar_Syntax_Embeddings.e_string msg)
-in (FStar_Util.bind_opt uu____424 (fun msg1 -> (
-
-let uu____432 = (FStar_Syntax_Embeddings.unembed e_proofstate ps)
-in (FStar_Util.bind_opt uu____432 (fun ps1 -> FStar_Pervasives_Native.Some (FStar_Tactics_Result.Failed (((msg1), (ps1))))))))))
-end
-| uu____441 -> begin
-((match (w) with
-| true -> begin
-(
-
-let uu____455 = (
-
-let uu____460 = (
-
-let uu____461 = (FStar_Syntax_Print.term_to_string t)
-in (FStar_Util.format1 "Not an embedded tactic result: %s" uu____461))
-in ((FStar_Errors.Warning_NotEmbedded), (uu____460)))
-in (FStar_Errors.log_issue t.FStar_Syntax_Syntax.pos uu____455))
-end
-| uu____462 -> begin
-()
-end);
-FStar_Pervasives_Native.None;
-)
-end))))
-in (
-
-let uu____465 = (
-
-let uu____466 = (FStar_Syntax_Embeddings.type_of ea)
-in (t_result_of uu____466))
-in (FStar_Syntax_Embeddings.mk_emb embed_result unembed_result uu____465)))))
-
-
-let e_direction : FStar_Tactics_Types.direction FStar_Syntax_Embeddings.embedding = (
-
-let embed_direction = (fun rng d -> (match (d) with
-| FStar_Tactics_Types.TopDown -> begin
-fstar_tactics_topdown
-end
-| FStar_Tactics_Types.BottomUp -> begin
-fstar_tactics_bottomup
-end))
-in (
-
-let unembed_direction = (fun w t -> (
-
-let uu____497 = (
-
-let uu____498 = (FStar_Syntax_Subst.compress t)
-in uu____498.FStar_Syntax_Syntax.n)
-in (match (uu____497) with
-| FStar_Syntax_Syntax.Tm_fvar (fv) when (FStar_Syntax_Syntax.fv_eq_lid fv fstar_tactics_topdown_lid) -> begin
-FStar_Pervasives_Native.Some (FStar_Tactics_Types.TopDown)
-end
-| FStar_Syntax_Syntax.Tm_fvar (fv) when (FStar_Syntax_Syntax.fv_eq_lid fv fstar_tactics_bottomup_lid) -> begin
-FStar_Pervasives_Native.Some (FStar_Tactics_Types.BottomUp)
-end
-| uu____505 -> begin
-((match (w) with
-| true -> begin
-(
-
-let uu____507 = (
-
-let uu____512 = (
-
-let uu____513 = (FStar_Syntax_Print.term_to_string t)
-in (FStar_Util.format1 "Not an embedded direction: %s" uu____513))
-in ((FStar_Errors.Warning_NotEmbedded), (uu____512)))
-in (FStar_Errors.log_issue t.FStar_Syntax_Syntax.pos uu____507))
-end
-| uu____514 -> begin
-()
-end);
-FStar_Pervasives_Native.None;
-)
-end)))
-in (FStar_Syntax_Embeddings.mk_emb embed_direction unembed_direction t_direction)))
-
-
-let e_guard_policy : FStar_Tactics_Types.guard_policy FStar_Syntax_Embeddings.embedding = (
-
-let embed_guard_policy = (fun rng p -> (match (p) with
-| FStar_Tactics_Types.SMT -> begin
-fstar_tactics_SMT
-end
-| FStar_Tactics_Types.Goal -> begin
-fstar_tactics_Goal
-end
-| FStar_Tactics_Types.Force -> begin
-fstar_tactics_Force
-end
-| FStar_Tactics_Types.Drop -> begin
-fstar_tactics_Drop
-end))
-in (
-
-let unembed_guard_policy = (fun w t -> (
-
-let uu____543 = (
-
-let uu____544 = (FStar_Syntax_Subst.compress t)
-in uu____544.FStar_Syntax_Syntax.n)
-in (match (uu____543) with
-| FStar_Syntax_Syntax.Tm_fvar (fv) when (FStar_Syntax_Syntax.fv_eq_lid fv fstar_tactics_SMT_lid) -> begin
-FStar_Pervasives_Native.Some (FStar_Tactics_Types.SMT)
-end
-| FStar_Syntax_Syntax.Tm_fvar (fv) when (FStar_Syntax_Syntax.fv_eq_lid fv fstar_tactics_Goal_lid) -> begin
-FStar_Pervasives_Native.Some (FStar_Tactics_Types.Goal)
-end
-| FStar_Syntax_Syntax.Tm_fvar (fv) when (FStar_Syntax_Syntax.fv_eq_lid fv fstar_tactics_Force_lid) -> begin
-FStar_Pervasives_Native.Some (FStar_Tactics_Types.Force)
-end
-| FStar_Syntax_Syntax.Tm_fvar (fv) when (FStar_Syntax_Syntax.fv_eq_lid fv fstar_tactics_Drop_lid) -> begin
-FStar_Pervasives_Native.Some (FStar_Tactics_Types.Drop)
-end
-| uu____553 -> begin
-((match (w) with
-| true -> begin
-(
-
-let uu____555 = (
-
-let uu____560 = (
-
-let uu____561 = (FStar_Syntax_Print.term_to_string t)
-in (FStar_Util.format1 "Not an embedded guard_policy: %s" uu____561))
-in ((FStar_Errors.Warning_NotEmbedded), (uu____560)))
-in (FStar_Errors.log_issue t.FStar_Syntax_Syntax.pos uu____555))
-end
-| uu____562 -> begin
-()
-end);
-FStar_Pervasives_Native.None;
-)
-end)))
-in (FStar_Syntax_Embeddings.mk_emb embed_guard_policy unembed_guard_policy t_guard_policy)))
-
-
-
-=======
 type name = FStar_Syntax_Syntax.bv
 let (fstar_tactics_lid' : Prims.string Prims.list -> FStar_Ident.lid) =
   fun s  -> FStar_Parser_Const.fstar_tactics_lid' s 
@@ -723,5 +309,4 @@
      in
   FStar_Syntax_Embeddings.mk_emb embed_guard_policy unembed_guard_policy
     t_guard_policy
-  
->>>>>>> ca297a09
+  