--- conflicted
+++ resolved
@@ -2,196 +2,221 @@
 type name = FStar_Syntax_Syntax.bv
 type env = FStar_TypeChecker_Env.env
 type implicits = FStar_TypeChecker_Env.implicits
-let bnorm:
+let bnorm :
   FStar_TypeChecker_Env.env ->
     FStar_Syntax_Syntax.term -> FStar_Syntax_Syntax.term
-  = fun e  -> fun t  -> FStar_TypeChecker_Normalize.normalize [] e t
+  = fun e  -> fun t  -> FStar_TypeChecker_Normalize.normalize [] e t 
 type goal =
   {
-  context: env;
-  witness: FStar_Syntax_Syntax.term;
-  goal_ty: FStar_Syntax_Syntax.typ;
-  opts: FStar_Options.optionstate;}
-let __proj__Mkgoal__item__context: goal -> env =
+  context: env ;
+  witness: FStar_Syntax_Syntax.term ;
+  goal_ty: FStar_Syntax_Syntax.typ ;
+  opts: FStar_Options.optionstate }
+let __proj__Mkgoal__item__context : goal -> env =
   fun projectee  ->
     match projectee with
     | { context = __fname__context; witness = __fname__witness;
         goal_ty = __fname__goal_ty; opts = __fname__opts;_} ->
         __fname__context
-let __proj__Mkgoal__item__witness: goal -> FStar_Syntax_Syntax.term =
+  
+let __proj__Mkgoal__item__witness : goal -> FStar_Syntax_Syntax.term =
   fun projectee  ->
     match projectee with
     | { context = __fname__context; witness = __fname__witness;
         goal_ty = __fname__goal_ty; opts = __fname__opts;_} ->
         __fname__witness
-let __proj__Mkgoal__item__goal_ty: goal -> FStar_Syntax_Syntax.typ =
+  
+let __proj__Mkgoal__item__goal_ty : goal -> FStar_Syntax_Syntax.typ =
   fun projectee  ->
     match projectee with
     | { context = __fname__context; witness = __fname__witness;
         goal_ty = __fname__goal_ty; opts = __fname__opts;_} ->
         __fname__goal_ty
-let __proj__Mkgoal__item__opts: goal -> FStar_Options.optionstate =
+  
+let __proj__Mkgoal__item__opts : goal -> FStar_Options.optionstate =
   fun projectee  ->
     match projectee with
     | { context = __fname__context; witness = __fname__witness;
         goal_ty = __fname__goal_ty; opts = __fname__opts;_} -> __fname__opts
+  
 type proofstate =
   {
-  main_context: env;
-  main_goal: goal;
-  all_implicits: implicits;
-  goals: goal Prims.list;
-  smt_goals: goal Prims.list;}
-let __proj__Mkproofstate__item__main_context: proofstate -> env =
+  main_context: env ;
+  main_goal: goal ;
+  all_implicits: implicits ;
+  goals: goal Prims.list ;
+  smt_goals: goal Prims.list }
+let __proj__Mkproofstate__item__main_context : proofstate -> env =
   fun projectee  ->
     match projectee with
     | { main_context = __fname__main_context; main_goal = __fname__main_goal;
         all_implicits = __fname__all_implicits; goals = __fname__goals;
         smt_goals = __fname__smt_goals;_} -> __fname__main_context
-let __proj__Mkproofstate__item__main_goal: proofstate -> goal =
+  
+let __proj__Mkproofstate__item__main_goal : proofstate -> goal =
   fun projectee  ->
     match projectee with
     | { main_context = __fname__main_context; main_goal = __fname__main_goal;
         all_implicits = __fname__all_implicits; goals = __fname__goals;
         smt_goals = __fname__smt_goals;_} -> __fname__main_goal
-let __proj__Mkproofstate__item__all_implicits: proofstate -> implicits =
+  
+let __proj__Mkproofstate__item__all_implicits : proofstate -> implicits =
   fun projectee  ->
     match projectee with
     | { main_context = __fname__main_context; main_goal = __fname__main_goal;
         all_implicits = __fname__all_implicits; goals = __fname__goals;
         smt_goals = __fname__smt_goals;_} -> __fname__all_implicits
-let __proj__Mkproofstate__item__goals: proofstate -> goal Prims.list =
+  
+let __proj__Mkproofstate__item__goals : proofstate -> goal Prims.list =
   fun projectee  ->
     match projectee with
     | { main_context = __fname__main_context; main_goal = __fname__main_goal;
         all_implicits = __fname__all_implicits; goals = __fname__goals;
         smt_goals = __fname__smt_goals;_} -> __fname__goals
-let __proj__Mkproofstate__item__smt_goals: proofstate -> goal Prims.list =
+  
+let __proj__Mkproofstate__item__smt_goals : proofstate -> goal Prims.list =
   fun projectee  ->
     match projectee with
     | { main_context = __fname__main_context; main_goal = __fname__main_goal;
         all_implicits = __fname__all_implicits; goals = __fname__goals;
         smt_goals = __fname__smt_goals;_} -> __fname__smt_goals
+  
 type 'a result =
-  | Success of ('a,proofstate) FStar_Pervasives_Native.tuple2
-  | Failed of (Prims.string,proofstate) FStar_Pervasives_Native.tuple2
-let uu___is_Success: 'a . 'a result -> Prims.bool =
+  | Success of ('a,proofstate) FStar_Pervasives_Native.tuple2 
+  | Failed of (Prims.string,proofstate) FStar_Pervasives_Native.tuple2 
+let uu___is_Success : 'a . 'a result -> Prims.bool =
   fun projectee  ->
     match projectee with | Success _0 -> true | uu____195 -> false
-let __proj__Success__item___0:
+  
+let __proj__Success__item___0 :
   'a . 'a result -> ('a,proofstate) FStar_Pervasives_Native.tuple2 =
-  fun projectee  -> match projectee with | Success _0 -> _0
-let uu___is_Failed: 'a . 'a result -> Prims.bool =
+  fun projectee  -> match projectee with | Success _0 -> _0 
+let uu___is_Failed : 'a . 'a result -> Prims.bool =
   fun projectee  ->
     match projectee with | Failed _0 -> true | uu____241 -> false
-let __proj__Failed__item___0:
+  
+let __proj__Failed__item___0 :
   'a . 'a result -> (Prims.string,proofstate) FStar_Pervasives_Native.tuple2
-  = fun projectee  -> match projectee with | Failed _0 -> _0
-exception TacFailure of Prims.string
-let uu___is_TacFailure: Prims.exn -> Prims.bool =
+  = fun projectee  -> match projectee with | Failed _0 -> _0 
+exception TacFailure of Prims.string 
+let uu___is_TacFailure : Prims.exn -> Prims.bool =
   fun projectee  ->
     match projectee with | TacFailure uu____276 -> true | uu____277 -> false
-let __proj__TacFailure__item__uu___: Prims.exn -> Prims.string =
-  fun projectee  -> match projectee with | TacFailure uu____285 -> uu____285
+  
+let __proj__TacFailure__item__uu___ : Prims.exn -> Prims.string =
+  fun projectee  -> match projectee with | TacFailure uu____285 -> uu____285 
 type 'a tac = {
-  tac_f: proofstate -> 'a result;}
-let __proj__Mktac__item__tac_f: 'a . 'a tac -> proofstate -> 'a result =
+  tac_f: proofstate -> 'a result }
+let __proj__Mktac__item__tac_f : 'a . 'a tac -> proofstate -> 'a result =
   fun projectee  ->
     match projectee with | { tac_f = __fname__tac_f;_} -> __fname__tac_f
-let mk_tac: 'a . (proofstate -> 'a result) -> 'a tac =
-  fun f  -> { tac_f = f }
-let run: 'Auu____349 . 'Auu____349 tac -> proofstate -> 'Auu____349 result =
-  fun t  -> fun p  -> t.tac_f p
-let ret: 'a . 'a -> 'a tac = fun x  -> mk_tac (fun p  -> Success (x, p))
-let bind: 'a 'b . 'a tac -> ('a -> 'b tac) -> 'b tac =
+  
+let mk_tac : 'a . (proofstate -> 'a result) -> 'a tac =
+  fun f  -> { tac_f = f } 
+let run : 'Auu____349 . 'Auu____349 tac -> proofstate -> 'Auu____349 result =
+  fun t  -> fun p  -> t.tac_f p 
+let ret : 'a . 'a -> 'a tac = fun x  -> mk_tac (fun p  -> Success (x, p)) 
+let bind : 'a 'b . 'a tac -> ('a -> 'b tac) -> 'b tac =
   fun t1  ->
     fun t2  ->
       mk_tac
         (fun p  ->
-           let uu____416 = run t1 p in
+           let uu____416 = run t1 p  in
            match uu____416 with
-           | Success (a,q) -> let uu____423 = t2 a in run uu____423 q
+           | Success (a,q) -> let uu____423 = t2 a  in run uu____423 q
            | Failed (msg,q) -> Failed (msg, q))
-let idtac: Prims.unit tac = ret ()
-let goal_to_string: goal -> Prims.string =
+  
+let idtac : Prims.unit tac = ret () 
+let goal_to_string : goal -> Prims.string =
   fun g  ->
     let g_binders =
-      let uu____435 = FStar_TypeChecker_Env.all_binders g.context in
+      let uu____435 = FStar_TypeChecker_Env.all_binders g.context  in
       FStar_All.pipe_right uu____435
-        (FStar_Syntax_Print.binders_to_string ", ") in
-    let uu____436 = FStar_Syntax_Print.term_to_string g.witness in
-    let uu____437 = FStar_Syntax_Print.term_to_string g.goal_ty in
+        (FStar_Syntax_Print.binders_to_string ", ")
+       in
+    let uu____436 = FStar_Syntax_Print.term_to_string g.witness  in
+    let uu____437 = FStar_Syntax_Print.term_to_string g.goal_ty  in
     FStar_Util.format3 "%s |- %s : %s" g_binders uu____436 uu____437
-let tacprint: Prims.string -> Prims.unit =
-  fun s  -> FStar_Util.print1 "TAC>> %s\n" s
-let tacprint1: Prims.string -> Prims.string -> Prims.unit =
+  
+let tacprint : Prims.string -> Prims.unit =
+  fun s  -> FStar_Util.print1 "TAC>> %s\n" s 
+let tacprint1 : Prims.string -> Prims.string -> Prims.unit =
   fun s  ->
     fun x  ->
-      let uu____450 = FStar_Util.format1 s x in
+      let uu____450 = FStar_Util.format1 s x  in
       FStar_Util.print1 "TAC>> %s\n" uu____450
-let tacprint2: Prims.string -> Prims.string -> Prims.string -> Prims.unit =
+  
+let tacprint2 : Prims.string -> Prims.string -> Prims.string -> Prims.unit =
   fun s  ->
     fun x  ->
       fun y  ->
-        let uu____463 = FStar_Util.format2 s x y in
+        let uu____463 = FStar_Util.format2 s x y  in
         FStar_Util.print1 "TAC>> %s\n" uu____463
-let tacprint3:
+  
+let tacprint3 :
   Prims.string -> Prims.string -> Prims.string -> Prims.string -> Prims.unit
   =
   fun s  ->
     fun x  ->
       fun y  ->
         fun z  ->
-          let uu____480 = FStar_Util.format3 s x y z in
+          let uu____480 = FStar_Util.format3 s x y z  in
           FStar_Util.print1 "TAC>> %s\n" uu____480
-let comp_to_typ: FStar_Syntax_Syntax.comp -> FStar_Syntax_Syntax.typ =
+  
+let comp_to_typ : FStar_Syntax_Syntax.comp -> FStar_Syntax_Syntax.typ =
   fun c  ->
     match c.FStar_Syntax_Syntax.n with
     | FStar_Syntax_Syntax.Total (t,uu____486) -> t
     | FStar_Syntax_Syntax.GTotal (t,uu____496) -> t
     | FStar_Syntax_Syntax.Comp ct -> ct.FStar_Syntax_Syntax.result_typ
-let is_irrelevant: goal -> Prims.bool =
+  
+let is_irrelevant : goal -> Prims.bool =
   fun g  ->
     let uu____510 =
       let uu____515 =
-        FStar_TypeChecker_Normalize.unfold_whnf g.context g.goal_ty in
-      FStar_Syntax_Util.un_squash uu____515 in
+        FStar_TypeChecker_Normalize.unfold_whnf g.context g.goal_ty  in
+      FStar_Syntax_Util.un_squash uu____515  in
     match uu____510 with
     | FStar_Pervasives_Native.Some t -> true
     | uu____521 -> false
-let dump_goal: 'Auu____532 . 'Auu____532 -> goal -> Prims.unit =
+  
+let dump_goal : 'Auu____532 . 'Auu____532 -> goal -> Prims.unit =
   fun ps  ->
-    fun goal  -> let uu____542 = goal_to_string goal in tacprint uu____542
-let dump_cur: proofstate -> Prims.string -> Prims.unit =
+    fun goal  -> let uu____542 = goal_to_string goal  in tacprint uu____542
+  
+let dump_cur : proofstate -> Prims.string -> Prims.unit =
   fun ps  ->
     fun msg  ->
       match ps.goals with
       | [] -> tacprint1 "No more goals (%s)" msg
       | h::uu____552 ->
           (tacprint1 "Current goal (%s):" msg;
-           (let uu____556 = FStar_List.hd ps.goals in dump_goal ps uu____556))
-let ps_to_string:
+           (let uu____556 = FStar_List.hd ps.goals  in dump_goal ps uu____556))
+  
+let ps_to_string :
   (Prims.string,proofstate) FStar_Pervasives_Native.tuple2 -> Prims.string =
   fun uu____564  ->
     match uu____564 with
     | (msg,ps) ->
-        let uu____571 = FStar_Util.string_of_int (FStar_List.length ps.goals) in
+        let uu____571 = FStar_Util.string_of_int (FStar_List.length ps.goals)
+           in
         let uu____572 =
-          let uu____573 = FStar_List.map goal_to_string ps.goals in
-          FStar_String.concat "\n" uu____573 in
+          let uu____573 = FStar_List.map goal_to_string ps.goals  in
+          FStar_String.concat "\n" uu____573  in
         let uu____576 =
-          FStar_Util.string_of_int (FStar_List.length ps.smt_goals) in
+          FStar_Util.string_of_int (FStar_List.length ps.smt_goals)  in
         let uu____577 =
-          let uu____578 = FStar_List.map goal_to_string ps.smt_goals in
-          FStar_String.concat "\n" uu____578 in
+          let uu____578 = FStar_List.map goal_to_string ps.smt_goals  in
+          FStar_String.concat "\n" uu____578  in
         FStar_Util.format5
           "State dump (%s):\nACTIVE goals (%s):\n%s\nSMT goals (%s):\n%s" msg
           uu____571 uu____572 uu____576 uu____577
-let goal_to_json: goal -> FStar_Util.json =
+  
+let goal_to_json : goal -> FStar_Util.json =
   fun g  ->
     let g_binders =
-      let uu____586 = FStar_TypeChecker_Env.all_binders g.context in
-      FStar_All.pipe_right uu____586 FStar_Syntax_Print.binders_to_json in
+      let uu____586 = FStar_TypeChecker_Env.all_binders g.context  in
+      FStar_All.pipe_right uu____586 FStar_Syntax_Print.binders_to_json  in
     let uu____587 =
       let uu____594 =
         let uu____601 =
@@ -199,24 +224,26 @@
             let uu____607 =
               let uu____614 =
                 let uu____619 =
-                  let uu____620 = FStar_Syntax_Print.term_to_string g.witness in
-                  FStar_Util.JsonStr uu____620 in
-                ("witness", uu____619) in
+                  let uu____620 = FStar_Syntax_Print.term_to_string g.witness
+                     in
+                  FStar_Util.JsonStr uu____620  in
+                ("witness", uu____619)  in
               let uu____621 =
                 let uu____628 =
                   let uu____633 =
                     let uu____634 =
-                      FStar_Syntax_Print.term_to_string g.goal_ty in
-                    FStar_Util.JsonStr uu____634 in
-                  ("type", uu____633) in
-                [uu____628] in
-              uu____614 :: uu____621 in
-            FStar_Util.JsonAssoc uu____607 in
-          ("goal", uu____606) in
-        [uu____601] in
-      ("hyps", g_binders) :: uu____594 in
+                      FStar_Syntax_Print.term_to_string g.goal_ty  in
+                    FStar_Util.JsonStr uu____634  in
+                  ("type", uu____633)  in
+                [uu____628]  in
+              uu____614 :: uu____621  in
+            FStar_Util.JsonAssoc uu____607  in
+          ("goal", uu____606)  in
+        [uu____601]  in
+      ("hyps", g_binders) :: uu____594  in
     FStar_Util.JsonAssoc uu____587
-let ps_to_json:
+  
+let ps_to_json :
   (Prims.string,proofstate) FStar_Pervasives_Native.tuple2 -> FStar_Util.json
   =
   fun uu____666  ->
@@ -226,20 +253,22 @@
           let uu____680 =
             let uu____687 =
               let uu____692 =
-                let uu____693 = FStar_List.map goal_to_json ps.goals in
-                FStar_Util.JsonList uu____693 in
-              ("goals", uu____692) in
+                let uu____693 = FStar_List.map goal_to_json ps.goals  in
+                FStar_Util.JsonList uu____693  in
+              ("goals", uu____692)  in
             let uu____696 =
               let uu____703 =
                 let uu____708 =
-                  let uu____709 = FStar_List.map goal_to_json ps.smt_goals in
-                  FStar_Util.JsonList uu____709 in
-                ("smt-goals", uu____708) in
-              [uu____703] in
-            uu____687 :: uu____696 in
-          ("label", (FStar_Util.JsonStr msg)) :: uu____680 in
+                  let uu____709 = FStar_List.map goal_to_json ps.smt_goals
+                     in
+                  FStar_Util.JsonList uu____709  in
+                ("smt-goals", uu____708)  in
+              [uu____703]  in
+            uu____687 :: uu____696  in
+          ("label", (FStar_Util.JsonStr msg)) :: uu____680  in
         FStar_Util.JsonAssoc uu____673
-let dump_proofstate: proofstate -> Prims.string -> Prims.unit =
+  
+let dump_proofstate : proofstate -> Prims.string -> Prims.unit =
   fun ps  ->
     fun msg  ->
       FStar_Options.with_saved_options
@@ -248,52 +277,59 @@
              (FStar_Options.Bool true);
            FStar_Util.print_generic "proof-state" ps_to_string ps_to_json
              (msg, ps))
-let print_proof_state1: Prims.string -> Prims.unit tac =
-  fun msg  -> mk_tac (fun p  -> dump_cur p msg; Success ((), p))
-let print_proof_state: Prims.string -> Prims.unit tac =
-  fun msg  -> mk_tac (fun p  -> dump_proofstate p msg; Success ((), p))
-let get: proofstate tac = mk_tac (fun p  -> Success (p, p))
-let tac_verb_dbg: Prims.bool FStar_Pervasives_Native.option FStar_ST.ref =
-  FStar_Util.mk_ref FStar_Pervasives_Native.None
-let rec log: proofstate -> (Prims.unit -> Prims.unit) -> Prims.unit =
+  
+let print_proof_state1 : Prims.string -> Prims.unit tac =
+  fun msg  -> mk_tac (fun p  -> dump_cur p msg; Success ((), p)) 
+let print_proof_state : Prims.string -> Prims.unit tac =
+  fun msg  -> mk_tac (fun p  -> dump_proofstate p msg; Success ((), p)) 
+let get : proofstate tac = mk_tac (fun p  -> Success (p, p)) 
+let tac_verb_dbg : Prims.bool FStar_Pervasives_Native.option FStar_ST.ref =
+  FStar_Util.mk_ref FStar_Pervasives_Native.None 
+let rec log : proofstate -> (Prims.unit -> Prims.unit) -> Prims.unit =
   fun ps  ->
     fun f  ->
-      let uu____798 = FStar_ST.op_Bang tac_verb_dbg in
+      let uu____798 = FStar_ST.op_Bang tac_verb_dbg  in
       match uu____798 with
       | FStar_Pervasives_Native.None  ->
           ((let uu____820 =
               let uu____823 =
                 FStar_TypeChecker_Env.debug ps.main_context
-                  (FStar_Options.Other "TacVerbose") in
-              FStar_Pervasives_Native.Some uu____823 in
+                  (FStar_Options.Other "TacVerbose")
+                 in
+              FStar_Pervasives_Native.Some uu____823  in
             FStar_ST.op_Colon_Equals tac_verb_dbg uu____820);
            log ps f)
       | FStar_Pervasives_Native.Some (true ) -> f ()
       | FStar_Pervasives_Native.Some (false ) -> ()
-let mlog: (Prims.unit -> Prims.unit) -> Prims.unit tac =
-  fun f  -> bind get (fun ps  -> log ps f; ret ())
-let fail: 'Auu____863 . Prims.string -> 'Auu____863 tac =
+  
+let mlog : (Prims.unit -> Prims.unit) -> Prims.unit tac =
+  fun f  -> bind get (fun ps  -> log ps f; ret ()) 
+let fail : 'Auu____863 . Prims.string -> 'Auu____863 tac =
   fun msg  ->
     mk_tac
       (fun ps  ->
          (let uu____874 =
             FStar_TypeChecker_Env.debug ps.main_context
-              (FStar_Options.Other "TacFail") in
+              (FStar_Options.Other "TacFail")
+             in
           if uu____874
           then dump_proofstate ps (Prims.strcat "TACTING FAILING: " msg)
           else ());
          Failed (msg, ps))
-let fail1: 'Auu____882 . Prims.string -> Prims.string -> 'Auu____882 tac =
+  
+let fail1 : 'Auu____882 . Prims.string -> Prims.string -> 'Auu____882 tac =
   fun msg  ->
-    fun x  -> let uu____893 = FStar_Util.format1 msg x in fail uu____893
-let fail2:
+    fun x  -> let uu____893 = FStar_Util.format1 msg x  in fail uu____893
+  
+let fail2 :
   'Auu____902 .
     Prims.string -> Prims.string -> Prims.string -> 'Auu____902 tac
   =
   fun msg  ->
     fun x  ->
-      fun y  -> let uu____917 = FStar_Util.format2 msg x y in fail uu____917
-let fail3:
+      fun y  -> let uu____917 = FStar_Util.format2 msg x y  in fail uu____917
+  
+let fail3 :
   'Auu____928 .
     Prims.string ->
       Prims.string -> Prims.string -> Prims.string -> 'Auu____928 tac
@@ -302,13 +338,14 @@
     fun x  ->
       fun y  ->
         fun z  ->
-          let uu____947 = FStar_Util.format3 msg x y z in fail uu____947
-let trytac: 'a . 'a tac -> 'a FStar_Pervasives_Native.option tac =
+          let uu____947 = FStar_Util.format3 msg x y z  in fail uu____947
+  
+let trytac : 'a . 'a tac -> 'a FStar_Pervasives_Native.option tac =
   fun t  ->
     mk_tac
       (fun ps  ->
-         let tx = FStar_Syntax_Unionfind.new_transaction () in
-         let uu____975 = run t ps in
+         let tx = FStar_Syntax_Unionfind.new_transaction ()  in
+         let uu____975 = run t ps  in
          match uu____975 with
          | Success (a,q) ->
              (FStar_Syntax_Unionfind.commit tx;
@@ -316,44 +353,51 @@
          | Failed (uu____989,uu____990) ->
              (FStar_Syntax_Unionfind.rollback tx;
               Success (FStar_Pervasives_Native.None, ps)))
-let set: proofstate -> Prims.unit tac =
-  fun p  -> mk_tac (fun uu____1005  -> Success ((), p))
-let solve: goal -> FStar_Syntax_Syntax.typ -> Prims.unit =
+  
+let set : proofstate -> Prims.unit tac =
+  fun p  -> mk_tac (fun uu____1005  -> Success ((), p)) 
+let solve : goal -> FStar_Syntax_Syntax.typ -> Prims.unit =
   fun goal  ->
     fun solution  ->
       let uu____1014 =
-        FStar_TypeChecker_Rel.teq_nosmt goal.context goal.witness solution in
+        FStar_TypeChecker_Rel.teq_nosmt goal.context goal.witness solution
+         in
       if uu____1014
       then ()
       else
         (let uu____1016 =
            let uu____1017 =
-             let uu____1018 = FStar_Syntax_Print.term_to_string solution in
-             let uu____1019 = FStar_Syntax_Print.term_to_string goal.witness in
-             let uu____1020 = FStar_Syntax_Print.term_to_string goal.goal_ty in
+             let uu____1018 = FStar_Syntax_Print.term_to_string solution  in
+             let uu____1019 = FStar_Syntax_Print.term_to_string goal.witness
+                in
+             let uu____1020 = FStar_Syntax_Print.term_to_string goal.goal_ty
+                in
              FStar_Util.format3 "%s does not solve %s : %s" uu____1018
-               uu____1019 uu____1020 in
-           TacFailure uu____1017 in
+               uu____1019 uu____1020
+              in
+           TacFailure uu____1017  in
          FStar_Exn.raise uu____1016)
-let dismiss: Prims.unit tac =
+  
+let dismiss : Prims.unit tac =
   bind get
     (fun p  ->
        let uu____1026 =
-         let uu___82_1027 = p in
-         let uu____1028 = FStar_List.tl p.goals in
+         let uu___82_1027 = p  in
+         let uu____1028 = FStar_List.tl p.goals  in
          {
            main_context = (uu___82_1027.main_context);
            main_goal = (uu___82_1027.main_goal);
            all_implicits = (uu___82_1027.all_implicits);
            goals = uu____1028;
            smt_goals = (uu___82_1027.smt_goals)
-         } in
+         }  in
        set uu____1026)
-let dismiss_all: Prims.unit tac =
+  
+let dismiss_all : Prims.unit tac =
   bind get
     (fun p  ->
        set
-         (let uu___83_1037 = p in
+         (let uu___83_1037 = p  in
           {
             main_context = (uu___83_1037.main_context);
             main_goal = (uu___83_1037.main_goal);
@@ -361,12 +405,13 @@
             goals = [];
             smt_goals = (uu___83_1037.smt_goals)
           }))
-let add_goals: goal Prims.list -> Prims.unit tac =
+  
+let add_goals : goal Prims.list -> Prims.unit tac =
   fun gs  ->
     bind get
       (fun p  ->
          set
-           (let uu___84_1054 = p in
+           (let uu___84_1054 = p  in
             {
               main_context = (uu___84_1054.main_context);
               main_goal = (uu___84_1054.main_goal);
@@ -374,12 +419,13 @@
               goals = (FStar_List.append gs p.goals);
               smt_goals = (uu___84_1054.smt_goals)
             }))
-let add_smt_goals: goal Prims.list -> Prims.unit tac =
+  
+let add_smt_goals : goal Prims.list -> Prims.unit tac =
   fun gs  ->
     bind get
       (fun p  ->
          set
-           (let uu___85_1071 = p in
+           (let uu___85_1071 = p  in
             {
               main_context = (uu___85_1071.main_context);
               main_goal = (uu___85_1071.main_goal);
@@ -387,12 +433,13 @@
               goals = (uu___85_1071.goals);
               smt_goals = (FStar_List.append gs p.smt_goals)
             }))
-let push_goals: goal Prims.list -> Prims.unit tac =
+  
+let push_goals : goal Prims.list -> Prims.unit tac =
   fun gs  ->
     bind get
       (fun p  ->
          set
-           (let uu___86_1088 = p in
+           (let uu___86_1088 = p  in
             {
               main_context = (uu___86_1088.main_context);
               main_goal = (uu___86_1088.main_goal);
@@ -400,12 +447,13 @@
               goals = (FStar_List.append p.goals gs);
               smt_goals = (uu___86_1088.smt_goals)
             }))
-let push_smt_goals: goal Prims.list -> Prims.unit tac =
+  
+let push_smt_goals : goal Prims.list -> Prims.unit tac =
   fun gs  ->
     bind get
       (fun p  ->
          set
-           (let uu___87_1105 = p in
+           (let uu___87_1105 = p  in
             {
               main_context = (uu___87_1105.main_context);
               main_goal = (uu___87_1105.main_goal);
@@ -413,14 +461,15 @@
               goals = (uu___87_1105.goals);
               smt_goals = (FStar_List.append p.smt_goals gs)
             }))
-let replace_cur: goal -> Prims.unit tac =
-  fun g  -> bind dismiss (fun uu____1115  -> add_goals [g])
-let add_implicits: implicits -> Prims.unit tac =
+  
+let replace_cur : goal -> Prims.unit tac =
+  fun g  -> bind dismiss (fun uu____1115  -> add_goals [g]) 
+let add_implicits : implicits -> Prims.unit tac =
   fun i  ->
     bind get
       (fun p  ->
          set
-           (let uu___88_1128 = p in
+           (let uu___88_1128 = p  in
             {
               main_context = (uu___88_1128.main_context);
               main_goal = (uu___88_1128.main_goal);
@@ -428,7 +477,8 @@
               goals = (uu___88_1128.goals);
               smt_goals = (uu___88_1128.smt_goals)
             }))
-let new_uvar:
+  
+let new_uvar :
   env ->
     FStar_Syntax_Syntax.typ ->
       (FStar_Syntax_Syntax.term,FStar_TypeChecker_Env.guard_t)
@@ -438,70 +488,78 @@
     fun typ  ->
       let uu____1161 =
         FStar_TypeChecker_Util.new_implicit_var "tactics.new_uvar"
-          typ.FStar_Syntax_Syntax.pos env typ in
+          typ.FStar_Syntax_Syntax.pos env typ
+         in
       match uu____1161 with
       | (u,uu____1181,g_u) ->
-          let uu____1195 = add_implicits g_u.FStar_TypeChecker_Env.implicits in
+          let uu____1195 = add_implicits g_u.FStar_TypeChecker_Env.implicits
+             in
           bind uu____1195 (fun uu____1203  -> ret (u, g_u))
-let is_true: FStar_Syntax_Syntax.term -> Prims.bool =
+  
+let is_true : FStar_Syntax_Syntax.term -> Prims.bool =
   fun t  ->
-    let uu____1212 = FStar_Syntax_Util.un_squash t in
+    let uu____1212 = FStar_Syntax_Util.un_squash t  in
     match uu____1212 with
     | FStar_Pervasives_Native.Some t' ->
         let uu____1222 =
-          let uu____1223 = FStar_Syntax_Subst.compress t' in
-          uu____1223.FStar_Syntax_Syntax.n in
+          let uu____1223 = FStar_Syntax_Subst.compress t'  in
+          uu____1223.FStar_Syntax_Syntax.n  in
         (match uu____1222 with
          | FStar_Syntax_Syntax.Tm_fvar fv ->
              FStar_Syntax_Syntax.fv_eq_lid fv FStar_Parser_Const.true_lid
          | uu____1227 -> false)
     | uu____1228 -> false
-let is_false: FStar_Syntax_Syntax.term -> Prims.bool =
+  
+let is_false : FStar_Syntax_Syntax.term -> Prims.bool =
   fun t  ->
-    let uu____1237 = FStar_Syntax_Util.un_squash t in
+    let uu____1237 = FStar_Syntax_Util.un_squash t  in
     match uu____1237 with
     | FStar_Pervasives_Native.Some t' ->
         let uu____1247 =
-          let uu____1248 = FStar_Syntax_Subst.compress t' in
-          uu____1248.FStar_Syntax_Syntax.n in
+          let uu____1248 = FStar_Syntax_Subst.compress t'  in
+          uu____1248.FStar_Syntax_Syntax.n  in
         (match uu____1247 with
          | FStar_Syntax_Syntax.Tm_fvar fv ->
              FStar_Syntax_Syntax.fv_eq_lid fv FStar_Parser_Const.false_lid
          | uu____1252 -> false)
     | uu____1253 -> false
-let cur_goal: goal tac =
+  
+let cur_goal : goal tac =
   bind get
     (fun p  ->
        match p.goals with
        | [] -> fail "No more goals (1)"
        | hd1::tl1 -> ret hd1)
-let add_irrelevant_goal:
+  
+let add_irrelevant_goal :
   env ->
     FStar_Syntax_Syntax.typ -> FStar_Options.optionstate -> Prims.unit tac
   =
   fun env  ->
     fun phi  ->
       fun opts  ->
-        let typ = FStar_Syntax_Util.mk_squash phi in
-        let uu____1287 = new_uvar env typ in
+        let typ = FStar_Syntax_Util.mk_squash phi  in
+        let uu____1287 = new_uvar env typ  in
         bind uu____1287
           (fun uu____1302  ->
              match uu____1302 with
              | (u,g_u) ->
                  let goal =
-                   { context = env; witness = u; goal_ty = typ; opts } in
+                   { context = env; witness = u; goal_ty = typ; opts }  in
                  add_goals [goal])
-let smt: Prims.unit tac =
+  
+let smt : Prims.unit tac =
   bind cur_goal
     (fun g  ->
-       let uu____1317 = is_irrelevant g in
+       let uu____1317 = is_irrelevant g  in
        if uu____1317
        then bind dismiss (fun uu____1321  -> add_smt_goals [g])
        else
-         (let uu____1323 = FStar_Syntax_Print.term_to_string g.goal_ty in
+         (let uu____1323 = FStar_Syntax_Print.term_to_string g.goal_ty  in
           fail1 "goal is not irrelevant: cannot dispatch to smt (%s)"
             uu____1323))
-let divide:
+  
+let divide :
   'a 'b .
     Prims.int ->
       'a tac -> 'b tac -> ('a,'b) FStar_Pervasives_Native.tuple2 tac
@@ -513,39 +571,39 @@
           (fun p  ->
              let uu____1369 =
                try
-                 let uu____1403 = FStar_List.splitAt n1 p.goals in
+                 let uu____1403 = FStar_List.splitAt n1 p.goals  in
                  ret uu____1403
-               with | uu____1433 -> fail "divide: not enough goals" in
+               with | uu____1433 -> fail "divide: not enough goals"  in
              bind uu____1369
                (fun uu____1460  ->
                   match uu____1460 with
                   | (lgs,rgs) ->
                       let lp =
-                        let uu___89_1486 = p in
+                        let uu___89_1486 = p  in
                         {
                           main_context = (uu___89_1486.main_context);
                           main_goal = (uu___89_1486.main_goal);
                           all_implicits = (uu___89_1486.all_implicits);
                           goals = lgs;
                           smt_goals = []
-                        } in
+                        }  in
                       let rp =
-                        let uu___90_1488 = p in
+                        let uu___90_1488 = p  in
                         {
                           main_context = (uu___90_1488.main_context);
                           main_goal = (uu___90_1488.main_goal);
                           all_implicits = (uu___90_1488.all_implicits);
                           goals = rgs;
                           smt_goals = []
-                        } in
-                      let uu____1489 = set lp in
+                        }  in
+                      let uu____1489 = set lp  in
                       bind uu____1489
                         (fun uu____1497  ->
                            bind l
                              (fun a  ->
                                 bind get
                                   (fun lp'  ->
-                                     let uu____1511 = set rp in
+                                     let uu____1511 = set rp  in
                                      bind uu____1511
                                        (fun uu____1519  ->
                                           bind r
@@ -553,7 +611,8 @@
                                                bind get
                                                  (fun rp'  ->
                                                     let p' =
-                                                      let uu___91_1535 = p in
+                                                      let uu___91_1535 = p
+                                                         in
                                                       {
                                                         main_context =
                                                           (uu___91_1535.main_context);
@@ -571,17 +630,20 @@
                                                              (FStar_List.append
                                                                 rp'.smt_goals
                                                                 p.smt_goals))
-                                                      } in
-                                                    let uu____1536 = set p' in
+                                                      }  in
+                                                    let uu____1536 = set p'
+                                                       in
                                                     bind uu____1536
                                                       (fun uu____1544  ->
                                                          ret (a, b))))))))))
-let focus: 'a . 'a tac -> 'a tac =
+  
+let focus : 'a . 'a tac -> 'a tac =
   fun f  ->
-    let uu____1564 = divide (Prims.parse_int "1") f idtac in
+    let uu____1564 = divide (Prims.parse_int "1") f idtac  in
     bind uu____1564
       (fun uu____1577  -> match uu____1577 with | (a,()) -> ret a)
-let rec map: 'a . 'a tac -> 'a Prims.list tac =
+  
+let rec map : 'a . 'a tac -> 'a Prims.list tac =
   fun tau  ->
     bind get
       (fun p  ->
@@ -589,30 +651,33 @@
          | [] -> ret []
          | uu____1612::uu____1613 ->
              let uu____1616 =
-               let uu____1625 = map tau in
-               divide (Prims.parse_int "1") tau uu____1625 in
+               let uu____1625 = map tau  in
+               divide (Prims.parse_int "1") tau uu____1625  in
              bind uu____1616
                (fun uu____1643  ->
                   match uu____1643 with | (h,t) -> ret (h :: t)))
-let seq: Prims.unit tac -> Prims.unit tac -> Prims.unit tac =
+  
+let seq : Prims.unit tac -> Prims.unit tac -> Prims.unit tac =
   fun t1  ->
     fun t2  ->
       let uu____1682 =
         bind t1
           (fun uu____1687  ->
-             let uu____1688 = map t2 in
-             bind uu____1688 (fun uu____1696  -> ret ())) in
+             let uu____1688 = map t2  in
+             bind uu____1688 (fun uu____1696  -> ret ()))
+         in
       focus uu____1682
-let intro:
+  
+let intro :
   (FStar_Syntax_Syntax.bv,FStar_Syntax_Syntax.aqual)
     FStar_Pervasives_Native.tuple2 tac
   =
   bind cur_goal
     (fun goal  ->
-       let uu____1719 = FStar_Syntax_Util.arrow_one goal.goal_ty in
+       let uu____1719 = FStar_Syntax_Util.arrow_one goal.goal_ty  in
        match uu____1719 with
        | FStar_Pervasives_Native.Some (b,c) ->
-           let uu____1738 = FStar_Syntax_Subst.open_comp [b] c in
+           let uu____1738 = FStar_Syntax_Subst.open_comp [b] c  in
            (match uu____1738 with
             | (bs,c1) ->
                 let b1 =
@@ -620,17 +685,18 @@
                   | b1::[] -> b1
                   | uu____1773 ->
                       failwith
-                        "impossible: open_comp returned different amount of binders" in
+                        "impossible: open_comp returned different amount of binders"
+                   in
                 let uu____1778 =
-                  let uu____1779 = FStar_Syntax_Util.is_total_comp c1 in
-                  Prims.op_Negation uu____1779 in
+                  let uu____1779 = FStar_Syntax_Util.is_total_comp c1  in
+                  Prims.op_Negation uu____1779  in
                 if uu____1778
                 then fail "Codomain is effectful"
                 else
                   (let env' =
-                     FStar_TypeChecker_Env.push_binders goal.context [b1] in
-                   let typ' = comp_to_typ c1 in
-                   let uu____1801 = new_uvar env' typ' in
+                     FStar_TypeChecker_Env.push_binders goal.context [b1]  in
+                   let typ' = comp_to_typ c1  in
+                   let uu____1801 = new_uvar env' typ'  in
                    bind uu____1801
                      (fun uu____1821  ->
                         match uu____1821 with
@@ -638,29 +704,33 @@
                             let uu____1834 =
                               let uu____1835 =
                                 FStar_Syntax_Util.abs [b1] u
-                                  FStar_Pervasives_Native.None in
+                                  FStar_Pervasives_Native.None
+                                 in
                               FStar_TypeChecker_Rel.teq_nosmt goal.context
-                                goal.witness uu____1835 in
+                                goal.witness uu____1835
+                               in
                             if uu____1834
                             then
                               let uu____1850 =
                                 let uu____1853 =
-                                  let uu___94_1854 = goal in
-                                  let uu____1855 = bnorm env' u in
-                                  let uu____1856 = bnorm env' typ' in
+                                  let uu___94_1854 = goal  in
+                                  let uu____1855 = bnorm env' u  in
+                                  let uu____1856 = bnorm env' typ'  in
                                   {
                                     context = env';
                                     witness = uu____1855;
                                     goal_ty = uu____1856;
                                     opts = (uu___94_1854.opts)
-                                  } in
-                                replace_cur uu____1853 in
+                                  }  in
+                                replace_cur uu____1853  in
                               bind uu____1850 (fun uu____1862  -> ret b1)
                             else fail "intro: unification failed")))
        | FStar_Pervasives_Native.None  ->
-           let uu____1876 = FStar_Syntax_Print.term_to_string goal.goal_ty in
+           let uu____1876 = FStar_Syntax_Print.term_to_string goal.goal_ty
+              in
            fail1 "intro: goal is not an arrow (%s)" uu____1876)
-let intro_rec:
+  
+let intro_rec :
   (FStar_Syntax_Syntax.binder,(FStar_Syntax_Syntax.bv,FStar_Syntax_Syntax.aqual)
                                 FStar_Pervasives_Native.tuple2)
     FStar_Pervasives_Native.tuple2 tac
@@ -671,10 +741,10 @@
          "WARNING (intro_rec): calling this is known to cause normalizer loops\n";
        FStar_Util.print_string
          "WARNING (intro_rec): proceed at your own risk...\n";
-       (let uu____1913 = FStar_Syntax_Util.arrow_one goal.goal_ty in
+       (let uu____1913 = FStar_Syntax_Util.arrow_one goal.goal_ty  in
         match uu____1913 with
         | FStar_Pervasives_Native.Some (b,c) ->
-            let uu____1936 = FStar_Syntax_Subst.open_comp [b] c in
+            let uu____1936 = FStar_Syntax_Subst.open_comp [b] c  in
             (match uu____1936 with
              | (bs,c1) ->
                  let b1 =
@@ -682,24 +752,26 @@
                    | b1::[] -> b1
                    | uu____1975 ->
                        failwith
-                         "impossible: open_comp returned different amount of binders" in
+                         "impossible: open_comp returned different amount of binders"
+                    in
                  let uu____1980 =
-                   let uu____1981 = FStar_Syntax_Util.is_total_comp c1 in
-                   Prims.op_Negation uu____1981 in
+                   let uu____1981 = FStar_Syntax_Util.is_total_comp c1  in
+                   Prims.op_Negation uu____1981  in
                  if uu____1980
                  then fail "Codomain is effectful"
                  else
                    (let bv =
                       FStar_Syntax_Syntax.gen_bv "__recf"
-                        FStar_Pervasives_Native.None goal.goal_ty in
+                        FStar_Pervasives_Native.None goal.goal_ty
+                       in
                     let bs1 =
-                      let uu____2005 = FStar_Syntax_Syntax.mk_binder bv in
-                      [uu____2005; b1] in
+                      let uu____2005 = FStar_Syntax_Syntax.mk_binder bv  in
+                      [uu____2005; b1]  in
                     let env' =
-                      FStar_TypeChecker_Env.push_binders goal.context bs1 in
+                      FStar_TypeChecker_Env.push_binders goal.context bs1  in
                     let uu____2015 =
-                      let uu____2022 = comp_to_typ c1 in
-                      new_uvar env' uu____2022 in
+                      let uu____2022 = comp_to_typ c1  in
+                      new_uvar env' uu____2022  in
                     bind uu____2015
                       (fun uu____2047  ->
                          match uu____2047 with
@@ -707,13 +779,15 @@
                              let lb =
                                let uu____2065 =
                                  FStar_Syntax_Util.abs [b1] u
-                                   FStar_Pervasives_Native.None in
+                                   FStar_Pervasives_Native.None
+                                  in
                                FStar_Syntax_Util.mk_letbinding
                                  (FStar_Util.Inl bv) [] goal.goal_ty
-                                 FStar_Parser_Const.effect_Tot_lid uu____2065 in
-                             let body = FStar_Syntax_Syntax.bv_to_name bv in
+                                 FStar_Parser_Const.effect_Tot_lid uu____2065
+                                in
+                             let body = FStar_Syntax_Syntax.bv_to_name bv  in
                              let uu____2077 =
-                               FStar_Syntax_Subst.close_let_rec [lb] body in
+                               FStar_Syntax_Subst.close_let_rec [lb] body  in
                              (match uu____2077 with
                               | (lbs,body1) ->
                                   let tm =
@@ -721,41 +795,47 @@
                                       (FStar_Syntax_Syntax.Tm_let
                                          ((true, lbs), body1))
                                       FStar_Pervasives_Native.None
-                                      (goal.witness).FStar_Syntax_Syntax.pos in
+                                      (goal.witness).FStar_Syntax_Syntax.pos
+                                     in
                                   (FStar_Util.print_string
                                      "calling teq_nosmt\n";
                                    (let res =
                                       FStar_TypeChecker_Rel.teq_nosmt
-                                        goal.context goal.witness tm in
+                                        goal.context goal.witness tm
+                                       in
                                     if res
                                     then
                                       let uu____2123 =
                                         let uu____2126 =
-                                          let uu___95_2127 = goal in
-                                          let uu____2128 = bnorm env' u in
+                                          let uu___95_2127 = goal  in
+                                          let uu____2128 = bnorm env' u  in
                                           let uu____2129 =
-                                            let uu____2130 = comp_to_typ c1 in
-                                            bnorm env' uu____2130 in
+                                            let uu____2130 = comp_to_typ c1
+                                               in
+                                            bnorm env' uu____2130  in
                                           {
                                             context = env';
                                             witness = uu____2128;
                                             goal_ty = uu____2129;
                                             opts = (uu___95_2127.opts)
-                                          } in
-                                        replace_cur uu____2126 in
+                                          }  in
+                                        replace_cur uu____2126  in
                                       bind uu____2123
                                         (fun uu____2141  ->
                                            let uu____2142 =
                                              let uu____2151 =
                                                FStar_Syntax_Syntax.mk_binder
-                                                 bv in
-                                             (uu____2151, b1) in
+                                                 bv
+                                                in
+                                             (uu____2151, b1)  in
                                            ret uu____2142)
                                     else fail "intro_rec: unification failed"))))))
         | FStar_Pervasives_Native.None  ->
-            let uu____2177 = FStar_Syntax_Print.term_to_string goal.goal_ty in
+            let uu____2177 = FStar_Syntax_Print.term_to_string goal.goal_ty
+               in
             fail1 "intro_rec: goal is not an arrow (%s)" uu____2177))
-let norm: FStar_Reflection_Data.norm_step Prims.list -> Prims.unit tac =
+  
+let norm : FStar_Reflection_Data.norm_step Prims.list -> Prims.unit tac =
   fun s  ->
     bind cur_goal
       (fun goal  ->
@@ -769,29 +849,34 @@
                [FStar_TypeChecker_Normalize.Primops]
            | FStar_Reflection_Data.Delta  ->
                [FStar_TypeChecker_Normalize.UnfoldUntil
-                  FStar_Syntax_Syntax.Delta_constant] in
+                  FStar_Syntax_Syntax.Delta_constant]
+            in
          let steps =
            let uu____2215 =
-             let uu____2218 = FStar_List.map tr s in
-             FStar_List.flatten uu____2218 in
+             let uu____2218 = FStar_List.map tr s  in
+             FStar_List.flatten uu____2218  in
            FStar_List.append
              [FStar_TypeChecker_Normalize.Reify;
-             FStar_TypeChecker_Normalize.UnfoldTac] uu____2215 in
+             FStar_TypeChecker_Normalize.UnfoldTac] uu____2215
+            in
          let w =
            FStar_TypeChecker_Normalize.normalize steps goal.context
-             goal.witness in
+             goal.witness
+            in
          let t =
            FStar_TypeChecker_Normalize.normalize steps goal.context
-             goal.goal_ty in
+             goal.goal_ty
+            in
          replace_cur
-           (let uu___96_2229 = goal in
+           (let uu___96_2229 = goal  in
             {
               context = (uu___96_2229.context);
               witness = w;
               goal_ty = t;
               opts = (uu___96_2229.opts)
             }))
-let istrivial: env -> FStar_Syntax_Syntax.term -> Prims.bool =
+  
+let istrivial : env -> FStar_Syntax_Syntax.term -> Prims.bool =
   fun e  ->
     fun t  ->
       let steps =
@@ -800,32 +885,36 @@
           FStar_Syntax_Syntax.Delta_constant;
         FStar_TypeChecker_Normalize.Primops;
         FStar_TypeChecker_Normalize.Simplify;
-        FStar_TypeChecker_Normalize.UnfoldTac] in
-      let t1 = FStar_TypeChecker_Normalize.normalize steps e t in is_true t1
-let trivial: Prims.unit tac =
+        FStar_TypeChecker_Normalize.UnfoldTac]  in
+      let t1 = FStar_TypeChecker_Normalize.normalize steps e t  in is_true t1
+  
+let trivial : Prims.unit tac =
   bind cur_goal
     (fun goal  ->
-       let uu____2248 = istrivial goal.context goal.goal_ty in
+       let uu____2248 = istrivial goal.context goal.goal_ty  in
        if uu____2248
        then (solve goal FStar_Syntax_Util.exp_unit; dismiss)
        else
-         (let uu____2253 = FStar_Syntax_Print.term_to_string goal.goal_ty in
+         (let uu____2253 = FStar_Syntax_Print.term_to_string goal.goal_ty  in
           fail1 "Not a trivial goal: %s" uu____2253))
-let exact: FStar_Syntax_Syntax.term -> Prims.unit tac =
+  
+let exact : FStar_Syntax_Syntax.term -> Prims.unit tac =
   fun t  ->
     bind cur_goal
       (fun goal  ->
          let uu____2265 =
            try
              let uu____2293 =
-               (goal.context).FStar_TypeChecker_Env.type_of goal.context t in
+               (goal.context).FStar_TypeChecker_Env.type_of goal.context t
+                in
              ret uu____2293
            with
            | e ->
-               let uu____2320 = FStar_Syntax_Print.term_to_string t in
-               let uu____2321 = FStar_Syntax_Print.tag_of_term t in
+               let uu____2320 = FStar_Syntax_Print.term_to_string t  in
+               let uu____2321 = FStar_Syntax_Print.tag_of_term t  in
                fail2 "exact: term is not typeable: %s (%s)" uu____2320
-                 uu____2321 in
+                 uu____2321
+            in
          bind uu____2265
            (fun uu____2339  ->
               match uu____2339 with
@@ -834,72 +923,81 @@
                     let uu____2352 =
                       let uu____2353 =
                         FStar_TypeChecker_Rel.discharge_guard goal.context
-                          guard in
+                          guard
+                         in
                       FStar_All.pipe_left FStar_TypeChecker_Rel.is_trivial
-                        uu____2353 in
-                    Prims.op_Negation uu____2352 in
+                        uu____2353
+                       in
+                    Prims.op_Negation uu____2352  in
                   if uu____2351
                   then fail "exact: got non-trivial guard"
                   else
                     (let uu____2357 =
                        FStar_TypeChecker_Rel.teq_nosmt goal.context typ
-                         goal.goal_ty in
+                         goal.goal_ty
+                        in
                      if uu____2357
                      then (solve goal t1; dismiss)
                      else
-                       (let uu____2362 = FStar_Syntax_Print.term_to_string t1 in
+                       (let uu____2362 = FStar_Syntax_Print.term_to_string t1
+                           in
                         let uu____2363 =
-                          let uu____2364 = bnorm goal.context typ in
-                          FStar_Syntax_Print.term_to_string uu____2364 in
+                          let uu____2364 = bnorm goal.context typ  in
+                          FStar_Syntax_Print.term_to_string uu____2364  in
                         let uu____2365 =
-                          FStar_Syntax_Print.term_to_string goal.goal_ty in
+                          FStar_Syntax_Print.term_to_string goal.goal_ty  in
                         fail3 "%s : %s does not exactly solve the goal %s"
                           uu____2362 uu____2363 uu____2365))))
-let exact_lemma: FStar_Syntax_Syntax.term -> Prims.unit tac =
+  
+let exact_lemma : FStar_Syntax_Syntax.term -> Prims.unit tac =
   fun t  ->
     bind cur_goal
       (fun goal  ->
          let uu____2377 =
            try
-             let uu____2405 = FStar_TypeChecker_TcTerm.tc_term goal.context t in
+             let uu____2405 = FStar_TypeChecker_TcTerm.tc_term goal.context t
+                in
              ret uu____2405
            with
            | e ->
-               let uu____2432 = FStar_Syntax_Print.term_to_string t in
-               let uu____2433 = FStar_Syntax_Print.tag_of_term t in
+               let uu____2432 = FStar_Syntax_Print.term_to_string t  in
+               let uu____2433 = FStar_Syntax_Print.tag_of_term t  in
                fail2 "exact_lemma: term is not typeable: %s (%s)" uu____2432
-                 uu____2433 in
+                 uu____2433
+            in
          bind uu____2377
            (fun uu____2451  ->
               match uu____2451 with
               | (t1,lcomp,guard) ->
-                  let comp = lcomp.FStar_Syntax_Syntax.comp () in
+                  let comp = lcomp.FStar_Syntax_Syntax.comp ()  in
                   if Prims.op_Negation (FStar_Syntax_Util.is_lemma_comp comp)
                   then fail "exact_lemma: not a lemma"
                   else
                     (let uu____2469 =
                        let uu____2470 =
-                         FStar_TypeChecker_Rel.is_trivial guard in
-                       Prims.op_Negation uu____2470 in
+                         FStar_TypeChecker_Rel.is_trivial guard  in
+                       Prims.op_Negation uu____2470  in
                      if uu____2469
                      then fail "exact: got non-trivial guard"
                      else
                        (let uu____2474 =
                           let uu____2483 =
                             let uu____2492 =
-                              FStar_Syntax_Util.comp_to_comp_typ comp in
-                            uu____2492.FStar_Syntax_Syntax.effect_args in
+                              FStar_Syntax_Util.comp_to_comp_typ comp  in
+                            uu____2492.FStar_Syntax_Syntax.effect_args  in
                           match uu____2483 with
                           | pre::post::uu____2503 ->
                               ((FStar_Pervasives_Native.fst pre),
                                 (FStar_Pervasives_Native.fst post))
                           | uu____2544 ->
-                              failwith "exact_lemma: impossible: not a lemma" in
+                              failwith "exact_lemma: impossible: not a lemma"
+                           in
                         match uu____2474 with
                         | (pre,post) ->
                             let uu____2573 =
                               FStar_TypeChecker_Rel.teq_nosmt goal.context
-                                post goal.goal_ty in
+                                post goal.goal_ty
+                               in
                             if uu____2573
                             then
                               (solve goal t1;
@@ -909,32 +1007,36 @@
                                       goal.opts))
                             else
                               (let uu____2580 =
-                                 FStar_Syntax_Print.term_to_string t1 in
+                                 FStar_Syntax_Print.term_to_string t1  in
                                let uu____2581 =
-                                 FStar_Syntax_Print.term_to_string post in
+                                 FStar_Syntax_Print.term_to_string post  in
                                let uu____2582 =
                                  FStar_Syntax_Print.term_to_string
-                                   goal.goal_ty in
+                                   goal.goal_ty
+                                  in
                                fail3
                                  "%s : %s does not exactly solve the goal %s"
                                  uu____2580 uu____2581 uu____2582)))))
-let uvar_free_in_goal: FStar_Syntax_Syntax.uvar -> goal -> Prims.bool =
+  
+let uvar_free_in_goal : FStar_Syntax_Syntax.uvar -> goal -> Prims.bool =
   fun u  ->
     fun g  ->
       let free_uvars =
         let uu____2594 =
-          let uu____2601 = FStar_Syntax_Free.uvars g.goal_ty in
-          FStar_Util.set_elements uu____2601 in
-        FStar_List.map FStar_Pervasives_Native.fst uu____2594 in
+          let uu____2601 = FStar_Syntax_Free.uvars g.goal_ty  in
+          FStar_Util.set_elements uu____2601  in
+        FStar_List.map FStar_Pervasives_Native.fst uu____2594  in
       FStar_List.existsML (FStar_Syntax_Unionfind.equiv u) free_uvars
-let uvar_free: FStar_Syntax_Syntax.uvar -> proofstate -> Prims.bool =
-  fun u  -> fun ps  -> FStar_List.existsML (uvar_free_in_goal u) ps.goals
-let rec __apply: Prims.bool -> FStar_Syntax_Syntax.term -> Prims.unit tac =
+  
+let uvar_free : FStar_Syntax_Syntax.uvar -> proofstate -> Prims.bool =
+  fun u  -> fun ps  -> FStar_List.existsML (uvar_free_in_goal u) ps.goals 
+let rec __apply : Prims.bool -> FStar_Syntax_Syntax.term -> Prims.unit tac =
   fun uopt  ->
     fun tm  ->
       bind cur_goal
         (fun goal  ->
-           let uu____2639 = let uu____2644 = exact tm in trytac uu____2644 in
+           let uu____2639 = let uu____2644 = exact tm  in trytac uu____2644
+              in
            bind uu____2639
              (fun r  ->
                 match r with
@@ -942,37 +1044,42 @@
                 | FStar_Pervasives_Native.None  ->
                     let uu____2657 =
                       (goal.context).FStar_TypeChecker_Env.type_of
-                        goal.context tm in
+                        goal.context tm
+                       in
                     (match uu____2657 with
                      | (tm1,typ,guard) ->
                          let uu____2669 =
                            let uu____2670 =
                              let uu____2671 =
                                FStar_TypeChecker_Rel.discharge_guard
-                                 goal.context guard in
+                                 goal.context guard
+                                in
                              FStar_All.pipe_left
-                               FStar_TypeChecker_Rel.is_trivial uu____2671 in
-                           Prims.op_Negation uu____2670 in
+                               FStar_TypeChecker_Rel.is_trivial uu____2671
+                              in
+                           Prims.op_Negation uu____2670  in
                          if uu____2669
                          then fail "apply: got non-trivial guard"
                          else
-                           (let uu____2675 = FStar_Syntax_Util.arrow_one typ in
+                           (let uu____2675 = FStar_Syntax_Util.arrow_one typ
+                               in
                             match uu____2675 with
                             | FStar_Pervasives_Native.None  ->
                                 let uu____2688 =
-                                  FStar_Syntax_Print.term_to_string typ in
+                                  FStar_Syntax_Print.term_to_string typ  in
                                 fail1 "apply: cannot unify (%s)" uu____2688
                             | FStar_Pervasives_Native.Some ((bv,aq),c) ->
                                 let uu____2704 =
                                   let uu____2705 =
-                                    FStar_Syntax_Util.is_total_comp c in
-                                  Prims.op_Negation uu____2705 in
+                                    FStar_Syntax_Util.is_total_comp c  in
+                                  Prims.op_Negation uu____2705  in
                                 if uu____2704
                                 then fail "apply: not total"
                                 else
                                   (let uu____2709 =
                                      new_uvar goal.context
-                                       bv.FStar_Syntax_Syntax.sort in
+                                       bv.FStar_Syntax_Syntax.sort
+                                      in
                                    bind uu____2709
                                      (fun uu____2725  ->
                                         match uu____2725 with
@@ -981,8 +1088,10 @@
                                               FStar_Syntax_Syntax.mk_Tm_app
                                                 tm1 [(u, aq)]
                                                 FStar_Pervasives_Native.None
-                                                (goal.context).FStar_TypeChecker_Env.range in
-                                            let uu____2745 = __apply uopt tm' in
+                                                (goal.context).FStar_TypeChecker_Env.range
+                                               in
+                                            let uu____2745 = __apply uopt tm'
+                                               in
                                             bind uu____2745
                                               (fun uu____2752  ->
                                                  let uu____2753 =
@@ -990,12 +1099,16 @@
                                                      let uu____2757 =
                                                        let uu____2758 =
                                                          FStar_Syntax_Util.head_and_args
-                                                           u in
+                                                           u
+                                                          in
                                                        FStar_Pervasives_Native.fst
-                                                         uu____2758 in
+                                                         uu____2758
+                                                        in
                                                      FStar_Syntax_Subst.compress
-                                                       uu____2757 in
-                                                   uu____2754.FStar_Syntax_Syntax.n in
+                                                       uu____2757
+                                                      in
+                                                   uu____2754.FStar_Syntax_Syntax.n
+                                                    in
                                                  match uu____2753 with
                                                  | FStar_Syntax_Syntax.Tm_uvar
                                                      (uvar,uu____2786) ->
@@ -1004,7 +1117,8 @@
                                                           let uu____2814 =
                                                             uopt &&
                                                               (uvar_free uvar
-                                                                 ps) in
+                                                                 ps)
+                                                             in
                                                           if uu____2814
                                                           then ret ()
                                                           else
@@ -1015,12 +1129,14 @@
                                                                    =
                                                                    bnorm
                                                                     goal.context
-                                                                    u in
+                                                                    u
+                                                                    in
                                                                  let uu____2823
                                                                    =
                                                                    bnorm
                                                                     goal.context
-                                                                    bv.FStar_Syntax_Syntax.sort in
+                                                                    bv.FStar_Syntax_Syntax.sort
+                                                                    in
                                                                  {
                                                                    context =
                                                                     (goal.context);
@@ -1030,87 +1146,64 @@
                                                                     uu____2823;
                                                                    opts =
                                                                     (goal.opts)
-                                                                 } in
-                                                               [uu____2821] in
+                                                                 }  in
+                                                               [uu____2821]
+                                                                in
                                                              add_goals
                                                                uu____2818))
                                                  | uu____2824 -> ret ())))))))
-let apply: FStar_Syntax_Syntax.term -> Prims.unit tac =
-  fun tm  -> let uu____2833 = __apply true tm in focus uu____2833
-let apply_lemma: FStar_Syntax_Syntax.term -> Prims.unit tac =
+  
+let apply : FStar_Syntax_Syntax.term -> Prims.unit tac =
+  fun tm  -> let uu____2833 = __apply true tm  in focus uu____2833 
+let apply_lemma : FStar_Syntax_Syntax.term -> Prims.unit tac =
   fun tm  ->
     let is_unit_t t =
-      let uu____2677 =
-        let uu____2678 = FStar_Syntax_Subst.compress t in
-        uu____2678.FStar_Syntax_Syntax.n in
-      match uu____2677 with
+      let uu____2848 =
+        let uu____2849 = FStar_Syntax_Subst.compress t  in
+        uu____2849.FStar_Syntax_Syntax.n  in
+      match uu____2848 with
       | FStar_Syntax_Syntax.Tm_fvar fv when
           FStar_Syntax_Syntax.fv_eq_lid fv FStar_Parser_Const.unit_lid ->
           true
-      | uu____2682 -> false in
+      | uu____2853 -> false  in
     bind cur_goal
       (fun goal  ->
-<<<<<<< HEAD
-         let uu____2690 =
-           (goal.context).FStar_TypeChecker_Env.type_of goal.context tm in
-         match uu____2690 with
+         let uu____2861 =
+           (goal.context).FStar_TypeChecker_Env.type_of goal.context tm  in
+         match uu____2861 with
          | (tm1,t,guard) ->
-             let uu____2702 =
-               let uu____2703 =
-                 let uu____2704 =
-                   FStar_TypeChecker_Rel.discharge_guard goal.context guard in
+             let uu____2873 =
+               let uu____2874 =
+                 let uu____2875 =
+                   FStar_TypeChecker_Rel.discharge_guard goal.context guard
+                    in
                  FStar_All.pipe_left FStar_TypeChecker_Rel.is_trivial
-                   uu____2704 in
-               Prims.op_Negation uu____2703 in
-             if uu____2702
+                   uu____2875
+                  in
+               Prims.op_Negation uu____2874  in
+             if uu____2873
              then fail "apply_lemma: got non-trivial guard"
              else
-               (let uu____2708 = FStar_Syntax_Util.arrow_formals_comp t in
-                match uu____2708 with
-=======
-         let uu____2851 =
-           (goal.context).FStar_TypeChecker_Env.type_of goal.context tm in
-         match uu____2851 with
-         | (tm1,t,guard) ->
-             let uu____2863 =
-               let uu____2864 =
-                 let uu____2865 =
-                   FStar_TypeChecker_Rel.discharge_guard goal.context guard in
-                 FStar_All.pipe_left FStar_TypeChecker_Rel.is_trivial
-                   uu____2865 in
-               Prims.op_Negation uu____2864 in
-             if uu____2863
-             then fail "apply_lemma: got non-trivial guard"
-             else
-               (let uu____2869 = FStar_Syntax_Util.arrow_formals_comp t in
-                match uu____2869 with
->>>>>>> 39f6d4e9
+               (let uu____2879 = FStar_Syntax_Util.arrow_formals_comp t  in
+                match uu____2879 with
                 | (bs,comp) ->
                     if
                       Prims.op_Negation
                         (FStar_Syntax_Util.is_lemma_comp comp)
                     then fail "apply_lemma: not a lemma"
                     else
-<<<<<<< HEAD
-                      (let uu____2738 =
+                      (let uu____2909 =
                          FStar_List.fold_left
-                           (fun uu____2784  ->
-                              fun uu____2785  ->
-                                match (uu____2784, uu____2785) with
-=======
-                      (let uu____2899 =
-                         FStar_List.fold_left
-                           (fun uu____2945  ->
-                              fun uu____2946  ->
-                                match (uu____2945, uu____2946) with
->>>>>>> 39f6d4e9
+                           (fun uu____2955  ->
+                              fun uu____2956  ->
+                                match (uu____2955, uu____2956) with
                                 | ((uvs,guard1,subst1),(b,aq)) ->
                                     let b_t =
                                       FStar_Syntax_Subst.subst subst1
-                                        b.FStar_Syntax_Syntax.sort in
-<<<<<<< HEAD
-                                    let uu____2888 = is_unit_t b_t in
-                                    if uu____2888
+                                        b.FStar_Syntax_Syntax.sort
+                                       in
+                                    let uu____3059 = is_unit_t b_t  in
+                                    if uu____3059
                                     then
                                       (((FStar_Syntax_Util.exp_unit, aq) ::
                                         uvs), guard1,
@@ -1118,708 +1211,450 @@
                                             (b, FStar_Syntax_Util.exp_unit))
                                         :: subst1))
                                     else
-                                      (let uu____2926 =
+                                      (let uu____3097 =
                                          FStar_TypeChecker_Util.new_implicit_var
                                            "apply_lemma"
                                            (goal.goal_ty).FStar_Syntax_Syntax.pos
-                                           goal.context b_t in
-                                       match uu____2926 with
-                                       | (u,uu____2956,g_u) ->
-                                           let uu____2970 =
+                                           goal.context b_t
+                                          in
+                                       match uu____3097 with
+                                       | (u,uu____3127,g_u) ->
+                                           let uu____3141 =
                                              FStar_TypeChecker_Rel.conj_guard
-                                               guard1 g_u in
-                                           (((u, aq) :: uvs), uu____2970,
+                                               guard1 g_u
+                                              in
+                                           (((u, aq) :: uvs), uu____3141,
                                              ((FStar_Syntax_Syntax.NT (b, u))
-                                             :: subst1)))) ([], guard, []) bs in
-                       match uu____2738 with
-=======
-                                    let uu____3037 =
-                                      FStar_TypeChecker_Util.new_implicit_var
-                                        "apply_lemma"
-                                        (goal.goal_ty).FStar_Syntax_Syntax.pos
-                                        goal.context b_t in
-                                    (match uu____3037 with
-                                     | (u,uu____3065,g_u) ->
-                                         let uu____3079 =
-                                           FStar_TypeChecker_Rel.conj_guard
-                                             guard1 g_u in
-                                         (((u, aq) :: uvs), uu____3079,
-                                           ((FStar_Syntax_Syntax.NT (b, u))
-                                           :: subst1)))) ([], guard, []) bs in
-                       match uu____2899 with
->>>>>>> 39f6d4e9
+                                             :: subst1)))) ([], guard, []) bs
+                          in
+                       match uu____2909 with
                        | (uvs,implicits,subst1) ->
-                           let uvs1 = FStar_List.rev uvs in
+                           let uvs1 = FStar_List.rev uvs  in
                            let comp1 =
-                             FStar_Syntax_Subst.subst_comp subst1 comp in
-<<<<<<< HEAD
-                           let uu____3040 =
-                             let uu____3049 =
-                               let uu____3058 =
-                                 FStar_Syntax_Util.comp_to_comp_typ comp1 in
-                               uu____3058.FStar_Syntax_Syntax.effect_args in
-                             match uu____3049 with
-                             | pre::post::uu____3069 ->
+                             FStar_Syntax_Subst.subst_comp subst1 comp  in
+                           let uu____3211 =
+                             let uu____3220 =
+                               let uu____3229 =
+                                 FStar_Syntax_Util.comp_to_comp_typ comp1  in
+                               uu____3229.FStar_Syntax_Syntax.effect_args  in
+                             match uu____3220 with
+                             | pre::post::uu____3240 ->
                                  ((FStar_Pervasives_Native.fst pre),
                                    (FStar_Pervasives_Native.fst post))
-                             | uu____3110 ->
+                             | uu____3281 ->
                                  failwith
-                                   "apply_lemma: impossible: not a lemma" in
-                           (match uu____3040 with
+                                   "apply_lemma: impossible: not a lemma"
+                              in
+                           (match uu____3211 with
                             | (pre,post) ->
-                                let uu____3139 =
-                                  let uu____3142 =
-                                    FStar_Syntax_Util.mk_squash post in
+                                let uu____3310 =
+                                  let uu____3313 =
+                                    FStar_Syntax_Util.mk_squash post  in
                                   FStar_TypeChecker_Rel.try_teq false
-                                    goal.context uu____3142 goal.goal_ty in
-                                (match uu____3139 with
+                                    goal.context uu____3313 goal.goal_ty
+                                   in
+                                (match uu____3310 with
                                  | FStar_Pervasives_Native.None  ->
-                                     let uu____3145 =
-                                       let uu____3146 =
-                                         FStar_Syntax_Util.mk_squash post in
+                                     let uu____3316 =
+                                       let uu____3317 =
+                                         FStar_Syntax_Util.mk_squash post  in
                                        FStar_Syntax_Print.term_to_string
-                                         uu____3146 in
-                                     let uu____3147 =
-=======
-                           let uu____3137 =
-                             let uu____3146 =
-                               let uu____3155 =
-                                 FStar_Syntax_Util.comp_to_comp_typ comp1 in
-                               uu____3155.FStar_Syntax_Syntax.effect_args in
-                             match uu____3146 with
-                             | pre::post::uu____3166 ->
-                                 ((FStar_Pervasives_Native.fst pre),
-                                   (FStar_Pervasives_Native.fst post))
-                             | uu____3207 ->
-                                 failwith
-                                   "apply_lemma: impossible: not a lemma" in
-                           (match uu____3137 with
-                            | (pre,post) ->
-                                let uu____3236 =
-                                  let uu____3239 =
-                                    FStar_Syntax_Util.mk_squash post in
-                                  FStar_TypeChecker_Rel.try_teq false
-                                    goal.context uu____3239 goal.goal_ty in
-                                (match uu____3236 with
-                                 | FStar_Pervasives_Native.None  ->
-                                     let uu____3242 =
-                                       let uu____3243 =
-                                         FStar_Syntax_Util.mk_squash post in
+                                         uu____3317
+                                        in
+                                     let uu____3318 =
                                        FStar_Syntax_Print.term_to_string
-                                         uu____3243 in
-                                     let uu____3244 =
->>>>>>> 39f6d4e9
-                                       FStar_Syntax_Print.term_to_string
-                                         goal.goal_ty in
+                                         goal.goal_ty
+                                        in
                                      fail2
                                        "apply_lemma: does not unify with goal: %s vs %s"
-<<<<<<< HEAD
-                                       uu____3145 uu____3147
+                                       uu____3316 uu____3318
                                  | FStar_Pervasives_Native.Some g ->
-                                     let uu____3149 =
-=======
-                                       uu____3242 uu____3244
-                                 | FStar_Pervasives_Native.Some g ->
-                                     let uu____3246 =
->>>>>>> 39f6d4e9
+                                     let uu____3320 =
                                        FStar_TypeChecker_Rel.discharge_guard
-                                         goal.context g in
+                                         goal.context g
+                                        in
                                      let solution =
                                        FStar_Syntax_Syntax.mk_Tm_app tm1 uvs1
                                          FStar_Pervasives_Native.None
-                                         (goal.context).FStar_TypeChecker_Env.range in
+                                         (goal.context).FStar_TypeChecker_Env.range
+                                        in
                                      let implicits1 =
                                        FStar_All.pipe_right
                                          implicits.FStar_TypeChecker_Env.implicits
                                          (FStar_List.filter
-<<<<<<< HEAD
-                                            (fun uu____3220  ->
-                                               match uu____3220 with
-                                               | (uu____3233,uu____3234,uu____3235,tm2,uu____3237,uu____3238)
+                                            (fun uu____3391  ->
+                                               match uu____3391 with
+                                               | (uu____3404,uu____3405,uu____3406,tm2,uu____3408,uu____3409)
                                                    ->
-                                                   let uu____3239 =
+                                                   let uu____3410 =
                                                      FStar_Syntax_Util.head_and_args
-                                                       tm2 in
-                                                   (match uu____3239 with
-                                                    | (hd1,uu____3255) ->
-                                                        let uu____3276 =
-                                                          let uu____3277 =
+                                                       tm2
+                                                      in
+                                                   (match uu____3410 with
+                                                    | (hd1,uu____3426) ->
+                                                        let uu____3447 =
+                                                          let uu____3448 =
                                                             FStar_Syntax_Subst.compress
-                                                              hd1 in
-                                                          uu____3277.FStar_Syntax_Syntax.n in
-                                                        (match uu____3276
+                                                              hd1
+                                                             in
+                                                          uu____3448.FStar_Syntax_Syntax.n
+                                                           in
+                                                        (match uu____3447
                                                          with
                                                          | FStar_Syntax_Syntax.Tm_uvar
-                                                             uu____3280 ->
+                                                             uu____3451 ->
                                                              true
-                                                         | uu____3297 ->
-                                                             false)))) in
+                                                         | uu____3468 ->
+                                                             false))))
+                                        in
                                      (solve goal solution;
                                       bind dismiss
-                                        (fun uu____3307  ->
+                                        (fun uu____3478  ->
                                            let is_free_uvar uv t1 =
                                              let free_uvars =
-                                               let uu____3318 =
-                                                 let uu____3325 =
-                                                   FStar_Syntax_Free.uvars t1 in
+                                               let uu____3489 =
+                                                 let uu____3496 =
+                                                   FStar_Syntax_Free.uvars t1
+                                                    in
                                                  FStar_Util.set_elements
-                                                   uu____3325 in
+                                                   uu____3496
+                                                  in
                                                FStar_List.map
                                                  FStar_Pervasives_Native.fst
-                                                 uu____3318 in
-=======
-                                            (fun uu____3317  ->
-                                               match uu____3317 with
-                                               | (uu____3330,uu____3331,uu____3332,tm2,uu____3334,uu____3335)
-                                                   ->
-                                                   let uu____3336 =
-                                                     FStar_Syntax_Util.head_and_args
-                                                       tm2 in
-                                                   (match uu____3336 with
-                                                    | (hd1,uu____3352) ->
-                                                        let uu____3373 =
-                                                          let uu____3374 =
-                                                            FStar_Syntax_Subst.compress
-                                                              hd1 in
-                                                          uu____3374.FStar_Syntax_Syntax.n in
-                                                        (match uu____3373
-                                                         with
-                                                         | FStar_Syntax_Syntax.Tm_uvar
-                                                             uu____3377 ->
-                                                             true
-                                                         | uu____3394 ->
-                                                             false)))) in
-                                     (solve goal solution;
-                                      bind dismiss
-                                        (fun uu____3404  ->
-                                           let is_free_uvar uv t1 =
-                                             let free_uvars =
-                                               let uu____3415 =
-                                                 let uu____3422 =
-                                                   FStar_Syntax_Free.uvars t1 in
-                                                 FStar_Util.set_elements
-                                                   uu____3422 in
-                                               FStar_List.map
-                                                 FStar_Pervasives_Native.fst
-                                                 uu____3415 in
->>>>>>> 39f6d4e9
+                                                 uu____3489
+                                                in
                                              FStar_List.existsML
                                                (fun u  ->
                                                   FStar_Syntax_Unionfind.equiv
-                                                    u uv) free_uvars in
+                                                    u uv) free_uvars
+                                              in
                                            let appears uv goals =
                                              FStar_List.existsML
                                                (fun g'  ->
                                                   is_free_uvar uv g'.goal_ty)
-                                               goals in
+                                               goals
+                                              in
                                            let checkone t1 goals =
-<<<<<<< HEAD
-                                             let uu____3366 =
+                                             let uu____3537 =
                                                FStar_Syntax_Util.head_and_args
-                                                 t1 in
-                                             match uu____3366 with
-                                             | (hd1,uu____3382) ->
+                                                 t1
+                                                in
+                                             match uu____3537 with
+                                             | (hd1,uu____3553) ->
                                                  (match hd1.FStar_Syntax_Syntax.n
                                                   with
                                                   | FStar_Syntax_Syntax.Tm_uvar
-                                                      (uv,uu____3404) ->
+                                                      (uv,uu____3575) ->
                                                       appears uv goals
-                                                  | uu____3429 -> false) in
+                                                  | uu____3600 -> false)
+                                              in
                                            let sub_goals =
                                              FStar_All.pipe_right implicits1
                                                (FStar_List.map
-                                                  (fun uu____3470  ->
-                                                     match uu____3470 with
-                                                     | (_msg,_env,_uvar,term,typ,uu____3488)
+                                                  (fun uu____3641  ->
+                                                     match uu____3641 with
+                                                     | (_msg,_env,_uvar,term,typ,uu____3659)
                                                          ->
-                                                         let uu____3489 =
+                                                         let uu____3660 =
                                                            bnorm goal.context
-                                                             term in
-                                                         let uu____3490 =
-=======
-                                             let uu____3463 =
-                                               FStar_Syntax_Util.head_and_args
-                                                 t1 in
-                                             match uu____3463 with
-                                             | (hd1,uu____3479) ->
-                                                 (match hd1.FStar_Syntax_Syntax.n
-                                                  with
-                                                  | FStar_Syntax_Syntax.Tm_uvar
-                                                      (uv,uu____3501) ->
-                                                      appears uv goals
-                                                  | uu____3526 -> false) in
-                                           let sub_goals =
-                                             FStar_All.pipe_right implicits1
-                                               (FStar_List.map
-                                                  (fun uu____3567  ->
-                                                     match uu____3567 with
-                                                     | (_msg,_env,_uvar,term,typ,uu____3585)
-                                                         ->
-                                                         let uu____3586 =
+                                                             term
+                                                            in
+                                                         let uu____3661 =
                                                            bnorm goal.context
-                                                             term in
-                                                         let uu____3587 =
->>>>>>> 39f6d4e9
-                                                           bnorm goal.context
-                                                             typ in
+                                                             typ
+                                                            in
                                                          {
                                                            context =
                                                              (goal.context);
                                                            witness =
-<<<<<<< HEAD
-                                                             uu____3489;
+                                                             uu____3660;
                                                            goal_ty =
-                                                             uu____3490;
-=======
-                                                             uu____3586;
-                                                           goal_ty =
-                                                             uu____3587;
->>>>>>> 39f6d4e9
+                                                             uu____3661;
                                                            opts = (goal.opts)
-                                                         })) in
+                                                         }))
+                                              in
                                            let rec filter' f xs =
                                              match xs with
                                              | [] -> []
                                              | x::xs1 ->
-<<<<<<< HEAD
-                                                 let uu____3528 = f x xs1 in
-                                                 if uu____3528
+                                                 let uu____3699 = f x xs1  in
+                                                 if uu____3699
                                                  then
-                                                   let uu____3531 =
-                                                     filter' f xs1 in
-                                                   x :: uu____3531
-=======
-                                                 let uu____3625 = f x xs1 in
-                                                 if uu____3625
-                                                 then
-                                                   let uu____3628 =
-                                                     filter' f xs1 in
-                                                   x :: uu____3628
->>>>>>> 39f6d4e9
-                                                 else filter' f xs1 in
+                                                   let uu____3702 =
+                                                     filter' f xs1  in
+                                                   x :: uu____3702
+                                                 else filter' f xs1
+                                              in
                                            let sub_goals1 =
                                              filter'
                                                (fun g1  ->
                                                   fun goals  ->
-<<<<<<< HEAD
-                                                    let uu____3545 =
+                                                    let uu____3716 =
                                                       checkone g1.witness
-                                                        goals in
+                                                        goals
+                                                       in
                                                     Prims.op_Negation
-                                                      uu____3545) sub_goals in
-                                           let uu____3546 =
+                                                      uu____3716) sub_goals
+                                              in
+                                           let uu____3717 =
                                              add_irrelevant_goal goal.context
-                                               pre goal.opts in
-                                           bind uu____3546
-                                             (fun uu____3551  ->
-                                                let uu____3552 =
-                                                  trytac trivial in
-                                                bind uu____3552
-                                                  (fun uu____3561  ->
-                                                     let uu____3564 =
+                                               pre goal.opts
+                                              in
+                                           bind uu____3717
+                                             (fun uu____3722  ->
+                                                let uu____3723 =
+                                                  trytac trivial  in
+                                                bind uu____3723
+                                                  (fun uu____3732  ->
+                                                     let uu____3735 =
                                                        add_implicits
-                                                         g.FStar_TypeChecker_Env.implicits in
-                                                     bind uu____3564
-                                                       (fun uu____3568  ->
-=======
-                                                    let uu____3642 =
-                                                      checkone g1.witness
-                                                        goals in
-                                                    Prims.op_Negation
-                                                      uu____3642) sub_goals in
-                                           let uu____3643 =
-                                             add_irrelevant_goal goal.context
-                                               pre goal.opts in
-                                           bind uu____3643
-                                             (fun uu____3648  ->
-                                                let uu____3649 =
-                                                  trytac trivial in
-                                                bind uu____3649
-                                                  (fun uu____3658  ->
-                                                     let uu____3661 =
-                                                       add_implicits
-                                                         g.FStar_TypeChecker_Env.implicits in
-                                                     bind uu____3661
-                                                       (fun uu____3665  ->
->>>>>>> 39f6d4e9
+                                                         g.FStar_TypeChecker_Env.implicits
+                                                        in
+                                                     bind uu____3735
+                                                       (fun uu____3739  ->
                                                           add_goals
                                                             sub_goals1))))))))))
-let destruct_eq':
+  
+let destruct_eq' :
   FStar_Syntax_Syntax.typ ->
     (FStar_Syntax_Syntax.term,FStar_Syntax_Syntax.term)
       FStar_Pervasives_Native.tuple2 FStar_Pervasives_Native.option
   =
   fun typ  ->
-    let uu____3585 = FStar_Syntax_Util.destruct_typ_as_formula typ in
-    match uu____3585 with
+    let uu____3756 = FStar_Syntax_Util.destruct_typ_as_formula typ  in
+    match uu____3756 with
     | FStar_Pervasives_Native.Some (FStar_Syntax_Util.BaseConn
-        (l,uu____3595::(e1,uu____3597)::(e2,uu____3599)::[])) when
+        (l,uu____3766::(e1,uu____3768)::(e2,uu____3770)::[])) when
         FStar_Ident.lid_equals l FStar_Parser_Const.eq2_lid ->
         FStar_Pervasives_Native.Some (e1, e2)
-    | uu____3658 -> FStar_Pervasives_Native.None
-let destruct_eq:
+    | uu____3829 -> FStar_Pervasives_Native.None
+  
+let destruct_eq :
   FStar_Syntax_Syntax.typ ->
     (FStar_Syntax_Syntax.term,FStar_Syntax_Syntax.term)
       FStar_Pervasives_Native.tuple2 FStar_Pervasives_Native.option
   =
   fun typ  ->
-    let uu____3681 = destruct_eq' typ in
-    match uu____3681 with
+    let uu____3852 = destruct_eq' typ  in
+    match uu____3852 with
     | FStar_Pervasives_Native.Some t -> FStar_Pervasives_Native.Some t
     | FStar_Pervasives_Native.None  ->
-        let uu____3711 = FStar_Syntax_Util.un_squash typ in
-        (match uu____3711 with
+        let uu____3882 = FStar_Syntax_Util.un_squash typ  in
+        (match uu____3882 with
          | FStar_Pervasives_Native.Some typ1 -> destruct_eq' typ1
          | FStar_Pervasives_Native.None  -> FStar_Pervasives_Native.None)
-let rewrite: FStar_Syntax_Syntax.binder -> Prims.unit tac =
+  
+let rewrite : FStar_Syntax_Syntax.binder -> Prims.unit tac =
   fun h  ->
     bind cur_goal
       (fun goal  ->
-<<<<<<< HEAD
-         let uu____3744 =
+         let uu____3915 =
            FStar_All.pipe_left mlog
-             (fun uu____3754  ->
-                let uu____3755 =
+             (fun uu____3925  ->
+                let uu____3926 =
                   FStar_Syntax_Print.bv_to_string
-                    (FStar_Pervasives_Native.fst h) in
-                let uu____3756 =
+                    (FStar_Pervasives_Native.fst h)
+                   in
+                let uu____3927 =
                   FStar_Syntax_Print.term_to_string
-                    (FStar_Pervasives_Native.fst h).FStar_Syntax_Syntax.sort in
-                FStar_Util.print2 "+++Rewrite %s : %s\n" uu____3755
-                  uu____3756) in
-         bind uu____3744
-           (fun uu____3764  ->
-              let uu____3765 =
-                let uu____3772 =
-                  let uu____3773 =
+                    (FStar_Pervasives_Native.fst h).FStar_Syntax_Syntax.sort
+                   in
+                FStar_Util.print2 "+++Rewrite %s : %s\n" uu____3926
+                  uu____3927)
+            in
+         bind uu____3915
+           (fun uu____3935  ->
+              let uu____3936 =
+                let uu____3943 =
+                  let uu____3944 =
                     FStar_TypeChecker_Env.lookup_bv goal.context
-                      (FStar_Pervasives_Native.fst h) in
-                  FStar_All.pipe_left FStar_Pervasives_Native.fst uu____3773 in
-                destruct_eq uu____3772 in
-              match uu____3765 with
+                      (FStar_Pervasives_Native.fst h)
+                     in
+                  FStar_All.pipe_left FStar_Pervasives_Native.fst uu____3944
+                   in
+                destruct_eq uu____3943  in
+              match uu____3936 with
               | FStar_Pervasives_Native.Some (x,e) ->
-                  let uu____3790 =
-                    let uu____3791 = FStar_Syntax_Subst.compress x in
-                    uu____3791.FStar_Syntax_Syntax.n in
-                  (match uu____3790 with
+                  let uu____3961 =
+                    let uu____3962 = FStar_Syntax_Subst.compress x  in
+                    uu____3962.FStar_Syntax_Syntax.n  in
+                  (match uu____3961 with
                    | FStar_Syntax_Syntax.Tm_name x1 ->
                        let goal1 =
-                         let uu___101_3798 = goal in
-                         let uu____3799 =
+                         let uu___101_3969 = goal  in
+                         let uu____3970 =
                            FStar_Syntax_Subst.subst
-                             [FStar_Syntax_Syntax.NT (x1, e)] goal.witness in
-                         let uu____3800 =
+                             [FStar_Syntax_Syntax.NT (x1, e)] goal.witness
+                            in
+                         let uu____3971 =
                            FStar_Syntax_Subst.subst
-                             [FStar_Syntax_Syntax.NT (x1, e)] goal.goal_ty in
+                             [FStar_Syntax_Syntax.NT (x1, e)] goal.goal_ty
+                            in
                          {
-                           context = (uu___101_3798.context);
-                           witness = uu____3799;
-                           goal_ty = uu____3800;
-                           opts = (uu___101_3798.opts)
-                         } in
+                           context = (uu___101_3969.context);
+                           witness = uu____3970;
+                           goal_ty = uu____3971;
+                           opts = (uu___101_3969.opts)
+                         }  in
                        replace_cur goal1
-                   | uu____3801 ->
+                   | uu____3972 ->
                        fail
                          "Not an equality hypothesis with a variable on the LHS")
-              | uu____3802 -> fail "Not an equality hypothesis"))
-let clear: Prims.unit tac =
+              | uu____3973 -> fail "Not an equality hypothesis"))
+  
+let clear : Prims.unit tac =
   bind cur_goal
     (fun goal  ->
-       let uu____3814 = FStar_TypeChecker_Env.pop_bv goal.context in
-       match uu____3814 with
+       let uu____3985 = FStar_TypeChecker_Env.pop_bv goal.context  in
+       match uu____3985 with
        | FStar_Pervasives_Native.None  -> fail "Cannot clear; empty context"
        | FStar_Pervasives_Native.Some (x,env') ->
-           let fns_ty = FStar_Syntax_Free.names goal.goal_ty in
-           let uu____3836 = FStar_Util.set_mem x fns_ty in
-           if uu____3836
+           let fns_ty = FStar_Syntax_Free.names goal.goal_ty  in
+           let uu____4007 = FStar_Util.set_mem x fns_ty  in
+           if uu____4007
            then fail "Cannot clear; variable appears in goal"
            else
-             (let uu____3840 = new_uvar env' goal.goal_ty in
-              bind uu____3840
-                (fun uu____3855  ->
-                   match uu____3855 with
+             (let uu____4011 = new_uvar env' goal.goal_ty  in
+              bind uu____4011
+                (fun uu____4026  ->
+                   match uu____4026 with
                    | (u,g) ->
-                       let uu____3864 =
-                         let uu____3865 =
+                       let uu____4035 =
+                         let uu____4036 =
                            FStar_TypeChecker_Rel.teq_nosmt goal.context
-                             goal.witness u in
-                         Prims.op_Negation uu____3865 in
-                       if uu____3864
+                             goal.witness u
+                            in
+                         Prims.op_Negation uu____4036  in
+                       if uu____4035
                        then fail "clear: unification failed"
                        else
                          (let new_goal =
-                            let uu___102_3870 = goal in
-                            let uu____3871 = bnorm env' u in
+                            let uu___102_4041 = goal  in
+                            let uu____4042 = bnorm env' u  in
                             {
                               context = env';
-                              witness = uu____3871;
-                              goal_ty = (uu___102_3870.goal_ty);
-                              opts = (uu___102_3870.opts)
-                            } in
+                              witness = uu____4042;
+                              goal_ty = (uu___102_4041.goal_ty);
+                              opts = (uu___102_4041.opts)
+                            }  in
                           bind dismiss
-                            (fun uu____3873  -> add_goals [new_goal])))))
-=======
-         let uu____3677 =
-           FStar_All.pipe_left mlog
-             (fun uu____3687  ->
-                let uu____3688 =
-                  FStar_Syntax_Print.bv_to_string
-                    (FStar_Pervasives_Native.fst h) in
-                let uu____3689 =
-                  FStar_Syntax_Print.term_to_string
-                    (FStar_Pervasives_Native.fst h).FStar_Syntax_Syntax.sort in
-                FStar_Util.print2 "+++Rewrite %s : %s\n" uu____3688
-                  uu____3689) in
-         bind uu____3677
-           (fun uu____3701  ->
-              let uu____3702 =
-                let uu____3705 =
-                  let uu____3706 =
-                    FStar_TypeChecker_Env.lookup_bv goal.context
-                      (FStar_Pervasives_Native.fst h) in
-                  FStar_All.pipe_left FStar_Pervasives_Native.fst uu____3706 in
-                FStar_Syntax_Util.destruct_typ_as_formula uu____3705 in
-              match uu____3702 with
-              | FStar_Pervasives_Native.Some (FStar_Syntax_Util.BaseConn
-                  (l,uu____3718::(x,uu____3720)::(e,uu____3722)::[])) when
-                  FStar_Ident.lid_equals l FStar_Parser_Const.eq2_lid ->
-                  let uu____3769 =
-                    let uu____3770 = FStar_Syntax_Subst.compress x in
-                    uu____3770.FStar_Syntax_Syntax.n in
-                  (match uu____3769 with
-                   | FStar_Syntax_Syntax.Tm_name x1 ->
-                       let goal1 =
-                         let uu___101_3777 = goal in
-                         let uu____3778 =
-                           FStar_Syntax_Subst.subst
-                             [FStar_Syntax_Syntax.NT (x1, e)] goal.witness in
-                         let uu____3781 =
-                           FStar_Syntax_Subst.subst
-                             [FStar_Syntax_Syntax.NT (x1, e)] goal.goal_ty in
-                         {
-                           context = (uu___101_3777.context);
-                           witness = uu____3778;
-                           goal_ty = uu____3781;
-                           opts = (uu___101_3777.opts)
-                         } in
-                       replace_cur goal1
-                   | uu____3784 ->
-                       fail
-                         "Not an equality hypothesis with a variable on the LHS")
-              | uu____3785 -> fail "Not an equality hypothesis"))
-let clear: Prims.unit tac =
-  bind cur_goal
-    (fun goal  ->
-       let uu____3793 = FStar_TypeChecker_Env.pop_bv goal.context in
-       match uu____3793 with
-       | FStar_Pervasives_Native.None  -> fail "Cannot clear; empty context"
-       | FStar_Pervasives_Native.Some (x,env') ->
-           let fns_ty = FStar_Syntax_Free.names goal.goal_ty in
-           let uu____3815 = FStar_Util.set_mem x fns_ty in
-           if uu____3815
-           then fail "Cannot clear; variable appears in goal"
-           else
-             (let uu____3819 = new_uvar env' goal.goal_ty in
-              bind uu____3819
-                (fun uu____3834  ->
-                   match uu____3834 with
-                   | (u,g) ->
-                       let uu____3843 =
-                         let uu____3844 =
-                           FStar_TypeChecker_Rel.teq_nosmt goal.context
-                             goal.witness u in
-                         Prims.op_Negation uu____3844 in
-                       if uu____3843
-                       then fail "clear: unification failed"
-                       else
-                         (let new_goal =
-                            let uu___102_3849 = goal in
-                            let uu____3850 = bnorm env' u in
-                            {
-                              context = env';
-                              witness = uu____3850;
-                              goal_ty = (uu___102_3849.goal_ty);
-                              opts = (uu___102_3849.opts)
-                            } in
-                          bind dismiss
-                            (fun uu____3852  -> add_goals [new_goal])))))
->>>>>>> 39f6d4e9
-let clear_hd: name -> Prims.unit tac =
+                            (fun uu____4044  -> add_goals [new_goal])))))
+  
+let clear_hd : name -> Prims.unit tac =
   fun x  ->
     bind cur_goal
       (fun goal  ->
-<<<<<<< HEAD
-         let uu____3885 = FStar_TypeChecker_Env.pop_bv goal.context in
-         match uu____3885 with
-=======
-         let uu____3864 = FStar_TypeChecker_Env.pop_bv goal.context in
-         match uu____3864 with
->>>>>>> 39f6d4e9
+         let uu____4056 = FStar_TypeChecker_Env.pop_bv goal.context  in
+         match uu____4056 with
          | FStar_Pervasives_Native.None  ->
              fail "Cannot clear_hd; empty context"
          | FStar_Pervasives_Native.Some (y,env') ->
              if Prims.op_Negation (FStar_Syntax_Syntax.bv_eq x y)
              then fail "Cannot clear_hd; head variable mismatch"
              else clear)
-let revert: Prims.unit tac =
+  
+let revert : Prims.unit tac =
   bind cur_goal
     (fun goal  ->
-<<<<<<< HEAD
-       let uu____3912 = FStar_TypeChecker_Env.pop_bv goal.context in
-       match uu____3912 with
+       let uu____4083 = FStar_TypeChecker_Env.pop_bv goal.context  in
+       match uu____4083 with
        | FStar_Pervasives_Native.None  -> fail "Cannot revert; empty context"
        | FStar_Pervasives_Native.Some (x,env') ->
            let typ' =
-             let uu____3934 = FStar_Syntax_Syntax.mk_Total goal.goal_ty in
+             let uu____4105 = FStar_Syntax_Syntax.mk_Total goal.goal_ty  in
              FStar_Syntax_Util.arrow [(x, FStar_Pervasives_Native.None)]
-               uu____3934 in
-=======
-       let uu____3891 = FStar_TypeChecker_Env.pop_bv goal.context in
-       match uu____3891 with
-       | FStar_Pervasives_Native.None  -> fail "Cannot revert; empty context"
-       | FStar_Pervasives_Native.Some (x,env') ->
-           let typ' =
-             let uu____3913 = FStar_Syntax_Syntax.mk_Total goal.goal_ty in
-             FStar_Syntax_Util.arrow [(x, FStar_Pervasives_Native.None)]
-               uu____3913 in
->>>>>>> 39f6d4e9
+               uu____4105
+              in
            let w' =
              FStar_Syntax_Util.abs [(x, FStar_Pervasives_Native.None)]
-               goal.witness FStar_Pervasives_Native.None in
+               goal.witness FStar_Pervasives_Native.None
+              in
            replace_cur
-<<<<<<< HEAD
-             (let uu___103_3968 = goal in
-=======
-             (let uu___103_3947 = goal in
->>>>>>> 39f6d4e9
+             (let uu___103_4139 = goal  in
               {
                 context = env';
                 witness = w';
                 goal_ty = typ';
-<<<<<<< HEAD
-                opts = (uu___103_3968.opts)
-=======
-                opts = (uu___103_3947.opts)
->>>>>>> 39f6d4e9
+                opts = (uu___103_4139.opts)
               }))
-let revert_hd: name -> Prims.unit tac =
+  
+let revert_hd : name -> Prims.unit tac =
   fun x  ->
     bind cur_goal
       (fun goal  ->
-<<<<<<< HEAD
-         let uu____3980 = FStar_TypeChecker_Env.pop_bv goal.context in
-         match uu____3980 with
-=======
-         let uu____3959 = FStar_TypeChecker_Env.pop_bv goal.context in
-         match uu____3959 with
->>>>>>> 39f6d4e9
+         let uu____4151 = FStar_TypeChecker_Env.pop_bv goal.context  in
+         match uu____4151 with
          | FStar_Pervasives_Native.None  ->
              fail "Cannot revert_hd; empty context"
          | FStar_Pervasives_Native.Some (y,env') ->
              if Prims.op_Negation (FStar_Syntax_Syntax.bv_eq x y)
              then
-<<<<<<< HEAD
-               let uu____4001 = FStar_Syntax_Print.bv_to_string x in
-               let uu____4002 = FStar_Syntax_Print.bv_to_string y in
+               let uu____4172 = FStar_Syntax_Print.bv_to_string x  in
+               let uu____4173 = FStar_Syntax_Print.bv_to_string y  in
                fail2
                  "Cannot revert_hd %s; head variable mismatch ... egot %s"
-                 uu____4001 uu____4002
-=======
-               let uu____3980 = FStar_Syntax_Print.bv_to_string x in
-               let uu____3981 = FStar_Syntax_Print.bv_to_string y in
-               fail2
-                 "Cannot revert_hd %s; head variable mismatch ... egot %s"
-                 uu____3980 uu____3981
->>>>>>> 39f6d4e9
+                 uu____4172 uu____4173
              else revert)
-let rec revert_all_hd: name Prims.list -> Prims.unit tac =
+  
+let rec revert_all_hd : name Prims.list -> Prims.unit tac =
   fun xs  ->
     match xs with
     | [] -> ret ()
     | x::xs1 ->
-<<<<<<< HEAD
-        let uu____4020 = revert_all_hd xs1 in
-        bind uu____4020 (fun uu____4024  -> revert_hd x)
-=======
-        let uu____3999 = revert_all_hd xs1 in
-        bind uu____3999 (fun uu____4003  -> revert_hd x)
->>>>>>> 39f6d4e9
-let prune: Prims.string -> Prims.unit tac =
+        let uu____4191 = revert_all_hd xs1  in
+        bind uu____4191 (fun uu____4195  -> revert_hd x)
+  
+let prune : Prims.string -> Prims.unit tac =
   fun s  ->
     bind cur_goal
       (fun g  ->
-         let ctx = g.context in
+         let ctx = g.context  in
          let ctx' =
            FStar_TypeChecker_Env.rem_proof_ns ctx
-             (FStar_Ident.path_of_text s) in
+             (FStar_Ident.path_of_text s)
+            in
          let g' =
-<<<<<<< HEAD
-           let uu___104_4041 = g in
+           let uu___104_4212 = g  in
            {
              context = ctx';
-             witness = (uu___104_4041.witness);
-             goal_ty = (uu___104_4041.goal_ty);
-             opts = (uu___104_4041.opts)
-           } in
-         bind dismiss (fun uu____4043  -> add_goals [g']))
-=======
-           let uu___104_4020 = g in
-           {
-             context = ctx';
-             witness = (uu___104_4020.witness);
-             goal_ty = (uu___104_4020.goal_ty);
-             opts = (uu___104_4020.opts)
-           } in
-         bind dismiss (fun uu____4022  -> add_goals [g']))
->>>>>>> 39f6d4e9
-let addns: Prims.string -> Prims.unit tac =
+             witness = (uu___104_4212.witness);
+             goal_ty = (uu___104_4212.goal_ty);
+             opts = (uu___104_4212.opts)
+           }  in
+         bind dismiss (fun uu____4214  -> add_goals [g']))
+  
+let addns : Prims.string -> Prims.unit tac =
   fun s  ->
     bind cur_goal
       (fun g  ->
-         let ctx = g.context in
+         let ctx = g.context  in
          let ctx' =
            FStar_TypeChecker_Env.add_proof_ns ctx
-             (FStar_Ident.path_of_text s) in
+             (FStar_Ident.path_of_text s)
+            in
          let g' =
-<<<<<<< HEAD
-           let uu___105_4060 = g in
+           let uu___105_4231 = g  in
            {
              context = ctx';
-             witness = (uu___105_4060.witness);
-             goal_ty = (uu___105_4060.goal_ty);
-             opts = (uu___105_4060.opts)
-           } in
-         bind dismiss (fun uu____4062  -> add_goals [g']))
-=======
-           let uu___105_4039 = g in
-           {
-             context = ctx';
-             witness = (uu___105_4039.witness);
-             goal_ty = (uu___105_4039.goal_ty);
-             opts = (uu___105_4039.opts)
-           } in
-         bind dismiss (fun uu____4041  -> add_goals [g']))
->>>>>>> 39f6d4e9
-let rec mapM: 'a 'b . ('a -> 'b tac) -> 'a Prims.list -> 'b Prims.list tac =
+             witness = (uu___105_4231.witness);
+             goal_ty = (uu___105_4231.goal_ty);
+             opts = (uu___105_4231.opts)
+           }  in
+         bind dismiss (fun uu____4233  -> add_goals [g']))
+  
+let rec mapM : 'a 'b . ('a -> 'b tac) -> 'a Prims.list -> 'b Prims.list tac =
   fun f  ->
     fun l  ->
       match l with
       | [] -> ret []
       | x::xs ->
-<<<<<<< HEAD
-          let uu____4104 = f x in
-          bind uu____4104
+          let uu____4275 = f x  in
+          bind uu____4275
             (fun y  ->
-               let uu____4112 = mapM f xs in
-               bind uu____4112 (fun ys  -> ret (y :: ys)))
-=======
-          let uu____4083 = f x in
-          bind uu____4083
-            (fun y  ->
-               let uu____4091 = mapM f xs in
-               bind uu____4091 (fun ys  -> ret (y :: ys)))
->>>>>>> 39f6d4e9
-let rec tac_bottom_fold_env:
+               let uu____4283 = mapM f xs  in
+               bind uu____4283 (fun ys  -> ret (y :: ys)))
+  
+let rec tac_bottom_fold_env :
   (env -> FStar_Syntax_Syntax.term -> FStar_Syntax_Syntax.term tac) ->
     env -> FStar_Syntax_Syntax.term -> FStar_Syntax_Syntax.term tac
   =
@@ -1827,106 +1662,59 @@
     fun env  ->
       fun t  ->
         let tn =
-<<<<<<< HEAD
-          let uu____4158 = FStar_Syntax_Subst.compress t in
-          uu____4158.FStar_Syntax_Syntax.n in
-=======
-          let uu____4137 = FStar_Syntax_Subst.compress t in
-          uu____4137.FStar_Syntax_Syntax.n in
->>>>>>> 39f6d4e9
+          let uu____4329 = FStar_Syntax_Subst.compress t  in
+          uu____4329.FStar_Syntax_Syntax.n  in
         let tn1 =
           match tn with
           | FStar_Syntax_Syntax.Tm_app (hd1,args) ->
-              let ff = tac_bottom_fold_env f env in
-<<<<<<< HEAD
-              let uu____4193 = ff hd1 in
-              bind uu____4193
+              let ff = tac_bottom_fold_env f env  in
+              let uu____4364 = ff hd1  in
+              bind uu____4364
                 (fun hd2  ->
-                   let fa uu____4213 =
-                     match uu____4213 with
+                   let fa uu____4384 =
+                     match uu____4384 with
                      | (a,q) ->
-                         let uu____4226 = ff a in
-                         bind uu____4226 (fun a1  -> ret (a1, q)) in
-                   let uu____4239 = mapM fa args in
-                   bind uu____4239
+                         let uu____4397 = ff a  in
+                         bind uu____4397 (fun a1  -> ret (a1, q))
+                      in
+                   let uu____4410 = mapM fa args  in
+                   bind uu____4410
                      (fun args1  ->
                         ret (FStar_Syntax_Syntax.Tm_app (hd2, args1))))
           | FStar_Syntax_Syntax.Tm_abs (bs,t1,k) ->
-              let uu____4299 = FStar_Syntax_Subst.open_term bs t1 in
-              (match uu____4299 with
+              let uu____4470 = FStar_Syntax_Subst.open_term bs t1  in
+              (match uu____4470 with
                | (bs1,t') ->
-                   let uu____4308 =
-                     let uu____4311 =
-                       FStar_TypeChecker_Env.push_binders env bs1 in
-                     tac_bottom_fold_env f uu____4311 t' in
-                   bind uu____4308
+                   let uu____4479 =
+                     let uu____4482 =
+                       FStar_TypeChecker_Env.push_binders env bs1  in
+                     tac_bottom_fold_env f uu____4482 t'  in
+                   bind uu____4479
                      (fun t''  ->
-                        let uu____4315 =
-                          let uu____4316 =
-                            let uu____4333 =
-                              FStar_Syntax_Subst.close_binders bs1 in
-                            let uu____4334 = FStar_Syntax_Subst.close bs1 t'' in
-                            (uu____4333, uu____4334, k) in
-                          FStar_Syntax_Syntax.Tm_abs uu____4316 in
-                        ret uu____4315))
+                        let uu____4486 =
+                          let uu____4487 =
+                            let uu____4504 =
+                              FStar_Syntax_Subst.close_binders bs1  in
+                            let uu____4505 = FStar_Syntax_Subst.close bs1 t''
+                               in
+                            (uu____4504, uu____4505, k)  in
+                          FStar_Syntax_Syntax.Tm_abs uu____4487  in
+                        ret uu____4486))
           | FStar_Syntax_Syntax.Tm_arrow (bs,k) -> ret tn
-          | uu____4355 -> ret tn in
+          | uu____4526 -> ret tn  in
         bind tn1
           (fun tn2  ->
              f env
-               (let uu___106_4359 = t in
+               (let uu___106_4530 = t  in
                 {
                   FStar_Syntax_Syntax.n = tn2;
                   FStar_Syntax_Syntax.pos =
-                    (uu___106_4359.FStar_Syntax_Syntax.pos);
+                    (uu___106_4530.FStar_Syntax_Syntax.pos);
                   FStar_Syntax_Syntax.vars =
-                    (uu___106_4359.FStar_Syntax_Syntax.vars)
-=======
-              let uu____4172 = ff hd1 in
-              bind uu____4172
-                (fun hd2  ->
-                   let fa uu____4192 =
-                     match uu____4192 with
-                     | (a,q) ->
-                         let uu____4205 = ff a in
-                         bind uu____4205 (fun a1  -> ret (a1, q)) in
-                   let uu____4218 = mapM fa args in
-                   bind uu____4218
-                     (fun args1  ->
-                        ret (FStar_Syntax_Syntax.Tm_app (hd2, args1))))
-          | FStar_Syntax_Syntax.Tm_abs (bs,t1,k) ->
-              let uu____4278 = FStar_Syntax_Subst.open_term bs t1 in
-              (match uu____4278 with
-               | (bs1,t') ->
-                   let uu____4287 =
-                     let uu____4290 =
-                       FStar_TypeChecker_Env.push_binders env bs1 in
-                     tac_bottom_fold_env f uu____4290 t' in
-                   bind uu____4287
-                     (fun t''  ->
-                        let uu____4294 =
-                          let uu____4295 =
-                            let uu____4312 =
-                              FStar_Syntax_Subst.close_binders bs1 in
-                            let uu____4313 = FStar_Syntax_Subst.close bs1 t'' in
-                            (uu____4312, uu____4313, k) in
-                          FStar_Syntax_Syntax.Tm_abs uu____4295 in
-                        ret uu____4294))
-          | FStar_Syntax_Syntax.Tm_arrow (bs,k) -> ret tn
-          | uu____4334 -> ret tn in
-        bind tn1
-          (fun tn2  ->
-             f env
-               (let uu___106_4338 = t in
-                {
-                  FStar_Syntax_Syntax.n = tn2;
-                  FStar_Syntax_Syntax.pos =
-                    (uu___106_4338.FStar_Syntax_Syntax.pos);
-                  FStar_Syntax_Syntax.vars =
-                    (uu___106_4338.FStar_Syntax_Syntax.vars)
->>>>>>> 39f6d4e9
+                    (uu___106_4530.FStar_Syntax_Syntax.vars)
                 }))
-let pointwise_rec:
+  
+let pointwise_rec :
   proofstate ->
     Prims.unit tac ->
       FStar_Options.optionstate ->
@@ -1938,368 +1726,211 @@
       fun opts  ->
         fun env  ->
           fun t  ->
-<<<<<<< HEAD
-            let uu____4388 = FStar_TypeChecker_TcTerm.tc_term env t in
-            match uu____4388 with
+            let uu____4559 = FStar_TypeChecker_TcTerm.tc_term env t  in
+            match uu____4559 with
             | (t1,lcomp,g) ->
-                let uu____4400 =
-                  (let uu____4403 = FStar_Syntax_Util.is_total_lcomp lcomp in
-                   Prims.op_Negation uu____4403) ||
-                    (let uu____4405 = FStar_TypeChecker_Rel.is_trivial g in
-                     Prims.op_Negation uu____4405) in
-                if uu____4400
+                let uu____4571 =
+                  (let uu____4574 = FStar_Syntax_Util.is_total_lcomp lcomp
+                      in
+                   Prims.op_Negation uu____4574) ||
+                    (let uu____4576 = FStar_TypeChecker_Rel.is_trivial g  in
+                     Prims.op_Negation uu____4576)
+                   in
+                if uu____4571
                 then ret t1
                 else
-                  (let typ = lcomp.FStar_Syntax_Syntax.res_typ in
-                   let uu____4412 = new_uvar env typ in
-                   bind uu____4412
-                     (fun uu____4428  ->
-                        match uu____4428 with
+                  (let typ = lcomp.FStar_Syntax_Syntax.res_typ  in
+                   let uu____4583 = new_uvar env typ  in
+                   bind uu____4583
+                     (fun uu____4599  ->
+                        match uu____4599 with
                         | (ut,guard) ->
                             (log ps
-                               (fun uu____4441  ->
-                                  let uu____4442 =
-                                    FStar_Syntax_Print.term_to_string t1 in
-                                  let uu____4443 =
-                                    FStar_Syntax_Print.term_to_string ut in
+                               (fun uu____4612  ->
+                                  let uu____4613 =
+                                    FStar_Syntax_Print.term_to_string t1  in
+                                  let uu____4614 =
+                                    FStar_Syntax_Print.term_to_string ut  in
                                   FStar_Util.print2
                                     "Pointwise_rec: making equality %s = %s\n"
-                                    uu____4442 uu____4443);
-                             (let uu____4444 =
-                                let uu____4447 =
-                                  let uu____4448 =
+                                    uu____4613 uu____4614);
+                             (let uu____4615 =
+                                let uu____4618 =
+                                  let uu____4619 =
                                     FStar_TypeChecker_TcTerm.universe_of env
-                                      typ in
-                                  FStar_Syntax_Util.mk_eq2 uu____4448 typ t1
-                                    ut in
-                                add_irrelevant_goal env uu____4447 opts in
-                              bind uu____4444
-                                (fun uu____4451  ->
-                                   let uu____4452 =
+                                      typ
+                                     in
+                                  FStar_Syntax_Util.mk_eq2 uu____4619 typ t1
+                                    ut
+                                   in
+                                add_irrelevant_goal env uu____4618 opts  in
+                              bind uu____4615
+                                (fun uu____4622  ->
+                                   let uu____4623 =
                                      bind tau
-                                       (fun uu____4458  ->
-=======
-            let uu____4367 = FStar_TypeChecker_TcTerm.tc_term env t in
-            match uu____4367 with
-            | (t1,lcomp,g) ->
-                let uu____4379 =
-                  (let uu____4382 = FStar_Syntax_Util.is_total_lcomp lcomp in
-                   Prims.op_Negation uu____4382) ||
-                    (let uu____4384 = FStar_TypeChecker_Rel.is_trivial g in
-                     Prims.op_Negation uu____4384) in
-                if uu____4379
-                then ret t1
-                else
-                  (let typ = lcomp.FStar_Syntax_Syntax.res_typ in
-                   let uu____4391 = new_uvar env typ in
-                   bind uu____4391
-                     (fun uu____4407  ->
-                        match uu____4407 with
-                        | (ut,guard) ->
-                            (log ps
-                               (fun uu____4420  ->
-                                  let uu____4421 =
-                                    FStar_Syntax_Print.term_to_string t1 in
-                                  let uu____4422 =
-                                    FStar_Syntax_Print.term_to_string ut in
-                                  FStar_Util.print2
-                                    "Pointwise_rec: making equality %s = %s\n"
-                                    uu____4421 uu____4422);
-                             (let uu____4423 =
-                                let uu____4426 =
-                                  let uu____4427 =
-                                    FStar_TypeChecker_TcTerm.universe_of env
-                                      typ in
-                                  FStar_Syntax_Util.mk_eq2 uu____4427 typ t1
-                                    ut in
-                                add_irrelevant_goal env uu____4426 opts in
-                              bind uu____4423
-                                (fun uu____4430  ->
-                                   let uu____4431 =
-                                     bind tau
-                                       (fun uu____4437  ->
->>>>>>> 39f6d4e9
+                                       (fun uu____4629  ->
                                           FStar_TypeChecker_Rel.force_trivial_guard
                                             env guard;
                                           (let ut1 =
                                              FStar_TypeChecker_Normalize.reduce_uvar_solutions
-                                               env ut in
-                                           ret ut1)) in
-<<<<<<< HEAD
-                                   focus uu____4452)))))
-=======
-                                   focus uu____4431)))))
->>>>>>> 39f6d4e9
-let pointwise: Prims.unit tac -> Prims.unit tac =
+                                               env ut
+                                              in
+                                           ret ut1))
+                                      in
+                                   focus uu____4623)))))
+  
+let pointwise : Prims.unit tac -> Prims.unit tac =
   fun tau  ->
     bind get
       (fun ps  ->
-<<<<<<< HEAD
-         let uu____4480 =
+         let uu____4651 =
            match ps.goals with
            | g::gs -> (g, gs)
-           | [] -> failwith "Pointwise: no goals" in
-         match uu____4480 with
+           | [] -> failwith "Pointwise: no goals"  in
+         match uu____4651 with
          | (g,gs) ->
-             let gt1 = g.goal_ty in
+             let gt1 = g.goal_ty  in
              (log ps
-                (fun uu____4517  ->
-                   let uu____4518 = FStar_Syntax_Print.term_to_string gt1 in
+                (fun uu____4688  ->
+                   let uu____4689 = FStar_Syntax_Print.term_to_string gt1  in
                    FStar_Util.print1 "Pointwise starting with %s\n"
-                     uu____4518);
+                     uu____4689);
               bind dismiss_all
-                (fun uu____4521  ->
-                   let uu____4522 =
+                (fun uu____4692  ->
+                   let uu____4693 =
                      tac_bottom_fold_env (pointwise_rec ps tau g.opts)
-                       g.context gt1 in
-                   bind uu____4522
+                       g.context gt1
+                      in
+                   bind uu____4693
                      (fun gt'  ->
                         log ps
-                          (fun uu____4532  ->
-                             let uu____4533 =
-                               FStar_Syntax_Print.term_to_string gt' in
+                          (fun uu____4703  ->
+                             let uu____4704 =
+                               FStar_Syntax_Print.term_to_string gt'  in
                              FStar_Util.print1
                                "Pointwise seems to have succeded with %s\n"
-                               uu____4533);
-                        (let uu____4534 = push_goals gs in
-                         bind uu____4534
-                           (fun uu____4538  ->
+                               uu____4704);
+                        (let uu____4705 = push_goals gs  in
+                         bind uu____4705
+                           (fun uu____4709  ->
                               add_goals
-                                [(let uu___107_4540 = g in
+                                [(let uu___107_4711 = g  in
                                   {
-                                    context = (uu___107_4540.context);
-                                    witness = (uu___107_4540.witness);
+                                    context = (uu___107_4711.context);
+                                    witness = (uu___107_4711.witness);
                                     goal_ty = gt';
-                                    opts = (uu___107_4540.opts)
-=======
-         let uu____4459 =
-           match ps.goals with
-           | g::gs -> (g, gs)
-           | [] -> failwith "Pointwise: no goals" in
-         match uu____4459 with
-         | (g,gs) ->
-             let gt1 = g.goal_ty in
-             (log ps
-                (fun uu____4496  ->
-                   let uu____4497 = FStar_Syntax_Print.term_to_string gt1 in
-                   FStar_Util.print1 "Pointwise starting with %s\n"
-                     uu____4497);
-              bind dismiss_all
-                (fun uu____4500  ->
-                   let uu____4501 =
-                     tac_bottom_fold_env (pointwise_rec ps tau g.opts)
-                       g.context gt1 in
-                   bind uu____4501
-                     (fun gt'  ->
-                        log ps
-                          (fun uu____4511  ->
-                             let uu____4512 =
-                               FStar_Syntax_Print.term_to_string gt' in
-                             FStar_Util.print1
-                               "Pointwise seems to have succeded with %s\n"
-                               uu____4512);
-                        (let uu____4513 = push_goals gs in
-                         bind uu____4513
-                           (fun uu____4517  ->
-                              add_goals
-                                [(let uu___107_4519 = g in
-                                  {
-                                    context = (uu___107_4519.context);
-                                    witness = (uu___107_4519.witness);
-                                    goal_ty = gt';
-                                    opts = (uu___107_4519.opts)
->>>>>>> 39f6d4e9
+                                    opts = (uu___107_4711.opts)
                                   })]))))))
-let trefl: Prims.unit tac =
+  
+let trefl : Prims.unit tac =
   bind cur_goal
     (fun g  ->
-<<<<<<< HEAD
-       let uu____4560 = FStar_Syntax_Util.un_squash g.goal_ty in
-       match uu____4560 with
+       let uu____4731 = FStar_Syntax_Util.un_squash g.goal_ty  in
+       match uu____4731 with
        | FStar_Pervasives_Native.Some t ->
-           let uu____4572 = FStar_Syntax_Util.head_and_args' t in
-           (match uu____4572 with
+           let uu____4743 = FStar_Syntax_Util.head_and_args' t  in
+           (match uu____4743 with
             | (hd1,args) ->
-                let uu____4605 =
-                  let uu____4618 =
-                    let uu____4619 = FStar_Syntax_Util.un_uinst hd1 in
-                    uu____4619.FStar_Syntax_Syntax.n in
-                  (uu____4618, args) in
-                (match uu____4605 with
+                let uu____4776 =
+                  let uu____4789 =
+                    let uu____4790 = FStar_Syntax_Util.un_uinst hd1  in
+                    uu____4790.FStar_Syntax_Syntax.n  in
+                  (uu____4789, args)  in
+                (match uu____4776 with
                  | (FStar_Syntax_Syntax.Tm_fvar
-                    fv,uu____4633::(l,uu____4635)::(r,uu____4637)::[]) when
+                    fv,uu____4804::(l,uu____4806)::(r,uu____4808)::[]) when
                      FStar_Syntax_Syntax.fv_eq_lid fv
                        FStar_Parser_Const.eq2_lid
                      ->
-                     let uu____4684 =
-                       let uu____4685 =
-                         FStar_TypeChecker_Rel.teq_nosmt g.context l r in
-                       Prims.op_Negation uu____4685 in
-                     if uu____4684
+                     let uu____4855 =
+                       let uu____4856 =
+                         FStar_TypeChecker_Rel.teq_nosmt g.context l r  in
+                       Prims.op_Negation uu____4856  in
+                     if uu____4855
                      then
-                       let uu____4688 = FStar_Syntax_Print.term_to_string l in
-                       let uu____4689 = FStar_Syntax_Print.term_to_string r in
+                       let uu____4859 = FStar_Syntax_Print.term_to_string l
+                          in
+                       let uu____4860 = FStar_Syntax_Print.term_to_string r
+                          in
                        fail2 "trefl: not a trivial equality (%s vs %s)"
-                         uu____4688 uu____4689
+                         uu____4859 uu____4860
                      else (solve g FStar_Syntax_Util.exp_unit; dismiss)
-                 | (hd2,uu____4693) ->
-                     let uu____4710 = FStar_Syntax_Print.term_to_string t in
-                     fail1 "trefl: not an equality (%s)" uu____4710))
-=======
-       let uu____4539 = FStar_Syntax_Util.un_squash g.goal_ty in
-       match uu____4539 with
-       | FStar_Pervasives_Native.Some t ->
-           let uu____4551 = FStar_Syntax_Util.head_and_args' t in
-           (match uu____4551 with
-            | (hd1,args) ->
-                let uu____4584 =
-                  let uu____4597 =
-                    let uu____4598 = FStar_Syntax_Util.un_uinst hd1 in
-                    uu____4598.FStar_Syntax_Syntax.n in
-                  (uu____4597, args) in
-                (match uu____4584 with
-                 | (FStar_Syntax_Syntax.Tm_fvar
-                    fv,uu____4612::(l,uu____4614)::(r,uu____4616)::[]) when
-                     FStar_Syntax_Syntax.fv_eq_lid fv
-                       FStar_Parser_Const.eq2_lid
-                     ->
-                     let uu____4663 =
-                       let uu____4664 =
-                         FStar_TypeChecker_Rel.teq_nosmt g.context l r in
-                       Prims.op_Negation uu____4664 in
-                     if uu____4663
-                     then
-                       let uu____4667 = FStar_Syntax_Print.term_to_string l in
-                       let uu____4668 = FStar_Syntax_Print.term_to_string r in
-                       fail2 "trefl: not a trivial equality (%s vs %s)"
-                         uu____4667 uu____4668
-                     else (solve g FStar_Syntax_Util.exp_unit; dismiss)
-                 | (hd2,uu____4672) ->
-                     let uu____4689 = FStar_Syntax_Print.term_to_string t in
-                     fail1 "trefl: not an equality (%s)" uu____4689))
->>>>>>> 39f6d4e9
+                 | (hd2,uu____4864) ->
+                     let uu____4881 = FStar_Syntax_Print.term_to_string t  in
+                     fail1 "trefl: not an equality (%s)" uu____4881))
        | FStar_Pervasives_Native.None  -> fail "not an irrelevant goal")
-let dup: Prims.unit tac =
+  
+let dup : Prims.unit tac =
   bind cur_goal
     (fun g  ->
-<<<<<<< HEAD
-       let uu____4718 = new_uvar g.context g.goal_ty in
-       bind uu____4718
-         (fun uu____4733  ->
-            match uu____4733 with
+       let uu____4889 = new_uvar g.context g.goal_ty  in
+       bind uu____4889
+         (fun uu____4904  ->
+            match uu____4904 with
             | (u,u_g) ->
                 let g' =
-                  let uu___108_4743 = g in
+                  let uu___108_4914 = g  in
                   {
-                    context = (uu___108_4743.context);
+                    context = (uu___108_4914.context);
                     witness = u;
-                    goal_ty = (uu___108_4743.goal_ty);
-                    opts = (uu___108_4743.opts)
-                  } in
+                    goal_ty = (uu___108_4914.goal_ty);
+                    opts = (uu___108_4914.opts)
+                  }  in
                 bind dismiss
-                  (fun uu____4746  ->
-                     let uu____4747 =
-                       let uu____4750 =
-                         let uu____4751 =
+                  (fun uu____4917  ->
+                     let uu____4918 =
+                       let uu____4921 =
+                         let uu____4922 =
                            FStar_TypeChecker_TcTerm.universe_of g.context
-                             g.goal_ty in
-                         FStar_Syntax_Util.mk_eq2 uu____4751 g.goal_ty u
-                           g.witness in
-                       add_irrelevant_goal g.context uu____4750 g.opts in
-                     bind uu____4747
-                       (fun uu____4754  ->
-                          let uu____4755 = add_goals [g'] in
-                          bind uu____4755 (fun uu____4759  -> ret ())))))
-=======
-       let uu____4697 = new_uvar g.context g.goal_ty in
-       bind uu____4697
-         (fun uu____4712  ->
-            match uu____4712 with
-            | (u,u_g) ->
-                let g' =
-                  let uu___108_4722 = g in
-                  {
-                    context = (uu___108_4722.context);
-                    witness = u;
-                    goal_ty = (uu___108_4722.goal_ty);
-                    opts = (uu___108_4722.opts)
-                  } in
-                bind dismiss
-                  (fun uu____4725  ->
-                     let uu____4726 =
-                       let uu____4729 =
-                         let uu____4730 =
-                           FStar_TypeChecker_TcTerm.universe_of g.context
-                             g.goal_ty in
-                         FStar_Syntax_Util.mk_eq2 uu____4730 g.goal_ty u
-                           g.witness in
-                       add_irrelevant_goal g.context uu____4729 g.opts in
-                     bind uu____4726
-                       (fun uu____4733  ->
-                          let uu____4734 = add_goals [g'] in
-                          bind uu____4734 (fun uu____4738  -> ret ())))))
->>>>>>> 39f6d4e9
-let flip: Prims.unit tac =
+                             g.goal_ty
+                            in
+                         FStar_Syntax_Util.mk_eq2 uu____4922 g.goal_ty u
+                           g.witness
+                          in
+                       add_irrelevant_goal g.context uu____4921 g.opts  in
+                     bind uu____4918
+                       (fun uu____4925  ->
+                          let uu____4926 = add_goals [g']  in
+                          bind uu____4926 (fun uu____4930  -> ret ())))))
+  
+let flip : Prims.unit tac =
   bind get
     (fun ps  ->
        match ps.goals with
        | g1::g2::gs ->
            set
-<<<<<<< HEAD
-             (let uu___109_4776 = ps in
+             (let uu___109_4947 = ps  in
               {
-                main_context = (uu___109_4776.main_context);
-                main_goal = (uu___109_4776.main_goal);
-                all_implicits = (uu___109_4776.all_implicits);
+                main_context = (uu___109_4947.main_context);
+                main_goal = (uu___109_4947.main_goal);
+                all_implicits = (uu___109_4947.all_implicits);
                 goals = (g2 :: g1 :: gs);
-                smt_goals = (uu___109_4776.smt_goals)
+                smt_goals = (uu___109_4947.smt_goals)
               })
-       | uu____4777 -> fail "flip: less than 2 goals")
-=======
-             (let uu___109_4755 = ps in
-              {
-                main_context = (uu___109_4755.main_context);
-                main_goal = (uu___109_4755.main_goal);
-                all_implicits = (uu___109_4755.all_implicits);
-                goals = (g2 :: g1 :: gs);
-                smt_goals = (uu___109_4755.smt_goals)
-              })
-       | uu____4756 -> fail "flip: less than 2 goals")
->>>>>>> 39f6d4e9
-let later: Prims.unit tac =
+       | uu____4948 -> fail "flip: less than 2 goals")
+  
+let later : Prims.unit tac =
   bind get
     (fun ps  ->
        match ps.goals with
        | [] -> ret ()
        | g::gs ->
            set
-<<<<<<< HEAD
-             (let uu___110_4792 = ps in
+             (let uu___110_4963 = ps  in
               {
-                main_context = (uu___110_4792.main_context);
-                main_goal = (uu___110_4792.main_goal);
-                all_implicits = (uu___110_4792.all_implicits);
+                main_context = (uu___110_4963.main_context);
+                main_goal = (uu___110_4963.main_goal);
+                all_implicits = (uu___110_4963.all_implicits);
                 goals = (FStar_List.append gs [g]);
-                smt_goals = (uu___110_4792.smt_goals)
-=======
-             (let uu___110_4771 = ps in
-              {
-                main_context = (uu___110_4771.main_context);
-                main_goal = (uu___110_4771.main_goal);
-                all_implicits = (uu___110_4771.all_implicits);
-                goals = (FStar_List.append gs [g]);
-                smt_goals = (uu___110_4771.smt_goals)
->>>>>>> 39f6d4e9
+                smt_goals = (uu___110_4963.smt_goals)
               }))
-let qed: Prims.unit tac =
+  
+let qed : Prims.unit tac =
   bind get
     (fun ps  ->
-<<<<<<< HEAD
-       match ps.goals with | [] -> ret () | uu____4799 -> fail "Not done!")
-=======
-       match ps.goals with | [] -> ret () | uu____4778 -> fail "Not done!")
->>>>>>> 39f6d4e9
-let cases:
+       match ps.goals with | [] -> ret () | uu____4970 -> fail "Not done!")
+  
+let cases :
   FStar_Syntax_Syntax.term ->
     (FStar_Syntax_Syntax.term,FStar_Syntax_Syntax.term)
       FStar_Pervasives_Native.tuple2 tac
@@ -2307,190 +1938,118 @@
   fun t  ->
     bind cur_goal
       (fun g  ->
-<<<<<<< HEAD
-         let uu____4841 =
-           (g.context).FStar_TypeChecker_Env.type_of g.context t in
-         match uu____4841 with
+         let uu____5012 =
+           (g.context).FStar_TypeChecker_Env.type_of g.context t  in
+         match uu____5012 with
          | (t1,typ,guard) ->
-             let uu____4857 = FStar_Syntax_Util.head_and_args typ in
-             (match uu____4857 with
+             let uu____5028 = FStar_Syntax_Util.head_and_args typ  in
+             (match uu____5028 with
               | (hd1,args) ->
-                  let uu____4900 =
-                    let uu____4913 =
-                      let uu____4914 = FStar_Syntax_Util.un_uinst hd1 in
-                      uu____4914.FStar_Syntax_Syntax.n in
-                    (uu____4913, args) in
-                  (match uu____4900 with
+                  let uu____5071 =
+                    let uu____5084 =
+                      let uu____5085 = FStar_Syntax_Util.un_uinst hd1  in
+                      uu____5085.FStar_Syntax_Syntax.n  in
+                    (uu____5084, args)  in
+                  (match uu____5071 with
                    | (FStar_Syntax_Syntax.Tm_fvar
-                      fv,(p,uu____4933)::(q,uu____4935)::[]) when
-=======
-         let uu____4820 =
-           (g.context).FStar_TypeChecker_Env.type_of g.context t in
-         match uu____4820 with
-         | (t1,typ,guard) ->
-             let uu____4836 = FStar_Syntax_Util.head_and_args typ in
-             (match uu____4836 with
-              | (hd1,args) ->
-                  let uu____4879 =
-                    let uu____4892 =
-                      let uu____4893 = FStar_Syntax_Util.un_uinst hd1 in
-                      uu____4893.FStar_Syntax_Syntax.n in
-                    (uu____4892, args) in
-                  (match uu____4879 with
-                   | (FStar_Syntax_Syntax.Tm_fvar
-                      fv,(p,uu____4912)::(q,uu____4914)::[]) when
->>>>>>> 39f6d4e9
+                      fv,(p,uu____5104)::(q,uu____5106)::[]) when
                        FStar_Syntax_Syntax.fv_eq_lid fv
                          FStar_Parser_Const.or_lid
                        ->
                        let v_p =
                          FStar_Syntax_Syntax.new_bv
-                           FStar_Pervasives_Native.None p in
+                           FStar_Pervasives_Native.None p
+                          in
                        let v_q =
                          FStar_Syntax_Syntax.new_bv
-                           FStar_Pervasives_Native.None q in
+                           FStar_Pervasives_Native.None q
+                          in
                        let g1 =
-<<<<<<< HEAD
-                         let uu___111_4973 = g in
-                         let uu____4974 =
-                           FStar_TypeChecker_Env.push_bv g.context v_p in
+                         let uu___111_5144 = g  in
+                         let uu____5145 =
+                           FStar_TypeChecker_Env.push_bv g.context v_p  in
                          {
-                           context = uu____4974;
-                           witness = (uu___111_4973.witness);
-                           goal_ty = (uu___111_4973.goal_ty);
-                           opts = (uu___111_4973.opts)
-                         } in
+                           context = uu____5145;
+                           witness = (uu___111_5144.witness);
+                           goal_ty = (uu___111_5144.goal_ty);
+                           opts = (uu___111_5144.opts)
+                         }  in
                        let g2 =
-                         let uu___112_4976 = g in
-                         let uu____4977 =
-                           FStar_TypeChecker_Env.push_bv g.context v_q in
+                         let uu___112_5147 = g  in
+                         let uu____5148 =
+                           FStar_TypeChecker_Env.push_bv g.context v_q  in
                          {
-                           context = uu____4977;
-                           witness = (uu___112_4976.witness);
-                           goal_ty = (uu___112_4976.goal_ty);
-                           opts = (uu___112_4976.opts)
-                         } in
+                           context = uu____5148;
+                           witness = (uu___112_5147.witness);
+                           goal_ty = (uu___112_5147.goal_ty);
+                           opts = (uu___112_5147.opts)
+                         }  in
                        bind dismiss
-                         (fun uu____4984  ->
-                            let uu____4985 = add_goals [g1; g2] in
-                            bind uu____4985
-                              (fun uu____4994  ->
-                                 let uu____4995 =
-                                   let uu____5000 =
-                                     FStar_Syntax_Syntax.bv_to_name v_p in
-                                   let uu____5001 =
-                                     FStar_Syntax_Syntax.bv_to_name v_q in
-                                   (uu____5000, uu____5001) in
-                                 ret uu____4995))
-                   | uu____5006 ->
-                       let uu____5019 = FStar_Syntax_Print.term_to_string typ in
-                       fail1 "Not a disjunction: %s" uu____5019)))
-=======
-                         let uu___111_4952 = g in
-                         let uu____4953 =
-                           FStar_TypeChecker_Env.push_bv g.context v_p in
-                         {
-                           context = uu____4953;
-                           witness = (uu___111_4952.witness);
-                           goal_ty = (uu___111_4952.goal_ty);
-                           opts = (uu___111_4952.opts)
-                         } in
-                       let g2 =
-                         let uu___112_4955 = g in
-                         let uu____4956 =
-                           FStar_TypeChecker_Env.push_bv g.context v_q in
-                         {
-                           context = uu____4956;
-                           witness = (uu___112_4955.witness);
-                           goal_ty = (uu___112_4955.goal_ty);
-                           opts = (uu___112_4955.opts)
-                         } in
-                       bind dismiss
-                         (fun uu____4963  ->
-                            let uu____4964 = add_goals [g1; g2] in
-                            bind uu____4964
-                              (fun uu____4973  ->
-                                 let uu____4974 =
-                                   let uu____4979 =
-                                     FStar_Syntax_Syntax.bv_to_name v_p in
-                                   let uu____4980 =
-                                     FStar_Syntax_Syntax.bv_to_name v_q in
-                                   (uu____4979, uu____4980) in
-                                 ret uu____4974))
-                   | uu____4985 ->
-                       let uu____4998 = FStar_Syntax_Print.term_to_string typ in
-                       fail1 "Not a disjunction: %s" uu____4998)))
->>>>>>> 39f6d4e9
-let set_options: Prims.string -> Prims.unit tac =
+                         (fun uu____5155  ->
+                            let uu____5156 = add_goals [g1; g2]  in
+                            bind uu____5156
+                              (fun uu____5165  ->
+                                 let uu____5166 =
+                                   let uu____5171 =
+                                     FStar_Syntax_Syntax.bv_to_name v_p  in
+                                   let uu____5172 =
+                                     FStar_Syntax_Syntax.bv_to_name v_q  in
+                                   (uu____5171, uu____5172)  in
+                                 ret uu____5166))
+                   | uu____5177 ->
+                       let uu____5190 = FStar_Syntax_Print.term_to_string typ
+                          in
+                       fail1 "Not a disjunction: %s" uu____5190)))
+  
+let set_options : Prims.string -> Prims.unit tac =
   fun s  ->
     bind cur_goal
       (fun g  ->
          FStar_Options.push ();
-<<<<<<< HEAD
-         (let uu____5042 = FStar_Util.smap_copy g.opts in
-          FStar_Options.set uu____5042);
-=======
-         (let uu____5021 = FStar_Util.smap_copy g.opts in
-          FStar_Options.set uu____5021);
->>>>>>> 39f6d4e9
-         (let res = FStar_Options.set_options FStar_Options.Set s in
-          let opts' = FStar_Options.peek () in
+         (let uu____5213 = FStar_Util.smap_copy g.opts  in
+          FStar_Options.set uu____5213);
+         (let res = FStar_Options.set_options FStar_Options.Set s  in
+          let opts' = FStar_Options.peek ()  in
           FStar_Options.pop ();
           (match res with
            | FStar_Getopt.Success  ->
                let g' =
-<<<<<<< HEAD
-                 let uu___113_5049 = g in
+                 let uu___113_5220 = g  in
                  {
-                   context = (uu___113_5049.context);
-                   witness = (uu___113_5049.witness);
-                   goal_ty = (uu___113_5049.goal_ty);
-=======
-                 let uu___113_5028 = g in
-                 {
-                   context = (uu___113_5028.context);
-                   witness = (uu___113_5028.witness);
-                   goal_ty = (uu___113_5028.goal_ty);
->>>>>>> 39f6d4e9
+                   context = (uu___113_5220.context);
+                   witness = (uu___113_5220.witness);
+                   goal_ty = (uu___113_5220.goal_ty);
                    opts = opts'
-                 } in
+                 }  in
                replace_cur g'
            | FStar_Getopt.Error err1 ->
                fail2 "Setting options `%s` failed: %s" s err1
            | FStar_Getopt.Help  ->
                fail1 "Setting options `%s` failed (got `Help`?)" s)))
-let cur_env: env tac =
-  bind cur_goal (fun g  -> FStar_All.pipe_left ret g.context)
-let cur_goal': FStar_Syntax_Syntax.typ tac =
-  bind cur_goal (fun g  -> FStar_All.pipe_left ret g.goal_ty)
-let cur_witness: FStar_Syntax_Syntax.term tac =
-  bind cur_goal (fun g  -> FStar_All.pipe_left ret g.witness)
-let proofstate_of_goal_ty:
+  
+let cur_env : env tac =
+  bind cur_goal (fun g  -> FStar_All.pipe_left ret g.context) 
+let cur_goal' : FStar_Syntax_Syntax.typ tac =
+  bind cur_goal (fun g  -> FStar_All.pipe_left ret g.goal_ty) 
+let cur_witness : FStar_Syntax_Syntax.term tac =
+  bind cur_goal (fun g  -> FStar_All.pipe_left ret g.witness) 
+let proofstate_of_goal_ty :
   FStar_TypeChecker_Env.env ->
     FStar_Syntax_Syntax.term' FStar_Syntax_Syntax.syntax ->
       (proofstate,FStar_Syntax_Syntax.term) FStar_Pervasives_Native.tuple2
   =
   fun env  ->
     fun typ  ->
-<<<<<<< HEAD
-      let uu____5085 =
+      let uu____5256 =
         FStar_TypeChecker_Util.new_implicit_var "proofstate_of_goal_ty"
-          typ.FStar_Syntax_Syntax.pos env typ in
-      match uu____5085 with
-      | (u,uu____5103,g_u) ->
+          typ.FStar_Syntax_Syntax.pos env typ
+         in
+      match uu____5256 with
+      | (u,uu____5274,g_u) ->
           let g =
-            let uu____5118 = FStar_Options.peek () in
-            { context = env; witness = u; goal_ty = typ; opts = uu____5118 } in
-=======
-      let uu____5064 =
-        FStar_TypeChecker_Util.new_implicit_var "proofstate_of_goal_ty"
-          typ.FStar_Syntax_Syntax.pos env typ in
-      match uu____5064 with
-      | (u,uu____5082,g_u) ->
-          let g =
-            let uu____5097 = FStar_Options.peek () in
-            { context = env; witness = u; goal_ty = typ; opts = uu____5097 } in
->>>>>>> 39f6d4e9
+            let uu____5289 = FStar_Options.peek ()  in
+            { context = env; witness = u; goal_ty = typ; opts = uu____5289 }
+             in
           let ps =
             {
               main_context = env;
@@ -2498,5 +2057,6 @@
               all_implicits = (g_u.FStar_TypeChecker_Env.implicits);
               goals = [g];
               smt_goals = []
-            } in
-          (ps, u)+            }  in
+          (ps, u)
+  