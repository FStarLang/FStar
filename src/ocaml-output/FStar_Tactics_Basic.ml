--- conflicted
+++ resolved
@@ -2989,360 +2989,12 @@
                         | FStar_Util.Inl e -> fail e
                         | FStar_Util.Inr x1 -> ret x1))
   
-type ctrl = FStar_BigInt.t[@@deriving show]
-let (keepGoing : ctrl) = FStar_BigInt.zero 
-let (proceedToNextSubtree : FStar_BigInt.bigint) = FStar_BigInt.one 
-let (globalStop : FStar_BigInt.bigint) =
-  FStar_BigInt.succ_big_int FStar_BigInt.one 
-type rewrite_result = Prims.bool[@@deriving show]
-let (skipThisTerm : Prims.bool) = false 
-let (rewroteThisTerm : Prims.bool) = true 
-type 'a ctrl_tac = ('a,ctrl) FStar_Pervasives_Native.tuple2 tac[@@deriving
-                                                                 show]
-let rec (ctrl_tac_fold :
-  (env -> FStar_Syntax_Syntax.term -> FStar_Syntax_Syntax.term ctrl_tac) ->
-    env ->
-      ctrl -> FStar_Syntax_Syntax.term -> FStar_Syntax_Syntax.term ctrl_tac)
-  =
-  fun f  ->
-    fun env  ->
-      fun ctrl  ->
-        fun t  ->
-          let keep_going c =
-            if c = proceedToNextSubtree then keepGoing else c  in
-          let maybe_continue ctrl1 t1 k =
-            if ctrl1 = globalStop
-            then ret (t1, globalStop)
-            else
-              if ctrl1 = proceedToNextSubtree
-              then ret (t1, keepGoing)
-              else k t1
-             in
-          let uu____5583 = FStar_Syntax_Subst.compress t  in
-          maybe_continue ctrl uu____5583
-            (fun t1  ->
-               let uu____5587 =
-                 f env
-                   (let uu___105_5596 = t1  in
-                    {
-                      FStar_Syntax_Syntax.n = (t1.FStar_Syntax_Syntax.n);
-                      FStar_Syntax_Syntax.pos =
-                        (uu___105_5596.FStar_Syntax_Syntax.pos);
-                      FStar_Syntax_Syntax.vars =
-                        (uu___105_5596.FStar_Syntax_Syntax.vars)
-                    })
-                  in
-               bind uu____5587
-                 (fun uu____5608  ->
-                    match uu____5608 with
-                    | (t2,ctrl1) ->
-                        maybe_continue ctrl1 t2
-                          (fun t3  ->
-                             let uu____5627 =
-                               let uu____5628 =
-                                 FStar_Syntax_Subst.compress t3  in
-                               uu____5628.FStar_Syntax_Syntax.n  in
-                             match uu____5627 with
-                             | FStar_Syntax_Syntax.Tm_app (hd1,args) ->
-                                 let uu____5661 =
-                                   ctrl_tac_fold f env ctrl1 hd1  in
-                                 bind uu____5661
-                                   (fun uu____5686  ->
-                                      match uu____5686 with
-                                      | (hd2,ctrl2) ->
-                                          let ctrl3 = keep_going ctrl2  in
-                                          let uu____5702 =
-                                            ctrl_tac_fold_args f env ctrl3
-                                              args
-                                             in
-                                          bind uu____5702
-                                            (fun uu____5729  ->
-                                               match uu____5729 with
-                                               | (args1,ctrl4) ->
-                                                   ret
-                                                     ((let uu___103_5759 = t3
-                                                          in
-                                                       {
-                                                         FStar_Syntax_Syntax.n
-                                                           =
-                                                           (FStar_Syntax_Syntax.Tm_app
-                                                              (hd2, args1));
-                                                         FStar_Syntax_Syntax.pos
-                                                           =
-                                                           (uu___103_5759.FStar_Syntax_Syntax.pos);
-                                                         FStar_Syntax_Syntax.vars
-                                                           =
-                                                           (uu___103_5759.FStar_Syntax_Syntax.vars)
-                                                       }), ctrl4)))
-                             | FStar_Syntax_Syntax.Tm_abs (bs,t4,k) ->
-                                 let uu____5785 =
-                                   FStar_Syntax_Subst.open_term bs t4  in
-                                 (match uu____5785 with
-                                  | (bs1,t') ->
-                                      let uu____5800 =
-                                        let uu____5807 =
-                                          FStar_TypeChecker_Env.push_binders
-                                            env bs1
-                                           in
-                                        ctrl_tac_fold f uu____5807 ctrl1 t'
-                                         in
-                                      bind uu____5800
-                                        (fun uu____5825  ->
-                                           match uu____5825 with
-                                           | (t'',ctrl2) ->
-                                               let uu____5840 =
-                                                 let uu____5847 =
-                                                   let uu___104_5850 = t4  in
-                                                   let uu____5853 =
-                                                     let uu____5854 =
-                                                       let uu____5871 =
-                                                         FStar_Syntax_Subst.close_binders
-                                                           bs1
-                                                          in
-                                                       let uu____5872 =
-                                                         FStar_Syntax_Subst.close
-                                                           bs1 t''
-                                                          in
-                                                       (uu____5871,
-                                                         uu____5872, k)
-                                                        in
-                                                     FStar_Syntax_Syntax.Tm_abs
-                                                       uu____5854
-                                                      in
-                                                   {
-                                                     FStar_Syntax_Syntax.n =
-                                                       uu____5853;
-                                                     FStar_Syntax_Syntax.pos
-                                                       =
-                                                       (uu___104_5850.FStar_Syntax_Syntax.pos);
-                                                     FStar_Syntax_Syntax.vars
-                                                       =
-                                                       (uu___104_5850.FStar_Syntax_Syntax.vars)
-                                                   }  in
-                                                 (uu____5847, ctrl2)  in
-                                               ret uu____5840))
-                             | FStar_Syntax_Syntax.Tm_arrow (bs,k) ->
-                                 ret (t3, ctrl1)
-                             | uu____5905 -> ret (t3, ctrl1))))
-
-and (ctrl_tac_fold_args :
-  (env -> FStar_Syntax_Syntax.term -> FStar_Syntax_Syntax.term ctrl_tac) ->
-    env ->
-      ctrl ->
-        FStar_Syntax_Syntax.arg Prims.list ->
-          FStar_Syntax_Syntax.arg Prims.list ctrl_tac)
-  =
-  fun f  ->
-    fun env  ->
-      fun ctrl  ->
-        fun ts  ->
-          match ts with
-          | [] -> ret ([], ctrl)
-          | (t,q)::ts1 ->
-              let uu____5956 = ctrl_tac_fold f env ctrl t  in
-              bind uu____5956
-                (fun uu____5984  ->
-                   match uu____5984 with
-                   | (t1,ctrl1) ->
-                       let uu____6003 = ctrl_tac_fold_args f env ctrl1 ts1
-                          in
-                       bind uu____6003
-                         (fun uu____6034  ->
-                            match uu____6034 with
-                            | (ts2,ctrl2) -> ret (((t1, q) :: ts2), ctrl2)))
-
-let (rewrite_rec :
-  FStar_Tactics_Types.proofstate ->
-    (FStar_Syntax_Syntax.term -> rewrite_result ctrl_tac) ->
-      Prims.unit tac ->
-        FStar_Options.optionstate ->
-          FStar_TypeChecker_Env.env ->
-            FStar_Syntax_Syntax.term -> FStar_Syntax_Syntax.term ctrl_tac)
-  =
-  fun ps  ->
-    fun ctrl  ->
-      fun rewriter  ->
-        fun opts  ->
-          fun env  ->
-            fun t  ->
-              let t1 = FStar_Syntax_Subst.compress t  in
-              let uu____6118 =
-                let uu____6125 =
-                  add_irrelevant_goal "dummy" env FStar_Syntax_Util.t_true
-                    opts
-                   in
-                bind uu____6125
-                  (fun uu____6134  ->
-                     let uu____6135 = ctrl t1  in
-                     bind uu____6135
-                       (fun res  -> bind trivial (fun uu____6162  -> ret res)))
-                 in
-              bind uu____6118
-                (fun uu____6178  ->
-                   match uu____6178 with
-                   | (should_rewrite,ctrl1) ->
-                       if Prims.op_Negation should_rewrite
-                       then ret (t1, ctrl1)
-                       else
-                         (let uu____6202 =
-                            FStar_TypeChecker_TcTerm.tc_term env t1  in
-                          match uu____6202 with
-                          | (t2,lcomp,g) ->
-                              let uu____6218 =
-                                (let uu____6221 =
-                                   FStar_Syntax_Util.is_pure_or_ghost_lcomp
-                                     lcomp
-                                    in
-                                 Prims.op_Negation uu____6221) ||
-                                  (let uu____6223 =
-                                     FStar_TypeChecker_Rel.is_trivial g  in
-                                   Prims.op_Negation uu____6223)
-                                 in
-                              if uu____6218
-                              then ret (t2, globalStop)
-                              else
-                                (let typ = lcomp.FStar_Syntax_Syntax.res_typ
-                                    in
-                                 let uu____6238 =
-                                   new_uvar "pointwise_rec" env typ  in
-                                 bind uu____6238
-                                   (fun ut  ->
-                                      log ps
-                                        (fun uu____6253  ->
-                                           let uu____6254 =
-                                             FStar_Syntax_Print.term_to_string
-                                               t2
-                                              in
-                                           let uu____6255 =
-                                             FStar_Syntax_Print.term_to_string
-                                               ut
-                                              in
-                                           FStar_Util.print2
-                                             "Pointwise_rec: making equality\n\t%s ==\n\t%s\n"
-                                             uu____6254 uu____6255);
-                                      (let uu____6256 =
-                                         let uu____6259 =
-                                           let uu____6260 =
-                                             FStar_TypeChecker_TcTerm.universe_of
-                                               env typ
-                                              in
-                                           FStar_Syntax_Util.mk_eq2
-                                             uu____6260 typ t2 ut
-                                            in
-                                         add_irrelevant_goal
-                                           "rewrite_rec equation" env
-                                           uu____6259 opts
-                                          in
-                                       bind uu____6256
-                                         (fun uu____6267  ->
-                                            let uu____6268 =
-                                              bind rewriter
-                                                (fun uu____6282  ->
-                                                   let ut1 =
-                                                     FStar_TypeChecker_Normalize.reduce_uvar_solutions
-                                                       env ut
-                                                      in
-                                                   log ps
-                                                     (fun uu____6288  ->
-                                                        let uu____6289 =
-                                                          FStar_Syntax_Print.term_to_string
-                                                            t2
-                                                           in
-                                                        let uu____6290 =
-                                                          FStar_Syntax_Print.term_to_string
-                                                            ut1
-                                                           in
-                                                        FStar_Util.print2
-                                                          "rewrite_rec: succeeded rewriting\n\t%s to\n\t%s\n"
-                                                          uu____6289
-                                                          uu____6290);
-                                                   ret (ut1, ctrl1))
-                                               in
-                                            focus uu____6268))))))
-  
-let (topdown_rewrite :
-  (FStar_Syntax_Syntax.term ->
-     (Prims.bool,FStar_BigInt.t) FStar_Pervasives_Native.tuple2 tac)
-    -> Prims.unit tac -> Prims.unit tac)
-  =
-  fun ctrl  ->
-    fun rewriter  ->
-      bind get
-        (fun ps  ->
-           let uu____6334 =
-             match ps.FStar_Tactics_Types.goals with
-             | g::gs -> (g, gs)
-             | [] -> failwith "Pointwise: no goals"  in
-           match uu____6334 with
-           | (g,gs) ->
-               let gt1 = g.FStar_Tactics_Types.goal_ty  in
-               (log ps
-                  (fun uu____6371  ->
-                     let uu____6372 = FStar_Syntax_Print.term_to_string gt1
-                        in
-                     FStar_Util.print1 "Pointwise starting with %s\n"
-                       uu____6372);
-                bind dismiss_all
-                  (fun uu____6375  ->
-                     let uu____6376 =
-                       ctrl_tac_fold
-                         (rewrite_rec ps ctrl rewriter
-                            g.FStar_Tactics_Types.opts)
-                         g.FStar_Tactics_Types.context keepGoing gt1
-                        in
-                     bind uu____6376
-                       (fun uu____6394  ->
-                          match uu____6394 with
-                          | (gt',uu____6402) ->
-                              (log ps
-                                 (fun uu____6406  ->
-                                    let uu____6407 =
-                                      FStar_Syntax_Print.term_to_string gt'
-                                       in
-                                    FStar_Util.print1
-                                      "Pointwise seems to have succeded with %s\n"
-                                      uu____6407);
-                               (let uu____6408 = push_goals gs  in
-                                bind uu____6408
-                                  (fun uu____6412  ->
-                                     add_goals
-                                       [(let uu___106_6414 = g  in
-                                         {
-                                           FStar_Tactics_Types.context =
-                                             (uu___106_6414.FStar_Tactics_Types.context);
-                                           FStar_Tactics_Types.witness =
-                                             (uu___106_6414.FStar_Tactics_Types.witness);
-                                           FStar_Tactics_Types.goal_ty = gt';
-                                           FStar_Tactics_Types.opts =
-                                             (uu___106_6414.FStar_Tactics_Types.opts);
-                                           FStar_Tactics_Types.is_guard =
-                                             (uu___106_6414.FStar_Tactics_Types.is_guard)
-                                         })])))))))
-  
 let (pointwise :
   FStar_Tactics_Types.direction -> Prims.unit tac -> Prims.unit tac) =
   fun d  ->
     fun tau  ->
       bind get
         (fun ps  ->
-<<<<<<< HEAD
-           let uu____6436 =
-             match ps.FStar_Tactics_Types.goals with
-             | g::gs -> (g, gs)
-             | [] -> failwith "Pointwise: no goals"  in
-           match uu____6436 with
-           | (g,gs) ->
-               let gt1 = g.FStar_Tactics_Types.goal_ty  in
-               (log ps
-                  (fun uu____6473  ->
-                     let uu____6474 = FStar_Syntax_Print.term_to_string gt1
-                        in
-                     FStar_Util.print1 "Pointwise starting with %s\n"
-                       uu____6474);
-                bind dismiss_all
-                  (fun uu____6477  ->
-                     let uu____6478 =
-=======
            let uu____5503 =
              match ps.FStar_Tactics_Types.goals with
              | g::gs -> (g, gs)
@@ -3359,37 +3011,10 @@
                 bind dismiss_all
                   (fun uu____5544  ->
                      let uu____5545 =
->>>>>>> 9871d60f
                        tac_fold_env d
                          (pointwise_rec ps tau g.FStar_Tactics_Types.opts)
                          g.FStar_Tactics_Types.context gt1
                         in
-<<<<<<< HEAD
-                     bind uu____6478
-                       (fun gt'  ->
-                          log ps
-                            (fun uu____6488  ->
-                               let uu____6489 =
-                                 FStar_Syntax_Print.term_to_string gt'  in
-                               FStar_Util.print1
-                                 "Pointwise seems to have succeded with %s\n"
-                                 uu____6489);
-                          (let uu____6490 = push_goals gs  in
-                           bind uu____6490
-                             (fun uu____6494  ->
-                                add_goals
-                                  [(let uu___107_6496 = g  in
-                                    {
-                                      FStar_Tactics_Types.context =
-                                        (uu___107_6496.FStar_Tactics_Types.context);
-                                      FStar_Tactics_Types.witness =
-                                        (uu___107_6496.FStar_Tactics_Types.witness);
-                                      FStar_Tactics_Types.goal_ty = gt';
-                                      FStar_Tactics_Types.opts =
-                                        (uu___107_6496.FStar_Tactics_Types.opts);
-                                      FStar_Tactics_Types.is_guard =
-                                        (uu___107_6496.FStar_Tactics_Types.is_guard)
-=======
                      bind uu____5545
                        (fun gt'  ->
                           log ps
@@ -3414,48 +3039,11 @@
                                         (uu___103_5563.FStar_Tactics_Types.opts);
                                       FStar_Tactics_Types.is_guard =
                                         (uu___103_5563.FStar_Tactics_Types.is_guard)
->>>>>>> 9871d60f
                                     })]))))))
   
 let (trefl : Prims.unit tac) =
   bind cur_goal
     (fun g  ->
-<<<<<<< HEAD
-       let uu____6518 =
-         FStar_Syntax_Util.un_squash g.FStar_Tactics_Types.goal_ty  in
-       match uu____6518 with
-       | FStar_Pervasives_Native.Some t ->
-           let uu____6530 = FStar_Syntax_Util.head_and_args' t  in
-           (match uu____6530 with
-            | (hd1,args) ->
-                let uu____6563 =
-                  let uu____6576 =
-                    let uu____6577 = FStar_Syntax_Util.un_uinst hd1  in
-                    uu____6577.FStar_Syntax_Syntax.n  in
-                  (uu____6576, args)  in
-                (match uu____6563 with
-                 | (FStar_Syntax_Syntax.Tm_fvar
-                    fv,uu____6591::(l,uu____6593)::(r,uu____6595)::[]) when
-                     FStar_Syntax_Syntax.fv_eq_lid fv
-                       FStar_Parser_Const.eq2_lid
-                     ->
-                     let uu____6642 =
-                       let uu____6643 =
-                         do_unify g.FStar_Tactics_Types.context l r  in
-                       Prims.op_Negation uu____6643  in
-                     if uu____6642
-                     then
-                       let uu____6646 = tts g.FStar_Tactics_Types.context l
-                          in
-                       let uu____6647 = tts g.FStar_Tactics_Types.context r
-                          in
-                       fail2 "trefl: not a trivial equality (%s vs %s)"
-                         uu____6646 uu____6647
-                     else solve g FStar_Syntax_Util.exp_unit
-                 | (hd2,uu____6650) ->
-                     let uu____6667 = tts g.FStar_Tactics_Types.context t  in
-                     fail1 "trefl: not an equality (%s)" uu____6667))
-=======
        let uu____5585 =
          FStar_Syntax_Util.un_squash g.FStar_Tactics_Types.goal_ty  in
        match uu____5585 with
@@ -3490,38 +3078,11 @@
                  | (hd2,uu____5717) ->
                      let uu____5734 = tts g.FStar_Tactics_Types.context t  in
                      fail1 "trefl: not an equality (%s)" uu____5734))
->>>>>>> 9871d60f
        | FStar_Pervasives_Native.None  -> fail "not an irrelevant goal")
   
 let (dup : Prims.unit tac) =
   bind cur_goal
     (fun g  ->
-<<<<<<< HEAD
-       let uu____6677 =
-         new_uvar "dup" g.FStar_Tactics_Types.context
-           g.FStar_Tactics_Types.goal_ty
-          in
-       bind uu____6677
-         (fun u  ->
-            let g' =
-              let uu___108_6684 = g  in
-              {
-                FStar_Tactics_Types.context =
-                  (uu___108_6684.FStar_Tactics_Types.context);
-                FStar_Tactics_Types.witness = u;
-                FStar_Tactics_Types.goal_ty =
-                  (uu___108_6684.FStar_Tactics_Types.goal_ty);
-                FStar_Tactics_Types.opts =
-                  (uu___108_6684.FStar_Tactics_Types.opts);
-                FStar_Tactics_Types.is_guard =
-                  (uu___108_6684.FStar_Tactics_Types.is_guard)
-              }  in
-            bind dismiss
-              (fun uu____6687  ->
-                 let uu____6688 =
-                   let uu____6691 =
-                     let uu____6692 =
-=======
        let uu____5744 =
          new_uvar "dup" g.FStar_Tactics_Types.context
            g.FStar_Tactics_Types.goal_ty
@@ -3546,29 +3107,15 @@
                  let uu____5755 =
                    let uu____5758 =
                      let uu____5759 =
->>>>>>> 9871d60f
                        FStar_TypeChecker_TcTerm.universe_of
                          g.FStar_Tactics_Types.context
                          g.FStar_Tactics_Types.goal_ty
                         in
-<<<<<<< HEAD
-                     FStar_Syntax_Util.mk_eq2 uu____6692
-=======
                      FStar_Syntax_Util.mk_eq2 uu____5759
->>>>>>> 9871d60f
                        g.FStar_Tactics_Types.goal_ty u
                        g.FStar_Tactics_Types.witness
                       in
                    add_irrelevant_goal "dup equation"
-<<<<<<< HEAD
-                     g.FStar_Tactics_Types.context uu____6691
-                     g.FStar_Tactics_Types.opts
-                    in
-                 bind uu____6688
-                   (fun uu____6695  ->
-                      let uu____6696 = add_goals [g']  in
-                      bind uu____6696 (fun uu____6700  -> ret ())))))
-=======
                      g.FStar_Tactics_Types.context uu____5758
                      g.FStar_Tactics_Types.opts
                     in
@@ -3576,7 +3123,6 @@
                    (fun uu____5762  ->
                       let uu____5763 = add_goals [g']  in
                       bind uu____5763 (fun uu____5767  -> ret ())))))
->>>>>>> 9871d60f
   
 let (flip : Prims.unit tac) =
   bind get
@@ -3584,29 +3130,6 @@
        match ps.FStar_Tactics_Types.goals with
        | g1::g2::gs ->
            set
-<<<<<<< HEAD
-             (let uu___109_6719 = ps  in
-              {
-                FStar_Tactics_Types.main_context =
-                  (uu___109_6719.FStar_Tactics_Types.main_context);
-                FStar_Tactics_Types.main_goal =
-                  (uu___109_6719.FStar_Tactics_Types.main_goal);
-                FStar_Tactics_Types.all_implicits =
-                  (uu___109_6719.FStar_Tactics_Types.all_implicits);
-                FStar_Tactics_Types.goals = (g2 :: g1 :: gs);
-                FStar_Tactics_Types.smt_goals =
-                  (uu___109_6719.FStar_Tactics_Types.smt_goals);
-                FStar_Tactics_Types.depth =
-                  (uu___109_6719.FStar_Tactics_Types.depth);
-                FStar_Tactics_Types.__dump =
-                  (uu___109_6719.FStar_Tactics_Types.__dump);
-                FStar_Tactics_Types.psc =
-                  (uu___109_6719.FStar_Tactics_Types.psc);
-                FStar_Tactics_Types.entry_range =
-                  (uu___109_6719.FStar_Tactics_Types.entry_range)
-              })
-       | uu____6720 -> fail "flip: less than 2 goals")
-=======
              (let uu___105_5786 = ps  in
               {
                 FStar_Tactics_Types.main_context =
@@ -3628,7 +3151,6 @@
                   (uu___105_5786.FStar_Tactics_Types.entry_range)
               })
        | uu____5787 -> fail "flip: less than 2 goals")
->>>>>>> 9871d60f
   
 let (later : Prims.unit tac) =
   bind get
@@ -3637,27 +3159,6 @@
        | [] -> ret ()
        | g::gs ->
            set
-<<<<<<< HEAD
-             (let uu___110_6737 = ps  in
-              {
-                FStar_Tactics_Types.main_context =
-                  (uu___110_6737.FStar_Tactics_Types.main_context);
-                FStar_Tactics_Types.main_goal =
-                  (uu___110_6737.FStar_Tactics_Types.main_goal);
-                FStar_Tactics_Types.all_implicits =
-                  (uu___110_6737.FStar_Tactics_Types.all_implicits);
-                FStar_Tactics_Types.goals = (FStar_List.append gs [g]);
-                FStar_Tactics_Types.smt_goals =
-                  (uu___110_6737.FStar_Tactics_Types.smt_goals);
-                FStar_Tactics_Types.depth =
-                  (uu___110_6737.FStar_Tactics_Types.depth);
-                FStar_Tactics_Types.__dump =
-                  (uu___110_6737.FStar_Tactics_Types.__dump);
-                FStar_Tactics_Types.psc =
-                  (uu___110_6737.FStar_Tactics_Types.psc);
-                FStar_Tactics_Types.entry_range =
-                  (uu___110_6737.FStar_Tactics_Types.entry_range)
-=======
              (let uu___106_5804 = ps  in
               {
                 FStar_Tactics_Types.main_context =
@@ -3677,7 +3178,6 @@
                   (uu___106_5804.FStar_Tactics_Types.psc);
                 FStar_Tactics_Types.entry_range =
                   (uu___106_5804.FStar_Tactics_Types.entry_range)
->>>>>>> 9871d60f
               }))
   
 let (qed : Prims.unit tac) =
@@ -3685,11 +3185,7 @@
     (fun ps  ->
        match ps.FStar_Tactics_Types.goals with
        | [] -> ret ()
-<<<<<<< HEAD
-       | uu____6746 -> fail "Not done!")
-=======
        | uu____5813 -> fail "Not done!")
->>>>>>> 9871d60f
   
 let (cases :
   FStar_Syntax_Syntax.term ->
@@ -3697,28 +3193,6 @@
       FStar_Pervasives_Native.tuple2 tac)
   =
   fun t  ->
-<<<<<<< HEAD
-    let uu____6764 =
-      bind cur_goal
-        (fun g  ->
-           let uu____6778 = __tc g.FStar_Tactics_Types.context t  in
-           bind uu____6778
-             (fun uu____6814  ->
-                match uu____6814 with
-                | (t1,typ,guard) ->
-                    let uu____6830 = FStar_Syntax_Util.head_and_args typ  in
-                    (match uu____6830 with
-                     | (hd1,args) ->
-                         let uu____6873 =
-                           let uu____6886 =
-                             let uu____6887 = FStar_Syntax_Util.un_uinst hd1
-                                in
-                             uu____6887.FStar_Syntax_Syntax.n  in
-                           (uu____6886, args)  in
-                         (match uu____6873 with
-                          | (FStar_Syntax_Syntax.Tm_fvar
-                             fv,(p,uu____6906)::(q,uu____6908)::[]) when
-=======
     let uu____5831 =
       bind cur_goal
         (fun g  ->
@@ -3739,7 +3213,6 @@
                          (match uu____5940 with
                           | (FStar_Syntax_Syntax.Tm_fvar
                              fv,(p,uu____5973)::(q,uu____5975)::[]) when
->>>>>>> 9871d60f
                               FStar_Syntax_Syntax.fv_eq_lid fv
                                 FStar_Parser_Const.or_lid
                               ->
@@ -3752,32 +3225,12 @@
                                   FStar_Pervasives_Native.None q
                                  in
                               let g1 =
-<<<<<<< HEAD
-                                let uu___111_6946 = g  in
-                                let uu____6947 =
-=======
                                 let uu___107_6013 = g  in
                                 let uu____6014 =
->>>>>>> 9871d60f
                                   FStar_TypeChecker_Env.push_bv
                                     g.FStar_Tactics_Types.context v_p
                                    in
                                 {
-<<<<<<< HEAD
-                                  FStar_Tactics_Types.context = uu____6947;
-                                  FStar_Tactics_Types.witness =
-                                    (uu___111_6946.FStar_Tactics_Types.witness);
-                                  FStar_Tactics_Types.goal_ty =
-                                    (uu___111_6946.FStar_Tactics_Types.goal_ty);
-                                  FStar_Tactics_Types.opts =
-                                    (uu___111_6946.FStar_Tactics_Types.opts);
-                                  FStar_Tactics_Types.is_guard =
-                                    (uu___111_6946.FStar_Tactics_Types.is_guard)
-                                }  in
-                              let g2 =
-                                let uu___112_6949 = g  in
-                                let uu____6950 =
-=======
                                   FStar_Tactics_Types.context = uu____6014;
                                   FStar_Tactics_Types.witness =
                                     (uu___107_6013.FStar_Tactics_Types.witness);
@@ -3791,45 +3244,10 @@
                               let g2 =
                                 let uu___108_6016 = g  in
                                 let uu____6017 =
->>>>>>> 9871d60f
                                   FStar_TypeChecker_Env.push_bv
                                     g.FStar_Tactics_Types.context v_q
                                    in
                                 {
-<<<<<<< HEAD
-                                  FStar_Tactics_Types.context = uu____6950;
-                                  FStar_Tactics_Types.witness =
-                                    (uu___112_6949.FStar_Tactics_Types.witness);
-                                  FStar_Tactics_Types.goal_ty =
-                                    (uu___112_6949.FStar_Tactics_Types.goal_ty);
-                                  FStar_Tactics_Types.opts =
-                                    (uu___112_6949.FStar_Tactics_Types.opts);
-                                  FStar_Tactics_Types.is_guard =
-                                    (uu___112_6949.FStar_Tactics_Types.is_guard)
-                                }  in
-                              bind dismiss
-                                (fun uu____6957  ->
-                                   let uu____6958 = add_goals [g1; g2]  in
-                                   bind uu____6958
-                                     (fun uu____6967  ->
-                                        let uu____6968 =
-                                          let uu____6973 =
-                                            FStar_Syntax_Syntax.bv_to_name
-                                              v_p
-                                             in
-                                          let uu____6974 =
-                                            FStar_Syntax_Syntax.bv_to_name
-                                              v_q
-                                             in
-                                          (uu____6973, uu____6974)  in
-                                        ret uu____6968))
-                          | uu____6979 ->
-                              let uu____6992 =
-                                tts g.FStar_Tactics_Types.context typ  in
-                              fail1 "Not a disjunction: %s" uu____6992))))
-       in
-    FStar_All.pipe_left (wrap_err "cases") uu____6764
-=======
                                   FStar_Tactics_Types.context = uu____6017;
                                   FStar_Tactics_Types.witness =
                                     (uu___108_6016.FStar_Tactics_Types.witness);
@@ -3862,41 +3280,21 @@
                               fail1 "Not a disjunction: %s" uu____6059))))
        in
     FStar_All.pipe_left (wrap_err "cases") uu____5831
->>>>>>> 9871d60f
   
 let (set_options : Prims.string -> Prims.unit tac) =
   fun s  ->
     bind cur_goal
       (fun g  ->
          FStar_Options.push ();
-<<<<<<< HEAD
-         (let uu____7030 = FStar_Util.smap_copy g.FStar_Tactics_Types.opts
-             in
-          FStar_Options.set uu____7030);
-=======
          (let uu____6097 = FStar_Util.smap_copy g.FStar_Tactics_Types.opts
              in
           FStar_Options.set uu____6097);
->>>>>>> 9871d60f
          (let res = FStar_Options.set_options FStar_Options.Set s  in
           let opts' = FStar_Options.peek ()  in
           FStar_Options.pop ();
           (match res with
            | FStar_Getopt.Success  ->
                let g' =
-<<<<<<< HEAD
-                 let uu___113_7037 = g  in
-                 {
-                   FStar_Tactics_Types.context =
-                     (uu___113_7037.FStar_Tactics_Types.context);
-                   FStar_Tactics_Types.witness =
-                     (uu___113_7037.FStar_Tactics_Types.witness);
-                   FStar_Tactics_Types.goal_ty =
-                     (uu___113_7037.FStar_Tactics_Types.goal_ty);
-                   FStar_Tactics_Types.opts = opts';
-                   FStar_Tactics_Types.is_guard =
-                     (uu___113_7037.FStar_Tactics_Types.is_guard)
-=======
                  let uu___109_6104 = g  in
                  {
                    FStar_Tactics_Types.context =
@@ -3908,7 +3306,6 @@
                    FStar_Tactics_Types.opts = opts';
                    FStar_Tactics_Types.is_guard =
                      (uu___109_6104.FStar_Tactics_Types.is_guard)
->>>>>>> 9871d60f
                  }  in
                replace_cur g'
            | FStar_Getopt.Error err ->
@@ -3938,37 +3335,22 @@
   =
   fun ty  ->
     fun tm  ->
-<<<<<<< HEAD
-      let uu____7081 =
-=======
       let uu____6148 =
->>>>>>> 9871d60f
         bind cur_goal
           (fun goal  ->
              let env =
                FStar_TypeChecker_Env.set_expected_typ
                  goal.FStar_Tactics_Types.context ty
                 in
-<<<<<<< HEAD
-             let uu____7089 = __tc env tm  in
-             bind uu____7089
-               (fun uu____7109  ->
-                  match uu____7109 with
-=======
              let uu____6156 = __tc env tm  in
              bind uu____6156
                (fun uu____6176  ->
                   match uu____6176 with
->>>>>>> 9871d60f
                   | (tm1,typ,guard) ->
                       (FStar_TypeChecker_Rel.force_trivial_guard env guard;
                        ret tm1)))
          in
-<<<<<<< HEAD
-      FStar_All.pipe_left (wrap_err "unquote") uu____7081
-=======
       FStar_All.pipe_left (wrap_err "unquote") uu____6148
->>>>>>> 9871d60f
   
 let (uvar_env :
   env ->
@@ -3977,56 +3359,6 @@
   =
   fun env  ->
     fun ty  ->
-<<<<<<< HEAD
-      let uu____7140 =
-        match ty with
-        | FStar_Pervasives_Native.Some ty1 -> ret ty1
-        | FStar_Pervasives_Native.None  ->
-            let uu____7146 =
-              let uu____7147 = FStar_Syntax_Util.type_u ()  in
-              FStar_All.pipe_left FStar_Pervasives_Native.fst uu____7147  in
-            new_uvar "uvar_env.2" env uu____7146
-         in
-      bind uu____7140
-        (fun typ  ->
-           let uu____7159 = new_uvar "uvar_env" env typ  in
-           bind uu____7159 (fun t  -> ret t))
-  
-let (unshelve : FStar_Syntax_Syntax.term -> Prims.unit tac) =
-  fun t  ->
-    let uu____7171 =
-      bind cur_goal
-        (fun goal  ->
-           let uu____7177 = __tc goal.FStar_Tactics_Types.context t  in
-           bind uu____7177
-             (fun uu____7197  ->
-                match uu____7197 with
-                | (t1,typ,guard) ->
-                    let uu____7209 =
-                      must_trivial goal.FStar_Tactics_Types.context guard  in
-                    bind uu____7209
-                      (fun uu____7214  ->
-                         let uu____7215 =
-                           let uu____7218 =
-                             let uu___114_7219 = goal  in
-                             let uu____7220 =
-                               bnorm goal.FStar_Tactics_Types.context t1  in
-                             let uu____7221 =
-                               bnorm goal.FStar_Tactics_Types.context typ  in
-                             {
-                               FStar_Tactics_Types.context =
-                                 (uu___114_7219.FStar_Tactics_Types.context);
-                               FStar_Tactics_Types.witness = uu____7220;
-                               FStar_Tactics_Types.goal_ty = uu____7221;
-                               FStar_Tactics_Types.opts =
-                                 (uu___114_7219.FStar_Tactics_Types.opts);
-                               FStar_Tactics_Types.is_guard = false
-                             }  in
-                           [uu____7218]  in
-                         add_goals uu____7215)))
-       in
-    FStar_All.pipe_left (wrap_err "unshelve") uu____7171
-=======
       let uu____6207 =
         match ty with
         | FStar_Pervasives_Native.Some ty1 -> ret ty1
@@ -4075,7 +3407,6 @@
                          add_goals uu____6282)))
        in
     FStar_All.pipe_left (wrap_err "unshelve") uu____6238
->>>>>>> 9871d60f
   
 let (unify :
   FStar_Syntax_Syntax.term -> FStar_Syntax_Syntax.term -> Prims.bool tac) =
@@ -4083,15 +3414,9 @@
     fun t2  ->
       bind get
         (fun ps  ->
-<<<<<<< HEAD
-           let uu____7239 =
-             do_unify ps.FStar_Tactics_Types.main_context t1 t2  in
-           ret uu____7239)
-=======
            let uu____6306 =
              do_unify ps.FStar_Tactics_Types.main_context t1 t2  in
            ret uu____6306)
->>>>>>> 9871d60f
   
 let (launch_process :
   Prims.string -> Prims.string -> Prims.string -> Prims.string tac) =
@@ -4099,15 +3424,6 @@
     fun args  ->
       fun input  ->
         bind idtac
-<<<<<<< HEAD
-          (fun uu____7256  ->
-             let uu____7257 = FStar_Options.unsafe_tactic_exec ()  in
-             if uu____7257
-             then
-               let s =
-                 FStar_Util.launch_process true "tactic_launch" prog args
-                   input (fun uu____7263  -> fun uu____7264  -> false)
-=======
           (fun uu____6323  ->
              let uu____6324 = FStar_Options.unsafe_tactic_exec ()  in
              if uu____6324
@@ -4115,7 +3431,6 @@
                let s =
                  FStar_Util.launch_process true "tactic_launch" prog args
                    input (fun uu____6330  -> fun uu____6331  -> false)
->>>>>>> 9871d60f
                   in
                ret s
              else
@@ -4127,17 +3442,10 @@
   fun nm  ->
     fun t  ->
       bind idtac
-<<<<<<< HEAD
-        (fun uu____7278  ->
-           let uu____7279 =
-             FStar_Syntax_Syntax.gen_bv nm FStar_Pervasives_Native.None t  in
-           ret uu____7279)
-=======
         (fun uu____6345  ->
            let uu____6346 =
              FStar_Syntax_Syntax.gen_bv nm FStar_Pervasives_Native.None t  in
            ret uu____6346)
->>>>>>> 9871d60f
   
 let (goal_of_goal_ty :
   env ->
@@ -4147,16 +3455,6 @@
   =
   fun env  ->
     fun typ  ->
-<<<<<<< HEAD
-      let uu____7294 =
-        FStar_TypeChecker_Util.new_implicit_var "proofstate_of_goal_ty"
-          typ.FStar_Syntax_Syntax.pos env typ
-         in
-      match uu____7294 with
-      | (u,uu____7312,g_u) ->
-          let g =
-            let uu____7327 = FStar_Options.peek ()  in
-=======
       let uu____6361 =
         FStar_TypeChecker_Util.new_implicit_var "proofstate_of_goal_ty"
           typ.FStar_Syntax_Syntax.pos env typ
@@ -4165,16 +3463,11 @@
       | (u,uu____6379,g_u) ->
           let g =
             let uu____6394 = FStar_Options.peek ()  in
->>>>>>> 9871d60f
             {
               FStar_Tactics_Types.context = env;
               FStar_Tactics_Types.witness = u;
               FStar_Tactics_Types.goal_ty = typ;
-<<<<<<< HEAD
-              FStar_Tactics_Types.opts = uu____7327;
-=======
               FStar_Tactics_Types.opts = uu____6394;
->>>>>>> 9871d60f
               FStar_Tactics_Types.is_guard = false
             }  in
           (g, g_u)
@@ -4187,13 +3480,8 @@
   =
   fun env  ->
     fun typ  ->
-<<<<<<< HEAD
-      let uu____7338 = goal_of_goal_ty env typ  in
-      match uu____7338 with
-=======
       let uu____6405 = goal_of_goal_ty env typ  in
       match uu____6405 with
->>>>>>> 9871d60f
       | (g,g_u) ->
           let ps =
             {
