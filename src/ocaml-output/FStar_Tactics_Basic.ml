--- conflicted
+++ resolved
@@ -1,4249 +1,4 @@
-
 open Prims
-<<<<<<< HEAD
-open FStar_Pervasives
-
-type goal =
-FStar_Tactics_Types.goal
-
-
-type name =
-FStar_Syntax_Syntax.bv
-
-
-type env =
-FStar_TypeChecker_Env.env
-
-
-type implicits =
-FStar_TypeChecker_Env.implicits
-
-
-let normalize : FStar_TypeChecker_Normalize.step Prims.list  ->  FStar_TypeChecker_Env.env  ->  FStar_Syntax_Syntax.term  ->  FStar_Syntax_Syntax.term = (fun s e t -> (FStar_TypeChecker_Normalize.normalize_with_primitive_steps FStar_Reflection_Interpreter.reflection_primops s e t))
-
-
-let bnorm : FStar_TypeChecker_Env.env  ->  FStar_Syntax_Syntax.term  ->  FStar_Syntax_Syntax.term = (fun e t -> (normalize [] e t))
-
-
-let tts : FStar_TypeChecker_Env.env  ->  FStar_Syntax_Syntax.term  ->  Prims.string = FStar_TypeChecker_Normalize.term_to_string
-
-type 'a tac =
-{tac_f : FStar_Tactics_Types.proofstate  ->  'a FStar_Tactics_Result.__result}
-
-
-let __proj__Mktac__item__tac_f : 'a . 'a tac  ->  FStar_Tactics_Types.proofstate  ->  'a FStar_Tactics_Result.__result = (fun projectee -> (match (projectee) with
-| {tac_f = __fname__tac_f} -> begin
-__fname__tac_f
-end))
-
-
-let mk_tac : 'a . (FStar_Tactics_Types.proofstate  ->  'a FStar_Tactics_Result.__result)  ->  'a tac = (fun f -> {tac_f = f})
-
-
-let run : 'a . 'a tac  ->  FStar_Tactics_Types.proofstate  ->  'a FStar_Tactics_Result.__result = (fun t p -> (t.tac_f p))
-
-
-let ret : 'a . 'a  ->  'a tac = (fun x -> (mk_tac (fun p -> FStar_Tactics_Result.Success (((x), (p))))))
-
-
-let bind : 'a 'b . 'a tac  ->  ('a  ->  'b tac)  ->  'b tac = (fun t1 t2 -> (mk_tac (fun p -> (
-
-let uu____179 = (run t1 p)
-in (match (uu____179) with
-| FStar_Tactics_Result.Success (a, q) -> begin
-(
-
-let uu____186 = (t2 a)
-in (run uu____186 q))
-end
-| FStar_Tactics_Result.Failed (msg, q) -> begin
-FStar_Tactics_Result.Failed (((msg), (q)))
-end)))))
-
-
-let get : FStar_Tactics_Types.proofstate tac = (mk_tac (fun p -> FStar_Tactics_Result.Success (((p), (p)))))
-
-
-let idtac : unit tac = (ret ())
-
-
-let goal_to_string : FStar_Tactics_Types.goal  ->  Prims.string = (fun g -> (
-
-let g_binders = (
-
-let uu____205 = (FStar_TypeChecker_Env.all_binders g.FStar_Tactics_Types.context)
-in (FStar_All.pipe_right uu____205 (FStar_Syntax_Print.binders_to_string ", ")))
-in (
-
-let w = (bnorm g.FStar_Tactics_Types.context g.FStar_Tactics_Types.witness)
-in (
-
-let t = (bnorm g.FStar_Tactics_Types.context g.FStar_Tactics_Types.goal_ty)
-in (
-
-let uu____208 = (tts g.FStar_Tactics_Types.context w)
-in (
-
-let uu____209 = (tts g.FStar_Tactics_Types.context t)
-in (FStar_Util.format3 "%s |- %s : %s" g_binders uu____208 uu____209)))))))
-
-
-let tacprint : Prims.string  ->  unit = (fun s -> (FStar_Util.print1 "TAC>> %s\n" s))
-
-
-let tacprint1 : Prims.string  ->  Prims.string  ->  unit = (fun s x -> (
-
-let uu____225 = (FStar_Util.format1 s x)
-in (FStar_Util.print1 "TAC>> %s\n" uu____225)))
-
-
-let tacprint2 : Prims.string  ->  Prims.string  ->  Prims.string  ->  unit = (fun s x y -> (
-
-let uu____241 = (FStar_Util.format2 s x y)
-in (FStar_Util.print1 "TAC>> %s\n" uu____241)))
-
-
-let tacprint3 : Prims.string  ->  Prims.string  ->  Prims.string  ->  Prims.string  ->  unit = (fun s x y z -> (
-
-let uu____262 = (FStar_Util.format3 s x y z)
-in (FStar_Util.print1 "TAC>> %s\n" uu____262)))
-
-
-let comp_to_typ : FStar_Syntax_Syntax.comp  ->  FStar_Reflection_Data.typ = (fun c -> (match (c.FStar_Syntax_Syntax.n) with
-| FStar_Syntax_Syntax.Total (t, uu____269) -> begin
-t
-end
-| FStar_Syntax_Syntax.GTotal (t, uu____279) -> begin
-t
-end
-| FStar_Syntax_Syntax.Comp (ct) -> begin
-ct.FStar_Syntax_Syntax.result_typ
-end))
-
-
-let is_irrelevant : FStar_Tactics_Types.goal  ->  Prims.bool = (fun g -> (
-
-let uu____294 = (
-
-let uu____299 = (FStar_TypeChecker_Normalize.unfold_whnf g.FStar_Tactics_Types.context g.FStar_Tactics_Types.goal_ty)
-in (FStar_Syntax_Util.un_squash uu____299))
-in (match (uu____294) with
-| FStar_Pervasives_Native.Some (t) -> begin
-true
-end
-| uu____305 -> begin
-false
-end)))
-
-
-let print : Prims.string  ->  unit tac = (fun msg -> ((tacprint msg);
-(ret ());
-))
-
-
-let debug : Prims.string  ->  unit tac = (fun msg -> (bind get (fun ps -> ((
-
-let uu____333 = (
-
-let uu____334 = (FStar_Ident.string_of_lid ps.FStar_Tactics_Types.main_context.FStar_TypeChecker_Env.curmodule)
-in (FStar_Options.debug_module uu____334))
-in (match (uu____333) with
-| true -> begin
-(tacprint msg)
-end
-| uu____335 -> begin
-()
-end));
-(ret ());
-))))
-
-
-let dump_goal : 'Auu____342 . 'Auu____342  ->  FStar_Tactics_Types.goal  ->  unit = (fun ps goal -> (
-
-let uu____354 = (goal_to_string goal)
-in (tacprint uu____354)))
-
-
-let dump_cur : FStar_Tactics_Types.proofstate  ->  Prims.string  ->  unit = (fun ps msg -> (match (ps.FStar_Tactics_Types.goals) with
-| [] -> begin
-(tacprint1 "No more goals (%s)" msg)
-end
-| (h)::uu____366 -> begin
-((tacprint1 "Current goal (%s):" msg);
-(
-
-let uu____370 = (FStar_List.hd ps.FStar_Tactics_Types.goals)
-in (dump_goal ps uu____370));
-)
-end))
-
-
-let ps_to_string : (Prims.string * FStar_Tactics_Types.proofstate)  ->  Prims.string = (fun uu____379 -> (match (uu____379) with
-| (msg, ps) -> begin
-(
-
-let uu____386 = (
-
-let uu____389 = (
-
-let uu____390 = (FStar_Util.string_of_int ps.FStar_Tactics_Types.depth)
-in (FStar_Util.format2 "State dump @ depth %s (%s):\n" uu____390 msg))
-in (
-
-let uu____391 = (
-
-let uu____394 = (
-
-let uu____395 = (FStar_Range.string_of_range ps.FStar_Tactics_Types.entry_range)
-in (FStar_Util.format1 "Location: %s\n" uu____395))
-in (
-
-let uu____396 = (
-
-let uu____399 = (
-
-let uu____400 = (FStar_Util.string_of_int (FStar_List.length ps.FStar_Tactics_Types.goals))
-in (
-
-let uu____401 = (
-
-let uu____402 = (FStar_List.map goal_to_string ps.FStar_Tactics_Types.goals)
-in (FStar_String.concat "\n" uu____402))
-in (FStar_Util.format2 "ACTIVE goals (%s):\n%s\n" uu____400 uu____401)))
-in (
-
-let uu____405 = (
-
-let uu____408 = (
-
-let uu____409 = (FStar_Util.string_of_int (FStar_List.length ps.FStar_Tactics_Types.smt_goals))
-in (
-
-let uu____410 = (
-
-let uu____411 = (FStar_List.map goal_to_string ps.FStar_Tactics_Types.smt_goals)
-in (FStar_String.concat "\n" uu____411))
-in (FStar_Util.format2 "SMT goals (%s):\n%s\n" uu____409 uu____410)))
-in (uu____408)::[])
-in (uu____399)::uu____405))
-in (uu____394)::uu____396))
-in (uu____389)::uu____391))
-in (FStar_String.concat "" uu____386))
-end))
-
-
-let goal_to_json : FStar_Tactics_Types.goal  ->  FStar_Util.json = (fun g -> (
-
-let g_binders = (
-
-let uu____420 = (FStar_TypeChecker_Env.all_binders g.FStar_Tactics_Types.context)
-in (
-
-let uu____421 = (
-
-let uu____426 = (FStar_TypeChecker_Env.dsenv g.FStar_Tactics_Types.context)
-in (FStar_Syntax_Print.binders_to_json uu____426))
-in (FStar_All.pipe_right uu____420 uu____421)))
-in (
-
-let uu____427 = (
-
-let uu____434 = (
-
-let uu____441 = (
-
-let uu____446 = (
-
-let uu____447 = (
-
-let uu____454 = (
-
-let uu____459 = (
-
-let uu____460 = (tts g.FStar_Tactics_Types.context g.FStar_Tactics_Types.witness)
-in FStar_Util.JsonStr (uu____460))
-in (("witness"), (uu____459)))
-in (
-
-let uu____461 = (
-
-let uu____468 = (
-
-let uu____473 = (
-
-let uu____474 = (tts g.FStar_Tactics_Types.context g.FStar_Tactics_Types.goal_ty)
-in FStar_Util.JsonStr (uu____474))
-in (("type"), (uu____473)))
-in (uu____468)::[])
-in (uu____454)::uu____461))
-in FStar_Util.JsonAssoc (uu____447))
-in (("goal"), (uu____446)))
-in (uu____441)::[])
-in ((("hyps"), (g_binders)))::uu____434)
-in FStar_Util.JsonAssoc (uu____427))))
-
-
-let ps_to_json : (Prims.string * FStar_Tactics_Types.proofstate)  ->  FStar_Util.json = (fun uu____507 -> (match (uu____507) with
-| (msg, ps) -> begin
-(
-
-let uu____514 = (
-
-let uu____521 = (
-
-let uu____528 = (
-
-let uu____535 = (
-
-let uu____542 = (
-
-let uu____547 = (
-
-let uu____548 = (FStar_List.map goal_to_json ps.FStar_Tactics_Types.goals)
-in FStar_Util.JsonList (uu____548))
-in (("goals"), (uu____547)))
-in (
-
-let uu____551 = (
-
-let uu____558 = (
-
-let uu____563 = (
-
-let uu____564 = (FStar_List.map goal_to_json ps.FStar_Tactics_Types.smt_goals)
-in FStar_Util.JsonList (uu____564))
-in (("smt-goals"), (uu____563)))
-in (uu____558)::[])
-in (uu____542)::uu____551))
-in ((("depth"), (FStar_Util.JsonInt (ps.FStar_Tactics_Types.depth))))::uu____535)
-in ((("label"), (FStar_Util.JsonStr (msg))))::uu____528)
-in (
-
-let uu____587 = (match ((Prims.op_disEquality ps.FStar_Tactics_Types.entry_range FStar_Range.dummyRange)) with
-| true -> begin
-(
-
-let uu____600 = (
-
-let uu____605 = (FStar_Range.json_of_def_range ps.FStar_Tactics_Types.entry_range)
-in (("location"), (uu____605)))
-in (uu____600)::[])
-end
-| uu____614 -> begin
-[]
-end)
-in (FStar_List.append uu____521 uu____587)))
-in FStar_Util.JsonAssoc (uu____514))
-end))
-
-
-let dump_proofstate : FStar_Tactics_Types.proofstate  ->  Prims.string  ->  unit = (fun ps msg -> (FStar_Options.with_saved_options (fun uu____635 -> ((FStar_Options.set_option "print_effect_args" (FStar_Options.Bool (true)));
-(FStar_Util.print_generic "proof-state" ps_to_string ps_to_json ((msg), (ps)));
-))))
-
-
-let print_proof_state1 : Prims.string  ->  unit tac = (fun msg -> (mk_tac (fun ps -> (
-
-let psc = ps.FStar_Tactics_Types.psc
-in (
-
-let subst1 = (FStar_TypeChecker_Normalize.psc_subst psc)
-in ((
-
-let uu____658 = (FStar_Tactics_Types.subst_proof_state subst1 ps)
-in (dump_cur uu____658 msg));
-FStar_Tactics_Result.Success (((()), (ps)));
-))))))
-
-
-let print_proof_state : Prims.string  ->  unit tac = (fun msg -> (mk_tac (fun ps -> (
-
-let psc = ps.FStar_Tactics_Types.psc
-in (
-
-let subst1 = (FStar_TypeChecker_Normalize.psc_subst psc)
-in ((
-
-let uu____676 = (FStar_Tactics_Types.subst_proof_state subst1 ps)
-in (dump_proofstate uu____676 msg));
-FStar_Tactics_Result.Success (((()), (ps)));
-))))))
-
-
-let tac_verb_dbg : Prims.bool FStar_Pervasives_Native.option FStar_ST.ref = (FStar_Util.mk_ref FStar_Pervasives_Native.None)
-
-
-let rec log : FStar_Tactics_Types.proofstate  ->  (unit  ->  unit)  ->  unit = (fun ps f -> (
-
-let uu____733 = (FStar_ST.op_Bang tac_verb_dbg)
-in (match (uu____733) with
-| FStar_Pervasives_Native.None -> begin
-((
-
-let uu____770 = (
-
-let uu____773 = (FStar_TypeChecker_Env.debug ps.FStar_Tactics_Types.main_context (FStar_Options.Other ("TacVerbose")))
-in FStar_Pervasives_Native.Some (uu____773))
-in (FStar_ST.op_Colon_Equals tac_verb_dbg uu____770));
-(log ps f);
-)
-end
-| FStar_Pervasives_Native.Some (true) -> begin
-(f ())
-end
-| FStar_Pervasives_Native.Some (false) -> begin
-()
-end)))
-
-
-let mlog : 'a . (unit  ->  unit)  ->  (unit  ->  'a tac)  ->  'a tac = (fun f cont -> (bind get (fun ps -> ((log ps f);
-(cont ());
-))))
-
-
-let fail : 'a . Prims.string  ->  'a tac = (fun msg -> (mk_tac (fun ps -> ((
-
-let uu____860 = (FStar_TypeChecker_Env.debug ps.FStar_Tactics_Types.main_context (FStar_Options.Other ("TacFail")))
-in (match (uu____860) with
-| true -> begin
-(dump_proofstate ps (Prims.strcat "TACTIC FAILING: " msg))
-end
-| uu____861 -> begin
-()
-end));
-FStar_Tactics_Result.Failed (((msg), (ps)));
-))))
-
-
-let fail1 : 'Auu____868 . Prims.string  ->  Prims.string  ->  'Auu____868 tac = (fun msg x -> (
-
-let uu____881 = (FStar_Util.format1 msg x)
-in (fail uu____881)))
-
-
-let fail2 : 'Auu____890 . Prims.string  ->  Prims.string  ->  Prims.string  ->  'Auu____890 tac = (fun msg x y -> (
-
-let uu____908 = (FStar_Util.format2 msg x y)
-in (fail uu____908)))
-
-
-let fail3 : 'Auu____919 . Prims.string  ->  Prims.string  ->  Prims.string  ->  Prims.string  ->  'Auu____919 tac = (fun msg x y z -> (
-
-let uu____942 = (FStar_Util.format3 msg x y z)
-in (fail uu____942)))
-
-
-let fail4 : 'Auu____955 . Prims.string  ->  Prims.string  ->  Prims.string  ->  Prims.string  ->  Prims.string  ->  'Auu____955 tac = (fun msg x y z w -> (
-
-let uu____983 = (FStar_Util.format4 msg x y z w)
-in (fail uu____983)))
-
-
-let trytac' : 'a . 'a tac  ->  (Prims.string, 'a) FStar_Util.either tac = (fun t -> (mk_tac (fun ps -> (
-
-let tx = (FStar_Syntax_Unionfind.new_transaction ())
-in (
-
-let uu____1016 = (run t ps)
-in (match (uu____1016) with
-| FStar_Tactics_Result.Success (a, q) -> begin
-((FStar_Syntax_Unionfind.commit tx);
-FStar_Tactics_Result.Success (((FStar_Util.Inr (a)), (q)));
-)
-end
-| FStar_Tactics_Result.Failed (m, q) -> begin
-((FStar_Syntax_Unionfind.rollback tx);
-(
-
-let ps1 = (
-
-let uu___68_1040 = ps
-in {FStar_Tactics_Types.main_context = uu___68_1040.FStar_Tactics_Types.main_context; FStar_Tactics_Types.main_goal = uu___68_1040.FStar_Tactics_Types.main_goal; FStar_Tactics_Types.all_implicits = uu___68_1040.FStar_Tactics_Types.all_implicits; FStar_Tactics_Types.goals = uu___68_1040.FStar_Tactics_Types.goals; FStar_Tactics_Types.smt_goals = uu___68_1040.FStar_Tactics_Types.smt_goals; FStar_Tactics_Types.depth = uu___68_1040.FStar_Tactics_Types.depth; FStar_Tactics_Types.__dump = uu___68_1040.FStar_Tactics_Types.__dump; FStar_Tactics_Types.psc = uu___68_1040.FStar_Tactics_Types.psc; FStar_Tactics_Types.entry_range = uu___68_1040.FStar_Tactics_Types.entry_range; FStar_Tactics_Types.guard_policy = uu___68_1040.FStar_Tactics_Types.guard_policy; FStar_Tactics_Types.freshness = q.FStar_Tactics_Types.freshness})
-in FStar_Tactics_Result.Success (((FStar_Util.Inl (m)), (ps1))));
-)
-end))))))
-
-
-let trytac : 'a . 'a tac  ->  'a FStar_Pervasives_Native.option tac = (fun t -> (
-
-let uu____1067 = (trytac' t)
-in (bind uu____1067 (fun r -> (match (r) with
-| FStar_Util.Inr (v1) -> begin
-(ret (FStar_Pervasives_Native.Some (v1)))
-end
-| FStar_Util.Inl (uu____1094) -> begin
-(ret FStar_Pervasives_Native.None)
-end)))))
-
-
-let trytac_exn : 'a . 'a tac  ->  'a FStar_Pervasives_Native.option tac = (fun t -> (mk_tac (fun ps -> (FStar_All.try_with (fun uu___70_1125 -> (match (()) with
-| () -> begin
-(
-
-let uu____1130 = (trytac t)
-in (run uu____1130 ps))
-end)) (fun uu___69_1141 -> (match (uu___69_1141) with
-| FStar_Errors.Err (uu____1146, msg) -> begin
-((log ps (fun uu____1150 -> (FStar_Util.print1 "trytac_exn error: (%s)" msg)));
-FStar_Tactics_Result.Success (((FStar_Pervasives_Native.None), (ps)));
-)
-end
-| FStar_Errors.Error (uu____1155, msg, uu____1157) -> begin
-((log ps (fun uu____1160 -> (FStar_Util.print1 "trytac_exn error: (%s)" msg)));
-FStar_Tactics_Result.Success (((FStar_Pervasives_Native.None), (ps)));
-)
-end))))))
-
-
-let wrap_err : 'a . Prims.string  ->  'a tac  ->  'a tac = (fun pref t -> (mk_tac (fun ps -> (
-
-let uu____1193 = (run t ps)
-in (match (uu____1193) with
-| FStar_Tactics_Result.Success (a, q) -> begin
-FStar_Tactics_Result.Success (((a), (q)))
-end
-| FStar_Tactics_Result.Failed (msg, q) -> begin
-FStar_Tactics_Result.Failed ((((Prims.strcat pref (Prims.strcat ": " msg))), (q)))
-end)))))
-
-
-let set : FStar_Tactics_Types.proofstate  ->  unit tac = (fun p -> (mk_tac (fun uu____1212 -> FStar_Tactics_Result.Success (((()), (p))))))
-
-
-let __do_unify : env  ->  FStar_Syntax_Syntax.term  ->  FStar_Syntax_Syntax.term  ->  Prims.bool tac = (fun env t1 t2 -> ((
-
-let uu____1233 = (FStar_TypeChecker_Env.debug env (FStar_Options.Other ("1346")))
-in (match (uu____1233) with
-| true -> begin
-(
-
-let uu____1234 = (FStar_Syntax_Print.term_to_string t1)
-in (
-
-let uu____1235 = (FStar_Syntax_Print.term_to_string t2)
-in (FStar_Util.print2 "%%%%%%%%do_unify %s =? %s\n" uu____1234 uu____1235)))
-end
-| uu____1236 -> begin
-()
-end));
-(FStar_All.try_with (fun uu___72_1242 -> (match (()) with
-| () -> begin
-(
-
-let res = (FStar_TypeChecker_Rel.teq_nosmt env t1 t2)
-in ((
-
-let uu____1247 = (FStar_TypeChecker_Env.debug env (FStar_Options.Other ("1346")))
-in (match (uu____1247) with
-| true -> begin
-(
-
-let uu____1248 = (FStar_Util.string_of_bool res)
-in (
-
-let uu____1249 = (FStar_Syntax_Print.term_to_string t1)
-in (
-
-let uu____1250 = (FStar_Syntax_Print.term_to_string t2)
-in (FStar_Util.print3 "%%%%%%%%do_unify (RESULT %s) %s =? %s\n" uu____1248 uu____1249 uu____1250))))
-end
-| uu____1251 -> begin
-()
-end));
-(ret res);
-))
-end)) (fun uu___71_1255 -> (match (uu___71_1255) with
-| FStar_Errors.Err (uu____1258, msg) -> begin
-(mlog (fun uu____1261 -> (FStar_Util.print1 ">> do_unify error, (%s)\n" msg)) (fun uu____1263 -> (ret false)))
-end
-| FStar_Errors.Error (uu____1264, msg, r) -> begin
-(mlog (fun uu____1269 -> (
-
-let uu____1270 = (FStar_Range.string_of_range r)
-in (FStar_Util.print2 ">> do_unify error, (%s) at (%s)\n" msg uu____1270))) (fun uu____1272 -> (ret false)))
-end)));
-))
-
-
-let do_unify : FStar_TypeChecker_Env.env  ->  FStar_Syntax_Syntax.term  ->  FStar_Syntax_Syntax.term  ->  Prims.bool tac = (fun env t1 t2 -> (bind idtac (fun uu____1295 -> ((
-
-let uu____1297 = (FStar_TypeChecker_Env.debug env (FStar_Options.Other ("1346")))
-in (match (uu____1297) with
-| true -> begin
-((FStar_Options.push ());
-(
-
-let uu____1299 = (FStar_Options.set_options FStar_Options.Set "--debug_level Rel --debug_level RelCheck")
-in ());
-)
-end
-| uu____1300 -> begin
-()
-end));
-(
-
-let uu____1301 = (
-
-let uu____1304 = (__do_unify env t1 t2)
-in (bind uu____1304 (fun b -> (match ((not (b))) with
-| true -> begin
-(
-
-let t11 = (FStar_TypeChecker_Normalize.normalize [] env t1)
-in (
-
-let t21 = (FStar_TypeChecker_Normalize.normalize [] env t2)
-in (__do_unify env t11 t21)))
-end
-| uu____1315 -> begin
-(ret b)
-end))))
-in (bind uu____1301 (fun r -> ((
-
-let uu____1320 = (FStar_TypeChecker_Env.debug env (FStar_Options.Other ("1346")))
-in (match (uu____1320) with
-| true -> begin
-(FStar_Options.pop ())
-end
-| uu____1321 -> begin
-()
-end));
-(ret r);
-))));
-))))
-
-
-let trysolve : FStar_Tactics_Types.goal  ->  FStar_Syntax_Syntax.term  ->  Prims.bool tac = (fun goal solution -> (do_unify goal.FStar_Tactics_Types.context solution goal.FStar_Tactics_Types.witness))
-
-
-let __dismiss : unit tac = (bind get (fun p -> (
-
-let uu____1341 = (
-
-let uu___73_1342 = p
-in (
-
-let uu____1343 = (FStar_List.tl p.FStar_Tactics_Types.goals)
-in {FStar_Tactics_Types.main_context = uu___73_1342.FStar_Tactics_Types.main_context; FStar_Tactics_Types.main_goal = uu___73_1342.FStar_Tactics_Types.main_goal; FStar_Tactics_Types.all_implicits = uu___73_1342.FStar_Tactics_Types.all_implicits; FStar_Tactics_Types.goals = uu____1343; FStar_Tactics_Types.smt_goals = uu___73_1342.FStar_Tactics_Types.smt_goals; FStar_Tactics_Types.depth = uu___73_1342.FStar_Tactics_Types.depth; FStar_Tactics_Types.__dump = uu___73_1342.FStar_Tactics_Types.__dump; FStar_Tactics_Types.psc = uu___73_1342.FStar_Tactics_Types.psc; FStar_Tactics_Types.entry_range = uu___73_1342.FStar_Tactics_Types.entry_range; FStar_Tactics_Types.guard_policy = uu___73_1342.FStar_Tactics_Types.guard_policy; FStar_Tactics_Types.freshness = uu___73_1342.FStar_Tactics_Types.freshness}))
-in (set uu____1341))))
-
-
-let dismiss : unit  ->  unit tac = (fun uu____1352 -> (bind get (fun p -> (match (p.FStar_Tactics_Types.goals) with
-| [] -> begin
-(fail "dismiss: no more goals")
-end
-| uu____1359 -> begin
-__dismiss
-end))))
-
-
-let solve : FStar_Tactics_Types.goal  ->  FStar_Syntax_Syntax.term  ->  unit tac = (fun goal solution -> (
-
-let uu____1376 = (trysolve goal solution)
-in (bind uu____1376 (fun b -> (match (b) with
-| true -> begin
-__dismiss
-end
-| uu____1383 -> begin
-(
-
-let uu____1384 = (
-
-let uu____1385 = (tts goal.FStar_Tactics_Types.context solution)
-in (
-
-let uu____1386 = (tts goal.FStar_Tactics_Types.context goal.FStar_Tactics_Types.witness)
-in (
-
-let uu____1387 = (tts goal.FStar_Tactics_Types.context goal.FStar_Tactics_Types.goal_ty)
-in (FStar_Util.format3 "%s does not solve %s : %s" uu____1385 uu____1386 uu____1387))))
-in (fail uu____1384))
-end)))))
-
-
-let dismiss_all : unit tac = (bind get (fun p -> (set (
-
-let uu___74_1394 = p
-in {FStar_Tactics_Types.main_context = uu___74_1394.FStar_Tactics_Types.main_context; FStar_Tactics_Types.main_goal = uu___74_1394.FStar_Tactics_Types.main_goal; FStar_Tactics_Types.all_implicits = uu___74_1394.FStar_Tactics_Types.all_implicits; FStar_Tactics_Types.goals = []; FStar_Tactics_Types.smt_goals = uu___74_1394.FStar_Tactics_Types.smt_goals; FStar_Tactics_Types.depth = uu___74_1394.FStar_Tactics_Types.depth; FStar_Tactics_Types.__dump = uu___74_1394.FStar_Tactics_Types.__dump; FStar_Tactics_Types.psc = uu___74_1394.FStar_Tactics_Types.psc; FStar_Tactics_Types.entry_range = uu___74_1394.FStar_Tactics_Types.entry_range; FStar_Tactics_Types.guard_policy = uu___74_1394.FStar_Tactics_Types.guard_policy; FStar_Tactics_Types.freshness = uu___74_1394.FStar_Tactics_Types.freshness}))))
-
-
-let nwarn : Prims.int FStar_ST.ref = (FStar_Util.mk_ref (Prims.parse_int "0"))
-
-
-let check_valid_goal : FStar_Tactics_Types.goal  ->  unit = (fun g -> (
-
-let uu____1437 = (FStar_Options.defensive ())
-in (match (uu____1437) with
-| true -> begin
-(
-
-let b = true
-in (
-
-let env = g.FStar_Tactics_Types.context
-in (
-
-let b1 = (b && (FStar_TypeChecker_Env.closed env g.FStar_Tactics_Types.witness))
-in (
-
-let b2 = (b1 && (FStar_TypeChecker_Env.closed env g.FStar_Tactics_Types.goal_ty))
-in (
-
-let rec aux = (fun b3 e -> (
-
-let uu____1453 = (FStar_TypeChecker_Env.pop_bv e)
-in (match (uu____1453) with
-| FStar_Pervasives_Native.None -> begin
-b3
-end
-| FStar_Pervasives_Native.Some (bv, e1) -> begin
-(
-
-let b4 = (b3 && (FStar_TypeChecker_Env.closed e1 bv.FStar_Syntax_Syntax.sort))
-in (aux b4 e1))
-end)))
-in (
-
-let uu____1471 = ((
-
-let uu____1474 = (aux b2 env)
-in (not (uu____1474))) && (
-
-let uu____1476 = (FStar_ST.op_Bang nwarn)
-in (uu____1476 < (Prims.parse_int "5"))))
-in (match (uu____1471) with
-| true -> begin
-((
-
-let uu____1507 = (
-
-let uu____1512 = (
-
-let uu____1513 = (goal_to_string g)
-in (FStar_Util.format1 "The following goal is ill-formed. Keeping calm and carrying on...\n<%s>\n\n" uu____1513))
-in ((FStar_Errors.Warning_IllFormedGoal), (uu____1512)))
-in (FStar_Errors.log_issue g.FStar_Tactics_Types.goal_ty.FStar_Syntax_Syntax.pos uu____1507));
-(
-
-let uu____1514 = (
-
-let uu____1515 = (FStar_ST.op_Bang nwarn)
-in (uu____1515 + (Prims.parse_int "1")))
-in (FStar_ST.op_Colon_Equals nwarn uu____1514));
-)
-end
-| uu____1574 -> begin
-()
-end)))))))
-end
-| uu____1575 -> begin
-()
-end)))
-
-
-let add_goals : FStar_Tactics_Types.goal Prims.list  ->  unit tac = (fun gs -> (bind get (fun p -> ((FStar_List.iter check_valid_goal gs);
-(set (
-
-let uu___75_1595 = p
-in {FStar_Tactics_Types.main_context = uu___75_1595.FStar_Tactics_Types.main_context; FStar_Tactics_Types.main_goal = uu___75_1595.FStar_Tactics_Types.main_goal; FStar_Tactics_Types.all_implicits = uu___75_1595.FStar_Tactics_Types.all_implicits; FStar_Tactics_Types.goals = (FStar_List.append gs p.FStar_Tactics_Types.goals); FStar_Tactics_Types.smt_goals = uu___75_1595.FStar_Tactics_Types.smt_goals; FStar_Tactics_Types.depth = uu___75_1595.FStar_Tactics_Types.depth; FStar_Tactics_Types.__dump = uu___75_1595.FStar_Tactics_Types.__dump; FStar_Tactics_Types.psc = uu___75_1595.FStar_Tactics_Types.psc; FStar_Tactics_Types.entry_range = uu___75_1595.FStar_Tactics_Types.entry_range; FStar_Tactics_Types.guard_policy = uu___75_1595.FStar_Tactics_Types.guard_policy; FStar_Tactics_Types.freshness = uu___75_1595.FStar_Tactics_Types.freshness}));
-))))
-
-
-let add_smt_goals : FStar_Tactics_Types.goal Prims.list  ->  unit tac = (fun gs -> (bind get (fun p -> ((FStar_List.iter check_valid_goal gs);
-(set (
-
-let uu___76_1615 = p
-in {FStar_Tactics_Types.main_context = uu___76_1615.FStar_Tactics_Types.main_context; FStar_Tactics_Types.main_goal = uu___76_1615.FStar_Tactics_Types.main_goal; FStar_Tactics_Types.all_implicits = uu___76_1615.FStar_Tactics_Types.all_implicits; FStar_Tactics_Types.goals = uu___76_1615.FStar_Tactics_Types.goals; FStar_Tactics_Types.smt_goals = (FStar_List.append gs p.FStar_Tactics_Types.smt_goals); FStar_Tactics_Types.depth = uu___76_1615.FStar_Tactics_Types.depth; FStar_Tactics_Types.__dump = uu___76_1615.FStar_Tactics_Types.__dump; FStar_Tactics_Types.psc = uu___76_1615.FStar_Tactics_Types.psc; FStar_Tactics_Types.entry_range = uu___76_1615.FStar_Tactics_Types.entry_range; FStar_Tactics_Types.guard_policy = uu___76_1615.FStar_Tactics_Types.guard_policy; FStar_Tactics_Types.freshness = uu___76_1615.FStar_Tactics_Types.freshness}));
-))))
-
-
-let push_goals : FStar_Tactics_Types.goal Prims.list  ->  unit tac = (fun gs -> (bind get (fun p -> ((FStar_List.iter check_valid_goal gs);
-(set (
-
-let uu___77_1635 = p
-in {FStar_Tactics_Types.main_context = uu___77_1635.FStar_Tactics_Types.main_context; FStar_Tactics_Types.main_goal = uu___77_1635.FStar_Tactics_Types.main_goal; FStar_Tactics_Types.all_implicits = uu___77_1635.FStar_Tactics_Types.all_implicits; FStar_Tactics_Types.goals = (FStar_List.append p.FStar_Tactics_Types.goals gs); FStar_Tactics_Types.smt_goals = uu___77_1635.FStar_Tactics_Types.smt_goals; FStar_Tactics_Types.depth = uu___77_1635.FStar_Tactics_Types.depth; FStar_Tactics_Types.__dump = uu___77_1635.FStar_Tactics_Types.__dump; FStar_Tactics_Types.psc = uu___77_1635.FStar_Tactics_Types.psc; FStar_Tactics_Types.entry_range = uu___77_1635.FStar_Tactics_Types.entry_range; FStar_Tactics_Types.guard_policy = uu___77_1635.FStar_Tactics_Types.guard_policy; FStar_Tactics_Types.freshness = uu___77_1635.FStar_Tactics_Types.freshness}));
-))))
-
-
-let push_smt_goals : FStar_Tactics_Types.goal Prims.list  ->  unit tac = (fun gs -> (bind get (fun p -> ((FStar_List.iter check_valid_goal gs);
-(set (
-
-let uu___78_1655 = p
-in {FStar_Tactics_Types.main_context = uu___78_1655.FStar_Tactics_Types.main_context; FStar_Tactics_Types.main_goal = uu___78_1655.FStar_Tactics_Types.main_goal; FStar_Tactics_Types.all_implicits = uu___78_1655.FStar_Tactics_Types.all_implicits; FStar_Tactics_Types.goals = uu___78_1655.FStar_Tactics_Types.goals; FStar_Tactics_Types.smt_goals = (FStar_List.append p.FStar_Tactics_Types.smt_goals gs); FStar_Tactics_Types.depth = uu___78_1655.FStar_Tactics_Types.depth; FStar_Tactics_Types.__dump = uu___78_1655.FStar_Tactics_Types.__dump; FStar_Tactics_Types.psc = uu___78_1655.FStar_Tactics_Types.psc; FStar_Tactics_Types.entry_range = uu___78_1655.FStar_Tactics_Types.entry_range; FStar_Tactics_Types.guard_policy = uu___78_1655.FStar_Tactics_Types.guard_policy; FStar_Tactics_Types.freshness = uu___78_1655.FStar_Tactics_Types.freshness}));
-))))
-
-
-let replace_cur : FStar_Tactics_Types.goal  ->  unit tac = (fun g -> (bind __dismiss (fun uu____1666 -> (add_goals ((g)::[])))))
-
-
-let add_implicits : implicits  ->  unit tac = (fun i -> (bind get (fun p -> (set (
-
-let uu___79_1680 = p
-in {FStar_Tactics_Types.main_context = uu___79_1680.FStar_Tactics_Types.main_context; FStar_Tactics_Types.main_goal = uu___79_1680.FStar_Tactics_Types.main_goal; FStar_Tactics_Types.all_implicits = (FStar_List.append i p.FStar_Tactics_Types.all_implicits); FStar_Tactics_Types.goals = uu___79_1680.FStar_Tactics_Types.goals; FStar_Tactics_Types.smt_goals = uu___79_1680.FStar_Tactics_Types.smt_goals; FStar_Tactics_Types.depth = uu___79_1680.FStar_Tactics_Types.depth; FStar_Tactics_Types.__dump = uu___79_1680.FStar_Tactics_Types.__dump; FStar_Tactics_Types.psc = uu___79_1680.FStar_Tactics_Types.psc; FStar_Tactics_Types.entry_range = uu___79_1680.FStar_Tactics_Types.entry_range; FStar_Tactics_Types.guard_policy = uu___79_1680.FStar_Tactics_Types.guard_policy; FStar_Tactics_Types.freshness = uu___79_1680.FStar_Tactics_Types.freshness})))))
-
-
-let new_uvar : Prims.string  ->  env  ->  FStar_Reflection_Data.typ  ->  FStar_Syntax_Syntax.term tac = (fun reason env typ -> (
-
-let uu____1712 = (FStar_TypeChecker_Util.new_implicit_var reason typ.FStar_Syntax_Syntax.pos env typ)
-in (match (uu____1712) with
-| (u, uu____1728, g_u) -> begin
-(
-
-let uu____1742 = (add_implicits g_u.FStar_TypeChecker_Env.implicits)
-in (bind uu____1742 (fun uu____1746 -> (ret u))))
-end)))
-
-
-let is_true : FStar_Syntax_Syntax.term  ->  Prims.bool = (fun t -> (
-
-let uu____1752 = (FStar_Syntax_Util.un_squash t)
-in (match (uu____1752) with
-| FStar_Pervasives_Native.Some (t') -> begin
-(
-
-let uu____1762 = (
-
-let uu____1763 = (FStar_Syntax_Subst.compress t')
-in uu____1763.FStar_Syntax_Syntax.n)
-in (match (uu____1762) with
-| FStar_Syntax_Syntax.Tm_fvar (fv) -> begin
-(FStar_Syntax_Syntax.fv_eq_lid fv FStar_Parser_Const.true_lid)
-end
-| uu____1767 -> begin
-false
-end))
-end
-| uu____1768 -> begin
-false
-end)))
-
-
-let is_false : FStar_Syntax_Syntax.term  ->  Prims.bool = (fun t -> (
-
-let uu____1778 = (FStar_Syntax_Util.un_squash t)
-in (match (uu____1778) with
-| FStar_Pervasives_Native.Some (t') -> begin
-(
-
-let uu____1788 = (
-
-let uu____1789 = (FStar_Syntax_Subst.compress t')
-in uu____1789.FStar_Syntax_Syntax.n)
-in (match (uu____1788) with
-| FStar_Syntax_Syntax.Tm_fvar (fv) -> begin
-(FStar_Syntax_Syntax.fv_eq_lid fv FStar_Parser_Const.false_lid)
-end
-| uu____1793 -> begin
-false
-end))
-end
-| uu____1794 -> begin
-false
-end)))
-
-
-let cur_goal : unit  ->  FStar_Tactics_Types.goal tac = (fun uu____1805 -> (bind get (fun p -> (match (p.FStar_Tactics_Types.goals) with
-| [] -> begin
-(fail "No more goals (1)")
-end
-| (hd1)::tl1 -> begin
-(ret hd1)
-end))))
-
-
-let tadmit : unit  ->  unit tac = (fun uu____1822 -> (
-
-let uu____1825 = (
-
-let uu____1828 = (cur_goal ())
-in (bind uu____1828 (fun g -> ((
-
-let uu____1835 = (
-
-let uu____1840 = (
-
-let uu____1841 = (goal_to_string g)
-in (FStar_Util.format1 "Tactics admitted goal <%s>\n\n" uu____1841))
-in ((FStar_Errors.Warning_TacAdmit), (uu____1840)))
-in (FStar_Errors.log_issue g.FStar_Tactics_Types.goal_ty.FStar_Syntax_Syntax.pos uu____1835));
-(solve g FStar_Syntax_Util.exp_unit);
-))))
-in (FStar_All.pipe_left (wrap_err "tadmit") uu____1825)))
-
-
-let fresh : unit  ->  FStar_BigInt.t tac = (fun uu____1852 -> (bind get (fun ps -> (
-
-let n1 = ps.FStar_Tactics_Types.freshness
-in (
-
-let ps1 = (
-
-let uu___80_1862 = ps
-in {FStar_Tactics_Types.main_context = uu___80_1862.FStar_Tactics_Types.main_context; FStar_Tactics_Types.main_goal = uu___80_1862.FStar_Tactics_Types.main_goal; FStar_Tactics_Types.all_implicits = uu___80_1862.FStar_Tactics_Types.all_implicits; FStar_Tactics_Types.goals = uu___80_1862.FStar_Tactics_Types.goals; FStar_Tactics_Types.smt_goals = uu___80_1862.FStar_Tactics_Types.smt_goals; FStar_Tactics_Types.depth = uu___80_1862.FStar_Tactics_Types.depth; FStar_Tactics_Types.__dump = uu___80_1862.FStar_Tactics_Types.__dump; FStar_Tactics_Types.psc = uu___80_1862.FStar_Tactics_Types.psc; FStar_Tactics_Types.entry_range = uu___80_1862.FStar_Tactics_Types.entry_range; FStar_Tactics_Types.guard_policy = uu___80_1862.FStar_Tactics_Types.guard_policy; FStar_Tactics_Types.freshness = (n1 + (Prims.parse_int "1"))})
-in (
-
-let uu____1863 = (set ps1)
-in (bind uu____1863 (fun uu____1868 -> (
-
-let uu____1869 = (FStar_BigInt.of_int_fs n1)
-in (ret uu____1869))))))))))
-
-
-let ngoals : unit  ->  FStar_BigInt.t tac = (fun uu____1876 -> (bind get (fun ps -> (
-
-let n1 = (FStar_List.length ps.FStar_Tactics_Types.goals)
-in (
-
-let uu____1884 = (FStar_BigInt.of_int_fs n1)
-in (ret uu____1884))))))
-
-
-let ngoals_smt : unit  ->  FStar_BigInt.t tac = (fun uu____1897 -> (bind get (fun ps -> (
-
-let n1 = (FStar_List.length ps.FStar_Tactics_Types.smt_goals)
-in (
-
-let uu____1905 = (FStar_BigInt.of_int_fs n1)
-in (ret uu____1905))))))
-
-
-let is_guard : unit  ->  Prims.bool tac = (fun uu____1918 -> (
-
-let uu____1921 = (cur_goal ())
-in (bind uu____1921 (fun g -> (ret g.FStar_Tactics_Types.is_guard)))))
-
-
-let mk_irrelevant_goal : Prims.string  ->  env  ->  FStar_Reflection_Data.typ  ->  FStar_Options.optionstate  ->  FStar_Tactics_Types.goal tac = (fun reason env phi opts -> (
-
-let typ = (
-
-let uu____1953 = (env.FStar_TypeChecker_Env.universe_of env phi)
-in (FStar_Syntax_Util.mk_squash uu____1953 phi))
-in (
-
-let uu____1954 = (new_uvar reason env typ)
-in (bind uu____1954 (fun u -> (
-
-let goal = {FStar_Tactics_Types.context = env; FStar_Tactics_Types.witness = u; FStar_Tactics_Types.goal_ty = typ; FStar_Tactics_Types.opts = opts; FStar_Tactics_Types.is_guard = false}
-in (ret goal)))))))
-
-
-let __tc : env  ->  FStar_Syntax_Syntax.term  ->  (FStar_Syntax_Syntax.term * FStar_Reflection_Data.typ * FStar_TypeChecker_Env.guard_t) tac = (fun e t -> (bind get (fun ps -> (mlog (fun uu____2003 -> (
-
-let uu____2004 = (tts e t)
-in (FStar_Util.print1 "Tac> __tc(%s)\n" uu____2004))) (fun uu____2006 -> (FStar_All.try_with (fun uu___82_2017 -> (match (()) with
-| () -> begin
-(
-
-let uu____2026 = (ps.FStar_Tactics_Types.main_context.FStar_TypeChecker_Env.type_of e t)
-in (ret uu____2026))
-end)) (fun uu___81_2044 -> (match (uu___81_2044) with
-| FStar_Errors.Err (uu____2053, msg) -> begin
-(
-
-let uu____2055 = (tts e t)
-in (
-
-let uu____2056 = (
-
-let uu____2057 = (FStar_TypeChecker_Env.all_binders e)
-in (FStar_All.pipe_right uu____2057 (FStar_Syntax_Print.binders_to_string ", ")))
-in (fail3 "Cannot type %s in context (%s). Error = (%s)" uu____2055 uu____2056 msg)))
-end
-| FStar_Errors.Error (uu____2064, msg, uu____2066) -> begin
-(
-
-let uu____2067 = (tts e t)
-in (
-
-let uu____2068 = (
-
-let uu____2069 = (FStar_TypeChecker_Env.all_binders e)
-in (FStar_All.pipe_right uu____2069 (FStar_Syntax_Print.binders_to_string ", ")))
-in (fail3 "Cannot type %s in context (%s). Error = (%s)" uu____2067 uu____2068 msg)))
-end))))))))
-
-
-let istrivial : env  ->  FStar_Syntax_Syntax.term  ->  Prims.bool = (fun e t -> (
-
-let steps = (FStar_TypeChecker_Normalize.Reify)::(FStar_TypeChecker_Normalize.UnfoldUntil (FStar_Syntax_Syntax.delta_constant))::(FStar_TypeChecker_Normalize.Primops)::(FStar_TypeChecker_Normalize.Simplify)::(FStar_TypeChecker_Normalize.UnfoldTac)::(FStar_TypeChecker_Normalize.Unmeta)::[]
-in (
-
-let t1 = (normalize steps e t)
-in (is_true t1))))
-
-
-let get_guard_policy : unit  ->  FStar_Tactics_Types.guard_policy tac = (fun uu____2096 -> (bind get (fun ps -> (ret ps.FStar_Tactics_Types.guard_policy))))
-
-
-let set_guard_policy : FStar_Tactics_Types.guard_policy  ->  unit tac = (fun pol -> (bind get (fun ps -> (set (
-
-let uu___83_2114 = ps
-in {FStar_Tactics_Types.main_context = uu___83_2114.FStar_Tactics_Types.main_context; FStar_Tactics_Types.main_goal = uu___83_2114.FStar_Tactics_Types.main_goal; FStar_Tactics_Types.all_implicits = uu___83_2114.FStar_Tactics_Types.all_implicits; FStar_Tactics_Types.goals = uu___83_2114.FStar_Tactics_Types.goals; FStar_Tactics_Types.smt_goals = uu___83_2114.FStar_Tactics_Types.smt_goals; FStar_Tactics_Types.depth = uu___83_2114.FStar_Tactics_Types.depth; FStar_Tactics_Types.__dump = uu___83_2114.FStar_Tactics_Types.__dump; FStar_Tactics_Types.psc = uu___83_2114.FStar_Tactics_Types.psc; FStar_Tactics_Types.entry_range = uu___83_2114.FStar_Tactics_Types.entry_range; FStar_Tactics_Types.guard_policy = pol; FStar_Tactics_Types.freshness = uu___83_2114.FStar_Tactics_Types.freshness})))))
-
-
-let with_policy : 'a . FStar_Tactics_Types.guard_policy  ->  'a tac  ->  'a tac = (fun pol t -> (
-
-let uu____2138 = (get_guard_policy ())
-in (bind uu____2138 (fun old_pol -> (
-
-let uu____2144 = (set_guard_policy pol)
-in (bind uu____2144 (fun uu____2148 -> (bind t (fun r -> (
-
-let uu____2152 = (set_guard_policy old_pol)
-in (bind uu____2152 (fun uu____2156 -> (ret r)))))))))))))
-
-
-let proc_guard : Prims.string  ->  env  ->  FStar_TypeChecker_Env.guard_t  ->  FStar_Options.optionstate  ->  unit tac = (fun reason e g opts -> (
-
-let uu____2181 = (
-
-let uu____2182 = (FStar_TypeChecker_Rel.simplify_guard e g)
-in uu____2182.FStar_TypeChecker_Env.guard_f)
-in (match (uu____2181) with
-| FStar_TypeChecker_Common.Trivial -> begin
-(ret ())
-end
-| FStar_TypeChecker_Common.NonTrivial (f) -> begin
-(
-
-let uu____2186 = (istrivial e f)
-in (match (uu____2186) with
-| true -> begin
-(ret ())
-end
-| uu____2189 -> begin
-(bind get (fun ps -> (match (ps.FStar_Tactics_Types.guard_policy) with
-| FStar_Tactics_Types.Drop -> begin
-(ret ())
-end
-| FStar_Tactics_Types.Goal -> begin
-(
-
-let uu____2194 = (mk_irrelevant_goal reason e f opts)
-in (bind uu____2194 (fun goal -> (
-
-let goal1 = (
-
-let uu___84_2201 = goal
-in {FStar_Tactics_Types.context = uu___84_2201.FStar_Tactics_Types.context; FStar_Tactics_Types.witness = uu___84_2201.FStar_Tactics_Types.witness; FStar_Tactics_Types.goal_ty = uu___84_2201.FStar_Tactics_Types.goal_ty; FStar_Tactics_Types.opts = uu___84_2201.FStar_Tactics_Types.opts; FStar_Tactics_Types.is_guard = true})
-in (push_goals ((goal1)::[]))))))
-end
-| FStar_Tactics_Types.SMT -> begin
-(
-
-let uu____2202 = (mk_irrelevant_goal reason e f opts)
-in (bind uu____2202 (fun goal -> (
-
-let goal1 = (
-
-let uu___85_2209 = goal
-in {FStar_Tactics_Types.context = uu___85_2209.FStar_Tactics_Types.context; FStar_Tactics_Types.witness = uu___85_2209.FStar_Tactics_Types.witness; FStar_Tactics_Types.goal_ty = uu___85_2209.FStar_Tactics_Types.goal_ty; FStar_Tactics_Types.opts = uu___85_2209.FStar_Tactics_Types.opts; FStar_Tactics_Types.is_guard = true})
-in (push_smt_goals ((goal1)::[]))))))
-end
-| FStar_Tactics_Types.Force -> begin
-(FStar_All.try_with (fun uu___87_2214 -> (match (()) with
-| () -> begin
-(
-
-let uu____2217 = (
-
-let uu____2218 = (
-
-let uu____2219 = (FStar_TypeChecker_Rel.discharge_guard_no_smt e g)
-in (FStar_All.pipe_left FStar_TypeChecker_Rel.is_trivial uu____2219))
-in (not (uu____2218)))
-in (match (uu____2217) with
-| true -> begin
-(mlog (fun uu____2224 -> (
-
-let uu____2225 = (FStar_TypeChecker_Rel.guard_to_string e g)
-in (FStar_Util.print1 "guard = %s\n" uu____2225))) (fun uu____2227 -> (fail1 "Forcing the guard failed %s)" reason)))
-end
-| uu____2228 -> begin
-(ret ())
-end))
-end)) (fun uu___86_2231 -> (match (uu___86_2231) with
-| uu____2234 -> begin
-(mlog (fun uu____2237 -> (
-
-let uu____2238 = (FStar_TypeChecker_Rel.guard_to_string e g)
-in (FStar_Util.print1 "guard = %s\n" uu____2238))) (fun uu____2240 -> (fail1 "Forcing the guard failed (%s)" reason)))
-end)))
-end)))
-end))
-end)))
-
-
-let tc : FStar_Syntax_Syntax.term  ->  FStar_Reflection_Data.typ tac = (fun t -> (
-
-let uu____2250 = (
-
-let uu____2253 = (cur_goal ())
-in (bind uu____2253 (fun goal -> (
-
-let uu____2259 = (__tc goal.FStar_Tactics_Types.context t)
-in (bind uu____2259 (fun uu____2279 -> (match (uu____2279) with
-| (t1, typ, guard) -> begin
-(
-
-let uu____2291 = (proc_guard "tc" goal.FStar_Tactics_Types.context guard goal.FStar_Tactics_Types.opts)
-in (bind uu____2291 (fun uu____2295 -> (ret typ))))
-end)))))))
-in (FStar_All.pipe_left (wrap_err "tc") uu____2250)))
-
-
-let add_irrelevant_goal : Prims.string  ->  env  ->  FStar_Reflection_Data.typ  ->  FStar_Options.optionstate  ->  unit tac = (fun reason env phi opts -> (
-
-let uu____2324 = (mk_irrelevant_goal reason env phi opts)
-in (bind uu____2324 (fun goal -> (add_goals ((goal)::[]))))))
-
-
-let trivial : unit  ->  unit tac = (fun uu____2335 -> (
-
-let uu____2338 = (cur_goal ())
-in (bind uu____2338 (fun goal -> (
-
-let uu____2344 = (istrivial goal.FStar_Tactics_Types.context goal.FStar_Tactics_Types.goal_ty)
-in (match (uu____2344) with
-| true -> begin
-(solve goal FStar_Syntax_Util.exp_unit)
-end
-| uu____2347 -> begin
-(
-
-let uu____2348 = (tts goal.FStar_Tactics_Types.context goal.FStar_Tactics_Types.goal_ty)
-in (fail1 "Not a trivial goal: %s" uu____2348))
-end))))))
-
-
-let goal_from_guard : Prims.string  ->  env  ->  FStar_TypeChecker_Env.guard_t  ->  FStar_Options.optionstate  ->  FStar_Tactics_Types.goal FStar_Pervasives_Native.option tac = (fun reason e g opts -> (
-
-let uu____2377 = (
-
-let uu____2378 = (FStar_TypeChecker_Rel.simplify_guard e g)
-in uu____2378.FStar_TypeChecker_Env.guard_f)
-in (match (uu____2377) with
-| FStar_TypeChecker_Common.Trivial -> begin
-(ret FStar_Pervasives_Native.None)
-end
-| FStar_TypeChecker_Common.NonTrivial (f) -> begin
-(
-
-let uu____2386 = (istrivial e f)
-in (match (uu____2386) with
-| true -> begin
-(ret FStar_Pervasives_Native.None)
-end
-| uu____2393 -> begin
-(
-
-let uu____2394 = (mk_irrelevant_goal reason e f opts)
-in (bind uu____2394 (fun goal -> (ret (FStar_Pervasives_Native.Some ((
-
-let uu___88_2404 = goal
-in {FStar_Tactics_Types.context = uu___88_2404.FStar_Tactics_Types.context; FStar_Tactics_Types.witness = uu___88_2404.FStar_Tactics_Types.witness; FStar_Tactics_Types.goal_ty = uu___88_2404.FStar_Tactics_Types.goal_ty; FStar_Tactics_Types.opts = uu___88_2404.FStar_Tactics_Types.opts; FStar_Tactics_Types.is_guard = true})))))))
-end))
-end)))
-
-
-let smt : unit  ->  unit tac = (fun uu____2411 -> (
-
-let uu____2414 = (cur_goal ())
-in (bind uu____2414 (fun g -> (
-
-let uu____2420 = (is_irrelevant g)
-in (match (uu____2420) with
-| true -> begin
-(bind __dismiss (fun uu____2424 -> (add_smt_goals ((g)::[]))))
-end
-| uu____2425 -> begin
-(
-
-let uu____2426 = (tts g.FStar_Tactics_Types.context g.FStar_Tactics_Types.goal_ty)
-in (fail1 "goal is not irrelevant: cannot dispatch to smt (%s)" uu____2426))
-end))))))
-
-
-let divide : 'a 'b . FStar_BigInt.t  ->  'a tac  ->  'b tac  ->  ('a * 'b) tac = (fun n1 l r -> (bind get (fun p -> (
-
-let uu____2475 = (FStar_All.try_with (fun uu___93_2498 -> (match (()) with
-| () -> begin
-(
-
-let uu____2509 = (
-
-let uu____2518 = (FStar_BigInt.to_int_fs n1)
-in (FStar_List.splitAt uu____2518 p.FStar_Tactics_Types.goals))
-in (ret uu____2509))
-end)) (fun uu___92_2529 -> (match (uu___92_2529) with
-| uu____2540 -> begin
-(fail "divide: not enough goals")
-end)))
-in (bind uu____2475 (fun uu____2567 -> (match (uu____2567) with
-| (lgs, rgs) -> begin
-(
-
-let lp = (
-
-let uu___89_2593 = p
-in {FStar_Tactics_Types.main_context = uu___89_2593.FStar_Tactics_Types.main_context; FStar_Tactics_Types.main_goal = uu___89_2593.FStar_Tactics_Types.main_goal; FStar_Tactics_Types.all_implicits = uu___89_2593.FStar_Tactics_Types.all_implicits; FStar_Tactics_Types.goals = lgs; FStar_Tactics_Types.smt_goals = []; FStar_Tactics_Types.depth = uu___89_2593.FStar_Tactics_Types.depth; FStar_Tactics_Types.__dump = uu___89_2593.FStar_Tactics_Types.__dump; FStar_Tactics_Types.psc = uu___89_2593.FStar_Tactics_Types.psc; FStar_Tactics_Types.entry_range = uu___89_2593.FStar_Tactics_Types.entry_range; FStar_Tactics_Types.guard_policy = uu___89_2593.FStar_Tactics_Types.guard_policy; FStar_Tactics_Types.freshness = uu___89_2593.FStar_Tactics_Types.freshness})
-in (
-
-let rp = (
-
-let uu___90_2595 = p
-in {FStar_Tactics_Types.main_context = uu___90_2595.FStar_Tactics_Types.main_context; FStar_Tactics_Types.main_goal = uu___90_2595.FStar_Tactics_Types.main_goal; FStar_Tactics_Types.all_implicits = uu___90_2595.FStar_Tactics_Types.all_implicits; FStar_Tactics_Types.goals = rgs; FStar_Tactics_Types.smt_goals = []; FStar_Tactics_Types.depth = uu___90_2595.FStar_Tactics_Types.depth; FStar_Tactics_Types.__dump = uu___90_2595.FStar_Tactics_Types.__dump; FStar_Tactics_Types.psc = uu___90_2595.FStar_Tactics_Types.psc; FStar_Tactics_Types.entry_range = uu___90_2595.FStar_Tactics_Types.entry_range; FStar_Tactics_Types.guard_policy = uu___90_2595.FStar_Tactics_Types.guard_policy; FStar_Tactics_Types.freshness = uu___90_2595.FStar_Tactics_Types.freshness})
-in (
-
-let uu____2596 = (set lp)
-in (bind uu____2596 (fun uu____2604 -> (bind l (fun a -> (bind get (fun lp' -> (
-
-let uu____2618 = (set rp)
-in (bind uu____2618 (fun uu____2626 -> (bind r (fun b -> (bind get (fun rp' -> (
-
-let p' = (
-
-let uu___91_2642 = p
-in {FStar_Tactics_Types.main_context = uu___91_2642.FStar_Tactics_Types.main_context; FStar_Tactics_Types.main_goal = uu___91_2642.FStar_Tactics_Types.main_goal; FStar_Tactics_Types.all_implicits = uu___91_2642.FStar_Tactics_Types.all_implicits; FStar_Tactics_Types.goals = (FStar_List.append lp'.FStar_Tactics_Types.goals rp'.FStar_Tactics_Types.goals); FStar_Tactics_Types.smt_goals = (FStar_List.append lp'.FStar_Tactics_Types.smt_goals (FStar_List.append rp'.FStar_Tactics_Types.smt_goals p.FStar_Tactics_Types.smt_goals)); FStar_Tactics_Types.depth = uu___91_2642.FStar_Tactics_Types.depth; FStar_Tactics_Types.__dump = uu___91_2642.FStar_Tactics_Types.__dump; FStar_Tactics_Types.psc = uu___91_2642.FStar_Tactics_Types.psc; FStar_Tactics_Types.entry_range = uu___91_2642.FStar_Tactics_Types.entry_range; FStar_Tactics_Types.guard_policy = uu___91_2642.FStar_Tactics_Types.guard_policy; FStar_Tactics_Types.freshness = uu___91_2642.FStar_Tactics_Types.freshness})
-in (
-
-let uu____2643 = (set p')
-in (bind uu____2643 (fun uu____2651 -> (ret ((a), (b)))))))))))))))))))))))
-end)))))))
-
-
-let focus : 'a . 'a tac  ->  'a tac = (fun f -> (
-
-let uu____2672 = (divide FStar_BigInt.one f idtac)
-in (bind uu____2672 (fun uu____2685 -> (match (uu____2685) with
-| (a, ()) -> begin
-(ret a)
-end)))))
-
-
-let rec map : 'a . 'a tac  ->  'a Prims.list tac = (fun tau -> (bind get (fun p -> (match (p.FStar_Tactics_Types.goals) with
-| [] -> begin
-(ret [])
-end
-| (uu____2722)::uu____2723 -> begin
-(
-
-let uu____2726 = (
-
-let uu____2735 = (map tau)
-in (divide FStar_BigInt.one tau uu____2735))
-in (bind uu____2726 (fun uu____2753 -> (match (uu____2753) with
-| (h, t) -> begin
-(ret ((h)::t))
-end))))
-end))))
-
-
-let seq : unit tac  ->  unit tac  ->  unit tac = (fun t1 t2 -> (
-
-let uu____2794 = (bind t1 (fun uu____2799 -> (
-
-let uu____2800 = (map t2)
-in (bind uu____2800 (fun uu____2808 -> (ret ()))))))
-in (focus uu____2794)))
-
-
-let intro : unit  ->  FStar_Syntax_Syntax.binder tac = (fun uu____2817 -> (
-
-let uu____2820 = (
-
-let uu____2823 = (cur_goal ())
-in (bind uu____2823 (fun goal -> (
-
-let uu____2832 = (FStar_Syntax_Util.arrow_one goal.FStar_Tactics_Types.goal_ty)
-in (match (uu____2832) with
-| FStar_Pervasives_Native.Some (b, c) -> begin
-(
-
-let uu____2847 = (
-
-let uu____2848 = (FStar_Syntax_Util.is_total_comp c)
-in (not (uu____2848)))
-in (match (uu____2847) with
-| true -> begin
-(fail "Codomain is effectful")
-end
-| uu____2851 -> begin
-(
-
-let env' = (FStar_TypeChecker_Env.push_binders goal.FStar_Tactics_Types.context ((b)::[]))
-in (
-
-let typ' = (comp_to_typ c)
-in (
-
-let uu____2854 = (new_uvar "intro" env' typ')
-in (bind uu____2854 (fun u -> (
-
-let uu____2860 = (
-
-let uu____2863 = (FStar_Syntax_Util.abs ((b)::[]) u FStar_Pervasives_Native.None)
-in (trysolve goal uu____2863))
-in (bind uu____2860 (fun bb -> (match (bb) with
-| true -> begin
-(
-
-let uu____2869 = (
-
-let uu____2872 = (
-
-let uu___94_2873 = goal
-in (
-
-let uu____2874 = (bnorm env' u)
-in (
-
-let uu____2875 = (bnorm env' typ')
-in {FStar_Tactics_Types.context = env'; FStar_Tactics_Types.witness = uu____2874; FStar_Tactics_Types.goal_ty = uu____2875; FStar_Tactics_Types.opts = uu___94_2873.FStar_Tactics_Types.opts; FStar_Tactics_Types.is_guard = uu___94_2873.FStar_Tactics_Types.is_guard})))
-in (replace_cur uu____2872))
-in (bind uu____2869 (fun uu____2877 -> (ret b))))
-end
-| uu____2878 -> begin
-(fail "unification failed")
-end)))))))))
-end))
-end
-| FStar_Pervasives_Native.None -> begin
-(
-
-let uu____2883 = (tts goal.FStar_Tactics_Types.context goal.FStar_Tactics_Types.goal_ty)
-in (fail1 "goal is not an arrow (%s)" uu____2883))
-end)))))
-in (FStar_All.pipe_left (wrap_err "intro") uu____2820)))
-
-
-let intro_rec : unit  ->  (FStar_Syntax_Syntax.binder * FStar_Syntax_Syntax.binder) tac = (fun uu____2898 -> (
-
-let uu____2905 = (cur_goal ())
-in (bind uu____2905 (fun goal -> ((FStar_Util.print_string "WARNING (intro_rec): calling this is known to cause normalizer loops\n");
-(FStar_Util.print_string "WARNING (intro_rec): proceed at your own risk...\n");
-(
-
-let uu____2922 = (FStar_Syntax_Util.arrow_one goal.FStar_Tactics_Types.goal_ty)
-in (match (uu____2922) with
-| FStar_Pervasives_Native.Some (b, c) -> begin
-(
-
-let uu____2941 = (
-
-let uu____2942 = (FStar_Syntax_Util.is_total_comp c)
-in (not (uu____2942)))
-in (match (uu____2941) with
-| true -> begin
-(fail "Codomain is effectful")
-end
-| uu____2953 -> begin
-(
-
-let bv = (FStar_Syntax_Syntax.gen_bv "__recf" FStar_Pervasives_Native.None goal.FStar_Tactics_Types.goal_ty)
-in (
-
-let bs = (
-
-let uu____2958 = (FStar_Syntax_Syntax.mk_binder bv)
-in (uu____2958)::(b)::[])
-in (
-
-let env' = (FStar_TypeChecker_Env.push_binders goal.FStar_Tactics_Types.context bs)
-in (
-
-let uu____2960 = (
-
-let uu____2963 = (comp_to_typ c)
-in (new_uvar "intro_rec" env' uu____2963))
-in (bind uu____2960 (fun u -> (
-
-let lb = (
-
-let uu____2978 = (FStar_Syntax_Util.abs ((b)::[]) u FStar_Pervasives_Native.None)
-in (FStar_Syntax_Util.mk_letbinding (FStar_Util.Inl (bv)) [] goal.FStar_Tactics_Types.goal_ty FStar_Parser_Const.effect_Tot_lid uu____2978 [] FStar_Range.dummyRange))
-in (
-
-let body = (FStar_Syntax_Syntax.bv_to_name bv)
-in (
-
-let uu____2984 = (FStar_Syntax_Subst.close_let_rec ((lb)::[]) body)
-in (match (uu____2984) with
-| (lbs, body1) -> begin
-(
-
-let tm = (FStar_Syntax_Syntax.mk (FStar_Syntax_Syntax.Tm_let (((((true), (lbs))), (body1)))) FStar_Pervasives_Native.None goal.FStar_Tactics_Types.witness.FStar_Syntax_Syntax.pos)
-in (
-
-let uu____3014 = (trysolve goal tm)
-in (bind uu____3014 (fun bb -> (match (bb) with
-| true -> begin
-(
-
-let uu____3030 = (
-
-let uu____3033 = (
-
-let uu___95_3034 = goal
-in (
-
-let uu____3035 = (bnorm env' u)
-in (
-
-let uu____3036 = (
-
-let uu____3037 = (comp_to_typ c)
-in (bnorm env' uu____3037))
-in {FStar_Tactics_Types.context = env'; FStar_Tactics_Types.witness = uu____3035; FStar_Tactics_Types.goal_ty = uu____3036; FStar_Tactics_Types.opts = uu___95_3034.FStar_Tactics_Types.opts; FStar_Tactics_Types.is_guard = uu___95_3034.FStar_Tactics_Types.is_guard})))
-in (replace_cur uu____3033))
-in (bind uu____3030 (fun uu____3044 -> (
-
-let uu____3045 = (
-
-let uu____3050 = (FStar_Syntax_Syntax.mk_binder bv)
-in ((uu____3050), (b)))
-in (ret uu____3045)))))
-end
-| uu____3055 -> begin
-(fail "intro_rec: unification failed")
-end)))))
-end))))))))))
-end))
-end
-| FStar_Pervasives_Native.None -> begin
-(
-
-let uu____3064 = (tts goal.FStar_Tactics_Types.context goal.FStar_Tactics_Types.goal_ty)
-in (fail1 "intro_rec: goal is not an arrow (%s)" uu____3064))
-end));
-)))))
-
-
-let norm : FStar_Syntax_Embeddings.norm_step Prims.list  ->  unit tac = (fun s -> (
-
-let uu____3082 = (cur_goal ())
-in (bind uu____3082 (fun goal -> (mlog (fun uu____3089 -> (
-
-let uu____3090 = (FStar_Syntax_Print.term_to_string goal.FStar_Tactics_Types.witness)
-in (FStar_Util.print1 "norm: witness = %s\n" uu____3090))) (fun uu____3095 -> (
-
-let steps = (
-
-let uu____3099 = (FStar_TypeChecker_Normalize.tr_norm_steps s)
-in (FStar_List.append ((FStar_TypeChecker_Normalize.Reify)::(FStar_TypeChecker_Normalize.UnfoldTac)::[]) uu____3099))
-in (
-
-let w = (normalize steps goal.FStar_Tactics_Types.context goal.FStar_Tactics_Types.witness)
-in (
-
-let t = (normalize steps goal.FStar_Tactics_Types.context goal.FStar_Tactics_Types.goal_ty)
-in (replace_cur (
-
-let uu___96_3106 = goal
-in {FStar_Tactics_Types.context = uu___96_3106.FStar_Tactics_Types.context; FStar_Tactics_Types.witness = w; FStar_Tactics_Types.goal_ty = t; FStar_Tactics_Types.opts = uu___96_3106.FStar_Tactics_Types.opts; FStar_Tactics_Types.is_guard = uu___96_3106.FStar_Tactics_Types.is_guard})))))))))))
-
-
-let norm_term_env : env  ->  FStar_Syntax_Embeddings.norm_step Prims.list  ->  FStar_Syntax_Syntax.term  ->  FStar_Syntax_Syntax.term tac = (fun e s t -> (
-
-let uu____3130 = (mlog (fun uu____3135 -> (
-
-let uu____3136 = (FStar_Syntax_Print.term_to_string t)
-in (FStar_Util.print1 "norm_term: tm = %s\n" uu____3136))) (fun uu____3138 -> (bind get (fun ps -> (
-
-let opts = (match (ps.FStar_Tactics_Types.goals) with
-| (g)::uu____3144 -> begin
-g.FStar_Tactics_Types.opts
-end
-| uu____3147 -> begin
-(FStar_Options.peek ())
-end)
-in (mlog (fun uu____3152 -> (
-
-let uu____3153 = (tts ps.FStar_Tactics_Types.main_context t)
-in (FStar_Util.print1 "norm_term_env: t = %s\n" uu____3153))) (fun uu____3156 -> (
-
-let uu____3157 = (__tc e t)
-in (bind uu____3157 (fun uu____3178 -> (match (uu____3178) with
-| (t1, uu____3188, uu____3189) -> begin
-(
-
-let steps = (
-
-let uu____3193 = (FStar_TypeChecker_Normalize.tr_norm_steps s)
-in (FStar_List.append ((FStar_TypeChecker_Normalize.Reify)::(FStar_TypeChecker_Normalize.UnfoldTac)::[]) uu____3193))
-in (
-
-let t2 = (normalize steps ps.FStar_Tactics_Types.main_context t1)
-in (ret t2)))
-end)))))))))))
-in (FStar_All.pipe_left (wrap_err "norm_term") uu____3130)))
-
-
-let refine_intro : unit  ->  unit tac = (fun uu____3207 -> (
-
-let uu____3210 = (
-
-let uu____3213 = (cur_goal ())
-in (bind uu____3213 (fun g -> (
-
-let uu____3220 = (FStar_TypeChecker_Rel.base_and_refinement g.FStar_Tactics_Types.context g.FStar_Tactics_Types.goal_ty)
-in (match (uu____3220) with
-| (uu____3233, FStar_Pervasives_Native.None) -> begin
-(fail "not a refinement")
-end
-| (t, FStar_Pervasives_Native.Some (bv, phi)) -> begin
-(
-
-let g1 = (
-
-let uu___97_3258 = g
-in {FStar_Tactics_Types.context = uu___97_3258.FStar_Tactics_Types.context; FStar_Tactics_Types.witness = uu___97_3258.FStar_Tactics_Types.witness; FStar_Tactics_Types.goal_ty = t; FStar_Tactics_Types.opts = uu___97_3258.FStar_Tactics_Types.opts; FStar_Tactics_Types.is_guard = uu___97_3258.FStar_Tactics_Types.is_guard})
-in (
-
-let uu____3259 = (
-
-let uu____3264 = (
-
-let uu____3269 = (
-
-let uu____3270 = (FStar_Syntax_Syntax.mk_binder bv)
-in (uu____3270)::[])
-in (FStar_Syntax_Subst.open_term uu____3269 phi))
-in (match (uu____3264) with
-| (bvs, phi1) -> begin
-(
-
-let uu____3277 = (
-
-let uu____3278 = (FStar_List.hd bvs)
-in (FStar_Pervasives_Native.fst uu____3278))
-in ((uu____3277), (phi1)))
-end))
-in (match (uu____3259) with
-| (bv1, phi1) -> begin
-(
-
-let uu____3291 = (
-
-let uu____3294 = (FStar_Syntax_Subst.subst ((FStar_Syntax_Syntax.NT (((bv1), (g.FStar_Tactics_Types.witness))))::[]) phi1)
-in (mk_irrelevant_goal "refine_intro refinement" g.FStar_Tactics_Types.context uu____3294 g.FStar_Tactics_Types.opts))
-in (bind uu____3291 (fun g2 -> (bind __dismiss (fun uu____3298 -> (add_goals ((g1)::(g2)::[])))))))
-end)))
-end)))))
-in (FStar_All.pipe_left (wrap_err "refine_intro") uu____3210)))
-
-
-let __exact_now : Prims.bool  ->  FStar_Syntax_Syntax.term  ->  unit tac = (fun set_expected_typ1 t -> (
-
-let uu____3317 = (cur_goal ())
-in (bind uu____3317 (fun goal -> (
-
-let env = (match (set_expected_typ1) with
-| true -> begin
-(FStar_TypeChecker_Env.set_expected_typ goal.FStar_Tactics_Types.context goal.FStar_Tactics_Types.goal_ty)
-end
-| uu____3325 -> begin
-goal.FStar_Tactics_Types.context
-end)
-in (
-
-let uu____3326 = (__tc env t)
-in (bind uu____3326 (fun uu____3345 -> (match (uu____3345) with
-| (t1, typ, guard) -> begin
-(mlog (fun uu____3360 -> (
-
-let uu____3361 = (tts goal.FStar_Tactics_Types.context typ)
-in (
-
-let uu____3362 = (FStar_TypeChecker_Rel.guard_to_string goal.FStar_Tactics_Types.context guard)
-in (FStar_Util.print2 "__exact_now: got type %s\n__exact_now and guard %s\n" uu____3361 uu____3362)))) (fun uu____3365 -> (
-
-let uu____3366 = (proc_guard "__exact typing" goal.FStar_Tactics_Types.context guard goal.FStar_Tactics_Types.opts)
-in (bind uu____3366 (fun uu____3370 -> (mlog (fun uu____3374 -> (
-
-let uu____3375 = (tts goal.FStar_Tactics_Types.context typ)
-in (
-
-let uu____3376 = (tts goal.FStar_Tactics_Types.context goal.FStar_Tactics_Types.goal_ty)
-in (FStar_Util.print2 "__exact_now: unifying %s and %s\n" uu____3375 uu____3376)))) (fun uu____3379 -> (
-
-let uu____3380 = (do_unify goal.FStar_Tactics_Types.context typ goal.FStar_Tactics_Types.goal_ty)
-in (bind uu____3380 (fun b -> (match (b) with
-| true -> begin
-(solve goal t1)
-end
-| uu____3387 -> begin
-(
-
-let uu____3388 = (tts goal.FStar_Tactics_Types.context t1)
-in (
-
-let uu____3389 = (tts goal.FStar_Tactics_Types.context typ)
-in (
-
-let uu____3390 = (tts goal.FStar_Tactics_Types.context goal.FStar_Tactics_Types.goal_ty)
-in (
-
-let uu____3391 = (tts goal.FStar_Tactics_Types.context goal.FStar_Tactics_Types.witness)
-in (fail4 "%s : %s does not exactly solve the goal %s (witness = %s)" uu____3388 uu____3389 uu____3390 uu____3391)))))
-end)))))))))))
-end)))))))))
-
-
-let t_exact : Prims.bool  ->  FStar_Syntax_Syntax.term  ->  unit tac = (fun set_expected_typ1 tm -> (
-
-let uu____3406 = (mlog (fun uu____3411 -> (
-
-let uu____3412 = (FStar_Syntax_Print.term_to_string tm)
-in (FStar_Util.print1 "t_exact: tm = %s\n" uu____3412))) (fun uu____3415 -> (
-
-let uu____3416 = (
-
-let uu____3423 = (__exact_now set_expected_typ1 tm)
-in (trytac' uu____3423))
-in (bind uu____3416 (fun uu___63_3432 -> (match (uu___63_3432) with
-| FStar_Util.Inr (r) -> begin
-(ret ())
-end
-| FStar_Util.Inl (e) -> begin
-(
-
-let uu____3441 = (
-
-let uu____3448 = (
-
-let uu____3451 = (norm ((FStar_Syntax_Embeddings.Delta)::[]))
-in (bind uu____3451 (fun uu____3456 -> (
-
-let uu____3457 = (refine_intro ())
-in (bind uu____3457 (fun uu____3461 -> (__exact_now set_expected_typ1 tm)))))))
-in (trytac' uu____3448))
-in (bind uu____3441 (fun uu___62_3468 -> (match (uu___62_3468) with
-| FStar_Util.Inr (r) -> begin
-(ret ())
-end
-| FStar_Util.Inl (uu____3476) -> begin
-(fail e)
-end))))
-end))))))
-in (FStar_All.pipe_left (wrap_err "exact") uu____3406)))
-
-
-let uvar_free_in_goal : FStar_Syntax_Syntax.uvar  ->  FStar_Tactics_Types.goal  ->  Prims.bool = (fun u g -> (match (g.FStar_Tactics_Types.is_guard) with
-| true -> begin
-false
-end
-| uu____3491 -> begin
-(
-
-let free_uvars = (
-
-let uu____3495 = (
-
-let uu____3502 = (FStar_Syntax_Free.uvars g.FStar_Tactics_Types.goal_ty)
-in (FStar_Util.set_elements uu____3502))
-in (FStar_List.map FStar_Pervasives_Native.fst uu____3495))
-in (FStar_List.existsML (FStar_Syntax_Unionfind.equiv u) free_uvars))
-end))
-
-
-let uvar_free : FStar_Syntax_Syntax.uvar  ->  FStar_Tactics_Types.proofstate  ->  Prims.bool = (fun u ps -> (FStar_List.existsML (uvar_free_in_goal u) ps.FStar_Tactics_Types.goals))
-
-
-let rec mapM : 'a 'b . ('a  ->  'b tac)  ->  'a Prims.list  ->  'b Prims.list tac = (fun f l -> (match (l) with
-| [] -> begin
-(ret [])
-end
-| (x)::xs -> begin
-(
-
-let uu____3572 = (f x)
-in (bind uu____3572 (fun y -> (
-
-let uu____3580 = (mapM f xs)
-in (bind uu____3580 (fun ys -> (ret ((y)::ys))))))))
-end))
-
-exception NoUnif
-
-
-let uu___is_NoUnif : Prims.exn  ->  Prims.bool = (fun projectee -> (match (projectee) with
-| NoUnif -> begin
-true
-end
-| uu____3600 -> begin
-false
-end))
-
-
-let rec __apply : Prims.bool  ->  FStar_Syntax_Syntax.term  ->  FStar_Reflection_Data.typ  ->  unit tac = (fun uopt tm typ -> (
-
-let uu____3620 = (cur_goal ())
-in (bind uu____3620 (fun goal -> (mlog (fun uu____3627 -> (
-
-let uu____3628 = (FStar_Syntax_Print.term_to_string tm)
-in (FStar_Util.print1 ">>> Calling __exact(%s)\n" uu____3628))) (fun uu____3631 -> (
-
-let uu____3632 = (
-
-let uu____3637 = (
-
-let uu____3640 = (t_exact false tm)
-in (with_policy FStar_Tactics_Types.Force uu____3640))
-in (trytac_exn uu____3637))
-in (bind uu____3632 (fun uu___64_3647 -> (match (uu___64_3647) with
-| FStar_Pervasives_Native.Some (r) -> begin
-(ret ())
-end
-| FStar_Pervasives_Native.None -> begin
-(mlog (fun uu____3655 -> (
-
-let uu____3656 = (FStar_Syntax_Print.term_to_string typ)
-in (FStar_Util.print1 ">>> typ = %s\n" uu____3656))) (fun uu____3659 -> (
-
-let uu____3660 = (FStar_Syntax_Util.arrow_one typ)
-in (match (uu____3660) with
-| FStar_Pervasives_Native.None -> begin
-(FStar_Exn.raise NoUnif)
-end
-| FStar_Pervasives_Native.Some ((bv, aq), c) -> begin
-(mlog (fun uu____3692 -> (
-
-let uu____3693 = (FStar_Syntax_Print.binder_to_string ((bv), (aq)))
-in (FStar_Util.print1 "__apply: pushing binder %s\n" uu____3693))) (fun uu____3696 -> (
-
-let uu____3697 = (
-
-let uu____3698 = (FStar_Syntax_Util.is_total_comp c)
-in (not (uu____3698)))
-in (match (uu____3697) with
-| true -> begin
-(fail "apply: not total codomain")
-end
-| uu____3701 -> begin
-(
-
-let uu____3702 = (new_uvar "apply" goal.FStar_Tactics_Types.context bv.FStar_Syntax_Syntax.sort)
-in (bind uu____3702 (fun u -> (
-
-let tm' = (FStar_Syntax_Syntax.mk_Tm_app tm ((((u), (aq)))::[]) FStar_Pervasives_Native.None tm.FStar_Syntax_Syntax.pos)
-in (
-
-let typ' = (
-
-let uu____3722 = (comp_to_typ c)
-in (FStar_All.pipe_left (FStar_Syntax_Subst.subst ((FStar_Syntax_Syntax.NT (((bv), (u))))::[])) uu____3722))
-in (
-
-let uu____3723 = (__apply uopt tm' typ')
-in (bind uu____3723 (fun uu____3731 -> (
-
-let u1 = (bnorm goal.FStar_Tactics_Types.context u)
-in (
-
-let uu____3733 = (
-
-let uu____3734 = (
-
-let uu____3737 = (
-
-let uu____3738 = (FStar_Syntax_Util.head_and_args u1)
-in (FStar_Pervasives_Native.fst uu____3738))
-in (FStar_Syntax_Subst.compress uu____3737))
-in uu____3734.FStar_Syntax_Syntax.n)
-in (match (uu____3733) with
-| FStar_Syntax_Syntax.Tm_uvar (uvar, uu____3766) -> begin
-(bind get (fun ps -> (
-
-let uu____3794 = (uopt && (uvar_free uvar ps))
-in (match (uu____3794) with
-| true -> begin
-(ret ())
-end
-| uu____3797 -> begin
-(
-
-let uu____3798 = (
-
-let uu____3801 = (
-
-let uu___98_3802 = goal
-in (
-
-let uu____3803 = (bnorm goal.FStar_Tactics_Types.context u1)
-in (
-
-let uu____3804 = (bnorm goal.FStar_Tactics_Types.context bv.FStar_Syntax_Syntax.sort)
-in {FStar_Tactics_Types.context = uu___98_3802.FStar_Tactics_Types.context; FStar_Tactics_Types.witness = uu____3803; FStar_Tactics_Types.goal_ty = uu____3804; FStar_Tactics_Types.opts = uu___98_3802.FStar_Tactics_Types.opts; FStar_Tactics_Types.is_guard = false})))
-in (uu____3801)::[])
-in (add_goals uu____3798))
-end))))
-end
-| t -> begin
-(ret ())
-end)))))))))))
-end))))
-end))))
-end))))))))))
-
-
-let try_unif : 'a . 'a tac  ->  'a tac  ->  'a tac = (fun t t' -> (mk_tac (fun ps -> (FStar_All.try_with (fun uu___100_3838 -> (match (()) with
-| () -> begin
-(run t ps)
-end)) (fun uu___99_3842 -> (match (uu___99_3842) with
-| NoUnif -> begin
-(run t' ps)
-end))))))
-
-
-let apply : Prims.bool  ->  FStar_Syntax_Syntax.term  ->  unit tac = (fun uopt tm -> (
-
-let uu____3859 = (mlog (fun uu____3864 -> (
-
-let uu____3865 = (FStar_Syntax_Print.term_to_string tm)
-in (FStar_Util.print1 "apply: tm = %s\n" uu____3865))) (fun uu____3868 -> (
-
-let uu____3869 = (cur_goal ())
-in (bind uu____3869 (fun goal -> (
-
-let uu____3875 = (__tc goal.FStar_Tactics_Types.context tm)
-in (bind uu____3875 (fun uu____3897 -> (match (uu____3897) with
-| (tm1, typ, guard) -> begin
-(
-
-let typ1 = (bnorm goal.FStar_Tactics_Types.context typ)
-in (
-
-let uu____3910 = (
-
-let uu____3913 = (
-
-let uu____3916 = (__apply uopt tm1 typ1)
-in (bind uu____3916 (fun uu____3920 -> (proc_guard "apply guard" goal.FStar_Tactics_Types.context guard goal.FStar_Tactics_Types.opts))))
-in (focus uu____3913))
-in (
-
-let uu____3921 = (
-
-let uu____3924 = (tts goal.FStar_Tactics_Types.context tm1)
-in (
-
-let uu____3925 = (tts goal.FStar_Tactics_Types.context typ1)
-in (
-
-let uu____3926 = (tts goal.FStar_Tactics_Types.context goal.FStar_Tactics_Types.goal_ty)
-in (fail3 "Cannot instantiate %s (of type %s) to match goal (%s)" uu____3924 uu____3925 uu____3926))))
-in (try_unif uu____3910 uu____3921))))
-end)))))))))
-in (FStar_All.pipe_left (wrap_err "apply") uu____3859)))
-
-
-let lemma_or_sq : FStar_Syntax_Syntax.comp  ->  (FStar_Syntax_Syntax.term * FStar_Syntax_Syntax.term) FStar_Pervasives_Native.option = (fun c -> (
-
-let ct = (FStar_Syntax_Util.comp_to_comp_typ_nouniv c)
-in (
-
-let uu____3949 = (FStar_Ident.lid_equals ct.FStar_Syntax_Syntax.effect_name FStar_Parser_Const.effect_Lemma_lid)
-in (match (uu____3949) with
-| true -> begin
-(
-
-let uu____3956 = (match (ct.FStar_Syntax_Syntax.effect_args) with
-| (pre)::(post)::uu____3975 -> begin
-(((FStar_Pervasives_Native.fst pre)), ((FStar_Pervasives_Native.fst post)))
-end
-| uu____4016 -> begin
-(failwith "apply_lemma: impossible: not a lemma")
-end)
-in (match (uu____3956) with
-| (pre, post) -> begin
-(
-
-let post1 = (
-
-let uu____4052 = (
-
-let uu____4061 = (FStar_Syntax_Syntax.as_arg FStar_Syntax_Util.exp_unit)
-in (uu____4061)::[])
-in (FStar_Syntax_Util.mk_app post uu____4052))
-in FStar_Pervasives_Native.Some (((pre), (post1))))
-end))
-end
-| uu____4074 -> begin
-(
-
-let uu____4075 = (FStar_Syntax_Util.is_pure_effect ct.FStar_Syntax_Syntax.effect_name)
-in (match (uu____4075) with
-| true -> begin
-(
-
-let uu____4082 = (FStar_Syntax_Util.un_squash ct.FStar_Syntax_Syntax.result_typ)
-in (FStar_Util.map_opt uu____4082 (fun post -> ((FStar_Syntax_Util.t_true), (post)))))
-end
-| uu____4101 -> begin
-FStar_Pervasives_Native.None
-end))
-end))))
-
-
-let apply_lemma : FStar_Syntax_Syntax.term  ->  unit tac = (fun tm -> (
-
-let uu____4115 = (
-
-let uu____4118 = (mlog (fun uu____4123 -> (
-
-let uu____4124 = (FStar_Syntax_Print.term_to_string tm)
-in (FStar_Util.print1 "apply_lemma: tm = %s\n" uu____4124))) (fun uu____4128 -> (
-
-let is_unit_t = (fun t -> (
-
-let uu____4135 = (
-
-let uu____4136 = (FStar_Syntax_Subst.compress t)
-in uu____4136.FStar_Syntax_Syntax.n)
-in (match (uu____4135) with
-| FStar_Syntax_Syntax.Tm_fvar (fv) when (FStar_Syntax_Syntax.fv_eq_lid fv FStar_Parser_Const.unit_lid) -> begin
-true
-end
-| uu____4140 -> begin
-false
-end)))
-in (
-
-let uu____4141 = (cur_goal ())
-in (bind uu____4141 (fun goal -> (
-
-let uu____4147 = (__tc goal.FStar_Tactics_Types.context tm)
-in (bind uu____4147 (fun uu____4170 -> (match (uu____4170) with
-| (tm1, t, guard) -> begin
-(
-
-let uu____4182 = (FStar_Syntax_Util.arrow_formals_comp t)
-in (match (uu____4182) with
-| (bs, comp) -> begin
-(
-
-let uu____4209 = (lemma_or_sq comp)
-in (match (uu____4209) with
-| FStar_Pervasives_Native.None -> begin
-(fail "not a lemma or squashed function")
-end
-| FStar_Pervasives_Native.Some (pre, post) -> begin
-(
-
-let uu____4228 = (FStar_List.fold_left (fun uu____4274 uu____4275 -> (match (((uu____4274), (uu____4275))) with
-| ((uvs, guard1, subst1), (b, aq)) -> begin
-(
-
-let b_t = (FStar_Syntax_Subst.subst subst1 b.FStar_Syntax_Syntax.sort)
-in (
-
-let uu____4378 = (is_unit_t b_t)
-in (match (uu____4378) with
-| true -> begin
-(((((FStar_Syntax_Util.exp_unit), (aq)))::uvs), (guard1), ((FStar_Syntax_Syntax.NT (((b), (FStar_Syntax_Util.exp_unit))))::subst1))
-end
-| uu____4415 -> begin
-(
-
-let uu____4416 = (FStar_TypeChecker_Util.new_implicit_var "apply_lemma" goal.FStar_Tactics_Types.goal_ty.FStar_Syntax_Syntax.pos goal.FStar_Tactics_Types.context b_t)
-in (match (uu____4416) with
-| (u, uu____4446, g_u) -> begin
-(
-
-let uu____4460 = (FStar_TypeChecker_Rel.conj_guard guard1 g_u)
-in (((((u), (aq)))::uvs), (uu____4460), ((FStar_Syntax_Syntax.NT (((b), (u))))::subst1)))
-end))
-end)))
-end)) (([]), (guard), ([])) bs)
-in (match (uu____4228) with
-| (uvs, implicits, subst1) -> begin
-(
-
-let uvs1 = (FStar_List.rev uvs)
-in (
-
-let pre1 = (FStar_Syntax_Subst.subst subst1 pre)
-in (
-
-let post1 = (FStar_Syntax_Subst.subst subst1 post)
-in (
-
-let uu____4531 = (
-
-let uu____4534 = (FStar_Syntax_Util.mk_squash FStar_Syntax_Syntax.U_zero post1)
-in (do_unify goal.FStar_Tactics_Types.context uu____4534 goal.FStar_Tactics_Types.goal_ty))
-in (bind uu____4531 (fun b -> (match ((not (b))) with
-| true -> begin
-(
-
-let uu____4542 = (tts goal.FStar_Tactics_Types.context tm1)
-in (
-
-let uu____4543 = (
-
-let uu____4544 = (FStar_Syntax_Util.mk_squash FStar_Syntax_Syntax.U_zero post1)
-in (tts goal.FStar_Tactics_Types.context uu____4544))
-in (
-
-let uu____4545 = (tts goal.FStar_Tactics_Types.context goal.FStar_Tactics_Types.goal_ty)
-in (fail3 "Cannot instantiate lemma %s (with postcondition: %s) to match goal (%s)" uu____4542 uu____4543 uu____4545))))
-end
-| uu____4546 -> begin
-(
-
-let uu____4547 = (add_implicits implicits.FStar_TypeChecker_Env.implicits)
-in (bind uu____4547 (fun uu____4552 -> (
-
-let uu____4553 = (solve goal FStar_Syntax_Util.exp_unit)
-in (bind uu____4553 (fun uu____4561 -> (
-
-let is_free_uvar = (fun uv t1 -> (
-
-let free_uvars = (
-
-let uu____4576 = (
-
-let uu____4583 = (FStar_Syntax_Free.uvars t1)
-in (FStar_Util.set_elements uu____4583))
-in (FStar_List.map FStar_Pervasives_Native.fst uu____4576))
-in (FStar_List.existsML (fun u -> (FStar_Syntax_Unionfind.equiv u uv)) free_uvars)))
-in (
-
-let appears = (fun uv goals -> (FStar_List.existsML (fun g' -> (is_free_uvar uv g'.FStar_Tactics_Types.goal_ty)) goals))
-in (
-
-let checkone = (fun t1 goals -> (
-
-let uu____4632 = (FStar_Syntax_Util.head_and_args t1)
-in (match (uu____4632) with
-| (hd1, uu____4648) -> begin
-(match (hd1.FStar_Syntax_Syntax.n) with
-| FStar_Syntax_Syntax.Tm_uvar (uv, uu____4670) -> begin
-(appears uv goals)
-end
-| uu____4695 -> begin
-false
-end)
-end)))
-in (
-
-let uu____4696 = (FStar_All.pipe_right implicits.FStar_TypeChecker_Env.implicits (mapM (fun uu____4768 -> (match (uu____4768) with
-| (_msg, env, _uvar, term, typ, uu____4796) -> begin
-(
-
-let uu____4797 = (FStar_Syntax_Util.head_and_args term)
-in (match (uu____4797) with
-| (hd1, uu____4823) -> begin
-(
-
-let uu____4844 = (
-
-let uu____4845 = (FStar_Syntax_Subst.compress hd1)
-in uu____4845.FStar_Syntax_Syntax.n)
-in (match (uu____4844) with
-| FStar_Syntax_Syntax.Tm_uvar (uu____4858) -> begin
-(
-
-let uu____4875 = (
-
-let uu____4884 = (
-
-let uu____4887 = (
-
-let uu___101_4888 = goal
-in (
-
-let uu____4889 = (bnorm goal.FStar_Tactics_Types.context term)
-in (
-
-let uu____4890 = (bnorm goal.FStar_Tactics_Types.context typ)
-in {FStar_Tactics_Types.context = uu___101_4888.FStar_Tactics_Types.context; FStar_Tactics_Types.witness = uu____4889; FStar_Tactics_Types.goal_ty = uu____4890; FStar_Tactics_Types.opts = uu___101_4888.FStar_Tactics_Types.opts; FStar_Tactics_Types.is_guard = uu___101_4888.FStar_Tactics_Types.is_guard})))
-in (uu____4887)::[])
-in ((uu____4884), ([])))
-in (ret uu____4875))
-end
-| uu____4903 -> begin
-(
-
-let g_typ = (
-
-let uu____4905 = (FStar_Options.__temp_fast_implicits ())
-in (match (uu____4905) with
-| true -> begin
-(FStar_TypeChecker_TcTerm.check_type_of_well_typed_term false env term typ)
-end
-| uu____4906 -> begin
-(
-
-let term1 = (bnorm env term)
-in (
-
-let uu____4908 = (
-
-let uu____4915 = (FStar_TypeChecker_Env.set_expected_typ env typ)
-in (env.FStar_TypeChecker_Env.type_of uu____4915 term1))
-in (match (uu____4908) with
-| (uu____4916, uu____4917, g_typ) -> begin
-g_typ
-end)))
-end))
-in (
-
-let uu____4919 = (goal_from_guard "apply_lemma solved arg" goal.FStar_Tactics_Types.context g_typ goal.FStar_Tactics_Types.opts)
-in (bind uu____4919 (fun uu___65_4935 -> (match (uu___65_4935) with
-| FStar_Pervasives_Native.None -> begin
-(ret (([]), ([])))
-end
-| FStar_Pervasives_Native.Some (g) -> begin
-(ret (([]), ((g)::[])))
-end)))))
-end))
-end))
-end))))
-in (bind uu____4696 (fun goals_ -> (
-
-let sub_goals = (
-
-let uu____5003 = (FStar_List.map FStar_Pervasives_Native.fst goals_)
-in (FStar_List.flatten uu____5003))
-in (
-
-let smt_goals = (
-
-let uu____5025 = (FStar_List.map FStar_Pervasives_Native.snd goals_)
-in (FStar_List.flatten uu____5025))
-in (
-
-let rec filter' = (fun f xs -> (match (xs) with
-| [] -> begin
-[]
-end
-| (x)::xs1 -> begin
-(
-
-let uu____5086 = (f x xs1)
-in (match (uu____5086) with
-| true -> begin
-(
-
-let uu____5089 = (filter' f xs1)
-in (x)::uu____5089)
-end
-| uu____5092 -> begin
-(filter' f xs1)
-end))
-end))
-in (
-
-let sub_goals1 = (filter' (fun g goals -> (
-
-let uu____5103 = (checkone g.FStar_Tactics_Types.witness goals)
-in (not (uu____5103)))) sub_goals)
-in (
-
-let uu____5104 = (proc_guard "apply_lemma guard" goal.FStar_Tactics_Types.context guard goal.FStar_Tactics_Types.opts)
-in (bind uu____5104 (fun uu____5109 -> (
-
-let uu____5110 = (
-
-let uu____5113 = (
-
-let uu____5114 = (
-
-let uu____5115 = (FStar_Syntax_Util.mk_squash FStar_Syntax_Syntax.U_zero pre1)
-in (istrivial goal.FStar_Tactics_Types.context uu____5115))
-in (not (uu____5114)))
-in (match (uu____5113) with
-| true -> begin
-(add_irrelevant_goal "apply_lemma precondition" goal.FStar_Tactics_Types.context pre1 goal.FStar_Tactics_Types.opts)
-end
-| uu____5118 -> begin
-(ret ())
-end))
-in (bind uu____5110 (fun uu____5121 -> (
-
-let uu____5122 = (add_smt_goals smt_goals)
-in (bind uu____5122 (fun uu____5126 -> (add_goals sub_goals1))))))))))))))))))))))))))
-end)))))))
-end))
-end))
-end))
-end))))))))))
-in (focus uu____4118))
-in (FStar_All.pipe_left (wrap_err "apply_lemma") uu____4115)))
-
-
-let destruct_eq' : FStar_Reflection_Data.typ  ->  (FStar_Syntax_Syntax.term * FStar_Syntax_Syntax.term) FStar_Pervasives_Native.option = (fun typ -> (
-
-let uu____5148 = (FStar_Syntax_Util.destruct_typ_as_formula typ)
-in (match (uu____5148) with
-| FStar_Pervasives_Native.Some (FStar_Syntax_Util.BaseConn (l, (uu____5158)::((e1, uu____5160))::((e2, uu____5162))::[])) when (FStar_Ident.lid_equals l FStar_Parser_Const.eq2_lid) -> begin
-FStar_Pervasives_Native.Some (((e1), (e2)))
-end
-| uu____5221 -> begin
-FStar_Pervasives_Native.None
-end)))
-
-
-let destruct_eq : FStar_Reflection_Data.typ  ->  (FStar_Syntax_Syntax.term * FStar_Syntax_Syntax.term) FStar_Pervasives_Native.option = (fun typ -> (
-
-let uu____5245 = (destruct_eq' typ)
-in (match (uu____5245) with
-| FStar_Pervasives_Native.Some (t) -> begin
-FStar_Pervasives_Native.Some (t)
-end
-| FStar_Pervasives_Native.None -> begin
-(
-
-let uu____5275 = (FStar_Syntax_Util.un_squash typ)
-in (match (uu____5275) with
-| FStar_Pervasives_Native.Some (typ1) -> begin
-(destruct_eq' typ1)
-end
-| FStar_Pervasives_Native.None -> begin
-FStar_Pervasives_Native.None
-end))
-end)))
-
-
-let split_env : FStar_Syntax_Syntax.bv  ->  env  ->  (env * FStar_Syntax_Syntax.bv Prims.list) FStar_Pervasives_Native.option = (fun bvar e -> (
-
-let rec aux = (fun e1 -> (
-
-let uu____5337 = (FStar_TypeChecker_Env.pop_bv e1)
-in (match (uu____5337) with
-| FStar_Pervasives_Native.None -> begin
-FStar_Pervasives_Native.None
-end
-| FStar_Pervasives_Native.Some (bv', e') -> begin
-(match ((FStar_Syntax_Syntax.bv_eq bvar bv')) with
-| true -> begin
-FStar_Pervasives_Native.Some (((e'), ([])))
-end
-| uu____5384 -> begin
-(
-
-let uu____5385 = (aux e')
-in (FStar_Util.map_opt uu____5385 (fun uu____5409 -> (match (uu____5409) with
-| (e'', bvs) -> begin
-((e''), ((bv')::bvs))
-end))))
-end)
-end)))
-in (
-
-let uu____5430 = (aux e)
-in (FStar_Util.map_opt uu____5430 (fun uu____5454 -> (match (uu____5454) with
-| (e', bvs) -> begin
-((e'), ((FStar_List.rev bvs)))
-end))))))
-
-
-let push_bvs : FStar_TypeChecker_Env.env  ->  FStar_Syntax_Syntax.bv Prims.list  ->  FStar_TypeChecker_Env.env = (fun e bvs -> (FStar_List.fold_left (fun e1 b -> (FStar_TypeChecker_Env.push_bv e1 b)) e bvs))
-
-
-let subst_goal : FStar_Syntax_Syntax.bv  ->  FStar_Syntax_Syntax.bv  ->  FStar_Syntax_Syntax.subst_elt Prims.list  ->  FStar_Tactics_Types.goal  ->  FStar_Tactics_Types.goal FStar_Pervasives_Native.option = (fun b1 b2 s g -> (
-
-let uu____5521 = (split_env b1 g.FStar_Tactics_Types.context)
-in (FStar_Util.map_opt uu____5521 (fun uu____5545 -> (match (uu____5545) with
-| (e0, bvs) -> begin
-(
-
-let s1 = (fun bv -> (
-
-let uu___102_5564 = bv
-in (
-
-let uu____5565 = (FStar_Syntax_Subst.subst s bv.FStar_Syntax_Syntax.sort)
-in {FStar_Syntax_Syntax.ppname = uu___102_5564.FStar_Syntax_Syntax.ppname; FStar_Syntax_Syntax.index = uu___102_5564.FStar_Syntax_Syntax.index; FStar_Syntax_Syntax.sort = uu____5565})))
-in (
-
-let bvs1 = (FStar_List.map s1 bvs)
-in (
-
-let c = (push_bvs e0 ((b2)::bvs1))
-in (
-
-let w = (FStar_Syntax_Subst.subst s g.FStar_Tactics_Types.witness)
-in (
-
-let t = (FStar_Syntax_Subst.subst s g.FStar_Tactics_Types.goal_ty)
-in (
-
-let uu___103_5574 = g
-in {FStar_Tactics_Types.context = c; FStar_Tactics_Types.witness = w; FStar_Tactics_Types.goal_ty = t; FStar_Tactics_Types.opts = uu___103_5574.FStar_Tactics_Types.opts; FStar_Tactics_Types.is_guard = uu___103_5574.FStar_Tactics_Types.is_guard}))))))
-end)))))
-
-
-let rewrite : FStar_Syntax_Syntax.binder  ->  unit tac = (fun h -> (
-
-let uu____5584 = (cur_goal ())
-in (bind uu____5584 (fun goal -> (
-
-let uu____5592 = h
-in (match (uu____5592) with
-| (bv, uu____5596) -> begin
-(mlog (fun uu____5600 -> (
-
-let uu____5601 = (FStar_Syntax_Print.bv_to_string bv)
-in (
-
-let uu____5602 = (tts goal.FStar_Tactics_Types.context bv.FStar_Syntax_Syntax.sort)
-in (FStar_Util.print2 "+++Rewrite %s : %s\n" uu____5601 uu____5602)))) (fun uu____5605 -> (
-
-let uu____5606 = (split_env bv goal.FStar_Tactics_Types.context)
-in (match (uu____5606) with
-| FStar_Pervasives_Native.None -> begin
-(fail "rewrite: binder not found in environment")
-end
-| FStar_Pervasives_Native.Some (e0, bvs) -> begin
-(
-
-let uu____5635 = (destruct_eq bv.FStar_Syntax_Syntax.sort)
-in (match (uu____5635) with
-| FStar_Pervasives_Native.Some (x, e) -> begin
-(
-
-let uu____5650 = (
-
-let uu____5651 = (FStar_Syntax_Subst.compress x)
-in uu____5651.FStar_Syntax_Syntax.n)
-in (match (uu____5650) with
-| FStar_Syntax_Syntax.Tm_name (x1) -> begin
-(
-
-let s = (FStar_Syntax_Syntax.NT (((x1), (e))))::[]
-in (
-
-let s1 = (fun bv1 -> (
-
-let uu___104_5666 = bv1
-in (
-
-let uu____5667 = (FStar_Syntax_Subst.subst s bv1.FStar_Syntax_Syntax.sort)
-in {FStar_Syntax_Syntax.ppname = uu___104_5666.FStar_Syntax_Syntax.ppname; FStar_Syntax_Syntax.index = uu___104_5666.FStar_Syntax_Syntax.index; FStar_Syntax_Syntax.sort = uu____5667})))
-in (
-
-let bvs1 = (FStar_List.map s1 bvs)
-in (
-
-let uu____5673 = (
-
-let uu___105_5674 = goal
-in (
-
-let uu____5675 = (push_bvs e0 ((bv)::bvs1))
-in (
-
-let uu____5676 = (FStar_Syntax_Subst.subst s goal.FStar_Tactics_Types.witness)
-in (
-
-let uu____5677 = (FStar_Syntax_Subst.subst s goal.FStar_Tactics_Types.goal_ty)
-in {FStar_Tactics_Types.context = uu____5675; FStar_Tactics_Types.witness = uu____5676; FStar_Tactics_Types.goal_ty = uu____5677; FStar_Tactics_Types.opts = uu___105_5674.FStar_Tactics_Types.opts; FStar_Tactics_Types.is_guard = uu___105_5674.FStar_Tactics_Types.is_guard}))))
-in (replace_cur uu____5673)))))
-end
-| uu____5678 -> begin
-(fail "rewrite: Not an equality hypothesis with a variable on the LHS")
-end))
-end
-| uu____5679 -> begin
-(fail "rewrite: Not an equality hypothesis")
-end))
-end))))
-end))))))
-
-
-let rename_to : FStar_Syntax_Syntax.binder  ->  Prims.string  ->  unit tac = (fun b s -> (
-
-let uu____5700 = (cur_goal ())
-in (bind uu____5700 (fun goal -> (
-
-let uu____5711 = b
-in (match (uu____5711) with
-| (bv, uu____5715) -> begin
-(
-
-let bv' = (
-
-let uu____5717 = (
-
-let uu___106_5718 = bv
-in (
-
-let uu____5719 = (FStar_Ident.mk_ident ((s), (bv.FStar_Syntax_Syntax.ppname.FStar_Ident.idRange)))
-in {FStar_Syntax_Syntax.ppname = uu____5719; FStar_Syntax_Syntax.index = uu___106_5718.FStar_Syntax_Syntax.index; FStar_Syntax_Syntax.sort = uu___106_5718.FStar_Syntax_Syntax.sort}))
-in (FStar_Syntax_Syntax.freshen_bv uu____5717))
-in (
-
-let s1 = (
-
-let uu____5723 = (
-
-let uu____5724 = (
-
-let uu____5731 = (FStar_Syntax_Syntax.bv_to_name bv')
-in ((bv), (uu____5731)))
-in FStar_Syntax_Syntax.NT (uu____5724))
-in (uu____5723)::[])
-in (
-
-let uu____5732 = (subst_goal bv bv' s1 goal)
-in (match (uu____5732) with
-| FStar_Pervasives_Native.None -> begin
-(fail "rename_to: binder not found in environment")
-end
-| FStar_Pervasives_Native.Some (goal1) -> begin
-(replace_cur goal1)
-end))))
-end))))))
-
-
-let binder_retype : FStar_Syntax_Syntax.binder  ->  unit tac = (fun b -> (
-
-let uu____5747 = (cur_goal ())
-in (bind uu____5747 (fun goal -> (
-
-let uu____5756 = b
-in (match (uu____5756) with
-| (bv, uu____5760) -> begin
-(
-
-let uu____5761 = (split_env bv goal.FStar_Tactics_Types.context)
-in (match (uu____5761) with
-| FStar_Pervasives_Native.None -> begin
-(fail "binder_retype: binder is not present in environment")
-end
-| FStar_Pervasives_Native.Some (e0, bvs) -> begin
-(
-
-let uu____5790 = (FStar_Syntax_Util.type_u ())
-in (match (uu____5790) with
-| (ty, u) -> begin
-(
-
-let uu____5799 = (new_uvar "binder_retype" e0 ty)
-in (bind uu____5799 (fun t' -> (
-
-let bv'' = (
-
-let uu___107_5809 = bv
-in {FStar_Syntax_Syntax.ppname = uu___107_5809.FStar_Syntax_Syntax.ppname; FStar_Syntax_Syntax.index = uu___107_5809.FStar_Syntax_Syntax.index; FStar_Syntax_Syntax.sort = t'})
-in (
-
-let s = (
-
-let uu____5813 = (
-
-let uu____5814 = (
-
-let uu____5821 = (FStar_Syntax_Syntax.bv_to_name bv'')
-in ((bv), (uu____5821)))
-in FStar_Syntax_Syntax.NT (uu____5814))
-in (uu____5813)::[])
-in (
-
-let bvs1 = (FStar_List.map (fun b1 -> (
-
-let uu___108_5829 = b1
-in (
-
-let uu____5830 = (FStar_Syntax_Subst.subst s b1.FStar_Syntax_Syntax.sort)
-in {FStar_Syntax_Syntax.ppname = uu___108_5829.FStar_Syntax_Syntax.ppname; FStar_Syntax_Syntax.index = uu___108_5829.FStar_Syntax_Syntax.index; FStar_Syntax_Syntax.sort = uu____5830}))) bvs)
-in (
-
-let env' = (push_bvs e0 ((bv'')::bvs1))
-in (bind __dismiss (fun uu____5836 -> (
-
-let uu____5837 = (
-
-let uu____5840 = (
-
-let uu____5843 = (
-
-let uu___109_5844 = goal
-in (
-
-let uu____5845 = (FStar_Syntax_Subst.subst s goal.FStar_Tactics_Types.witness)
-in (
-
-let uu____5846 = (FStar_Syntax_Subst.subst s goal.FStar_Tactics_Types.goal_ty)
-in {FStar_Tactics_Types.context = env'; FStar_Tactics_Types.witness = uu____5845; FStar_Tactics_Types.goal_ty = uu____5846; FStar_Tactics_Types.opts = uu___109_5844.FStar_Tactics_Types.opts; FStar_Tactics_Types.is_guard = uu___109_5844.FStar_Tactics_Types.is_guard})))
-in (uu____5843)::[])
-in (add_goals uu____5840))
-in (bind uu____5837 (fun uu____5849 -> (
-
-let uu____5850 = (FStar_Syntax_Util.mk_eq2 (FStar_Syntax_Syntax.U_succ (u)) ty bv.FStar_Syntax_Syntax.sort t')
-in (add_irrelevant_goal "binder_retype equation" e0 uu____5850 goal.FStar_Tactics_Types.opts))))))))))))))
-end))
-end))
-end))))))
-
-
-let norm_binder_type : FStar_Syntax_Embeddings.norm_step Prims.list  ->  FStar_Syntax_Syntax.binder  ->  unit tac = (fun s b -> (
-
-let uu____5869 = (cur_goal ())
-in (bind uu____5869 (fun goal -> (
-
-let uu____5878 = b
-in (match (uu____5878) with
-| (bv, uu____5882) -> begin
-(
-
-let uu____5883 = (split_env bv goal.FStar_Tactics_Types.context)
-in (match (uu____5883) with
-| FStar_Pervasives_Native.None -> begin
-(fail "binder_retype: binder is not present in environment")
-end
-| FStar_Pervasives_Native.Some (e0, bvs) -> begin
-(
-
-let steps = (
-
-let uu____5915 = (FStar_TypeChecker_Normalize.tr_norm_steps s)
-in (FStar_List.append ((FStar_TypeChecker_Normalize.Reify)::(FStar_TypeChecker_Normalize.UnfoldTac)::[]) uu____5915))
-in (
-
-let sort' = (normalize steps e0 bv.FStar_Syntax_Syntax.sort)
-in (
-
-let bv' = (
-
-let uu___110_5920 = bv
-in {FStar_Syntax_Syntax.ppname = uu___110_5920.FStar_Syntax_Syntax.ppname; FStar_Syntax_Syntax.index = uu___110_5920.FStar_Syntax_Syntax.index; FStar_Syntax_Syntax.sort = sort'})
-in (
-
-let env' = (push_bvs e0 ((bv')::bvs))
-in (replace_cur (
-
-let uu___111_5924 = goal
-in {FStar_Tactics_Types.context = env'; FStar_Tactics_Types.witness = uu___111_5924.FStar_Tactics_Types.witness; FStar_Tactics_Types.goal_ty = uu___111_5924.FStar_Tactics_Types.goal_ty; FStar_Tactics_Types.opts = uu___111_5924.FStar_Tactics_Types.opts; FStar_Tactics_Types.is_guard = uu___111_5924.FStar_Tactics_Types.is_guard}))))))
-end))
-end))))))
-
-
-let revert : unit  ->  unit tac = (fun uu____5931 -> (
-
-let uu____5934 = (cur_goal ())
-in (bind uu____5934 (fun goal -> (
-
-let uu____5940 = (FStar_TypeChecker_Env.pop_bv goal.FStar_Tactics_Types.context)
-in (match (uu____5940) with
-| FStar_Pervasives_Native.None -> begin
-(fail "Cannot revert; empty context")
-end
-| FStar_Pervasives_Native.Some (x, env') -> begin
-(
-
-let typ' = (
-
-let uu____5962 = (FStar_Syntax_Syntax.mk_Total goal.FStar_Tactics_Types.goal_ty)
-in (FStar_Syntax_Util.arrow ((((x), (FStar_Pervasives_Native.None)))::[]) uu____5962))
-in (
-
-let w' = (FStar_Syntax_Util.abs ((((x), (FStar_Pervasives_Native.None)))::[]) goal.FStar_Tactics_Types.witness FStar_Pervasives_Native.None)
-in (replace_cur (
-
-let uu___112_5996 = goal
-in {FStar_Tactics_Types.context = env'; FStar_Tactics_Types.witness = w'; FStar_Tactics_Types.goal_ty = typ'; FStar_Tactics_Types.opts = uu___112_5996.FStar_Tactics_Types.opts; FStar_Tactics_Types.is_guard = uu___112_5996.FStar_Tactics_Types.is_guard}))))
-end))))))
-
-
-let free_in : FStar_Syntax_Syntax.bv  ->  FStar_Syntax_Syntax.term  ->  Prims.bool = (fun bv t -> (
-
-let uu____6007 = (FStar_Syntax_Free.names t)
-in (FStar_Util.set_mem bv uu____6007)))
-
-
-let rec clear : FStar_Syntax_Syntax.binder  ->  unit tac = (fun b -> (
-
-let bv = (FStar_Pervasives_Native.fst b)
-in (
-
-let uu____6020 = (cur_goal ())
-in (bind uu____6020 (fun goal -> (mlog (fun uu____6028 -> (
-
-let uu____6029 = (FStar_Syntax_Print.binder_to_string b)
-in (
-
-let uu____6030 = (
-
-let uu____6031 = (
-
-let uu____6032 = (FStar_TypeChecker_Env.all_binders goal.FStar_Tactics_Types.context)
-in (FStar_All.pipe_right uu____6032 FStar_List.length))
-in (FStar_All.pipe_right uu____6031 FStar_Util.string_of_int))
-in (FStar_Util.print2 "Clear of (%s), env has %s binders\n" uu____6029 uu____6030)))) (fun uu____6043 -> (
-
-let uu____6044 = (split_env bv goal.FStar_Tactics_Types.context)
-in (match (uu____6044) with
-| FStar_Pervasives_Native.None -> begin
-(fail "Cannot clear; binder not in environment")
-end
-| FStar_Pervasives_Native.Some (e', bvs) -> begin
-(
-
-let rec check1 = (fun bvs1 -> (match (bvs1) with
-| [] -> begin
-(ret ())
-end
-| (bv')::bvs2 -> begin
-(
-
-let uu____6091 = (free_in bv bv'.FStar_Syntax_Syntax.sort)
-in (match (uu____6091) with
-| true -> begin
-(
-
-let uu____6094 = (
-
-let uu____6095 = (FStar_Syntax_Print.bv_to_string bv')
-in (FStar_Util.format1 "Cannot clear; binder present in the type of %s" uu____6095))
-in (fail uu____6094))
-end
-| uu____6096 -> begin
-(check1 bvs2)
-end))
-end))
-in (
-
-let uu____6097 = (free_in bv goal.FStar_Tactics_Types.goal_ty)
-in (match (uu____6097) with
-| true -> begin
-(fail "Cannot clear; binder present in goal")
-end
-| uu____6100 -> begin
-(
-
-let uu____6101 = (check1 bvs)
-in (bind uu____6101 (fun uu____6107 -> (
-
-let env' = (push_bvs e' bvs)
-in (
-
-let uu____6109 = (new_uvar "clear.witness" env' goal.FStar_Tactics_Types.goal_ty)
-in (bind uu____6109 (fun ut -> (
-
-let uu____6115 = (do_unify goal.FStar_Tactics_Types.context goal.FStar_Tactics_Types.witness ut)
-in (bind uu____6115 (fun b1 -> (match (b1) with
-| true -> begin
-(replace_cur (
-
-let uu___113_6124 = goal
-in {FStar_Tactics_Types.context = env'; FStar_Tactics_Types.witness = ut; FStar_Tactics_Types.goal_ty = uu___113_6124.FStar_Tactics_Types.goal_ty; FStar_Tactics_Types.opts = uu___113_6124.FStar_Tactics_Types.opts; FStar_Tactics_Types.is_guard = uu___113_6124.FStar_Tactics_Types.is_guard}))
-end
-| uu____6125 -> begin
-(fail "Cannot clear; binder appears in witness")
-end)))))))))))
-end)))
-end)))))))))
-
-
-let clear_top : unit  ->  unit tac = (fun uu____6132 -> (
-
-let uu____6135 = (cur_goal ())
-in (bind uu____6135 (fun goal -> (
-
-let uu____6141 = (FStar_TypeChecker_Env.pop_bv goal.FStar_Tactics_Types.context)
-in (match (uu____6141) with
-| FStar_Pervasives_Native.None -> begin
-(fail "Cannot clear; empty context")
-end
-| FStar_Pervasives_Native.Some (x, uu____6155) -> begin
-(
-
-let uu____6160 = (FStar_Syntax_Syntax.mk_binder x)
-in (clear uu____6160))
-end))))))
-
-
-let prune : Prims.string  ->  unit tac = (fun s -> (
-
-let uu____6170 = (cur_goal ())
-in (bind uu____6170 (fun g -> (
-
-let ctx = g.FStar_Tactics_Types.context
-in (
-
-let ctx' = (
-
-let uu____6180 = (FStar_Ident.path_of_text s)
-in (FStar_TypeChecker_Env.rem_proof_ns ctx uu____6180))
-in (
-
-let g' = (
-
-let uu___114_6182 = g
-in {FStar_Tactics_Types.context = ctx'; FStar_Tactics_Types.witness = uu___114_6182.FStar_Tactics_Types.witness; FStar_Tactics_Types.goal_ty = uu___114_6182.FStar_Tactics_Types.goal_ty; FStar_Tactics_Types.opts = uu___114_6182.FStar_Tactics_Types.opts; FStar_Tactics_Types.is_guard = uu___114_6182.FStar_Tactics_Types.is_guard})
-in (bind __dismiss (fun uu____6184 -> (add_goals ((g')::[])))))))))))
-
-
-let addns : Prims.string  ->  unit tac = (fun s -> (
-
-let uu____6194 = (cur_goal ())
-in (bind uu____6194 (fun g -> (
-
-let ctx = g.FStar_Tactics_Types.context
-in (
-
-let ctx' = (
-
-let uu____6204 = (FStar_Ident.path_of_text s)
-in (FStar_TypeChecker_Env.add_proof_ns ctx uu____6204))
-in (
-
-let g' = (
-
-let uu___115_6206 = g
-in {FStar_Tactics_Types.context = ctx'; FStar_Tactics_Types.witness = uu___115_6206.FStar_Tactics_Types.witness; FStar_Tactics_Types.goal_ty = uu___115_6206.FStar_Tactics_Types.goal_ty; FStar_Tactics_Types.opts = uu___115_6206.FStar_Tactics_Types.opts; FStar_Tactics_Types.is_guard = uu___115_6206.FStar_Tactics_Types.is_guard})
-in (bind __dismiss (fun uu____6208 -> (add_goals ((g')::[])))))))))))
-
-
-let rec tac_fold_env : FStar_Tactics_Types.direction  ->  (env  ->  FStar_Syntax_Syntax.term  ->  FStar_Syntax_Syntax.term tac)  ->  env  ->  FStar_Syntax_Syntax.term  ->  FStar_Syntax_Syntax.term tac = (fun d f env t -> (
-
-let tn = (
-
-let uu____6248 = (FStar_Syntax_Subst.compress t)
-in uu____6248.FStar_Syntax_Syntax.n)
-in (
-
-let uu____6251 = (match ((Prims.op_Equality d FStar_Tactics_Types.TopDown)) with
-| true -> begin
-(f env (
-
-let uu___119_6257 = t
-in {FStar_Syntax_Syntax.n = tn; FStar_Syntax_Syntax.pos = uu___119_6257.FStar_Syntax_Syntax.pos; FStar_Syntax_Syntax.vars = uu___119_6257.FStar_Syntax_Syntax.vars}))
-end
-| uu____6258 -> begin
-(ret t)
-end)
-in (bind uu____6251 (fun t1 -> (
-
-let ff = (tac_fold_env d f env)
-in (
-
-let tn1 = (
-
-let uu____6273 = (
-
-let uu____6274 = (FStar_Syntax_Subst.compress t1)
-in uu____6274.FStar_Syntax_Syntax.n)
-in (match (uu____6273) with
-| FStar_Syntax_Syntax.Tm_app (hd1, args) -> begin
-(
-
-let uu____6301 = (ff hd1)
-in (bind uu____6301 (fun hd2 -> (
-
-let fa = (fun uu____6323 -> (match (uu____6323) with
-| (a, q) -> begin
-(
-
-let uu____6336 = (ff a)
-in (bind uu____6336 (fun a1 -> (ret ((a1), (q))))))
-end))
-in (
-
-let uu____6349 = (mapM fa args)
-in (bind uu____6349 (fun args1 -> (ret (FStar_Syntax_Syntax.Tm_app (((hd2), (args1))))))))))))
-end
-| FStar_Syntax_Syntax.Tm_abs (bs, t2, k) -> begin
-(
-
-let uu____6409 = (FStar_Syntax_Subst.open_term bs t2)
-in (match (uu____6409) with
-| (bs1, t') -> begin
-(
-
-let uu____6418 = (
-
-let uu____6421 = (FStar_TypeChecker_Env.push_binders env bs1)
-in (tac_fold_env d f uu____6421 t'))
-in (bind uu____6418 (fun t'' -> (
-
-let uu____6425 = (
-
-let uu____6426 = (
-
-let uu____6443 = (FStar_Syntax_Subst.close_binders bs1)
-in (
-
-let uu____6444 = (FStar_Syntax_Subst.close bs1 t'')
-in ((uu____6443), (uu____6444), (k))))
-in FStar_Syntax_Syntax.Tm_abs (uu____6426))
-in (ret uu____6425)))))
-end))
-end
-| FStar_Syntax_Syntax.Tm_arrow (bs, k) -> begin
-(ret tn)
-end
-| FStar_Syntax_Syntax.Tm_match (hd1, brs) -> begin
-(
-
-let uu____6503 = (ff hd1)
-in (bind uu____6503 (fun hd2 -> (
-
-let ffb = (fun br -> (
-
-let uu____6518 = (FStar_Syntax_Subst.open_branch br)
-in (match (uu____6518) with
-| (pat, w, e) -> begin
-(
-
-let bvs = (FStar_Syntax_Syntax.pat_bvs pat)
-in (
-
-let ff1 = (
-
-let uu____6550 = (FStar_TypeChecker_Env.push_bvs env bvs)
-in (tac_fold_env d f uu____6550))
-in (
-
-let uu____6551 = (ff1 e)
-in (bind uu____6551 (fun e1 -> (
-
-let br1 = (FStar_Syntax_Subst.close_branch ((pat), (w), (e1)))
-in (ret br1)))))))
-end)))
-in (
-
-let uu____6564 = (mapM ffb brs)
-in (bind uu____6564 (fun brs1 -> (ret (FStar_Syntax_Syntax.Tm_match (((hd2), (brs1))))))))))))
-end
-| FStar_Syntax_Syntax.Tm_let ((false, ({FStar_Syntax_Syntax.lbname = FStar_Util.Inl (bv); FStar_Syntax_Syntax.lbunivs = uu____6578; FStar_Syntax_Syntax.lbtyp = uu____6579; FStar_Syntax_Syntax.lbeff = uu____6580; FStar_Syntax_Syntax.lbdef = def; FStar_Syntax_Syntax.lbattrs = uu____6582; FStar_Syntax_Syntax.lbpos = uu____6583})::[]), e) -> begin
-(
-
-let lb = (
-
-let uu____6608 = (
-
-let uu____6609 = (FStar_Syntax_Subst.compress t1)
-in uu____6609.FStar_Syntax_Syntax.n)
-in (match (uu____6608) with
-| FStar_Syntax_Syntax.Tm_let ((false, (lb)::[]), uu____6613) -> begin
-lb
-end
-| uu____6626 -> begin
-(failwith "impossible")
-end))
-in (
-
-let fflb = (fun lb1 -> (
-
-let uu____6635 = (ff lb1.FStar_Syntax_Syntax.lbdef)
-in (bind uu____6635 (fun def1 -> (ret (
-
-let uu___116_6641 = lb1
-in {FStar_Syntax_Syntax.lbname = uu___116_6641.FStar_Syntax_Syntax.lbname; FStar_Syntax_Syntax.lbunivs = uu___116_6641.FStar_Syntax_Syntax.lbunivs; FStar_Syntax_Syntax.lbtyp = uu___116_6641.FStar_Syntax_Syntax.lbtyp; FStar_Syntax_Syntax.lbeff = uu___116_6641.FStar_Syntax_Syntax.lbeff; FStar_Syntax_Syntax.lbdef = def1; FStar_Syntax_Syntax.lbattrs = uu___116_6641.FStar_Syntax_Syntax.lbattrs; FStar_Syntax_Syntax.lbpos = uu___116_6641.FStar_Syntax_Syntax.lbpos}))))))
-in (
-
-let uu____6642 = (fflb lb)
-in (bind uu____6642 (fun lb1 -> (
-
-let uu____6652 = (
-
-let uu____6657 = (
-
-let uu____6658 = (FStar_Syntax_Syntax.mk_binder bv)
-in (uu____6658)::[])
-in (FStar_Syntax_Subst.open_term uu____6657 e))
-in (match (uu____6652) with
-| (bs, e1) -> begin
-(
-
-let ff1 = (
-
-let uu____6670 = (FStar_TypeChecker_Env.push_binders env bs)
-in (tac_fold_env d f uu____6670))
-in (
-
-let uu____6671 = (ff1 e1)
-in (bind uu____6671 (fun e2 -> (
-
-let e3 = (FStar_Syntax_Subst.close bs e2)
-in (ret (FStar_Syntax_Syntax.Tm_let (((((false), ((lb1)::[]))), (e3))))))))))
-end)))))))
-end
-| FStar_Syntax_Syntax.Tm_let ((true, lbs), e) -> begin
-(
-
-let fflb = (fun lb -> (
-
-let uu____6710 = (ff lb.FStar_Syntax_Syntax.lbdef)
-in (bind uu____6710 (fun def -> (ret (
-
-let uu___117_6716 = lb
-in {FStar_Syntax_Syntax.lbname = uu___117_6716.FStar_Syntax_Syntax.lbname; FStar_Syntax_Syntax.lbunivs = uu___117_6716.FStar_Syntax_Syntax.lbunivs; FStar_Syntax_Syntax.lbtyp = uu___117_6716.FStar_Syntax_Syntax.lbtyp; FStar_Syntax_Syntax.lbeff = uu___117_6716.FStar_Syntax_Syntax.lbeff; FStar_Syntax_Syntax.lbdef = def; FStar_Syntax_Syntax.lbattrs = uu___117_6716.FStar_Syntax_Syntax.lbattrs; FStar_Syntax_Syntax.lbpos = uu___117_6716.FStar_Syntax_Syntax.lbpos}))))))
-in (
-
-let uu____6717 = (FStar_Syntax_Subst.open_let_rec lbs e)
-in (match (uu____6717) with
-| (lbs1, e1) -> begin
-(
-
-let uu____6732 = (mapM fflb lbs1)
-in (bind uu____6732 (fun lbs2 -> (
-
-let uu____6744 = (ff e1)
-in (bind uu____6744 (fun e2 -> (
-
-let uu____6752 = (FStar_Syntax_Subst.close_let_rec lbs2 e2)
-in (match (uu____6752) with
-| (lbs3, e3) -> begin
-(ret (FStar_Syntax_Syntax.Tm_let (((((true), (lbs3))), (e3)))))
-end))))))))
-end)))
-end
-| FStar_Syntax_Syntax.Tm_ascribed (t2, asc, eff) -> begin
-(
-
-let uu____6818 = (ff t2)
-in (bind uu____6818 (fun t3 -> (ret (FStar_Syntax_Syntax.Tm_ascribed (((t3), (asc), (eff))))))))
-end
-| FStar_Syntax_Syntax.Tm_meta (t2, m) -> begin
-(
-
-let uu____6847 = (ff t2)
-in (bind uu____6847 (fun t3 -> (ret (FStar_Syntax_Syntax.Tm_meta (((t3), (m))))))))
-end
-| uu____6852 -> begin
-(ret tn)
-end))
-in (bind tn1 (fun tn2 -> (
-
-let t' = (
-
-let uu___118_6859 = t1
-in {FStar_Syntax_Syntax.n = tn2; FStar_Syntax_Syntax.pos = uu___118_6859.FStar_Syntax_Syntax.pos; FStar_Syntax_Syntax.vars = uu___118_6859.FStar_Syntax_Syntax.vars})
-in (match ((Prims.op_Equality d FStar_Tactics_Types.BottomUp)) with
-| true -> begin
-(f env t')
-end
-| uu____6862 -> begin
-(ret t')
-end)))))))))))
-
-
-let pointwise_rec : FStar_Tactics_Types.proofstate  ->  unit tac  ->  FStar_Options.optionstate  ->  FStar_TypeChecker_Env.env  ->  FStar_Syntax_Syntax.term  ->  FStar_Syntax_Syntax.term tac = (fun ps tau opts env t -> (
-
-let uu____6898 = (FStar_TypeChecker_TcTerm.tc_term env t)
-in (match (uu____6898) with
-| (t1, lcomp, g) -> begin
-(
-
-let uu____6910 = ((
-
-let uu____6913 = (FStar_Syntax_Util.is_pure_or_ghost_lcomp lcomp)
-in (not (uu____6913))) || (
-
-let uu____6915 = (FStar_TypeChecker_Rel.is_trivial g)
-in (not (uu____6915))))
-in (match (uu____6910) with
-| true -> begin
-(ret t1)
-end
-| uu____6918 -> begin
-(
-
-let rewrite_eq = (
-
-let typ = lcomp.FStar_Syntax_Syntax.res_typ
-in (
-
-let uu____6925 = (new_uvar "pointwise_rec" env typ)
-in (bind uu____6925 (fun ut -> ((log ps (fun uu____6936 -> (
-
-let uu____6937 = (FStar_Syntax_Print.term_to_string t1)
-in (
-
-let uu____6938 = (FStar_Syntax_Print.term_to_string ut)
-in (FStar_Util.print2 "Pointwise_rec: making equality\n\t%s ==\n\t%s\n" uu____6937 uu____6938)))));
-(
-
-let uu____6939 = (
-
-let uu____6942 = (
-
-let uu____6943 = (FStar_TypeChecker_TcTerm.universe_of env typ)
-in (FStar_Syntax_Util.mk_eq2 uu____6943 typ t1 ut))
-in (add_irrelevant_goal "pointwise_rec equation" env uu____6942 opts))
-in (bind uu____6939 (fun uu____6946 -> (
-
-let uu____6947 = (bind tau (fun uu____6953 -> (
-
-let ut1 = (FStar_TypeChecker_Normalize.reduce_uvar_solutions env ut)
-in ((log ps (fun uu____6959 -> (
-
-let uu____6960 = (FStar_Syntax_Print.term_to_string t1)
-in (
-
-let uu____6961 = (FStar_Syntax_Print.term_to_string ut1)
-in (FStar_Util.print2 "Pointwise_rec: succeeded rewriting\n\t%s to\n\t%s\n" uu____6960 uu____6961)))));
-(ret ut1);
-))))
-in (focus uu____6947)))));
-)))))
-in (
-
-let uu____6962 = (trytac' rewrite_eq)
-in (bind uu____6962 (fun x -> (match (x) with
-| FStar_Util.Inl ("SKIP") -> begin
-(ret t1)
-end
-| FStar_Util.Inl (e) -> begin
-(fail e)
-end
-| FStar_Util.Inr (x1) -> begin
-(ret x1)
-end)))))
-end))
-end)))
-
-
-type ctrl =
-FStar_BigInt.t
-
-
-let keepGoing : ctrl = FStar_BigInt.zero
-
-
-let proceedToNextSubtree : FStar_BigInt.bigint = FStar_BigInt.one
-
-
-let globalStop : FStar_BigInt.bigint = (FStar_BigInt.succ_big_int FStar_BigInt.one)
-
-
-type rewrite_result =
-Prims.bool
-
-
-let skipThisTerm : Prims.bool = false
-
-
-let rewroteThisTerm : Prims.bool = true
-
-
-type 'a ctrl_tac =
-('a * ctrl) tac
-
-
-let rec ctrl_tac_fold : (env  ->  FStar_Syntax_Syntax.term  ->  FStar_Syntax_Syntax.term ctrl_tac)  ->  env  ->  ctrl  ->  FStar_Syntax_Syntax.term  ->  FStar_Syntax_Syntax.term ctrl_tac = (fun f env ctrl t -> (
-
-let keep_going = (fun c -> (match ((Prims.op_Equality c proceedToNextSubtree)) with
-| true -> begin
-keepGoing
-end
-| uu____7072 -> begin
-c
-end))
-in (
-
-let maybe_continue = (fun ctrl1 t1 k -> (match ((Prims.op_Equality ctrl1 globalStop)) with
-| true -> begin
-(ret ((t1), (globalStop)))
-end
-| uu____7122 -> begin
-(match ((Prims.op_Equality ctrl1 proceedToNextSubtree)) with
-| true -> begin
-(ret ((t1), (keepGoing)))
-end
-| uu____7133 -> begin
-(k t1)
-end)
-end))
-in (
-
-let uu____7134 = (FStar_Syntax_Subst.compress t)
-in (maybe_continue ctrl uu____7134 (fun t1 -> (
-
-let uu____7138 = (f env (
-
-let uu___122_7147 = t1
-in {FStar_Syntax_Syntax.n = t1.FStar_Syntax_Syntax.n; FStar_Syntax_Syntax.pos = uu___122_7147.FStar_Syntax_Syntax.pos; FStar_Syntax_Syntax.vars = uu___122_7147.FStar_Syntax_Syntax.vars}))
-in (bind uu____7138 (fun uu____7159 -> (match (uu____7159) with
-| (t2, ctrl1) -> begin
-(maybe_continue ctrl1 t2 (fun t3 -> (
-
-let uu____7178 = (
-
-let uu____7179 = (FStar_Syntax_Subst.compress t3)
-in uu____7179.FStar_Syntax_Syntax.n)
-in (match (uu____7178) with
-| FStar_Syntax_Syntax.Tm_app (hd1, args) -> begin
-(
-
-let uu____7212 = (ctrl_tac_fold f env ctrl1 hd1)
-in (bind uu____7212 (fun uu____7237 -> (match (uu____7237) with
-| (hd2, ctrl2) -> begin
-(
-
-let ctrl3 = (keep_going ctrl2)
-in (
-
-let uu____7253 = (ctrl_tac_fold_args f env ctrl3 args)
-in (bind uu____7253 (fun uu____7280 -> (match (uu____7280) with
-| (args1, ctrl4) -> begin
-(ret (((
-
-let uu___120_7310 = t3
-in {FStar_Syntax_Syntax.n = FStar_Syntax_Syntax.Tm_app (((hd2), (args1))); FStar_Syntax_Syntax.pos = uu___120_7310.FStar_Syntax_Syntax.pos; FStar_Syntax_Syntax.vars = uu___120_7310.FStar_Syntax_Syntax.vars})), (ctrl4)))
-end)))))
-end))))
-end
-| FStar_Syntax_Syntax.Tm_abs (bs, t4, k) -> begin
-(
-
-let uu____7336 = (FStar_Syntax_Subst.open_term bs t4)
-in (match (uu____7336) with
-| (bs1, t') -> begin
-(
-
-let uu____7351 = (
-
-let uu____7358 = (FStar_TypeChecker_Env.push_binders env bs1)
-in (ctrl_tac_fold f uu____7358 ctrl1 t'))
-in (bind uu____7351 (fun uu____7376 -> (match (uu____7376) with
-| (t'', ctrl2) -> begin
-(
-
-let uu____7391 = (
-
-let uu____7398 = (
-
-let uu___121_7401 = t4
-in (
-
-let uu____7404 = (
-
-let uu____7405 = (
-
-let uu____7422 = (FStar_Syntax_Subst.close_binders bs1)
-in (
-
-let uu____7423 = (FStar_Syntax_Subst.close bs1 t'')
-in ((uu____7422), (uu____7423), (k))))
-in FStar_Syntax_Syntax.Tm_abs (uu____7405))
-in {FStar_Syntax_Syntax.n = uu____7404; FStar_Syntax_Syntax.pos = uu___121_7401.FStar_Syntax_Syntax.pos; FStar_Syntax_Syntax.vars = uu___121_7401.FStar_Syntax_Syntax.vars}))
-in ((uu____7398), (ctrl2)))
-in (ret uu____7391))
-end))))
-end))
-end
-| FStar_Syntax_Syntax.Tm_arrow (bs, k) -> begin
-(ret ((t3), (ctrl1)))
-end
-| uu____7456 -> begin
-(ret ((t3), (ctrl1)))
-end))))
-end))))))))))
-and ctrl_tac_fold_args : (env  ->  FStar_Syntax_Syntax.term  ->  FStar_Syntax_Syntax.term ctrl_tac)  ->  env  ->  ctrl  ->  FStar_Syntax_Syntax.arg Prims.list  ->  FStar_Syntax_Syntax.arg Prims.list ctrl_tac = (fun f env ctrl ts -> (match (ts) with
-| [] -> begin
-(ret (([]), (ctrl)))
-end
-| ((t, q))::ts1 -> begin
-(
-
-let uu____7507 = (ctrl_tac_fold f env ctrl t)
-in (bind uu____7507 (fun uu____7535 -> (match (uu____7535) with
-| (t1, ctrl1) -> begin
-(
-
-let uu____7554 = (ctrl_tac_fold_args f env ctrl1 ts1)
-in (bind uu____7554 (fun uu____7585 -> (match (uu____7585) with
-| (ts2, ctrl2) -> begin
-(ret (((((t1), (q)))::ts2), (ctrl2)))
-end))))
-end))))
-end))
-
-
-let rewrite_rec : FStar_Tactics_Types.proofstate  ->  (FStar_Syntax_Syntax.term  ->  rewrite_result ctrl_tac)  ->  unit tac  ->  FStar_Options.optionstate  ->  FStar_TypeChecker_Env.env  ->  FStar_Syntax_Syntax.term  ->  FStar_Syntax_Syntax.term ctrl_tac = (fun ps ctrl rewriter opts env t -> (
-
-let t1 = (FStar_Syntax_Subst.compress t)
-in (
-
-let uu____7681 = (
-
-let uu____7688 = (add_irrelevant_goal "dummy" env FStar_Syntax_Util.t_true opts)
-in (bind uu____7688 (fun uu____7697 -> (
-
-let uu____7698 = (ctrl t1)
-in (bind uu____7698 (fun res -> (
-
-let uu____7721 = (trivial ())
-in (bind uu____7721 (fun uu____7729 -> (ret res))))))))))
-in (bind uu____7681 (fun uu____7745 -> (match (uu____7745) with
-| (should_rewrite, ctrl1) -> begin
-(match ((not (should_rewrite))) with
-| true -> begin
-(ret ((t1), (ctrl1)))
-end
-| uu____7768 -> begin
-(
-
-let uu____7769 = (FStar_TypeChecker_TcTerm.tc_term env t1)
-in (match (uu____7769) with
-| (t2, lcomp, g) -> begin
-(
-
-let uu____7785 = ((
-
-let uu____7788 = (FStar_Syntax_Util.is_pure_or_ghost_lcomp lcomp)
-in (not (uu____7788))) || (
-
-let uu____7790 = (FStar_TypeChecker_Rel.is_trivial g)
-in (not (uu____7790))))
-in (match (uu____7785) with
-| true -> begin
-(ret ((t2), (globalStop)))
-end
-| uu____7801 -> begin
-(
-
-let typ = lcomp.FStar_Syntax_Syntax.res_typ
-in (
-
-let uu____7805 = (new_uvar "pointwise_rec" env typ)
-in (bind uu____7805 (fun ut -> ((log ps (fun uu____7820 -> (
-
-let uu____7821 = (FStar_Syntax_Print.term_to_string t2)
-in (
-
-let uu____7822 = (FStar_Syntax_Print.term_to_string ut)
-in (FStar_Util.print2 "Pointwise_rec: making equality\n\t%s ==\n\t%s\n" uu____7821 uu____7822)))));
-(
-
-let uu____7823 = (
-
-let uu____7826 = (
-
-let uu____7827 = (FStar_TypeChecker_TcTerm.universe_of env typ)
-in (FStar_Syntax_Util.mk_eq2 uu____7827 typ t2 ut))
-in (add_irrelevant_goal "rewrite_rec equation" env uu____7826 opts))
-in (bind uu____7823 (fun uu____7834 -> (
-
-let uu____7835 = (bind rewriter (fun uu____7849 -> (
-
-let ut1 = (FStar_TypeChecker_Normalize.reduce_uvar_solutions env ut)
-in ((log ps (fun uu____7855 -> (
-
-let uu____7856 = (FStar_Syntax_Print.term_to_string t2)
-in (
-
-let uu____7857 = (FStar_Syntax_Print.term_to_string ut1)
-in (FStar_Util.print2 "rewrite_rec: succeeded rewriting\n\t%s to\n\t%s\n" uu____7856 uu____7857)))));
-(ret ((ut1), (ctrl1)));
-))))
-in (focus uu____7835)))));
-)))))
-end))
-end))
-end)
-end))))))
-
-
-let topdown_rewrite : (FStar_Syntax_Syntax.term  ->  (Prims.bool * FStar_BigInt.t) tac)  ->  unit tac  ->  unit tac = (fun ctrl rewriter -> (bind get (fun ps -> (
-
-let uu____7905 = (match (ps.FStar_Tactics_Types.goals) with
-| (g)::gs -> begin
-((g), (gs))
-end
-| [] -> begin
-(failwith "Pointwise: no goals")
-end)
-in (match (uu____7905) with
-| (g, gs) -> begin
-(
-
-let gt1 = g.FStar_Tactics_Types.goal_ty
-in ((log ps (fun uu____7942 -> (
-
-let uu____7943 = (FStar_Syntax_Print.term_to_string gt1)
-in (FStar_Util.print1 "Topdown_rewrite starting with %s\n" uu____7943))));
-(bind dismiss_all (fun uu____7946 -> (
-
-let uu____7947 = (ctrl_tac_fold (rewrite_rec ps ctrl rewriter g.FStar_Tactics_Types.opts) g.FStar_Tactics_Types.context keepGoing gt1)
-in (bind uu____7947 (fun uu____7965 -> (match (uu____7965) with
-| (gt', uu____7973) -> begin
-((log ps (fun uu____7977 -> (
-
-let uu____7978 = (FStar_Syntax_Print.term_to_string gt')
-in (FStar_Util.print1 "Topdown_rewrite seems to have succeded with %s\n" uu____7978))));
-(
-
-let uu____7979 = (push_goals gs)
-in (bind uu____7979 (fun uu____7983 -> (add_goals (((
-
-let uu___123_7985 = g
-in {FStar_Tactics_Types.context = uu___123_7985.FStar_Tactics_Types.context; FStar_Tactics_Types.witness = uu___123_7985.FStar_Tactics_Types.witness; FStar_Tactics_Types.goal_ty = gt'; FStar_Tactics_Types.opts = uu___123_7985.FStar_Tactics_Types.opts; FStar_Tactics_Types.is_guard = uu___123_7985.FStar_Tactics_Types.is_guard}))::[])))));
-)
-end))))));
-))
-end)))))
-
-
-let pointwise : FStar_Tactics_Types.direction  ->  unit tac  ->  unit tac = (fun d tau -> (bind get (fun ps -> (
-
-let uu____8011 = (match (ps.FStar_Tactics_Types.goals) with
-| (g)::gs -> begin
-((g), (gs))
-end
-| [] -> begin
-(failwith "Pointwise: no goals")
-end)
-in (match (uu____8011) with
-| (g, gs) -> begin
-(
-
-let gt1 = g.FStar_Tactics_Types.goal_ty
-in ((log ps (fun uu____8048 -> (
-
-let uu____8049 = (FStar_Syntax_Print.term_to_string gt1)
-in (FStar_Util.print1 "Pointwise starting with %s\n" uu____8049))));
-(bind dismiss_all (fun uu____8052 -> (
-
-let uu____8053 = (tac_fold_env d (pointwise_rec ps tau g.FStar_Tactics_Types.opts) g.FStar_Tactics_Types.context gt1)
-in (bind uu____8053 (fun gt' -> ((log ps (fun uu____8063 -> (
-
-let uu____8064 = (FStar_Syntax_Print.term_to_string gt')
-in (FStar_Util.print1 "Pointwise seems to have succeded with %s\n" uu____8064))));
-(
-
-let uu____8065 = (push_goals gs)
-in (bind uu____8065 (fun uu____8069 -> (add_goals (((
-
-let uu___124_8071 = g
-in {FStar_Tactics_Types.context = uu___124_8071.FStar_Tactics_Types.context; FStar_Tactics_Types.witness = uu___124_8071.FStar_Tactics_Types.witness; FStar_Tactics_Types.goal_ty = gt'; FStar_Tactics_Types.opts = uu___124_8071.FStar_Tactics_Types.opts; FStar_Tactics_Types.is_guard = uu___124_8071.FStar_Tactics_Types.is_guard}))::[])))));
-))))));
-))
-end)))))
-
-
-let trefl : unit  ->  unit tac = (fun uu____8078 -> (
-
-let uu____8081 = (cur_goal ())
-in (bind uu____8081 (fun g -> (
-
-let uu____8099 = (FStar_Syntax_Util.un_squash g.FStar_Tactics_Types.goal_ty)
-in (match (uu____8099) with
-| FStar_Pervasives_Native.Some (t) -> begin
-(
-
-let uu____8111 = (FStar_Syntax_Util.head_and_args' t)
-in (match (uu____8111) with
-| (hd1, args) -> begin
-(
-
-let uu____8144 = (
-
-let uu____8157 = (
-
-let uu____8158 = (FStar_Syntax_Util.un_uinst hd1)
-in uu____8158.FStar_Syntax_Syntax.n)
-in ((uu____8157), (args)))
-in (match (uu____8144) with
-| (FStar_Syntax_Syntax.Tm_fvar (fv), (uu____8172)::((l, uu____8174))::((r, uu____8176))::[]) when (FStar_Syntax_Syntax.fv_eq_lid fv FStar_Parser_Const.eq2_lid) -> begin
-(
-
-let uu____8223 = (do_unify g.FStar_Tactics_Types.context l r)
-in (bind uu____8223 (fun b -> (match ((not (b))) with
-| true -> begin
-(
-
-let uu____8232 = (tts g.FStar_Tactics_Types.context l)
-in (
-
-let uu____8233 = (tts g.FStar_Tactics_Types.context r)
-in (fail2 "trefl: not a trivial equality (%s vs %s)" uu____8232 uu____8233)))
-end
-| uu____8234 -> begin
-(solve g FStar_Syntax_Util.exp_unit)
-end))))
-end
-| (hd2, uu____8236) -> begin
-(
-
-let uu____8253 = (tts g.FStar_Tactics_Types.context t)
-in (fail1 "trefl: not an equality (%s)" uu____8253))
-end))
-end))
-end
-| FStar_Pervasives_Native.None -> begin
-(fail "not an irrelevant goal")
-end))))))
-
-
-let dup : unit  ->  unit tac = (fun uu____8262 -> (
-
-let uu____8265 = (cur_goal ())
-in (bind uu____8265 (fun g -> (
-
-let uu____8271 = (new_uvar "dup" g.FStar_Tactics_Types.context g.FStar_Tactics_Types.goal_ty)
-in (bind uu____8271 (fun u -> (
-
-let g' = (
-
-let uu___125_8278 = g
-in {FStar_Tactics_Types.context = uu___125_8278.FStar_Tactics_Types.context; FStar_Tactics_Types.witness = u; FStar_Tactics_Types.goal_ty = uu___125_8278.FStar_Tactics_Types.goal_ty; FStar_Tactics_Types.opts = uu___125_8278.FStar_Tactics_Types.opts; FStar_Tactics_Types.is_guard = uu___125_8278.FStar_Tactics_Types.is_guard})
-in (bind __dismiss (fun uu____8281 -> (
-
-let uu____8282 = (
-
-let uu____8285 = (
-
-let uu____8286 = (FStar_TypeChecker_TcTerm.universe_of g.FStar_Tactics_Types.context g.FStar_Tactics_Types.goal_ty)
-in (FStar_Syntax_Util.mk_eq2 uu____8286 g.FStar_Tactics_Types.goal_ty u g.FStar_Tactics_Types.witness))
-in (add_irrelevant_goal "dup equation" g.FStar_Tactics_Types.context uu____8285 g.FStar_Tactics_Types.opts))
-in (bind uu____8282 (fun uu____8289 -> (
-
-let uu____8290 = (add_goals ((g')::[]))
-in (bind uu____8290 (fun uu____8294 -> (ret ())))))))))))))))))
-
-
-let flip : unit  ->  unit tac = (fun uu____8301 -> (bind get (fun ps -> (match (ps.FStar_Tactics_Types.goals) with
-| (g1)::(g2)::gs -> begin
-(set (
-
-let uu___126_8318 = ps
-in {FStar_Tactics_Types.main_context = uu___126_8318.FStar_Tactics_Types.main_context; FStar_Tactics_Types.main_goal = uu___126_8318.FStar_Tactics_Types.main_goal; FStar_Tactics_Types.all_implicits = uu___126_8318.FStar_Tactics_Types.all_implicits; FStar_Tactics_Types.goals = (g2)::(g1)::gs; FStar_Tactics_Types.smt_goals = uu___126_8318.FStar_Tactics_Types.smt_goals; FStar_Tactics_Types.depth = uu___126_8318.FStar_Tactics_Types.depth; FStar_Tactics_Types.__dump = uu___126_8318.FStar_Tactics_Types.__dump; FStar_Tactics_Types.psc = uu___126_8318.FStar_Tactics_Types.psc; FStar_Tactics_Types.entry_range = uu___126_8318.FStar_Tactics_Types.entry_range; FStar_Tactics_Types.guard_policy = uu___126_8318.FStar_Tactics_Types.guard_policy; FStar_Tactics_Types.freshness = uu___126_8318.FStar_Tactics_Types.freshness}))
-end
-| uu____8319 -> begin
-(fail "flip: less than 2 goals")
-end))))
-
-
-let later : unit  ->  unit tac = (fun uu____8328 -> (bind get (fun ps -> (match (ps.FStar_Tactics_Types.goals) with
-| [] -> begin
-(ret ())
-end
-| (g)::gs -> begin
-(set (
-
-let uu___127_8341 = ps
-in {FStar_Tactics_Types.main_context = uu___127_8341.FStar_Tactics_Types.main_context; FStar_Tactics_Types.main_goal = uu___127_8341.FStar_Tactics_Types.main_goal; FStar_Tactics_Types.all_implicits = uu___127_8341.FStar_Tactics_Types.all_implicits; FStar_Tactics_Types.goals = (FStar_List.append gs ((g)::[])); FStar_Tactics_Types.smt_goals = uu___127_8341.FStar_Tactics_Types.smt_goals; FStar_Tactics_Types.depth = uu___127_8341.FStar_Tactics_Types.depth; FStar_Tactics_Types.__dump = uu___127_8341.FStar_Tactics_Types.__dump; FStar_Tactics_Types.psc = uu___127_8341.FStar_Tactics_Types.psc; FStar_Tactics_Types.entry_range = uu___127_8341.FStar_Tactics_Types.entry_range; FStar_Tactics_Types.guard_policy = uu___127_8341.FStar_Tactics_Types.guard_policy; FStar_Tactics_Types.freshness = uu___127_8341.FStar_Tactics_Types.freshness}))
-end))))
-
-
-let qed : unit  ->  unit tac = (fun uu____8348 -> (bind get (fun ps -> (match (ps.FStar_Tactics_Types.goals) with
-| [] -> begin
-(ret ())
-end
-| uu____8355 -> begin
-(fail "Not done!")
-end))))
-
-
-let cases : FStar_Syntax_Syntax.term  ->  (FStar_Syntax_Syntax.term * FStar_Syntax_Syntax.term) tac = (fun t -> (
-
-let uu____8375 = (
-
-let uu____8382 = (cur_goal ())
-in (bind uu____8382 (fun g -> (
-
-let uu____8392 = (__tc g.FStar_Tactics_Types.context t)
-in (bind uu____8392 (fun uu____8428 -> (match (uu____8428) with
-| (t1, typ, guard) -> begin
-(
-
-let uu____8444 = (FStar_Syntax_Util.head_and_args typ)
-in (match (uu____8444) with
-| (hd1, args) -> begin
-(
-
-let uu____8487 = (
-
-let uu____8500 = (
-
-let uu____8501 = (FStar_Syntax_Util.un_uinst hd1)
-in uu____8501.FStar_Syntax_Syntax.n)
-in ((uu____8500), (args)))
-in (match (uu____8487) with
-| (FStar_Syntax_Syntax.Tm_fvar (fv), ((p, uu____8520))::((q, uu____8522))::[]) when (FStar_Syntax_Syntax.fv_eq_lid fv FStar_Parser_Const.or_lid) -> begin
-(
-
-let v_p = (FStar_Syntax_Syntax.new_bv FStar_Pervasives_Native.None p)
-in (
-
-let v_q = (FStar_Syntax_Syntax.new_bv FStar_Pervasives_Native.None q)
-in (
-
-let g1 = (
-
-let uu___128_8560 = g
-in (
-
-let uu____8561 = (FStar_TypeChecker_Env.push_bv g.FStar_Tactics_Types.context v_p)
-in {FStar_Tactics_Types.context = uu____8561; FStar_Tactics_Types.witness = uu___128_8560.FStar_Tactics_Types.witness; FStar_Tactics_Types.goal_ty = uu___128_8560.FStar_Tactics_Types.goal_ty; FStar_Tactics_Types.opts = uu___128_8560.FStar_Tactics_Types.opts; FStar_Tactics_Types.is_guard = uu___128_8560.FStar_Tactics_Types.is_guard}))
-in (
-
-let g2 = (
-
-let uu___129_8563 = g
-in (
-
-let uu____8564 = (FStar_TypeChecker_Env.push_bv g.FStar_Tactics_Types.context v_q)
-in {FStar_Tactics_Types.context = uu____8564; FStar_Tactics_Types.witness = uu___129_8563.FStar_Tactics_Types.witness; FStar_Tactics_Types.goal_ty = uu___129_8563.FStar_Tactics_Types.goal_ty; FStar_Tactics_Types.opts = uu___129_8563.FStar_Tactics_Types.opts; FStar_Tactics_Types.is_guard = uu___129_8563.FStar_Tactics_Types.is_guard}))
-in (bind __dismiss (fun uu____8571 -> (
-
-let uu____8572 = (add_goals ((g1)::(g2)::[]))
-in (bind uu____8572 (fun uu____8581 -> (
-
-let uu____8582 = (
-
-let uu____8587 = (FStar_Syntax_Syntax.bv_to_name v_p)
-in (
-
-let uu____8588 = (FStar_Syntax_Syntax.bv_to_name v_q)
-in ((uu____8587), (uu____8588))))
-in (ret uu____8582)))))))))))
-end
-| uu____8593 -> begin
-(
-
-let uu____8606 = (tts g.FStar_Tactics_Types.context typ)
-in (fail1 "Not a disjunction: %s" uu____8606))
-end))
-end))
-end)))))))
-in (FStar_All.pipe_left (wrap_err "cases") uu____8375)))
-
-
-let set_options : Prims.string  ->  unit tac = (fun s -> (
-
-let uu____8636 = (cur_goal ())
-in (bind uu____8636 (fun g -> ((FStar_Options.push ());
-(
-
-let uu____8649 = (FStar_Util.smap_copy g.FStar_Tactics_Types.opts)
-in (FStar_Options.set uu____8649));
-(
-
-let res = (FStar_Options.set_options FStar_Options.Set s)
-in (
-
-let opts' = (FStar_Options.peek ())
-in ((FStar_Options.pop ());
-(match (res) with
-| FStar_Getopt.Success -> begin
-(
-
-let g' = (
-
-let uu___130_8656 = g
-in {FStar_Tactics_Types.context = uu___130_8656.FStar_Tactics_Types.context; FStar_Tactics_Types.witness = uu___130_8656.FStar_Tactics_Types.witness; FStar_Tactics_Types.goal_ty = uu___130_8656.FStar_Tactics_Types.goal_ty; FStar_Tactics_Types.opts = opts'; FStar_Tactics_Types.is_guard = uu___130_8656.FStar_Tactics_Types.is_guard})
-in (replace_cur g'))
-end
-| FStar_Getopt.Error (err) -> begin
-(fail2 "Setting options `%s` failed: %s" s err)
-end
-| FStar_Getopt.Help -> begin
-(fail1 "Setting options `%s` failed (got `Help`?)" s)
-end);
-)));
-)))))
-
-
-let top_env : unit  ->  env tac = (fun uu____8664 -> (bind get (fun ps -> (FStar_All.pipe_left ret ps.FStar_Tactics_Types.main_context))))
-
-
-let cur_env : unit  ->  env tac = (fun uu____8677 -> (
-
-let uu____8680 = (cur_goal ())
-in (bind uu____8680 (fun g -> (FStar_All.pipe_left ret g.FStar_Tactics_Types.context)))))
-
-
-let cur_goal' : unit  ->  FStar_Syntax_Syntax.term tac = (fun uu____8693 -> (
-
-let uu____8696 = (cur_goal ())
-in (bind uu____8696 (fun g -> (FStar_All.pipe_left ret g.FStar_Tactics_Types.goal_ty)))))
-
-
-let cur_witness : unit  ->  FStar_Syntax_Syntax.term tac = (fun uu____8709 -> (
-
-let uu____8712 = (cur_goal ())
-in (bind uu____8712 (fun g -> (FStar_All.pipe_left ret g.FStar_Tactics_Types.witness)))))
-
-
-let unquote : FStar_Reflection_Data.typ  ->  FStar_Syntax_Syntax.term  ->  FStar_Syntax_Syntax.term tac = (fun ty tm -> (
-
-let uu____8733 = (
-
-let uu____8736 = (cur_goal ())
-in (bind uu____8736 (fun goal -> (
-
-let env = (FStar_TypeChecker_Env.set_expected_typ goal.FStar_Tactics_Types.context ty)
-in (
-
-let uu____8744 = (__tc env tm)
-in (bind uu____8744 (fun uu____8764 -> (match (uu____8764) with
-| (tm1, typ, guard) -> begin
-(
-
-let uu____8776 = (proc_guard "unquote" env guard goal.FStar_Tactics_Types.opts)
-in (bind uu____8776 (fun uu____8780 -> (ret tm1))))
-end))))))))
-in (FStar_All.pipe_left (wrap_err "unquote") uu____8733)))
-
-
-let uvar_env : env  ->  FStar_Reflection_Data.typ FStar_Pervasives_Native.option  ->  FStar_Syntax_Syntax.term tac = (fun env ty -> (
-
-let uu____8803 = (match (ty) with
-| FStar_Pervasives_Native.Some (ty1) -> begin
-(ret ty1)
-end
-| FStar_Pervasives_Native.None -> begin
-(
-
-let uu____8809 = (
-
-let uu____8810 = (FStar_Syntax_Util.type_u ())
-in (FStar_All.pipe_left FStar_Pervasives_Native.fst uu____8810))
-in (new_uvar "uvar_env.2" env uu____8809))
-end)
-in (bind uu____8803 (fun typ -> (
-
-let uu____8822 = (new_uvar "uvar_env" env typ)
-in (bind uu____8822 (fun t -> (ret t))))))))
-
-
-let unshelve : FStar_Syntax_Syntax.term  ->  unit tac = (fun t -> (
-
-let uu____8836 = (bind get (fun ps -> (
-
-let env = ps.FStar_Tactics_Types.main_context
-in (
-
-let opts = (match (ps.FStar_Tactics_Types.goals) with
-| (g)::uu____8853 -> begin
-g.FStar_Tactics_Types.opts
-end
-| uu____8856 -> begin
-(FStar_Options.peek ())
-end)
-in (
-
-let uu____8859 = (FStar_Syntax_Util.head_and_args t)
-in (match (uu____8859) with
-| ({FStar_Syntax_Syntax.n = FStar_Syntax_Syntax.Tm_uvar (uu____8876, typ); FStar_Syntax_Syntax.pos = uu____8878; FStar_Syntax_Syntax.vars = uu____8879}, uu____8880) -> begin
-(
-
-let uu____8925 = (
-
-let uu____8928 = (
-
-let uu____8929 = (bnorm env t)
-in (
-
-let uu____8930 = (bnorm env typ)
-in {FStar_Tactics_Types.context = env; FStar_Tactics_Types.witness = uu____8929; FStar_Tactics_Types.goal_ty = uu____8930; FStar_Tactics_Types.opts = opts; FStar_Tactics_Types.is_guard = false}))
-in (uu____8928)::[])
-in (add_goals uu____8925))
-end
-| uu____8931 -> begin
-(fail "not a uvar")
-end))))))
-in (FStar_All.pipe_left (wrap_err "unshelve") uu____8836)))
-
-
-let unify : FStar_Syntax_Syntax.term  ->  FStar_Syntax_Syntax.term  ->  Prims.bool tac = (fun t1 t2 -> (bind get (fun ps -> (do_unify ps.FStar_Tactics_Types.main_context t1 t2))))
-
-
-let launch_process : Prims.string  ->  Prims.string Prims.list  ->  Prims.string  ->  Prims.string tac = (fun prog args input -> (bind idtac (fun uu____8992 -> (
-
-let uu____8993 = (FStar_Options.unsafe_tactic_exec ())
-in (match (uu____8993) with
-| true -> begin
-(
-
-let s = (FStar_Util.run_process "tactic_launch" prog args (FStar_Pervasives_Native.Some (input)))
-in (ret s))
-end
-| uu____8997 -> begin
-(fail "launch_process: will not run anything unless --unsafe_tactic_exec is provided")
-end)))))
-
-
-let fresh_bv_named : Prims.string  ->  FStar_Reflection_Data.typ  ->  FStar_Syntax_Syntax.bv tac = (fun nm t -> (bind idtac (fun uu____9014 -> (
-
-let uu____9015 = (FStar_Syntax_Syntax.gen_bv nm FStar_Pervasives_Native.None t)
-in (ret uu____9015)))))
-
-
-let change : FStar_Reflection_Data.typ  ->  unit tac = (fun ty -> (
-
-let uu____9025 = (mlog (fun uu____9030 -> (
-
-let uu____9031 = (FStar_Syntax_Print.term_to_string ty)
-in (FStar_Util.print1 "change: ty = %s\n" uu____9031))) (fun uu____9034 -> (
-
-let uu____9035 = (cur_goal ())
-in (bind uu____9035 (fun g -> (
-
-let uu____9041 = (__tc g.FStar_Tactics_Types.context ty)
-in (bind uu____9041 (fun uu____9061 -> (match (uu____9061) with
-| (ty1, uu____9071, guard) -> begin
-(
-
-let uu____9073 = (proc_guard "change" g.FStar_Tactics_Types.context guard g.FStar_Tactics_Types.opts)
-in (bind uu____9073 (fun uu____9078 -> (
-
-let uu____9079 = (do_unify g.FStar_Tactics_Types.context g.FStar_Tactics_Types.goal_ty ty1)
-in (bind uu____9079 (fun bb -> (match (bb) with
-| true -> begin
-(replace_cur (
-
-let uu___131_9088 = g
-in {FStar_Tactics_Types.context = uu___131_9088.FStar_Tactics_Types.context; FStar_Tactics_Types.witness = uu___131_9088.FStar_Tactics_Types.witness; FStar_Tactics_Types.goal_ty = ty1; FStar_Tactics_Types.opts = uu___131_9088.FStar_Tactics_Types.opts; FStar_Tactics_Types.is_guard = uu___131_9088.FStar_Tactics_Types.is_guard}))
-end
-| uu____9089 -> begin
-(
-
-let steps = (FStar_TypeChecker_Normalize.Reify)::(FStar_TypeChecker_Normalize.UnfoldUntil (FStar_Syntax_Syntax.delta_constant))::(FStar_TypeChecker_Normalize.AllowUnboundUniverses)::(FStar_TypeChecker_Normalize.Primops)::(FStar_TypeChecker_Normalize.Simplify)::(FStar_TypeChecker_Normalize.UnfoldTac)::(FStar_TypeChecker_Normalize.Unmeta)::[]
-in (
-
-let ng = (normalize steps g.FStar_Tactics_Types.context g.FStar_Tactics_Types.goal_ty)
-in (
-
-let nty = (normalize steps g.FStar_Tactics_Types.context ty1)
-in (
-
-let uu____9095 = (do_unify g.FStar_Tactics_Types.context ng nty)
-in (bind uu____9095 (fun b -> (match (b) with
-| true -> begin
-(replace_cur (
-
-let uu___132_9104 = g
-in {FStar_Tactics_Types.context = uu___132_9104.FStar_Tactics_Types.context; FStar_Tactics_Types.witness = uu___132_9104.FStar_Tactics_Types.witness; FStar_Tactics_Types.goal_ty = ty1; FStar_Tactics_Types.opts = uu___132_9104.FStar_Tactics_Types.opts; FStar_Tactics_Types.is_guard = uu___132_9104.FStar_Tactics_Types.is_guard}))
-end
-| uu____9105 -> begin
-(fail "not convertible")
-end)))))))
-end)))))))
-end)))))))))
-in (FStar_All.pipe_left (wrap_err "change") uu____9025)))
-
-
-let rec last : 'a . 'a Prims.list  ->  'a = (fun l -> (match (l) with
-| [] -> begin
-(failwith "last: empty list")
-end
-| (x)::[] -> begin
-x
-end
-| (uu____9126)::xs -> begin
-(last xs)
-end))
-
-
-let rec init : 'a . 'a Prims.list  ->  'a Prims.list = (fun l -> (match (l) with
-| [] -> begin
-(failwith "init: empty list")
-end
-| (x)::[] -> begin
-[]
-end
-| (x)::xs -> begin
-(
-
-let uu____9154 = (init xs)
-in (x)::uu____9154)
-end))
-
-
-let rec inspect : FStar_Syntax_Syntax.term  ->  FStar_Reflection_Data.term_view tac = (fun t -> (
-
-let t1 = (FStar_Syntax_Util.unascribe t)
-in (
-
-let t2 = (FStar_Syntax_Util.un_uinst t1)
-in (match (t2.FStar_Syntax_Syntax.n) with
-| FStar_Syntax_Syntax.Tm_meta (t3, uu____9171) -> begin
-(inspect t3)
-end
-| FStar_Syntax_Syntax.Tm_name (bv) -> begin
-(FStar_All.pipe_left ret (FStar_Reflection_Data.Tv_Var (bv)))
-end
-| FStar_Syntax_Syntax.Tm_bvar (bv) -> begin
-(FStar_All.pipe_left ret (FStar_Reflection_Data.Tv_BVar (bv)))
-end
-| FStar_Syntax_Syntax.Tm_fvar (fv) -> begin
-(FStar_All.pipe_left ret (FStar_Reflection_Data.Tv_FVar (fv)))
-end
-| FStar_Syntax_Syntax.Tm_app (hd1, []) -> begin
-(failwith "inspect: empty arguments on Tm_app")
-end
-| FStar_Syntax_Syntax.Tm_app (hd1, args) -> begin
-(
-
-let uu____9228 = (last args)
-in (match (uu____9228) with
-| (a, q) -> begin
-(
-
-let q' = (FStar_Reflection_Basic.inspect_aqual q)
-in (
-
-let uu____9250 = (
-
-let uu____9251 = (
-
-let uu____9256 = (
-
-let uu____9259 = (
-
-let uu____9264 = (init args)
-in (FStar_Syntax_Syntax.mk_Tm_app hd1 uu____9264))
-in (uu____9259 FStar_Pervasives_Native.None t2.FStar_Syntax_Syntax.pos))
-in ((uu____9256), (((a), (q')))))
-in FStar_Reflection_Data.Tv_App (uu____9251))
-in (FStar_All.pipe_left ret uu____9250)))
-end))
-end
-| FStar_Syntax_Syntax.Tm_abs ([], uu____9285, uu____9286) -> begin
-(failwith "inspect: empty arguments on Tm_abs")
-end
-| FStar_Syntax_Syntax.Tm_abs (bs, t3, k) -> begin
-(
-
-let uu____9330 = (FStar_Syntax_Subst.open_term bs t3)
-in (match (uu____9330) with
-| (bs1, t4) -> begin
-(match (bs1) with
-| [] -> begin
-(failwith "impossible")
-end
-| (b)::bs2 -> begin
-(
-
-let uu____9363 = (
-
-let uu____9364 = (
-
-let uu____9369 = (FStar_Syntax_Util.abs bs2 t4 k)
-in ((b), (uu____9369)))
-in FStar_Reflection_Data.Tv_Abs (uu____9364))
-in (FStar_All.pipe_left ret uu____9363))
-end)
-end))
-end
-| FStar_Syntax_Syntax.Tm_type (uu____9376) -> begin
-(FStar_All.pipe_left ret (FStar_Reflection_Data.Tv_Type (())))
-end
-| FStar_Syntax_Syntax.Tm_arrow ([], k) -> begin
-(failwith "inspect: empty binders on arrow")
-end
-| FStar_Syntax_Syntax.Tm_arrow (uu____9396) -> begin
-(
-
-let uu____9409 = (FStar_Syntax_Util.arrow_one t2)
-in (match (uu____9409) with
-| FStar_Pervasives_Native.Some (b, c) -> begin
-(FStar_All.pipe_left ret (FStar_Reflection_Data.Tv_Arrow (((b), (c)))))
-end
-| FStar_Pervasives_Native.None -> begin
-(failwith "impossible")
-end))
-end
-| FStar_Syntax_Syntax.Tm_refine (bv, t3) -> begin
-(
-
-let b = (FStar_Syntax_Syntax.mk_binder bv)
-in (
-
-let uu____9439 = (FStar_Syntax_Subst.open_term ((b)::[]) t3)
-in (match (uu____9439) with
-| (b', t4) -> begin
-(
-
-let b1 = (match (b') with
-| (b'1)::[] -> begin
-b'1
-end
-| uu____9470 -> begin
-(failwith "impossible")
-end)
-in (FStar_All.pipe_left ret (FStar_Reflection_Data.Tv_Refine ((((FStar_Pervasives_Native.fst b1)), (t4))))))
-end)))
-end
-| FStar_Syntax_Syntax.Tm_constant (c) -> begin
-(
-
-let uu____9478 = (
-
-let uu____9479 = (FStar_Reflection_Basic.inspect_const c)
-in FStar_Reflection_Data.Tv_Const (uu____9479))
-in (FStar_All.pipe_left ret uu____9478))
-end
-| FStar_Syntax_Syntax.Tm_uvar (u, t3) -> begin
-(
-
-let uu____9508 = (
-
-let uu____9509 = (
-
-let uu____9514 = (
-
-let uu____9515 = (FStar_Syntax_Unionfind.uvar_id u)
-in (FStar_BigInt.of_int_fs uu____9515))
-in ((uu____9514), (t3)))
-in FStar_Reflection_Data.Tv_Uvar (uu____9509))
-in (FStar_All.pipe_left ret uu____9508))
-end
-| FStar_Syntax_Syntax.Tm_let ((false, (lb)::[]), t21) -> begin
-(match ((Prims.op_disEquality lb.FStar_Syntax_Syntax.lbunivs [])) with
-| true -> begin
-(FStar_All.pipe_left ret FStar_Reflection_Data.Tv_Unknown)
-end
-| uu____9540 -> begin
-(match (lb.FStar_Syntax_Syntax.lbname) with
-| FStar_Util.Inr (uu____9543) -> begin
-(FStar_All.pipe_left ret FStar_Reflection_Data.Tv_Unknown)
-end
-| FStar_Util.Inl (bv) -> begin
-(
-
-let b = (FStar_Syntax_Syntax.mk_binder bv)
-in (
-
-let uu____9548 = (FStar_Syntax_Subst.open_term ((b)::[]) t21)
-in (match (uu____9548) with
-| (bs, t22) -> begin
-(
-
-let b1 = (match (bs) with
-| (b1)::[] -> begin
-b1
-end
-| uu____9579 -> begin
-(failwith "impossible: open_term returned different amount of binders")
-end)
-in (FStar_All.pipe_left ret (FStar_Reflection_Data.Tv_Let (((false), ((FStar_Pervasives_Native.fst b1)), (lb.FStar_Syntax_Syntax.lbdef), (t22))))))
-end)))
-end)
-end)
-end
-| FStar_Syntax_Syntax.Tm_let ((true, (lb)::[]), t21) -> begin
-(match ((Prims.op_disEquality lb.FStar_Syntax_Syntax.lbunivs [])) with
-| true -> begin
-(FStar_All.pipe_left ret FStar_Reflection_Data.Tv_Unknown)
-end
-| uu____9608 -> begin
-(match (lb.FStar_Syntax_Syntax.lbname) with
-| FStar_Util.Inr (uu____9611) -> begin
-(FStar_All.pipe_left ret FStar_Reflection_Data.Tv_Unknown)
-end
-| FStar_Util.Inl (bv) -> begin
-(
-
-let uu____9615 = (FStar_Syntax_Subst.open_let_rec ((lb)::[]) t21)
-in (match (uu____9615) with
-| (lbs, t22) -> begin
-(match (lbs) with
-| (lb1)::[] -> begin
-(match (lb1.FStar_Syntax_Syntax.lbname) with
-| FStar_Util.Inr (uu____9635) -> begin
-(ret FStar_Reflection_Data.Tv_Unknown)
-end
-| FStar_Util.Inl (bv1) -> begin
-(FStar_All.pipe_left ret (FStar_Reflection_Data.Tv_Let (((true), (bv1), (lb1.FStar_Syntax_Syntax.lbdef), (t22)))))
-end)
-end
-| uu____9641 -> begin
-(failwith "impossible: open_term returned different amount of binders")
-end)
-end))
-end)
-end)
-end
-| FStar_Syntax_Syntax.Tm_match (t3, brs) -> begin
-(
-
-let rec inspect_pat = (fun p -> (match (p.FStar_Syntax_Syntax.v) with
-| FStar_Syntax_Syntax.Pat_constant (c) -> begin
-(
-
-let uu____9695 = (FStar_Reflection_Basic.inspect_const c)
-in FStar_Reflection_Data.Pat_Constant (uu____9695))
-end
-| FStar_Syntax_Syntax.Pat_cons (fv, ps) -> begin
-(
-
-let uu____9714 = (
-
-let uu____9721 = (FStar_List.map (fun uu____9733 -> (match (uu____9733) with
-| (p1, uu____9741) -> begin
-(inspect_pat p1)
-end)) ps)
-in ((fv), (uu____9721)))
-in FStar_Reflection_Data.Pat_Cons (uu____9714))
-end
-| FStar_Syntax_Syntax.Pat_var (bv) -> begin
-FStar_Reflection_Data.Pat_Var (bv)
-end
-| FStar_Syntax_Syntax.Pat_wild (bv) -> begin
-FStar_Reflection_Data.Pat_Wild (bv)
-end
-| FStar_Syntax_Syntax.Pat_dot_term (bv, t4) -> begin
-FStar_Reflection_Data.Pat_Dot_Term (((bv), (t4)))
-end))
-in (
-
-let brs1 = (FStar_List.map FStar_Syntax_Subst.open_branch brs)
-in (
-
-let brs2 = (FStar_List.map (fun uu___66_9795 -> (match (uu___66_9795) with
-| (pat, uu____9817, t4) -> begin
-(
-
-let uu____9835 = (inspect_pat pat)
-in ((uu____9835), (t4)))
-end)) brs1)
-in (FStar_All.pipe_left ret (FStar_Reflection_Data.Tv_Match (((t3), (brs2))))))))
-end
-| FStar_Syntax_Syntax.Tm_unknown -> begin
-(FStar_All.pipe_left ret FStar_Reflection_Data.Tv_Unknown)
-end
-| uu____9852 -> begin
-((
-
-let uu____9854 = (
-
-let uu____9859 = (
-
-let uu____9860 = (FStar_Syntax_Print.tag_of_term t2)
-in (
-
-let uu____9861 = (FStar_Syntax_Print.term_to_string t2)
-in (FStar_Util.format2 "inspect: outside of expected syntax (%s, %s)\n" uu____9860 uu____9861)))
-in ((FStar_Errors.Warning_CantInspect), (uu____9859)))
-in (FStar_Errors.log_issue t2.FStar_Syntax_Syntax.pos uu____9854));
-(FStar_All.pipe_left ret FStar_Reflection_Data.Tv_Unknown);
-)
-end))))
-
-
-let pack : FStar_Reflection_Data.term_view  ->  FStar_Syntax_Syntax.term tac = (fun tv -> (match (tv) with
-| FStar_Reflection_Data.Tv_Var (bv) -> begin
-(
-
-let uu____9874 = (FStar_Syntax_Syntax.bv_to_name bv)
-in (FStar_All.pipe_left ret uu____9874))
-end
-| FStar_Reflection_Data.Tv_BVar (bv) -> begin
-(
-
-let uu____9878 = (FStar_Syntax_Syntax.bv_to_tm bv)
-in (FStar_All.pipe_left ret uu____9878))
-end
-| FStar_Reflection_Data.Tv_FVar (fv) -> begin
-(
-
-let uu____9882 = (FStar_Syntax_Syntax.fv_to_tm fv)
-in (FStar_All.pipe_left ret uu____9882))
-end
-| FStar_Reflection_Data.Tv_App (l, (r, q)) -> begin
-(
-
-let q' = (FStar_Reflection_Basic.pack_aqual q)
-in (
-
-let uu____9893 = (FStar_Syntax_Util.mk_app l ((((r), (q')))::[]))
-in (FStar_All.pipe_left ret uu____9893)))
-end
-| FStar_Reflection_Data.Tv_Abs (b, t) -> begin
-(
-
-let uu____9914 = (FStar_Syntax_Util.abs ((b)::[]) t FStar_Pervasives_Native.None)
-in (FStar_All.pipe_left ret uu____9914))
-end
-| FStar_Reflection_Data.Tv_Arrow (b, c) -> begin
-(
-
-let uu____9919 = (FStar_Syntax_Util.arrow ((b)::[]) c)
-in (FStar_All.pipe_left ret uu____9919))
-end
-| FStar_Reflection_Data.Tv_Type (()) -> begin
-(FStar_All.pipe_left ret FStar_Syntax_Util.ktype)
-end
-| FStar_Reflection_Data.Tv_Refine (bv, t) -> begin
-(
-
-let uu____9940 = (FStar_Syntax_Util.refine bv t)
-in (FStar_All.pipe_left ret uu____9940))
-end
-| FStar_Reflection_Data.Tv_Const (c) -> begin
-(
-
-let uu____9952 = (
-
-let uu____9955 = (
-
-let uu____9962 = (
-
-let uu____9963 = (FStar_Reflection_Basic.pack_const c)
-in FStar_Syntax_Syntax.Tm_constant (uu____9963))
-in (FStar_Syntax_Syntax.mk uu____9962))
-in (uu____9955 FStar_Pervasives_Native.None FStar_Range.dummyRange))
-in (FStar_All.pipe_left ret uu____9952))
-end
-| FStar_Reflection_Data.Tv_Uvar (u, t) -> begin
-(
-
-let uu____9977 = (
-
-let uu____9980 = (FStar_BigInt.to_int_fs u)
-in (FStar_Syntax_Util.uvar_from_id uu____9980 t))
-in (FStar_All.pipe_left ret uu____9977))
-end
-| FStar_Reflection_Data.Tv_Let (false, bv, t1, t2) -> begin
-(
-
-let lb = (FStar_Syntax_Util.mk_letbinding (FStar_Util.Inl (bv)) [] bv.FStar_Syntax_Syntax.sort FStar_Parser_Const.effect_Tot_lid t1 [] FStar_Range.dummyRange)
-in (
-
-let uu____9995 = (
-
-let uu____9998 = (
-
-let uu____10005 = (
-
-let uu____10006 = (
-
-let uu____10019 = (
-
-let uu____10020 = (
-
-let uu____10021 = (FStar_Syntax_Syntax.mk_binder bv)
-in (uu____10021)::[])
-in (FStar_Syntax_Subst.close uu____10020 t2))
-in ((((false), ((lb)::[]))), (uu____10019)))
-in FStar_Syntax_Syntax.Tm_let (uu____10006))
-in (FStar_Syntax_Syntax.mk uu____10005))
-in (uu____9998 FStar_Pervasives_Native.None FStar_Range.dummyRange))
-in (FStar_All.pipe_left ret uu____9995)))
-end
-| FStar_Reflection_Data.Tv_Let (true, bv, t1, t2) -> begin
-(
-
-let lb = (FStar_Syntax_Util.mk_letbinding (FStar_Util.Inl (bv)) [] bv.FStar_Syntax_Syntax.sort FStar_Parser_Const.effect_Tot_lid t1 [] FStar_Range.dummyRange)
-in (
-
-let uu____10047 = (FStar_Syntax_Subst.close_let_rec ((lb)::[]) t2)
-in (match (uu____10047) with
-| (lbs, body) -> begin
-(
-
-let uu____10062 = (FStar_Syntax_Syntax.mk (FStar_Syntax_Syntax.Tm_let (((((true), (lbs))), (body)))) FStar_Pervasives_Native.None FStar_Range.dummyRange)
-in (FStar_All.pipe_left ret uu____10062))
-end)))
-end
-| FStar_Reflection_Data.Tv_Match (t, brs) -> begin
-(
-
-let wrap = (fun v1 -> {FStar_Syntax_Syntax.v = v1; FStar_Syntax_Syntax.p = FStar_Range.dummyRange})
-in (
-
-let rec pack_pat = (fun p -> (match (p) with
-| FStar_Reflection_Data.Pat_Constant (c) -> begin
-(
-
-let uu____10102 = (
-
-let uu____10103 = (FStar_Reflection_Basic.pack_const c)
-in FStar_Syntax_Syntax.Pat_constant (uu____10103))
-in (FStar_All.pipe_left wrap uu____10102))
-end
-| FStar_Reflection_Data.Pat_Cons (fv, ps) -> begin
-(
-
-let uu____10112 = (
-
-let uu____10113 = (
-
-let uu____10126 = (FStar_List.map (fun p1 -> (
-
-let uu____10140 = (pack_pat p1)
-in ((uu____10140), (false)))) ps)
-in ((fv), (uu____10126)))
-in FStar_Syntax_Syntax.Pat_cons (uu____10113))
-in (FStar_All.pipe_left wrap uu____10112))
-end
-| FStar_Reflection_Data.Pat_Var (bv) -> begin
-(FStar_All.pipe_left wrap (FStar_Syntax_Syntax.Pat_var (bv)))
-end
-| FStar_Reflection_Data.Pat_Wild (bv) -> begin
-(FStar_All.pipe_left wrap (FStar_Syntax_Syntax.Pat_wild (bv)))
-end
-| FStar_Reflection_Data.Pat_Dot_Term (bv, t1) -> begin
-(FStar_All.pipe_left wrap (FStar_Syntax_Syntax.Pat_dot_term (((bv), (t1)))))
-end))
-in (
-
-let brs1 = (FStar_List.map (fun uu___67_10190 -> (match (uu___67_10190) with
-| (pat, t1) -> begin
-(
-
-let uu____10207 = (pack_pat pat)
-in ((uu____10207), (FStar_Pervasives_Native.None), (t1)))
-end)) brs)
-in (
-
-let brs2 = (FStar_List.map FStar_Syntax_Subst.close_branch brs1)
-in (
-
-let uu____10217 = (FStar_Syntax_Syntax.mk (FStar_Syntax_Syntax.Tm_match (((t), (brs2)))) FStar_Pervasives_Native.None FStar_Range.dummyRange)
-in (FStar_All.pipe_left ret uu____10217))))))
-end
-| FStar_Reflection_Data.Tv_AscribedT (e, t, tacopt) -> begin
-(
-
-let uu____10237 = (FStar_Syntax_Syntax.mk (FStar_Syntax_Syntax.Tm_ascribed (((e), (((FStar_Util.Inl (t)), (tacopt))), (FStar_Pervasives_Native.None)))) FStar_Pervasives_Native.None FStar_Range.dummyRange)
-in (FStar_All.pipe_left ret uu____10237))
-end
-| FStar_Reflection_Data.Tv_AscribedC (e, c, tacopt) -> begin
-(
-
-let uu____10279 = (FStar_Syntax_Syntax.mk (FStar_Syntax_Syntax.Tm_ascribed (((e), (((FStar_Util.Inr (c)), (tacopt))), (FStar_Pervasives_Native.None)))) FStar_Pervasives_Native.None FStar_Range.dummyRange)
-in (FStar_All.pipe_left ret uu____10279))
-end
-| FStar_Reflection_Data.Tv_Unknown -> begin
-(
-
-let uu____10314 = (FStar_Syntax_Syntax.mk FStar_Syntax_Syntax.Tm_unknown FStar_Pervasives_Native.None FStar_Range.dummyRange)
-in (FStar_All.pipe_left ret uu____10314))
-end))
-
-
-let goal_of_goal_ty : env  ->  FStar_Reflection_Data.typ  ->  (FStar_Tactics_Types.goal * FStar_TypeChecker_Env.guard_t) = (fun env typ -> (
-
-let uu____10343 = (FStar_TypeChecker_Util.new_implicit_var "proofstate_of_goal_ty" typ.FStar_Syntax_Syntax.pos env typ)
-in (match (uu____10343) with
-| (u, uu____10361, g_u) -> begin
-(
-
-let g = (
-
-let uu____10376 = (FStar_Options.peek ())
-in {FStar_Tactics_Types.context = env; FStar_Tactics_Types.witness = u; FStar_Tactics_Types.goal_ty = typ; FStar_Tactics_Types.opts = uu____10376; FStar_Tactics_Types.is_guard = false})
-in ((g), (g_u)))
-end)))
-
-
-let proofstate_of_goal_ty : env  ->  FStar_Reflection_Data.typ  ->  (FStar_Tactics_Types.proofstate * FStar_Syntax_Syntax.term) = (fun env typ -> (
-
-let uu____10391 = (goal_of_goal_ty env typ)
-in (match (uu____10391) with
-| (g, g_u) -> begin
-(
-
-let ps = {FStar_Tactics_Types.main_context = env; FStar_Tactics_Types.main_goal = g; FStar_Tactics_Types.all_implicits = g_u.FStar_TypeChecker_Env.implicits; FStar_Tactics_Types.goals = (g)::[]; FStar_Tactics_Types.smt_goals = []; FStar_Tactics_Types.depth = (Prims.parse_int "0"); FStar_Tactics_Types.__dump = (fun ps msg -> (dump_proofstate ps msg)); FStar_Tactics_Types.psc = FStar_TypeChecker_Normalize.null_psc; FStar_Tactics_Types.entry_range = FStar_Range.dummyRange; FStar_Tactics_Types.guard_policy = FStar_Tactics_Types.SMT; FStar_Tactics_Types.freshness = (Prims.parse_int "0")}
-in ((ps), (g.FStar_Tactics_Types.witness)))
-end)))
-
-
-
-=======
 type goal = FStar_Tactics_Types.goal
 type name = FStar_Syntax_Syntax.bv
 type env = FStar_TypeChecker_Env.env
@@ -9116,5 +4871,4 @@
               FStar_Tactics_Types.freshness = (Prims.parse_int "0")
             }  in
           (ps, (g.FStar_Tactics_Types.witness))
-  
->>>>>>> ca297a09
+  