open Prims
type name = FStar_Syntax_Syntax.bv[@@deriving show]
type env = FStar_TypeChecker_Env.env[@@deriving show]
type implicits = FStar_TypeChecker_Env.implicits[@@deriving show]
let normalize:
  FStar_TypeChecker_Normalize.step Prims.list ->
    FStar_TypeChecker_Env.env ->
      FStar_Syntax_Syntax.term -> FStar_Syntax_Syntax.term
  =
  fun s  ->
    fun e  ->
      fun t  ->
        FStar_TypeChecker_Normalize.normalize_with_primitive_steps
          FStar_Reflection_Interpreter.reflection_primops s e t
let bnorm:
  FStar_TypeChecker_Env.env ->
    FStar_Syntax_Syntax.term -> FStar_Syntax_Syntax.term
  = fun e  -> fun t  -> normalize [] e t
type goal =
  {
  context: env;
  witness: FStar_Syntax_Syntax.term;
  goal_ty: FStar_Syntax_Syntax.typ;
<<<<<<< HEAD
  opts: FStar_Options.optionstate;}[@@deriving show]
=======
  opts: FStar_Options.optionstate;
  is_guard: Prims.bool;}
>>>>>>> ae00c432
let __proj__Mkgoal__item__context: goal -> env =
  fun projectee  ->
    match projectee with
    | { context = __fname__context; witness = __fname__witness;
        goal_ty = __fname__goal_ty; opts = __fname__opts;
        is_guard = __fname__is_guard;_} -> __fname__context
let __proj__Mkgoal__item__witness: goal -> FStar_Syntax_Syntax.term =
  fun projectee  ->
    match projectee with
    | { context = __fname__context; witness = __fname__witness;
        goal_ty = __fname__goal_ty; opts = __fname__opts;
        is_guard = __fname__is_guard;_} -> __fname__witness
let __proj__Mkgoal__item__goal_ty: goal -> FStar_Syntax_Syntax.typ =
  fun projectee  ->
    match projectee with
    | { context = __fname__context; witness = __fname__witness;
        goal_ty = __fname__goal_ty; opts = __fname__opts;
        is_guard = __fname__is_guard;_} -> __fname__goal_ty
let __proj__Mkgoal__item__opts: goal -> FStar_Options.optionstate =
  fun projectee  ->
    match projectee with
    | { context = __fname__context; witness = __fname__witness;
        goal_ty = __fname__goal_ty; opts = __fname__opts;
        is_guard = __fname__is_guard;_} -> __fname__opts
let __proj__Mkgoal__item__is_guard: goal -> Prims.bool =
  fun projectee  ->
    match projectee with
    | { context = __fname__context; witness = __fname__witness;
        goal_ty = __fname__goal_ty; opts = __fname__opts;
        is_guard = __fname__is_guard;_} -> __fname__is_guard
type proofstate =
  {
  main_context: env;
  main_goal: goal;
  all_implicits: implicits;
  goals: goal Prims.list;
  smt_goals: goal Prims.list;}[@@deriving show]
let __proj__Mkproofstate__item__main_context: proofstate -> env =
  fun projectee  ->
    match projectee with
    | { main_context = __fname__main_context; main_goal = __fname__main_goal;
        all_implicits = __fname__all_implicits; goals = __fname__goals;
        smt_goals = __fname__smt_goals;_} -> __fname__main_context
let __proj__Mkproofstate__item__main_goal: proofstate -> goal =
  fun projectee  ->
    match projectee with
    | { main_context = __fname__main_context; main_goal = __fname__main_goal;
        all_implicits = __fname__all_implicits; goals = __fname__goals;
        smt_goals = __fname__smt_goals;_} -> __fname__main_goal
let __proj__Mkproofstate__item__all_implicits: proofstate -> implicits =
  fun projectee  ->
    match projectee with
    | { main_context = __fname__main_context; main_goal = __fname__main_goal;
        all_implicits = __fname__all_implicits; goals = __fname__goals;
        smt_goals = __fname__smt_goals;_} -> __fname__all_implicits
let __proj__Mkproofstate__item__goals: proofstate -> goal Prims.list =
  fun projectee  ->
    match projectee with
    | { main_context = __fname__main_context; main_goal = __fname__main_goal;
        all_implicits = __fname__all_implicits; goals = __fname__goals;
        smt_goals = __fname__smt_goals;_} -> __fname__goals
let __proj__Mkproofstate__item__smt_goals: proofstate -> goal Prims.list =
  fun projectee  ->
    match projectee with
    | { main_context = __fname__main_context; main_goal = __fname__main_goal;
        all_implicits = __fname__all_implicits; goals = __fname__goals;
        smt_goals = __fname__smt_goals;_} -> __fname__smt_goals
type 'a result =
  | Success of ('a,proofstate) FStar_Pervasives_Native.tuple2
  | Failed of (Prims.string,proofstate) FStar_Pervasives_Native.tuple2
[@@deriving show]
let uu___is_Success: 'a . 'a result -> Prims.bool =
  fun projectee  ->
    match projectee with | Success _0 -> true | uu____228 -> false
let __proj__Success__item___0:
  'a . 'a result -> ('a,proofstate) FStar_Pervasives_Native.tuple2 =
  fun projectee  -> match projectee with | Success _0 -> _0
let uu___is_Failed: 'a . 'a result -> Prims.bool =
  fun projectee  ->
    match projectee with | Failed _0 -> true | uu____274 -> false
let __proj__Failed__item___0:
  'a . 'a result -> (Prims.string,proofstate) FStar_Pervasives_Native.tuple2
  = fun projectee  -> match projectee with | Failed _0 -> _0
exception TacFailure of Prims.string
let uu___is_TacFailure: Prims.exn -> Prims.bool =
  fun projectee  ->
    match projectee with | TacFailure uu____309 -> true | uu____310 -> false
let __proj__TacFailure__item__uu___: Prims.exn -> Prims.string =
  fun projectee  -> match projectee with | TacFailure uu____318 -> uu____318
type 'a tac = {
  tac_f: proofstate -> 'a result;}[@@deriving show]
let __proj__Mktac__item__tac_f: 'a . 'a tac -> proofstate -> 'a result =
  fun projectee  ->
    match projectee with | { tac_f = __fname__tac_f;_} -> __fname__tac_f
let mk_tac: 'a . (proofstate -> 'a result) -> 'a tac =
  fun f  -> { tac_f = f }
let run: 'Auu____382 . 'Auu____382 tac -> proofstate -> 'Auu____382 result =
  fun t  -> fun p  -> t.tac_f p
let ret: 'a . 'a -> 'a tac = fun x  -> mk_tac (fun p  -> Success (x, p))
let bind: 'a 'b . 'a tac -> ('a -> 'b tac) -> 'b tac =
  fun t1  ->
    fun t2  ->
      mk_tac
        (fun p  ->
           let uu____449 = run t1 p in
           match uu____449 with
           | Success (a,q) -> let uu____456 = t2 a in run uu____456 q
           | Failed (msg,q) -> Failed (msg, q))
let idtac: Prims.unit tac = ret ()
let goal_to_string: goal -> Prims.string =
  fun g  ->
    let g_binders =
      let uu____468 = FStar_TypeChecker_Env.all_binders g.context in
      FStar_All.pipe_right uu____468
        (FStar_Syntax_Print.binders_to_string ", ") in
    let w = bnorm g.context g.witness in
    let t = bnorm g.context g.goal_ty in
    let uu____471 = FStar_Syntax_Print.term_to_string w in
    let uu____472 = FStar_Syntax_Print.term_to_string t in
    FStar_Util.format3 "%s |- %s : %s" g_binders uu____471 uu____472
let tacprint: Prims.string -> Prims.unit =
  fun s  -> FStar_Util.print1 "TAC>> %s\n" s
let tacprint1: Prims.string -> Prims.string -> Prims.unit =
  fun s  ->
    fun x  ->
      let uu____485 = FStar_Util.format1 s x in
      FStar_Util.print1 "TAC>> %s\n" uu____485
let tacprint2: Prims.string -> Prims.string -> Prims.string -> Prims.unit =
  fun s  ->
    fun x  ->
      fun y  ->
        let uu____498 = FStar_Util.format2 s x y in
        FStar_Util.print1 "TAC>> %s\n" uu____498
let tacprint3:
  Prims.string -> Prims.string -> Prims.string -> Prims.string -> Prims.unit
  =
  fun s  ->
    fun x  ->
      fun y  ->
        fun z  ->
          let uu____515 = FStar_Util.format3 s x y z in
          FStar_Util.print1 "TAC>> %s\n" uu____515
let comp_to_typ: FStar_Syntax_Syntax.comp -> FStar_Syntax_Syntax.typ =
  fun c  ->
    match c.FStar_Syntax_Syntax.n with
    | FStar_Syntax_Syntax.Total (t,uu____521) -> t
    | FStar_Syntax_Syntax.GTotal (t,uu____531) -> t
    | FStar_Syntax_Syntax.Comp ct -> ct.FStar_Syntax_Syntax.result_typ
let is_irrelevant: goal -> Prims.bool =
  fun g  ->
    let uu____545 =
      let uu____550 =
        FStar_TypeChecker_Normalize.unfold_whnf g.context g.goal_ty in
      FStar_Syntax_Util.un_squash uu____550 in
    match uu____545 with
    | FStar_Pervasives_Native.Some t -> true
    | uu____556 -> false
let dump_goal: 'Auu____567 . 'Auu____567 -> goal -> Prims.unit =
  fun ps  ->
    fun goal  -> let uu____577 = goal_to_string goal in tacprint uu____577
let dump_cur: proofstate -> Prims.string -> Prims.unit =
  fun ps  ->
    fun msg  ->
      match ps.goals with
      | [] -> tacprint1 "No more goals (%s)" msg
      | h::uu____587 ->
          (tacprint1 "Current goal (%s):" msg;
           (let uu____591 = FStar_List.hd ps.goals in dump_goal ps uu____591))
let ps_to_string:
  (Prims.string,proofstate) FStar_Pervasives_Native.tuple2 -> Prims.string =
  fun uu____599  ->
    match uu____599 with
    | (msg,ps) ->
        let uu____606 = FStar_Util.string_of_int (FStar_List.length ps.goals) in
        let uu____607 =
          let uu____608 = FStar_List.map goal_to_string ps.goals in
          FStar_String.concat "\n" uu____608 in
        let uu____611 =
          FStar_Util.string_of_int (FStar_List.length ps.smt_goals) in
        let uu____612 =
          let uu____613 = FStar_List.map goal_to_string ps.smt_goals in
          FStar_String.concat "\n" uu____613 in
        FStar_Util.format5
          "State dump (%s):\nACTIVE goals (%s):\n%s\nSMT goals (%s):\n%s" msg
          uu____606 uu____607 uu____611 uu____612
let goal_to_json: goal -> FStar_Util.json =
  fun g  ->
    let g_binders =
      let uu____621 = FStar_TypeChecker_Env.all_binders g.context in
      FStar_All.pipe_right uu____621 FStar_Syntax_Print.binders_to_json in
    let uu____622 =
      let uu____629 =
        let uu____636 =
          let uu____641 =
            let uu____642 =
              let uu____649 =
                let uu____654 =
                  let uu____655 = FStar_Syntax_Print.term_to_string g.witness in
                  FStar_Util.JsonStr uu____655 in
                ("witness", uu____654) in
              let uu____656 =
                let uu____663 =
                  let uu____668 =
                    let uu____669 =
                      FStar_Syntax_Print.term_to_string g.goal_ty in
                    FStar_Util.JsonStr uu____669 in
                  ("type", uu____668) in
                [uu____663] in
              uu____649 :: uu____656 in
            FStar_Util.JsonAssoc uu____642 in
          ("goal", uu____641) in
        [uu____636] in
      ("hyps", g_binders) :: uu____629 in
    FStar_Util.JsonAssoc uu____622
let ps_to_json:
  (Prims.string,proofstate) FStar_Pervasives_Native.tuple2 -> FStar_Util.json
  =
  fun uu____701  ->
    match uu____701 with
    | (msg,ps) ->
        let uu____708 =
          let uu____715 =
            let uu____722 =
              let uu____727 =
                let uu____728 = FStar_List.map goal_to_json ps.goals in
                FStar_Util.JsonList uu____728 in
              ("goals", uu____727) in
            let uu____731 =
              let uu____738 =
                let uu____743 =
                  let uu____744 = FStar_List.map goal_to_json ps.smt_goals in
                  FStar_Util.JsonList uu____744 in
                ("smt-goals", uu____743) in
              [uu____738] in
            uu____722 :: uu____731 in
          ("label", (FStar_Util.JsonStr msg)) :: uu____715 in
        FStar_Util.JsonAssoc uu____708
let dump_proofstate: proofstate -> Prims.string -> Prims.unit =
  fun ps  ->
    fun msg  ->
      FStar_Options.with_saved_options
        (fun uu____773  ->
           FStar_Options.set_option "print_effect_args"
             (FStar_Options.Bool true);
           FStar_Util.print_generic "proof-state" ps_to_string ps_to_json
             (msg, ps))
let print_proof_state1: Prims.string -> Prims.unit tac =
  fun msg  -> mk_tac (fun p  -> dump_cur p msg; Success ((), p))
let print_proof_state: Prims.string -> Prims.unit tac =
  fun msg  -> mk_tac (fun p  -> dump_proofstate p msg; Success ((), p))
let get: proofstate tac = mk_tac (fun p  -> Success (p, p))
let tac_verb_dbg: Prims.bool FStar_Pervasives_Native.option FStar_ST.ref =
  FStar_Util.mk_ref FStar_Pervasives_Native.None
let rec log: proofstate -> (Prims.unit -> Prims.unit) -> Prims.unit =
  fun ps  ->
    fun f  ->
      let uu____833 = FStar_ST.op_Bang tac_verb_dbg in
      match uu____833 with
      | FStar_Pervasives_Native.None  ->
          ((let uu____855 =
              let uu____858 =
                FStar_TypeChecker_Env.debug ps.main_context
                  (FStar_Options.Other "TacVerbose") in
              FStar_Pervasives_Native.Some uu____858 in
            FStar_ST.op_Colon_Equals tac_verb_dbg uu____855);
           log ps f)
      | FStar_Pervasives_Native.Some (true ) -> f ()
      | FStar_Pervasives_Native.Some (false ) -> ()
let mlog: (Prims.unit -> Prims.unit) -> Prims.unit tac =
  fun f  -> bind get (fun ps  -> log ps f; ret ())
let fail: 'Auu____898 . Prims.string -> 'Auu____898 tac =
  fun msg  ->
    mk_tac
      (fun ps  ->
         (let uu____909 =
            FStar_TypeChecker_Env.debug ps.main_context
              (FStar_Options.Other "TacFail") in
          if uu____909
          then dump_proofstate ps (Prims.strcat "TACTING FAILING: " msg)
          else ());
         Failed (msg, ps))
let fail1: 'Auu____917 . Prims.string -> Prims.string -> 'Auu____917 tac =
  fun msg  ->
    fun x  -> let uu____928 = FStar_Util.format1 msg x in fail uu____928
let fail2:
  'Auu____937 .
    Prims.string -> Prims.string -> Prims.string -> 'Auu____937 tac
  =
  fun msg  ->
    fun x  ->
      fun y  -> let uu____952 = FStar_Util.format2 msg x y in fail uu____952
let fail3:
  'Auu____963 .
    Prims.string ->
      Prims.string -> Prims.string -> Prims.string -> 'Auu____963 tac
  =
  fun msg  ->
    fun x  ->
      fun y  ->
        fun z  ->
          let uu____982 = FStar_Util.format3 msg x y z in fail uu____982
let trytac: 'a . 'a tac -> 'a FStar_Pervasives_Native.option tac =
  fun t  ->
    mk_tac
      (fun ps  ->
         let tx = FStar_Syntax_Unionfind.new_transaction () in
         let uu____1010 = run t ps in
         match uu____1010 with
         | Success (a,q) ->
             (FStar_Syntax_Unionfind.commit tx;
              Success ((FStar_Pervasives_Native.Some a), q))
         | Failed (uu____1024,uu____1025) ->
             (FStar_Syntax_Unionfind.rollback tx;
              Success (FStar_Pervasives_Native.None, ps)))
let set: proofstate -> Prims.unit tac =
  fun p  -> mk_tac (fun uu____1040  -> Success ((), p))
let trysolve: goal -> FStar_Syntax_Syntax.typ -> Prims.bool =
  fun goal  ->
    fun solution  ->
      FStar_TypeChecker_Rel.teq_nosmt goal.context goal.witness solution
let solve: goal -> FStar_Syntax_Syntax.typ -> Prims.unit =
  fun goal  ->
    fun solution  ->
      let uu____1057 = trysolve goal solution in
      if uu____1057
      then ()
      else
        (let uu____1059 =
           let uu____1060 =
             let uu____1061 =
               FStar_TypeChecker_Normalize.term_to_string goal.context
                 solution in
             let uu____1062 =
               FStar_TypeChecker_Normalize.term_to_string goal.context
                 goal.witness in
             let uu____1063 = FStar_Syntax_Print.term_to_string goal.goal_ty in
             FStar_Util.format3 "%s does not solve %s : %s" uu____1061
               uu____1062 uu____1063 in
           TacFailure uu____1060 in
         FStar_Exn.raise uu____1059)
let dismiss: Prims.unit tac =
  bind get
    (fun p  ->
       let uu____1069 =
         let uu___88_1070 = p in
         let uu____1071 = FStar_List.tl p.goals in
         {
           main_context = (uu___88_1070.main_context);
           main_goal = (uu___88_1070.main_goal);
           all_implicits = (uu___88_1070.all_implicits);
           goals = uu____1071;
           smt_goals = (uu___88_1070.smt_goals)
         } in
       set uu____1069)
let dismiss_all: Prims.unit tac =
  bind get
    (fun p  ->
       set
         (let uu___89_1080 = p in
          {
            main_context = (uu___89_1080.main_context);
            main_goal = (uu___89_1080.main_goal);
            all_implicits = (uu___89_1080.all_implicits);
            goals = [];
            smt_goals = (uu___89_1080.smt_goals)
          }))
let add_goals: goal Prims.list -> Prims.unit tac =
  fun gs  ->
    bind get
      (fun p  ->
         set
           (let uu___90_1097 = p in
            {
              main_context = (uu___90_1097.main_context);
              main_goal = (uu___90_1097.main_goal);
              all_implicits = (uu___90_1097.all_implicits);
              goals = (FStar_List.append gs p.goals);
              smt_goals = (uu___90_1097.smt_goals)
            }))
let add_smt_goals: goal Prims.list -> Prims.unit tac =
  fun gs  ->
    bind get
      (fun p  ->
         set
           (let uu___91_1114 = p in
            {
              main_context = (uu___91_1114.main_context);
              main_goal = (uu___91_1114.main_goal);
              all_implicits = (uu___91_1114.all_implicits);
              goals = (uu___91_1114.goals);
              smt_goals = (FStar_List.append gs p.smt_goals)
            }))
let push_goals: goal Prims.list -> Prims.unit tac =
  fun gs  ->
    bind get
      (fun p  ->
         set
           (let uu___92_1131 = p in
            {
              main_context = (uu___92_1131.main_context);
              main_goal = (uu___92_1131.main_goal);
              all_implicits = (uu___92_1131.all_implicits);
              goals = (FStar_List.append p.goals gs);
              smt_goals = (uu___92_1131.smt_goals)
            }))
let push_smt_goals: goal Prims.list -> Prims.unit tac =
  fun gs  ->
    bind get
      (fun p  ->
         set
           (let uu___93_1148 = p in
            {
              main_context = (uu___93_1148.main_context);
              main_goal = (uu___93_1148.main_goal);
              all_implicits = (uu___93_1148.all_implicits);
              goals = (uu___93_1148.goals);
              smt_goals = (FStar_List.append p.smt_goals gs)
            }))
let replace_cur: goal -> Prims.unit tac =
  fun g  -> bind dismiss (fun uu____1158  -> add_goals [g])
let add_implicits: implicits -> Prims.unit tac =
  fun i  ->
    bind get
      (fun p  ->
         set
           (let uu___94_1171 = p in
            {
              main_context = (uu___94_1171.main_context);
              main_goal = (uu___94_1171.main_goal);
              all_implicits = (FStar_List.append i p.all_implicits);
              goals = (uu___94_1171.goals);
              smt_goals = (uu___94_1171.smt_goals)
            }))
let new_uvar: env -> FStar_Syntax_Syntax.typ -> FStar_Syntax_Syntax.term tac
  =
  fun env  ->
    fun typ  ->
      let uu____1196 =
        FStar_TypeChecker_Util.new_implicit_var "tactics.new_uvar"
          typ.FStar_Syntax_Syntax.pos env typ in
      match uu____1196 with
      | (u,uu____1212,g_u) ->
          let uu____1226 = add_implicits g_u.FStar_TypeChecker_Env.implicits in
          bind uu____1226 (fun uu____1230  -> ret u)
let is_true: FStar_Syntax_Syntax.term -> Prims.bool =
  fun t  ->
    let uu____1235 = FStar_Syntax_Util.un_squash t in
    match uu____1235 with
    | FStar_Pervasives_Native.Some t' ->
        let uu____1245 =
          let uu____1246 = FStar_Syntax_Subst.compress t' in
          uu____1246.FStar_Syntax_Syntax.n in
        (match uu____1245 with
         | FStar_Syntax_Syntax.Tm_fvar fv ->
             FStar_Syntax_Syntax.fv_eq_lid fv FStar_Parser_Const.true_lid
         | uu____1250 -> false)
    | uu____1251 -> false
let is_false: FStar_Syntax_Syntax.term -> Prims.bool =
  fun t  ->
    let uu____1260 = FStar_Syntax_Util.un_squash t in
    match uu____1260 with
    | FStar_Pervasives_Native.Some t' ->
        let uu____1270 =
          let uu____1271 = FStar_Syntax_Subst.compress t' in
          uu____1271.FStar_Syntax_Syntax.n in
        (match uu____1270 with
         | FStar_Syntax_Syntax.Tm_fvar fv ->
             FStar_Syntax_Syntax.fv_eq_lid fv FStar_Parser_Const.false_lid
         | uu____1275 -> false)
    | uu____1276 -> false
let cur_goal: goal tac =
  bind get
    (fun p  ->
       match p.goals with
       | [] -> fail "No more goals (1)"
       | hd1::tl1 -> ret hd1)
let mk_irrelevant_goal:
  env -> FStar_Syntax_Syntax.typ -> FStar_Options.optionstate -> goal tac =
  fun env  ->
    fun phi  ->
      fun opts  ->
        let typ = FStar_Syntax_Util.mk_squash phi in
        let uu____1310 = new_uvar env typ in
        bind uu____1310
          (fun u  ->
             let goal =
               {
                 context = env;
                 witness = u;
                 goal_ty = typ;
                 opts;
                 is_guard = false
               } in
             ret goal)
let add_irrelevant_goal:
  env ->
    FStar_Syntax_Syntax.typ -> FStar_Options.optionstate -> Prims.unit tac
  =
  fun env  ->
    fun phi  ->
      fun opts  ->
        let uu____1333 = mk_irrelevant_goal env phi opts in
        bind uu____1333 (fun goal  -> add_goals [goal])
let istrivial: env -> FStar_Syntax_Syntax.term -> Prims.bool =
  fun e  ->
    fun t  ->
      let steps =
        [FStar_TypeChecker_Normalize.Reify;
        FStar_TypeChecker_Normalize.UnfoldUntil
          FStar_Syntax_Syntax.Delta_constant;
        FStar_TypeChecker_Normalize.Primops;
        FStar_TypeChecker_Normalize.Simplify;
        FStar_TypeChecker_Normalize.UnfoldTac;
        FStar_TypeChecker_Normalize.Unmeta] in
      let t1 = normalize steps e t in is_true t1
let trivial: Prims.unit tac =
  bind cur_goal
    (fun goal  ->
       let uu____1356 = istrivial goal.context goal.goal_ty in
       if uu____1356
       then (solve goal FStar_Syntax_Util.exp_unit; dismiss)
       else
         (let uu____1361 = FStar_Syntax_Print.term_to_string goal.goal_ty in
          fail1 "Not a trivial goal: %s" uu____1361))
let add_goal_from_guard:
  env ->
    FStar_TypeChecker_Env.guard_t ->
      FStar_Options.optionstate -> Prims.unit tac
  =
  fun e  ->
    fun g  ->
      fun opts  ->
        let uu____1378 =
          let uu____1379 = FStar_TypeChecker_Rel.simplify_guard e g in
          uu____1379.FStar_TypeChecker_Env.guard_f in
        match uu____1378 with
        | FStar_TypeChecker_Common.Trivial  -> ret ()
        | FStar_TypeChecker_Common.NonTrivial f ->
            let uu____1383 = istrivial e f in
            if uu____1383
            then ret ()
            else
              (let uu____1387 = mk_irrelevant_goal e f opts in
               bind uu____1387
                 (fun goal  ->
                    let goal1 =
                      let uu___95_1394 = goal in
                      {
                        context = (uu___95_1394.context);
                        witness = (uu___95_1394.witness);
                        goal_ty = (uu___95_1394.goal_ty);
                        opts = (uu___95_1394.opts);
                        is_guard = true
                      } in
                    push_goals [goal1]))
let smt: Prims.unit tac =
  bind cur_goal
    (fun g  ->
       let uu____1400 = is_irrelevant g in
       if uu____1400
       then bind dismiss (fun uu____1404  -> add_smt_goals [g])
       else
         (let uu____1406 = FStar_Syntax_Print.term_to_string g.goal_ty in
          fail1 "goal is not irrelevant: cannot dispatch to smt (%s)"
            uu____1406))
let divide:
  'a 'b .
    Prims.int ->
      'a tac -> 'b tac -> ('a,'b) FStar_Pervasives_Native.tuple2 tac
  =
  fun n1  ->
    fun l  ->
      fun r  ->
        bind get
          (fun p  ->
             let uu____1452 =
               try
                 let uu____1486 = FStar_List.splitAt n1 p.goals in
                 ret uu____1486
               with | uu____1516 -> fail "divide: not enough goals" in
             bind uu____1452
               (fun uu____1543  ->
                  match uu____1543 with
                  | (lgs,rgs) ->
                      let lp =
                        let uu___96_1569 = p in
                        {
                          main_context = (uu___96_1569.main_context);
                          main_goal = (uu___96_1569.main_goal);
                          all_implicits = (uu___96_1569.all_implicits);
                          goals = lgs;
                          smt_goals = []
                        } in
                      let rp =
                        let uu___97_1571 = p in
                        {
                          main_context = (uu___97_1571.main_context);
                          main_goal = (uu___97_1571.main_goal);
                          all_implicits = (uu___97_1571.all_implicits);
                          goals = rgs;
                          smt_goals = []
                        } in
                      let uu____1572 = set lp in
                      bind uu____1572
                        (fun uu____1580  ->
                           bind l
                             (fun a  ->
                                bind get
                                  (fun lp'  ->
                                     let uu____1594 = set rp in
                                     bind uu____1594
                                       (fun uu____1602  ->
                                          bind r
                                            (fun b  ->
                                               bind get
                                                 (fun rp'  ->
                                                    let p' =
                                                      let uu___98_1618 = p in
                                                      {
                                                        main_context =
                                                          (uu___98_1618.main_context);
                                                        main_goal =
                                                          (uu___98_1618.main_goal);
                                                        all_implicits =
                                                          (uu___98_1618.all_implicits);
                                                        goals =
                                                          (FStar_List.append
                                                             lp'.goals
                                                             rp'.goals);
                                                        smt_goals =
                                                          (FStar_List.append
                                                             lp'.smt_goals
                                                             (FStar_List.append
                                                                rp'.smt_goals
                                                                p.smt_goals))
                                                      } in
                                                    let uu____1619 = set p' in
                                                    bind uu____1619
                                                      (fun uu____1627  ->
                                                         ret (a, b))))))))))
let focus: 'a . 'a tac -> 'a tac =
  fun f  ->
    let uu____1647 = divide (Prims.parse_int "1") f idtac in
    bind uu____1647
      (fun uu____1660  -> match uu____1660 with | (a,()) -> ret a)
let rec map: 'a . 'a tac -> 'a Prims.list tac =
  fun tau  ->
    bind get
      (fun p  ->
         match p.goals with
         | [] -> ret []
         | uu____1695::uu____1696 ->
             let uu____1699 =
               let uu____1708 = map tau in
               divide (Prims.parse_int "1") tau uu____1708 in
             bind uu____1699
               (fun uu____1726  ->
                  match uu____1726 with | (h,t) -> ret (h :: t)))
let seq: Prims.unit tac -> Prims.unit tac -> Prims.unit tac =
  fun t1  ->
    fun t2  ->
      let uu____1765 =
        bind t1
          (fun uu____1770  ->
             let uu____1771 = map t2 in
             bind uu____1771 (fun uu____1779  -> ret ())) in
      focus uu____1765
let intro: FStar_Syntax_Syntax.binder tac =
  bind cur_goal
    (fun goal  ->
       let uu____1790 = FStar_Syntax_Util.arrow_one goal.goal_ty in
       match uu____1790 with
       | FStar_Pervasives_Native.Some (b,c) ->
           let uu____1805 =
             let uu____1806 = FStar_Syntax_Util.is_total_comp c in
             Prims.op_Negation uu____1806 in
           if uu____1805
           then fail "Codomain is effectful"
           else
             (let env' = FStar_TypeChecker_Env.push_binders goal.context [b] in
              let typ' = comp_to_typ c in
              let uu____1812 = new_uvar env' typ' in
              bind uu____1812
                (fun u  ->
                   let uu____1819 =
                     let uu____1820 =
                       FStar_Syntax_Util.abs [b] u
                         FStar_Pervasives_Native.None in
                     trysolve goal uu____1820 in
                   if uu____1819
                   then
                     let uu____1823 =
                       let uu____1826 =
                         let uu___101_1827 = goal in
                         let uu____1828 = bnorm env' u in
                         let uu____1829 = bnorm env' typ' in
                         {
                           context = env';
                           witness = uu____1828;
                           goal_ty = uu____1829;
                           opts = (uu___101_1827.opts);
                           is_guard = (uu___101_1827.is_guard)
                         } in
                       replace_cur uu____1826 in
                     bind uu____1823 (fun uu____1831  -> ret b)
                   else fail "intro: unification failed"))
       | FStar_Pervasives_Native.None  ->
           let uu____1837 = FStar_Syntax_Print.term_to_string goal.goal_ty in
           fail1 "intro: goal is not an arrow (%s)" uu____1837)
let intro_rec:
  (FStar_Syntax_Syntax.binder,FStar_Syntax_Syntax.binder)
    FStar_Pervasives_Native.tuple2 tac
  =
  bind cur_goal
    (fun goal  ->
       FStar_Util.print_string
         "WARNING (intro_rec): calling this is known to cause normalizer loops\n";
       FStar_Util.print_string
         "WARNING (intro_rec): proceed at your own risk...\n";
       (let uu____1858 = FStar_Syntax_Util.arrow_one goal.goal_ty in
        match uu____1858 with
        | FStar_Pervasives_Native.Some (b,c) ->
            let uu____1877 =
              let uu____1878 = FStar_Syntax_Util.is_total_comp c in
              Prims.op_Negation uu____1878 in
            if uu____1877
            then fail "Codomain is effectful"
            else
              (let bv =
                 FStar_Syntax_Syntax.gen_bv "__recf"
                   FStar_Pervasives_Native.None goal.goal_ty in
               let bs =
                 let uu____1894 = FStar_Syntax_Syntax.mk_binder bv in
                 [uu____1894; b] in
               let env' = FStar_TypeChecker_Env.push_binders goal.context bs in
               let uu____1896 =
                 let uu____1899 = comp_to_typ c in new_uvar env' uu____1899 in
               bind uu____1896
                 (fun u  ->
                    let lb =
                      let uu____1916 =
                        FStar_Syntax_Util.abs [b] u
                          FStar_Pervasives_Native.None in
                      FStar_Syntax_Util.mk_letbinding (FStar_Util.Inl bv) []
                        goal.goal_ty FStar_Parser_Const.effect_Tot_lid
                        uu____1916 in
                    let body = FStar_Syntax_Syntax.bv_to_name bv in
                    let uu____1920 =
                      FStar_Syntax_Subst.close_let_rec [lb] body in
                    match uu____1920 with
                    | (lbs,body1) ->
                        let tm =
                          FStar_Syntax_Syntax.mk
                            (FStar_Syntax_Syntax.Tm_let ((true, lbs), body1))
                            FStar_Pervasives_Native.None
                            (goal.witness).FStar_Syntax_Syntax.pos in
                        (FStar_Util.print_string "calling teq_nosmt\n";
                         (let res = trysolve goal tm in
                          if res
                          then
                            let uu____1958 =
                              let uu____1961 =
                                let uu___102_1962 = goal in
                                let uu____1963 = bnorm env' u in
                                let uu____1964 =
                                  let uu____1965 = comp_to_typ c in
                                  bnorm env' uu____1965 in
                                {
                                  context = env';
                                  witness = uu____1963;
                                  goal_ty = uu____1964;
                                  opts = (uu___102_1962.opts);
                                  is_guard = (uu___102_1962.is_guard)
                                } in
                              replace_cur uu____1961 in
                            bind uu____1958
                              (fun uu____1972  ->
                                 let uu____1973 =
                                   let uu____1978 =
                                     FStar_Syntax_Syntax.mk_binder bv in
                                   (uu____1978, b) in
                                 ret uu____1973)
                          else fail "intro_rec: unification failed"))))
        | FStar_Pervasives_Native.None  ->
            let uu____1992 = FStar_Syntax_Print.term_to_string goal.goal_ty in
            fail1 "intro_rec: goal is not an arrow (%s)" uu____1992))
let norm: FStar_Syntax_Embeddings.norm_step Prims.list -> Prims.unit tac =
  fun s  ->
    bind cur_goal
      (fun goal  ->
         let steps =
           let uu____2017 = FStar_TypeChecker_Normalize.tr_norm_steps s in
           FStar_List.append
             [FStar_TypeChecker_Normalize.Reify;
             FStar_TypeChecker_Normalize.UnfoldTac] uu____2017 in
         let w = normalize steps goal.context goal.witness in
         let t = normalize steps goal.context goal.goal_ty in
         replace_cur
           (let uu___103_2024 = goal in
            {
              context = (uu___103_2024.context);
              witness = w;
              goal_ty = t;
              opts = (uu___103_2024.opts);
              is_guard = (uu___103_2024.is_guard)
            }))
let norm_term:
  FStar_Syntax_Embeddings.norm_step Prims.list ->
    FStar_Syntax_Syntax.term -> FStar_Syntax_Syntax.term tac
  =
  fun s  ->
    fun t  ->
      bind get
        (fun ps  ->
           let steps =
             let uu____2048 = FStar_TypeChecker_Normalize.tr_norm_steps s in
             FStar_List.append
               [FStar_TypeChecker_Normalize.Reify;
               FStar_TypeChecker_Normalize.UnfoldTac] uu____2048 in
           let t1 = normalize steps ps.main_context t in ret t1)
let __exact: FStar_Syntax_Syntax.term -> Prims.unit tac =
  fun t  ->
    bind cur_goal
      (fun goal  ->
         let uu____2063 =
           try
             let uu____2091 =
               (goal.context).FStar_TypeChecker_Env.type_of goal.context t in
             ret uu____2091
           with
           | e ->
               let uu____2118 = FStar_Syntax_Print.term_to_string t in
               let uu____2119 = FStar_Syntax_Print.tag_of_term t in
               fail2 "exact: term is not typeable: %s (%s)" uu____2118
                 uu____2119 in
         bind uu____2063
           (fun uu____2137  ->
              match uu____2137 with
              | (t1,typ,guard) ->
                  let uu____2149 =
                    let uu____2150 =
                      let uu____2151 =
                        FStar_TypeChecker_Rel.discharge_guard goal.context
                          guard in
                      FStar_All.pipe_left FStar_TypeChecker_Rel.is_trivial
                        uu____2151 in
                    Prims.op_Negation uu____2150 in
                  if uu____2149
                  then fail "exact: got non-trivial guard"
                  else
                    (let uu____2155 =
                       FStar_TypeChecker_Rel.teq_nosmt goal.context typ
                         goal.goal_ty in
                     if uu____2155
                     then (solve goal t1; dismiss)
                     else
                       (let uu____2160 = FStar_Syntax_Print.term_to_string t1 in
                        let uu____2161 =
                          let uu____2162 = bnorm goal.context typ in
                          FStar_Syntax_Print.term_to_string uu____2162 in
                        let uu____2163 =
                          FStar_Syntax_Print.term_to_string goal.goal_ty in
                        fail3 "%s : %s does not exactly solve the goal %s"
                          uu____2160 uu____2161 uu____2163))))
let exact: FStar_Syntax_Syntax.term -> Prims.unit tac =
  fun t  -> let uu____2172 = __exact t in focus uu____2172
let exact_lemma: FStar_Syntax_Syntax.term -> Prims.unit tac =
  fun t  ->
    bind cur_goal
      (fun goal  ->
         let uu____2186 =
           try
             let uu____2214 = FStar_TypeChecker_TcTerm.tc_term goal.context t in
             ret uu____2214
           with
           | e ->
               let uu____2241 = FStar_Syntax_Print.term_to_string t in
               let uu____2242 = FStar_Syntax_Print.tag_of_term t in
               fail2 "exact_lemma: term is not typeable: %s (%s)" uu____2241
                 uu____2242 in
         bind uu____2186
           (fun uu____2260  ->
              match uu____2260 with
              | (t1,lcomp,guard) ->
                  let comp = lcomp.FStar_Syntax_Syntax.comp () in
                  if Prims.op_Negation (FStar_Syntax_Util.is_lemma_comp comp)
                  then fail "exact_lemma: not a lemma"
                  else
                    (let uu____2278 =
                       let uu____2279 =
                         FStar_TypeChecker_Rel.is_trivial guard in
                       Prims.op_Negation uu____2279 in
                     if uu____2278
                     then fail "exact: got non-trivial guard"
                     else
                       (let uu____2283 =
                          let uu____2292 =
                            let uu____2301 =
                              FStar_Syntax_Util.comp_to_comp_typ comp in
                            uu____2301.FStar_Syntax_Syntax.effect_args in
                          match uu____2292 with
                          | pre::post::uu____2312 ->
                              ((FStar_Pervasives_Native.fst pre),
                                (FStar_Pervasives_Native.fst post))
                          | uu____2353 ->
                              failwith "exact_lemma: impossible: not a lemma" in
                        match uu____2283 with
                        | (pre,post) ->
                            let uu____2382 =
                              FStar_TypeChecker_Rel.teq_nosmt goal.context
                                post goal.goal_ty in
                            if uu____2382
                            then
                              (solve goal t1;
                               bind dismiss
                                 (fun uu____2387  ->
                                    add_irrelevant_goal goal.context pre
                                      goal.opts))
                            else
                              (let uu____2389 =
                                 FStar_Syntax_Print.term_to_string t1 in
                               let uu____2390 =
                                 FStar_Syntax_Print.term_to_string post in
                               let uu____2391 =
                                 FStar_Syntax_Print.term_to_string
                                   goal.goal_ty in
                               fail3
                                 "%s : %s does not exactly solve the goal %s"
                                 uu____2389 uu____2390 uu____2391)))))
let uvar_free_in_goal: FStar_Syntax_Syntax.uvar -> goal -> Prims.bool =
  fun u  ->
    fun g  ->
      if g.is_guard
      then false
      else
        (let free_uvars =
           let uu____2404 =
             let uu____2411 = FStar_Syntax_Free.uvars g.goal_ty in
             FStar_Util.set_elements uu____2411 in
           FStar_List.map FStar_Pervasives_Native.fst uu____2404 in
         FStar_List.existsML (FStar_Syntax_Unionfind.equiv u) free_uvars)
let uvar_free: FStar_Syntax_Syntax.uvar -> proofstate -> Prims.bool =
  fun u  -> fun ps  -> FStar_List.existsML (uvar_free_in_goal u) ps.goals
exception NoUnif
let uu___is_NoUnif: Prims.exn -> Prims.bool =
  fun projectee  ->
    match projectee with | NoUnif  -> true | uu____2438 -> false
let rec __apply:
  Prims.bool ->
    FStar_Syntax_Syntax.term -> FStar_Syntax_Syntax.typ -> Prims.unit tac
  =
  fun uopt  ->
    fun tm  ->
      fun typ  ->
        bind cur_goal
          (fun goal  ->
             let uu____2458 =
               let uu____2463 = __exact tm in trytac uu____2463 in
             bind uu____2458
               (fun r  ->
                  match r with
                  | FStar_Pervasives_Native.Some r1 -> ret ()
                  | FStar_Pervasives_Native.None  ->
                      let uu____2476 = FStar_Syntax_Util.arrow_one typ in
                      (match uu____2476 with
                       | FStar_Pervasives_Native.None  ->
                           FStar_Exn.raise NoUnif
                       | FStar_Pervasives_Native.Some ((bv,aq),c) ->
                           let uu____2506 =
                             let uu____2507 =
                               FStar_Syntax_Util.is_total_comp c in
                             Prims.op_Negation uu____2507 in
                           if uu____2506
                           then fail "apply: not total codomain"
                           else
                             (let uu____2511 =
                                new_uvar goal.context
                                  bv.FStar_Syntax_Syntax.sort in
                              bind uu____2511
                                (fun u  ->
                                   let tm' =
                                     FStar_Syntax_Syntax.mk_Tm_app tm
                                       [(u, aq)] FStar_Pervasives_Native.None
                                       (goal.context).FStar_TypeChecker_Env.range in
                                   let typ' =
                                     let uu____2531 = comp_to_typ c in
                                     FStar_All.pipe_left
                                       (FStar_Syntax_Subst.subst
                                          [FStar_Syntax_Syntax.NT (bv, u)])
                                       uu____2531 in
                                   let uu____2532 = __apply uopt tm' typ' in
                                   bind uu____2532
                                     (fun uu____2539  ->
                                        let uu____2540 =
                                          let uu____2541 =
                                            let uu____2544 =
                                              let uu____2545 =
                                                FStar_Syntax_Util.head_and_args
                                                  u in
                                              FStar_Pervasives_Native.fst
                                                uu____2545 in
                                            FStar_Syntax_Subst.compress
                                              uu____2544 in
                                          uu____2541.FStar_Syntax_Syntax.n in
                                        match uu____2540 with
                                        | FStar_Syntax_Syntax.Tm_uvar
                                            (uvar,uu____2573) ->
                                            bind get
                                              (fun ps  ->
                                                 let uu____2601 =
                                                   uopt &&
                                                     (uvar_free uvar ps) in
                                                 if uu____2601
                                                 then ret ()
                                                 else
                                                   (let uu____2605 =
                                                      let uu____2608 =
                                                        let uu___108_2609 =
                                                          goal in
                                                        let uu____2610 =
                                                          bnorm goal.context
                                                            u in
                                                        let uu____2611 =
                                                          bnorm goal.context
                                                            bv.FStar_Syntax_Syntax.sort in
                                                        {
                                                          context =
                                                            (uu___108_2609.context);
                                                          witness =
                                                            uu____2610;
                                                          goal_ty =
                                                            uu____2611;
                                                          opts =
                                                            (uu___108_2609.opts);
                                                          is_guard = false
                                                        } in
                                                      [uu____2608] in
                                                    add_goals uu____2605))
                                        | uu____2612 -> ret ()))))))
let try_unif: 'a . 'a tac -> 'a tac -> 'a tac =
  fun t  ->
    fun t'  -> mk_tac (fun ps  -> try run t ps with | NoUnif  -> run t' ps)
let apply: Prims.bool -> FStar_Syntax_Syntax.term -> Prims.unit tac =
  fun uopt  ->
    fun tm  ->
      bind cur_goal
        (fun goal  ->
           let uu____2670 =
             (goal.context).FStar_TypeChecker_Env.type_of goal.context tm in
           match uu____2670 with
           | (tm1,typ,guard) ->
               let uu____2682 =
                 let uu____2685 =
                   let uu____2688 = __apply uopt tm1 typ in
                   bind uu____2688
                     (fun uu____2692  ->
                        add_goal_from_guard goal.context guard goal.opts) in
                 focus uu____2685 in
               let uu____2693 =
                 let uu____2696 = FStar_Syntax_Print.term_to_string tm1 in
                 let uu____2697 = FStar_Syntax_Print.term_to_string typ in
                 let uu____2698 =
                   FStar_Syntax_Print.term_to_string goal.goal_ty in
                 fail3
                   "apply: Cannot instantiate %s (of type %s) to match goal (%s)"
                   uu____2696 uu____2697 uu____2698 in
               try_unif uu____2682 uu____2693)
let apply_lemma: FStar_Syntax_Syntax.term -> Prims.unit tac =
  fun tm  ->
    let uu____2707 =
      let is_unit_t t =
        let uu____2714 =
          let uu____2715 = FStar_Syntax_Subst.compress t in
          uu____2715.FStar_Syntax_Syntax.n in
        match uu____2714 with
        | FStar_Syntax_Syntax.Tm_fvar fv when
            FStar_Syntax_Syntax.fv_eq_lid fv FStar_Parser_Const.unit_lid ->
            true
        | uu____2719 -> false in
      bind cur_goal
        (fun goal  ->
           let uu____2729 =
             (goal.context).FStar_TypeChecker_Env.type_of goal.context tm in
           match uu____2729 with
           | (tm1,t,guard) ->
               let uu____2741 = FStar_Syntax_Util.arrow_formals_comp t in
               (match uu____2741 with
                | (bs,comp) ->
                    if
                      Prims.op_Negation
                        (FStar_Syntax_Util.is_lemma_comp comp)
                    then fail "apply_lemma: not a lemma"
                    else
                      (let uu____2771 =
                         FStar_List.fold_left
                           (fun uu____2817  ->
                              fun uu____2818  ->
                                match (uu____2817, uu____2818) with
                                | ((uvs,guard1,subst1),(b,aq)) ->
                                    let b_t =
                                      FStar_Syntax_Subst.subst subst1
                                        b.FStar_Syntax_Syntax.sort in
                                    let uu____2921 = is_unit_t b_t in
                                    if uu____2921
                                    then
                                      (((FStar_Syntax_Util.exp_unit, aq) ::
                                        uvs), guard1,
                                        ((FStar_Syntax_Syntax.NT
                                            (b, FStar_Syntax_Util.exp_unit))
                                        :: subst1))
                                    else
                                      (let uu____2959 =
                                         FStar_TypeChecker_Util.new_implicit_var
                                           "apply_lemma"
                                           (goal.goal_ty).FStar_Syntax_Syntax.pos
                                           goal.context b_t in
                                       match uu____2959 with
                                       | (u,uu____2989,g_u) ->
                                           let uu____3003 =
                                             FStar_TypeChecker_Rel.conj_guard
                                               guard1 g_u in
                                           (((u, aq) :: uvs), uu____3003,
                                             ((FStar_Syntax_Syntax.NT (b, u))
                                             :: subst1)))) ([], guard, []) bs in
                       match uu____2771 with
                       | (uvs,implicits,subst1) ->
                           let uvs1 = FStar_List.rev uvs in
                           let comp1 =
                             FStar_Syntax_Subst.subst_comp subst1 comp in
                           let uu____3073 =
                             let uu____3082 =
                               let uu____3091 =
                                 FStar_Syntax_Util.comp_to_comp_typ comp1 in
                               uu____3091.FStar_Syntax_Syntax.effect_args in
                             match uu____3082 with
                             | pre::post::uu____3102 ->
                                 ((FStar_Pervasives_Native.fst pre),
                                   (FStar_Pervasives_Native.fst post))
                             | uu____3143 ->
                                 failwith
                                   "apply_lemma: impossible: not a lemma" in
                           (match uu____3073 with
                            | (pre,post) ->
                                let uu____3172 =
                                  let uu____3173 =
                                    let uu____3174 =
                                      FStar_Syntax_Util.mk_squash post in
                                    FStar_TypeChecker_Rel.teq_nosmt
                                      goal.context uu____3174 goal.goal_ty in
                                  Prims.op_Negation uu____3173 in
                                if uu____3172
                                then
                                  let uu____3177 =
                                    FStar_Syntax_Print.term_to_string tm1 in
                                  let uu____3178 =
                                    let uu____3179 =
                                      FStar_Syntax_Util.mk_squash post in
                                    FStar_Syntax_Print.term_to_string
                                      uu____3179 in
                                  let uu____3180 =
                                    FStar_Syntax_Print.term_to_string
                                      goal.goal_ty in
                                  fail3
                                    "apply: Cannot instantiate lemma %s (with postcondition %s) to match goal (%s)"
                                    uu____3177 uu____3178 uu____3180
                                else
                                  (let solution =
                                     let uu____3183 =
                                       FStar_Syntax_Syntax.mk_Tm_app tm1 uvs1
                                         FStar_Pervasives_Native.None
                                         (goal.context).FStar_TypeChecker_Env.range in
                                     FStar_TypeChecker_Normalize.normalize
                                       [FStar_TypeChecker_Normalize.Beta]
                                       goal.context uu____3183 in
                                   let implicits1 =
                                     FStar_All.pipe_right
                                       implicits.FStar_TypeChecker_Env.implicits
                                       (FStar_List.filter
                                          (fun uu____3251  ->
                                             match uu____3251 with
                                             | (uu____3264,uu____3265,uu____3266,tm2,uu____3268,uu____3269)
                                                 ->
                                                 let uu____3270 =
                                                   FStar_Syntax_Util.head_and_args
                                                     tm2 in
                                                 (match uu____3270 with
                                                  | (hd1,uu____3286) ->
                                                      let uu____3307 =
                                                        let uu____3308 =
                                                          FStar_Syntax_Subst.compress
                                                            hd1 in
                                                        uu____3308.FStar_Syntax_Syntax.n in
                                                      (match uu____3307 with
                                                       | FStar_Syntax_Syntax.Tm_uvar
                                                           uu____3311 -> true
                                                       | uu____3328 -> false)))) in
                                   solve goal solution;
                                   (let uu____3330 = add_implicits implicits1 in
                                    bind uu____3330
                                      (fun uu____3334  ->
                                         bind dismiss
                                           (fun uu____3343  ->
                                              let is_free_uvar uv t1 =
                                                let free_uvars =
                                                  let uu____3354 =
                                                    let uu____3361 =
                                                      FStar_Syntax_Free.uvars
                                                        t1 in
                                                    FStar_Util.set_elements
                                                      uu____3361 in
                                                  FStar_List.map
                                                    FStar_Pervasives_Native.fst
                                                    uu____3354 in
                                                FStar_List.existsML
                                                  (fun u  ->
                                                     FStar_Syntax_Unionfind.equiv
                                                       u uv) free_uvars in
                                              let appears uv goals =
                                                FStar_List.existsML
                                                  (fun g'  ->
                                                     is_free_uvar uv
                                                       g'.goal_ty) goals in
                                              let checkone t1 goals =
                                                let uu____3402 =
                                                  FStar_Syntax_Util.head_and_args
                                                    t1 in
                                                match uu____3402 with
                                                | (hd1,uu____3418) ->
                                                    (match hd1.FStar_Syntax_Syntax.n
                                                     with
                                                     | FStar_Syntax_Syntax.Tm_uvar
                                                         (uv,uu____3440) ->
                                                         appears uv goals
                                                     | uu____3465 -> false) in
                                              let sub_goals =
                                                FStar_All.pipe_right
                                                  implicits1
                                                  (FStar_List.map
                                                     (fun uu____3507  ->
                                                        match uu____3507 with
                                                        | (_msg,_env,_uvar,term,typ,uu____3525)
                                                            ->
                                                            let uu___111_3526
                                                              = goal in
                                                            let uu____3527 =
                                                              bnorm
                                                                goal.context
                                                                term in
                                                            let uu____3528 =
                                                              bnorm
                                                                goal.context
                                                                typ in
                                                            {
                                                              context =
                                                                (uu___111_3526.context);
                                                              witness =
                                                                uu____3527;
                                                              goal_ty =
                                                                uu____3528;
                                                              opts =
                                                                (uu___111_3526.opts);
                                                              is_guard =
                                                                (uu___111_3526.is_guard)
                                                            })) in
                                              let rec filter' f xs =
                                                match xs with
                                                | [] -> []
                                                | x::xs1 ->
                                                    let uu____3566 = f x xs1 in
                                                    if uu____3566
                                                    then
                                                      let uu____3569 =
                                                        filter' f xs1 in
                                                      x :: uu____3569
                                                    else filter' f xs1 in
                                              let sub_goals1 =
                                                filter'
                                                  (fun g  ->
                                                     fun goals  ->
                                                       let uu____3583 =
                                                         checkone g.witness
                                                           goals in
                                                       Prims.op_Negation
                                                         uu____3583)
                                                  sub_goals in
                                              let uu____3584 =
                                                add_goal_from_guard
                                                  goal.context guard
                                                  goal.opts in
                                              bind uu____3584
                                                (fun uu____3589  ->
                                                   let uu____3590 =
                                                     add_irrelevant_goal
                                                       goal.context pre
                                                       goal.opts in
                                                   bind uu____3590
                                                     (fun uu____3595  ->
                                                        let uu____3596 =
                                                          trytac trivial in
                                                        bind uu____3596
                                                          (fun uu____3604  ->
                                                             add_goals
                                                               sub_goals1))))))))))) in
    focus uu____2707
let destruct_eq':
  FStar_Syntax_Syntax.typ ->
    (FStar_Syntax_Syntax.term,FStar_Syntax_Syntax.term)
      FStar_Pervasives_Native.tuple2 FStar_Pervasives_Native.option
  =
  fun typ  ->
    let uu____3623 = FStar_Syntax_Util.destruct_typ_as_formula typ in
    match uu____3623 with
    | FStar_Pervasives_Native.Some (FStar_Syntax_Util.BaseConn
        (l,uu____3633::(e1,uu____3635)::(e2,uu____3637)::[])) when
        FStar_Ident.lid_equals l FStar_Parser_Const.eq2_lid ->
        FStar_Pervasives_Native.Some (e1, e2)
    | uu____3696 -> FStar_Pervasives_Native.None
let destruct_eq:
  FStar_Syntax_Syntax.typ ->
    (FStar_Syntax_Syntax.term,FStar_Syntax_Syntax.term)
      FStar_Pervasives_Native.tuple2 FStar_Pervasives_Native.option
  =
  fun typ  ->
    let uu____3719 = destruct_eq' typ in
    match uu____3719 with
    | FStar_Pervasives_Native.Some t -> FStar_Pervasives_Native.Some t
    | FStar_Pervasives_Native.None  ->
        let uu____3749 = FStar_Syntax_Util.un_squash typ in
        (match uu____3749 with
         | FStar_Pervasives_Native.Some typ1 -> destruct_eq' typ1
         | FStar_Pervasives_Native.None  -> FStar_Pervasives_Native.None)
let rewrite: FStar_Syntax_Syntax.binder -> Prims.unit tac =
  fun h  ->
    bind cur_goal
      (fun goal  ->
         let uu____3782 =
           FStar_All.pipe_left mlog
             (fun uu____3792  ->
                let uu____3793 =
                  FStar_Syntax_Print.bv_to_string
                    (FStar_Pervasives_Native.fst h) in
                let uu____3794 =
                  FStar_Syntax_Print.term_to_string
                    (FStar_Pervasives_Native.fst h).FStar_Syntax_Syntax.sort in
                FStar_Util.print2 "+++Rewrite %s : %s\n" uu____3793
                  uu____3794) in
         bind uu____3782
           (fun uu____3802  ->
              let uu____3803 =
                let uu____3810 =
                  let uu____3811 =
                    FStar_TypeChecker_Env.lookup_bv goal.context
                      (FStar_Pervasives_Native.fst h) in
                  FStar_All.pipe_left FStar_Pervasives_Native.fst uu____3811 in
                destruct_eq uu____3810 in
              match uu____3803 with
              | FStar_Pervasives_Native.Some (x,e) ->
                  let uu____3828 =
                    let uu____3829 = FStar_Syntax_Subst.compress x in
                    uu____3829.FStar_Syntax_Syntax.n in
                  (match uu____3828 with
                   | FStar_Syntax_Syntax.Tm_name x1 ->
                       let goal1 =
                         let uu___112_3836 = goal in
                         let uu____3837 =
                           FStar_Syntax_Subst.subst
                             [FStar_Syntax_Syntax.NT (x1, e)] goal.witness in
                         let uu____3838 =
                           FStar_Syntax_Subst.subst
                             [FStar_Syntax_Syntax.NT (x1, e)] goal.goal_ty in
                         {
                           context = (uu___112_3836.context);
                           witness = uu____3837;
                           goal_ty = uu____3838;
                           opts = (uu___112_3836.opts);
                           is_guard = (uu___112_3836.is_guard)
                         } in
                       replace_cur goal1
                   | uu____3839 ->
                       fail
                         "Not an equality hypothesis with a variable on the LHS")
              | uu____3840 -> fail "Not an equality hypothesis"))
let subst_goal:
  FStar_Syntax_Syntax.bv ->
    FStar_Syntax_Syntax.bv ->
      FStar_Syntax_Syntax.subst_elt Prims.list -> goal -> goal
  =
  fun b1  ->
    fun b2  ->
      fun s  ->
        fun g  ->
          let rec alpha e =
            let uu____3871 = FStar_TypeChecker_Env.pop_bv e in
            match uu____3871 with
            | FStar_Pervasives_Native.None  -> e
            | FStar_Pervasives_Native.Some (bv,e') ->
                if FStar_Syntax_Syntax.bv_eq bv b1
                then FStar_TypeChecker_Env.push_bv e' b2
                else
                  (let uu____3889 = alpha e' in
                   let uu____3890 =
                     let uu___113_3891 = bv in
                     let uu____3892 =
                       FStar_Syntax_Subst.subst s bv.FStar_Syntax_Syntax.sort in
                     {
                       FStar_Syntax_Syntax.ppname =
                         (uu___113_3891.FStar_Syntax_Syntax.ppname);
                       FStar_Syntax_Syntax.index =
                         (uu___113_3891.FStar_Syntax_Syntax.index);
                       FStar_Syntax_Syntax.sort = uu____3892
                     } in
                   FStar_TypeChecker_Env.push_bv uu____3889 uu____3890) in
          let c = alpha g.context in
          let w = FStar_Syntax_Subst.subst s g.witness in
          let t = FStar_Syntax_Subst.subst s g.goal_ty in
          let uu___114_3898 = g in
          {
            context = c;
            witness = w;
            goal_ty = t;
            opts = (uu___114_3898.opts);
            is_guard = (uu___114_3898.is_guard)
          }
let rename_to: FStar_Syntax_Syntax.binder -> Prims.string -> Prims.unit tac =
  fun b  ->
    fun s  ->
      bind cur_goal
        (fun goal  ->
           let uu____3919 = b in
           match uu____3919 with
           | (bv,uu____3923) ->
               let bv' =
                 FStar_Syntax_Syntax.freshen_bv
                   (let uu___115_3927 = bv in
                    {
                      FStar_Syntax_Syntax.ppname =
                        (FStar_Ident.mk_ident
                           (s,
                             ((bv.FStar_Syntax_Syntax.ppname).FStar_Ident.idRange)));
                      FStar_Syntax_Syntax.index =
                        (uu___115_3927.FStar_Syntax_Syntax.index);
                      FStar_Syntax_Syntax.sort =
                        (uu___115_3927.FStar_Syntax_Syntax.sort)
                    }) in
               let s1 =
                 let uu____3931 =
                   let uu____3932 =
                     let uu____3939 = FStar_Syntax_Syntax.bv_to_name bv' in
                     (bv, uu____3939) in
                   FStar_Syntax_Syntax.NT uu____3932 in
                 [uu____3931] in
               let uu____3940 = subst_goal bv bv' s1 goal in
               replace_cur uu____3940)
let revert: Prims.unit tac =
  bind cur_goal
    (fun goal  ->
       let uu____3946 = FStar_TypeChecker_Env.pop_bv goal.context in
       match uu____3946 with
       | FStar_Pervasives_Native.None  -> fail "Cannot revert; empty context"
       | FStar_Pervasives_Native.Some (x,env') ->
           let typ' =
             let uu____3968 = FStar_Syntax_Syntax.mk_Total goal.goal_ty in
             FStar_Syntax_Util.arrow [(x, FStar_Pervasives_Native.None)]
               uu____3968 in
           let w' =
             FStar_Syntax_Util.abs [(x, FStar_Pervasives_Native.None)]
               goal.witness FStar_Pervasives_Native.None in
           replace_cur
             (let uu___116_4002 = goal in
              {
                context = env';
                witness = w';
                goal_ty = typ';
                opts = (uu___116_4002.opts);
                is_guard = (uu___116_4002.is_guard)
              }))
let revert_hd: name -> Prims.unit tac =
  fun x  ->
    bind cur_goal
      (fun goal  ->
         let uu____4014 = FStar_TypeChecker_Env.pop_bv goal.context in
         match uu____4014 with
         | FStar_Pervasives_Native.None  ->
             fail "Cannot revert_hd; empty context"
         | FStar_Pervasives_Native.Some (y,env') ->
             if Prims.op_Negation (FStar_Syntax_Syntax.bv_eq x y)
             then
               let uu____4035 = FStar_Syntax_Print.bv_to_string x in
               let uu____4036 = FStar_Syntax_Print.bv_to_string y in
               fail2
                 "Cannot revert_hd %s; head variable mismatch ... egot %s"
                 uu____4035 uu____4036
             else revert)
let clear_top: Prims.unit tac =
  bind cur_goal
    (fun goal  ->
       let uu____4043 = FStar_TypeChecker_Env.pop_bv goal.context in
       match uu____4043 with
       | FStar_Pervasives_Native.None  -> fail "Cannot clear; empty context"
       | FStar_Pervasives_Native.Some (x,env') ->
           let fns_ty = FStar_Syntax_Free.names goal.goal_ty in
           let uu____4065 = FStar_Util.set_mem x fns_ty in
           if uu____4065
           then fail "Cannot clear; variable appears in goal"
           else
             (let uu____4069 = new_uvar env' goal.goal_ty in
              bind uu____4069
                (fun u  ->
                   let uu____4075 =
                     let uu____4076 = trysolve goal u in
                     Prims.op_Negation uu____4076 in
                   if uu____4075
                   then fail "clear: unification failed"
                   else
                     (let new_goal =
                        let uu___117_4081 = goal in
                        let uu____4082 = bnorm env' u in
                        {
                          context = env';
                          witness = uu____4082;
                          goal_ty = (uu___117_4081.goal_ty);
                          opts = (uu___117_4081.opts);
                          is_guard = (uu___117_4081.is_guard)
                        } in
                      bind dismiss (fun uu____4084  -> add_goals [new_goal])))))
let rec clear: FStar_Syntax_Syntax.binder -> Prims.unit tac =
  fun b  ->
    bind cur_goal
      (fun goal  ->
         let uu____4096 = FStar_TypeChecker_Env.pop_bv goal.context in
         match uu____4096 with
         | FStar_Pervasives_Native.None  ->
             fail "Cannot clear; empty context"
         | FStar_Pervasives_Native.Some (b',env') ->
             if FStar_Syntax_Syntax.bv_eq (FStar_Pervasives_Native.fst b) b'
             then clear_top
             else
               bind revert
                 (fun uu____4120  ->
                    let uu____4121 = clear b in
                    bind uu____4121
                      (fun uu____4125  ->
                         bind intro (fun uu____4127  -> ret ()))))
let prune: Prims.string -> Prims.unit tac =
  fun s  ->
    bind cur_goal
      (fun g  ->
         let ctx = g.context in
         let ctx' =
           FStar_TypeChecker_Env.rem_proof_ns ctx
             (FStar_Ident.path_of_text s) in
         let g' =
           let uu___118_4144 = g in
           {
             context = ctx';
             witness = (uu___118_4144.witness);
             goal_ty = (uu___118_4144.goal_ty);
             opts = (uu___118_4144.opts);
             is_guard = (uu___118_4144.is_guard)
           } in
         bind dismiss (fun uu____4146  -> add_goals [g']))
let addns: Prims.string -> Prims.unit tac =
  fun s  ->
    bind cur_goal
      (fun g  ->
         let ctx = g.context in
         let ctx' =
           FStar_TypeChecker_Env.add_proof_ns ctx
             (FStar_Ident.path_of_text s) in
         let g' =
           let uu___119_4163 = g in
           {
             context = ctx';
             witness = (uu___119_4163.witness);
             goal_ty = (uu___119_4163.goal_ty);
             opts = (uu___119_4163.opts);
             is_guard = (uu___119_4163.is_guard)
           } in
         bind dismiss (fun uu____4165  -> add_goals [g']))
let rec mapM: 'a 'b . ('a -> 'b tac) -> 'a Prims.list -> 'b Prims.list tac =
  fun f  ->
    fun l  ->
      match l with
      | [] -> ret []
      | x::xs ->
          let uu____4207 = f x in
          bind uu____4207
            (fun y  ->
               let uu____4215 = mapM f xs in
               bind uu____4215 (fun ys  -> ret (y :: ys)))
let rec tac_bottom_fold_env:
  (env -> FStar_Syntax_Syntax.term -> FStar_Syntax_Syntax.term tac) ->
    env -> FStar_Syntax_Syntax.term -> FStar_Syntax_Syntax.term tac
  =
  fun f  ->
    fun env  ->
      fun t  ->
        let tn =
          let uu____4261 = FStar_Syntax_Subst.compress t in
          uu____4261.FStar_Syntax_Syntax.n in
        let tn1 =
          match tn with
          | FStar_Syntax_Syntax.Tm_app (hd1,args) ->
              let ff = tac_bottom_fold_env f env in
              let uu____4296 = ff hd1 in
              bind uu____4296
                (fun hd2  ->
                   let fa uu____4316 =
                     match uu____4316 with
                     | (a,q) ->
                         let uu____4329 = ff a in
                         bind uu____4329 (fun a1  -> ret (a1, q)) in
                   let uu____4342 = mapM fa args in
                   bind uu____4342
                     (fun args1  ->
                        ret (FStar_Syntax_Syntax.Tm_app (hd2, args1))))
          | FStar_Syntax_Syntax.Tm_abs (bs,t1,k) ->
              let uu____4402 = FStar_Syntax_Subst.open_term bs t1 in
              (match uu____4402 with
               | (bs1,t') ->
                   let uu____4411 =
                     let uu____4414 =
                       FStar_TypeChecker_Env.push_binders env bs1 in
                     tac_bottom_fold_env f uu____4414 t' in
                   bind uu____4411
                     (fun t''  ->
                        let uu____4418 =
                          let uu____4419 =
                            let uu____4436 =
                              FStar_Syntax_Subst.close_binders bs1 in
                            let uu____4437 = FStar_Syntax_Subst.close bs1 t'' in
                            (uu____4436, uu____4437, k) in
                          FStar_Syntax_Syntax.Tm_abs uu____4419 in
                        ret uu____4418))
          | FStar_Syntax_Syntax.Tm_arrow (bs,k) -> ret tn
          | uu____4458 -> ret tn in
        bind tn1
          (fun tn2  ->
             f env
               (let uu___120_4462 = t in
                {
                  FStar_Syntax_Syntax.n = tn2;
                  FStar_Syntax_Syntax.pos =
                    (uu___120_4462.FStar_Syntax_Syntax.pos);
                  FStar_Syntax_Syntax.vars =
                    (uu___120_4462.FStar_Syntax_Syntax.vars)
                }))
let pointwise_rec:
  proofstate ->
    Prims.unit tac ->
      FStar_Options.optionstate ->
        FStar_TypeChecker_Env.env ->
          FStar_Syntax_Syntax.term -> FStar_Syntax_Syntax.term tac
  =
  fun ps  ->
    fun tau  ->
      fun opts  ->
        fun env  ->
          fun t  ->
            let uu____4491 = FStar_TypeChecker_TcTerm.tc_term env t in
            match uu____4491 with
            | (t1,lcomp,g) ->
                let uu____4503 =
                  let uu____4504 = FStar_TypeChecker_Rel.is_trivial g in
                  Prims.op_Negation uu____4504 in
                if uu____4503
                then ret t1
                else
                  (let typ = lcomp.FStar_Syntax_Syntax.res_typ in
                   let uu____4511 = new_uvar env typ in
                   bind uu____4511
                     (fun ut  ->
                        log ps
                          (fun uu____4522  ->
                             let uu____4523 =
                               FStar_Syntax_Print.term_to_string t1 in
                             let uu____4524 =
                               FStar_Syntax_Print.term_to_string ut in
                             FStar_Util.print2
                               "Pointwise_rec: making equality %s = %s\n"
                               uu____4523 uu____4524);
                        (let uu____4525 =
                           let uu____4528 =
                             let uu____4529 =
                               FStar_TypeChecker_TcTerm.universe_of env typ in
                             FStar_Syntax_Util.mk_eq2 uu____4529 typ t1 ut in
                           add_irrelevant_goal env uu____4528 opts in
                         bind uu____4525
                           (fun uu____4532  ->
                              let uu____4533 =
                                bind tau
                                  (fun uu____4538  ->
                                     let ut1 =
                                       FStar_TypeChecker_Normalize.reduce_uvar_solutions
                                         env ut in
                                     ret ut1) in
                              focus uu____4533))))
let pointwise: Prims.unit tac -> Prims.unit tac =
  fun tau  ->
    bind get
      (fun ps  ->
         let uu____4559 =
           match ps.goals with
           | g::gs -> (g, gs)
           | [] -> failwith "Pointwise: no goals" in
         match uu____4559 with
         | (g,gs) ->
             let gt1 = g.goal_ty in
             (log ps
                (fun uu____4596  ->
                   let uu____4597 = FStar_Syntax_Print.term_to_string gt1 in
                   FStar_Util.print1 "Pointwise starting with %s\n"
                     uu____4597);
              bind dismiss_all
                (fun uu____4600  ->
                   let uu____4601 =
                     tac_bottom_fold_env (pointwise_rec ps tau g.opts)
                       g.context gt1 in
                   bind uu____4601
                     (fun gt'  ->
                        log ps
                          (fun uu____4611  ->
                             let uu____4612 =
                               FStar_Syntax_Print.term_to_string gt' in
                             FStar_Util.print1
                               "Pointwise seems to have succeded with %s\n"
                               uu____4612);
                        (let uu____4613 = push_goals gs in
                         bind uu____4613
                           (fun uu____4617  ->
                              add_goals
                                [(let uu___121_4619 = g in
                                  {
                                    context = (uu___121_4619.context);
                                    witness = (uu___121_4619.witness);
                                    goal_ty = gt';
                                    opts = (uu___121_4619.opts);
                                    is_guard = (uu___121_4619.is_guard)
                                  })]))))))
let trefl: Prims.unit tac =
  bind cur_goal
    (fun g  ->
       let uu____4639 = FStar_Syntax_Util.un_squash g.goal_ty in
       match uu____4639 with
       | FStar_Pervasives_Native.Some t ->
           let uu____4651 = FStar_Syntax_Util.head_and_args' t in
           (match uu____4651 with
            | (hd1,args) ->
                let uu____4684 =
                  let uu____4697 =
                    let uu____4698 = FStar_Syntax_Util.un_uinst hd1 in
                    uu____4698.FStar_Syntax_Syntax.n in
                  (uu____4697, args) in
                (match uu____4684 with
                 | (FStar_Syntax_Syntax.Tm_fvar
                    fv,uu____4712::(l,uu____4714)::(r,uu____4716)::[]) when
                     FStar_Syntax_Syntax.fv_eq_lid fv
                       FStar_Parser_Const.eq2_lid
                     ->
                     let uu____4763 =
                       let uu____4764 =
                         FStar_TypeChecker_Rel.teq_nosmt g.context l r in
                       Prims.op_Negation uu____4764 in
                     if uu____4763
                     then
                       let uu____4767 = FStar_Syntax_Print.term_to_string l in
                       let uu____4768 = FStar_Syntax_Print.term_to_string r in
                       fail2 "trefl: not a trivial equality (%s vs %s)"
                         uu____4767 uu____4768
                     else (solve g FStar_Syntax_Util.exp_unit; dismiss)
                 | (hd2,uu____4772) ->
                     let uu____4789 = FStar_Syntax_Print.term_to_string t in
                     fail1 "trefl: not an equality (%s)" uu____4789))
       | FStar_Pervasives_Native.None  -> fail "not an irrelevant goal")
let dup: Prims.unit tac =
  bind cur_goal
    (fun g  ->
       let uu____4797 = new_uvar g.context g.goal_ty in
       bind uu____4797
         (fun u  ->
            let g' =
              let uu___122_4804 = g in
              {
                context = (uu___122_4804.context);
                witness = u;
                goal_ty = (uu___122_4804.goal_ty);
                opts = (uu___122_4804.opts);
                is_guard = (uu___122_4804.is_guard)
              } in
            bind dismiss
              (fun uu____4807  ->
                 let uu____4808 =
                   let uu____4811 =
                     let uu____4812 =
                       FStar_TypeChecker_TcTerm.universe_of g.context
                         g.goal_ty in
                     FStar_Syntax_Util.mk_eq2 uu____4812 g.goal_ty u
                       g.witness in
                   add_irrelevant_goal g.context uu____4811 g.opts in
                 bind uu____4808
                   (fun uu____4815  ->
                      let uu____4816 = add_goals [g'] in
                      bind uu____4816 (fun uu____4820  -> ret ())))))
let flip: Prims.unit tac =
  bind get
    (fun ps  ->
       match ps.goals with
       | g1::g2::gs ->
           set
             (let uu___123_4837 = ps in
              {
                main_context = (uu___123_4837.main_context);
                main_goal = (uu___123_4837.main_goal);
                all_implicits = (uu___123_4837.all_implicits);
                goals = (g2 :: g1 :: gs);
                smt_goals = (uu___123_4837.smt_goals)
              })
       | uu____4838 -> fail "flip: less than 2 goals")
let later: Prims.unit tac =
  bind get
    (fun ps  ->
       match ps.goals with
       | [] -> ret ()
       | g::gs ->
           set
             (let uu___124_4853 = ps in
              {
                main_context = (uu___124_4853.main_context);
                main_goal = (uu___124_4853.main_goal);
                all_implicits = (uu___124_4853.all_implicits);
                goals = (FStar_List.append gs [g]);
                smt_goals = (uu___124_4853.smt_goals)
              }))
let qed: Prims.unit tac =
  bind get
    (fun ps  ->
       match ps.goals with | [] -> ret () | uu____4860 -> fail "Not done!")
let cases:
  FStar_Syntax_Syntax.term ->
    (FStar_Syntax_Syntax.term,FStar_Syntax_Syntax.term)
      FStar_Pervasives_Native.tuple2 tac
  =
  fun t  ->
    bind cur_goal
      (fun g  ->
         let uu____4902 =
           (g.context).FStar_TypeChecker_Env.type_of g.context t in
         match uu____4902 with
         | (t1,typ,guard) ->
             let uu____4918 = FStar_Syntax_Util.head_and_args typ in
             (match uu____4918 with
              | (hd1,args) ->
                  let uu____4961 =
                    let uu____4974 =
                      let uu____4975 = FStar_Syntax_Util.un_uinst hd1 in
                      uu____4975.FStar_Syntax_Syntax.n in
                    (uu____4974, args) in
                  (match uu____4961 with
                   | (FStar_Syntax_Syntax.Tm_fvar
                      fv,(p,uu____4994)::(q,uu____4996)::[]) when
                       FStar_Syntax_Syntax.fv_eq_lid fv
                         FStar_Parser_Const.or_lid
                       ->
                       let v_p =
                         FStar_Syntax_Syntax.new_bv
                           FStar_Pervasives_Native.None p in
                       let v_q =
                         FStar_Syntax_Syntax.new_bv
                           FStar_Pervasives_Native.None q in
                       let g1 =
                         let uu___125_5034 = g in
                         let uu____5035 =
                           FStar_TypeChecker_Env.push_bv g.context v_p in
                         {
                           context = uu____5035;
                           witness = (uu___125_5034.witness);
                           goal_ty = (uu___125_5034.goal_ty);
                           opts = (uu___125_5034.opts);
                           is_guard = (uu___125_5034.is_guard)
                         } in
                       let g2 =
                         let uu___126_5037 = g in
                         let uu____5038 =
                           FStar_TypeChecker_Env.push_bv g.context v_q in
                         {
                           context = uu____5038;
                           witness = (uu___126_5037.witness);
                           goal_ty = (uu___126_5037.goal_ty);
                           opts = (uu___126_5037.opts);
                           is_guard = (uu___126_5037.is_guard)
                         } in
                       bind dismiss
                         (fun uu____5045  ->
                            let uu____5046 = add_goals [g1; g2] in
                            bind uu____5046
                              (fun uu____5055  ->
                                 let uu____5056 =
                                   let uu____5061 =
                                     FStar_Syntax_Syntax.bv_to_name v_p in
                                   let uu____5062 =
                                     FStar_Syntax_Syntax.bv_to_name v_q in
                                   (uu____5061, uu____5062) in
                                 ret uu____5056))
                   | uu____5067 ->
                       let uu____5080 = FStar_Syntax_Print.term_to_string typ in
                       fail1 "Not a disjunction: %s" uu____5080)))
let set_options: Prims.string -> Prims.unit tac =
  fun s  ->
    bind cur_goal
      (fun g  ->
         FStar_Options.push ();
         (let uu____5103 = FStar_Util.smap_copy g.opts in
          FStar_Options.set uu____5103);
         (let res = FStar_Options.set_options FStar_Options.Set s in
          let opts' = FStar_Options.peek () in
          FStar_Options.pop ();
          (match res with
           | FStar_Getopt.Success  ->
               let g' =
                 let uu___127_5110 = g in
                 {
                   context = (uu___127_5110.context);
                   witness = (uu___127_5110.witness);
                   goal_ty = (uu___127_5110.goal_ty);
                   opts = opts';
                   is_guard = (uu___127_5110.is_guard)
                 } in
               replace_cur g'
           | FStar_Getopt.Error err1 ->
               fail2 "Setting options `%s` failed: %s" s err1
           | FStar_Getopt.Help  ->
               fail1 "Setting options `%s` failed (got `Help`?)" s)))
let cur_env: env tac =
  bind cur_goal (fun g  -> FStar_All.pipe_left ret g.context)
let cur_goal': FStar_Syntax_Syntax.typ tac =
  bind cur_goal (fun g  -> FStar_All.pipe_left ret g.goal_ty)
let cur_witness: FStar_Syntax_Syntax.term tac =
  bind cur_goal (fun g  -> FStar_All.pipe_left ret g.witness)
let unquote:
  FStar_Syntax_Syntax.term ->
    FStar_Syntax_Syntax.term -> FStar_Syntax_Syntax.term tac
  =
  fun ty  ->
    fun tm  ->
      bind cur_goal
        (fun goal  ->
           let env = FStar_TypeChecker_Env.set_expected_typ goal.context ty in
           let uu____5151 =
             (goal.context).FStar_TypeChecker_Env.type_of env tm in
           match uu____5151 with
           | (tm1,typ,guard) ->
               (FStar_TypeChecker_Rel.force_trivial_guard env guard; ret tm1))
let uvar_env:
  env ->
    FStar_Syntax_Syntax.typ FStar_Pervasives_Native.option ->
      FStar_Syntax_Syntax.term tac
  =
  fun env  ->
    fun ty  ->
      let uu____5180 =
        match ty with
        | FStar_Pervasives_Native.Some ty1 -> ret ty1
        | FStar_Pervasives_Native.None  ->
            let uu____5186 =
              let uu____5187 = FStar_Syntax_Util.type_u () in
              FStar_All.pipe_left FStar_Pervasives_Native.fst uu____5187 in
            new_uvar env uu____5186 in
      bind uu____5180
        (fun typ  ->
           let uu____5199 = new_uvar env typ in
           bind uu____5199 (fun t  -> ret t))
let unify:
  FStar_Syntax_Syntax.term -> FStar_Syntax_Syntax.term -> Prims.bool tac =
  fun t1  ->
    fun t2  ->
      bind get
        (fun ps  ->
           let uu____5219 =
             FStar_TypeChecker_Rel.teq_nosmt ps.main_context t1 t2 in
           ret uu____5219)
let launch_process:
  Prims.string -> Prims.string -> Prims.string -> Prims.string tac =
  fun prog  ->
    fun args  ->
      fun input  ->
        bind idtac
          (fun uu____5239  ->
             let uu____5240 = FStar_Options.unsafe_tactic_exec () in
             if uu____5240
             then
               let s =
                 FStar_Util.launch_process true "tactic_launch" prog args
                   input (fun uu____5246  -> fun uu____5247  -> false) in
               ret s
             else
               fail
                 "launch_process: will not run anything unless --unsafe_tactic_exec is provided")
let goal_of_goal_ty:
  FStar_TypeChecker_Env.env ->
    FStar_Syntax_Syntax.term' FStar_Syntax_Syntax.syntax ->
      (goal,FStar_TypeChecker_Env.guard_t) FStar_Pervasives_Native.tuple2
  =
  fun env  ->
    fun typ  ->
      let uu____5269 =
        FStar_TypeChecker_Util.new_implicit_var "proofstate_of_goal_ty"
          typ.FStar_Syntax_Syntax.pos env typ in
      match uu____5269 with
      | (u,uu____5287,g_u) ->
          let g =
            let uu____5302 = FStar_Options.peek () in
            {
              context = env;
              witness = u;
              goal_ty = typ;
              opts = uu____5302;
              is_guard = false
            } in
          (g, g_u)
let proofstate_of_goal_ty:
  FStar_TypeChecker_Env.env ->
    FStar_Syntax_Syntax.term' FStar_Syntax_Syntax.syntax ->
      (proofstate,FStar_Syntax_Syntax.term) FStar_Pervasives_Native.tuple2
  =
  fun env  ->
    fun typ  ->
      let uu____5319 = goal_of_goal_ty env typ in
      match uu____5319 with
      | (g,g_u) ->
          let ps =
            {
              main_context = env;
              main_goal = g;
              all_implicits = (g_u.FStar_TypeChecker_Env.implicits);
              goals = [g];
              smt_goals = []
            } in
          (ps, (g.witness))<|MERGE_RESOLUTION|>--- conflicted
+++ resolved
@@ -1,7 +1,7 @@
 open Prims
-type name = FStar_Syntax_Syntax.bv[@@deriving show]
-type env = FStar_TypeChecker_Env.env[@@deriving show]
-type implicits = FStar_TypeChecker_Env.implicits[@@deriving show]
+type name = FStar_Syntax_Syntax.bv
+type env = FStar_TypeChecker_Env.env
+type implicits = FStar_TypeChecker_Env.implicits
 let normalize:
   FStar_TypeChecker_Normalize.step Prims.list ->
     FStar_TypeChecker_Env.env ->
@@ -21,12 +21,8 @@
   context: env;
   witness: FStar_Syntax_Syntax.term;
   goal_ty: FStar_Syntax_Syntax.typ;
-<<<<<<< HEAD
-  opts: FStar_Options.optionstate;}[@@deriving show]
-=======
   opts: FStar_Options.optionstate;
   is_guard: Prims.bool;}
->>>>>>> ae00c432
 let __proj__Mkgoal__item__context: goal -> env =
   fun projectee  ->
     match projectee with
@@ -63,7 +59,7 @@
   main_goal: goal;
   all_implicits: implicits;
   goals: goal Prims.list;
-  smt_goals: goal Prims.list;}[@@deriving show]
+  smt_goals: goal Prims.list;}
 let __proj__Mkproofstate__item__main_context: proofstate -> env =
   fun projectee  ->
     match projectee with
@@ -97,7 +93,6 @@
 type 'a result =
   | Success of ('a,proofstate) FStar_Pervasives_Native.tuple2
   | Failed of (Prims.string,proofstate) FStar_Pervasives_Native.tuple2
-[@@deriving show]
 let uu___is_Success: 'a . 'a result -> Prims.bool =
   fun projectee  ->
     match projectee with | Success _0 -> true | uu____228 -> false
@@ -117,7 +112,7 @@
 let __proj__TacFailure__item__uu___: Prims.exn -> Prims.string =
   fun projectee  -> match projectee with | TacFailure uu____318 -> uu____318
 type 'a tac = {
-  tac_f: proofstate -> 'a result;}[@@deriving show]
+  tac_f: proofstate -> 'a result;}
 let __proj__Mktac__item__tac_f: 'a . 'a tac -> proofstate -> 'a result =
   fun projectee  ->
     match projectee with | { tac_f = __fname__tac_f;_} -> __fname__tac_f
