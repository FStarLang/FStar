--- conflicted
+++ resolved
@@ -1,1349 +1,4 @@
-
 open Prims
-<<<<<<< HEAD
-open FStar_Pervasives
-
-type name =
-FStar_Syntax_Syntax.bv
-
-
-let tacdbg : Prims.bool FStar_ST.ref = (FStar_Util.mk_ref false)
-
-type goal =
-{context : FStar_TypeChecker_Env.env; witness : FStar_Syntax_Syntax.term FStar_Pervasives_Native.option; goal_ty : FStar_Syntax_Syntax.term}
-
-type proofstate =
-{main_context : FStar_TypeChecker_Env.env; main_goal : goal; all_implicits : FStar_TypeChecker_Env.implicits; goals : goal Prims.list; smt_goals : goal Prims.list; transaction : FStar_Unionfind.tx}
-
-type 'a result =
-| Success of ('a * proofstate)
-| Failed of (Prims.string * proofstate)
-
-
-let uu___is_Success = (fun projectee -> (match (projectee) with
-| Success (_0) -> begin
-true
-end
-| uu____114 -> begin
-false
-end))
-
-
-let __proj__Success__item___0 = (fun projectee -> (match (projectee) with
-| Success (_0) -> begin
-_0
-end))
-
-
-let uu___is_Failed = (fun projectee -> (match (projectee) with
-| Failed (_0) -> begin
-true
-end
-| uu____145 -> begin
-false
-end))
-
-
-let __proj__Failed__item___0 = (fun projectee -> (match (projectee) with
-| Failed (_0) -> begin
-_0
-end))
-
-exception Failure of (Prims.string)
-
-
-let uu___is_Failure : Prims.exn  ->  Prims.bool = (fun projectee -> (match (projectee) with
-| Failure (uu____170) -> begin
-true
-end
-| uu____171 -> begin
-false
-end))
-
-
-let __proj__Failure__item__uu___ : Prims.exn  ->  Prims.string = (fun projectee -> (match (projectee) with
-| Failure (uu____178) -> begin
-uu____178
-end))
-
-type 'a tac =
-{tac_f : proofstate  ->  'a result}
-
-
-let mk_tac = (fun f -> {tac_f = f})
-
-
-let run = (fun t p -> (t.tac_f p))
-
-
-let ret = (fun x -> (mk_tac (fun p -> Success (((x), (p))))))
-
-
-let bind = (fun t1 t2 -> (mk_tac (fun p -> (
-
-let uu____273 = (run t1 p)
-in (match (uu____273) with
-| Success (a, q) -> begin
-(
-
-let uu____278 = (t2 a)
-in (run uu____278 q))
-end
-| Failed (msg, q) -> begin
-Failed (((msg), (q)))
-end)))))
-
-
-let goal_to_string : goal  ->  Prims.string = (fun g -> (
-
-let g_binders = (
-
-let uu____286 = (FStar_TypeChecker_Env.all_binders g.context)
-in (FStar_All.pipe_right uu____286 (FStar_Syntax_Print.binders_to_string ", ")))
-in (
-
-let uu____287 = (FStar_Syntax_Print.term_to_string g.goal_ty)
-in (FStar_Util.format2 "%s |- %s" g_binders uu____287))))
-
-
-let tacprint : Prims.string  ->  Prims.unit = (fun s -> (FStar_Util.print1 "TAC>> %s\n" s))
-
-
-let tacprint1 : Prims.string  ->  Prims.string  ->  Prims.unit = (fun s x -> (
-
-let uu____297 = (FStar_Util.format1 s x)
-in (FStar_Util.print1 "TAC>> %s\n" uu____297)))
-
-
-let tacprint2 : Prims.string  ->  Prims.string  ->  Prims.string  ->  Prims.unit = (fun s x y -> (
-
-let uu____307 = (FStar_Util.format2 s x y)
-in (FStar_Util.print1 "TAC>> %s\n" uu____307)))
-
-
-let tacprint3 : Prims.string  ->  Prims.string  ->  Prims.string  ->  Prims.string  ->  Prims.unit = (fun s x y z -> (
-
-let uu____320 = (FStar_Util.format3 s x y z)
-in (FStar_Util.print1 "TAC>> %s\n" uu____320)))
-
-
-let dump_goal = (fun ps goal -> (
-
-let uu____334 = (goal_to_string goal)
-in (tacprint uu____334)))
-
-
-let dump_proofstate : proofstate  ->  Prims.string  ->  Prims.unit = (fun ps msg -> ((tacprint1 "State dump (%s):" msg);
-(
-
-let uu____343 = (FStar_Util.string_of_int (FStar_List.length ps.goals))
-in (tacprint1 "ACTIVE goals (%s):" uu____343));
-(FStar_List.iter (dump_goal ps) ps.goals);
-(
-
-let uu____349 = (FStar_Util.string_of_int (FStar_List.length ps.smt_goals))
-in (tacprint1 "SMT goals (%s):" uu____349));
-(FStar_List.iter (dump_goal ps) ps.smt_goals);
-))
-
-
-let print_proof_state : Prims.string  ->  Prims.unit tac = (fun msg -> (mk_tac (fun p -> ((dump_proofstate p msg);
-Success (((()), (p)));
-))))
-
-
-let get : proofstate tac = (mk_tac (fun p -> Success (((p), (p)))))
-
-
-let log = (fun ps f -> (
-
-let uu____380 = (FStar_ST.read tacdbg)
-in (match (uu____380) with
-| true -> begin
-(f ())
-end
-| uu____383 -> begin
-()
-end)))
-
-
-let mlog : (Prims.unit  ->  Prims.unit)  ->  Prims.unit tac = (fun f -> (bind get (fun ps -> ((log ps f);
-(ret ());
-))))
-
-
-let fail = (fun msg -> (mk_tac (fun p -> Failed (((msg), (p))))))
-
-
-let set : proofstate  ->  Prims.unit tac = (fun p -> (mk_tac (fun uu____410 -> Success (((()), (p))))))
-
-
-let solve : goal  ->  FStar_Syntax_Syntax.typ  ->  Prims.unit = (fun goal solution -> (match (goal.witness) with
-| FStar_Pervasives_Native.None -> begin
-()
-end
-| FStar_Pervasives_Native.Some (w) -> begin
-(
-
-let uu____418 = (FStar_TypeChecker_Rel.teq_nosmt goal.context w solution)
-in (match (uu____418) with
-| true -> begin
-()
-end
-| uu____419 -> begin
-(
-
-let uu____420 = (
-
-let uu____421 = (
-
-let uu____422 = (FStar_Syntax_Print.term_to_string solution)
-in (
-
-let uu____423 = (FStar_Syntax_Print.term_to_string w)
-in (
-
-let uu____424 = (FStar_Syntax_Print.term_to_string goal.goal_ty)
-in (FStar_Util.format3 "%s does not solve %s : %s" uu____422 uu____423 uu____424))))
-in Failure (uu____421))
-in (FStar_Pervasives.raise uu____420))
-end))
-end))
-
-
-let dismiss : Prims.unit tac = (bind get (fun p -> (
-
-let uu____427 = (
-
-let uu___79_428 = p
-in (
-
-let uu____429 = (FStar_List.tl p.goals)
-in {main_context = uu___79_428.main_context; main_goal = uu___79_428.main_goal; all_implicits = uu___79_428.all_implicits; goals = uu____429; smt_goals = uu___79_428.smt_goals; transaction = uu___79_428.transaction}))
-in (set uu____427))))
-
-
-let dismiss_all : Prims.unit tac = (bind get (fun p -> (set (
-
-let uu___80_433 = p
-in {main_context = uu___80_433.main_context; main_goal = uu___80_433.main_goal; all_implicits = uu___80_433.all_implicits; goals = []; smt_goals = uu___80_433.smt_goals; transaction = uu___80_433.transaction}))))
-
-
-let add_goals : goal Prims.list  ->  Prims.unit tac = (fun gs -> (bind get (fun p -> (set (
-
-let uu___81_442 = p
-in {main_context = uu___81_442.main_context; main_goal = uu___81_442.main_goal; all_implicits = uu___81_442.all_implicits; goals = (FStar_List.append gs p.goals); smt_goals = uu___81_442.smt_goals; transaction = uu___81_442.transaction})))))
-
-
-let add_smt_goals : goal Prims.list  ->  Prims.unit tac = (fun gs -> (bind get (fun p -> (set (
-
-let uu___82_451 = p
-in {main_context = uu___82_451.main_context; main_goal = uu___82_451.main_goal; all_implicits = uu___82_451.all_implicits; goals = uu___82_451.goals; smt_goals = (FStar_List.append gs p.smt_goals); transaction = uu___82_451.transaction})))))
-
-
-let replace_cur : goal  ->  Prims.unit tac = (fun g -> (bind dismiss (fun uu____457 -> (add_goals ((g)::[])))))
-
-
-let add_implicits : FStar_TypeChecker_Env.implicits  ->  Prims.unit tac = (fun i -> (bind get (fun p -> (set (
-
-let uu___83_464 = p
-in {main_context = uu___83_464.main_context; main_goal = uu___83_464.main_goal; all_implicits = (FStar_List.append i p.all_implicits); goals = uu___83_464.goals; smt_goals = uu___83_464.smt_goals; transaction = uu___83_464.transaction})))))
-
-
-let is_true : FStar_Syntax_Syntax.term  ->  Prims.bool = (fun t -> (
-
-let uu____474 = (FStar_Syntax_Util.destruct_typ_as_formula t)
-in (match (uu____474) with
-| FStar_Pervasives_Native.Some (FStar_Syntax_Util.BaseConn (l, [])) -> begin
-(FStar_Ident.lid_equals l FStar_Parser_Const.true_lid)
-end
-| uu____486 -> begin
-false
-end)))
-
-
-let is_false : FStar_Syntax_Syntax.term  ->  Prims.bool = (fun t -> (
-
-let uu____491 = (FStar_Syntax_Util.destruct_typ_as_formula t)
-in (match (uu____491) with
-| FStar_Pervasives_Native.Some (FStar_Syntax_Util.BaseConn (l, [])) -> begin
-(FStar_Ident.lid_equals l FStar_Parser_Const.false_lid)
-end
-| uu____503 -> begin
-false
-end)))
-
-
-let conj_goals : goal  ->  goal  ->  goal = (fun g1 g2 -> (
-
-let t1 = g1.goal_ty
-in (
-
-let t2 = g2.goal_ty
-in (
-
-let uu____513 = ((is_true t1) || (is_false t2))
-in (match (uu____513) with
-| true -> begin
-g2
-end
-| uu____514 -> begin
-(
-
-let uu____515 = ((is_true t2) || (is_false t1))
-in (match (uu____515) with
-| true -> begin
-g1
-end
-| uu____516 -> begin
-(
-
-let uu___84_517 = g1
-in (
-
-let uu____518 = (FStar_Syntax_Util.mk_conj t1 t2)
-in {context = uu___84_517.context; witness = uu___84_517.witness; goal_ty = uu____518}))
-end))
-end)))))
-
-
-let with_cur_goal = (fun nm f -> (bind get (fun p -> (match (p.goals) with
-| [] -> begin
-(fail "No more goals")
-end
-| (hd1)::tl1 -> begin
-(f hd1)
-end))))
-
-
-let cur_goal : goal tac = (mk_tac (fun ps -> (match (ps.goals) with
-| (hd1)::uu____548 -> begin
-Success (((hd1), (ps)))
-end
-| uu____550 -> begin
-Failed ((("No goals left"), (ps)))
-end)))
-
-
-let set_cur_goal : goal  ->  Prims.unit tac = (fun g -> (mk_tac (fun ps -> (match (ps.goals) with
-| (hd1)::tl1 -> begin
-Success (((()), ((
-
-let uu___85_562 = ps
-in {main_context = uu___85_562.main_context; main_goal = uu___85_562.main_goal; all_implicits = uu___85_562.all_implicits; goals = (g)::tl1; smt_goals = uu___85_562.smt_goals; transaction = uu___85_562.transaction}))))
-end
-| uu____563 -> begin
-Failed ((("No goals left"), (ps)))
-end))))
-
-
-let replace_point : FStar_Syntax_Syntax.term  ->  FStar_Syntax_Syntax.term  ->  FStar_Syntax_Syntax.term  ->  FStar_Syntax_Syntax.term = (fun e1 e2 t -> (
-
-let uu____574 = (FStar_Syntax_Util.term_eq e1 t)
-in (match (uu____574) with
-| true -> begin
-e2
-end
-| uu____575 -> begin
-t
-end)))
-
-
-let treplace = (fun env e1 e2 t -> (FStar_Syntax_Util.bottom_fold (replace_point e1 e2) t))
-
-
-let grewrite_impl : FStar_Syntax_Syntax.typ  ->  FStar_Syntax_Syntax.typ  ->  FStar_Syntax_Syntax.term  ->  FStar_Syntax_Syntax.term  ->  Prims.unit tac = (fun t1 t2 e1 e2 -> (bind cur_goal (fun g -> (
-
-let env = g.context
-in (
-
-let ok = (
-
-let uu____615 = (FStar_TypeChecker_Rel.try_teq true env t1 t2)
-in (match (uu____615) with
-| FStar_Pervasives_Native.None -> begin
-false
-end
-| FStar_Pervasives_Native.Some (g1) -> begin
-(FStar_TypeChecker_Rel.is_trivial g1)
-end))
-in (match (ok) with
-| true -> begin
-(
-
-let goal_ty' = (treplace env e1 e2 g.goal_ty)
-in (
-
-let uu____620 = (set_cur_goal (
-
-let uu___86_622 = g
-in {context = uu___86_622.context; witness = uu___86_622.witness; goal_ty = goal_ty'}))
-in (bind uu____620 (fun uu____623 -> (
-
-let uu____624 = (
-
-let uu____626 = (
-
-let uu____627 = (FStar_Syntax_Util.mk_eq2 FStar_Syntax_Syntax.U_zero t1 e1 e2)
-in {context = g.context; witness = FStar_Pervasives_Native.None; goal_ty = uu____627})
-in (uu____626)::[])
-in (add_goals uu____624))))))
-end
-| uu____628 -> begin
-((FStar_TypeChecker_Err.add_errors env (((("Ill-type rewriting requested"), (e1.FStar_Syntax_Syntax.pos)))::[]));
-(fail "grewrite: Ill-typed rewriting requested");
-)
-end))))))
-
-
-let smt : Prims.unit tac = (with_cur_goal "smt" (fun g -> (bind dismiss (fun uu____636 -> (
-
-let uu____637 = (add_goals (((
-
-let uu___87_639 = g
-in {context = uu___87_639.context; witness = uu___87_639.witness; goal_ty = FStar_Syntax_Util.t_true}))::[]))
-in (bind uu____637 (fun uu____640 -> (add_smt_goals ((g)::[])))))))))
-
-
-let focus_cur_goal = (fun nm f -> (bind get (fun p -> (match (p.goals) with
-| [] -> begin
-(fail "No more goals")
-end
-| (hd1)::tl1 -> begin
-(
-
-let q = (
-
-let uu___88_662 = p
-in {main_context = uu___88_662.main_context; main_goal = uu___88_662.main_goal; all_implicits = uu___88_662.all_implicits; goals = (hd1)::[]; smt_goals = uu___88_662.smt_goals; transaction = uu___88_662.transaction})
-in (
-
-let uu____663 = (set q)
-in (bind uu____663 (fun uu____665 -> (bind f (fun a -> (bind get (fun q' -> (
-
-let q2 = (
-
-let uu___89_669 = q'
-in {main_context = uu___89_669.main_context; main_goal = uu___89_669.main_goal; all_implicits = uu___89_669.all_implicits; goals = (FStar_List.append q'.goals tl1); smt_goals = uu___89_669.smt_goals; transaction = uu___89_669.transaction})
-in (
-
-let uu____670 = (set q2)
-in (bind uu____670 (fun uu____672 -> (ret a)))))))))))))
-end))))
-
-
-let cur_goal_and_rest = (fun f g -> (bind get (fun p -> (match (p.goals) with
-| [] -> begin
-(fail "No more goals")
-end
-| (uu____706)::[] -> begin
-(bind f (fun a -> (ret ((a), (FStar_Pervasives_Native.None)))))
-end
-| (hd1)::tl1 -> begin
-(bind dismiss_all (fun uu____721 -> (
-
-let uu____722 = (add_goals ((hd1)::[]))
-in (bind uu____722 (fun uu____727 -> (bind f (fun a -> (bind get (fun uu____735 -> (match (uu____735) with
-| {main_context = uu____740; main_goal = uu____741; all_implicits = uu____742; goals = sub_goals_f; smt_goals = uu____744; transaction = uu____745} -> begin
-(bind dismiss_all (fun uu____751 -> (
-
-let uu____752 = (add_goals tl1)
-in (bind uu____752 (fun uu____757 -> (bind g (fun b -> (
-
-let uu____762 = (add_goals sub_goals_f)
-in (bind uu____762 (fun uu____767 -> (ret ((a), (FStar_Pervasives_Native.Some (b))))))))))))))
-end))))))))))
-end))))
-
-
-let or_else = (fun t1 t2 -> (mk_tac (fun p -> (
-
-let uu____790 = (t1.tac_f p)
-in (match (uu____790) with
-| Failed (uu____793) -> begin
-(t2.tac_f p)
-end
-| q -> begin
-q
-end)))))
-
-
-let rec map = (fun t -> (mk_tac (fun ps -> (
-
-let uu____811 = (
-
-let uu____814 = (
-
-let uu____820 = (map t)
-in (cur_goal_and_rest t uu____820))
-in (bind uu____814 (fun uu___78_829 -> (match (uu___78_829) with
-| (hd1, FStar_Pervasives_Native.None) -> begin
-(ret ((hd1)::[]))
-end
-| (hd1, FStar_Pervasives_Native.Some (tl1)) -> begin
-(ret ((hd1)::tl1))
-end))))
-in (run uu____811 ps)))))
-
-
-let map_goal_term : (FStar_Syntax_Syntax.term  ->  FStar_Syntax_Syntax.term)  ->  Prims.unit tac = (fun f -> (
-
-let aux = (with_cur_goal "map_goal" (fun g -> (
-
-let uu____862 = (
-
-let uu___90_863 = g
-in (
-
-let uu____864 = (f g.goal_ty)
-in {context = uu___90_863.context; witness = uu___90_863.witness; goal_ty = uu____864}))
-in (replace_cur uu____862))))
-in (
-
-let uu____865 = (map aux)
-in (bind uu____865 (fun uu____869 -> (ret ()))))))
-
-
-let map_meta = (fun t -> (with_cur_goal "map_meta" (fun g -> (
-
-let uu____882 = (
-
-let uu____883 = (FStar_Syntax_Subst.compress g.goal_ty)
-in uu____883.FStar_Syntax_Syntax.n)
-in (match (uu____882) with
-| FStar_Syntax_Syntax.Tm_meta (f, annot) -> begin
-(
-
-let uu____893 = (replace_cur (
-
-let uu___91_895 = g
-in {context = uu___91_895.context; witness = uu___91_895.witness; goal_ty = f}))
-in (bind uu____893 (fun uu____896 -> (bind t (fun a -> (
-
-let uu____898 = (map_goal_term (fun tm -> (
-
-let uu____901 = (is_true tm)
-in (match (uu____901) with
-| true -> begin
-tm
-end
-| uu____902 -> begin
-(FStar_Syntax_Syntax.mk (FStar_Syntax_Syntax.Tm_meta (((tm), (annot)))) FStar_Pervasives_Native.None tm.FStar_Syntax_Syntax.pos)
-end))))
-in (bind uu____898 (fun uu____907 -> (ret a)))))))))
-end
-| uu____908 -> begin
-(fail "Not a meta")
-end)))))
-
-
-let seq : Prims.unit tac  ->  Prims.unit tac  ->  Prims.unit tac = (fun t1 t2 -> (
-
-let uu____921 = (bind t1 (fun uu____923 -> (
-
-let uu____924 = (map t2)
-in (bind uu____924 (fun uu____928 -> (ret ()))))))
-in (focus_cur_goal "seq" uu____921)))
-
-
-let intros : FStar_Syntax_Syntax.binders tac = (with_cur_goal "intros" (fun goal -> (
-
-let uu____932 = (FStar_Syntax_Util.destruct_typ_as_formula goal.goal_ty)
-in (match (uu____932) with
-| FStar_Pervasives_Native.Some (FStar_Syntax_Util.QAll (bs, pats, body)) -> begin
-(
-
-let new_context = (FStar_TypeChecker_Env.push_binders goal.context bs)
-in (
-
-let new_goal = {context = new_context; witness = FStar_Pervasives_Native.None; goal_ty = body}
-in (bind dismiss (fun uu____940 -> (
-
-let uu____941 = (add_goals ((new_goal)::[]))
-in (bind uu____941 (fun uu____943 -> (
-
-let uu____944 = (FStar_All.pipe_left mlog (fun uu____949 -> (
-
-let uu____950 = (FStar_Syntax_Print.binders_to_string ", " bs)
-in (FStar_Util.print1 "intros: %s\n" uu____950))))
-in (bind uu____944 (fun uu____951 -> (ret bs)))))))))))
-end
-| uu____952 -> begin
-(fail "Cannot intro this goal, expected a forall")
-end))))
-
-
-let intros_no_names : Prims.unit tac = (bind intros (fun uu____955 -> (ret ())))
-
-
-let mk_squash = (fun p -> (
-
-let sq = (FStar_Syntax_Util.fvar_const FStar_Parser_Const.squash_lid)
-in (
-
-let uu____966 = (
-
-let uu____972 = (FStar_Syntax_Syntax.as_arg p)
-in (uu____972)::[])
-in (FStar_Syntax_Util.mk_app sq uu____966))))
-
-
-let un_squash : FStar_Syntax_Syntax.term  ->  (FStar_Syntax_Syntax.term', FStar_Syntax_Syntax.term') FStar_Syntax_Syntax.syntax FStar_Pervasives_Native.option = (fun t -> (
-
-let uu____979 = (FStar_Syntax_Util.head_and_args t)
-in (match (uu____979) with
-| (head1, args) -> begin
-(
-
-let uu____1008 = (
-
-let uu____1016 = (
-
-let uu____1017 = (FStar_Syntax_Util.un_uinst head1)
-in uu____1017.FStar_Syntax_Syntax.n)
-in ((uu____1016), (args)))
-in (match (uu____1008) with
-| (FStar_Syntax_Syntax.Tm_fvar (fv), ((p, uu____1030))::[]) when (FStar_Syntax_Syntax.fv_eq_lid fv FStar_Parser_Const.squash_lid) -> begin
-FStar_Pervasives_Native.Some (p)
-end
-| (FStar_Syntax_Syntax.Tm_refine ({FStar_Syntax_Syntax.ppname = uu____1050; FStar_Syntax_Syntax.index = uu____1051; FStar_Syntax_Syntax.sort = {FStar_Syntax_Syntax.n = FStar_Syntax_Syntax.Tm_fvar (fv); FStar_Syntax_Syntax.tk = uu____1053; FStar_Syntax_Syntax.pos = uu____1054; FStar_Syntax_Syntax.vars = uu____1055}}, p), []) when (FStar_Syntax_Syntax.fv_eq_lid fv FStar_Parser_Const.unit_lid) -> begin
-FStar_Pervasives_Native.Some (p)
-end
-| uu____1074 -> begin
-FStar_Pervasives_Native.None
-end))
-end)))
-
-
-let imp_intro : FStar_Syntax_Syntax.binder tac = (with_cur_goal "imp_intro" (fun goal -> (
-
-let uu____1086 = (FStar_Syntax_Util.destruct_typ_as_formula goal.goal_ty)
-in (match (uu____1086) with
-| FStar_Pervasives_Native.Some (FStar_Syntax_Util.BaseConn (l, ((lhs, uu____1091))::((rhs, uu____1093))::[])) when (FStar_Ident.lid_equals l FStar_Parser_Const.imp_lid) -> begin
-(
-
-let name = (FStar_Syntax_Syntax.new_bv FStar_Pervasives_Native.None lhs)
-in (
-
-let new_goal = (
-
-let uu____1121 = (FStar_TypeChecker_Env.push_bv goal.context name)
-in {context = uu____1121; witness = FStar_Pervasives_Native.None; goal_ty = rhs})
-in (bind dismiss (fun uu____1122 -> (
-
-let uu____1123 = (add_goals ((new_goal)::[]))
-in (bind uu____1123 (fun uu____1125 -> (
-
-let uu____1126 = (FStar_All.pipe_left mlog (fun uu____1131 -> (
-
-let uu____1132 = (FStar_Syntax_Print.bv_to_string name)
-in (FStar_Util.print1 "imp_intro: %s\n" uu____1132))))
-in (bind uu____1126 (fun uu____1133 -> (
-
-let uu____1134 = (FStar_Syntax_Syntax.mk_binder name)
-in (ret uu____1134))))))))))))
-end
-| uu____1135 -> begin
-(fail "Cannot intro this goal, expected an \'==>\'")
-end))))
-
-
-let split : Prims.unit tac = (with_cur_goal "split" (fun goal -> (
-
-let uu____1139 = (FStar_Syntax_Util.destruct_typ_as_formula goal.goal_ty)
-in (match (uu____1139) with
-| FStar_Pervasives_Native.Some (FStar_Syntax_Util.BaseConn (l, args)) when (FStar_Ident.lid_equals l FStar_Parser_Const.and_lid) -> begin
-(
-
-let new_goals = (FStar_All.pipe_right args (FStar_List.map (fun uu____1149 -> (match (uu____1149) with
-| (a, uu____1153) -> begin
-(
-
-let uu___92_1154 = goal
-in {context = uu___92_1154.context; witness = FStar_Pervasives_Native.None; goal_ty = a})
-end))))
-in (bind dismiss (fun uu____1155 -> (add_goals new_goals))))
-end
-| uu____1156 -> begin
-(fail "Cannot split this goal; expected a conjunction")
-end))))
-
-
-let trivial : Prims.unit tac = (with_cur_goal "trivial" (fun goal -> (
-
-let steps = (FStar_TypeChecker_Normalize.Reify)::(FStar_TypeChecker_Normalize.Beta)::(FStar_TypeChecker_Normalize.UnfoldUntil (FStar_Syntax_Syntax.Delta_constant))::(FStar_TypeChecker_Normalize.Zeta)::(FStar_TypeChecker_Normalize.Iota)::(FStar_TypeChecker_Normalize.Primops)::[]
-in (
-
-let t = (FStar_TypeChecker_Normalize.normalize steps goal.context goal.goal_ty)
-in (
-
-let uu____1163 = (FStar_Syntax_Util.destruct_typ_as_formula t)
-in (match (uu____1163) with
-| FStar_Pervasives_Native.Some (FStar_Syntax_Util.BaseConn (l, [])) when (FStar_Ident.lid_equals l FStar_Parser_Const.true_lid) -> begin
-(bind dismiss (fun uu____1176 -> (add_goals (((
-
-let uu___93_1177 = goal
-in {context = uu___93_1177.context; witness = uu___93_1177.witness; goal_ty = t}))::[]))))
-end
-| uu____1178 -> begin
-(fail "Not a trivial goal")
-end))))))
-
-
-let apply_lemma : FStar_Syntax_Syntax.term  ->  Prims.unit tac = (fun tm -> (with_cur_goal "apply_lemma" (fun goal -> try
-(match (()) with
-| () -> begin
-(
-
-let uu____1189 = (goal.context.FStar_TypeChecker_Env.type_of goal.context tm)
-in (match (uu____1189) with
-| (tm1, t, guard) -> begin
-(
-
-let uu____1197 = (
-
-let uu____1198 = (FStar_Syntax_Util.is_lemma t)
-in (not (uu____1198)))
-in (match (uu____1197) with
-| true -> begin
-(fail "apply_lemma: not a lemma")
-end
-| uu____1200 -> begin
-(
-
-let uu____1201 = (FStar_Syntax_Util.arrow_formals_comp t)
-in (match (uu____1201) with
-| (bs, comp) -> begin
-(
-
-let uu____1216 = (FStar_List.fold_left (fun uu____1233 uu____1234 -> (match (((uu____1233), (uu____1234))) with
-| ((uvs, guard1, subst1), (b, aq)) -> begin
-(
-
-let b_t = (FStar_Syntax_Subst.subst subst1 b.FStar_Syntax_Syntax.sort)
-in (
-
-let uu____1283 = (FStar_TypeChecker_Util.new_implicit_var "apply_lemma" goal.goal_ty.FStar_Syntax_Syntax.pos goal.context b_t)
-in (match (uu____1283) with
-| (u, uu____1298, g_u) -> begin
-(
-
-let uu____1306 = (FStar_TypeChecker_Rel.conj_guard guard1 g_u)
-in (((((u), (aq)))::uvs), (uu____1306), ((FStar_Syntax_Syntax.NT (((b), (u))))::subst1)))
-end)))
-end)) (([]), (guard), ([])) bs)
-in (match (uu____1216) with
-| (uvs, implicits, subst1) -> begin
-(
-
-let uvs1 = (FStar_List.rev uvs)
-in (
-
-let comp1 = (FStar_Syntax_Subst.subst_comp subst1 comp)
-in (
-
-let uu____1338 = (
-
-let c = (FStar_Syntax_Util.comp_to_comp_typ comp1)
-in (match (c.FStar_Syntax_Syntax.effect_args) with
-| (pre)::(post)::uu____1354 -> begin
-(((FStar_Pervasives_Native.fst pre)), ((FStar_Pervasives_Native.fst post)))
-end
-| uu____1384 -> begin
-(failwith "Impossible: not a lemma")
-end))
-in (match (uu____1338) with
-| (pre, post) -> begin
-(
-
-let uu____1407 = (FStar_TypeChecker_Rel.try_teq false goal.context post goal.goal_ty)
-in (match (uu____1407) with
-| FStar_Pervasives_Native.None -> begin
-(fail "apply_lemma: does not unify with goal")
-end
-| FStar_Pervasives_Native.Some (g) -> begin
-(
-
-let g1 = (
-
-let uu____1412 = (FStar_TypeChecker_Rel.solve_deferred_constraints goal.context g)
-in (FStar_All.pipe_right uu____1412 FStar_TypeChecker_Rel.resolve_implicits))
-in (
-
-let solution = (FStar_Syntax_Syntax.mk_Tm_app tm1 uvs1 FStar_Pervasives_Native.None goal.context.FStar_TypeChecker_Env.range)
-in (
-
-let implicits1 = (FStar_All.pipe_right implicits.FStar_TypeChecker_Env.implicits (FStar_List.filter (fun uu____1446 -> (match (uu____1446) with
-| (uu____1453, uu____1454, uu____1455, tm2, uu____1457, uu____1458) -> begin
-(
-
-let uu____1459 = (FStar_Syntax_Util.head_and_args tm2)
-in (match (uu____1459) with
-| (hd1, uu____1470) -> begin
-(
-
-let uu____1485 = (
-
-let uu____1486 = (FStar_Syntax_Subst.compress hd1)
-in uu____1486.FStar_Syntax_Syntax.n)
-in (match (uu____1485) with
-| FStar_Syntax_Syntax.Tm_uvar (uu____1489) -> begin
-true
-end
-| uu____1498 -> begin
-false
-end))
-end))
-end))))
-in ((solve goal solution);
-(
-
-let sub_goals = (
-
-let uu____1502 = (FStar_All.pipe_right implicits1 (FStar_List.map (fun uu____1518 -> (match (uu____1518) with
-| (_msg, _env, _uvar, term, typ, uu____1530) -> begin
-{context = goal.context; witness = FStar_Pervasives_Native.Some (term); goal_ty = typ}
-end))))
-in ((
-
-let uu___96_1531 = goal
-in {context = uu___96_1531.context; witness = FStar_Pervasives_Native.None; goal_ty = pre}))::uu____1502)
-in (
-
-let uu____1532 = (add_implicits g1.FStar_TypeChecker_Env.implicits)
-in (bind uu____1532 (fun uu____1534 -> (bind dismiss (fun uu____1535 -> (add_goals sub_goals)))))));
-))))
-end))
-end))))
-end))
-end))
-end))
-end))
-end)
-with
-| uu____1538 -> begin
-(fail "apply_lemma: ill-typed term")
-end)))
-
-
-let exact : FStar_Syntax_Syntax.term  ->  Prims.unit tac = (fun tm -> (with_cur_goal "exact" (fun goal -> try
-(match (()) with
-| () -> begin
-(
-
-let uu____1548 = (goal.context.FStar_TypeChecker_Env.type_of goal.context tm)
-in (match (uu____1548) with
-| (uu____1553, t, guard) -> begin
-(
-
-let uu____1556 = (FStar_TypeChecker_Rel.teq_nosmt goal.context t goal.goal_ty)
-in (match (uu____1556) with
-| true -> begin
-((solve goal tm);
-(replace_cur (
-
-let uu___99_1559 = goal
-in {context = uu___99_1559.context; witness = FStar_Pervasives_Native.None; goal_ty = FStar_Syntax_Util.t_true}));
-)
-end
-| uu____1560 -> begin
-(
-
-let msg = (
-
-let uu____1562 = (FStar_Syntax_Print.term_to_string tm)
-in (
-
-let uu____1563 = (FStar_Syntax_Print.term_to_string t)
-in (
-
-let uu____1564 = (FStar_Syntax_Print.term_to_string goal.goal_ty)
-in (FStar_Util.format3 "%s : %s does not exactly solve the goal %s" uu____1562 uu____1563 uu____1564))))
-in (fail msg))
-end))
-end))
-end)
-with
-| e -> begin
-(
-
-let uu____1568 = (
-
-let uu____1569 = (FStar_Syntax_Print.term_to_string tm)
-in (FStar_Util.format1 "Term is not typeable: %s" uu____1569))
-in (fail uu____1568))
-end)))
-
-
-let rewrite : FStar_Syntax_Syntax.binder  ->  Prims.unit tac = (fun h -> (with_cur_goal "rewrite" (fun goal -> (
-
-let uu____1576 = (FStar_All.pipe_left mlog (fun uu____1581 -> (
-
-let uu____1582 = (FStar_Syntax_Print.bv_to_string (FStar_Pervasives_Native.fst h))
-in (
-
-let uu____1583 = (FStar_Syntax_Print.term_to_string (FStar_Pervasives_Native.fst h).FStar_Syntax_Syntax.sort)
-in (FStar_Util.print2 "+++Rewrite %s : %s\n" uu____1582 uu____1583)))))
-in (bind uu____1576 (fun uu____1584 -> (
-
-let uu____1585 = (
-
-let uu____1587 = (
-
-let uu____1588 = (FStar_TypeChecker_Env.lookup_bv goal.context (FStar_Pervasives_Native.fst h))
-in (FStar_All.pipe_left FStar_Pervasives_Native.fst uu____1588))
-in (FStar_Syntax_Util.destruct_typ_as_formula uu____1587))
-in (match (uu____1585) with
-| FStar_Pervasives_Native.Some (FStar_Syntax_Util.BaseConn (l, (uu____1595)::((x, uu____1597))::((e, uu____1599))::[])) when (FStar_Ident.lid_equals l FStar_Parser_Const.eq2_lid) -> begin
-(
-
-let uu____1633 = (
-
-let uu____1634 = (FStar_Syntax_Subst.compress x)
-in uu____1634.FStar_Syntax_Syntax.n)
-in (match (uu____1633) with
-| FStar_Syntax_Syntax.Tm_name (x1) -> begin
-(
-
-let goal1 = (
-
-let uu___100_1640 = goal
-in (
-
-let uu____1641 = (FStar_Syntax_Subst.subst ((FStar_Syntax_Syntax.NT (((x1), (e))))::[]) goal.goal_ty)
-in {context = uu___100_1640.context; witness = uu___100_1640.witness; goal_ty = uu____1641}))
-in (replace_cur goal1))
-end
-| uu____1644 -> begin
-(fail "Not an equality hypothesis with a variable on the LHS")
-end))
-end
-| uu____1645 -> begin
-(fail "Not an equality hypothesis")
-end))))))))
-
-
-let clear : Prims.unit tac = (with_cur_goal "clear" (fun goal -> (
-
-let uu____1649 = (FStar_TypeChecker_Env.pop_bv goal.context)
-in (match (uu____1649) with
-| FStar_Pervasives_Native.None -> begin
-(fail "Cannot clear; empty context")
-end
-| FStar_Pervasives_Native.Some (x, env') -> begin
-(
-
-let fns = (FStar_Syntax_Free.names goal.goal_ty)
-in (
-
-let uu____1662 = (FStar_Util.set_mem x fns)
-in (match (uu____1662) with
-| true -> begin
-(fail "Cannot clear; variable appears in goal")
-end
-| uu____1664 -> begin
-(
-
-let new_goal = (
-
-let uu___101_1666 = goal
-in {context = env'; witness = uu___101_1666.witness; goal_ty = uu___101_1666.goal_ty})
-in (bind dismiss (fun uu____1667 -> (add_goals ((new_goal)::[])))))
-end)))
-end))))
-
-
-let clear_hd : name  ->  Prims.unit tac = (fun x -> (with_cur_goal "clear_hd" (fun goal -> (
-
-let uu____1674 = (FStar_TypeChecker_Env.pop_bv goal.context)
-in (match (uu____1674) with
-| FStar_Pervasives_Native.None -> begin
-(fail "Cannot clear_hd; empty context")
-end
-| FStar_Pervasives_Native.Some (y, env') -> begin
-(match ((not ((FStar_Syntax_Syntax.bv_eq x y)))) with
-| true -> begin
-(fail "Cannot clear_hd; head variable mismatch")
-end
-| uu____1686 -> begin
-clear
-end)
-end)))))
-
-
-let revert : Prims.unit tac = (with_cur_goal "revert" (fun goal -> (
-
-let uu____1689 = (FStar_TypeChecker_Env.pop_bv goal.context)
-in (match (uu____1689) with
-| FStar_Pervasives_Native.None -> begin
-(fail "Cannot revert; empty context")
-end
-| FStar_Pervasives_Native.Some (x, env') -> begin
-(
-
-let fvs = (FStar_Syntax_Free.names goal.goal_ty)
-in (
-
-let new_goal = (
-
-let uu____1703 = (FStar_Util.set_mem x fvs)
-in (match (uu____1703) with
-| true -> begin
-(
-
-let uu___102_1704 = goal
-in (
-
-let uu____1705 = (
-
-let uu____1706 = (FStar_TypeChecker_TcTerm.universe_of env' x.FStar_Syntax_Syntax.sort)
-in (FStar_Syntax_Util.mk_forall uu____1706 x goal.goal_ty))
-in {context = env'; witness = uu___102_1704.witness; goal_ty = uu____1705}))
-end
-| uu____1707 -> begin
-(
-
-let uu___103_1708 = goal
-in (
-
-let uu____1709 = (FStar_Syntax_Util.mk_imp x.FStar_Syntax_Syntax.sort goal.goal_ty)
-in {context = env'; witness = uu___103_1708.witness; goal_ty = uu____1709}))
-end))
-in (bind dismiss (fun uu____1710 -> (add_goals ((new_goal)::[]))))))
-end))))
-
-
-let revert_hd : name  ->  Prims.unit tac = (fun x -> (with_cur_goal "revert_hd" (fun goal -> (
-
-let uu____1717 = (FStar_TypeChecker_Env.pop_bv goal.context)
-in (match (uu____1717) with
-| FStar_Pervasives_Native.None -> begin
-(fail "Cannot revert_hd; empty context")
-end
-| FStar_Pervasives_Native.Some (y, env') -> begin
-(match ((not ((FStar_Syntax_Syntax.bv_eq x y)))) with
-| true -> begin
-(
-
-let uu____1729 = (
-
-let uu____1730 = (FStar_Syntax_Print.bv_to_string x)
-in (
-
-let uu____1731 = (FStar_Syntax_Print.bv_to_string y)
-in (FStar_Util.format2 "Cannot revert_hd %s; head variable mismatch ... egot %s" uu____1730 uu____1731)))
-in (fail uu____1729))
-end
-| uu____1732 -> begin
-revert
-end)
-end)))))
-
-
-let rec revert_all_hd : name Prims.list  ->  Prims.unit tac = (fun xs -> (match (xs) with
-| [] -> begin
-(ret ())
-end
-| (x)::xs1 -> begin
-(
-
-let uu____1744 = (revert_all_hd xs1)
-in (bind uu____1744 (fun uu____1746 -> (revert_hd x))))
-end))
-
-
-let is_name : FStar_Syntax_Syntax.term  ->  Prims.bool = (fun x -> (
-
-let uu____1750 = (
-
-let uu____1751 = (FStar_Syntax_Subst.compress x)
-in uu____1751.FStar_Syntax_Syntax.n)
-in (match (uu____1750) with
-| FStar_Syntax_Syntax.Tm_name (uu____1754) -> begin
-true
-end
-| uu____1755 -> begin
-false
-end)))
-
-
-let as_name : FStar_Syntax_Syntax.term  ->  FStar_Syntax_Syntax.bv = (fun x -> (
-
-let uu____1759 = (
-
-let uu____1760 = (FStar_Syntax_Subst.compress x)
-in uu____1760.FStar_Syntax_Syntax.n)
-in (match (uu____1759) with
-| FStar_Syntax_Syntax.Tm_name (x1) -> begin
-x1
-end
-| uu____1764 -> begin
-(failwith "Not a name")
-end)))
-
-
-let destruct_equality_imp : FStar_Syntax_Syntax.term  ->  (FStar_Syntax_Syntax.bv * (FStar_Syntax_Syntax.term', FStar_Syntax_Syntax.term') FStar_Syntax_Syntax.syntax * (FStar_Syntax_Syntax.term', FStar_Syntax_Syntax.term') FStar_Syntax_Syntax.syntax) FStar_Pervasives_Native.option = (fun t -> (
-
-let uu____1776 = (FStar_Syntax_Util.destruct_typ_as_formula t)
-in (match (uu____1776) with
-| FStar_Pervasives_Native.Some (FStar_Syntax_Util.BaseConn (l, ((lhs, uu____1788))::((rhs, uu____1790))::[])) when (FStar_Ident.lid_equals l FStar_Parser_Const.imp_lid) -> begin
-(
-
-let uu____1816 = (FStar_Syntax_Util.destruct_typ_as_formula lhs)
-in (match (uu____1816) with
-| FStar_Pervasives_Native.Some (FStar_Syntax_Util.BaseConn (eq1, (uu____1827)::((x, uu____1829))::((e, uu____1831))::[])) when ((FStar_Ident.lid_equals eq1 FStar_Parser_Const.eq2_lid) && (is_name x)) -> begin
-(
-
-let uu____1865 = (
-
-let uu____1873 = (as_name x)
-in ((uu____1873), (e), (rhs)))
-in FStar_Pervasives_Native.Some (uu____1865))
-end
-| FStar_Pervasives_Native.Some (FStar_Syntax_Util.BaseConn (eq1, ((x, uu____1887))::((e, uu____1889))::[])) when ((FStar_Ident.lid_equals eq1 FStar_Parser_Const.eq2_lid) && (is_name x)) -> begin
-(
-
-let uu____1915 = (
-
-let uu____1923 = (as_name x)
-in ((uu____1923), (e), (rhs)))
-in FStar_Pervasives_Native.Some (uu____1915))
-end
-| uu____1935 -> begin
-FStar_Pervasives_Native.None
-end))
-end
-| uu____1944 -> begin
-FStar_Pervasives_Native.None
-end)))
-
-
-let at_most_one = (fun t -> (bind t (fun a -> (bind get (fun p -> (match (p.goals) with
-| [] -> begin
-(ret a)
-end
-| (uu____1966)::[] -> begin
-(ret a)
-end
-| uu____1967 -> begin
-(fail "expected at most one goal remaining")
-end))))))
-
-
-let merge_sub_goals : Prims.unit tac = (bind get (fun p -> (match (p.goals) with
-| (g1)::(g2)::rest -> begin
-(
-
-let uu____1976 = (((FStar_TypeChecker_Env.eq_gamma g1.context g2.context) && (FStar_Option.isNone g1.witness)) && (FStar_Option.isNone g2.witness))
-in (match (uu____1976) with
-| true -> begin
-(
-
-let uu____1978 = (
-
-let uu___104_1979 = p
-in (
-
-let uu____1980 = (
-
-let uu____1982 = (conj_goals g1 g2)
-in (uu____1982)::rest)
-in {main_context = uu___104_1979.main_context; main_goal = uu___104_1979.main_goal; all_implicits = uu___104_1979.all_implicits; goals = uu____1980; smt_goals = uu___104_1979.smt_goals; transaction = uu___104_1979.transaction}))
-in (set uu____1978))
-end
-| uu____1983 -> begin
-(
-
-let g1_binders = (
-
-let uu____1985 = (FStar_TypeChecker_Env.all_binders g1.context)
-in (FStar_All.pipe_right uu____1985 (FStar_Syntax_Print.binders_to_string ", ")))
-in (
-
-let g2_binders = (
-
-let uu____1987 = (FStar_TypeChecker_Env.all_binders g2.context)
-in (FStar_All.pipe_right uu____1987 (FStar_Syntax_Print.binders_to_string ", ")))
-in (
-
-let uu____1988 = (
-
-let uu____1989 = (goal_to_string g1)
-in (
-
-let uu____1990 = (goal_to_string g2)
-in (
-
-let uu____1991 = (
-
-let uu____1992 = (FStar_TypeChecker_Env.eq_gamma g1.context g2.context)
-in (FStar_All.pipe_right uu____1992 FStar_Util.string_of_bool))
-in (FStar_Util.format3 "Cannot merge sub-goals: incompatible contexts:\ng1=%s\ng2=%s\neq_gamma=%s\n" uu____1989 uu____1990 uu____1991))))
-in (fail uu____1988))))
-end))
-end
-| uu____1993 -> begin
-(
-
-let goals = (
-
-let uu____1996 = (FStar_All.pipe_right p.goals (FStar_List.map (fun x -> (FStar_Syntax_Print.term_to_string x.goal_ty))))
-in (FStar_All.pipe_right uu____1996 (FStar_String.concat "\n\t")))
-in (
-
-let uu____2002 = (FStar_Util.format1 "Cannot merge sub-goals: not enough sub-goals\n\tGoals are: %s" goals)
-in (fail uu____2002)))
-end)))
-
-
-let rec visit : Prims.unit tac  ->  Prims.unit tac = (fun callback -> (
-
-let uu____2010 = (
-
-let uu____2012 = (with_cur_goal "visit_strengthen_else" (fun goal -> (
-
-let uu____2015 = (FStar_Syntax_Util.destruct_typ_as_formula goal.goal_ty)
-in (match (uu____2015) with
-| FStar_Pervasives_Native.None -> begin
-(
-
-let uu____2018 = (
-
-let uu____2019 = (FStar_Syntax_Subst.compress goal.goal_ty)
-in uu____2019.FStar_Syntax_Syntax.n)
-in (match (uu____2018) with
-| FStar_Syntax_Syntax.Tm_meta (uu____2023) -> begin
-(
-
-let uu____2028 = (visit callback)
-in (map_meta uu____2028))
-end
-| uu____2030 -> begin
-(
-
-let uu____2031 = (FStar_All.pipe_left mlog (fun uu____2036 -> (
-
-let uu____2037 = (FStar_Syntax_Print.term_to_string goal.goal_ty)
-in (FStar_Util.print1 "Not a formula, split to smt %s\n" uu____2037))))
-in (bind uu____2031 (fun uu____2038 -> smt)))
-end))
-end
-| FStar_Pervasives_Native.Some (FStar_Syntax_Util.QEx (uu____2039)) -> begin
-(
-
-let uu____2043 = (FStar_All.pipe_left mlog (fun uu____2048 -> (
-
-let uu____2049 = (FStar_Syntax_Print.term_to_string goal.goal_ty)
-in (FStar_Util.print1 "Not yet handled: exists\n\tGoal is %s\n" uu____2049))))
-in (bind uu____2043 (fun uu____2050 -> (ret ()))))
-end
-| FStar_Pervasives_Native.Some (FStar_Syntax_Util.QAll (xs, uu____2052, uu____2053)) -> begin
-(bind intros (fun binders -> (
-
-let uu____2055 = (visit callback)
-in (
-
-let uu____2057 = (
-
-let uu____2059 = (
-
-let uu____2061 = (FStar_List.map FStar_Pervasives_Native.fst binders)
-in (revert_all_hd uu____2061))
-in (bind uu____2059 (fun uu____2065 -> (with_cur_goal "inner" (fun goal1 -> (
-
-let uu____2067 = (FStar_All.pipe_left mlog (fun uu____2072 -> (
-
-let uu____2073 = (goal_to_string goal1)
-in (FStar_Util.print1 "After reverting intros, goal is %s\n" uu____2073))))
-in (bind uu____2067 (fun uu____2074 -> (ret ())))))))))
-in (seq uu____2055 uu____2057)))))
-end
-| FStar_Pervasives_Native.Some (FStar_Syntax_Util.BaseConn (l, uu____2076)) when (FStar_Ident.lid_equals l FStar_Parser_Const.and_lid) -> begin
-(
-
-let uu____2077 = (
-
-let uu____2079 = (visit callback)
-in (seq split uu____2079))
-in (bind uu____2077 (fun uu____2081 -> merge_sub_goals)))
-end
-| FStar_Pervasives_Native.Some (FStar_Syntax_Util.BaseConn (l, uu____2083)) when (FStar_Ident.lid_equals l FStar_Parser_Const.imp_lid) -> begin
-(bind imp_intro (fun h -> (
-
-let uu____2085 = (visit callback)
-in (seq uu____2085 revert))))
-end
-| FStar_Pervasives_Native.Some (FStar_Syntax_Util.BaseConn (l, uu____2088)) -> begin
-(or_else trivial smt)
-end))))
-in (or_else callback uu____2012))
-in (focus_cur_goal "visit_strengthen" uu____2010)))
-
-type order =
-| Lt
-| Eq
-| Gt
-
-
-let uu___is_Lt : order  ->  Prims.bool = (fun projectee -> (match (projectee) with
-| Lt -> begin
-true
-end
-| uu____2092 -> begin
-false
-end))
-
-
-let uu___is_Eq : order  ->  Prims.bool = (fun projectee -> (match (projectee) with
-| Eq -> begin
-true
-end
-| uu____2096 -> begin
-false
-end))
-
-
-let uu___is_Gt : order  ->  Prims.bool = (fun projectee -> (match (projectee) with
-| Gt -> begin
-true
-end
-| uu____2100 -> begin
-false
-end))
-
-
-let order_binder : FStar_Syntax_Syntax.binder  ->  FStar_Syntax_Syntax.binder  ->  order = (fun x y -> (
-
-let n1 = (FStar_Syntax_Syntax.order_bv (FStar_Pervasives_Native.fst x) (FStar_Pervasives_Native.fst y))
-in (match ((n1 < (Prims.parse_int "0"))) with
-| true -> begin
-Lt
-end
-| uu____2108 -> begin
-(match ((n1 = (Prims.parse_int "0"))) with
-| true -> begin
-Eq
-end
-| uu____2109 -> begin
-Gt
-end)
-end)))
-
-
-let proofstate_of_goal_ty : FStar_TypeChecker_Env.env  ->  FStar_Syntax_Syntax.term  ->  proofstate = (fun env g -> (
-
-let g1 = (
-
-let uu____2117 = (FStar_TypeChecker_Normalize.normalize ((FStar_TypeChecker_Normalize.Beta)::[]) env g)
-in {context = env; witness = FStar_Pervasives_Native.None; goal_ty = uu____2117})
-in (
-
-let uu____2118 = (FStar_Unionfind.new_transaction ())
-in {main_context = env; main_goal = g1; all_implicits = []; goals = (g1)::[]; smt_goals = []; transaction = uu____2118})))
-
-
-
-=======
 type name = FStar_Syntax_Syntax.bv
 type env = FStar_TypeChecker_Env.env
 type implicits = FStar_TypeChecker_Env.implicits
@@ -3248,5 +1903,4 @@
               goals = [g];
               smt_goals = []
             } in
-          (ps, (g.witness))
->>>>>>> 0a4ecc34
+          (ps, (g.witness))