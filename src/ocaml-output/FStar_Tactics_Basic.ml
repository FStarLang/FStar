open Prims
type name = FStar_Syntax_Syntax.bv[@@deriving show]
type env = FStar_TypeChecker_Env.env[@@deriving show]
type implicits = FStar_TypeChecker_Env.implicits[@@deriving show]
let normalize:
  FStar_TypeChecker_Normalize.step Prims.list ->
    FStar_TypeChecker_Env.env ->
      FStar_Syntax_Syntax.term -> FStar_Syntax_Syntax.term
  =
  fun s  ->
    fun e  ->
      fun t  ->
        FStar_TypeChecker_Normalize.normalize_with_primitive_steps
          FStar_Reflection_Interpreter.reflection_primops s e t
let bnorm:
  FStar_TypeChecker_Env.env ->
    FStar_Syntax_Syntax.term -> FStar_Syntax_Syntax.term
  = fun e  -> fun t  -> normalize [] e t
type goal =
  {
  context: env;
  witness: FStar_Syntax_Syntax.term;
  goal_ty: FStar_Syntax_Syntax.typ;
<<<<<<< HEAD
  opts: FStar_Options.optionstate;}[@@deriving show]
=======
  opts: FStar_Options.optionstate;
  is_guard: Prims.bool;}
>>>>>>> 487f07d0
let __proj__Mkgoal__item__context: goal -> env =
  fun projectee  ->
    match projectee with
    | { context = __fname__context; witness = __fname__witness;
        goal_ty = __fname__goal_ty; opts = __fname__opts;
        is_guard = __fname__is_guard;_} -> __fname__context
let __proj__Mkgoal__item__witness: goal -> FStar_Syntax_Syntax.term =
  fun projectee  ->
    match projectee with
    | { context = __fname__context; witness = __fname__witness;
        goal_ty = __fname__goal_ty; opts = __fname__opts;
        is_guard = __fname__is_guard;_} -> __fname__witness
let __proj__Mkgoal__item__goal_ty: goal -> FStar_Syntax_Syntax.typ =
  fun projectee  ->
    match projectee with
    | { context = __fname__context; witness = __fname__witness;
        goal_ty = __fname__goal_ty; opts = __fname__opts;
        is_guard = __fname__is_guard;_} -> __fname__goal_ty
let __proj__Mkgoal__item__opts: goal -> FStar_Options.optionstate =
  fun projectee  ->
    match projectee with
    | { context = __fname__context; witness = __fname__witness;
        goal_ty = __fname__goal_ty; opts = __fname__opts;
        is_guard = __fname__is_guard;_} -> __fname__opts
let __proj__Mkgoal__item__is_guard: goal -> Prims.bool =
  fun projectee  ->
    match projectee with
    | { context = __fname__context; witness = __fname__witness;
        goal_ty = __fname__goal_ty; opts = __fname__opts;
        is_guard = __fname__is_guard;_} -> __fname__is_guard
type proofstate =
  {
  main_context: env;
  main_goal: goal;
  all_implicits: implicits;
  goals: goal Prims.list;
  smt_goals: goal Prims.list;}[@@deriving show]
let __proj__Mkproofstate__item__main_context: proofstate -> env =
  fun projectee  ->
    match projectee with
    | { main_context = __fname__main_context; main_goal = __fname__main_goal;
        all_implicits = __fname__all_implicits; goals = __fname__goals;
        smt_goals = __fname__smt_goals;_} -> __fname__main_context
let __proj__Mkproofstate__item__main_goal: proofstate -> goal =
  fun projectee  ->
    match projectee with
    | { main_context = __fname__main_context; main_goal = __fname__main_goal;
        all_implicits = __fname__all_implicits; goals = __fname__goals;
        smt_goals = __fname__smt_goals;_} -> __fname__main_goal
let __proj__Mkproofstate__item__all_implicits: proofstate -> implicits =
  fun projectee  ->
    match projectee with
    | { main_context = __fname__main_context; main_goal = __fname__main_goal;
        all_implicits = __fname__all_implicits; goals = __fname__goals;
        smt_goals = __fname__smt_goals;_} -> __fname__all_implicits
let __proj__Mkproofstate__item__goals: proofstate -> goal Prims.list =
  fun projectee  ->
    match projectee with
    | { main_context = __fname__main_context; main_goal = __fname__main_goal;
        all_implicits = __fname__all_implicits; goals = __fname__goals;
        smt_goals = __fname__smt_goals;_} -> __fname__goals
let __proj__Mkproofstate__item__smt_goals: proofstate -> goal Prims.list =
  fun projectee  ->
    match projectee with
    | { main_context = __fname__main_context; main_goal = __fname__main_goal;
        all_implicits = __fname__all_implicits; goals = __fname__goals;
        smt_goals = __fname__smt_goals;_} -> __fname__smt_goals
type 'a result =
  | Success of ('a,proofstate) FStar_Pervasives_Native.tuple2
  | Failed of (Prims.string,proofstate) FStar_Pervasives_Native.tuple2
[@@deriving show]
let uu___is_Success: 'a . 'a result -> Prims.bool =
  fun projectee  ->
    match projectee with | Success _0 -> true | uu____228 -> false
let __proj__Success__item___0:
  'a . 'a result -> ('a,proofstate) FStar_Pervasives_Native.tuple2 =
  fun projectee  -> match projectee with | Success _0 -> _0
let uu___is_Failed: 'a . 'a result -> Prims.bool =
  fun projectee  ->
    match projectee with | Failed _0 -> true | uu____274 -> false
let __proj__Failed__item___0:
  'a . 'a result -> (Prims.string,proofstate) FStar_Pervasives_Native.tuple2
  = fun projectee  -> match projectee with | Failed _0 -> _0
exception TacFailure of Prims.string
let uu___is_TacFailure: Prims.exn -> Prims.bool =
  fun projectee  ->
    match projectee with | TacFailure uu____309 -> true | uu____310 -> false
let __proj__TacFailure__item__uu___: Prims.exn -> Prims.string =
  fun projectee  -> match projectee with | TacFailure uu____318 -> uu____318
type 'a tac = {
  tac_f: proofstate -> 'a result;}[@@deriving show]
let __proj__Mktac__item__tac_f: 'a . 'a tac -> proofstate -> 'a result =
  fun projectee  ->
    match projectee with | { tac_f = __fname__tac_f;_} -> __fname__tac_f
let mk_tac: 'a . (proofstate -> 'a result) -> 'a tac =
  fun f  -> { tac_f = f }
let run: 'Auu____382 . 'Auu____382 tac -> proofstate -> 'Auu____382 result =
  fun t  -> fun p  -> t.tac_f p
let ret: 'a . 'a -> 'a tac = fun x  -> mk_tac (fun p  -> Success (x, p))
let bind: 'a 'b . 'a tac -> ('a -> 'b tac) -> 'b tac =
  fun t1  ->
    fun t2  ->
      mk_tac
        (fun p  ->
           let uu____449 = run t1 p in
           match uu____449 with
           | Success (a,q) -> let uu____456 = t2 a in run uu____456 q
           | Failed (msg,q) -> Failed (msg, q))
let idtac: Prims.unit tac = ret ()
let goal_to_string: goal -> Prims.string =
  fun g  ->
    let g_binders =
      let uu____468 = FStar_TypeChecker_Env.all_binders g.context in
      FStar_All.pipe_right uu____468
        (FStar_Syntax_Print.binders_to_string ", ") in
    let w = bnorm g.context g.witness in
    let t = bnorm g.context g.goal_ty in
    let uu____471 = FStar_Syntax_Print.term_to_string w in
    let uu____472 = FStar_Syntax_Print.term_to_string t in
    FStar_Util.format3 "%s |- %s : %s" g_binders uu____471 uu____472
let tacprint: Prims.string -> Prims.unit =
  fun s  -> FStar_Util.print1 "TAC>> %s\n" s
let tacprint1: Prims.string -> Prims.string -> Prims.unit =
  fun s  ->
    fun x  ->
      let uu____485 = FStar_Util.format1 s x in
      FStar_Util.print1 "TAC>> %s\n" uu____485
let tacprint2: Prims.string -> Prims.string -> Prims.string -> Prims.unit =
  fun s  ->
    fun x  ->
      fun y  ->
        let uu____498 = FStar_Util.format2 s x y in
        FStar_Util.print1 "TAC>> %s\n" uu____498
let tacprint3:
  Prims.string -> Prims.string -> Prims.string -> Prims.string -> Prims.unit
  =
  fun s  ->
    fun x  ->
      fun y  ->
        fun z  ->
          let uu____515 = FStar_Util.format3 s x y z in
          FStar_Util.print1 "TAC>> %s\n" uu____515
let comp_to_typ: FStar_Syntax_Syntax.comp -> FStar_Syntax_Syntax.typ =
  fun c  ->
    match c.FStar_Syntax_Syntax.n with
    | FStar_Syntax_Syntax.Total (t,uu____521) -> t
    | FStar_Syntax_Syntax.GTotal (t,uu____531) -> t
    | FStar_Syntax_Syntax.Comp ct -> ct.FStar_Syntax_Syntax.result_typ
let is_irrelevant: goal -> Prims.bool =
  fun g  ->
    let uu____545 =
      let uu____550 =
        FStar_TypeChecker_Normalize.unfold_whnf g.context g.goal_ty in
      FStar_Syntax_Util.un_squash uu____550 in
    match uu____545 with
    | FStar_Pervasives_Native.Some t -> true
    | uu____556 -> false
let dump_goal: 'Auu____567 . 'Auu____567 -> goal -> Prims.unit =
  fun ps  ->
    fun goal  -> let uu____577 = goal_to_string goal in tacprint uu____577
let dump_cur: proofstate -> Prims.string -> Prims.unit =
  fun ps  ->
    fun msg  ->
      match ps.goals with
      | [] -> tacprint1 "No more goals (%s)" msg
      | h::uu____587 ->
          (tacprint1 "Current goal (%s):" msg;
           (let uu____591 = FStar_List.hd ps.goals in dump_goal ps uu____591))
let ps_to_string:
  (Prims.string,proofstate) FStar_Pervasives_Native.tuple2 -> Prims.string =
  fun uu____599  ->
    match uu____599 with
    | (msg,ps) ->
        let uu____606 = FStar_Util.string_of_int (FStar_List.length ps.goals) in
        let uu____607 =
          let uu____608 = FStar_List.map goal_to_string ps.goals in
          FStar_String.concat "\n" uu____608 in
        let uu____611 =
          FStar_Util.string_of_int (FStar_List.length ps.smt_goals) in
        let uu____612 =
          let uu____613 = FStar_List.map goal_to_string ps.smt_goals in
          FStar_String.concat "\n" uu____613 in
        FStar_Util.format5
          "State dump (%s):\nACTIVE goals (%s):\n%s\nSMT goals (%s):\n%s" msg
          uu____606 uu____607 uu____611 uu____612
let goal_to_json: goal -> FStar_Util.json =
  fun g  ->
    let g_binders =
      let uu____621 = FStar_TypeChecker_Env.all_binders g.context in
      FStar_All.pipe_right uu____621 FStar_Syntax_Print.binders_to_json in
    let uu____622 =
      let uu____629 =
        let uu____636 =
          let uu____641 =
            let uu____642 =
              let uu____649 =
                let uu____654 =
                  let uu____655 = FStar_Syntax_Print.term_to_string g.witness in
                  FStar_Util.JsonStr uu____655 in
                ("witness", uu____654) in
              let uu____656 =
                let uu____663 =
                  let uu____668 =
                    let uu____669 =
                      FStar_Syntax_Print.term_to_string g.goal_ty in
                    FStar_Util.JsonStr uu____669 in
                  ("type", uu____668) in
                [uu____663] in
              uu____649 :: uu____656 in
            FStar_Util.JsonAssoc uu____642 in
          ("goal", uu____641) in
        [uu____636] in
      ("hyps", g_binders) :: uu____629 in
    FStar_Util.JsonAssoc uu____622
let ps_to_json:
  (Prims.string,proofstate) FStar_Pervasives_Native.tuple2 -> FStar_Util.json
  =
  fun uu____701  ->
    match uu____701 with
    | (msg,ps) ->
        let uu____708 =
          let uu____715 =
            let uu____722 =
              let uu____727 =
                let uu____728 = FStar_List.map goal_to_json ps.goals in
                FStar_Util.JsonList uu____728 in
              ("goals", uu____727) in
            let uu____731 =
              let uu____738 =
                let uu____743 =
                  let uu____744 = FStar_List.map goal_to_json ps.smt_goals in
                  FStar_Util.JsonList uu____744 in
                ("smt-goals", uu____743) in
              [uu____738] in
            uu____722 :: uu____731 in
          ("label", (FStar_Util.JsonStr msg)) :: uu____715 in
        FStar_Util.JsonAssoc uu____708
let dump_proofstate: proofstate -> Prims.string -> Prims.unit =
  fun ps  ->
    fun msg  ->
      FStar_Options.with_saved_options
        (fun uu____773  ->
           FStar_Options.set_option "print_effect_args"
             (FStar_Options.Bool true);
           FStar_Util.print_generic "proof-state" ps_to_string ps_to_json
             (msg, ps))
let print_proof_state1: Prims.string -> Prims.unit tac =
  fun msg  -> mk_tac (fun p  -> dump_cur p msg; Success ((), p))
let print_proof_state: Prims.string -> Prims.unit tac =
  fun msg  -> mk_tac (fun p  -> dump_proofstate p msg; Success ((), p))
let get: proofstate tac = mk_tac (fun p  -> Success (p, p))
let tac_verb_dbg: Prims.bool FStar_Pervasives_Native.option FStar_ST.ref =
  FStar_Util.mk_ref FStar_Pervasives_Native.None
let rec log: proofstate -> (Prims.unit -> Prims.unit) -> Prims.unit =
  fun ps  ->
    fun f  ->
      let uu____833 = FStar_ST.op_Bang tac_verb_dbg in
      match uu____833 with
      | FStar_Pervasives_Native.None  ->
          ((let uu____855 =
              let uu____858 =
                FStar_TypeChecker_Env.debug ps.main_context
                  (FStar_Options.Other "TacVerbose") in
              FStar_Pervasives_Native.Some uu____858 in
            FStar_ST.op_Colon_Equals tac_verb_dbg uu____855);
           log ps f)
      | FStar_Pervasives_Native.Some (true ) -> f ()
      | FStar_Pervasives_Native.Some (false ) -> ()
let mlog: (Prims.unit -> Prims.unit) -> Prims.unit tac =
  fun f  -> bind get (fun ps  -> log ps f; ret ())
let fail: 'Auu____898 . Prims.string -> 'Auu____898 tac =
  fun msg  ->
    mk_tac
      (fun ps  ->
         (let uu____909 =
            FStar_TypeChecker_Env.debug ps.main_context
              (FStar_Options.Other "TacFail") in
          if uu____909
          then dump_proofstate ps (Prims.strcat "TACTING FAILING: " msg)
          else ());
         Failed (msg, ps))
let fail1: 'Auu____917 . Prims.string -> Prims.string -> 'Auu____917 tac =
  fun msg  ->
    fun x  -> let uu____928 = FStar_Util.format1 msg x in fail uu____928
let fail2:
  'Auu____937 .
    Prims.string -> Prims.string -> Prims.string -> 'Auu____937 tac
  =
  fun msg  ->
    fun x  ->
      fun y  -> let uu____952 = FStar_Util.format2 msg x y in fail uu____952
let fail3:
  'Auu____963 .
    Prims.string ->
      Prims.string -> Prims.string -> Prims.string -> 'Auu____963 tac
  =
  fun msg  ->
    fun x  ->
      fun y  ->
        fun z  ->
          let uu____982 = FStar_Util.format3 msg x y z in fail uu____982
let trytac: 'a . 'a tac -> 'a FStar_Pervasives_Native.option tac =
  fun t  ->
    mk_tac
      (fun ps  ->
         let tx = FStar_Syntax_Unionfind.new_transaction () in
         let uu____1010 = run t ps in
         match uu____1010 with
         | Success (a,q) ->
             (FStar_Syntax_Unionfind.commit tx;
              Success ((FStar_Pervasives_Native.Some a), q))
         | Failed (uu____1024,uu____1025) ->
             (FStar_Syntax_Unionfind.rollback tx;
              Success (FStar_Pervasives_Native.None, ps)))
let set: proofstate -> Prims.unit tac =
  fun p  -> mk_tac (fun uu____1040  -> Success ((), p))
let trysolve: goal -> FStar_Syntax_Syntax.typ -> Prims.bool =
  fun goal  ->
    fun solution  ->
      FStar_TypeChecker_Rel.teq_nosmt goal.context goal.witness solution
let solve: goal -> FStar_Syntax_Syntax.typ -> Prims.unit =
  fun goal  ->
    fun solution  ->
      let uu____1057 = trysolve goal solution in
      if uu____1057
      then ()
      else
        (let uu____1059 =
           let uu____1060 =
             let uu____1061 =
               FStar_TypeChecker_Normalize.term_to_string goal.context
                 solution in
             let uu____1062 =
               FStar_TypeChecker_Normalize.term_to_string goal.context
                 goal.witness in
             let uu____1063 = FStar_Syntax_Print.term_to_string goal.goal_ty in
             FStar_Util.format3 "%s does not solve %s : %s" uu____1061
               uu____1062 uu____1063 in
           TacFailure uu____1060 in
         FStar_Exn.raise uu____1059)
let dismiss: Prims.unit tac =
  bind get
    (fun p  ->
       let uu____1069 =
         let uu___88_1070 = p in
         let uu____1071 = FStar_List.tl p.goals in
         {
           main_context = (uu___88_1070.main_context);
           main_goal = (uu___88_1070.main_goal);
           all_implicits = (uu___88_1070.all_implicits);
           goals = uu____1071;
           smt_goals = (uu___88_1070.smt_goals)
         } in
       set uu____1069)
let dismiss_all: Prims.unit tac =
  bind get
    (fun p  ->
       set
         (let uu___89_1080 = p in
          {
            main_context = (uu___89_1080.main_context);
            main_goal = (uu___89_1080.main_goal);
            all_implicits = (uu___89_1080.all_implicits);
            goals = [];
            smt_goals = (uu___89_1080.smt_goals)
          }))
let add_goals: goal Prims.list -> Prims.unit tac =
  fun gs  ->
    bind get
      (fun p  ->
         set
           (let uu___90_1097 = p in
            {
              main_context = (uu___90_1097.main_context);
              main_goal = (uu___90_1097.main_goal);
              all_implicits = (uu___90_1097.all_implicits);
              goals = (FStar_List.append gs p.goals);
              smt_goals = (uu___90_1097.smt_goals)
            }))
let add_smt_goals: goal Prims.list -> Prims.unit tac =
  fun gs  ->
    bind get
      (fun p  ->
         set
           (let uu___91_1114 = p in
            {
              main_context = (uu___91_1114.main_context);
              main_goal = (uu___91_1114.main_goal);
              all_implicits = (uu___91_1114.all_implicits);
              goals = (uu___91_1114.goals);
              smt_goals = (FStar_List.append gs p.smt_goals)
            }))
let push_goals: goal Prims.list -> Prims.unit tac =
  fun gs  ->
    bind get
      (fun p  ->
         set
           (let uu___92_1131 = p in
            {
              main_context = (uu___92_1131.main_context);
              main_goal = (uu___92_1131.main_goal);
              all_implicits = (uu___92_1131.all_implicits);
              goals = (FStar_List.append p.goals gs);
              smt_goals = (uu___92_1131.smt_goals)
            }))
let push_smt_goals: goal Prims.list -> Prims.unit tac =
  fun gs  ->
    bind get
      (fun p  ->
         set
           (let uu___93_1148 = p in
            {
              main_context = (uu___93_1148.main_context);
              main_goal = (uu___93_1148.main_goal);
              all_implicits = (uu___93_1148.all_implicits);
              goals = (uu___93_1148.goals);
              smt_goals = (FStar_List.append p.smt_goals gs)
            }))
let replace_cur: goal -> Prims.unit tac =
  fun g  -> bind dismiss (fun uu____1158  -> add_goals [g])
let add_implicits: implicits -> Prims.unit tac =
  fun i  ->
    bind get
      (fun p  ->
         set
           (let uu___94_1171 = p in
            {
              main_context = (uu___94_1171.main_context);
              main_goal = (uu___94_1171.main_goal);
              all_implicits = (FStar_List.append i p.all_implicits);
              goals = (uu___94_1171.goals);
              smt_goals = (uu___94_1171.smt_goals)
            }))
let new_uvar: env -> FStar_Syntax_Syntax.typ -> FStar_Syntax_Syntax.term tac
  =
  fun env  ->
    fun typ  ->
      let uu____1196 =
        FStar_TypeChecker_Util.new_implicit_var "tactics.new_uvar"
          typ.FStar_Syntax_Syntax.pos env typ in
      match uu____1196 with
      | (u,uu____1212,g_u) ->
          let uu____1226 = add_implicits g_u.FStar_TypeChecker_Env.implicits in
          bind uu____1226 (fun uu____1230  -> ret u)
let is_true: FStar_Syntax_Syntax.term -> Prims.bool =
  fun t  ->
    let uu____1235 = FStar_Syntax_Util.un_squash t in
    match uu____1235 with
    | FStar_Pervasives_Native.Some t' ->
        let uu____1245 =
          let uu____1246 = FStar_Syntax_Subst.compress t' in
          uu____1246.FStar_Syntax_Syntax.n in
        (match uu____1245 with
         | FStar_Syntax_Syntax.Tm_fvar fv ->
             FStar_Syntax_Syntax.fv_eq_lid fv FStar_Parser_Const.true_lid
         | uu____1250 -> false)
    | uu____1251 -> false
let is_false: FStar_Syntax_Syntax.term -> Prims.bool =
  fun t  ->
    let uu____1260 = FStar_Syntax_Util.un_squash t in
    match uu____1260 with
    | FStar_Pervasives_Native.Some t' ->
        let uu____1270 =
          let uu____1271 = FStar_Syntax_Subst.compress t' in
          uu____1271.FStar_Syntax_Syntax.n in
        (match uu____1270 with
         | FStar_Syntax_Syntax.Tm_fvar fv ->
             FStar_Syntax_Syntax.fv_eq_lid fv FStar_Parser_Const.false_lid
         | uu____1275 -> false)
    | uu____1276 -> false
let cur_goal: goal tac =
  bind get
    (fun p  ->
       match p.goals with
       | [] -> fail "No more goals (1)"
       | hd1::tl1 -> ret hd1)
let mk_irrelevant_goal:
  env -> FStar_Syntax_Syntax.typ -> FStar_Options.optionstate -> goal tac =
  fun env  ->
    fun phi  ->
      fun opts  ->
        let typ = FStar_Syntax_Util.mk_squash phi in
        let uu____1310 = new_uvar env typ in
        bind uu____1310
          (fun u  ->
             let goal =
               {
                 context = env;
                 witness = u;
                 goal_ty = typ;
                 opts;
                 is_guard = false
               } in
             ret goal)
let add_irrelevant_goal:
  env ->
    FStar_Syntax_Syntax.typ -> FStar_Options.optionstate -> Prims.unit tac
  =
  fun env  ->
    fun phi  ->
      fun opts  ->
        let uu____1333 = mk_irrelevant_goal env phi opts in
        bind uu____1333 (fun goal  -> add_goals [goal])
let istrivial: env -> FStar_Syntax_Syntax.term -> Prims.bool =
  fun e  ->
    fun t  ->
      let steps =
        [FStar_TypeChecker_Normalize.Reify;
        FStar_TypeChecker_Normalize.UnfoldUntil
          FStar_Syntax_Syntax.Delta_constant;
        FStar_TypeChecker_Normalize.Primops;
        FStar_TypeChecker_Normalize.Simplify;
        FStar_TypeChecker_Normalize.UnfoldTac;
        FStar_TypeChecker_Normalize.Unmeta] in
      let t1 = normalize steps e t in is_true t1
let trivial: Prims.unit tac =
  bind cur_goal
    (fun goal  ->
       let uu____1356 = istrivial goal.context goal.goal_ty in
       if uu____1356
       then (solve goal FStar_Syntax_Util.exp_unit; dismiss)
       else
         (let uu____1361 = FStar_Syntax_Print.term_to_string goal.goal_ty in
          fail1 "Not a trivial goal: %s" uu____1361))
let add_goal_from_guard:
  env ->
    FStar_TypeChecker_Env.guard_t ->
      FStar_Options.optionstate -> Prims.unit tac
  =
  fun e  ->
    fun g  ->
      fun opts  ->
        let uu____1378 =
          let uu____1379 = FStar_TypeChecker_Rel.simplify_guard e g in
          uu____1379.FStar_TypeChecker_Env.guard_f in
        match uu____1378 with
        | FStar_TypeChecker_Common.Trivial  -> ret ()
        | FStar_TypeChecker_Common.NonTrivial f ->
            let uu____1383 = istrivial e f in
            if uu____1383
            then ret ()
            else
              (let uu____1387 = mk_irrelevant_goal e f opts in
               bind uu____1387
                 (fun goal  ->
                    let goal1 =
                      let uu___95_1394 = goal in
                      {
                        context = (uu___95_1394.context);
                        witness = (uu___95_1394.witness);
                        goal_ty = (uu___95_1394.goal_ty);
                        opts = (uu___95_1394.opts);
                        is_guard = true
                      } in
                    push_goals [goal1]))
let smt: Prims.unit tac =
  bind cur_goal
    (fun g  ->
       let uu____1400 = is_irrelevant g in
       if uu____1400
       then bind dismiss (fun uu____1404  -> add_smt_goals [g])
       else
         (let uu____1406 = FStar_Syntax_Print.term_to_string g.goal_ty in
          fail1 "goal is not irrelevant: cannot dispatch to smt (%s)"
            uu____1406))
let divide:
  'a 'b .
    Prims.int ->
      'a tac -> 'b tac -> ('a,'b) FStar_Pervasives_Native.tuple2 tac
  =
  fun n1  ->
    fun l  ->
      fun r  ->
        bind get
          (fun p  ->
             let uu____1452 =
               try
                 let uu____1486 = FStar_List.splitAt n1 p.goals in
                 ret uu____1486
               with | uu____1516 -> fail "divide: not enough goals" in
             bind uu____1452
               (fun uu____1543  ->
                  match uu____1543 with
                  | (lgs,rgs) ->
                      let lp =
                        let uu___96_1569 = p in
                        {
                          main_context = (uu___96_1569.main_context);
                          main_goal = (uu___96_1569.main_goal);
                          all_implicits = (uu___96_1569.all_implicits);
                          goals = lgs;
                          smt_goals = []
                        } in
                      let rp =
                        let uu___97_1571 = p in
                        {
                          main_context = (uu___97_1571.main_context);
                          main_goal = (uu___97_1571.main_goal);
                          all_implicits = (uu___97_1571.all_implicits);
                          goals = rgs;
                          smt_goals = []
                        } in
                      let uu____1572 = set lp in
                      bind uu____1572
                        (fun uu____1580  ->
                           bind l
                             (fun a  ->
                                bind get
                                  (fun lp'  ->
                                     let uu____1594 = set rp in
                                     bind uu____1594
                                       (fun uu____1602  ->
                                          bind r
                                            (fun b  ->
                                               bind get
                                                 (fun rp'  ->
                                                    let p' =
                                                      let uu___98_1618 = p in
                                                      {
                                                        main_context =
                                                          (uu___98_1618.main_context);
                                                        main_goal =
                                                          (uu___98_1618.main_goal);
                                                        all_implicits =
                                                          (uu___98_1618.all_implicits);
                                                        goals =
                                                          (FStar_List.append
                                                             lp'.goals
                                                             rp'.goals);
                                                        smt_goals =
                                                          (FStar_List.append
                                                             lp'.smt_goals
                                                             (FStar_List.append
                                                                rp'.smt_goals
                                                                p.smt_goals))
                                                      } in
                                                    let uu____1619 = set p' in
                                                    bind uu____1619
                                                      (fun uu____1627  ->
                                                         ret (a, b))))))))))
let focus: 'a . 'a tac -> 'a tac =
  fun f  ->
    let uu____1647 = divide (Prims.parse_int "1") f idtac in
    bind uu____1647
      (fun uu____1660  -> match uu____1660 with | (a,()) -> ret a)
let rec map: 'a . 'a tac -> 'a Prims.list tac =
  fun tau  ->
    bind get
      (fun p  ->
         match p.goals with
         | [] -> ret []
         | uu____1695::uu____1696 ->
             let uu____1699 =
               let uu____1708 = map tau in
               divide (Prims.parse_int "1") tau uu____1708 in
             bind uu____1699
               (fun uu____1726  ->
                  match uu____1726 with | (h,t) -> ret (h :: t)))
let seq: Prims.unit tac -> Prims.unit tac -> Prims.unit tac =
  fun t1  ->
    fun t2  ->
      let uu____1765 =
        bind t1
          (fun uu____1770  ->
             let uu____1771 = map t2 in
             bind uu____1771 (fun uu____1779  -> ret ())) in
      focus uu____1765
let intro: FStar_Syntax_Syntax.binder tac =
  bind cur_goal
    (fun goal  ->
       let uu____1790 = FStar_Syntax_Util.arrow_one goal.goal_ty in
       match uu____1790 with
       | FStar_Pervasives_Native.Some (b,c) ->
           let uu____1805 =
             let uu____1806 = FStar_Syntax_Util.is_total_comp c in
             Prims.op_Negation uu____1806 in
           if uu____1805
           then fail "Codomain is effectful"
           else
             (let env' = FStar_TypeChecker_Env.push_binders goal.context [b] in
              let typ' = comp_to_typ c in
              let uu____1812 = new_uvar env' typ' in
              bind uu____1812
                (fun u  ->
                   let uu____1819 =
                     let uu____1820 =
                       FStar_Syntax_Util.abs [b] u
                         FStar_Pervasives_Native.None in
                     trysolve goal uu____1820 in
                   if uu____1819
                   then
                     let uu____1823 =
                       let uu____1826 =
                         let uu___101_1827 = goal in
                         let uu____1828 = bnorm env' u in
                         let uu____1829 = bnorm env' typ' in
                         {
                           context = env';
                           witness = uu____1828;
                           goal_ty = uu____1829;
                           opts = (uu___101_1827.opts);
                           is_guard = (uu___101_1827.is_guard)
                         } in
                       replace_cur uu____1826 in
                     bind uu____1823 (fun uu____1831  -> ret b)
                   else fail "intro: unification failed"))
       | FStar_Pervasives_Native.None  ->
           let uu____1837 = FStar_Syntax_Print.term_to_string goal.goal_ty in
           fail1 "intro: goal is not an arrow (%s)" uu____1837)
let intro_rec:
  (FStar_Syntax_Syntax.binder,FStar_Syntax_Syntax.binder)
    FStar_Pervasives_Native.tuple2 tac
  =
  bind cur_goal
    (fun goal  ->
       FStar_Util.print_string
         "WARNING (intro_rec): calling this is known to cause normalizer loops\n";
       FStar_Util.print_string
         "WARNING (intro_rec): proceed at your own risk...\n";
       (let uu____1858 = FStar_Syntax_Util.arrow_one goal.goal_ty in
        match uu____1858 with
        | FStar_Pervasives_Native.Some (b,c) ->
            let uu____1877 =
              let uu____1878 = FStar_Syntax_Util.is_total_comp c in
              Prims.op_Negation uu____1878 in
            if uu____1877
            then fail "Codomain is effectful"
            else
              (let bv =
                 FStar_Syntax_Syntax.gen_bv "__recf"
                   FStar_Pervasives_Native.None goal.goal_ty in
               let bs =
                 let uu____1894 = FStar_Syntax_Syntax.mk_binder bv in
                 [uu____1894; b] in
               let env' = FStar_TypeChecker_Env.push_binders goal.context bs in
               let uu____1896 =
                 let uu____1899 = comp_to_typ c in new_uvar env' uu____1899 in
               bind uu____1896
                 (fun u  ->
                    let lb =
                      let uu____1916 =
                        FStar_Syntax_Util.abs [b] u
                          FStar_Pervasives_Native.None in
                      FStar_Syntax_Util.mk_letbinding (FStar_Util.Inl bv) []
                        goal.goal_ty FStar_Parser_Const.effect_Tot_lid
                        uu____1916 in
                    let body = FStar_Syntax_Syntax.bv_to_name bv in
                    let uu____1920 =
                      FStar_Syntax_Subst.close_let_rec [lb] body in
                    match uu____1920 with
                    | (lbs,body1) ->
                        let tm =
                          FStar_Syntax_Syntax.mk
                            (FStar_Syntax_Syntax.Tm_let ((true, lbs), body1))
                            FStar_Pervasives_Native.None
                            (goal.witness).FStar_Syntax_Syntax.pos in
                        (FStar_Util.print_string "calling teq_nosmt\n";
                         (let res = trysolve goal tm in
                          if res
                          then
                            let uu____1958 =
                              let uu____1961 =
                                let uu___102_1962 = goal in
                                let uu____1963 = bnorm env' u in
                                let uu____1964 =
                                  let uu____1965 = comp_to_typ c in
                                  bnorm env' uu____1965 in
                                {
                                  context = env';
                                  witness = uu____1963;
                                  goal_ty = uu____1964;
                                  opts = (uu___102_1962.opts);
                                  is_guard = (uu___102_1962.is_guard)
                                } in
                              replace_cur uu____1961 in
                            bind uu____1958
                              (fun uu____1972  ->
                                 let uu____1973 =
                                   let uu____1978 =
                                     FStar_Syntax_Syntax.mk_binder bv in
                                   (uu____1978, b) in
                                 ret uu____1973)
                          else fail "intro_rec: unification failed"))))
        | FStar_Pervasives_Native.None  ->
            let uu____1992 = FStar_Syntax_Print.term_to_string goal.goal_ty in
            fail1 "intro_rec: goal is not an arrow (%s)" uu____1992))
let norm: FStar_Syntax_Embeddings.norm_step Prims.list -> Prims.unit tac =
  fun s  ->
    bind cur_goal
      (fun goal  ->
         let steps =
           let uu____2017 = FStar_TypeChecker_Normalize.tr_norm_steps s in
           FStar_List.append
             [FStar_TypeChecker_Normalize.Reify;
             FStar_TypeChecker_Normalize.UnfoldTac] uu____2017 in
         let w = normalize steps goal.context goal.witness in
         let t = normalize steps goal.context goal.goal_ty in
         replace_cur
           (let uu___103_2024 = goal in
            {
              context = (uu___103_2024.context);
              witness = w;
              goal_ty = t;
              opts = (uu___103_2024.opts);
              is_guard = (uu___103_2024.is_guard)
            }))
let norm_term:
  FStar_Syntax_Embeddings.norm_step Prims.list ->
    FStar_Syntax_Syntax.term -> FStar_Syntax_Syntax.term tac
  =
  fun s  ->
    fun t  ->
      bind get
        (fun ps  ->
           let steps =
             let uu____2048 = FStar_TypeChecker_Normalize.tr_norm_steps s in
             FStar_List.append
               [FStar_TypeChecker_Normalize.Reify;
               FStar_TypeChecker_Normalize.UnfoldTac] uu____2048 in
           let t1 = normalize steps ps.main_context t in ret t1)
let __exact: FStar_Syntax_Syntax.term -> Prims.unit tac =
  fun t  ->
    bind cur_goal
      (fun goal  ->
         let uu____2063 =
           try
             let uu____2091 =
               (goal.context).FStar_TypeChecker_Env.type_of goal.context t in
             ret uu____2091
           with
           | e ->
               let uu____2118 = FStar_Syntax_Print.term_to_string t in
               let uu____2119 = FStar_Syntax_Print.tag_of_term t in
               fail2 "exact: term is not typeable: %s (%s)" uu____2118
                 uu____2119 in
         bind uu____2063
           (fun uu____2137  ->
              match uu____2137 with
              | (t1,typ,guard) ->
                  let uu____2149 =
                    let uu____2150 =
                      let uu____2151 =
                        FStar_TypeChecker_Rel.discharge_guard goal.context
                          guard in
                      FStar_All.pipe_left FStar_TypeChecker_Rel.is_trivial
                        uu____2151 in
                    Prims.op_Negation uu____2150 in
                  if uu____2149
                  then fail "exact: got non-trivial guard"
                  else
                    (let uu____2155 =
                       FStar_TypeChecker_Rel.teq_nosmt goal.context typ
                         goal.goal_ty in
                     if uu____2155
                     then (solve goal t1; dismiss)
                     else
                       (let uu____2160 = FStar_Syntax_Print.term_to_string t1 in
                        let uu____2161 =
                          let uu____2162 = bnorm goal.context typ in
                          FStar_Syntax_Print.term_to_string uu____2162 in
                        let uu____2163 =
                          FStar_Syntax_Print.term_to_string goal.goal_ty in
                        fail3 "%s : %s does not exactly solve the goal %s"
                          uu____2160 uu____2161 uu____2163))))
let exact: FStar_Syntax_Syntax.term -> Prims.unit tac =
  fun t  -> let uu____2172 = __exact t in focus uu____2172
let exact_lemma: FStar_Syntax_Syntax.term -> Prims.unit tac =
  fun t  ->
    bind cur_goal
      (fun goal  ->
         let uu____2186 =
           try
             let uu____2214 = FStar_TypeChecker_TcTerm.tc_term goal.context t in
             ret uu____2214
           with
           | e ->
               let uu____2241 = FStar_Syntax_Print.term_to_string t in
               let uu____2242 = FStar_Syntax_Print.tag_of_term t in
               fail2 "exact_lemma: term is not typeable: %s (%s)" uu____2241
                 uu____2242 in
         bind uu____2186
           (fun uu____2260  ->
              match uu____2260 with
              | (t1,lcomp,guard) ->
                  let comp = lcomp.FStar_Syntax_Syntax.comp () in
                  if Prims.op_Negation (FStar_Syntax_Util.is_lemma_comp comp)
                  then fail "exact_lemma: not a lemma"
                  else
                    (let uu____2278 =
                       let uu____2279 =
                         FStar_TypeChecker_Rel.is_trivial guard in
                       Prims.op_Negation uu____2279 in
                     if uu____2278
                     then fail "exact: got non-trivial guard"
                     else
                       (let uu____2283 =
                          let uu____2292 =
                            let uu____2301 =
                              FStar_Syntax_Util.comp_to_comp_typ comp in
                            uu____2301.FStar_Syntax_Syntax.effect_args in
                          match uu____2292 with
                          | pre::post::uu____2312 ->
                              ((FStar_Pervasives_Native.fst pre),
                                (FStar_Pervasives_Native.fst post))
                          | uu____2353 ->
                              failwith "exact_lemma: impossible: not a lemma" in
                        match uu____2283 with
                        | (pre,post) ->
                            let uu____2382 =
                              FStar_TypeChecker_Rel.teq_nosmt goal.context
                                post goal.goal_ty in
                            if uu____2382
                            then
                              (solve goal t1;
                               bind dismiss
                                 (fun uu____2387  ->
                                    add_irrelevant_goal goal.context pre
                                      goal.opts))
                            else
                              (let uu____2389 =
                                 FStar_Syntax_Print.term_to_string t1 in
                               let uu____2390 =
                                 FStar_Syntax_Print.term_to_string post in
                               let uu____2391 =
                                 FStar_Syntax_Print.term_to_string
                                   goal.goal_ty in
                               fail3
                                 "%s : %s does not exactly solve the goal %s"
                                 uu____2389 uu____2390 uu____2391)))))
let uvar_free_in_goal: FStar_Syntax_Syntax.uvar -> goal -> Prims.bool =
  fun u  ->
    fun g  ->
      if g.is_guard
      then false
      else
        (let free_uvars =
           let uu____2404 =
             let uu____2411 = FStar_Syntax_Free.uvars g.goal_ty in
             FStar_Util.set_elements uu____2411 in
           FStar_List.map FStar_Pervasives_Native.fst uu____2404 in
         FStar_List.existsML (FStar_Syntax_Unionfind.equiv u) free_uvars)
let uvar_free: FStar_Syntax_Syntax.uvar -> proofstate -> Prims.bool =
  fun u  -> fun ps  -> FStar_List.existsML (uvar_free_in_goal u) ps.goals
exception NoUnif
let uu___is_NoUnif: Prims.exn -> Prims.bool =
  fun projectee  ->
    match projectee with | NoUnif  -> true | uu____2438 -> false
let rec __apply:
  Prims.bool ->
    FStar_Syntax_Syntax.term -> FStar_Syntax_Syntax.typ -> Prims.unit tac
  =
  fun uopt  ->
    fun tm  ->
      fun typ  ->
        bind cur_goal
          (fun goal  ->
             let uu____2458 =
               let uu____2463 = __exact tm in trytac uu____2463 in
             bind uu____2458
               (fun r  ->
                  match r with
                  | FStar_Pervasives_Native.Some r1 -> ret ()
                  | FStar_Pervasives_Native.None  ->
                      let uu____2476 = FStar_Syntax_Util.arrow_one typ in
                      (match uu____2476 with
                       | FStar_Pervasives_Native.None  ->
                           FStar_Exn.raise NoUnif
                       | FStar_Pervasives_Native.Some ((bv,aq),c) ->
                           let uu____2506 =
                             let uu____2507 =
                               FStar_Syntax_Util.is_total_comp c in
                             Prims.op_Negation uu____2507 in
                           if uu____2506
                           then fail "apply: not total codomain"
                           else
                             (let uu____2511 =
                                new_uvar goal.context
                                  bv.FStar_Syntax_Syntax.sort in
                              bind uu____2511
                                (fun u  ->
                                   let tm' =
                                     FStar_Syntax_Syntax.mk_Tm_app tm
                                       [(u, aq)] FStar_Pervasives_Native.None
                                       (goal.context).FStar_TypeChecker_Env.range in
                                   let typ' =
                                     let uu____2531 = comp_to_typ c in
                                     FStar_All.pipe_left
                                       (FStar_Syntax_Subst.subst
                                          [FStar_Syntax_Syntax.NT (bv, u)])
                                       uu____2531 in
                                   let uu____2532 = __apply uopt tm' typ' in
                                   bind uu____2532
                                     (fun uu____2539  ->
                                        let uu____2540 =
                                          let uu____2541 =
                                            let uu____2544 =
                                              let uu____2545 =
                                                FStar_Syntax_Util.head_and_args
                                                  u in
                                              FStar_Pervasives_Native.fst
                                                uu____2545 in
                                            FStar_Syntax_Subst.compress
                                              uu____2544 in
                                          uu____2541.FStar_Syntax_Syntax.n in
                                        match uu____2540 with
                                        | FStar_Syntax_Syntax.Tm_uvar
                                            (uvar,uu____2573) ->
                                            bind get
                                              (fun ps  ->
                                                 let uu____2601 =
                                                   uopt &&
                                                     (uvar_free uvar ps) in
                                                 if uu____2601
                                                 then ret ()
                                                 else
                                                   (let uu____2605 =
                                                      let uu____2608 =
                                                        let uu___108_2609 =
                                                          goal in
                                                        let uu____2610 =
                                                          bnorm goal.context
                                                            u in
                                                        let uu____2611 =
                                                          bnorm goal.context
                                                            bv.FStar_Syntax_Syntax.sort in
                                                        {
                                                          context =
                                                            (uu___108_2609.context);
                                                          witness =
                                                            uu____2610;
                                                          goal_ty =
                                                            uu____2611;
                                                          opts =
                                                            (uu___108_2609.opts);
                                                          is_guard = false
                                                        } in
                                                      [uu____2608] in
                                                    add_goals uu____2605))
                                        | uu____2612 -> ret ()))))))
let try_unif: 'a . 'a tac -> 'a tac -> 'a tac =
  fun t  ->
    fun t'  -> mk_tac (fun ps  -> try run t ps with | NoUnif  -> run t' ps)
let apply: Prims.bool -> FStar_Syntax_Syntax.term -> Prims.unit tac =
  fun uopt  ->
    fun tm  ->
      bind cur_goal
        (fun goal  ->
           let uu____2670 =
             (goal.context).FStar_TypeChecker_Env.type_of goal.context tm in
           match uu____2670 with
           | (tm1,typ,guard) ->
               let uu____2682 =
                 let uu____2685 =
                   let uu____2688 = __apply uopt tm1 typ in
                   bind uu____2688
                     (fun uu____2692  ->
                        add_goal_from_guard goal.context guard goal.opts) in
                 focus uu____2685 in
               let uu____2693 =
                 let uu____2696 = FStar_Syntax_Print.term_to_string tm1 in
                 let uu____2697 = FStar_Syntax_Print.term_to_string typ in
                 let uu____2698 =
                   FStar_Syntax_Print.term_to_string goal.goal_ty in
                 fail3
                   "apply: Cannot instantiate %s (of type %s) to match goal (%s)"
                   uu____2696 uu____2697 uu____2698 in
               try_unif uu____2682 uu____2693)
let apply_lemma: FStar_Syntax_Syntax.term -> Prims.unit tac =
  fun tm  ->
    let uu____2707 =
      let is_unit_t t =
        let uu____2714 =
          let uu____2715 = FStar_Syntax_Subst.compress t in
          uu____2715.FStar_Syntax_Syntax.n in
        match uu____2714 with
        | FStar_Syntax_Syntax.Tm_fvar fv when
            FStar_Syntax_Syntax.fv_eq_lid fv FStar_Parser_Const.unit_lid ->
            true
        | uu____2719 -> false in
      bind cur_goal
        (fun goal  ->
           let uu____2729 =
             (goal.context).FStar_TypeChecker_Env.type_of goal.context tm in
           match uu____2729 with
           | (tm1,t,guard) ->
               let uu____2741 = FStar_Syntax_Util.arrow_formals_comp t in
               (match uu____2741 with
                | (bs,comp) ->
                    if
                      Prims.op_Negation
                        (FStar_Syntax_Util.is_lemma_comp comp)
                    then fail "apply_lemma: not a lemma"
                    else
                      (let uu____2771 =
                         FStar_List.fold_left
                           (fun uu____2817  ->
                              fun uu____2818  ->
                                match (uu____2817, uu____2818) with
                                | ((uvs,guard1,subst1),(b,aq)) ->
                                    let b_t =
                                      FStar_Syntax_Subst.subst subst1
                                        b.FStar_Syntax_Syntax.sort in
                                    let uu____2921 = is_unit_t b_t in
                                    if uu____2921
                                    then
                                      (((FStar_Syntax_Util.exp_unit, aq) ::
                                        uvs), guard1,
                                        ((FStar_Syntax_Syntax.NT
                                            (b, FStar_Syntax_Util.exp_unit))
                                        :: subst1))
                                    else
                                      (let uu____2959 =
                                         FStar_TypeChecker_Util.new_implicit_var
                                           "apply_lemma"
                                           (goal.goal_ty).FStar_Syntax_Syntax.pos
                                           goal.context b_t in
                                       match uu____2959 with
                                       | (u,uu____2989,g_u) ->
                                           let uu____3003 =
                                             FStar_TypeChecker_Rel.conj_guard
                                               guard1 g_u in
                                           (((u, aq) :: uvs), uu____3003,
                                             ((FStar_Syntax_Syntax.NT (b, u))
                                             :: subst1)))) ([], guard, []) bs in
                       match uu____2771 with
                       | (uvs,implicits,subst1) ->
                           let uvs1 = FStar_List.rev uvs in
                           let comp1 =
                             FStar_Syntax_Subst.subst_comp subst1 comp in
                           let uu____3073 =
                             let uu____3082 =
                               let uu____3091 =
                                 FStar_Syntax_Util.comp_to_comp_typ comp1 in
                               uu____3091.FStar_Syntax_Syntax.effect_args in
                             match uu____3082 with
                             | pre::post::uu____3102 ->
                                 ((FStar_Pervasives_Native.fst pre),
                                   (FStar_Pervasives_Native.fst post))
                             | uu____3143 ->
                                 failwith
                                   "apply_lemma: impossible: not a lemma" in
                           (match uu____3073 with
                            | (pre,post) ->
                                let uu____3172 =
                                  let uu____3173 =
                                    let uu____3174 =
                                      FStar_Syntax_Util.mk_squash post in
                                    FStar_TypeChecker_Rel.teq_nosmt
                                      goal.context uu____3174 goal.goal_ty in
                                  Prims.op_Negation uu____3173 in
                                if uu____3172
                                then
                                  let uu____3177 =
                                    FStar_Syntax_Print.term_to_string tm1 in
                                  let uu____3178 =
                                    let uu____3179 =
                                      FStar_Syntax_Util.mk_squash post in
                                    FStar_Syntax_Print.term_to_string
                                      uu____3179 in
                                  let uu____3180 =
                                    FStar_Syntax_Print.term_to_string
                                      goal.goal_ty in
                                  fail3
                                    "apply: Cannot instantiate lemma %s (with postcondition %s) to match goal (%s)"
                                    uu____3177 uu____3178 uu____3180
                                else
                                  (let solution =
                                     let uu____3183 =
                                       FStar_Syntax_Syntax.mk_Tm_app tm1 uvs1
                                         FStar_Pervasives_Native.None
                                         (goal.context).FStar_TypeChecker_Env.range in
                                     FStar_TypeChecker_Normalize.normalize
                                       [FStar_TypeChecker_Normalize.Beta]
                                       goal.context uu____3183 in
                                   let implicits1 =
                                     FStar_All.pipe_right
                                       implicits.FStar_TypeChecker_Env.implicits
                                       (FStar_List.filter
                                          (fun uu____3251  ->
                                             match uu____3251 with
                                             | (uu____3264,uu____3265,uu____3266,tm2,uu____3268,uu____3269)
                                                 ->
                                                 let uu____3270 =
                                                   FStar_Syntax_Util.head_and_args
                                                     tm2 in
                                                 (match uu____3270 with
                                                  | (hd1,uu____3286) ->
                                                      let uu____3307 =
                                                        let uu____3308 =
                                                          FStar_Syntax_Subst.compress
                                                            hd1 in
                                                        uu____3308.FStar_Syntax_Syntax.n in
                                                      (match uu____3307 with
                                                       | FStar_Syntax_Syntax.Tm_uvar
                                                           uu____3311 -> true
                                                       | uu____3328 -> false)))) in
                                   solve goal solution;
                                   (let uu____3330 = add_implicits implicits1 in
                                    bind uu____3330
                                      (fun uu____3334  ->
                                         bind dismiss
                                           (fun uu____3343  ->
                                              let is_free_uvar uv t1 =
                                                let free_uvars =
                                                  let uu____3354 =
                                                    let uu____3361 =
                                                      FStar_Syntax_Free.uvars
                                                        t1 in
                                                    FStar_Util.set_elements
                                                      uu____3361 in
                                                  FStar_List.map
                                                    FStar_Pervasives_Native.fst
                                                    uu____3354 in
                                                FStar_List.existsML
                                                  (fun u  ->
                                                     FStar_Syntax_Unionfind.equiv
                                                       u uv) free_uvars in
                                              let appears uv goals =
                                                FStar_List.existsML
                                                  (fun g'  ->
                                                     is_free_uvar uv
                                                       g'.goal_ty) goals in
                                              let checkone t1 goals =
                                                let uu____3402 =
                                                  FStar_Syntax_Util.head_and_args
                                                    t1 in
                                                match uu____3402 with
                                                | (hd1,uu____3418) ->
                                                    (match hd1.FStar_Syntax_Syntax.n
                                                     with
                                                     | FStar_Syntax_Syntax.Tm_uvar
                                                         (uv,uu____3440) ->
                                                         appears uv goals
                                                     | uu____3465 -> false) in
                                              let sub_goals =
                                                FStar_All.pipe_right
                                                  implicits1
                                                  (FStar_List.map
                                                     (fun uu____3507  ->
                                                        match uu____3507 with
                                                        | (_msg,_env,_uvar,term,typ,uu____3525)
                                                            ->
                                                            let uu___111_3526
                                                              = goal in
                                                            let uu____3527 =
                                                              bnorm
                                                                goal.context
                                                                term in
                                                            let uu____3528 =
                                                              bnorm
                                                                goal.context
                                                                typ in
                                                            {
                                                              context =
                                                                (uu___111_3526.context);
                                                              witness =
                                                                uu____3527;
                                                              goal_ty =
                                                                uu____3528;
                                                              opts =
                                                                (uu___111_3526.opts);
                                                              is_guard =
                                                                (uu___111_3526.is_guard)
                                                            })) in
                                              let rec filter' f xs =
                                                match xs with
                                                | [] -> []
                                                | x::xs1 ->
                                                    let uu____3566 = f x xs1 in
                                                    if uu____3566
                                                    then
                                                      let uu____3569 =
                                                        filter' f xs1 in
                                                      x :: uu____3569
                                                    else filter' f xs1 in
                                              let sub_goals1 =
                                                filter'
                                                  (fun g  ->
                                                     fun goals  ->
                                                       let uu____3583 =
                                                         checkone g.witness
                                                           goals in
                                                       Prims.op_Negation
                                                         uu____3583)
                                                  sub_goals in
                                              let uu____3584 =
                                                add_goal_from_guard
                                                  goal.context guard
                                                  goal.opts in
                                              bind uu____3584
                                                (fun uu____3589  ->
                                                   let uu____3590 =
                                                     add_irrelevant_goal
                                                       goal.context pre
                                                       goal.opts in
                                                   bind uu____3590
                                                     (fun uu____3595  ->
                                                        let uu____3596 =
                                                          trytac trivial in
                                                        bind uu____3596
                                                          (fun uu____3604  ->
                                                             add_goals
                                                               sub_goals1))))))))))) in
    focus uu____2707
let destruct_eq':
  FStar_Syntax_Syntax.typ ->
    (FStar_Syntax_Syntax.term,FStar_Syntax_Syntax.term)
      FStar_Pervasives_Native.tuple2 FStar_Pervasives_Native.option
  =
  fun typ  ->
    let uu____3623 = FStar_Syntax_Util.destruct_typ_as_formula typ in
    match uu____3623 with
    | FStar_Pervasives_Native.Some (FStar_Syntax_Util.BaseConn
        (l,uu____3633::(e1,uu____3635)::(e2,uu____3637)::[])) when
        FStar_Ident.lid_equals l FStar_Parser_Const.eq2_lid ->
        FStar_Pervasives_Native.Some (e1, e2)
    | uu____3696 -> FStar_Pervasives_Native.None
let destruct_eq:
  FStar_Syntax_Syntax.typ ->
    (FStar_Syntax_Syntax.term,FStar_Syntax_Syntax.term)
      FStar_Pervasives_Native.tuple2 FStar_Pervasives_Native.option
  =
  fun typ  ->
    let uu____3719 = destruct_eq' typ in
    match uu____3719 with
    | FStar_Pervasives_Native.Some t -> FStar_Pervasives_Native.Some t
    | FStar_Pervasives_Native.None  ->
        let uu____3749 = FStar_Syntax_Util.un_squash typ in
        (match uu____3749 with
         | FStar_Pervasives_Native.Some typ1 -> destruct_eq' typ1
         | FStar_Pervasives_Native.None  -> FStar_Pervasives_Native.None)
let rewrite: FStar_Syntax_Syntax.binder -> Prims.unit tac =
  fun h  ->
    bind cur_goal
      (fun goal  ->
         let uu____3782 =
           FStar_All.pipe_left mlog
             (fun uu____3792  ->
                let uu____3793 =
                  FStar_Syntax_Print.bv_to_string
                    (FStar_Pervasives_Native.fst h) in
                let uu____3794 =
                  FStar_Syntax_Print.term_to_string
                    (FStar_Pervasives_Native.fst h).FStar_Syntax_Syntax.sort in
                FStar_Util.print2 "+++Rewrite %s : %s\n" uu____3793
                  uu____3794) in
         bind uu____3782
           (fun uu____3802  ->
              let uu____3803 =
                let uu____3810 =
                  let uu____3811 =
                    FStar_TypeChecker_Env.lookup_bv goal.context
                      (FStar_Pervasives_Native.fst h) in
                  FStar_All.pipe_left FStar_Pervasives_Native.fst uu____3811 in
                destruct_eq uu____3810 in
              match uu____3803 with
              | FStar_Pervasives_Native.Some (x,e) ->
                  let uu____3828 =
                    let uu____3829 = FStar_Syntax_Subst.compress x in
                    uu____3829.FStar_Syntax_Syntax.n in
                  (match uu____3828 with
                   | FStar_Syntax_Syntax.Tm_name x1 ->
                       let goal1 =
                         let uu___112_3836 = goal in
                         let uu____3837 =
                           FStar_Syntax_Subst.subst
                             [FStar_Syntax_Syntax.NT (x1, e)] goal.witness in
                         let uu____3838 =
                           FStar_Syntax_Subst.subst
                             [FStar_Syntax_Syntax.NT (x1, e)] goal.goal_ty in
                         {
                           context = (uu___112_3836.context);
                           witness = uu____3837;
                           goal_ty = uu____3838;
                           opts = (uu___112_3836.opts);
                           is_guard = (uu___112_3836.is_guard)
                         } in
                       replace_cur goal1
                   | uu____3839 ->
                       fail
                         "Not an equality hypothesis with a variable on the LHS")
              | uu____3840 -> fail "Not an equality hypothesis"))
let subst_goal:
  FStar_Syntax_Syntax.bv ->
    FStar_Syntax_Syntax.bv ->
      FStar_Syntax_Syntax.subst_elt Prims.list -> goal -> goal
  =
  fun b1  ->
    fun b2  ->
      fun s  ->
        fun g  ->
          let rec alpha e =
            let uu____3871 = FStar_TypeChecker_Env.pop_bv e in
            match uu____3871 with
            | FStar_Pervasives_Native.None  -> e
            | FStar_Pervasives_Native.Some (bv,e') ->
                if FStar_Syntax_Syntax.bv_eq bv b1
                then FStar_TypeChecker_Env.push_bv e' b2
                else
                  (let uu____3889 = alpha e' in
                   let uu____3890 =
                     let uu___113_3891 = bv in
                     let uu____3892 =
                       FStar_Syntax_Subst.subst s bv.FStar_Syntax_Syntax.sort in
                     {
                       FStar_Syntax_Syntax.ppname =
                         (uu___113_3891.FStar_Syntax_Syntax.ppname);
                       FStar_Syntax_Syntax.index =
                         (uu___113_3891.FStar_Syntax_Syntax.index);
                       FStar_Syntax_Syntax.sort = uu____3892
                     } in
                   FStar_TypeChecker_Env.push_bv uu____3889 uu____3890) in
          let c = alpha g.context in
          let w = FStar_Syntax_Subst.subst s g.witness in
          let t = FStar_Syntax_Subst.subst s g.goal_ty in
          let uu___114_3898 = g in
          {
            context = c;
            witness = w;
            goal_ty = t;
            opts = (uu___114_3898.opts);
            is_guard = (uu___114_3898.is_guard)
          }
let rename_to: FStar_Syntax_Syntax.binder -> Prims.string -> Prims.unit tac =
  fun b  ->
    fun s  ->
      bind cur_goal
        (fun goal  ->
           let uu____3919 = b in
           match uu____3919 with
           | (bv,uu____3923) ->
               let bv' =
                 FStar_Syntax_Syntax.freshen_bv
                   (let uu___115_3927 = bv in
                    {
                      FStar_Syntax_Syntax.ppname =
                        (FStar_Ident.mk_ident
                           (s,
                             ((bv.FStar_Syntax_Syntax.ppname).FStar_Ident.idRange)));
                      FStar_Syntax_Syntax.index =
                        (uu___115_3927.FStar_Syntax_Syntax.index);
                      FStar_Syntax_Syntax.sort =
                        (uu___115_3927.FStar_Syntax_Syntax.sort)
                    }) in
               let s1 =
                 let uu____3931 =
                   let uu____3932 =
                     let uu____3939 = FStar_Syntax_Syntax.bv_to_name bv' in
                     (bv, uu____3939) in
                   FStar_Syntax_Syntax.NT uu____3932 in
                 [uu____3931] in
               let uu____3940 = subst_goal bv bv' s1 goal in
               replace_cur uu____3940)
let revert: Prims.unit tac =
  bind cur_goal
    (fun goal  ->
       let uu____3946 = FStar_TypeChecker_Env.pop_bv goal.context in
       match uu____3946 with
       | FStar_Pervasives_Native.None  -> fail "Cannot revert; empty context"
       | FStar_Pervasives_Native.Some (x,env') ->
           let typ' =
             let uu____3968 = FStar_Syntax_Syntax.mk_Total goal.goal_ty in
             FStar_Syntax_Util.arrow [(x, FStar_Pervasives_Native.None)]
               uu____3968 in
           let w' =
             FStar_Syntax_Util.abs [(x, FStar_Pervasives_Native.None)]
               goal.witness FStar_Pervasives_Native.None in
           replace_cur
             (let uu___116_4002 = goal in
              {
                context = env';
                witness = w';
                goal_ty = typ';
                opts = (uu___116_4002.opts);
                is_guard = (uu___116_4002.is_guard)
              }))
let revert_hd: name -> Prims.unit tac =
  fun x  ->
    bind cur_goal
      (fun goal  ->
         let uu____4014 = FStar_TypeChecker_Env.pop_bv goal.context in
         match uu____4014 with
         | FStar_Pervasives_Native.None  ->
             fail "Cannot revert_hd; empty context"
         | FStar_Pervasives_Native.Some (y,env') ->
             if Prims.op_Negation (FStar_Syntax_Syntax.bv_eq x y)
             then
               let uu____4035 = FStar_Syntax_Print.bv_to_string x in
               let uu____4036 = FStar_Syntax_Print.bv_to_string y in
               fail2
                 "Cannot revert_hd %s; head variable mismatch ... egot %s"
                 uu____4035 uu____4036
             else revert)
let clear_top: Prims.unit tac =
  bind cur_goal
    (fun goal  ->
       let uu____4043 = FStar_TypeChecker_Env.pop_bv goal.context in
       match uu____4043 with
       | FStar_Pervasives_Native.None  -> fail "Cannot clear; empty context"
       | FStar_Pervasives_Native.Some (x,env') ->
           let fns_ty = FStar_Syntax_Free.names goal.goal_ty in
           let uu____4065 = FStar_Util.set_mem x fns_ty in
           if uu____4065
           then fail "Cannot clear; variable appears in goal"
           else
             (let uu____4069 = new_uvar env' goal.goal_ty in
              bind uu____4069
                (fun u  ->
                   let uu____4075 =
                     let uu____4076 = trysolve goal u in
                     Prims.op_Negation uu____4076 in
                   if uu____4075
                   then fail "clear: unification failed"
                   else
                     (let new_goal =
                        let uu___117_4081 = goal in
                        let uu____4082 = bnorm env' u in
                        {
                          context = env';
                          witness = uu____4082;
                          goal_ty = (uu___117_4081.goal_ty);
                          opts = (uu___117_4081.opts);
                          is_guard = (uu___117_4081.is_guard)
                        } in
                      bind dismiss (fun uu____4084  -> add_goals [new_goal])))))
let rec clear: FStar_Syntax_Syntax.binder -> Prims.unit tac =
  fun b  ->
    bind cur_goal
      (fun goal  ->
         let uu____4096 = FStar_TypeChecker_Env.pop_bv goal.context in
         match uu____4096 with
         | FStar_Pervasives_Native.None  ->
             fail "Cannot clear; empty context"
         | FStar_Pervasives_Native.Some (b',env') ->
             if FStar_Syntax_Syntax.bv_eq (FStar_Pervasives_Native.fst b) b'
             then clear_top
             else
               bind revert
                 (fun uu____4120  ->
                    let uu____4121 = clear b in
                    bind uu____4121
                      (fun uu____4125  ->
                         bind intro (fun uu____4127  -> ret ()))))
let prune: Prims.string -> Prims.unit tac =
  fun s  ->
    bind cur_goal
      (fun g  ->
         let ctx = g.context in
         let ctx' =
           FStar_TypeChecker_Env.rem_proof_ns ctx
             (FStar_Ident.path_of_text s) in
         let g' =
           let uu___118_4144 = g in
           {
             context = ctx';
             witness = (uu___118_4144.witness);
             goal_ty = (uu___118_4144.goal_ty);
             opts = (uu___118_4144.opts);
             is_guard = (uu___118_4144.is_guard)
           } in
         bind dismiss (fun uu____4146  -> add_goals [g']))
let addns: Prims.string -> Prims.unit tac =
  fun s  ->
    bind cur_goal
      (fun g  ->
         let ctx = g.context in
         let ctx' =
           FStar_TypeChecker_Env.add_proof_ns ctx
             (FStar_Ident.path_of_text s) in
         let g' =
           let uu___119_4163 = g in
           {
             context = ctx';
             witness = (uu___119_4163.witness);
             goal_ty = (uu___119_4163.goal_ty);
             opts = (uu___119_4163.opts);
             is_guard = (uu___119_4163.is_guard)
           } in
         bind dismiss (fun uu____4165  -> add_goals [g']))
let rec mapM: 'a 'b . ('a -> 'b tac) -> 'a Prims.list -> 'b Prims.list tac =
  fun f  ->
    fun l  ->
      match l with
      | [] -> ret []
      | x::xs ->
          let uu____4207 = f x in
          bind uu____4207
            (fun y  ->
               let uu____4215 = mapM f xs in
               bind uu____4215 (fun ys  -> ret (y :: ys)))
let rec tac_bottom_fold_env:
  (env -> FStar_Syntax_Syntax.term -> FStar_Syntax_Syntax.term tac) ->
    env -> FStar_Syntax_Syntax.term -> FStar_Syntax_Syntax.term tac
  =
  fun f  ->
    fun env  ->
      fun t  ->
        let tn =
          let uu____4261 = FStar_Syntax_Subst.compress t in
          uu____4261.FStar_Syntax_Syntax.n in
        let tn1 =
          match tn with
          | FStar_Syntax_Syntax.Tm_app (hd1,args) ->
              let ff = tac_bottom_fold_env f env in
              let uu____4296 = ff hd1 in
              bind uu____4296
                (fun hd2  ->
                   let fa uu____4316 =
                     match uu____4316 with
                     | (a,q) ->
                         let uu____4329 = ff a in
                         bind uu____4329 (fun a1  -> ret (a1, q)) in
                   let uu____4342 = mapM fa args in
                   bind uu____4342
                     (fun args1  ->
                        ret (FStar_Syntax_Syntax.Tm_app (hd2, args1))))
          | FStar_Syntax_Syntax.Tm_abs (bs,t1,k) ->
              let uu____4402 = FStar_Syntax_Subst.open_term bs t1 in
              (match uu____4402 with
               | (bs1,t') ->
                   let uu____4411 =
                     let uu____4414 =
                       FStar_TypeChecker_Env.push_binders env bs1 in
                     tac_bottom_fold_env f uu____4414 t' in
                   bind uu____4411
                     (fun t''  ->
                        let uu____4418 =
                          let uu____4419 =
                            let uu____4436 =
                              FStar_Syntax_Subst.close_binders bs1 in
                            let uu____4437 = FStar_Syntax_Subst.close bs1 t'' in
                            (uu____4436, uu____4437, k) in
                          FStar_Syntax_Syntax.Tm_abs uu____4419 in
                        ret uu____4418))
          | FStar_Syntax_Syntax.Tm_arrow (bs,k) -> ret tn
          | uu____4458 -> ret tn in
        bind tn1
          (fun tn2  ->
             f env
               (let uu___120_4462 = t in
                {
                  FStar_Syntax_Syntax.n = tn2;
                  FStar_Syntax_Syntax.pos =
                    (uu___120_4462.FStar_Syntax_Syntax.pos);
                  FStar_Syntax_Syntax.vars =
                    (uu___120_4462.FStar_Syntax_Syntax.vars)
                }))
let pointwise_rec:
  proofstate ->
    Prims.unit tac ->
      FStar_Options.optionstate ->
        FStar_TypeChecker_Env.env ->
          FStar_Syntax_Syntax.term -> FStar_Syntax_Syntax.term tac
  =
  fun ps  ->
    fun tau  ->
      fun opts  ->
        fun env  ->
          fun t  ->
            let uu____4491 = FStar_TypeChecker_TcTerm.tc_term env t in
            match uu____4491 with
            | (t1,lcomp,g) ->
                let uu____4503 =
                  let uu____4504 = FStar_TypeChecker_Rel.is_trivial g in
                  Prims.op_Negation uu____4504 in
                if uu____4503
                then ret t1
                else
                  (let typ = lcomp.FStar_Syntax_Syntax.res_typ in
                   let uu____4511 = new_uvar env typ in
                   bind uu____4511
                     (fun ut  ->
                        log ps
                          (fun uu____4522  ->
                             let uu____4523 =
                               FStar_Syntax_Print.term_to_string t1 in
                             let uu____4524 =
                               FStar_Syntax_Print.term_to_string ut in
                             FStar_Util.print2
                               "Pointwise_rec: making equality %s = %s\n"
                               uu____4523 uu____4524);
                        (let uu____4525 =
                           let uu____4528 =
                             let uu____4529 =
                               FStar_TypeChecker_TcTerm.universe_of env typ in
                             FStar_Syntax_Util.mk_eq2 uu____4529 typ t1 ut in
                           add_irrelevant_goal env uu____4528 opts in
                         bind uu____4525
                           (fun uu____4532  ->
                              let uu____4533 =
                                bind tau
                                  (fun uu____4538  ->
                                     let ut1 =
                                       FStar_TypeChecker_Normalize.reduce_uvar_solutions
                                         env ut in
                                     ret ut1) in
                              focus uu____4533))))
let pointwise: Prims.unit tac -> Prims.unit tac =
  fun tau  ->
    bind get
      (fun ps  ->
         let uu____4559 =
           match ps.goals with
           | g::gs -> (g, gs)
           | [] -> failwith "Pointwise: no goals" in
         match uu____4559 with
         | (g,gs) ->
             let gt1 = g.goal_ty in
             (log ps
                (fun uu____4596  ->
                   let uu____4597 = FStar_Syntax_Print.term_to_string gt1 in
                   FStar_Util.print1 "Pointwise starting with %s\n"
                     uu____4597);
              bind dismiss_all
                (fun uu____4600  ->
                   let uu____4601 =
                     tac_bottom_fold_env (pointwise_rec ps tau g.opts)
                       g.context gt1 in
                   bind uu____4601
                     (fun gt'  ->
                        log ps
                          (fun uu____4611  ->
                             let uu____4612 =
                               FStar_Syntax_Print.term_to_string gt' in
                             FStar_Util.print1
                               "Pointwise seems to have succeded with %s\n"
                               uu____4612);
                        (let uu____4613 = push_goals gs in
                         bind uu____4613
                           (fun uu____4617  ->
                              add_goals
                                [(let uu___121_4619 = g in
                                  {
                                    context = (uu___121_4619.context);
                                    witness = (uu___121_4619.witness);
                                    goal_ty = gt';
                                    opts = (uu___121_4619.opts);
                                    is_guard = (uu___121_4619.is_guard)
                                  })]))))))
let trefl: Prims.unit tac =
  bind cur_goal
    (fun g  ->
       let uu____4639 = FStar_Syntax_Util.un_squash g.goal_ty in
       match uu____4639 with
       | FStar_Pervasives_Native.Some t ->
           let uu____4651 = FStar_Syntax_Util.head_and_args' t in
           (match uu____4651 with
            | (hd1,args) ->
                let uu____4684 =
                  let uu____4697 =
                    let uu____4698 = FStar_Syntax_Util.un_uinst hd1 in
                    uu____4698.FStar_Syntax_Syntax.n in
                  (uu____4697, args) in
                (match uu____4684 with
                 | (FStar_Syntax_Syntax.Tm_fvar
                    fv,uu____4712::(l,uu____4714)::(r,uu____4716)::[]) when
                     FStar_Syntax_Syntax.fv_eq_lid fv
                       FStar_Parser_Const.eq2_lid
                     ->
                     let uu____4763 =
                       let uu____4764 =
                         FStar_TypeChecker_Rel.teq_nosmt g.context l r in
                       Prims.op_Negation uu____4764 in
                     if uu____4763
                     then
                       let uu____4767 = FStar_Syntax_Print.term_to_string l in
                       let uu____4768 = FStar_Syntax_Print.term_to_string r in
                       fail2 "trefl: not a trivial equality (%s vs %s)"
                         uu____4767 uu____4768
                     else (solve g FStar_Syntax_Util.exp_unit; dismiss)
                 | (hd2,uu____4772) ->
                     let uu____4789 = FStar_Syntax_Print.term_to_string t in
                     fail1 "trefl: not an equality (%s)" uu____4789))
       | FStar_Pervasives_Native.None  -> fail "not an irrelevant goal")
let dup: Prims.unit tac =
  bind cur_goal
    (fun g  ->
       let uu____4797 = new_uvar g.context g.goal_ty in
       bind uu____4797
         (fun u  ->
            let g' =
              let uu___122_4804 = g in
              {
                context = (uu___122_4804.context);
                witness = u;
                goal_ty = (uu___122_4804.goal_ty);
                opts = (uu___122_4804.opts);
                is_guard = (uu___122_4804.is_guard)
              } in
            bind dismiss
              (fun uu____4807  ->
                 let uu____4808 =
                   let uu____4811 =
                     let uu____4812 =
                       FStar_TypeChecker_TcTerm.universe_of g.context
                         g.goal_ty in
                     FStar_Syntax_Util.mk_eq2 uu____4812 g.goal_ty u
                       g.witness in
                   add_irrelevant_goal g.context uu____4811 g.opts in
                 bind uu____4808
                   (fun uu____4815  ->
                      let uu____4816 = add_goals [g'] in
                      bind uu____4816 (fun uu____4820  -> ret ())))))
let flip: Prims.unit tac =
  bind get
    (fun ps  ->
       match ps.goals with
       | g1::g2::gs ->
           set
             (let uu___123_4837 = ps in
              {
                main_context = (uu___123_4837.main_context);
                main_goal = (uu___123_4837.main_goal);
                all_implicits = (uu___123_4837.all_implicits);
                goals = (g2 :: g1 :: gs);
                smt_goals = (uu___123_4837.smt_goals)
              })
       | uu____4838 -> fail "flip: less than 2 goals")
let later: Prims.unit tac =
  bind get
    (fun ps  ->
       match ps.goals with
       | [] -> ret ()
       | g::gs ->
           set
             (let uu___124_4853 = ps in
              {
                main_context = (uu___124_4853.main_context);
                main_goal = (uu___124_4853.main_goal);
                all_implicits = (uu___124_4853.all_implicits);
                goals = (FStar_List.append gs [g]);
                smt_goals = (uu___124_4853.smt_goals)
              }))
let qed: Prims.unit tac =
  bind get
    (fun ps  ->
       match ps.goals with | [] -> ret () | uu____4860 -> fail "Not done!")
let cases:
  FStar_Syntax_Syntax.term ->
    (FStar_Syntax_Syntax.term,FStar_Syntax_Syntax.term)
      FStar_Pervasives_Native.tuple2 tac
  =
  fun t  ->
    bind cur_goal
      (fun g  ->
         let uu____4902 =
           (g.context).FStar_TypeChecker_Env.type_of g.context t in
         match uu____4902 with
         | (t1,typ,guard) ->
             let uu____4918 = FStar_Syntax_Util.head_and_args typ in
             (match uu____4918 with
              | (hd1,args) ->
                  let uu____4961 =
                    let uu____4974 =
                      let uu____4975 = FStar_Syntax_Util.un_uinst hd1 in
                      uu____4975.FStar_Syntax_Syntax.n in
                    (uu____4974, args) in
                  (match uu____4961 with
                   | (FStar_Syntax_Syntax.Tm_fvar
                      fv,(p,uu____4994)::(q,uu____4996)::[]) when
                       FStar_Syntax_Syntax.fv_eq_lid fv
                         FStar_Parser_Const.or_lid
                       ->
                       let v_p =
                         FStar_Syntax_Syntax.new_bv
                           FStar_Pervasives_Native.None p in
                       let v_q =
                         FStar_Syntax_Syntax.new_bv
                           FStar_Pervasives_Native.None q in
                       let g1 =
                         let uu___125_5034 = g in
                         let uu____5035 =
                           FStar_TypeChecker_Env.push_bv g.context v_p in
                         {
                           context = uu____5035;
                           witness = (uu___125_5034.witness);
                           goal_ty = (uu___125_5034.goal_ty);
                           opts = (uu___125_5034.opts);
                           is_guard = (uu___125_5034.is_guard)
                         } in
                       let g2 =
                         let uu___126_5037 = g in
                         let uu____5038 =
                           FStar_TypeChecker_Env.push_bv g.context v_q in
                         {
                           context = uu____5038;
                           witness = (uu___126_5037.witness);
                           goal_ty = (uu___126_5037.goal_ty);
                           opts = (uu___126_5037.opts);
                           is_guard = (uu___126_5037.is_guard)
                         } in
                       bind dismiss
                         (fun uu____5045  ->
                            let uu____5046 = add_goals [g1; g2] in
                            bind uu____5046
                              (fun uu____5055  ->
                                 let uu____5056 =
                                   let uu____5061 =
                                     FStar_Syntax_Syntax.bv_to_name v_p in
                                   let uu____5062 =
                                     FStar_Syntax_Syntax.bv_to_name v_q in
                                   (uu____5061, uu____5062) in
                                 ret uu____5056))
                   | uu____5067 ->
                       let uu____5080 = FStar_Syntax_Print.term_to_string typ in
                       fail1 "Not a disjunction: %s" uu____5080)))
let set_options: Prims.string -> Prims.unit tac =
  fun s  ->
    bind cur_goal
      (fun g  ->
         FStar_Options.push ();
         (let uu____5103 = FStar_Util.smap_copy g.opts in
          FStar_Options.set uu____5103);
         (let res = FStar_Options.set_options FStar_Options.Set s in
          let opts' = FStar_Options.peek () in
          FStar_Options.pop ();
          (match res with
           | FStar_Getopt.Success  ->
               let g' =
                 let uu___127_5110 = g in
                 {
                   context = (uu___127_5110.context);
                   witness = (uu___127_5110.witness);
                   goal_ty = (uu___127_5110.goal_ty);
                   opts = opts';
                   is_guard = (uu___127_5110.is_guard)
                 } in
               replace_cur g'
           | FStar_Getopt.Error err1 ->
               fail2 "Setting options `%s` failed: %s" s err1
           | FStar_Getopt.Help  ->
               fail1 "Setting options `%s` failed (got `Help`?)" s)))
let cur_env: env tac =
  bind cur_goal (fun g  -> FStar_All.pipe_left ret g.context)
let cur_goal': FStar_Syntax_Syntax.typ tac =
  bind cur_goal (fun g  -> FStar_All.pipe_left ret g.goal_ty)
let cur_witness: FStar_Syntax_Syntax.term tac =
  bind cur_goal (fun g  -> FStar_All.pipe_left ret g.witness)
let unquote:
  FStar_Syntax_Syntax.term ->
    FStar_Syntax_Syntax.term -> FStar_Syntax_Syntax.term tac
  =
  fun ty  ->
    fun tm  ->
      bind cur_goal
        (fun goal  ->
           let env = FStar_TypeChecker_Env.set_expected_typ goal.context ty in
           let uu____5151 =
             (goal.context).FStar_TypeChecker_Env.type_of env tm in
           match uu____5151 with
           | (tm1,typ,guard) ->
               (FStar_TypeChecker_Rel.force_trivial_guard env guard; ret tm1))
let uvar_env:
  env ->
    FStar_Syntax_Syntax.typ FStar_Pervasives_Native.option ->
      FStar_Syntax_Syntax.term tac
  =
  fun env  ->
    fun ty  ->
      let uu____5180 =
        match ty with
        | FStar_Pervasives_Native.Some ty1 -> ret ty1
        | FStar_Pervasives_Native.None  ->
            let uu____5186 =
              let uu____5187 = FStar_Syntax_Util.type_u () in
              FStar_All.pipe_left FStar_Pervasives_Native.fst uu____5187 in
            new_uvar env uu____5186 in
      bind uu____5180
        (fun typ  ->
           let uu____5199 = new_uvar env typ in
           bind uu____5199 (fun t  -> ret t))
let unify:
  FStar_Syntax_Syntax.term -> FStar_Syntax_Syntax.term -> Prims.bool tac =
  fun t1  ->
    fun t2  ->
      bind get
        (fun ps  ->
           let uu____5219 =
             FStar_TypeChecker_Rel.teq_nosmt ps.main_context t1 t2 in
           ret uu____5219)
let launch_process:
  Prims.string -> Prims.string -> Prims.string -> Prims.string tac =
  fun prog  ->
    fun args  ->
      fun input  ->
        bind idtac
          (fun uu____5239  ->
             let uu____5240 = FStar_Options.unsafe_tactic_exec () in
             if uu____5240
             then
               let s =
                 FStar_Util.launch_process true "tactic_launch" prog args
                   input (fun uu____5246  -> fun uu____5247  -> false) in
               ret s
             else
               fail
                 "launch_process: will not run anything unless --unsafe_tactic_exec is provided")
let goal_of_goal_ty:
  FStar_TypeChecker_Env.env ->
    FStar_Syntax_Syntax.term' FStar_Syntax_Syntax.syntax ->
      (goal,FStar_TypeChecker_Env.guard_t) FStar_Pervasives_Native.tuple2
  =
  fun env  ->
    fun typ  ->
      let uu____5269 =
        FStar_TypeChecker_Util.new_implicit_var "proofstate_of_goal_ty"
          typ.FStar_Syntax_Syntax.pos env typ in
      match uu____5269 with
      | (u,uu____5287,g_u) ->
          let g =
            let uu____5302 = FStar_Options.peek () in
            {
              context = env;
              witness = u;
              goal_ty = typ;
              opts = uu____5302;
              is_guard = false
            } in
          (g, g_u)
let proofstate_of_goal_ty:
  FStar_TypeChecker_Env.env ->
    FStar_Syntax_Syntax.term' FStar_Syntax_Syntax.syntax ->
      (proofstate,FStar_Syntax_Syntax.term) FStar_Pervasives_Native.tuple2
  =
  fun env  ->
    fun typ  ->
      let uu____5319 = goal_of_goal_ty env typ in
      match uu____5319 with
      | (g,g_u) ->
          let ps =
            {
              main_context = env;
              main_goal = g;
              all_implicits = (g_u.FStar_TypeChecker_Env.implicits);
              goals = [g];
              smt_goals = []
            } in
          (ps, (g.witness))<|MERGE_RESOLUTION|>--- conflicted
+++ resolved
@@ -21,12 +21,8 @@
   context: env;
   witness: FStar_Syntax_Syntax.term;
   goal_ty: FStar_Syntax_Syntax.typ;
-<<<<<<< HEAD
-  opts: FStar_Options.optionstate;}[@@deriving show]
-=======
   opts: FStar_Options.optionstate;
-  is_guard: Prims.bool;}
->>>>>>> 487f07d0
+  is_guard: Prims.bool;}[@@deriving show]
 let __proj__Mkgoal__item__context: goal -> env =
   fun projectee  ->
     match projectee with
