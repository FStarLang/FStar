open Prims
let mkAssume:
  (FStar_SMTEncoding_Term.term,FStar_SMTEncoding_Term.caption,Prims.string)
    FStar_Pervasives_Native.tuple3 -> FStar_SMTEncoding_Term.decl
  =
<<<<<<< HEAD
  fun uu____7  ->
    match uu____7 with
=======
  fun uu____9  ->
    match uu____9 with
>>>>>>> c7f1cc4d
    | (tm,cap,nm) ->
        FStar_SMTEncoding_Term.Assume
          {
            FStar_SMTEncoding_Term.assumption_term = tm;
            FStar_SMTEncoding_Term.assumption_caption = cap;
            FStar_SMTEncoding_Term.assumption_name = nm;
            FStar_SMTEncoding_Term.assumption_fact_ids = []
          }
let norng f x = f x FStar_Range.dummyRange
let mkTrue: FStar_SMTEncoding_Term.term =
  FStar_SMTEncoding_Term.mkTrue FStar_Range.dummyRange
let mkFalse: FStar_SMTEncoding_Term.term =
  FStar_SMTEncoding_Term.mkFalse FStar_Range.dummyRange
let mkInteger: Prims.string -> FStar_SMTEncoding_Term.term =
  norng FStar_SMTEncoding_Term.mkInteger
let mkInteger': Prims.int -> FStar_SMTEncoding_Term.term =
  norng FStar_SMTEncoding_Term.mkInteger'
let mkBoundV: Prims.int -> FStar_SMTEncoding_Term.term =
  norng FStar_SMTEncoding_Term.mkBoundV
let mkFreeV:
  (Prims.string,FStar_SMTEncoding_Term.sort) FStar_Pervasives_Native.tuple2
    -> FStar_SMTEncoding_Term.term
  = norng FStar_SMTEncoding_Term.mkFreeV
let mkApp':
  (FStar_SMTEncoding_Term.op,FStar_SMTEncoding_Term.term Prims.list)
    FStar_Pervasives_Native.tuple2 -> FStar_SMTEncoding_Term.term
  = norng FStar_SMTEncoding_Term.mkApp'
let mkApp:
  (Prims.string,FStar_SMTEncoding_Term.term Prims.list)
    FStar_Pervasives_Native.tuple2 -> FStar_SMTEncoding_Term.term
  = norng FStar_SMTEncoding_Term.mkApp
let mkNot: FStar_SMTEncoding_Term.term -> FStar_SMTEncoding_Term.term =
  norng FStar_SMTEncoding_Term.mkNot
let mkMinus: FStar_SMTEncoding_Term.term -> FStar_SMTEncoding_Term.term =
  norng FStar_SMTEncoding_Term.mkMinus
let mkAnd:
  (FStar_SMTEncoding_Term.term,FStar_SMTEncoding_Term.term)
    FStar_Pervasives_Native.tuple2 -> FStar_SMTEncoding_Term.term
  = norng FStar_SMTEncoding_Term.mkAnd
let mkOr:
  (FStar_SMTEncoding_Term.term,FStar_SMTEncoding_Term.term)
    FStar_Pervasives_Native.tuple2 -> FStar_SMTEncoding_Term.term
  = norng FStar_SMTEncoding_Term.mkOr
let mkImp:
  (FStar_SMTEncoding_Term.term,FStar_SMTEncoding_Term.term)
    FStar_Pervasives_Native.tuple2 -> FStar_SMTEncoding_Term.term
  = norng FStar_SMTEncoding_Term.mkImp
let mkIff:
  (FStar_SMTEncoding_Term.term,FStar_SMTEncoding_Term.term)
    FStar_Pervasives_Native.tuple2 -> FStar_SMTEncoding_Term.term
  = norng FStar_SMTEncoding_Term.mkIff
let mkEq:
  (FStar_SMTEncoding_Term.term,FStar_SMTEncoding_Term.term)
    FStar_Pervasives_Native.tuple2 -> FStar_SMTEncoding_Term.term
  = norng FStar_SMTEncoding_Term.mkEq
let mkLT:
  (FStar_SMTEncoding_Term.term,FStar_SMTEncoding_Term.term)
    FStar_Pervasives_Native.tuple2 -> FStar_SMTEncoding_Term.term
  = norng FStar_SMTEncoding_Term.mkLT
let mkLTE:
  (FStar_SMTEncoding_Term.term,FStar_SMTEncoding_Term.term)
    FStar_Pervasives_Native.tuple2 -> FStar_SMTEncoding_Term.term
  = norng FStar_SMTEncoding_Term.mkLTE
let mkGT:
  (FStar_SMTEncoding_Term.term,FStar_SMTEncoding_Term.term)
    FStar_Pervasives_Native.tuple2 -> FStar_SMTEncoding_Term.term
  = norng FStar_SMTEncoding_Term.mkGT
let mkGTE:
  (FStar_SMTEncoding_Term.term,FStar_SMTEncoding_Term.term)
    FStar_Pervasives_Native.tuple2 -> FStar_SMTEncoding_Term.term
  = norng FStar_SMTEncoding_Term.mkGTE
let mkAdd:
  (FStar_SMTEncoding_Term.term,FStar_SMTEncoding_Term.term)
    FStar_Pervasives_Native.tuple2 -> FStar_SMTEncoding_Term.term
  = norng FStar_SMTEncoding_Term.mkAdd
let mkSub:
  (FStar_SMTEncoding_Term.term,FStar_SMTEncoding_Term.term)
    FStar_Pervasives_Native.tuple2 -> FStar_SMTEncoding_Term.term
  = norng FStar_SMTEncoding_Term.mkSub
let mkDiv:
  (FStar_SMTEncoding_Term.term,FStar_SMTEncoding_Term.term)
    FStar_Pervasives_Native.tuple2 -> FStar_SMTEncoding_Term.term
  = norng FStar_SMTEncoding_Term.mkDiv
let mkMul:
  (FStar_SMTEncoding_Term.term,FStar_SMTEncoding_Term.term)
    FStar_Pervasives_Native.tuple2 -> FStar_SMTEncoding_Term.term
  = norng FStar_SMTEncoding_Term.mkMul
let mkMod:
  (FStar_SMTEncoding_Term.term,FStar_SMTEncoding_Term.term)
    FStar_Pervasives_Native.tuple2 -> FStar_SMTEncoding_Term.term
  = norng FStar_SMTEncoding_Term.mkMod
let mkNatToBv:
  Prims.int -> FStar_SMTEncoding_Term.term -> FStar_SMTEncoding_Term.term =
  fun sz  -> norng (FStar_SMTEncoding_Term.mkNatToBv sz)
let mkBvAnd:
  (FStar_SMTEncoding_Term.term,FStar_SMTEncoding_Term.term)
    FStar_Pervasives_Native.tuple2 -> FStar_SMTEncoding_Term.term
  = norng FStar_SMTEncoding_Term.mkBvAnd
let mkBvXor:
  (FStar_SMTEncoding_Term.term,FStar_SMTEncoding_Term.term)
    FStar_Pervasives_Native.tuple2 -> FStar_SMTEncoding_Term.term
  = norng FStar_SMTEncoding_Term.mkBvXor
let mkBvOr:
  (FStar_SMTEncoding_Term.term,FStar_SMTEncoding_Term.term)
    FStar_Pervasives_Native.tuple2 -> FStar_SMTEncoding_Term.term
  = norng FStar_SMTEncoding_Term.mkBvOr
let mkBvShl:
  Prims.int ->
    (FStar_SMTEncoding_Term.term,FStar_SMTEncoding_Term.term)
      FStar_Pervasives_Native.tuple2 -> FStar_SMTEncoding_Term.term
  = fun sz  -> norng (FStar_SMTEncoding_Term.mkBvShl sz)
let mkBvShr:
  Prims.int ->
    (FStar_SMTEncoding_Term.term,FStar_SMTEncoding_Term.term)
      FStar_Pervasives_Native.tuple2 -> FStar_SMTEncoding_Term.term
  = fun sz  -> norng (FStar_SMTEncoding_Term.mkBvShr sz)
let mkBvUdiv:
  Prims.int ->
    (FStar_SMTEncoding_Term.term,FStar_SMTEncoding_Term.term)
      FStar_Pervasives_Native.tuple2 -> FStar_SMTEncoding_Term.term
  = fun sz  -> norng (FStar_SMTEncoding_Term.mkBvUdiv sz)
let mkBvMod:
  Prims.int ->
    (FStar_SMTEncoding_Term.term,FStar_SMTEncoding_Term.term)
      FStar_Pervasives_Native.tuple2 -> FStar_SMTEncoding_Term.term
  = fun sz  -> norng (FStar_SMTEncoding_Term.mkBvMod sz)
let mkBvMul:
  Prims.int ->
    (FStar_SMTEncoding_Term.term,FStar_SMTEncoding_Term.term)
      FStar_Pervasives_Native.tuple2 -> FStar_SMTEncoding_Term.term
  = fun sz  -> norng (FStar_SMTEncoding_Term.mkBvMul sz)
let mkBvUlt:
  (FStar_SMTEncoding_Term.term,FStar_SMTEncoding_Term.term)
    FStar_Pervasives_Native.tuple2 -> FStar_SMTEncoding_Term.term
  = norng FStar_SMTEncoding_Term.mkBvUlt
let mkBvUext:
  Prims.int -> FStar_SMTEncoding_Term.term -> FStar_SMTEncoding_Term.term =
  fun sz  -> norng (FStar_SMTEncoding_Term.mkBvUext sz)
let mkBvToNat: FStar_SMTEncoding_Term.term -> FStar_SMTEncoding_Term.term =
  norng FStar_SMTEncoding_Term.mkBvToNat
let mkITE:
  (FStar_SMTEncoding_Term.term,FStar_SMTEncoding_Term.term,FStar_SMTEncoding_Term.term)
    FStar_Pervasives_Native.tuple3 -> FStar_SMTEncoding_Term.term
  = norng FStar_SMTEncoding_Term.mkITE
let mkCases:
  FStar_SMTEncoding_Term.term Prims.list -> FStar_SMTEncoding_Term.term =
  norng FStar_SMTEncoding_Term.mkCases
let mkForall:
  (FStar_SMTEncoding_Term.pat Prims.list Prims.list,FStar_SMTEncoding_Term.fvs,
    FStar_SMTEncoding_Term.term) FStar_Pervasives_Native.tuple3 ->
    FStar_SMTEncoding_Term.term
  = norng FStar_SMTEncoding_Term.mkForall
let mkForall':
  (FStar_SMTEncoding_Term.pat Prims.list Prims.list,Prims.int
                                                      FStar_Pervasives_Native.option,
    FStar_SMTEncoding_Term.fvs,FStar_SMTEncoding_Term.term)
    FStar_Pervasives_Native.tuple4 -> FStar_SMTEncoding_Term.term
  = norng FStar_SMTEncoding_Term.mkForall'
let mkForall'':
  (FStar_SMTEncoding_Term.pat Prims.list Prims.list,Prims.int
                                                      FStar_Pervasives_Native.option,
    FStar_SMTEncoding_Term.sort Prims.list,FStar_SMTEncoding_Term.term)
    FStar_Pervasives_Native.tuple4 -> FStar_SMTEncoding_Term.term
  = norng FStar_SMTEncoding_Term.mkForall''
let mkExists:
  (FStar_SMTEncoding_Term.pat Prims.list Prims.list,FStar_SMTEncoding_Term.fvs,
    FStar_SMTEncoding_Term.term) FStar_Pervasives_Native.tuple3 ->
    FStar_SMTEncoding_Term.term
  = norng FStar_SMTEncoding_Term.mkExists
let norng2 f x y = f x y FStar_Range.dummyRange
let mk_Term_app:
  FStar_SMTEncoding_Term.term ->
    FStar_SMTEncoding_Term.term -> FStar_SMTEncoding_Term.term
  = norng2 FStar_SMTEncoding_Term.mk_Term_app
let mk_Term_uvar: Prims.int -> FStar_SMTEncoding_Term.term =
  norng FStar_SMTEncoding_Term.mk_Term_uvar
let mk_and_l:
  FStar_SMTEncoding_Term.term Prims.list -> FStar_SMTEncoding_Term.term =
  norng FStar_SMTEncoding_Term.mk_and_l
let mk_or_l:
  FStar_SMTEncoding_Term.term Prims.list -> FStar_SMTEncoding_Term.term =
  norng FStar_SMTEncoding_Term.mk_or_l
let mk_ApplyTT:
  FStar_SMTEncoding_Term.term ->
    FStar_SMTEncoding_Term.term -> FStar_SMTEncoding_Term.term
  = norng2 FStar_SMTEncoding_Term.mk_ApplyTT
let mk_String_const: Prims.int -> FStar_SMTEncoding_Term.term =
  norng FStar_SMTEncoding_Term.mk_String_const
let mk_Precedes:
  FStar_SMTEncoding_Term.term ->
    FStar_SMTEncoding_Term.term -> FStar_SMTEncoding_Term.term
  = norng2 FStar_SMTEncoding_Term.mk_Precedes
let mk_LexCons:
  FStar_SMTEncoding_Term.term ->
    FStar_SMTEncoding_Term.term -> FStar_SMTEncoding_Term.term
  = norng2 FStar_SMTEncoding_Term.mk_LexCons<|MERGE_RESOLUTION|>--- conflicted
+++ resolved
@@ -3,13 +3,8 @@
   (FStar_SMTEncoding_Term.term,FStar_SMTEncoding_Term.caption,Prims.string)
     FStar_Pervasives_Native.tuple3 -> FStar_SMTEncoding_Term.decl
   =
-<<<<<<< HEAD
-  fun uu____7  ->
-    match uu____7 with
-=======
   fun uu____9  ->
     match uu____9 with
->>>>>>> c7f1cc4d
     | (tm,cap,nm) ->
         FStar_SMTEncoding_Term.Assume
           {
@@ -101,55 +96,6 @@
   (FStar_SMTEncoding_Term.term,FStar_SMTEncoding_Term.term)
     FStar_Pervasives_Native.tuple2 -> FStar_SMTEncoding_Term.term
   = norng FStar_SMTEncoding_Term.mkMod
-let mkNatToBv:
-  Prims.int -> FStar_SMTEncoding_Term.term -> FStar_SMTEncoding_Term.term =
-  fun sz  -> norng (FStar_SMTEncoding_Term.mkNatToBv sz)
-let mkBvAnd:
-  (FStar_SMTEncoding_Term.term,FStar_SMTEncoding_Term.term)
-    FStar_Pervasives_Native.tuple2 -> FStar_SMTEncoding_Term.term
-  = norng FStar_SMTEncoding_Term.mkBvAnd
-let mkBvXor:
-  (FStar_SMTEncoding_Term.term,FStar_SMTEncoding_Term.term)
-    FStar_Pervasives_Native.tuple2 -> FStar_SMTEncoding_Term.term
-  = norng FStar_SMTEncoding_Term.mkBvXor
-let mkBvOr:
-  (FStar_SMTEncoding_Term.term,FStar_SMTEncoding_Term.term)
-    FStar_Pervasives_Native.tuple2 -> FStar_SMTEncoding_Term.term
-  = norng FStar_SMTEncoding_Term.mkBvOr
-let mkBvShl:
-  Prims.int ->
-    (FStar_SMTEncoding_Term.term,FStar_SMTEncoding_Term.term)
-      FStar_Pervasives_Native.tuple2 -> FStar_SMTEncoding_Term.term
-  = fun sz  -> norng (FStar_SMTEncoding_Term.mkBvShl sz)
-let mkBvShr:
-  Prims.int ->
-    (FStar_SMTEncoding_Term.term,FStar_SMTEncoding_Term.term)
-      FStar_Pervasives_Native.tuple2 -> FStar_SMTEncoding_Term.term
-  = fun sz  -> norng (FStar_SMTEncoding_Term.mkBvShr sz)
-let mkBvUdiv:
-  Prims.int ->
-    (FStar_SMTEncoding_Term.term,FStar_SMTEncoding_Term.term)
-      FStar_Pervasives_Native.tuple2 -> FStar_SMTEncoding_Term.term
-  = fun sz  -> norng (FStar_SMTEncoding_Term.mkBvUdiv sz)
-let mkBvMod:
-  Prims.int ->
-    (FStar_SMTEncoding_Term.term,FStar_SMTEncoding_Term.term)
-      FStar_Pervasives_Native.tuple2 -> FStar_SMTEncoding_Term.term
-  = fun sz  -> norng (FStar_SMTEncoding_Term.mkBvMod sz)
-let mkBvMul:
-  Prims.int ->
-    (FStar_SMTEncoding_Term.term,FStar_SMTEncoding_Term.term)
-      FStar_Pervasives_Native.tuple2 -> FStar_SMTEncoding_Term.term
-  = fun sz  -> norng (FStar_SMTEncoding_Term.mkBvMul sz)
-let mkBvUlt:
-  (FStar_SMTEncoding_Term.term,FStar_SMTEncoding_Term.term)
-    FStar_Pervasives_Native.tuple2 -> FStar_SMTEncoding_Term.term
-  = norng FStar_SMTEncoding_Term.mkBvUlt
-let mkBvUext:
-  Prims.int -> FStar_SMTEncoding_Term.term -> FStar_SMTEncoding_Term.term =
-  fun sz  -> norng (FStar_SMTEncoding_Term.mkBvUext sz)
-let mkBvToNat: FStar_SMTEncoding_Term.term -> FStar_SMTEncoding_Term.term =
-  norng FStar_SMTEncoding_Term.mkBvToNat
 let mkITE:
   (FStar_SMTEncoding_Term.term,FStar_SMTEncoding_Term.term,FStar_SMTEncoding_Term.term)
     FStar_Pervasives_Native.tuple3 -> FStar_SMTEncoding_Term.term
