--- conflicted
+++ resolved
@@ -1,142 +1,4 @@
 open Prims
-<<<<<<< HEAD
-let norng f x = f x FStar_Range.dummyRange 
-let mkTrue : FStar_SMTEncoding_Term.term =
-  FStar_SMTEncoding_Term.mkTrue FStar_Range.dummyRange 
-let mkFalse : FStar_SMTEncoding_Term.term =
-  FStar_SMTEncoding_Term.mkFalse FStar_Range.dummyRange 
-let mkInteger : Prims.string -> FStar_SMTEncoding_Term.term =
-  norng FStar_SMTEncoding_Term.mkInteger 
-let mkInteger' : Prims.int -> FStar_SMTEncoding_Term.term =
-  norng FStar_SMTEncoding_Term.mkInteger' 
-let mkBoundV : Prims.int -> FStar_SMTEncoding_Term.term =
-  norng FStar_SMTEncoding_Term.mkBoundV 
-let mkFreeV :
-  (Prims.string * FStar_SMTEncoding_Term.sort) -> FStar_SMTEncoding_Term.term
-  = norng FStar_SMTEncoding_Term.mkFreeV 
-let mkApp' :
-  (FStar_SMTEncoding_Term.op * FStar_SMTEncoding_Term.term Prims.list) ->
-    FStar_SMTEncoding_Term.term
-  = norng FStar_SMTEncoding_Term.mkApp' 
-let mkApp :
-  (Prims.string * FStar_SMTEncoding_Term.term Prims.list) ->
-    FStar_SMTEncoding_Term.term
-  = norng FStar_SMTEncoding_Term.mkApp 
-let mkNot : FStar_SMTEncoding_Term.term -> FStar_SMTEncoding_Term.term =
-  norng FStar_SMTEncoding_Term.mkNot 
-let mkMinus : FStar_SMTEncoding_Term.term -> FStar_SMTEncoding_Term.term =
-  norng FStar_SMTEncoding_Term.mkMinus 
-let mkAnd :
-  (FStar_SMTEncoding_Term.term * FStar_SMTEncoding_Term.term) ->
-    FStar_SMTEncoding_Term.term
-  = norng FStar_SMTEncoding_Term.mkAnd 
-let mkOr :
-  (FStar_SMTEncoding_Term.term * FStar_SMTEncoding_Term.term) ->
-    FStar_SMTEncoding_Term.term
-  = norng FStar_SMTEncoding_Term.mkOr 
-let mkImp :
-  (FStar_SMTEncoding_Term.term * FStar_SMTEncoding_Term.term) ->
-    FStar_SMTEncoding_Term.term
-  = norng FStar_SMTEncoding_Term.mkImp 
-let mkIff :
-  (FStar_SMTEncoding_Term.term * FStar_SMTEncoding_Term.term) ->
-    FStar_SMTEncoding_Term.term
-  = norng FStar_SMTEncoding_Term.mkIff 
-let mkEq :
-  (FStar_SMTEncoding_Term.term * FStar_SMTEncoding_Term.term) ->
-    FStar_SMTEncoding_Term.term
-  = norng FStar_SMTEncoding_Term.mkEq 
-let mkLT :
-  (FStar_SMTEncoding_Term.term * FStar_SMTEncoding_Term.term) ->
-    FStar_SMTEncoding_Term.term
-  = norng FStar_SMTEncoding_Term.mkLT 
-let mkLTE :
-  (FStar_SMTEncoding_Term.term * FStar_SMTEncoding_Term.term) ->
-    FStar_SMTEncoding_Term.term
-  = norng FStar_SMTEncoding_Term.mkLTE 
-let mkGT :
-  (FStar_SMTEncoding_Term.term * FStar_SMTEncoding_Term.term) ->
-    FStar_SMTEncoding_Term.term
-  = norng FStar_SMTEncoding_Term.mkGT 
-let mkGTE :
-  (FStar_SMTEncoding_Term.term * FStar_SMTEncoding_Term.term) ->
-    FStar_SMTEncoding_Term.term
-  = norng FStar_SMTEncoding_Term.mkGTE 
-let mkAdd :
-  (FStar_SMTEncoding_Term.term * FStar_SMTEncoding_Term.term) ->
-    FStar_SMTEncoding_Term.term
-  = norng FStar_SMTEncoding_Term.mkAdd 
-let mkSub :
-  (FStar_SMTEncoding_Term.term * FStar_SMTEncoding_Term.term) ->
-    FStar_SMTEncoding_Term.term
-  = norng FStar_SMTEncoding_Term.mkSub 
-let mkDiv :
-  (FStar_SMTEncoding_Term.term * FStar_SMTEncoding_Term.term) ->
-    FStar_SMTEncoding_Term.term
-  = norng FStar_SMTEncoding_Term.mkDiv 
-let mkMul :
-  (FStar_SMTEncoding_Term.term * FStar_SMTEncoding_Term.term) ->
-    FStar_SMTEncoding_Term.term
-  = norng FStar_SMTEncoding_Term.mkMul 
-let mkMod :
-  (FStar_SMTEncoding_Term.term * FStar_SMTEncoding_Term.term) ->
-    FStar_SMTEncoding_Term.term
-  = norng FStar_SMTEncoding_Term.mkMod 
-let mkITE :
-  (FStar_SMTEncoding_Term.term * FStar_SMTEncoding_Term.term *
-    FStar_SMTEncoding_Term.term) -> FStar_SMTEncoding_Term.term
-  = norng FStar_SMTEncoding_Term.mkITE 
-let mkCases :
-  FStar_SMTEncoding_Term.term Prims.list -> FStar_SMTEncoding_Term.term =
-  norng FStar_SMTEncoding_Term.mkCases 
-let mkForall :
-  (FStar_SMTEncoding_Term.pat Prims.list Prims.list *
-    FStar_SMTEncoding_Term.fvs * FStar_SMTEncoding_Term.term) ->
-    FStar_SMTEncoding_Term.term
-  = norng FStar_SMTEncoding_Term.mkForall 
-let mkForall' :
-  (FStar_SMTEncoding_Term.pat Prims.list Prims.list * Prims.int Prims.option
-    * FStar_SMTEncoding_Term.fvs * FStar_SMTEncoding_Term.term) ->
-    FStar_SMTEncoding_Term.term
-  = norng FStar_SMTEncoding_Term.mkForall' 
-let mkForall'' :
-  (FStar_SMTEncoding_Term.pat Prims.list Prims.list * Prims.int Prims.option
-    * FStar_SMTEncoding_Term.sort Prims.list * FStar_SMTEncoding_Term.term)
-    -> FStar_SMTEncoding_Term.term
-  = norng FStar_SMTEncoding_Term.mkForall'' 
-let mkExists :
-  (FStar_SMTEncoding_Term.pat Prims.list Prims.list *
-    FStar_SMTEncoding_Term.fvs * FStar_SMTEncoding_Term.term) ->
-    FStar_SMTEncoding_Term.term
-  = norng FStar_SMTEncoding_Term.mkExists 
-let norng2 f x y = f x y FStar_Range.dummyRange 
-let mk_Term_app :
-  FStar_SMTEncoding_Term.term ->
-    FStar_SMTEncoding_Term.term -> FStar_SMTEncoding_Term.term
-  = norng2 FStar_SMTEncoding_Term.mk_Term_app 
-let mk_Term_uvar : Prims.int -> FStar_SMTEncoding_Term.term =
-  norng FStar_SMTEncoding_Term.mk_Term_uvar 
-let mk_and_l :
-  FStar_SMTEncoding_Term.term Prims.list -> FStar_SMTEncoding_Term.term =
-  norng FStar_SMTEncoding_Term.mk_and_l 
-let mk_or_l :
-  FStar_SMTEncoding_Term.term Prims.list -> FStar_SMTEncoding_Term.term =
-  norng FStar_SMTEncoding_Term.mk_or_l 
-let mk_ApplyTT :
-  FStar_SMTEncoding_Term.term ->
-    FStar_SMTEncoding_Term.term -> FStar_SMTEncoding_Term.term
-  = norng2 FStar_SMTEncoding_Term.mk_ApplyTT 
-let mk_String_const : Prims.int -> FStar_SMTEncoding_Term.term =
-  norng FStar_SMTEncoding_Term.mk_String_const 
-let mk_Precedes :
-  FStar_SMTEncoding_Term.term ->
-    FStar_SMTEncoding_Term.term -> FStar_SMTEncoding_Term.term
-  = norng2 FStar_SMTEncoding_Term.mk_Precedes 
-let mk_LexCons :
-  FStar_SMTEncoding_Term.term ->
-    FStar_SMTEncoding_Term.term -> FStar_SMTEncoding_Term.term
-  = norng2 FStar_SMTEncoding_Term.mk_LexCons 
-=======
 let norng f x = f x FStar_Range.dummyRange
 let mkTrue: FStar_SMTEncoding_Term.term =
   FStar_SMTEncoding_Term.mkTrue FStar_Range.dummyRange
@@ -272,5 +134,4 @@
 let mk_LexCons:
   FStar_SMTEncoding_Term.term ->
     FStar_SMTEncoding_Term.term -> FStar_SMTEncoding_Term.term
-  = norng2 FStar_SMTEncoding_Term.mk_LexCons
->>>>>>> 2be3721a
+  = norng2 FStar_SMTEncoding_Term.mk_LexCons