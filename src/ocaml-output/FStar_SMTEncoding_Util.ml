--- conflicted
+++ resolved
@@ -3,43 +3,23 @@
   (FStar_SMTEncoding_Term.term * FStar_SMTEncoding_Term.caption *
     Prims.string) -> FStar_SMTEncoding_Term.decl)
   =
-<<<<<<< HEAD
-  fun uu____62113  ->
-    match uu____62113 with
+  fun uu____11  ->
+    match uu____11 with
     | (tm,cap,nm) ->
-        let uu____62126 =
-          let uu____62127 = FStar_SMTEncoding_Term.escape nm  in
+        let uu____24 =
+          let uu____25 = FStar_SMTEncoding_Term.escape nm  in
           {
             FStar_SMTEncoding_Term.assumption_term = tm;
             FStar_SMTEncoding_Term.assumption_caption = cap;
-            FStar_SMTEncoding_Term.assumption_name = uu____62127;
+            FStar_SMTEncoding_Term.assumption_name = uu____25;
             FStar_SMTEncoding_Term.assumption_fact_ids = []
           }  in
-        FStar_SMTEncoding_Term.Assume uu____62126
+        FStar_SMTEncoding_Term.Assume uu____24
   
 let norng :
-  'Auu____62138 'Auu____62139 .
-    ('Auu____62138 -> FStar_Range.range -> 'Auu____62139) ->
-      'Auu____62138 -> 'Auu____62139
-=======
-  fun uu____62147  ->
-    match uu____62147 with
-    | (tm,cap,nm) ->
-        let uu____62160 =
-          let uu____62161 = FStar_SMTEncoding_Term.escape nm  in
-          {
-            FStar_SMTEncoding_Term.assumption_term = tm;
-            FStar_SMTEncoding_Term.assumption_caption = cap;
-            FStar_SMTEncoding_Term.assumption_name = uu____62161;
-            FStar_SMTEncoding_Term.assumption_fact_ids = []
-          }  in
-        FStar_SMTEncoding_Term.Assume uu____62160
-  
-let norng :
-  'Auu____62172 'Auu____62173 .
-    ('Auu____62172 -> FStar_Range.range -> 'Auu____62173) ->
-      'Auu____62172 -> 'Auu____62173
->>>>>>> 183df463
+  'Auu____36 'Auu____37 .
+    ('Auu____36 -> FStar_Range.range -> 'Auu____37) ->
+      'Auu____36 -> 'Auu____37
   = fun f  -> fun x  -> f x FStar_Range.dummyRange 
 let (mkTrue : FStar_SMTEncoding_Term.term) =
   FStar_SMTEncoding_Term.mkTrue FStar_Range.dummyRange 
@@ -192,45 +172,23 @@
   FStar_SMTEncoding_Term.term Prims.list -> FStar_SMTEncoding_Term.term) =
   norng FStar_SMTEncoding_Term.mkCases 
 let norng2 :
-<<<<<<< HEAD
-  'Auu____62689 'Auu____62690 'Auu____62691 .
-    ('Auu____62689 -> 'Auu____62690 -> FStar_Range.range -> 'Auu____62691) ->
-      'Auu____62689 -> 'Auu____62690 -> 'Auu____62691
+  'Auu____587 'Auu____588 'Auu____589 .
+    ('Auu____587 -> 'Auu____588 -> FStar_Range.range -> 'Auu____589) ->
+      'Auu____587 -> 'Auu____588 -> 'Auu____589
   = fun f  -> fun x  -> fun y  -> f x y FStar_Range.dummyRange 
 let norng3 :
-  'Auu____62739 'Auu____62740 'Auu____62741 'Auu____62742 .
-    ('Auu____62739 ->
-       'Auu____62740 -> 'Auu____62741 -> FStar_Range.range -> 'Auu____62742)
-      -> 'Auu____62739 -> 'Auu____62740 -> 'Auu____62741 -> 'Auu____62742
+  'Auu____637 'Auu____638 'Auu____639 'Auu____640 .
+    ('Auu____637 ->
+       'Auu____638 -> 'Auu____639 -> FStar_Range.range -> 'Auu____640)
+      -> 'Auu____637 -> 'Auu____638 -> 'Auu____639 -> 'Auu____640
   = fun f  -> fun x  -> fun y  -> fun z  -> f x y z FStar_Range.dummyRange 
 let norng4 :
-  'Auu____62804 'Auu____62805 'Auu____62806 'Auu____62807 'Auu____62808 .
-    ('Auu____62804 ->
-       'Auu____62805 ->
-         'Auu____62806 -> 'Auu____62807 -> FStar_Range.range -> 'Auu____62808)
+  'Auu____702 'Auu____703 'Auu____704 'Auu____705 'Auu____706 .
+    ('Auu____702 ->
+       'Auu____703 ->
+         'Auu____704 -> 'Auu____705 -> FStar_Range.range -> 'Auu____706)
       ->
-      'Auu____62804 ->
-        'Auu____62805 -> 'Auu____62806 -> 'Auu____62807 -> 'Auu____62808
-=======
-  'Auu____62723 'Auu____62724 'Auu____62725 .
-    ('Auu____62723 -> 'Auu____62724 -> FStar_Range.range -> 'Auu____62725) ->
-      'Auu____62723 -> 'Auu____62724 -> 'Auu____62725
-  = fun f  -> fun x  -> fun y  -> f x y FStar_Range.dummyRange 
-let norng3 :
-  'Auu____62773 'Auu____62774 'Auu____62775 'Auu____62776 .
-    ('Auu____62773 ->
-       'Auu____62774 -> 'Auu____62775 -> FStar_Range.range -> 'Auu____62776)
-      -> 'Auu____62773 -> 'Auu____62774 -> 'Auu____62775 -> 'Auu____62776
-  = fun f  -> fun x  -> fun y  -> fun z  -> f x y z FStar_Range.dummyRange 
-let norng4 :
-  'Auu____62838 'Auu____62839 'Auu____62840 'Auu____62841 'Auu____62842 .
-    ('Auu____62838 ->
-       'Auu____62839 ->
-         'Auu____62840 -> 'Auu____62841 -> FStar_Range.range -> 'Auu____62842)
-      ->
-      'Auu____62838 ->
-        'Auu____62839 -> 'Auu____62840 -> 'Auu____62841 -> 'Auu____62842
->>>>>>> 183df463
+      'Auu____702 -> 'Auu____703 -> 'Auu____704 -> 'Auu____705 -> 'Auu____706
   =
   fun f  ->
     fun x  -> fun y  -> fun z  -> fun w  -> f x y z w FStar_Range.dummyRange
