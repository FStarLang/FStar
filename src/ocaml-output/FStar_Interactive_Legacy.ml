--- conflicted
+++ resolved
@@ -1,1219 +1,4 @@
-
 open Prims
-<<<<<<< HEAD
-open FStar_Pervasives
-
-let tc_one_file : Prims.string Prims.list  ->  FStar_TypeChecker_Env.env  ->  ((Prims.string FStar_Pervasives_Native.option * Prims.string) * FStar_TypeChecker_Env.env * Prims.string Prims.list) = (fun remaining env -> (
-
-let uu____29 = (match (remaining) with
-| (intf)::(impl)::remaining1 when (FStar_Universal.needs_interleaving intf impl) -> begin
-(
-
-let uu____63 = (FStar_Universal.tc_one_file env FStar_Pervasives_Native.None (FStar_Pervasives_Native.Some (intf)) impl)
-in (match (uu____63) with
-| (uu____91, env1, delta1) -> begin
-(
-
-let uu____102 = (FStar_Universal.apply_delta_env env1 delta1)
-in ((((FStar_Pervasives_Native.Some (intf)), (impl))), (uu____102), (remaining1)))
-end))
-end
-| (intf_or_impl)::remaining1 -> begin
-(
-
-let uu____119 = (FStar_Universal.tc_one_file env FStar_Pervasives_Native.None FStar_Pervasives_Native.None intf_or_impl)
-in (match (uu____119) with
-| (uu____147, env1, delta1) -> begin
-(
-
-let uu____158 = (FStar_Universal.apply_delta_env env1 delta1)
-in ((((FStar_Pervasives_Native.None), (intf_or_impl))), (uu____158), (remaining1)))
-end))
-end
-| [] -> begin
-(failwith "Impossible")
-end)
-in (match (uu____29) with
-| ((intf, impl), env1, remaining1) -> begin
-((((intf), (impl))), (env1), (remaining1))
-end)))
-
-
-type env_t =
-FStar_TypeChecker_Env.env
-
-
-type modul_t =
-FStar_Syntax_Syntax.modul FStar_Pervasives_Native.option
-
-
-type stack_t =
-(env_t * modul_t) Prims.list
-
-
-let pop : FStar_TypeChecker_Env.env  ->  Prims.string  ->  unit = (fun env msg -> ((FStar_Universal.pop_context env msg);
-(FStar_Options.pop ());
-))
-
-
-let push_with_kind : FStar_TypeChecker_Env.env  ->  Prims.bool  ->  Prims.bool  ->  Prims.string  ->  FStar_TypeChecker_Env.env = (fun env lax1 restore_cmd_line_options1 msg -> (
-
-let env1 = (
-
-let uu___61_267 = env
-in {FStar_TypeChecker_Env.solver = uu___61_267.FStar_TypeChecker_Env.solver; FStar_TypeChecker_Env.range = uu___61_267.FStar_TypeChecker_Env.range; FStar_TypeChecker_Env.curmodule = uu___61_267.FStar_TypeChecker_Env.curmodule; FStar_TypeChecker_Env.gamma = uu___61_267.FStar_TypeChecker_Env.gamma; FStar_TypeChecker_Env.gamma_cache = uu___61_267.FStar_TypeChecker_Env.gamma_cache; FStar_TypeChecker_Env.modules = uu___61_267.FStar_TypeChecker_Env.modules; FStar_TypeChecker_Env.expected_typ = uu___61_267.FStar_TypeChecker_Env.expected_typ; FStar_TypeChecker_Env.sigtab = uu___61_267.FStar_TypeChecker_Env.sigtab; FStar_TypeChecker_Env.is_pattern = uu___61_267.FStar_TypeChecker_Env.is_pattern; FStar_TypeChecker_Env.instantiate_imp = uu___61_267.FStar_TypeChecker_Env.instantiate_imp; FStar_TypeChecker_Env.effects = uu___61_267.FStar_TypeChecker_Env.effects; FStar_TypeChecker_Env.generalize = uu___61_267.FStar_TypeChecker_Env.generalize; FStar_TypeChecker_Env.letrecs = uu___61_267.FStar_TypeChecker_Env.letrecs; FStar_TypeChecker_Env.top_level = uu___61_267.FStar_TypeChecker_Env.top_level; FStar_TypeChecker_Env.check_uvars = uu___61_267.FStar_TypeChecker_Env.check_uvars; FStar_TypeChecker_Env.use_eq = uu___61_267.FStar_TypeChecker_Env.use_eq; FStar_TypeChecker_Env.is_iface = uu___61_267.FStar_TypeChecker_Env.is_iface; FStar_TypeChecker_Env.admit = uu___61_267.FStar_TypeChecker_Env.admit; FStar_TypeChecker_Env.lax = lax1; FStar_TypeChecker_Env.lax_universes = uu___61_267.FStar_TypeChecker_Env.lax_universes; FStar_TypeChecker_Env.failhard = uu___61_267.FStar_TypeChecker_Env.failhard; FStar_TypeChecker_Env.nosynth = uu___61_267.FStar_TypeChecker_Env.nosynth; FStar_TypeChecker_Env.tc_term = uu___61_267.FStar_TypeChecker_Env.tc_term; FStar_TypeChecker_Env.type_of = uu___61_267.FStar_TypeChecker_Env.type_of; FStar_TypeChecker_Env.universe_of = uu___61_267.FStar_TypeChecker_Env.universe_of; FStar_TypeChecker_Env.check_type_of = uu___61_267.FStar_TypeChecker_Env.check_type_of; FStar_TypeChecker_Env.use_bv_sorts = uu___61_267.FStar_TypeChecker_Env.use_bv_sorts; FStar_TypeChecker_Env.qtbl_name_and_index = uu___61_267.FStar_TypeChecker_Env.qtbl_name_and_index; FStar_TypeChecker_Env.normalized_eff_names = uu___61_267.FStar_TypeChecker_Env.normalized_eff_names; FStar_TypeChecker_Env.proof_ns = uu___61_267.FStar_TypeChecker_Env.proof_ns; FStar_TypeChecker_Env.synth_hook = uu___61_267.FStar_TypeChecker_Env.synth_hook; FStar_TypeChecker_Env.splice = uu___61_267.FStar_TypeChecker_Env.splice; FStar_TypeChecker_Env.is_native_tactic = uu___61_267.FStar_TypeChecker_Env.is_native_tactic; FStar_TypeChecker_Env.identifier_info = uu___61_267.FStar_TypeChecker_Env.identifier_info; FStar_TypeChecker_Env.tc_hooks = uu___61_267.FStar_TypeChecker_Env.tc_hooks; FStar_TypeChecker_Env.dsenv = uu___61_267.FStar_TypeChecker_Env.dsenv; FStar_TypeChecker_Env.dep_graph = uu___61_267.FStar_TypeChecker_Env.dep_graph})
-in (
-
-let res = (FStar_Universal.push_context env1 msg)
-in ((FStar_Options.push ());
-(match (restore_cmd_line_options1) with
-| true -> begin
-(
-
-let uu____271 = (FStar_Options.restore_cmd_line_options false)
-in (FStar_All.pipe_right uu____271 (fun a240 -> ())))
-end
-| uu____272 -> begin
-()
-end);
-res;
-))))
-
-
-let check_frag : FStar_TypeChecker_Env.env  ->  FStar_Syntax_Syntax.modul FStar_Pervasives_Native.option  ->  FStar_Parser_ParseIt.input_frag  ->  (FStar_Syntax_Syntax.modul FStar_Pervasives_Native.option * FStar_TypeChecker_Env.env * Prims.int) FStar_Pervasives_Native.option = (fun env curmod frag -> (FStar_All.try_with (fun uu___63_317 -> (match (()) with
-| () -> begin
-(
-
-let uu____328 = (FStar_Universal.tc_one_fragment curmod env frag)
-in (match (uu____328) with
-| (m, env1) -> begin
-(
-
-let uu____351 = (
-
-let uu____360 = (FStar_Errors.get_err_count ())
-in ((m), (env1), (uu____360)))
-in FStar_Pervasives_Native.Some (uu____351))
-end))
-end)) (fun uu___62_376 -> (match (uu___62_376) with
-| FStar_Errors.Error (e, msg, r) when (
-
-let uu____390 = (FStar_Options.trace_error ())
-in (not (uu____390))) -> begin
-((FStar_TypeChecker_Err.add_errors env ((((e), (msg), (r)))::[]));
-FStar_Pervasives_Native.None;
-)
-end
-| FStar_Errors.Err (e, msg) when (
-
-let uu____414 = (FStar_Options.trace_error ())
-in (not (uu____414))) -> begin
-((
-
-let uu____416 = (
-
-let uu____425 = (
-
-let uu____432 = (FStar_TypeChecker_Env.get_range env)
-in ((e), (msg), (uu____432)))
-in (uu____425)::[])
-in (FStar_TypeChecker_Err.add_errors env uu____416));
-FStar_Pervasives_Native.None;
-)
-end))))
-
-
-let report_fail : unit  ->  unit = (fun uu____457 -> ((
-
-let uu____459 = (FStar_Errors.report_all ())
-in (FStar_All.pipe_right uu____459 (fun a241 -> ())));
-(FStar_Errors.clear ());
-))
-
-type input_chunks =
-| Push of (Prims.bool * Prims.int * Prims.int)
-| Pop of Prims.string
-| Code of (Prims.string * (Prims.string * Prims.string))
-| Info of (Prims.string * Prims.bool * (Prims.string * Prims.int * Prims.int) FStar_Pervasives_Native.option)
-| Completions of Prims.string
-
-
-let uu___is_Push : input_chunks  ->  Prims.bool = (fun projectee -> (match (projectee) with
-| Push (_0) -> begin
-true
-end
-| uu____529 -> begin
-false
-end))
-
-
-let __proj__Push__item___0 : input_chunks  ->  (Prims.bool * Prims.int * Prims.int) = (fun projectee -> (match (projectee) with
-| Push (_0) -> begin
-_0
-end))
-
-
-let uu___is_Pop : input_chunks  ->  Prims.bool = (fun projectee -> (match (projectee) with
-| Pop (_0) -> begin
-true
-end
-| uu____561 -> begin
-false
-end))
-
-
-let __proj__Pop__item___0 : input_chunks  ->  Prims.string = (fun projectee -> (match (projectee) with
-| Pop (_0) -> begin
-_0
-end))
-
-
-let uu___is_Code : input_chunks  ->  Prims.bool = (fun projectee -> (match (projectee) with
-| Code (_0) -> begin
-true
-end
-| uu____583 -> begin
-false
-end))
-
-
-let __proj__Code__item___0 : input_chunks  ->  (Prims.string * (Prims.string * Prims.string)) = (fun projectee -> (match (projectee) with
-| Code (_0) -> begin
-_0
-end))
-
-
-let uu___is_Info : input_chunks  ->  Prims.bool = (fun projectee -> (match (projectee) with
-| Info (_0) -> begin
-true
-end
-| uu____635 -> begin
-false
-end))
-
-
-let __proj__Info__item___0 : input_chunks  ->  (Prims.string * Prims.bool * (Prims.string * Prims.int * Prims.int) FStar_Pervasives_Native.option) = (fun projectee -> (match (projectee) with
-| Info (_0) -> begin
-_0
-end))
-
-
-let uu___is_Completions : input_chunks  ->  Prims.bool = (fun projectee -> (match (projectee) with
-| Completions (_0) -> begin
-true
-end
-| uu____691 -> begin
-false
-end))
-
-
-let __proj__Completions__item___0 : input_chunks  ->  Prims.string = (fun projectee -> (match (projectee) with
-| Completions (_0) -> begin
-_0
-end))
-
-type interactive_state =
-{chunk : FStar_Util.string_builder; stdin : FStar_Util.stream_reader FStar_Pervasives_Native.option FStar_ST.ref; buffer : input_chunks Prims.list FStar_ST.ref; log : FStar_Util.file_handle FStar_Pervasives_Native.option FStar_ST.ref}
-
-
-let __proj__Mkinteractive_state__item__chunk : interactive_state  ->  FStar_Util.string_builder = (fun projectee -> (match (projectee) with
-| {chunk = __fname__chunk; stdin = __fname__stdin; buffer = __fname__buffer; log = __fname__log} -> begin
-__fname__chunk
-end))
-
-
-let __proj__Mkinteractive_state__item__stdin : interactive_state  ->  FStar_Util.stream_reader FStar_Pervasives_Native.option FStar_ST.ref = (fun projectee -> (match (projectee) with
-| {chunk = __fname__chunk; stdin = __fname__stdin; buffer = __fname__buffer; log = __fname__log} -> begin
-__fname__stdin
-end))
-
-
-let __proj__Mkinteractive_state__item__buffer : interactive_state  ->  input_chunks Prims.list FStar_ST.ref = (fun projectee -> (match (projectee) with
-| {chunk = __fname__chunk; stdin = __fname__stdin; buffer = __fname__buffer; log = __fname__log} -> begin
-__fname__buffer
-end))
-
-
-let __proj__Mkinteractive_state__item__log : interactive_state  ->  FStar_Util.file_handle FStar_Pervasives_Native.option FStar_ST.ref = (fun projectee -> (match (projectee) with
-| {chunk = __fname__chunk; stdin = __fname__stdin; buffer = __fname__buffer; log = __fname__log} -> begin
-__fname__log
-end))
-
-
-let the_interactive_state : interactive_state = (
-
-let uu____1361 = (FStar_Util.new_string_builder ())
-in (
-
-let uu____1362 = (FStar_Util.mk_ref FStar_Pervasives_Native.None)
-in (
-
-let uu____1369 = (FStar_Util.mk_ref [])
-in (
-
-let uu____1376 = (FStar_Util.mk_ref FStar_Pervasives_Native.None)
-in {chunk = uu____1361; stdin = uu____1362; buffer = uu____1369; log = uu____1376}))))
-
-
-let rec read_chunk : unit  ->  input_chunks = (fun uu____1597 -> (
-
-let s = the_interactive_state
-in (
-
-let log1 = (
-
-let uu____1604 = (FStar_Options.debug_any ())
-in (match (uu____1604) with
-| true -> begin
-(
-
-let transcript = (
-
-let uu____1609 = (FStar_ST.op_Bang s.log)
-in (match (uu____1609) with
-| FStar_Pervasives_Native.Some (transcript) -> begin
-transcript
-end
-| FStar_Pervasives_Native.None -> begin
-(
-
-let transcript = (FStar_Util.open_file_for_writing "transcript")
-in ((FStar_ST.op_Colon_Equals s.log (FStar_Pervasives_Native.Some (transcript)));
-transcript;
-))
-end))
-in (fun line -> ((FStar_Util.append_to_file transcript line);
-(FStar_Util.flush_file transcript);
-)))
-end
-| uu____1683 -> begin
-(fun uu____1684 -> ())
-end))
-in (
-
-let stdin = (
-
-let uu____1686 = (FStar_ST.op_Bang s.stdin)
-in (match (uu____1686) with
-| FStar_Pervasives_Native.Some (i) -> begin
-i
-end
-| FStar_Pervasives_Native.None -> begin
-(
-
-let i = (FStar_Util.open_stdin ())
-in ((FStar_ST.op_Colon_Equals s.stdin (FStar_Pervasives_Native.Some (i)));
-i;
-))
-end))
-in (
-
-let line = (
-
-let uu____1759 = (FStar_Util.read_line stdin)
-in (match (uu____1759) with
-| FStar_Pervasives_Native.None -> begin
-(FStar_All.exit (Prims.parse_int "0"))
-end
-| FStar_Pervasives_Native.Some (l) -> begin
-l
-end))
-in ((log1 line);
-(
-
-let l = (FStar_Util.trim_string line)
-in (match ((FStar_Util.starts_with l "#end")) with
-| true -> begin
-(
-
-let responses = (match ((FStar_Util.split l " ")) with
-| (uu____1774)::(ok)::(fail1)::[] -> begin
-((ok), (fail1))
-end
-| uu____1777 -> begin
-(("ok"), ("fail"))
-end)
-in (
-
-let str = (FStar_Util.string_of_string_builder s.chunk)
-in ((FStar_Util.clear_string_builder s.chunk);
-Code (((str), (responses)));
-)))
-end
-| uu____1786 -> begin
-(match ((FStar_Util.starts_with l "#pop")) with
-| true -> begin
-((FStar_Util.clear_string_builder s.chunk);
-Pop (l);
-)
-end
-| uu____1788 -> begin
-(match ((FStar_Util.starts_with l "#push")) with
-| true -> begin
-((FStar_Util.clear_string_builder s.chunk);
-(
-
-let lc_lax = (
-
-let uu____1791 = (FStar_Util.substring_from l (FStar_String.length "#push"))
-in (FStar_Util.trim_string uu____1791))
-in (
-
-let lc = (match ((FStar_Util.split lc_lax " ")) with
-| (l1)::(c)::("#lax")::[] -> begin
-(
-
-let uu____1807 = (FStar_Util.int_of_string l1)
-in (
-
-let uu____1808 = (FStar_Util.int_of_string c)
-in ((true), (uu____1807), (uu____1808))))
-end
-| (l1)::(c)::[] -> begin
-(
-
-let uu____1811 = (FStar_Util.int_of_string l1)
-in (
-
-let uu____1812 = (FStar_Util.int_of_string c)
-in ((false), (uu____1811), (uu____1812))))
-end
-| uu____1813 -> begin
-((FStar_Errors.log_issue FStar_Range.dummyRange ((FStar_Errors.Warning_WrongErrorLocation), ((Prims.strcat "Error locations may be wrong, unrecognized string after #push: " lc_lax))));
-((false), ((Prims.parse_int "1")), ((Prims.parse_int "0")));
-)
-end)
-in Push (lc)));
-)
-end
-| uu____1817 -> begin
-(match ((FStar_Util.starts_with l "#info ")) with
-| true -> begin
-(match ((FStar_Util.split l " ")) with
-| (uu____1818)::(symbol)::[] -> begin
-((FStar_Util.clear_string_builder s.chunk);
-Info (((symbol), (true), (FStar_Pervasives_Native.None)));
-)
-end
-| (uu____1835)::(symbol)::(file)::(row)::(col)::[] -> begin
-((FStar_Util.clear_string_builder s.chunk);
-(
-
-let uu____1841 = (
-
-let uu____1856 = (
-
-let uu____1865 = (
-
-let uu____1872 = (FStar_Util.int_of_string row)
-in (
-
-let uu____1873 = (FStar_Util.int_of_string col)
-in ((file), (uu____1872), (uu____1873))))
-in FStar_Pervasives_Native.Some (uu____1865))
-in ((symbol), (false), (uu____1856)))
-in Info (uu____1841));
-)
-end
-| uu____1888 -> begin
-((FStar_Errors.log_issue FStar_Range.dummyRange ((FStar_Errors.Error_IDEUnrecognized), ((Prims.strcat "Unrecognized \"#info\" request: " l))));
-(FStar_All.exit (Prims.parse_int "1"));
-)
-end)
-end
-| uu____1892 -> begin
-(match ((FStar_Util.starts_with l "#completions ")) with
-| true -> begin
-(match ((FStar_Util.split l " ")) with
-| (uu____1893)::(prefix1)::("#")::[] -> begin
-((FStar_Util.clear_string_builder s.chunk);
-Completions (prefix1);
-)
-end
-| uu____1896 -> begin
-((FStar_Errors.log_issue FStar_Range.dummyRange ((FStar_Errors.Error_IDEUnrecognized), ((Prims.strcat "Unrecognized \"#completions\" request: " l))));
-(FStar_All.exit (Prims.parse_int "1"));
-)
-end)
-end
-| uu____1900 -> begin
-(match ((Prims.op_Equality l "#finish")) with
-| true -> begin
-(FStar_All.exit (Prims.parse_int "0"))
-end
-| uu____1901 -> begin
-((FStar_Util.string_builder_append s.chunk line);
-(FStar_Util.string_builder_append s.chunk "\n");
-(read_chunk ());
-)
-end)
-end)
-end)
-end)
-end)
-end));
-))))))
-
-
-let shift_chunk : unit  ->  input_chunks = (fun uu____1908 -> (
-
-let s = the_interactive_state
-in (
-
-let uu____1910 = (FStar_ST.op_Bang s.buffer)
-in (match (uu____1910) with
-| [] -> begin
-(read_chunk ())
-end
-| (chunk)::chunks -> begin
-((FStar_ST.op_Colon_Equals s.buffer chunks);
-chunk;
-)
-end))))
-
-
-let fill_buffer : unit  ->  unit = (fun uu____1988 -> (
-
-let s = the_interactive_state
-in (
-
-let uu____1990 = (
-
-let uu____1993 = (FStar_ST.op_Bang s.buffer)
-in (
-
-let uu____2029 = (
-
-let uu____2032 = (read_chunk ())
-in (uu____2032)::[])
-in (FStar_List.append uu____1993 uu____2029)))
-in (FStar_ST.op_Colon_Equals s.buffer uu____1990))))
-
-
-let deps_of_our_file : Prims.string  ->  (Prims.string Prims.list * Prims.string FStar_Pervasives_Native.option * FStar_Parser_Dep.deps) = (fun filename -> (
-
-let uu____2081 = (FStar_Dependencies.find_deps_if_needed ((filename)::[]))
-in (match (uu____2081) with
-| (deps, dep_graph1) -> begin
-(
-
-let uu____2104 = (FStar_List.partition (fun x -> (
-
-let uu____2117 = (FStar_Parser_Dep.lowercase_module_name x)
-in (
-
-let uu____2118 = (FStar_Parser_Dep.lowercase_module_name filename)
-in (Prims.op_disEquality uu____2117 uu____2118)))) deps)
-in (match (uu____2104) with
-| (deps1, same_name) -> begin
-(
-
-let maybe_intf = (match (same_name) with
-| (intf)::(impl)::[] -> begin
-((
-
-let uu____2147 = ((
-
-let uu____2150 = (FStar_Parser_Dep.is_interface intf)
-in (not (uu____2150))) || (
-
-let uu____2152 = (FStar_Parser_Dep.is_implementation impl)
-in (not (uu____2152))))
-in (match (uu____2147) with
-| true -> begin
-(
-
-let uu____2153 = (
-
-let uu____2158 = (FStar_Util.format2 "Found %s and %s but not an interface + implementation" intf impl)
-in ((FStar_Errors.Warning_MissingInterfaceOrImplementation), (uu____2158)))
-in (FStar_Errors.log_issue FStar_Range.dummyRange uu____2153))
-end
-| uu____2159 -> begin
-()
-end));
-FStar_Pervasives_Native.Some (intf);
-)
-end
-| (impl)::[] -> begin
-FStar_Pervasives_Native.None
-end
-| uu____2161 -> begin
-((
-
-let uu____2165 = (
-
-let uu____2170 = (FStar_Util.format1 "Unexpected: ended up with %s" (FStar_String.concat " " same_name))
-in ((FStar_Errors.Warning_UnexpectedFile), (uu____2170)))
-in (FStar_Errors.log_issue FStar_Range.dummyRange uu____2165));
-FStar_Pervasives_Native.None;
-)
-end)
-in ((deps1), (maybe_intf), (dep_graph1)))
-end))
-end)))
-
-
-type m_timestamps =
-(Prims.string FStar_Pervasives_Native.option * Prims.string * FStar_Util.time FStar_Pervasives_Native.option * FStar_Util.time) Prims.list
-
-
-let rec tc_deps : modul_t  ->  stack_t  ->  FStar_TypeChecker_Env.env  ->  Prims.string Prims.list  ->  m_timestamps  ->  (stack_t * FStar_TypeChecker_Env.env * m_timestamps) = (fun m stack env remaining ts -> (match (remaining) with
-| [] -> begin
-((stack), (env), (ts))
-end
-| uu____2230 -> begin
-(
-
-let stack1 = (((env), (m)))::stack
-in (
-
-let env1 = (
-
-let uu____2245 = (FStar_Options.lax ())
-in (push_with_kind env uu____2245 true "typecheck_modul"))
-in (
-
-let uu____2246 = (tc_one_file remaining env1)
-in (match (uu____2246) with
-| ((intf, impl), env2, remaining1) -> begin
-(
-
-let uu____2285 = (
-
-let intf_t = (match (intf) with
-| FStar_Pervasives_Native.Some (intf1) -> begin
-(
-
-let uu____2298 = (FStar_Parser_ParseIt.get_file_last_modification_time intf1)
-in FStar_Pervasives_Native.Some (uu____2298))
-end
-| FStar_Pervasives_Native.None -> begin
-FStar_Pervasives_Native.None
-end)
-in (
-
-let impl_t = (FStar_Parser_ParseIt.get_file_last_modification_time impl)
-in ((intf_t), (impl_t))))
-in (match (uu____2285) with
-| (intf_t, impl_t) -> begin
-(tc_deps m stack1 env2 remaining1 ((((intf), (impl), (intf_t), (impl_t)))::ts))
-end))
-end))))
-end))
-
-
-let update_deps : Prims.string  ->  modul_t  ->  stack_t  ->  env_t  ->  m_timestamps  ->  (stack_t * env_t * m_timestamps) = (fun filename m stk env ts -> (
-
-let is_stale = (fun intf impl intf_t impl_t -> (
-
-let impl_mt = (FStar_Parser_ParseIt.get_file_last_modification_time impl)
-in ((FStar_Util.is_before impl_t impl_mt) || (match (((intf), (intf_t))) with
-| (FStar_Pervasives_Native.Some (intf1), FStar_Pervasives_Native.Some (intf_t1)) -> begin
-(
-
-let intf_mt = (FStar_Parser_ParseIt.get_file_last_modification_time intf1)
-in (FStar_Util.is_before intf_t1 intf_mt))
-end
-| (FStar_Pervasives_Native.None, FStar_Pervasives_Native.None) -> begin
-false
-end
-| (uu____2415, uu____2416) -> begin
-(failwith "Impossible, if the interface is None, the timestamp entry should also be None")
-end))))
-in (
-
-let rec iterate = (fun depnames st env' ts1 good_stack good_ts -> (
-
-let match_dep = (fun depnames1 intf impl -> (match (intf) with
-| FStar_Pervasives_Native.None -> begin
-(match (depnames1) with
-| (dep1)::depnames' -> begin
-(match ((Prims.op_Equality dep1 impl)) with
-| true -> begin
-((true), (depnames'))
-end
-| uu____2526 -> begin
-((false), (depnames1))
-end)
-end
-| uu____2529 -> begin
-((false), (depnames1))
-end)
-end
-| FStar_Pervasives_Native.Some (intf1) -> begin
-(match (depnames1) with
-| (depintf)::(dep1)::depnames' -> begin
-(match (((Prims.op_Equality depintf intf1) && (Prims.op_Equality dep1 impl))) with
-| true -> begin
-((true), (depnames'))
-end
-| uu____2554 -> begin
-((false), (depnames1))
-end)
-end
-| uu____2557 -> begin
-((false), (depnames1))
-end)
-end))
-in (
-
-let rec pop_tc_and_stack = (fun env1 stack ts2 -> (match (ts2) with
-| [] -> begin
-env1
-end
-| (uu____2630)::ts3 -> begin
-((pop env1 "");
-(
-
-let uu____2671 = (
-
-let uu____2686 = (FStar_List.hd stack)
-in (
-
-let uu____2695 = (FStar_List.tl stack)
-in ((uu____2686), (uu____2695))))
-in (match (uu____2671) with
-| ((env2, uu____2717), stack1) -> begin
-(pop_tc_and_stack env2 stack1 ts3)
-end));
-)
-end))
-in (match (ts1) with
-| (ts_elt)::ts' -> begin
-(
-
-let uu____2781 = ts_elt
-in (match (uu____2781) with
-| (intf, impl, intf_t, impl_t) -> begin
-(
-
-let uu____2812 = (match_dep depnames intf impl)
-in (match (uu____2812) with
-| (b, depnames') -> begin
-(
-
-let uu____2831 = ((not (b)) || (is_stale intf impl intf_t impl_t))
-in (match (uu____2831) with
-| true -> begin
-(
-
-let env1 = (pop_tc_and_stack env' (FStar_List.rev_append st []) ts1)
-in (tc_deps m good_stack env1 depnames good_ts))
-end
-| uu____2847 -> begin
-(
-
-let uu____2848 = (
-
-let uu____2863 = (FStar_List.hd st)
-in (
-
-let uu____2872 = (FStar_List.tl st)
-in ((uu____2863), (uu____2872))))
-in (match (uu____2848) with
-| (stack_elt, st') -> begin
-(iterate depnames' st' env' ts' ((stack_elt)::good_stack) ((ts_elt)::good_ts))
-end))
-end))
-end))
-end))
-end
-| [] -> begin
-(tc_deps m good_stack env' depnames good_ts)
-end))))
-in (
-
-let uu____2949 = (deps_of_our_file filename)
-in (match (uu____2949) with
-| (filenames, uu____2967, dep_graph1) -> begin
-(iterate filenames (FStar_List.rev_append stk []) env (FStar_List.rev_append ts []) [] [])
-end)))))
-
-
-let format_info : FStar_TypeChecker_Env.env  ->  Prims.string  ->  FStar_Syntax_Syntax.term  ->  FStar_Range.range  ->  Prims.string FStar_Pervasives_Native.option  ->  Prims.string = (fun env name typ range doc1 -> (
-
-let uu____3054 = (FStar_Range.string_of_range range)
-in (
-
-let uu____3055 = (FStar_TypeChecker_Normalize.term_to_string env typ)
-in (
-
-let uu____3056 = (match (doc1) with
-| FStar_Pervasives_Native.Some (docstring) -> begin
-(FStar_Util.format1 "#doc %s" docstring)
-end
-| FStar_Pervasives_Native.None -> begin
-""
-end)
-in (FStar_Util.format4 "(defined at %s) %s: %s%s" uu____3054 name uu____3055 uu____3056)))))
-
-
-let rec go : (Prims.int * Prims.int)  ->  Prims.string  ->  stack_t  ->  modul_t  ->  env_t  ->  m_timestamps  ->  unit = (fun line_col filename stack curmod env ts -> (
-
-let uu____3096 = (shift_chunk ())
-in (match (uu____3096) with
-| Info (symbol, fqn_only, pos_opt) -> begin
-(
-
-let info_at_pos_opt = (match (pos_opt) with
-| FStar_Pervasives_Native.None -> begin
-FStar_Pervasives_Native.None
-end
-| FStar_Pervasives_Native.Some (file, row, col) -> begin
-(FStar_TypeChecker_Err.info_at_pos env file row col)
-end)
-in (
-
-let info_opt = (match (info_at_pos_opt) with
-| FStar_Pervasives_Native.Some (uu____3191) -> begin
-info_at_pos_opt
-end
-| FStar_Pervasives_Native.None -> begin
-(match ((Prims.op_Equality symbol "")) with
-| true -> begin
-FStar_Pervasives_Native.None
-end
-| uu____3244 -> begin
-(
-
-let lid = (
-
-let uu____3246 = (FStar_List.map FStar_Ident.id_of_text (FStar_Util.split symbol "."))
-in (FStar_Ident.lid_of_ids uu____3246))
-in (
-
-let lid1 = (match (fqn_only) with
-| true -> begin
-lid
-end
-| uu____3250 -> begin
-(
-
-let uu____3251 = (FStar_Syntax_DsEnv.resolve_to_fully_qualified_name env.FStar_TypeChecker_Env.dsenv lid)
-in (match (uu____3251) with
-| FStar_Pervasives_Native.None -> begin
-lid
-end
-| FStar_Pervasives_Native.Some (lid1) -> begin
-lid1
-end))
-end)
-in (
-
-let uu____3255 = (FStar_TypeChecker_Env.try_lookup_lid env lid1)
-in (FStar_All.pipe_right uu____3255 (FStar_Util.map_option (fun uu____3310 -> (match (uu____3310) with
-| ((uu____3329, typ), r) -> begin
-((FStar_Util.Inr (lid1)), (typ), (r))
-end)))))))
-end)
-end)
-in ((match (info_opt) with
-| FStar_Pervasives_Native.None -> begin
-(FStar_Util.print_string "\n#done-nok\n")
-end
-| FStar_Pervasives_Native.Some (name_or_lid, typ, rng) -> begin
-(
-
-let uu____3372 = (match (name_or_lid) with
-| FStar_Util.Inl (name) -> begin
-((name), (FStar_Pervasives_Native.None))
-end
-| FStar_Util.Inr (lid) -> begin
-(
-
-let uu____3389 = (FStar_Ident.string_of_lid lid)
-in (
-
-let uu____3390 = (
-
-let uu____3393 = (FStar_Syntax_DsEnv.try_lookup_doc env.FStar_TypeChecker_Env.dsenv lid)
-in (FStar_All.pipe_right uu____3393 (FStar_Util.map_option FStar_Pervasives_Native.fst)))
-in ((uu____3389), (uu____3390))))
-end)
-in (match (uu____3372) with
-| (name, doc1) -> begin
-(
-
-let uu____3424 = (format_info env name typ rng doc1)
-in (FStar_Util.print1 "%s\n#done-ok\n" uu____3424))
-end))
-end);
-(go line_col filename stack curmod env ts);
-)))
-end
-| Completions (search_term) -> begin
-(
-
-let rec measure_anchored_match = (fun search_term1 candidate -> (match (((search_term1), (candidate))) with
-| ([], uu____3465) -> begin
-FStar_Pervasives_Native.Some ((([]), ((Prims.parse_int "0"))))
-end
-| (uu____3480, []) -> begin
-FStar_Pervasives_Native.None
-end
-| ((hs)::ts1, (hc)::tc1) -> begin
-(
-
-let hc_text = (FStar_Ident.text_of_id hc)
-in (match ((FStar_Util.starts_with hc_text hs)) with
-| true -> begin
-(match (ts1) with
-| [] -> begin
-FStar_Pervasives_Native.Some (((candidate), ((FStar_String.length hs))))
-end
-| uu____3530 -> begin
-(
-
-let uu____3533 = (measure_anchored_match ts1 tc1)
-in (FStar_All.pipe_right uu____3533 (FStar_Util.map_option (fun uu____3573 -> (match (uu____3573) with
-| (matched, len) -> begin
-(((hc)::matched), ((((FStar_String.length hc_text) + (Prims.parse_int "1")) + len)))
-end)))))
-end)
-end
-| uu____3594 -> begin
-FStar_Pervasives_Native.None
-end))
-end))
-in (
-
-let rec locate_match = (fun needle candidate -> (
-
-let uu____3632 = (measure_anchored_match needle candidate)
-in (match (uu____3632) with
-| FStar_Pervasives_Native.Some (matched, n1) -> begin
-FStar_Pervasives_Native.Some ((([]), (matched), (n1)))
-end
-| FStar_Pervasives_Native.None -> begin
-(match (candidate) with
-| [] -> begin
-FStar_Pervasives_Native.None
-end
-| (hc)::tc1 -> begin
-(
-
-let uu____3711 = (locate_match needle tc1)
-in (FStar_All.pipe_right uu____3711 (FStar_Util.map_option (fun uu____3772 -> (match (uu____3772) with
-| (prefix1, matched, len) -> begin
-(((hc)::prefix1), (matched), (len))
-end)))))
-end)
-end)))
-in (
-
-let str_of_ids = (fun ids -> (
-
-let uu____3818 = (FStar_List.map FStar_Ident.text_of_id ids)
-in (FStar_Util.concat_l "." uu____3818)))
-in (
-
-let match_lident_against = (fun needle lident -> (locate_match needle (FStar_List.append lident.FStar_Ident.ns ((lident.FStar_Ident.ident)::[]))))
-in (
-
-let shorten_namespace = (fun uu____3871 -> (match (uu____3871) with
-| (prefix1, matched, match_len) -> begin
-(
-
-let naked_match = (match (matched) with
-| (uu____3902)::[] -> begin
-true
-end
-| uu____3903 -> begin
-false
-end)
-in (
-
-let uu____3906 = (FStar_Syntax_DsEnv.shorten_module_path env.FStar_TypeChecker_Env.dsenv prefix1 naked_match)
-in (match (uu____3906) with
-| (stripped_ns, shortened) -> begin
-(
-
-let uu____3933 = (str_of_ids shortened)
-in (
-
-let uu____3934 = (str_of_ids matched)
-in (
-
-let uu____3935 = (str_of_ids stripped_ns)
-in ((uu____3933), (uu____3934), (uu____3935), (match_len)))))
-end)))
-end))
-in (
-
-let prepare_candidate = (fun uu____3955 -> (match (uu____3955) with
-| (prefix1, matched, stripped_ns, match_len) -> begin
-(match ((Prims.op_Equality prefix1 "")) with
-| true -> begin
-((matched), (stripped_ns), (match_len))
-end
-| uu____3980 -> begin
-(((Prims.strcat prefix1 (Prims.strcat "." matched))), (stripped_ns), ((((FStar_String.length prefix1) + match_len) + (Prims.parse_int "1"))))
-end)
-end))
-in (
-
-let needle = (FStar_Util.split search_term ".")
-in (
-
-let all_lidents_in_env = (FStar_TypeChecker_Env.lidents env)
-in (
-
-let matches = (
-
-let case_a_find_transitive_includes = (fun orig_ns m id1 -> (
-
-let exported_names = (FStar_Syntax_DsEnv.transitive_exported_ids env.FStar_TypeChecker_Env.dsenv m)
-in (
-
-let matched_length = (FStar_List.fold_left (fun out s -> (((FStar_String.length s) + out) + (Prims.parse_int "1"))) (FStar_String.length id1) orig_ns)
-in (FStar_All.pipe_right exported_names (FStar_List.filter_map (fun n1 -> (match ((FStar_Util.starts_with n1 id1)) with
-| true -> begin
-(
-
-let lid = (
-
-let uu____4089 = (FStar_Ident.ids_of_lid m)
-in (
-
-let uu____4092 = (FStar_Ident.id_of_text n1)
-in (FStar_Ident.lid_of_ns_and_id uu____4089 uu____4092)))
-in (
-
-let uu____4093 = (FStar_Syntax_DsEnv.resolve_to_fully_qualified_name env.FStar_TypeChecker_Env.dsenv lid)
-in (FStar_Option.map (fun fqn -> (
-
-let uu____4109 = (
-
-let uu____4112 = (FStar_List.map FStar_Ident.id_of_text orig_ns)
-in (FStar_List.append uu____4112 ((fqn.FStar_Ident.ident)::[])))
-in (([]), (uu____4109), (matched_length)))) uu____4093)))
-end
-| uu____4119 -> begin
-FStar_Pervasives_Native.None
-end)))))))
-in (
-
-let case_b_find_matches_in_env = (fun uu____4147 -> (
-
-let matches = (FStar_List.filter_map (match_lident_against needle) all_lidents_in_env)
-in (FStar_All.pipe_right matches (FStar_List.filter (fun uu____4222 -> (match (uu____4222) with
-| (ns, id1, uu____4235) -> begin
-(
-
-let uu____4244 = (
-
-let uu____4247 = (FStar_Ident.lid_of_ids id1)
-in (FStar_Syntax_DsEnv.resolve_to_fully_qualified_name env.FStar_TypeChecker_Env.dsenv uu____4247))
-in (match (uu____4244) with
-| FStar_Pervasives_Native.None -> begin
-false
-end
-| FStar_Pervasives_Native.Some (l) -> begin
-(
-
-let uu____4249 = (FStar_Ident.lid_of_ids (FStar_List.append ns id1))
-in (FStar_Ident.lid_equals l uu____4249))
-end))
-end))))))
-in (
-
-let uu____4250 = (FStar_Util.prefix needle)
-in (match (uu____4250) with
-| (ns, id1) -> begin
-(
-
-let matched_ids = (match (ns) with
-| [] -> begin
-(case_b_find_matches_in_env ())
-end
-| uu____4296 -> begin
-(
-
-let l = (FStar_Ident.lid_of_path ns FStar_Range.dummyRange)
-in (
-
-let uu____4300 = (FStar_Syntax_DsEnv.resolve_module_name env.FStar_TypeChecker_Env.dsenv l true)
-in (match (uu____4300) with
-| FStar_Pervasives_Native.None -> begin
-(case_b_find_matches_in_env ())
-end
-| FStar_Pervasives_Native.Some (m) -> begin
-(case_a_find_transitive_includes ns m id1)
-end)))
-end)
-in (FStar_All.pipe_right matched_ids (FStar_List.map (fun x -> (
-
-let uu____4365 = (shorten_namespace x)
-in (prepare_candidate uu____4365))))))
-end))))
-in ((
-
-let uu____4375 = (FStar_Util.sort_with (fun uu____4398 uu____4399 -> (match (((uu____4398), (uu____4399))) with
-| ((cd1, ns1, uu____4426), (cd2, ns2, uu____4429)) -> begin
-(match ((FStar_String.compare cd1 cd2)) with
-| _0_17 when (_0_17 = (Prims.parse_int "0")) -> begin
-(FStar_String.compare ns1 ns2)
-end
-| n1 -> begin
-n1
-end)
-end)) matches)
-in (FStar_List.iter (fun uu____4454 -> (match (uu____4454) with
-| (candidate, ns, match_len) -> begin
-(
-
-let uu____4464 = (FStar_Util.string_of_int match_len)
-in (FStar_Util.print3 "%s %s %s \n" uu____4464 ns candidate))
-end)) uu____4375));
-(FStar_Util.print_string "#done-ok\n");
-(go line_col filename stack curmod env ts);
-))))))))))
-end
-| Pop (msg) -> begin
-((pop env msg);
-(
-
-let uu____4468 = (match (stack) with
-| [] -> begin
-((FStar_Errors.log_issue FStar_Range.dummyRange ((FStar_Errors.Error_IDETooManyPops), ("too many pops")));
-(FStar_All.exit (Prims.parse_int "1"));
-)
-end
-| (hd1)::tl1 -> begin
-((hd1), (tl1))
-end)
-in (match (uu____4468) with
-| ((env1, curmod1), stack1) -> begin
-(go line_col filename stack1 curmod1 env1 ts)
-end));
-)
-end
-| Push (lax1, l, c) -> begin
-(
-
-let uu____4564 = (match ((Prims.op_Equality (FStar_List.length stack) (FStar_List.length ts))) with
-| true -> begin
-(
-
-let uu____4601 = (update_deps filename curmod stack env ts)
-in ((true), (uu____4601)))
-end
-| uu____4614 -> begin
-((false), (((stack), (env), (ts))))
-end)
-in (match (uu____4564) with
-| (restore_cmd_line_options1, (stack1, env1, ts1)) -> begin
-(
-
-let stack2 = (((env1), (curmod)))::stack1
-in (
-
-let env2 = (push_with_kind env1 lax1 restore_cmd_line_options1 "#push")
-in (go ((l), (c)) filename stack2 curmod env2 ts1)))
-end))
-end
-| Code (text, (ok, fail1)) -> begin
-(
-
-let fail2 = (fun curmod1 tcenv -> ((report_fail ());
-(FStar_Util.print1 "%s\n" fail1);
-(go line_col filename stack curmod1 tcenv ts);
-))
-in (
-
-let frag = {FStar_Parser_ParseIt.frag_text = text; FStar_Parser_ParseIt.frag_line = (FStar_Pervasives_Native.fst line_col); FStar_Parser_ParseIt.frag_col = (FStar_Pervasives_Native.snd line_col)}
-in (
-
-let res = (check_frag env curmod frag)
-in (match (res) with
-| FStar_Pervasives_Native.Some (curmod1, env1, n_errs) -> begin
-(match ((Prims.op_Equality n_errs (Prims.parse_int "0"))) with
-| true -> begin
-((FStar_Util.print1 "\n%s\n" ok);
-(go line_col filename stack curmod1 env1 ts);
-)
-end
-| uu____4691 -> begin
-(fail2 curmod1 env1)
-end)
-end
-| uu____4692 -> begin
-(fail2 curmod env)
-end))))
-end)))
-
-
-let interactive_mode : Prims.string  ->  unit = (fun filename -> ((
-
-let uu____4709 = (
-
-let uu____4710 = (FStar_Options.codegen ())
-in (FStar_Option.isSome uu____4710))
-in (match (uu____4709) with
-| true -> begin
-(FStar_Errors.log_issue FStar_Range.dummyRange ((FStar_Errors.Warning_IDEIgnoreCodeGen), ("code-generation is not supported in interactive mode, ignoring the codegen flag")))
-end
-| uu____4713 -> begin
-()
-end));
-(
-
-let uu____4714 = (deps_of_our_file filename)
-in (match (uu____4714) with
-| (filenames, maybe_intf, dep_graph1) -> begin
-(
-
-let env = (FStar_Universal.init_env dep_graph1)
-in (
-
-let uu____4737 = (tc_deps FStar_Pervasives_Native.None [] env filenames [])
-in (match (uu____4737) with
-| (stack, env1, ts) -> begin
-(
-
-let initial_range = (
-
-let uu____4764 = (FStar_Range.mk_pos (Prims.parse_int "1") (Prims.parse_int "0"))
-in (
-
-let uu____4765 = (FStar_Range.mk_pos (Prims.parse_int "1") (Prims.parse_int "0"))
-in (FStar_Range.mk_range "<input>" uu____4764 uu____4765)))
-in (
-
-let env2 = (FStar_TypeChecker_Env.set_range env1 initial_range)
-in (
-
-let env3 = (match (maybe_intf) with
-| FStar_Pervasives_Native.Some (intf) -> begin
-(FStar_Universal.load_interface_decls env2 intf)
-end
-| FStar_Pervasives_Native.None -> begin
-env2
-end)
-in (
-
-let uu____4769 = ((FStar_Options.record_hints ()) || (FStar_Options.use_hints ()))
-in (match (uu____4769) with
-| true -> begin
-(
-
-let uu____4770 = (
-
-let uu____4771 = (FStar_Options.file_list ())
-in (FStar_List.hd uu____4771))
-in (FStar_SMTEncoding_Solver.with_hints_db uu____4770 (fun uu____4775 -> (go (((Prims.parse_int "1")), ((Prims.parse_int "0"))) filename stack FStar_Pervasives_Native.None env3 ts))))
-end
-| uu____4776 -> begin
-(go (((Prims.parse_int "1")), ((Prims.parse_int "0"))) filename stack FStar_Pervasives_Native.None env3 ts)
-end)))))
-end)))
-end));
-))
-
-
-
-=======
 let (tc_one_file :
   Prims.string Prims.list ->
     FStar_TypeChecker_Env.env ->
@@ -2261,5 +1046,4 @@
               else
                 go ((Prims.parse_int "1"), (Prims.parse_int "0")) filename
                   stack FStar_Pervasives_Native.None env3 ts))
-  
->>>>>>> ca297a09
+  