open Prims
let (p2l : FStar_Ident.path -> FStar_Ident.lident) =
  fun l  -> FStar_Ident.lid_of_path l FStar_Range.dummyRange 
let (pconst : Prims.string -> FStar_Ident.lident) =
  fun s  -> p2l ["Prims"; s] 
let (psconst : Prims.string -> FStar_Ident.lident) =
  fun s  -> p2l ["FStar"; "Pervasives"; s] 
let (psnconst : Prims.string -> FStar_Ident.lident) =
  fun s  -> p2l ["FStar"; "Pervasives"; "Native"; s] 
let (prims_lid : FStar_Ident.lident) = p2l ["Prims"] 
let (pervasives_native_lid : FStar_Ident.lident) =
  p2l ["FStar"; "Pervasives"; "Native"] 
let (pervasives_lid : FStar_Ident.lident) = p2l ["FStar"; "Pervasives"] 
let (fstar_ns_lid : FStar_Ident.lident) = p2l ["FStar"] 
let (bool_lid : FStar_Ident.lident) = pconst "bool" 
let (unit_lid : FStar_Ident.lident) = pconst "unit" 
let (squash_lid : FStar_Ident.lident) = pconst "squash" 
let (auto_squash_lid : FStar_Ident.lident) = pconst "auto_squash" 
let (string_lid : FStar_Ident.lident) = pconst "string" 
let (bytes_lid : FStar_Ident.lident) = pconst "bytes" 
let (int_lid : FStar_Ident.lident) = pconst "int" 
let (exn_lid : FStar_Ident.lident) = pconst "exn" 
let (list_lid : FStar_Ident.lident) = pconst "list" 
let (eqtype_lid : FStar_Ident.lident) = pconst "eqtype" 
let (option_lid : FStar_Ident.lident) = psnconst "option" 
let (either_lid : FStar_Ident.lident) = psconst "either" 
let (pattern_lid : FStar_Ident.lident) = pconst "pattern" 
let (precedes_lid : FStar_Ident.lident) = pconst "precedes" 
let (lex_t_lid : FStar_Ident.lident) = pconst "lex_t" 
let (lexcons_lid : FStar_Ident.lident) = pconst "LexCons" 
let (lextop_lid : FStar_Ident.lident) = pconst "LexTop" 
let (smtpat_lid : FStar_Ident.lident) = pconst "smt_pat" 
let (smtpatOr_lid : FStar_Ident.lident) = pconst "smt_pat_or" 
let (monadic_lid : FStar_Ident.lident) = pconst "M" 
let (spinoff_lid : FStar_Ident.lident) = pconst "spinoff" 
let (inl_lid : FStar_Ident.lident) = psconst "Inl" 
let (inr_lid : FStar_Ident.lident) = psconst "Inr" 
let (int8_lid : FStar_Ident.lident) = p2l ["FStar"; "Int8"; "t"] 
let (uint8_lid : FStar_Ident.lident) = p2l ["FStar"; "UInt8"; "t"] 
let (int16_lid : FStar_Ident.lident) = p2l ["FStar"; "Int16"; "t"] 
let (uint16_lid : FStar_Ident.lident) = p2l ["FStar"; "UInt16"; "t"] 
let (int32_lid : FStar_Ident.lident) = p2l ["FStar"; "Int32"; "t"] 
let (uint32_lid : FStar_Ident.lident) = p2l ["FStar"; "UInt32"; "t"] 
let (int64_lid : FStar_Ident.lident) = p2l ["FStar"; "Int64"; "t"] 
let (uint64_lid : FStar_Ident.lident) = p2l ["FStar"; "UInt64"; "t"] 
let (salloc_lid : FStar_Ident.lident) = p2l ["FStar"; "ST"; "salloc"] 
let (swrite_lid : FStar_Ident.lident) =
  p2l ["FStar"; "ST"; "op_Colon_Equals"] 
let (sread_lid : FStar_Ident.lident) = p2l ["FStar"; "ST"; "op_Bang"] 
let (max_lid : FStar_Ident.lident) = p2l ["max"] 
let (real_lid : FStar_Ident.lident) = p2l ["FStar"; "Real"; "real"] 
let (float_lid : FStar_Ident.lident) = p2l ["FStar"; "Float"; "float"] 
let (char_lid : FStar_Ident.lident) = p2l ["FStar"; "Char"; "char"] 
let (heap_lid : FStar_Ident.lident) = p2l ["FStar"; "Heap"; "heap"] 
let (logical_lid : FStar_Ident.lident) = pconst "logical" 
let (true_lid : FStar_Ident.lident) = pconst "l_True" 
let (false_lid : FStar_Ident.lident) = pconst "l_False" 
let (and_lid : FStar_Ident.lident) = pconst "l_and" 
let (or_lid : FStar_Ident.lident) = pconst "l_or" 
let (not_lid : FStar_Ident.lident) = pconst "l_not" 
let (imp_lid : FStar_Ident.lident) = pconst "l_imp" 
let (iff_lid : FStar_Ident.lident) = pconst "l_iff" 
let (ite_lid : FStar_Ident.lident) = pconst "l_ITE" 
let (exists_lid : FStar_Ident.lident) = pconst "l_Exists" 
let (forall_lid : FStar_Ident.lident) = pconst "l_Forall" 
let (haseq_lid : FStar_Ident.lident) = pconst "hasEq" 
let (b2t_lid : FStar_Ident.lident) = pconst "b2t" 
let (admit_lid : FStar_Ident.lident) = pconst "admit" 
let (magic_lid : FStar_Ident.lident) = pconst "magic" 
let (has_type_lid : FStar_Ident.lident) = pconst "has_type" 
let (c_true_lid : FStar_Ident.lident) = pconst "c_True" 
let (c_false_lid : FStar_Ident.lident) = pconst "c_False" 
let (c_and_lid : FStar_Ident.lident) = pconst "c_and" 
let (c_or_lid : FStar_Ident.lident) = pconst "c_or" 
let (dtuple2_lid : FStar_Ident.lident) = pconst "dtuple2" 
let (eq2_lid : FStar_Ident.lident) = pconst "eq2" 
let (eq3_lid : FStar_Ident.lident) = pconst "eq3" 
let (c_eq2_lid : FStar_Ident.lident) = pconst "equals" 
let (c_eq3_lid : FStar_Ident.lident) = pconst "h_equals" 
let (cons_lid : FStar_Ident.lident) = pconst "Cons" 
let (nil_lid : FStar_Ident.lident) = pconst "Nil" 
let (some_lid : FStar_Ident.lident) = psnconst "Some" 
let (none_lid : FStar_Ident.lident) = psnconst "None" 
let (assume_lid : FStar_Ident.lident) = pconst "_assume" 
let (assert_lid : FStar_Ident.lident) = pconst "_assert" 
let (assert_norm_lid : FStar_Ident.lident) =
  p2l ["FStar"; "Pervasives"; "assert_norm"] 
let (list_append_lid : FStar_Ident.lident) = p2l ["FStar"; "List"; "append"] 
let (list_tot_append_lid : FStar_Ident.lident) =
  p2l ["FStar"; "List"; "Tot"; "Base"; "append"] 
let (s2l : Prims.string -> FStar_Ident.lident) =
  fun n1  -> p2l ["FStar"; "String"; n1] 
let (string_list_of_string_lid : FStar_Ident.lident) = s2l "list_of_string" 
let (string_string_of_list_lid : FStar_Ident.lident) = s2l "string_of_list" 
let (string_make_lid : FStar_Ident.lident) = s2l "make" 
let (string_split_lid : FStar_Ident.lident) = s2l "split" 
let (string_concat_lid : FStar_Ident.lident) = s2l "concat" 
let (string_compare_lid : FStar_Ident.lident) = s2l "compare" 
let (string_lowercase_lid : FStar_Ident.lident) = s2l "lowercase" 
let (string_uppercase_lid : FStar_Ident.lident) = s2l "uppercase" 
let (string_index_lid : FStar_Ident.lident) = s2l "index" 
let (string_index_of_lid : FStar_Ident.lident) = s2l "index_of" 
let (string_sub_lid : FStar_Ident.lident) = s2l "sub" 
let (prims_strcat_lid : FStar_Ident.lident) = pconst "strcat" 
let (prims_op_Hat_lid : FStar_Ident.lident) = pconst "op_Hat" 
let (let_in_typ : FStar_Ident.lident) = p2l ["Prims"; "Let"] 
let (string_of_int_lid : FStar_Ident.lident) = p2l ["Prims"; "string_of_int"] 
let (string_of_bool_lid : FStar_Ident.lident) =
  p2l ["Prims"; "string_of_bool"] 
let (string_compare : FStar_Ident.lident) =
  p2l ["FStar"; "String"; "compare"] 
let (order_lid : FStar_Ident.lident) = p2l ["FStar"; "Order"; "order"] 
let (op_Eq : FStar_Ident.lident) = pconst "op_Equality" 
let (op_notEq : FStar_Ident.lident) = pconst "op_disEquality" 
let (op_LT : FStar_Ident.lident) = pconst "op_LessThan" 
let (op_LTE : FStar_Ident.lident) = pconst "op_LessThanOrEqual" 
let (op_GT : FStar_Ident.lident) = pconst "op_GreaterThan" 
let (op_GTE : FStar_Ident.lident) = pconst "op_GreaterThanOrEqual" 
let (op_Subtraction : FStar_Ident.lident) = pconst "op_Subtraction" 
let (op_Minus : FStar_Ident.lident) = pconst "op_Minus" 
let (op_Addition : FStar_Ident.lident) = pconst "op_Addition" 
let (op_Multiply : FStar_Ident.lident) = pconst "op_Multiply" 
let (op_Division : FStar_Ident.lident) = pconst "op_Division" 
let (op_Modulus : FStar_Ident.lident) = pconst "op_Modulus" 
let (op_And : FStar_Ident.lident) = pconst "op_AmpAmp" 
let (op_Or : FStar_Ident.lident) = pconst "op_BarBar" 
let (op_Negation : FStar_Ident.lident) = pconst "op_Negation" 
let (real_const : Prims.string -> FStar_Ident.lident) =
  fun s  -> p2l ["FStar"; "Real"; s] 
let (real_op_LT : FStar_Ident.lident) = real_const "op_Less_Dot" 
let (real_op_LTE : FStar_Ident.lident) = real_const "op_Less_Equals_Dot" 
let (real_op_GT : FStar_Ident.lident) = real_const "op_Greater_Dot" 
let (real_op_GTE : FStar_Ident.lident) = real_const "op_Greater_Equals_Dot" 
let (real_op_Subtraction : FStar_Ident.lident) =
  real_const "op_Subtraction_Dot" 
let (real_op_Addition : FStar_Ident.lident) = real_const "op_Plus_Dot" 
let (real_op_Multiply : FStar_Ident.lident) = real_const "op_Star_Dot" 
let (real_op_Division : FStar_Ident.lident) = real_const "op_Slash_Dot" 
let (real_of_int : FStar_Ident.lident) = real_const "of_int" 
let (bvconst : Prims.string -> FStar_Ident.lident) =
  fun s  -> p2l ["FStar"; "BV"; s] 
let (bv_t_lid : FStar_Ident.lident) = bvconst "bv_t" 
let (nat_to_bv_lid : FStar_Ident.lident) = bvconst "int2bv" 
let (bv_to_nat_lid : FStar_Ident.lident) = bvconst "bv2int" 
let (bv_and_lid : FStar_Ident.lident) = bvconst "bvand" 
let (bv_xor_lid : FStar_Ident.lident) = bvconst "bvxor" 
let (bv_or_lid : FStar_Ident.lident) = bvconst "bvor" 
let (bv_add_lid : FStar_Ident.lident) = bvconst "bvadd" 
let (bv_sub_lid : FStar_Ident.lident) = bvconst "bvsub" 
let (bv_shift_left_lid : FStar_Ident.lident) = bvconst "bvshl" 
let (bv_shift_right_lid : FStar_Ident.lident) = bvconst "bvshr" 
let (bv_udiv_lid : FStar_Ident.lident) = bvconst "bvdiv" 
let (bv_mod_lid : FStar_Ident.lident) = bvconst "bvmod" 
let (bv_mul_lid : FStar_Ident.lident) = bvconst "bvmul" 
let (bv_ult_lid : FStar_Ident.lident) = bvconst "bvult" 
let (bv_uext_lid : FStar_Ident.lident) = bvconst "bv_uext" 
let (array_lid : FStar_Ident.lident) = p2l ["FStar"; "Array"; "array"] 
let (array_mk_array_lid : FStar_Ident.lident) =
  p2l ["FStar"; "Array"; "mk_array"] 
let (st_lid : FStar_Ident.lident) = p2l ["FStar"; "ST"] 
let (write_lid : FStar_Ident.lident) = p2l ["FStar"; "ST"; "write"] 
let (read_lid : FStar_Ident.lident) = p2l ["FStar"; "ST"; "read"] 
let (alloc_lid : FStar_Ident.lident) = p2l ["FStar"; "ST"; "alloc"] 
let (op_ColonEq : FStar_Ident.lident) =
  p2l ["FStar"; "ST"; "op_Colon_Equals"] 
let (ref_lid : FStar_Ident.lident) = p2l ["FStar"; "Heap"; "ref"] 
let (heap_addr_of_lid : FStar_Ident.lident) =
  p2l ["FStar"; "Heap"; "addr_of"] 
let (set_empty : FStar_Ident.lident) = p2l ["FStar"; "Set"; "empty"] 
let (set_singleton : FStar_Ident.lident) = p2l ["FStar"; "Set"; "singleton"] 
let (set_union : FStar_Ident.lident) = p2l ["FStar"; "Set"; "union"] 
let (fstar_hyperheap_lid : FStar_Ident.lident) = p2l ["FStar"; "HyperHeap"] 
let (rref_lid : FStar_Ident.lident) = p2l ["FStar"; "HyperHeap"; "rref"] 
let (erased_lid : FStar_Ident.lident) = p2l ["FStar"; "Ghost"; "erased"] 
let (effect_PURE_lid : FStar_Ident.lident) = pconst "PURE" 
let (effect_Pure_lid : FStar_Ident.lident) = pconst "Pure" 
let (effect_Tot_lid : FStar_Ident.lident) = pconst "Tot" 
let (effect_Lemma_lid : FStar_Ident.lident) = pconst "Lemma" 
let (effect_GTot_lid : FStar_Ident.lident) = pconst "GTot" 
let (effect_GHOST_lid : FStar_Ident.lident) = pconst "GHOST" 
let (effect_Ghost_lid : FStar_Ident.lident) = pconst "Ghost" 
let (effect_DIV_lid : FStar_Ident.lident) = psconst "DIV" 
let (effect_Div_lid : FStar_Ident.lident) = psconst "Div" 
let (effect_Dv_lid : FStar_Ident.lident) = psconst "Dv" 
let (all_lid : FStar_Ident.lident) = p2l ["FStar"; "All"] 
let (effect_ALL_lid : FStar_Ident.lident) = p2l ["FStar"; "All"; "ALL"] 
let (effect_ML_lid : FStar_Ident.lident) = p2l ["FStar"; "All"; "ML"] 
let (failwith_lid : FStar_Ident.lident) = p2l ["FStar"; "All"; "failwith"] 
let (pipe_right_lid : FStar_Ident.lident) =
  p2l ["FStar"; "All"; "pipe_right"] 
let (pipe_left_lid : FStar_Ident.lident) = p2l ["FStar"; "All"; "pipe_left"] 
let (try_with_lid : FStar_Ident.lident) = p2l ["FStar"; "All"; "try_with"] 
let (as_requires : FStar_Ident.lident) = pconst "as_requires" 
let (as_ensures : FStar_Ident.lident) = pconst "as_ensures" 
let (decreases_lid : FStar_Ident.lident) = pconst "decreases" 
let (term_lid : FStar_Ident.lident) =
  p2l ["FStar"; "Reflection"; "Types"; "term"] 
let (decls_lid : FStar_Ident.lident) =
  p2l ["FStar"; "Reflection"; "Data"; "decls"] 
let (ctx_uvar_and_subst_lid : FStar_Ident.lident) =
  p2l ["FStar"; "Reflection"; "Types"; "ctx_uvar_and_subst"] 
let (range_lid : FStar_Ident.lident) = pconst "range" 
let (range_of_lid : FStar_Ident.lident) = pconst "range_of" 
let (labeled_lid : FStar_Ident.lident) = pconst "labeled" 
let (range_0 : FStar_Ident.lident) = pconst "range_0" 
let (guard_free : FStar_Ident.lident) = pconst "guard_free" 
let (inversion_lid : FStar_Ident.lident) =
  p2l ["FStar"; "Pervasives"; "inversion"] 
let (with_type_lid : FStar_Ident.lident) = psconst "with_type" 
let (normalize : FStar_Ident.lident) = psconst "normalize" 
let (normalize_term : FStar_Ident.lident) = psconst "normalize_term" 
let (norm : FStar_Ident.lident) = psconst "norm" 
let (steps_simpl : FStar_Ident.lident) = psconst "simplify" 
let (steps_weak : FStar_Ident.lident) = psconst "weak" 
let (steps_hnf : FStar_Ident.lident) = psconst "hnf" 
let (steps_primops : FStar_Ident.lident) = psconst "primops" 
let (steps_zeta : FStar_Ident.lident) = psconst "zeta" 
let (steps_iota : FStar_Ident.lident) = psconst "iota" 
let (steps_delta : FStar_Ident.lident) = psconst "delta" 
let (steps_reify : FStar_Ident.lident) = psconst "reify_" 
let (steps_unfoldonly : FStar_Ident.lident) = psconst "delta_only" 
let (steps_unfoldfully : FStar_Ident.lident) = psconst "delta_fully" 
let (steps_unfoldattr : FStar_Ident.lident) = psconst "delta_attr" 
let (steps_nbe : FStar_Ident.lident) = psconst "nbe" 
let (deprecated_attr : FStar_Ident.lident) = pconst "deprecated" 
let (inline_let_attr : FStar_Ident.lident) =
  p2l ["FStar"; "Pervasives"; "inline_let"] 
let (plugin_attr : FStar_Ident.lident) =
  p2l ["FStar"; "Pervasives"; "plugin"] 
let (tcnorm_attr : FStar_Ident.lident) =
  p2l ["FStar"; "Pervasives"; "tcnorm"] 
let (dm4f_bind_range_attr : FStar_Ident.lident) =
  p2l ["FStar"; "Pervasives"; "dm4f_bind_range"] 
let (must_erase_for_extraction_attr : FStar_Ident.lident) =
  psconst "must_erase_for_extraction" 
let (fail_attr : FStar_Ident.lident) = psconst "expect_failure" 
let (fail_lax_attr : FStar_Ident.lident) = psconst "expect_lax_failure" 
let (tcdecltime_attr : FStar_Ident.lident) = psconst "tcdecltime" 
let (assume_strictly_positive_attr_lid : FStar_Ident.lident) =
  psconst "assume_strictly_positive" 
let (unifier_hint_injective_lid : FStar_Ident.lident) =
  psconst "unifier_hint_injective" 
let (postprocess_with : FStar_Ident.lident) =
  p2l ["FStar"; "Tactics"; "Effect"; "postprocess_with"] 
let (postprocess_extr_with : FStar_Ident.lident) =
  p2l ["FStar"; "Tactics"; "Effect"; "postprocess_for_extraction_with"] 
let (gen_reset : ((unit -> Prims.int) * (unit -> unit))) =
  let x = FStar_Util.mk_ref (Prims.parse_int "0")  in
<<<<<<< HEAD
  let gen1 uu____864 = FStar_Util.incr x; FStar_Util.read x  in
  let reset uu____927 = FStar_Util.write x (Prims.parse_int "0")  in
=======
  let gen1 uu____836 = FStar_Util.incr x; FStar_Util.read x  in
  let reset uu____899 = FStar_Util.write x (Prims.parse_int "0")  in
>>>>>>> 7a04d132
  (gen1, reset) 
let (next_id : unit -> Prims.int) = FStar_Pervasives_Native.fst gen_reset 
let (sli : FStar_Ident.lident -> Prims.string) =
  fun l  ->
<<<<<<< HEAD
    let uu____980 = FStar_Options.print_real_names ()  in
    if uu____980
=======
    let uu____952 = FStar_Options.print_real_names ()  in
    if uu____952
>>>>>>> 7a04d132
    then l.FStar_Ident.str
    else (l.FStar_Ident.ident).FStar_Ident.idText
  
let (const_to_string : FStar_Const.sconst -> Prims.string) =
  fun x  ->
    match x with
    | FStar_Const.Const_effect  -> "Effect"
    | FStar_Const.Const_unit  -> "()"
    | FStar_Const.Const_bool b -> if b then "true" else "false"
    | FStar_Const.Const_real r -> Prims.strcat r "R"
    | FStar_Const.Const_float x1 -> FStar_Util.string_of_float x1
<<<<<<< HEAD
    | FStar_Const.Const_string (s,uu____1009) ->
        FStar_Util.format1 "\"%s\"" s
    | FStar_Const.Const_bytearray uu____1013 -> "<bytearray>"
    | FStar_Const.Const_int (x1,uu____1022) -> x1
=======
    | FStar_Const.Const_string (s,uu____978) -> FStar_Util.format1 "\"%s\"" s
    | FStar_Const.Const_bytearray uu____982 -> "<bytearray>"
    | FStar_Const.Const_int (x1,uu____991) -> x1
>>>>>>> 7a04d132
    | FStar_Const.Const_char c ->
        let uu____1008 =
          FStar_String.op_Hat (FStar_Util.string_of_char c) "'"  in
        FStar_String.op_Hat "'" uu____1008
    | FStar_Const.Const_range r -> FStar_Range.string_of_range r
    | FStar_Const.Const_range_of  -> "range_of"
    | FStar_Const.Const_set_range_of  -> "set_range_of"
    | FStar_Const.Const_reify  -> "reify"
    | FStar_Const.Const_reflect l ->
<<<<<<< HEAD
        let uu____1046 = sli l  in
        FStar_Util.format1 "[[%s.reflect]]" uu____1046
=======
        let uu____1017 = sli l  in
        FStar_Util.format1 "[[%s.reflect]]" uu____1017
>>>>>>> 7a04d132
  
let (mk_tuple_lid : Prims.int -> FStar_Range.range -> FStar_Ident.lident) =
  fun n1  ->
    fun r  ->
      let t =
<<<<<<< HEAD
        let uu____1064 = FStar_Util.string_of_int n1  in
        FStar_Util.format1 "tuple%s" uu____1064  in
      let uu____1067 = psnconst t  in FStar_Ident.set_lid_range uu____1067 r
=======
        let uu____1035 = FStar_Util.string_of_int n1  in
        FStar_Util.format1 "tuple%s" uu____1035  in
      let uu____1038 = psnconst t  in FStar_Ident.set_lid_range uu____1038 r
>>>>>>> 7a04d132
  
let (lid_tuple2 : FStar_Ident.lident) =
  mk_tuple_lid (Prims.parse_int "2") FStar_Range.dummyRange 
let (is_tuple_constructor_string : Prims.string -> Prims.bool) =
  fun s  -> FStar_Util.starts_with s "FStar.Pervasives.Native.tuple" 
let (is_tuple_constructor_lid : FStar_Ident.ident -> Prims.bool) =
  fun lid  ->
<<<<<<< HEAD
    let uu____1088 = FStar_Ident.text_of_id lid  in
    is_tuple_constructor_string uu____1088
=======
    let uu____1059 = FStar_Ident.text_of_id lid  in
    is_tuple_constructor_string uu____1059
>>>>>>> 7a04d132
  
let (mk_tuple_data_lid :
  Prims.int -> FStar_Range.range -> FStar_Ident.lident) =
  fun n1  ->
    fun r  ->
      let t =
<<<<<<< HEAD
        let uu____1105 = FStar_Util.string_of_int n1  in
        FStar_Util.format1 "Mktuple%s" uu____1105  in
      let uu____1108 = psnconst t  in FStar_Ident.set_lid_range uu____1108 r
=======
        let uu____1076 = FStar_Util.string_of_int n1  in
        FStar_Util.format1 "Mktuple%s" uu____1076  in
      let uu____1079 = psnconst t  in FStar_Ident.set_lid_range uu____1079 r
>>>>>>> 7a04d132
  
let (lid_Mktuple2 : FStar_Ident.lident) =
  mk_tuple_data_lid (Prims.parse_int "2") FStar_Range.dummyRange 
let (is_tuple_datacon_string : Prims.string -> Prims.bool) =
  fun s  -> FStar_Util.starts_with s "FStar.Pervasives.Native.Mktuple" 
let (is_tuple_data_lid : FStar_Ident.lident -> Prims.int -> Prims.bool) =
  fun f  ->
    fun n1  ->
<<<<<<< HEAD
      let uu____1136 = mk_tuple_data_lid n1 FStar_Range.dummyRange  in
      FStar_Ident.lid_equals f uu____1136
=======
      let uu____1107 = mk_tuple_data_lid n1 FStar_Range.dummyRange  in
      FStar_Ident.lid_equals f uu____1107
>>>>>>> 7a04d132
  
let (is_tuple_data_lid' : FStar_Ident.lident -> Prims.bool) =
  fun f  -> is_tuple_datacon_string f.FStar_Ident.str 
let (mod_prefix_dtuple : Prims.int -> Prims.string -> FStar_Ident.lident) =
  fun n1  -> if n1 = (Prims.parse_int "2") then pconst else psconst 
let (mk_dtuple_lid : Prims.int -> FStar_Range.range -> FStar_Ident.lident) =
  fun n1  ->
    fun r  ->
      let t =
<<<<<<< HEAD
        let uu____1184 = FStar_Util.string_of_int n1  in
        FStar_Util.format1 "dtuple%s" uu____1184  in
      let uu____1187 = let uu____1188 = mod_prefix_dtuple n1  in uu____1188 t
         in
      FStar_Ident.set_lid_range uu____1187 r
=======
        let uu____1155 = FStar_Util.string_of_int n1  in
        FStar_Util.format1 "dtuple%s" uu____1155  in
      let uu____1158 = let uu____1159 = mod_prefix_dtuple n1  in uu____1159 t
         in
      FStar_Ident.set_lid_range uu____1158 r
>>>>>>> 7a04d132
  
let (is_dtuple_constructor_string : Prims.string -> Prims.bool) =
  fun s  ->
    (s = "Prims.dtuple2") ||
      (FStar_Util.starts_with s "FStar.Pervasives.dtuple")
  
let (is_dtuple_constructor_lid : FStar_Ident.lident -> Prims.bool) =
  fun lid  -> is_dtuple_constructor_string lid.FStar_Ident.str 
let (mk_dtuple_data_lid :
  Prims.int -> FStar_Range.range -> FStar_Ident.lident) =
  fun n1  ->
    fun r  ->
      let t =
<<<<<<< HEAD
        let uu____1229 = FStar_Util.string_of_int n1  in
        FStar_Util.format1 "Mkdtuple%s" uu____1229  in
      let uu____1232 = let uu____1233 = mod_prefix_dtuple n1  in uu____1233 t
         in
      FStar_Ident.set_lid_range uu____1232 r
=======
        let uu____1200 = FStar_Util.string_of_int n1  in
        FStar_Util.format1 "Mkdtuple%s" uu____1200  in
      let uu____1203 = let uu____1204 = mod_prefix_dtuple n1  in uu____1204 t
         in
      FStar_Ident.set_lid_range uu____1203 r
>>>>>>> 7a04d132
  
let (is_dtuple_datacon_string : Prims.string -> Prims.bool) =
  fun s  ->
    (s = "Prims.Mkdtuple2") ||
      (FStar_Util.starts_with s "FStar.Pervasives.Mkdtuple")
  
let (is_dtuple_data_lid : FStar_Ident.lident -> Prims.int -> Prims.bool) =
  fun f  ->
    fun n1  ->
<<<<<<< HEAD
      let uu____1266 = mk_dtuple_data_lid n1 FStar_Range.dummyRange  in
      FStar_Ident.lid_equals f uu____1266
  
let (is_dtuple_data_lid' : FStar_Ident.lident -> Prims.bool) =
  fun f  ->
    let uu____1274 = FStar_Ident.text_of_lid f  in
    is_dtuple_datacon_string uu____1274
=======
      let uu____1237 = mk_dtuple_data_lid n1 FStar_Range.dummyRange  in
      FStar_Ident.lid_equals f uu____1237
  
let (is_dtuple_data_lid' : FStar_Ident.lident -> Prims.bool) =
  fun f  ->
    let uu____1245 = FStar_Ident.text_of_lid f  in
    is_dtuple_datacon_string uu____1245
>>>>>>> 7a04d132
  
let (is_name : FStar_Ident.lident -> Prims.bool) =
  fun lid  ->
    let c =
      FStar_Util.char_at (lid.FStar_Ident.ident).FStar_Ident.idText
        (Prims.parse_int "0")
       in
    FStar_Util.is_upper c
  
let (fstar_tactics_lid' : Prims.string Prims.list -> FStar_Ident.lid) =
  fun s  ->
    FStar_Ident.lid_of_path (FStar_List.append ["FStar"; "Tactics"] s)
      FStar_Range.dummyRange
  
let (fstar_tactics_lid : Prims.string -> FStar_Ident.lid) =
  fun s  -> fstar_tactics_lid' [s] 
let (tactic_lid : FStar_Ident.lid) = fstar_tactics_lid' ["Effect"; "tactic"] 
let (mk_class_lid : FStar_Ident.lid) =
  fstar_tactics_lid' ["Typeclasses"; "mk_class"] 
let (tcresolve_lid : FStar_Ident.lid) =
  fstar_tactics_lid' ["Typeclasses"; "tcresolve"] 
let (tcinstance_lid : FStar_Ident.lid) =
  fstar_tactics_lid' ["Typeclasses"; "tcinstance"] 
let (effect_TAC_lid : FStar_Ident.lid) = fstar_tactics_lid' ["Effect"; "TAC"] 
let (effect_Tac_lid : FStar_Ident.lid) = fstar_tactics_lid' ["Effect"; "Tac"] 
let (by_tactic_lid : FStar_Ident.lid) =
  fstar_tactics_lid' ["Effect"; "with_tactic"] 
let (synth_lid : FStar_Ident.lid) =
  fstar_tactics_lid' ["Effect"; "synth_by_tactic"] 
let (assert_by_tactic_lid : FStar_Ident.lid) =
  fstar_tactics_lid' ["Effect"; "assert_by_tactic"] 
let (fstar_syntax_syntax_term : FStar_Ident.lident) =
  FStar_Ident.lid_of_str "FStar.Syntax.Syntax.term" 
let (binder_lid : FStar_Ident.lident) =
  FStar_Ident.lid_of_path ["FStar"; "Reflection"; "Types"; "binder"]
    FStar_Range.dummyRange
  
let (binders_lid : FStar_Ident.lident) =
  FStar_Ident.lid_of_path ["FStar"; "Reflection"; "Types"; "binders"]
    FStar_Range.dummyRange
  
let (bv_lid : FStar_Ident.lident) =
  FStar_Ident.lid_of_path ["FStar"; "Reflection"; "Types"; "bv"]
    FStar_Range.dummyRange
  
let (fv_lid : FStar_Ident.lident) =
  FStar_Ident.lid_of_path ["FStar"; "Reflection"; "Types"; "fv"]
    FStar_Range.dummyRange
  
let (norm_step_lid : FStar_Ident.lident) =
  FStar_Ident.lid_of_path ["FStar"; "Syntax"; "Embeddings"; "norm_step"]
    FStar_Range.dummyRange
  
let (calc_lid : Prims.string -> FStar_Ident.lid) =
  fun i  ->
    FStar_Ident.lid_of_path ["FStar"; "Calc"; i] FStar_Range.dummyRange
  
let (calc_init_lid : FStar_Ident.lid) = calc_lid "calc_init" 
let (calc_step_lid : FStar_Ident.lid) = calc_lid "calc_step" 
let (calc_finish_lid : FStar_Ident.lid) = calc_lid "calc_finish" <|MERGE_RESOLUTION|>--- conflicted
+++ resolved
@@ -48,7 +48,6 @@
   p2l ["FStar"; "ST"; "op_Colon_Equals"] 
 let (sread_lid : FStar_Ident.lident) = p2l ["FStar"; "ST"; "op_Bang"] 
 let (max_lid : FStar_Ident.lident) = p2l ["max"] 
-let (real_lid : FStar_Ident.lident) = p2l ["FStar"; "Real"; "real"] 
 let (float_lid : FStar_Ident.lident) = p2l ["FStar"; "Float"; "float"] 
 let (char_lid : FStar_Ident.lident) = p2l ["FStar"; "Char"; "char"] 
 let (heap_lid : FStar_Ident.lident) = p2l ["FStar"; "Heap"; "heap"] 
@@ -125,18 +124,6 @@
 let (op_And : FStar_Ident.lident) = pconst "op_AmpAmp" 
 let (op_Or : FStar_Ident.lident) = pconst "op_BarBar" 
 let (op_Negation : FStar_Ident.lident) = pconst "op_Negation" 
-let (real_const : Prims.string -> FStar_Ident.lident) =
-  fun s  -> p2l ["FStar"; "Real"; s] 
-let (real_op_LT : FStar_Ident.lident) = real_const "op_Less_Dot" 
-let (real_op_LTE : FStar_Ident.lident) = real_const "op_Less_Equals_Dot" 
-let (real_op_GT : FStar_Ident.lident) = real_const "op_Greater_Dot" 
-let (real_op_GTE : FStar_Ident.lident) = real_const "op_Greater_Equals_Dot" 
-let (real_op_Subtraction : FStar_Ident.lident) =
-  real_const "op_Subtraction_Dot" 
-let (real_op_Addition : FStar_Ident.lident) = real_const "op_Plus_Dot" 
-let (real_op_Multiply : FStar_Ident.lident) = real_const "op_Star_Dot" 
-let (real_op_Division : FStar_Ident.lident) = real_const "op_Slash_Dot" 
-let (real_of_int : FStar_Ident.lident) = real_const "of_int" 
 let (bvconst : Prims.string -> FStar_Ident.lident) =
   fun s  -> p2l ["FStar"; "BV"; s] 
 let (bv_t_lid : FStar_Ident.lident) = bvconst "bv_t" 
@@ -246,24 +233,14 @@
   p2l ["FStar"; "Tactics"; "Effect"; "postprocess_for_extraction_with"] 
 let (gen_reset : ((unit -> Prims.int) * (unit -> unit))) =
   let x = FStar_Util.mk_ref (Prims.parse_int "0")  in
-<<<<<<< HEAD
-  let gen1 uu____864 = FStar_Util.incr x; FStar_Util.read x  in
-  let reset uu____927 = FStar_Util.write x (Prims.parse_int "0")  in
-=======
   let gen1 uu____836 = FStar_Util.incr x; FStar_Util.read x  in
   let reset uu____899 = FStar_Util.write x (Prims.parse_int "0")  in
->>>>>>> 7a04d132
   (gen1, reset) 
 let (next_id : unit -> Prims.int) = FStar_Pervasives_Native.fst gen_reset 
 let (sli : FStar_Ident.lident -> Prims.string) =
   fun l  ->
-<<<<<<< HEAD
-    let uu____980 = FStar_Options.print_real_names ()  in
-    if uu____980
-=======
     let uu____952 = FStar_Options.print_real_names ()  in
     if uu____952
->>>>>>> 7a04d132
     then l.FStar_Ident.str
     else (l.FStar_Ident.ident).FStar_Ident.idText
   
@@ -273,18 +250,10 @@
     | FStar_Const.Const_effect  -> "Effect"
     | FStar_Const.Const_unit  -> "()"
     | FStar_Const.Const_bool b -> if b then "true" else "false"
-    | FStar_Const.Const_real r -> Prims.strcat r "R"
     | FStar_Const.Const_float x1 -> FStar_Util.string_of_float x1
-<<<<<<< HEAD
-    | FStar_Const.Const_string (s,uu____1009) ->
-        FStar_Util.format1 "\"%s\"" s
-    | FStar_Const.Const_bytearray uu____1013 -> "<bytearray>"
-    | FStar_Const.Const_int (x1,uu____1022) -> x1
-=======
     | FStar_Const.Const_string (s,uu____978) -> FStar_Util.format1 "\"%s\"" s
     | FStar_Const.Const_bytearray uu____982 -> "<bytearray>"
     | FStar_Const.Const_int (x1,uu____991) -> x1
->>>>>>> 7a04d132
     | FStar_Const.Const_char c ->
         let uu____1008 =
           FStar_String.op_Hat (FStar_Util.string_of_char c) "'"  in
@@ -294,27 +263,16 @@
     | FStar_Const.Const_set_range_of  -> "set_range_of"
     | FStar_Const.Const_reify  -> "reify"
     | FStar_Const.Const_reflect l ->
-<<<<<<< HEAD
-        let uu____1046 = sli l  in
-        FStar_Util.format1 "[[%s.reflect]]" uu____1046
-=======
         let uu____1017 = sli l  in
         FStar_Util.format1 "[[%s.reflect]]" uu____1017
->>>>>>> 7a04d132
   
 let (mk_tuple_lid : Prims.int -> FStar_Range.range -> FStar_Ident.lident) =
   fun n1  ->
     fun r  ->
       let t =
-<<<<<<< HEAD
-        let uu____1064 = FStar_Util.string_of_int n1  in
-        FStar_Util.format1 "tuple%s" uu____1064  in
-      let uu____1067 = psnconst t  in FStar_Ident.set_lid_range uu____1067 r
-=======
         let uu____1035 = FStar_Util.string_of_int n1  in
         FStar_Util.format1 "tuple%s" uu____1035  in
       let uu____1038 = psnconst t  in FStar_Ident.set_lid_range uu____1038 r
->>>>>>> 7a04d132
   
 let (lid_tuple2 : FStar_Ident.lident) =
   mk_tuple_lid (Prims.parse_int "2") FStar_Range.dummyRange 
@@ -322,28 +280,17 @@
   fun s  -> FStar_Util.starts_with s "FStar.Pervasives.Native.tuple" 
 let (is_tuple_constructor_lid : FStar_Ident.ident -> Prims.bool) =
   fun lid  ->
-<<<<<<< HEAD
-    let uu____1088 = FStar_Ident.text_of_id lid  in
-    is_tuple_constructor_string uu____1088
-=======
     let uu____1059 = FStar_Ident.text_of_id lid  in
     is_tuple_constructor_string uu____1059
->>>>>>> 7a04d132
   
 let (mk_tuple_data_lid :
   Prims.int -> FStar_Range.range -> FStar_Ident.lident) =
   fun n1  ->
     fun r  ->
       let t =
-<<<<<<< HEAD
-        let uu____1105 = FStar_Util.string_of_int n1  in
-        FStar_Util.format1 "Mktuple%s" uu____1105  in
-      let uu____1108 = psnconst t  in FStar_Ident.set_lid_range uu____1108 r
-=======
         let uu____1076 = FStar_Util.string_of_int n1  in
         FStar_Util.format1 "Mktuple%s" uu____1076  in
       let uu____1079 = psnconst t  in FStar_Ident.set_lid_range uu____1079 r
->>>>>>> 7a04d132
   
 let (lid_Mktuple2 : FStar_Ident.lident) =
   mk_tuple_data_lid (Prims.parse_int "2") FStar_Range.dummyRange 
@@ -352,13 +299,8 @@
 let (is_tuple_data_lid : FStar_Ident.lident -> Prims.int -> Prims.bool) =
   fun f  ->
     fun n1  ->
-<<<<<<< HEAD
-      let uu____1136 = mk_tuple_data_lid n1 FStar_Range.dummyRange  in
-      FStar_Ident.lid_equals f uu____1136
-=======
       let uu____1107 = mk_tuple_data_lid n1 FStar_Range.dummyRange  in
       FStar_Ident.lid_equals f uu____1107
->>>>>>> 7a04d132
   
 let (is_tuple_data_lid' : FStar_Ident.lident -> Prims.bool) =
   fun f  -> is_tuple_datacon_string f.FStar_Ident.str 
@@ -368,19 +310,11 @@
   fun n1  ->
     fun r  ->
       let t =
-<<<<<<< HEAD
-        let uu____1184 = FStar_Util.string_of_int n1  in
-        FStar_Util.format1 "dtuple%s" uu____1184  in
-      let uu____1187 = let uu____1188 = mod_prefix_dtuple n1  in uu____1188 t
-         in
-      FStar_Ident.set_lid_range uu____1187 r
-=======
         let uu____1155 = FStar_Util.string_of_int n1  in
         FStar_Util.format1 "dtuple%s" uu____1155  in
       let uu____1158 = let uu____1159 = mod_prefix_dtuple n1  in uu____1159 t
          in
       FStar_Ident.set_lid_range uu____1158 r
->>>>>>> 7a04d132
   
 let (is_dtuple_constructor_string : Prims.string -> Prims.bool) =
   fun s  ->
@@ -394,19 +328,11 @@
   fun n1  ->
     fun r  ->
       let t =
-<<<<<<< HEAD
-        let uu____1229 = FStar_Util.string_of_int n1  in
-        FStar_Util.format1 "Mkdtuple%s" uu____1229  in
-      let uu____1232 = let uu____1233 = mod_prefix_dtuple n1  in uu____1233 t
-         in
-      FStar_Ident.set_lid_range uu____1232 r
-=======
         let uu____1200 = FStar_Util.string_of_int n1  in
         FStar_Util.format1 "Mkdtuple%s" uu____1200  in
       let uu____1203 = let uu____1204 = mod_prefix_dtuple n1  in uu____1204 t
          in
       FStar_Ident.set_lid_range uu____1203 r
->>>>>>> 7a04d132
   
 let (is_dtuple_datacon_string : Prims.string -> Prims.bool) =
   fun s  ->
@@ -416,15 +342,6 @@
 let (is_dtuple_data_lid : FStar_Ident.lident -> Prims.int -> Prims.bool) =
   fun f  ->
     fun n1  ->
-<<<<<<< HEAD
-      let uu____1266 = mk_dtuple_data_lid n1 FStar_Range.dummyRange  in
-      FStar_Ident.lid_equals f uu____1266
-  
-let (is_dtuple_data_lid' : FStar_Ident.lident -> Prims.bool) =
-  fun f  ->
-    let uu____1274 = FStar_Ident.text_of_lid f  in
-    is_dtuple_datacon_string uu____1274
-=======
       let uu____1237 = mk_dtuple_data_lid n1 FStar_Range.dummyRange  in
       FStar_Ident.lid_equals f uu____1237
   
@@ -432,7 +349,6 @@
   fun f  ->
     let uu____1245 = FStar_Ident.text_of_lid f  in
     is_dtuple_datacon_string uu____1245
->>>>>>> 7a04d132
   
 let (is_name : FStar_Ident.lident -> Prims.bool) =
   fun lid  ->
