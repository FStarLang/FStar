open Prims
let (p2l : FStar_Ident.path -> FStar_Ident.lident) =
  fun l  -> FStar_Ident.lid_of_path l FStar_Range.dummyRange 
let (pconst : Prims.string -> FStar_Ident.lident) =
  fun s  -> p2l ["Prims"; s] 
let (psconst : Prims.string -> FStar_Ident.lident) =
  fun s  -> p2l ["FStar"; "Pervasives"; s] 
let (psnconst : Prims.string -> FStar_Ident.lident) =
  fun s  -> p2l ["FStar"; "Pervasives"; "Native"; s] 
let (prims_lid : FStar_Ident.lident) = p2l ["Prims"] 
let (pervasives_native_lid : FStar_Ident.lident) =
  p2l ["FStar"; "Pervasives"; "Native"] 
let (pervasives_lid : FStar_Ident.lident) = p2l ["FStar"; "Pervasives"] 
let (fstar_ns_lid : FStar_Ident.lident) = p2l ["FStar"] 
let (bool_lid : FStar_Ident.lident) = pconst "bool" 
let (unit_lid : FStar_Ident.lident) = pconst "unit" 
let (squash_lid : FStar_Ident.lident) = pconst "squash" 
let (auto_squash_lid : FStar_Ident.lident) = pconst "auto_squash" 
let (string_lid : FStar_Ident.lident) = pconst "string" 
let (bytes_lid : FStar_Ident.lident) = pconst "bytes" 
let (int_lid : FStar_Ident.lident) = pconst "int" 
let (exn_lid : FStar_Ident.lident) = pconst "exn" 
let (list_lid : FStar_Ident.lident) = pconst "list" 
let (eqtype_lid : FStar_Ident.lident) = pconst "eqtype" 
let (option_lid : FStar_Ident.lident) = psnconst "option" 
let (either_lid : FStar_Ident.lident) = psconst "either" 
let (pattern_lid : FStar_Ident.lident) = pconst "pattern" 
let (precedes_lid : FStar_Ident.lident) = pconst "precedes" 
let (lex_t_lid : FStar_Ident.lident) = pconst "lex_t" 
let (lexcons_lid : FStar_Ident.lident) = pconst "LexCons" 
let (lextop_lid : FStar_Ident.lident) = pconst "LexTop" 
let (smtpat_lid : FStar_Ident.lident) = pconst "smt_pat" 
let (smtpatOr_lid : FStar_Ident.lident) = pconst "smt_pat_or" 
let (monadic_lid : FStar_Ident.lident) = pconst "M" 
let (spinoff_lid : FStar_Ident.lident) = pconst "spinoff" 
let (inl_lid : FStar_Ident.lident) = psconst "Inl" 
let (inr_lid : FStar_Ident.lident) = psconst "Inr" 
let (int8_lid : FStar_Ident.lident) = p2l ["FStar"; "Int8"; "t"] 
let (uint8_lid : FStar_Ident.lident) = p2l ["FStar"; "UInt8"; "t"] 
let (int16_lid : FStar_Ident.lident) = p2l ["FStar"; "Int16"; "t"] 
let (uint16_lid : FStar_Ident.lident) = p2l ["FStar"; "UInt16"; "t"] 
let (int32_lid : FStar_Ident.lident) = p2l ["FStar"; "Int32"; "t"] 
let (uint32_lid : FStar_Ident.lident) = p2l ["FStar"; "UInt32"; "t"] 
let (int64_lid : FStar_Ident.lident) = p2l ["FStar"; "Int64"; "t"] 
let (uint64_lid : FStar_Ident.lident) = p2l ["FStar"; "UInt64"; "t"] 
let (salloc_lid : FStar_Ident.lident) = p2l ["FStar"; "ST"; "salloc"] 
let (swrite_lid : FStar_Ident.lident) =
  p2l ["FStar"; "ST"; "op_Colon_Equals"] 
let (sread_lid : FStar_Ident.lident) = p2l ["FStar"; "ST"; "op_Bang"] 
let (max_lid : FStar_Ident.lident) = p2l ["max"] 
let (real_lid : FStar_Ident.lident) = p2l ["FStar"; "Real"; "real"] 
let (float_lid : FStar_Ident.lident) = p2l ["FStar"; "Float"; "float"] 
let (char_lid : FStar_Ident.lident) = p2l ["FStar"; "Char"; "char"] 
let (heap_lid : FStar_Ident.lident) = p2l ["FStar"; "Heap"; "heap"] 
let (logical_lid : FStar_Ident.lident) = pconst "logical" 
let (smt_theory_symbol_attr_lid : FStar_Ident.lident) =
  pconst "smt_theory_symbol" 
let (true_lid : FStar_Ident.lident) = pconst "l_True" 
let (false_lid : FStar_Ident.lident) = pconst "l_False" 
let (and_lid : FStar_Ident.lident) = pconst "l_and" 
let (or_lid : FStar_Ident.lident) = pconst "l_or" 
let (not_lid : FStar_Ident.lident) = pconst "l_not" 
let (imp_lid : FStar_Ident.lident) = pconst "l_imp" 
let (iff_lid : FStar_Ident.lident) = pconst "l_iff" 
let (ite_lid : FStar_Ident.lident) = pconst "l_ITE" 
let (exists_lid : FStar_Ident.lident) = pconst "l_Exists" 
let (forall_lid : FStar_Ident.lident) = pconst "l_Forall" 
let (haseq_lid : FStar_Ident.lident) = pconst "hasEq" 
let (b2t_lid : FStar_Ident.lident) = pconst "b2t" 
let (admit_lid : FStar_Ident.lident) = pconst "admit" 
let (magic_lid : FStar_Ident.lident) = pconst "magic" 
let (has_type_lid : FStar_Ident.lident) = pconst "has_type" 
let (c_true_lid : FStar_Ident.lident) = pconst "c_True" 
let (c_false_lid : FStar_Ident.lident) = pconst "c_False" 
let (c_and_lid : FStar_Ident.lident) = pconst "c_and" 
let (c_or_lid : FStar_Ident.lident) = pconst "c_or" 
let (dtuple2_lid : FStar_Ident.lident) = pconst "dtuple2" 
let (eq2_lid : FStar_Ident.lident) = pconst "eq2" 
let (eq3_lid : FStar_Ident.lident) = pconst "eq3" 
let (c_eq2_lid : FStar_Ident.lident) = pconst "equals" 
let (c_eq3_lid : FStar_Ident.lident) = pconst "h_equals" 
let (cons_lid : FStar_Ident.lident) = pconst "Cons" 
let (nil_lid : FStar_Ident.lident) = pconst "Nil" 
let (some_lid : FStar_Ident.lident) = psnconst "Some" 
let (none_lid : FStar_Ident.lident) = psnconst "None" 
let (assume_lid : FStar_Ident.lident) = pconst "_assume" 
let (assert_lid : FStar_Ident.lident) = pconst "_assert" 
let (pure_wp_lid : FStar_Ident.lident) = pconst "pure_wp" 
let (trivial_pure_post_lid : FStar_Ident.lident) =
  psconst "trivial_pure_post" 
let (pure_assert_wp_lid : FStar_Ident.lident) = pconst "pure_assert_wp" 
let (pure_assume_wp_lid : FStar_Ident.lident) = pconst "pure_assume_wp" 
let (assert_norm_lid : FStar_Ident.lident) =
  p2l ["FStar"; "Pervasives"; "assert_norm"] 
let (list_append_lid : FStar_Ident.lident) = p2l ["FStar"; "List"; "append"] 
let (list_tot_append_lid : FStar_Ident.lident) =
  p2l ["FStar"; "List"; "Tot"; "Base"; "append"] 
let (id_lid : FStar_Ident.lident) = pconst "id" 
let (s2l : Prims.string -> FStar_Ident.lident) =
  fun n1  -> p2l ["FStar"; "String"; n1] 
let (string_list_of_string_lid : FStar_Ident.lident) = s2l "list_of_string" 
let (string_string_of_list_lid : FStar_Ident.lident) = s2l "string_of_list" 
let (string_make_lid : FStar_Ident.lident) = s2l "make" 
let (string_split_lid : FStar_Ident.lident) = s2l "split" 
let (string_concat_lid : FStar_Ident.lident) = s2l "concat" 
let (string_compare_lid : FStar_Ident.lident) = s2l "compare" 
let (string_lowercase_lid : FStar_Ident.lident) = s2l "lowercase" 
let (string_uppercase_lid : FStar_Ident.lident) = s2l "uppercase" 
let (string_index_lid : FStar_Ident.lident) = s2l "index" 
let (string_index_of_lid : FStar_Ident.lident) = s2l "index_of" 
let (string_sub_lid : FStar_Ident.lident) = s2l "sub" 
let (prims_strcat_lid : FStar_Ident.lident) = pconst "strcat" 
let (prims_op_Hat_lid : FStar_Ident.lident) = pconst "op_Hat" 
let (let_in_typ : FStar_Ident.lident) = p2l ["Prims"; "Let"] 
let (string_of_int_lid : FStar_Ident.lident) = p2l ["Prims"; "string_of_int"] 
let (string_of_bool_lid : FStar_Ident.lident) =
  p2l ["Prims"; "string_of_bool"] 
let (string_compare : FStar_Ident.lident) =
  p2l ["FStar"; "String"; "compare"] 
let (order_lid : FStar_Ident.lident) = p2l ["FStar"; "Order"; "order"] 
let (op_Eq : FStar_Ident.lident) = pconst "op_Equality" 
let (op_notEq : FStar_Ident.lident) = pconst "op_disEquality" 
let (op_LT : FStar_Ident.lident) = pconst "op_LessThan" 
let (op_LTE : FStar_Ident.lident) = pconst "op_LessThanOrEqual" 
let (op_GT : FStar_Ident.lident) = pconst "op_GreaterThan" 
let (op_GTE : FStar_Ident.lident) = pconst "op_GreaterThanOrEqual" 
let (op_Subtraction : FStar_Ident.lident) = pconst "op_Subtraction" 
let (op_Minus : FStar_Ident.lident) = pconst "op_Minus" 
let (op_Addition : FStar_Ident.lident) = pconst "op_Addition" 
let (op_Multiply : FStar_Ident.lident) = pconst "op_Multiply" 
let (op_Division : FStar_Ident.lident) = pconst "op_Division" 
let (op_Modulus : FStar_Ident.lident) = pconst "op_Modulus" 
let (op_And : FStar_Ident.lident) = pconst "op_AmpAmp" 
let (op_Or : FStar_Ident.lident) = pconst "op_BarBar" 
let (op_Negation : FStar_Ident.lident) = pconst "op_Negation" 
let (real_const : Prims.string -> FStar_Ident.lident) =
  fun s  -> p2l ["FStar"; "Real"; s] 
let (real_op_LT : FStar_Ident.lident) = real_const "op_Less_Dot" 
let (real_op_LTE : FStar_Ident.lident) = real_const "op_Less_Equals_Dot" 
let (real_op_GT : FStar_Ident.lident) = real_const "op_Greater_Dot" 
let (real_op_GTE : FStar_Ident.lident) = real_const "op_Greater_Equals_Dot" 
let (real_op_Subtraction : FStar_Ident.lident) =
  real_const "op_Subtraction_Dot" 
let (real_op_Addition : FStar_Ident.lident) = real_const "op_Plus_Dot" 
let (real_op_Multiply : FStar_Ident.lident) = real_const "op_Star_Dot" 
let (real_op_Division : FStar_Ident.lident) = real_const "op_Slash_Dot" 
let (real_of_int : FStar_Ident.lident) = real_const "of_int" 
let (bvconst : Prims.string -> FStar_Ident.lident) =
  fun s  -> p2l ["FStar"; "BV"; s] 
let (bv_t_lid : FStar_Ident.lident) = bvconst "bv_t" 
let (nat_to_bv_lid : FStar_Ident.lident) = bvconst "int2bv" 
let (bv_to_nat_lid : FStar_Ident.lident) = bvconst "bv2int" 
let (bv_and_lid : FStar_Ident.lident) = bvconst "bvand" 
let (bv_xor_lid : FStar_Ident.lident) = bvconst "bvxor" 
let (bv_or_lid : FStar_Ident.lident) = bvconst "bvor" 
let (bv_add_lid : FStar_Ident.lident) = bvconst "bvadd" 
let (bv_sub_lid : FStar_Ident.lident) = bvconst "bvsub" 
let (bv_shift_left_lid : FStar_Ident.lident) = bvconst "bvshl" 
let (bv_shift_right_lid : FStar_Ident.lident) = bvconst "bvshr" 
let (bv_udiv_lid : FStar_Ident.lident) = bvconst "bvdiv" 
let (bv_mod_lid : FStar_Ident.lident) = bvconst "bvmod" 
let (bv_mul_lid : FStar_Ident.lident) = bvconst "bvmul" 
let (bv_ult_lid : FStar_Ident.lident) = bvconst "bvult" 
let (bv_uext_lid : FStar_Ident.lident) = bvconst "bv_uext" 
let (array_lid : FStar_Ident.lident) = p2l ["FStar"; "Array"; "array"] 
let (array_of_list_lid : FStar_Ident.lident) =
  p2l ["FStar"; "Array"; "of_list"] 
let (st_lid : FStar_Ident.lident) = p2l ["FStar"; "ST"] 
let (write_lid : FStar_Ident.lident) = p2l ["FStar"; "ST"; "write"] 
let (read_lid : FStar_Ident.lident) = p2l ["FStar"; "ST"; "read"] 
let (alloc_lid : FStar_Ident.lident) = p2l ["FStar"; "ST"; "alloc"] 
let (op_ColonEq : FStar_Ident.lident) =
  p2l ["FStar"; "ST"; "op_Colon_Equals"] 
let (ref_lid : FStar_Ident.lident) = p2l ["FStar"; "Heap"; "ref"] 
let (heap_addr_of_lid : FStar_Ident.lident) =
  p2l ["FStar"; "Heap"; "addr_of"] 
let (set_empty : FStar_Ident.lident) = p2l ["FStar"; "Set"; "empty"] 
let (set_singleton : FStar_Ident.lident) = p2l ["FStar"; "Set"; "singleton"] 
let (set_union : FStar_Ident.lident) = p2l ["FStar"; "Set"; "union"] 
let (fstar_hyperheap_lid : FStar_Ident.lident) = p2l ["FStar"; "HyperHeap"] 
let (rref_lid : FStar_Ident.lident) = p2l ["FStar"; "HyperHeap"; "rref"] 
let (erased_lid : FStar_Ident.lident) = p2l ["FStar"; "Ghost"; "erased"] 
let (effect_PURE_lid : FStar_Ident.lident) = pconst "PURE" 
let (effect_Pure_lid : FStar_Ident.lident) = pconst "Pure" 
let (effect_Tot_lid : FStar_Ident.lident) = pconst "Tot" 
let (effect_Lemma_lid : FStar_Ident.lident) = pconst "Lemma" 
let (effect_GTot_lid : FStar_Ident.lident) = pconst "GTot" 
let (effect_GHOST_lid : FStar_Ident.lident) = pconst "GHOST" 
let (effect_Ghost_lid : FStar_Ident.lident) = pconst "Ghost" 
let (effect_DIV_lid : FStar_Ident.lident) = psconst "DIV" 
let (effect_Div_lid : FStar_Ident.lident) = psconst "Div" 
let (effect_Dv_lid : FStar_Ident.lident) = psconst "Dv" 
let (all_lid : FStar_Ident.lident) = p2l ["FStar"; "All"] 
let (effect_ALL_lid : FStar_Ident.lident) = p2l ["FStar"; "All"; "ALL"] 
let (effect_ML_lid : FStar_Ident.lident) = p2l ["FStar"; "All"; "ML"] 
let (failwith_lid : FStar_Ident.lident) = p2l ["FStar"; "All"; "failwith"] 
let (pipe_right_lid : FStar_Ident.lident) =
  p2l ["FStar"; "All"; "pipe_right"] 
let (pipe_left_lid : FStar_Ident.lident) = p2l ["FStar"; "All"; "pipe_left"] 
let (try_with_lid : FStar_Ident.lident) = p2l ["FStar"; "All"; "try_with"] 
let (as_requires : FStar_Ident.lident) = pconst "as_requires" 
let (as_ensures : FStar_Ident.lident) = pconst "as_ensures" 
let (decreases_lid : FStar_Ident.lident) = pconst "decreases" 
let (term_lid : FStar_Ident.lident) =
  p2l ["FStar"; "Reflection"; "Types"; "term"] 
let (decls_lid : FStar_Ident.lident) =
  p2l ["FStar"; "Reflection"; "Data"; "decls"] 
let (ctx_uvar_and_subst_lid : FStar_Ident.lident) =
  p2l ["FStar"; "Reflection"; "Types"; "ctx_uvar_and_subst"] 
let (range_lid : FStar_Ident.lident) = pconst "range" 
let (range_of_lid : FStar_Ident.lident) = pconst "range_of" 
let (labeled_lid : FStar_Ident.lident) = pconst "labeled" 
let (range_0 : FStar_Ident.lident) = pconst "range_0" 
let (guard_free : FStar_Ident.lident) = pconst "guard_free" 
let (inversion_lid : FStar_Ident.lident) =
  p2l ["FStar"; "Pervasives"; "inversion"] 
let (with_type_lid : FStar_Ident.lident) = psconst "with_type" 
let (normalize : FStar_Ident.lident) = psconst "normalize" 
let (normalize_term : FStar_Ident.lident) = psconst "normalize_term" 
let (norm : FStar_Ident.lident) = psconst "norm" 
let (steps_simpl : FStar_Ident.lident) = psconst "simplify" 
let (steps_weak : FStar_Ident.lident) = psconst "weak" 
let (steps_hnf : FStar_Ident.lident) = psconst "hnf" 
let (steps_primops : FStar_Ident.lident) = psconst "primops" 
let (steps_zeta : FStar_Ident.lident) = psconst "zeta" 
let (steps_iota : FStar_Ident.lident) = psconst "iota" 
let (steps_delta : FStar_Ident.lident) = psconst "delta" 
let (steps_reify : FStar_Ident.lident) = psconst "reify_" 
let (steps_unfoldonly : FStar_Ident.lident) = psconst "delta_only" 
let (steps_unfoldfully : FStar_Ident.lident) = psconst "delta_fully" 
let (steps_unfoldattr : FStar_Ident.lident) = psconst "delta_attr" 
let (steps_nbe : FStar_Ident.lident) = psconst "nbe" 
let (deprecated_attr : FStar_Ident.lident) = pconst "deprecated" 
let (inline_let_attr : FStar_Ident.lident) =
  p2l ["FStar"; "Pervasives"; "inline_let"] 
let (plugin_attr : FStar_Ident.lident) =
  p2l ["FStar"; "Pervasives"; "plugin"] 
let (tcnorm_attr : FStar_Ident.lident) =
  p2l ["FStar"; "Pervasives"; "tcnorm"] 
let (dm4f_bind_range_attr : FStar_Ident.lident) =
  p2l ["FStar"; "Pervasives"; "dm4f_bind_range"] 
let (must_erase_for_extraction_attr : FStar_Ident.lident) =
  psconst "must_erase_for_extraction" 
let (strict_on_arguments_attr : FStar_Ident.lident) =
  p2l ["FStar"; "Pervasives"; "strict_on_arguments"] 
<<<<<<< HEAD
let (resolve_implicits_attr_string : Prims.string) =
  "FStar.Pervasives.resolve_implicits" 
=======
let (erasable_attr : FStar_Ident.lident) =
  p2l ["FStar"; "Pervasives"; "erasable"] 
>>>>>>> 9f25993f
let (comment_attr : FStar_Ident.lident) =
  p2l ["FStar"; "Pervasives"; "Comment"] 
let (fail_attr : FStar_Ident.lident) = psconst "expect_failure" 
let (fail_lax_attr : FStar_Ident.lident) = psconst "expect_lax_failure" 
let (tcdecltime_attr : FStar_Ident.lident) = psconst "tcdecltime" 
let (assume_strictly_positive_attr_lid : FStar_Ident.lident) =
  psconst "assume_strictly_positive" 
let (unifier_hint_injective_lid : FStar_Ident.lident) =
  psconst "unifier_hint_injective" 
let (postprocess_with : FStar_Ident.lident) =
  p2l ["FStar"; "Tactics"; "Effect"; "postprocess_with"] 
let (postprocess_extr_with : FStar_Ident.lident) =
  p2l ["FStar"; "Tactics"; "Effect"; "postprocess_for_extraction_with"] 
let (gen_reset : ((unit -> Prims.int) * (unit -> unit))) =
  let x = FStar_Util.mk_ref Prims.int_zero  in
<<<<<<< HEAD
  let gen1 uu____906 = FStar_Util.incr x; FStar_Util.read x  in
  let reset uu____914 = FStar_Util.write x Prims.int_zero  in (gen1, reset) 
let (next_id : unit -> Prims.int) = FStar_Pervasives_Native.fst gen_reset 
let (sli : FStar_Ident.lident -> Prims.string) =
  fun l  ->
    let uu____945 = FStar_Options.print_real_names ()  in
    if uu____945
=======
  let gen1 uu____905 = FStar_Util.incr x; FStar_Util.read x  in
  let reset uu____913 = FStar_Util.write x Prims.int_zero  in (gen1, reset) 
let (next_id : unit -> Prims.int) = FStar_Pervasives_Native.fst gen_reset 
let (sli : FStar_Ident.lident -> Prims.string) =
  fun l  ->
    let uu____944 = FStar_Options.print_real_names ()  in
    if uu____944
>>>>>>> 9f25993f
    then l.FStar_Ident.str
    else (l.FStar_Ident.ident).FStar_Ident.idText
  
let (const_to_string : FStar_Const.sconst -> Prims.string) =
  fun x  ->
    match x with
    | FStar_Const.Const_effect  -> "Effect"
    | FStar_Const.Const_unit  -> "()"
    | FStar_Const.Const_bool b -> if b then "true" else "false"
    | FStar_Const.Const_real r -> FStar_String.op_Hat r "R"
    | FStar_Const.Const_float x1 -> FStar_Util.string_of_float x1
<<<<<<< HEAD
    | FStar_Const.Const_string (s,uu____974) -> FStar_Util.format1 "\"%s\"" s
    | FStar_Const.Const_bytearray uu____978 -> "<bytearray>"
    | FStar_Const.Const_int (x1,uu____987) -> x1
    | FStar_Const.Const_char c ->
        let uu____1004 =
          FStar_String.op_Hat (FStar_Util.string_of_char c) "'"  in
        FStar_String.op_Hat "'" uu____1004
=======
    | FStar_Const.Const_string (s,uu____973) -> FStar_Util.format1 "\"%s\"" s
    | FStar_Const.Const_bytearray uu____977 -> "<bytearray>"
    | FStar_Const.Const_int (x1,uu____986) -> x1
    | FStar_Const.Const_char c ->
        let uu____1003 =
          FStar_String.op_Hat (FStar_Util.string_of_char c) "'"  in
        FStar_String.op_Hat "'" uu____1003
>>>>>>> 9f25993f
    | FStar_Const.Const_range r -> FStar_Range.string_of_range r
    | FStar_Const.Const_range_of  -> "range_of"
    | FStar_Const.Const_set_range_of  -> "set_range_of"
    | FStar_Const.Const_reify  -> "reify"
    | FStar_Const.Const_reflect l ->
<<<<<<< HEAD
        let uu____1013 = sli l  in
        FStar_Util.format1 "[[%s.reflect]]" uu____1013
=======
        let uu____1012 = sli l  in
        FStar_Util.format1 "[[%s.reflect]]" uu____1012
>>>>>>> 9f25993f
  
let (mk_tuple_lid : Prims.int -> FStar_Range.range -> FStar_Ident.lident) =
  fun n1  ->
    fun r  ->
      let t =
<<<<<<< HEAD
        let uu____1031 = FStar_Util.string_of_int n1  in
        FStar_Util.format1 "tuple%s" uu____1031  in
      let uu____1034 = psnconst t  in FStar_Ident.set_lid_range uu____1034 r
=======
        let uu____1030 = FStar_Util.string_of_int n1  in
        FStar_Util.format1 "tuple%s" uu____1030  in
      let uu____1033 = psnconst t  in FStar_Ident.set_lid_range uu____1033 r
>>>>>>> 9f25993f
  
let (lid_tuple2 : FStar_Ident.lident) =
  mk_tuple_lid (Prims.of_int (2)) FStar_Range.dummyRange 
let (is_tuple_constructor_string : Prims.string -> Prims.bool) =
  fun s  -> FStar_Util.starts_with s "FStar.Pervasives.Native.tuple" 
let (is_tuple_constructor_lid : FStar_Ident.ident -> Prims.bool) =
  fun lid  ->
<<<<<<< HEAD
    let uu____1055 = FStar_Ident.text_of_id lid  in
    is_tuple_constructor_string uu____1055
=======
    let uu____1054 = FStar_Ident.text_of_id lid  in
    is_tuple_constructor_string uu____1054
>>>>>>> 9f25993f
  
let (mk_tuple_data_lid :
  Prims.int -> FStar_Range.range -> FStar_Ident.lident) =
  fun n1  ->
    fun r  ->
      let t =
<<<<<<< HEAD
        let uu____1072 = FStar_Util.string_of_int n1  in
        FStar_Util.format1 "Mktuple%s" uu____1072  in
      let uu____1075 = psnconst t  in FStar_Ident.set_lid_range uu____1075 r
=======
        let uu____1071 = FStar_Util.string_of_int n1  in
        FStar_Util.format1 "Mktuple%s" uu____1071  in
      let uu____1074 = psnconst t  in FStar_Ident.set_lid_range uu____1074 r
>>>>>>> 9f25993f
  
let (lid_Mktuple2 : FStar_Ident.lident) =
  mk_tuple_data_lid (Prims.of_int (2)) FStar_Range.dummyRange 
let (is_tuple_datacon_string : Prims.string -> Prims.bool) =
  fun s  -> FStar_Util.starts_with s "FStar.Pervasives.Native.Mktuple" 
let (is_tuple_data_lid : FStar_Ident.lident -> Prims.int -> Prims.bool) =
  fun f  ->
    fun n1  ->
<<<<<<< HEAD
      let uu____1103 = mk_tuple_data_lid n1 FStar_Range.dummyRange  in
      FStar_Ident.lid_equals f uu____1103
=======
      let uu____1102 = mk_tuple_data_lid n1 FStar_Range.dummyRange  in
      FStar_Ident.lid_equals f uu____1102
>>>>>>> 9f25993f
  
let (is_tuple_data_lid' : FStar_Ident.lident -> Prims.bool) =
  fun f  -> is_tuple_datacon_string f.FStar_Ident.str 
let (mod_prefix_dtuple : Prims.int -> Prims.string -> FStar_Ident.lident) =
  fun n1  -> if n1 = (Prims.of_int (2)) then pconst else psconst 
let (mk_dtuple_lid : Prims.int -> FStar_Range.range -> FStar_Ident.lident) =
  fun n1  ->
    fun r  ->
      let t =
<<<<<<< HEAD
        let uu____1151 = FStar_Util.string_of_int n1  in
        FStar_Util.format1 "dtuple%s" uu____1151  in
      let uu____1154 = let uu____1155 = mod_prefix_dtuple n1  in uu____1155 t
         in
      FStar_Ident.set_lid_range uu____1154 r
=======
        let uu____1150 = FStar_Util.string_of_int n1  in
        FStar_Util.format1 "dtuple%s" uu____1150  in
      let uu____1153 = let uu____1154 = mod_prefix_dtuple n1  in uu____1154 t
         in
      FStar_Ident.set_lid_range uu____1153 r
>>>>>>> 9f25993f
  
let (is_dtuple_constructor_string : Prims.string -> Prims.bool) =
  fun s  ->
    (s = "Prims.dtuple2") ||
      (FStar_Util.starts_with s "FStar.Pervasives.dtuple")
  
let (is_dtuple_constructor_lid : FStar_Ident.lident -> Prims.bool) =
  fun lid  -> is_dtuple_constructor_string lid.FStar_Ident.str 
let (mk_dtuple_data_lid :
  Prims.int -> FStar_Range.range -> FStar_Ident.lident) =
  fun n1  ->
    fun r  ->
      let t =
<<<<<<< HEAD
        let uu____1196 = FStar_Util.string_of_int n1  in
        FStar_Util.format1 "Mkdtuple%s" uu____1196  in
      let uu____1199 = let uu____1200 = mod_prefix_dtuple n1  in uu____1200 t
         in
      FStar_Ident.set_lid_range uu____1199 r
=======
        let uu____1195 = FStar_Util.string_of_int n1  in
        FStar_Util.format1 "Mkdtuple%s" uu____1195  in
      let uu____1198 = let uu____1199 = mod_prefix_dtuple n1  in uu____1199 t
         in
      FStar_Ident.set_lid_range uu____1198 r
>>>>>>> 9f25993f
  
let (is_dtuple_datacon_string : Prims.string -> Prims.bool) =
  fun s  ->
    (s = "Prims.Mkdtuple2") ||
      (FStar_Util.starts_with s "FStar.Pervasives.Mkdtuple")
  
let (is_dtuple_data_lid : FStar_Ident.lident -> Prims.int -> Prims.bool) =
  fun f  ->
    fun n1  ->
<<<<<<< HEAD
      let uu____1233 = mk_dtuple_data_lid n1 FStar_Range.dummyRange  in
      FStar_Ident.lid_equals f uu____1233
  
let (is_dtuple_data_lid' : FStar_Ident.lident -> Prims.bool) =
  fun f  ->
    let uu____1241 = FStar_Ident.text_of_lid f  in
    is_dtuple_datacon_string uu____1241
=======
      let uu____1232 = mk_dtuple_data_lid n1 FStar_Range.dummyRange  in
      FStar_Ident.lid_equals f uu____1232
  
let (is_dtuple_data_lid' : FStar_Ident.lident -> Prims.bool) =
  fun f  ->
    let uu____1240 = FStar_Ident.text_of_lid f  in
    is_dtuple_datacon_string uu____1240
>>>>>>> 9f25993f
  
let (is_name : FStar_Ident.lident -> Prims.bool) =
  fun lid  ->
    let c =
      FStar_Util.char_at (lid.FStar_Ident.ident).FStar_Ident.idText
        Prims.int_zero
       in
    FStar_Util.is_upper c
  
let (fstar_tactics_lid' : Prims.string Prims.list -> FStar_Ident.lid) =
  fun s  ->
    FStar_Ident.lid_of_path (FStar_List.append ["FStar"; "Tactics"] s)
      FStar_Range.dummyRange
  
let (fstar_tactics_lid : Prims.string -> FStar_Ident.lid) =
  fun s  -> fstar_tactics_lid' [s] 
let (tactic_lid : FStar_Ident.lid) = fstar_tactics_lid' ["Effect"; "tactic"] 
let (mk_class_lid : FStar_Ident.lid) =
  fstar_tactics_lid' ["Typeclasses"; "mk_class"] 
let (tcresolve_lid : FStar_Ident.lid) =
  fstar_tactics_lid' ["Typeclasses"; "tcresolve"] 
let (tcinstance_lid : FStar_Ident.lid) =
  fstar_tactics_lid' ["Typeclasses"; "tcinstance"] 
let (effect_TAC_lid : FStar_Ident.lid) = fstar_tactics_lid' ["Effect"; "TAC"] 
let (effect_Tac_lid : FStar_Ident.lid) = fstar_tactics_lid' ["Effect"; "Tac"] 
let (by_tactic_lid : FStar_Ident.lid) =
  fstar_tactics_lid' ["Effect"; "with_tactic"] 
let (synth_lid : FStar_Ident.lid) =
  fstar_tactics_lid' ["Effect"; "synth_by_tactic"] 
let (assert_by_tactic_lid : FStar_Ident.lid) =
  fstar_tactics_lid' ["Effect"; "assert_by_tactic"] 
let (fstar_syntax_syntax_term : FStar_Ident.lident) =
  FStar_Ident.lid_of_str "FStar.Syntax.Syntax.term" 
let (binder_lid : FStar_Ident.lident) =
  FStar_Ident.lid_of_path ["FStar"; "Reflection"; "Types"; "binder"]
    FStar_Range.dummyRange
  
let (binders_lid : FStar_Ident.lident) =
  FStar_Ident.lid_of_path ["FStar"; "Reflection"; "Types"; "binders"]
    FStar_Range.dummyRange
  
let (bv_lid : FStar_Ident.lident) =
  FStar_Ident.lid_of_path ["FStar"; "Reflection"; "Types"; "bv"]
    FStar_Range.dummyRange
  
let (fv_lid : FStar_Ident.lident) =
  FStar_Ident.lid_of_path ["FStar"; "Reflection"; "Types"; "fv"]
    FStar_Range.dummyRange
  
let (norm_step_lid : FStar_Ident.lident) =
  FStar_Ident.lid_of_path ["FStar"; "Syntax"; "Embeddings"; "norm_step"]
    FStar_Range.dummyRange
  
let (calc_lid : Prims.string -> FStar_Ident.lid) =
  fun i  ->
    FStar_Ident.lid_of_path ["FStar"; "Calc"; i] FStar_Range.dummyRange
  
let (calc_init_lid : FStar_Ident.lid) = calc_lid "calc_init" 
let (calc_step_lid : FStar_Ident.lid) = calc_lid "calc_step" 
let (calc_finish_lid : FStar_Ident.lid) = calc_lid "calc_finish" <|MERGE_RESOLUTION|>--- conflicted
+++ resolved
@@ -243,13 +243,10 @@
   psconst "must_erase_for_extraction" 
 let (strict_on_arguments_attr : FStar_Ident.lident) =
   p2l ["FStar"; "Pervasives"; "strict_on_arguments"] 
-<<<<<<< HEAD
 let (resolve_implicits_attr_string : Prims.string) =
   "FStar.Pervasives.resolve_implicits" 
-=======
 let (erasable_attr : FStar_Ident.lident) =
   p2l ["FStar"; "Pervasives"; "erasable"] 
->>>>>>> 9f25993f
 let (comment_attr : FStar_Ident.lident) =
   p2l ["FStar"; "Pervasives"; "Comment"] 
 let (fail_attr : FStar_Ident.lident) = psconst "expect_failure" 
@@ -265,23 +262,13 @@
   p2l ["FStar"; "Tactics"; "Effect"; "postprocess_for_extraction_with"] 
 let (gen_reset : ((unit -> Prims.int) * (unit -> unit))) =
   let x = FStar_Util.mk_ref Prims.int_zero  in
-<<<<<<< HEAD
-  let gen1 uu____906 = FStar_Util.incr x; FStar_Util.read x  in
-  let reset uu____914 = FStar_Util.write x Prims.int_zero  in (gen1, reset) 
+  let gen1 uu____914 = FStar_Util.incr x; FStar_Util.read x  in
+  let reset uu____922 = FStar_Util.write x Prims.int_zero  in (gen1, reset) 
 let (next_id : unit -> Prims.int) = FStar_Pervasives_Native.fst gen_reset 
 let (sli : FStar_Ident.lident -> Prims.string) =
   fun l  ->
-    let uu____945 = FStar_Options.print_real_names ()  in
-    if uu____945
-=======
-  let gen1 uu____905 = FStar_Util.incr x; FStar_Util.read x  in
-  let reset uu____913 = FStar_Util.write x Prims.int_zero  in (gen1, reset) 
-let (next_id : unit -> Prims.int) = FStar_Pervasives_Native.fst gen_reset 
-let (sli : FStar_Ident.lident -> Prims.string) =
-  fun l  ->
-    let uu____944 = FStar_Options.print_real_names ()  in
-    if uu____944
->>>>>>> 9f25993f
+    let uu____953 = FStar_Options.print_real_names ()  in
+    if uu____953
     then l.FStar_Ident.str
     else (l.FStar_Ident.ident).FStar_Ident.idText
   
@@ -293,49 +280,28 @@
     | FStar_Const.Const_bool b -> if b then "true" else "false"
     | FStar_Const.Const_real r -> FStar_String.op_Hat r "R"
     | FStar_Const.Const_float x1 -> FStar_Util.string_of_float x1
-<<<<<<< HEAD
-    | FStar_Const.Const_string (s,uu____974) -> FStar_Util.format1 "\"%s\"" s
-    | FStar_Const.Const_bytearray uu____978 -> "<bytearray>"
-    | FStar_Const.Const_int (x1,uu____987) -> x1
+    | FStar_Const.Const_string (s,uu____982) -> FStar_Util.format1 "\"%s\"" s
+    | FStar_Const.Const_bytearray uu____986 -> "<bytearray>"
+    | FStar_Const.Const_int (x1,uu____995) -> x1
     | FStar_Const.Const_char c ->
-        let uu____1004 =
+        let uu____1012 =
           FStar_String.op_Hat (FStar_Util.string_of_char c) "'"  in
-        FStar_String.op_Hat "'" uu____1004
-=======
-    | FStar_Const.Const_string (s,uu____973) -> FStar_Util.format1 "\"%s\"" s
-    | FStar_Const.Const_bytearray uu____977 -> "<bytearray>"
-    | FStar_Const.Const_int (x1,uu____986) -> x1
-    | FStar_Const.Const_char c ->
-        let uu____1003 =
-          FStar_String.op_Hat (FStar_Util.string_of_char c) "'"  in
-        FStar_String.op_Hat "'" uu____1003
->>>>>>> 9f25993f
+        FStar_String.op_Hat "'" uu____1012
     | FStar_Const.Const_range r -> FStar_Range.string_of_range r
     | FStar_Const.Const_range_of  -> "range_of"
     | FStar_Const.Const_set_range_of  -> "set_range_of"
     | FStar_Const.Const_reify  -> "reify"
     | FStar_Const.Const_reflect l ->
-<<<<<<< HEAD
-        let uu____1013 = sli l  in
-        FStar_Util.format1 "[[%s.reflect]]" uu____1013
-=======
-        let uu____1012 = sli l  in
-        FStar_Util.format1 "[[%s.reflect]]" uu____1012
->>>>>>> 9f25993f
+        let uu____1021 = sli l  in
+        FStar_Util.format1 "[[%s.reflect]]" uu____1021
   
 let (mk_tuple_lid : Prims.int -> FStar_Range.range -> FStar_Ident.lident) =
   fun n1  ->
     fun r  ->
       let t =
-<<<<<<< HEAD
-        let uu____1031 = FStar_Util.string_of_int n1  in
-        FStar_Util.format1 "tuple%s" uu____1031  in
-      let uu____1034 = psnconst t  in FStar_Ident.set_lid_range uu____1034 r
-=======
-        let uu____1030 = FStar_Util.string_of_int n1  in
-        FStar_Util.format1 "tuple%s" uu____1030  in
-      let uu____1033 = psnconst t  in FStar_Ident.set_lid_range uu____1033 r
->>>>>>> 9f25993f
+        let uu____1039 = FStar_Util.string_of_int n1  in
+        FStar_Util.format1 "tuple%s" uu____1039  in
+      let uu____1042 = psnconst t  in FStar_Ident.set_lid_range uu____1042 r
   
 let (lid_tuple2 : FStar_Ident.lident) =
   mk_tuple_lid (Prims.of_int (2)) FStar_Range.dummyRange 
@@ -343,28 +309,17 @@
   fun s  -> FStar_Util.starts_with s "FStar.Pervasives.Native.tuple" 
 let (is_tuple_constructor_lid : FStar_Ident.ident -> Prims.bool) =
   fun lid  ->
-<<<<<<< HEAD
-    let uu____1055 = FStar_Ident.text_of_id lid  in
-    is_tuple_constructor_string uu____1055
-=======
-    let uu____1054 = FStar_Ident.text_of_id lid  in
-    is_tuple_constructor_string uu____1054
->>>>>>> 9f25993f
+    let uu____1063 = FStar_Ident.text_of_id lid  in
+    is_tuple_constructor_string uu____1063
   
 let (mk_tuple_data_lid :
   Prims.int -> FStar_Range.range -> FStar_Ident.lident) =
   fun n1  ->
     fun r  ->
       let t =
-<<<<<<< HEAD
-        let uu____1072 = FStar_Util.string_of_int n1  in
-        FStar_Util.format1 "Mktuple%s" uu____1072  in
-      let uu____1075 = psnconst t  in FStar_Ident.set_lid_range uu____1075 r
-=======
-        let uu____1071 = FStar_Util.string_of_int n1  in
-        FStar_Util.format1 "Mktuple%s" uu____1071  in
-      let uu____1074 = psnconst t  in FStar_Ident.set_lid_range uu____1074 r
->>>>>>> 9f25993f
+        let uu____1080 = FStar_Util.string_of_int n1  in
+        FStar_Util.format1 "Mktuple%s" uu____1080  in
+      let uu____1083 = psnconst t  in FStar_Ident.set_lid_range uu____1083 r
   
 let (lid_Mktuple2 : FStar_Ident.lident) =
   mk_tuple_data_lid (Prims.of_int (2)) FStar_Range.dummyRange 
@@ -373,13 +328,8 @@
 let (is_tuple_data_lid : FStar_Ident.lident -> Prims.int -> Prims.bool) =
   fun f  ->
     fun n1  ->
-<<<<<<< HEAD
-      let uu____1103 = mk_tuple_data_lid n1 FStar_Range.dummyRange  in
-      FStar_Ident.lid_equals f uu____1103
-=======
-      let uu____1102 = mk_tuple_data_lid n1 FStar_Range.dummyRange  in
-      FStar_Ident.lid_equals f uu____1102
->>>>>>> 9f25993f
+      let uu____1111 = mk_tuple_data_lid n1 FStar_Range.dummyRange  in
+      FStar_Ident.lid_equals f uu____1111
   
 let (is_tuple_data_lid' : FStar_Ident.lident -> Prims.bool) =
   fun f  -> is_tuple_datacon_string f.FStar_Ident.str 
@@ -389,19 +339,11 @@
   fun n1  ->
     fun r  ->
       let t =
-<<<<<<< HEAD
-        let uu____1151 = FStar_Util.string_of_int n1  in
-        FStar_Util.format1 "dtuple%s" uu____1151  in
-      let uu____1154 = let uu____1155 = mod_prefix_dtuple n1  in uu____1155 t
+        let uu____1159 = FStar_Util.string_of_int n1  in
+        FStar_Util.format1 "dtuple%s" uu____1159  in
+      let uu____1162 = let uu____1163 = mod_prefix_dtuple n1  in uu____1163 t
          in
-      FStar_Ident.set_lid_range uu____1154 r
-=======
-        let uu____1150 = FStar_Util.string_of_int n1  in
-        FStar_Util.format1 "dtuple%s" uu____1150  in
-      let uu____1153 = let uu____1154 = mod_prefix_dtuple n1  in uu____1154 t
-         in
-      FStar_Ident.set_lid_range uu____1153 r
->>>>>>> 9f25993f
+      FStar_Ident.set_lid_range uu____1162 r
   
 let (is_dtuple_constructor_string : Prims.string -> Prims.bool) =
   fun s  ->
@@ -415,19 +357,11 @@
   fun n1  ->
     fun r  ->
       let t =
-<<<<<<< HEAD
-        let uu____1196 = FStar_Util.string_of_int n1  in
-        FStar_Util.format1 "Mkdtuple%s" uu____1196  in
-      let uu____1199 = let uu____1200 = mod_prefix_dtuple n1  in uu____1200 t
+        let uu____1204 = FStar_Util.string_of_int n1  in
+        FStar_Util.format1 "Mkdtuple%s" uu____1204  in
+      let uu____1207 = let uu____1208 = mod_prefix_dtuple n1  in uu____1208 t
          in
-      FStar_Ident.set_lid_range uu____1199 r
-=======
-        let uu____1195 = FStar_Util.string_of_int n1  in
-        FStar_Util.format1 "Mkdtuple%s" uu____1195  in
-      let uu____1198 = let uu____1199 = mod_prefix_dtuple n1  in uu____1199 t
-         in
-      FStar_Ident.set_lid_range uu____1198 r
->>>>>>> 9f25993f
+      FStar_Ident.set_lid_range uu____1207 r
   
 let (is_dtuple_datacon_string : Prims.string -> Prims.bool) =
   fun s  ->
@@ -437,23 +371,13 @@
 let (is_dtuple_data_lid : FStar_Ident.lident -> Prims.int -> Prims.bool) =
   fun f  ->
     fun n1  ->
-<<<<<<< HEAD
-      let uu____1233 = mk_dtuple_data_lid n1 FStar_Range.dummyRange  in
-      FStar_Ident.lid_equals f uu____1233
+      let uu____1241 = mk_dtuple_data_lid n1 FStar_Range.dummyRange  in
+      FStar_Ident.lid_equals f uu____1241
   
 let (is_dtuple_data_lid' : FStar_Ident.lident -> Prims.bool) =
   fun f  ->
-    let uu____1241 = FStar_Ident.text_of_lid f  in
-    is_dtuple_datacon_string uu____1241
-=======
-      let uu____1232 = mk_dtuple_data_lid n1 FStar_Range.dummyRange  in
-      FStar_Ident.lid_equals f uu____1232
-  
-let (is_dtuple_data_lid' : FStar_Ident.lident -> Prims.bool) =
-  fun f  ->
-    let uu____1240 = FStar_Ident.text_of_lid f  in
-    is_dtuple_datacon_string uu____1240
->>>>>>> 9f25993f
+    let uu____1249 = FStar_Ident.text_of_lid f  in
+    is_dtuple_datacon_string uu____1249
   
 let (is_name : FStar_Ident.lident -> Prims.bool) =
   fun lid  ->
