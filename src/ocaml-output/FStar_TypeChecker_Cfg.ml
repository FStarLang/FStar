--- conflicted
+++ resolved
@@ -1054,13 +1054,9 @@
               nbe_step = (uu___.nbe_step);
               for_extraction = (uu___.for_extraction)
             } in
-<<<<<<< HEAD
-          if FStar_List.contains "pure_subterms_within_computations" strs
-=======
           if
             FStar_Compiler_List.contains "pure_subterms_within_computations"
               strs
->>>>>>> cf50228f
           then
             let uu___ = fs1 in
             {
