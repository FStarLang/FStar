open Prims
type fsteps =
  {
  beta: Prims.bool ;
  iota: Prims.bool ;
  zeta: Prims.bool ;
  weak: Prims.bool ;
  hnf: Prims.bool ;
  primops: Prims.bool ;
  do_not_unfold_pure_lets: Prims.bool ;
  unfold_until:
    FStar_Syntax_Syntax.delta_depth FStar_Pervasives_Native.option ;
  unfold_only: FStar_Ident.lid Prims.list FStar_Pervasives_Native.option ;
  unfold_fully: FStar_Ident.lid Prims.list FStar_Pervasives_Native.option ;
  unfold_attr:
    FStar_Syntax_Syntax.attribute Prims.list FStar_Pervasives_Native.option ;
  unfold_tac: Prims.bool ;
  pure_subterms_within_computations: Prims.bool ;
  simplify: Prims.bool ;
  erase_universes: Prims.bool ;
  allow_unbound_universes: Prims.bool ;
  reify_: Prims.bool ;
  compress_uvars: Prims.bool ;
  no_full_norm: Prims.bool ;
  check_no_uvars: Prims.bool ;
  unmeta: Prims.bool ;
  unascribe: Prims.bool ;
  in_full_norm_request: Prims.bool ;
  weakly_reduce_scrutinee: Prims.bool ;
  nbe_step: Prims.bool }
let (__proj__Mkfsteps__item__beta : fsteps -> Prims.bool) =
  fun projectee  ->
    match projectee with
    | { beta = __fname__beta; iota = __fname__iota; zeta = __fname__zeta;
        weak = __fname__weak; hnf = __fname__hnf; primops = __fname__primops;
        do_not_unfold_pure_lets = __fname__do_not_unfold_pure_lets;
        unfold_until = __fname__unfold_until;
        unfold_only = __fname__unfold_only;
        unfold_fully = __fname__unfold_fully;
        unfold_attr = __fname__unfold_attr; unfold_tac = __fname__unfold_tac;
        pure_subterms_within_computations =
          __fname__pure_subterms_within_computations;
        simplify = __fname__simplify;
        erase_universes = __fname__erase_universes;
        allow_unbound_universes = __fname__allow_unbound_universes;
        reify_ = __fname__reify_; compress_uvars = __fname__compress_uvars;
        no_full_norm = __fname__no_full_norm;
        check_no_uvars = __fname__check_no_uvars; unmeta = __fname__unmeta;
        unascribe = __fname__unascribe;
        in_full_norm_request = __fname__in_full_norm_request;
        weakly_reduce_scrutinee = __fname__weakly_reduce_scrutinee;
        nbe_step = __fname__nbe_step;_} -> __fname__beta
  
let (__proj__Mkfsteps__item__iota : fsteps -> Prims.bool) =
  fun projectee  ->
    match projectee with
    | { beta = __fname__beta; iota = __fname__iota; zeta = __fname__zeta;
        weak = __fname__weak; hnf = __fname__hnf; primops = __fname__primops;
        do_not_unfold_pure_lets = __fname__do_not_unfold_pure_lets;
        unfold_until = __fname__unfold_until;
        unfold_only = __fname__unfold_only;
        unfold_fully = __fname__unfold_fully;
        unfold_attr = __fname__unfold_attr; unfold_tac = __fname__unfold_tac;
        pure_subterms_within_computations =
          __fname__pure_subterms_within_computations;
        simplify = __fname__simplify;
        erase_universes = __fname__erase_universes;
        allow_unbound_universes = __fname__allow_unbound_universes;
        reify_ = __fname__reify_; compress_uvars = __fname__compress_uvars;
        no_full_norm = __fname__no_full_norm;
        check_no_uvars = __fname__check_no_uvars; unmeta = __fname__unmeta;
        unascribe = __fname__unascribe;
        in_full_norm_request = __fname__in_full_norm_request;
        weakly_reduce_scrutinee = __fname__weakly_reduce_scrutinee;
        nbe_step = __fname__nbe_step;_} -> __fname__iota
  
let (__proj__Mkfsteps__item__zeta : fsteps -> Prims.bool) =
  fun projectee  ->
    match projectee with
    | { beta = __fname__beta; iota = __fname__iota; zeta = __fname__zeta;
        weak = __fname__weak; hnf = __fname__hnf; primops = __fname__primops;
        do_not_unfold_pure_lets = __fname__do_not_unfold_pure_lets;
        unfold_until = __fname__unfold_until;
        unfold_only = __fname__unfold_only;
        unfold_fully = __fname__unfold_fully;
        unfold_attr = __fname__unfold_attr; unfold_tac = __fname__unfold_tac;
        pure_subterms_within_computations =
          __fname__pure_subterms_within_computations;
        simplify = __fname__simplify;
        erase_universes = __fname__erase_universes;
        allow_unbound_universes = __fname__allow_unbound_universes;
        reify_ = __fname__reify_; compress_uvars = __fname__compress_uvars;
        no_full_norm = __fname__no_full_norm;
        check_no_uvars = __fname__check_no_uvars; unmeta = __fname__unmeta;
        unascribe = __fname__unascribe;
        in_full_norm_request = __fname__in_full_norm_request;
        weakly_reduce_scrutinee = __fname__weakly_reduce_scrutinee;
        nbe_step = __fname__nbe_step;_} -> __fname__zeta
  
let (__proj__Mkfsteps__item__weak : fsteps -> Prims.bool) =
  fun projectee  ->
    match projectee with
    | { beta = __fname__beta; iota = __fname__iota; zeta = __fname__zeta;
        weak = __fname__weak; hnf = __fname__hnf; primops = __fname__primops;
        do_not_unfold_pure_lets = __fname__do_not_unfold_pure_lets;
        unfold_until = __fname__unfold_until;
        unfold_only = __fname__unfold_only;
        unfold_fully = __fname__unfold_fully;
        unfold_attr = __fname__unfold_attr; unfold_tac = __fname__unfold_tac;
        pure_subterms_within_computations =
          __fname__pure_subterms_within_computations;
        simplify = __fname__simplify;
        erase_universes = __fname__erase_universes;
        allow_unbound_universes = __fname__allow_unbound_universes;
        reify_ = __fname__reify_; compress_uvars = __fname__compress_uvars;
        no_full_norm = __fname__no_full_norm;
        check_no_uvars = __fname__check_no_uvars; unmeta = __fname__unmeta;
        unascribe = __fname__unascribe;
        in_full_norm_request = __fname__in_full_norm_request;
        weakly_reduce_scrutinee = __fname__weakly_reduce_scrutinee;
        nbe_step = __fname__nbe_step;_} -> __fname__weak
  
let (__proj__Mkfsteps__item__hnf : fsteps -> Prims.bool) =
  fun projectee  ->
    match projectee with
    | { beta = __fname__beta; iota = __fname__iota; zeta = __fname__zeta;
        weak = __fname__weak; hnf = __fname__hnf; primops = __fname__primops;
        do_not_unfold_pure_lets = __fname__do_not_unfold_pure_lets;
        unfold_until = __fname__unfold_until;
        unfold_only = __fname__unfold_only;
        unfold_fully = __fname__unfold_fully;
        unfold_attr = __fname__unfold_attr; unfold_tac = __fname__unfold_tac;
        pure_subterms_within_computations =
          __fname__pure_subterms_within_computations;
        simplify = __fname__simplify;
        erase_universes = __fname__erase_universes;
        allow_unbound_universes = __fname__allow_unbound_universes;
        reify_ = __fname__reify_; compress_uvars = __fname__compress_uvars;
        no_full_norm = __fname__no_full_norm;
        check_no_uvars = __fname__check_no_uvars; unmeta = __fname__unmeta;
        unascribe = __fname__unascribe;
        in_full_norm_request = __fname__in_full_norm_request;
        weakly_reduce_scrutinee = __fname__weakly_reduce_scrutinee;
        nbe_step = __fname__nbe_step;_} -> __fname__hnf
  
let (__proj__Mkfsteps__item__primops : fsteps -> Prims.bool) =
  fun projectee  ->
    match projectee with
    | { beta = __fname__beta; iota = __fname__iota; zeta = __fname__zeta;
        weak = __fname__weak; hnf = __fname__hnf; primops = __fname__primops;
        do_not_unfold_pure_lets = __fname__do_not_unfold_pure_lets;
        unfold_until = __fname__unfold_until;
        unfold_only = __fname__unfold_only;
        unfold_fully = __fname__unfold_fully;
        unfold_attr = __fname__unfold_attr; unfold_tac = __fname__unfold_tac;
        pure_subterms_within_computations =
          __fname__pure_subterms_within_computations;
        simplify = __fname__simplify;
        erase_universes = __fname__erase_universes;
        allow_unbound_universes = __fname__allow_unbound_universes;
        reify_ = __fname__reify_; compress_uvars = __fname__compress_uvars;
        no_full_norm = __fname__no_full_norm;
        check_no_uvars = __fname__check_no_uvars; unmeta = __fname__unmeta;
        unascribe = __fname__unascribe;
        in_full_norm_request = __fname__in_full_norm_request;
        weakly_reduce_scrutinee = __fname__weakly_reduce_scrutinee;
        nbe_step = __fname__nbe_step;_} -> __fname__primops
  
let (__proj__Mkfsteps__item__do_not_unfold_pure_lets : fsteps -> Prims.bool)
  =
  fun projectee  ->
    match projectee with
    | { beta = __fname__beta; iota = __fname__iota; zeta = __fname__zeta;
        weak = __fname__weak; hnf = __fname__hnf; primops = __fname__primops;
        do_not_unfold_pure_lets = __fname__do_not_unfold_pure_lets;
        unfold_until = __fname__unfold_until;
        unfold_only = __fname__unfold_only;
        unfold_fully = __fname__unfold_fully;
        unfold_attr = __fname__unfold_attr; unfold_tac = __fname__unfold_tac;
        pure_subterms_within_computations =
          __fname__pure_subterms_within_computations;
        simplify = __fname__simplify;
        erase_universes = __fname__erase_universes;
        allow_unbound_universes = __fname__allow_unbound_universes;
        reify_ = __fname__reify_; compress_uvars = __fname__compress_uvars;
        no_full_norm = __fname__no_full_norm;
        check_no_uvars = __fname__check_no_uvars; unmeta = __fname__unmeta;
        unascribe = __fname__unascribe;
        in_full_norm_request = __fname__in_full_norm_request;
        weakly_reduce_scrutinee = __fname__weakly_reduce_scrutinee;
        nbe_step = __fname__nbe_step;_} -> __fname__do_not_unfold_pure_lets
  
let (__proj__Mkfsteps__item__unfold_until :
  fsteps -> FStar_Syntax_Syntax.delta_depth FStar_Pervasives_Native.option) =
  fun projectee  ->
    match projectee with
    | { beta = __fname__beta; iota = __fname__iota; zeta = __fname__zeta;
        weak = __fname__weak; hnf = __fname__hnf; primops = __fname__primops;
        do_not_unfold_pure_lets = __fname__do_not_unfold_pure_lets;
        unfold_until = __fname__unfold_until;
        unfold_only = __fname__unfold_only;
        unfold_fully = __fname__unfold_fully;
        unfold_attr = __fname__unfold_attr; unfold_tac = __fname__unfold_tac;
        pure_subterms_within_computations =
          __fname__pure_subterms_within_computations;
        simplify = __fname__simplify;
        erase_universes = __fname__erase_universes;
        allow_unbound_universes = __fname__allow_unbound_universes;
        reify_ = __fname__reify_; compress_uvars = __fname__compress_uvars;
        no_full_norm = __fname__no_full_norm;
        check_no_uvars = __fname__check_no_uvars; unmeta = __fname__unmeta;
        unascribe = __fname__unascribe;
        in_full_norm_request = __fname__in_full_norm_request;
        weakly_reduce_scrutinee = __fname__weakly_reduce_scrutinee;
        nbe_step = __fname__nbe_step;_} -> __fname__unfold_until
  
let (__proj__Mkfsteps__item__unfold_only :
  fsteps -> FStar_Ident.lid Prims.list FStar_Pervasives_Native.option) =
  fun projectee  ->
    match projectee with
    | { beta = __fname__beta; iota = __fname__iota; zeta = __fname__zeta;
        weak = __fname__weak; hnf = __fname__hnf; primops = __fname__primops;
        do_not_unfold_pure_lets = __fname__do_not_unfold_pure_lets;
        unfold_until = __fname__unfold_until;
        unfold_only = __fname__unfold_only;
        unfold_fully = __fname__unfold_fully;
        unfold_attr = __fname__unfold_attr; unfold_tac = __fname__unfold_tac;
        pure_subterms_within_computations =
          __fname__pure_subterms_within_computations;
        simplify = __fname__simplify;
        erase_universes = __fname__erase_universes;
        allow_unbound_universes = __fname__allow_unbound_universes;
        reify_ = __fname__reify_; compress_uvars = __fname__compress_uvars;
        no_full_norm = __fname__no_full_norm;
        check_no_uvars = __fname__check_no_uvars; unmeta = __fname__unmeta;
        unascribe = __fname__unascribe;
        in_full_norm_request = __fname__in_full_norm_request;
        weakly_reduce_scrutinee = __fname__weakly_reduce_scrutinee;
        nbe_step = __fname__nbe_step;_} -> __fname__unfold_only
  
let (__proj__Mkfsteps__item__unfold_fully :
  fsteps -> FStar_Ident.lid Prims.list FStar_Pervasives_Native.option) =
  fun projectee  ->
    match projectee with
    | { beta = __fname__beta; iota = __fname__iota; zeta = __fname__zeta;
        weak = __fname__weak; hnf = __fname__hnf; primops = __fname__primops;
        do_not_unfold_pure_lets = __fname__do_not_unfold_pure_lets;
        unfold_until = __fname__unfold_until;
        unfold_only = __fname__unfold_only;
        unfold_fully = __fname__unfold_fully;
        unfold_attr = __fname__unfold_attr; unfold_tac = __fname__unfold_tac;
        pure_subterms_within_computations =
          __fname__pure_subterms_within_computations;
        simplify = __fname__simplify;
        erase_universes = __fname__erase_universes;
        allow_unbound_universes = __fname__allow_unbound_universes;
        reify_ = __fname__reify_; compress_uvars = __fname__compress_uvars;
        no_full_norm = __fname__no_full_norm;
        check_no_uvars = __fname__check_no_uvars; unmeta = __fname__unmeta;
        unascribe = __fname__unascribe;
        in_full_norm_request = __fname__in_full_norm_request;
        weakly_reduce_scrutinee = __fname__weakly_reduce_scrutinee;
        nbe_step = __fname__nbe_step;_} -> __fname__unfold_fully
  
let (__proj__Mkfsteps__item__unfold_attr :
  fsteps ->
    FStar_Syntax_Syntax.attribute Prims.list FStar_Pervasives_Native.option)
  =
  fun projectee  ->
    match projectee with
    | { beta = __fname__beta; iota = __fname__iota; zeta = __fname__zeta;
        weak = __fname__weak; hnf = __fname__hnf; primops = __fname__primops;
        do_not_unfold_pure_lets = __fname__do_not_unfold_pure_lets;
        unfold_until = __fname__unfold_until;
        unfold_only = __fname__unfold_only;
        unfold_fully = __fname__unfold_fully;
        unfold_attr = __fname__unfold_attr; unfold_tac = __fname__unfold_tac;
        pure_subterms_within_computations =
          __fname__pure_subterms_within_computations;
        simplify = __fname__simplify;
        erase_universes = __fname__erase_universes;
        allow_unbound_universes = __fname__allow_unbound_universes;
        reify_ = __fname__reify_; compress_uvars = __fname__compress_uvars;
        no_full_norm = __fname__no_full_norm;
        check_no_uvars = __fname__check_no_uvars; unmeta = __fname__unmeta;
        unascribe = __fname__unascribe;
        in_full_norm_request = __fname__in_full_norm_request;
        weakly_reduce_scrutinee = __fname__weakly_reduce_scrutinee;
        nbe_step = __fname__nbe_step;_} -> __fname__unfold_attr
  
let (__proj__Mkfsteps__item__unfold_tac : fsteps -> Prims.bool) =
  fun projectee  ->
    match projectee with
    | { beta = __fname__beta; iota = __fname__iota; zeta = __fname__zeta;
        weak = __fname__weak; hnf = __fname__hnf; primops = __fname__primops;
        do_not_unfold_pure_lets = __fname__do_not_unfold_pure_lets;
        unfold_until = __fname__unfold_until;
        unfold_only = __fname__unfold_only;
        unfold_fully = __fname__unfold_fully;
        unfold_attr = __fname__unfold_attr; unfold_tac = __fname__unfold_tac;
        pure_subterms_within_computations =
          __fname__pure_subterms_within_computations;
        simplify = __fname__simplify;
        erase_universes = __fname__erase_universes;
        allow_unbound_universes = __fname__allow_unbound_universes;
        reify_ = __fname__reify_; compress_uvars = __fname__compress_uvars;
        no_full_norm = __fname__no_full_norm;
        check_no_uvars = __fname__check_no_uvars; unmeta = __fname__unmeta;
        unascribe = __fname__unascribe;
        in_full_norm_request = __fname__in_full_norm_request;
        weakly_reduce_scrutinee = __fname__weakly_reduce_scrutinee;
        nbe_step = __fname__nbe_step;_} -> __fname__unfold_tac
  
let (__proj__Mkfsteps__item__pure_subterms_within_computations :
  fsteps -> Prims.bool) =
  fun projectee  ->
    match projectee with
    | { beta = __fname__beta; iota = __fname__iota; zeta = __fname__zeta;
        weak = __fname__weak; hnf = __fname__hnf; primops = __fname__primops;
        do_not_unfold_pure_lets = __fname__do_not_unfold_pure_lets;
        unfold_until = __fname__unfold_until;
        unfold_only = __fname__unfold_only;
        unfold_fully = __fname__unfold_fully;
        unfold_attr = __fname__unfold_attr; unfold_tac = __fname__unfold_tac;
        pure_subterms_within_computations =
          __fname__pure_subterms_within_computations;
        simplify = __fname__simplify;
        erase_universes = __fname__erase_universes;
        allow_unbound_universes = __fname__allow_unbound_universes;
        reify_ = __fname__reify_; compress_uvars = __fname__compress_uvars;
        no_full_norm = __fname__no_full_norm;
        check_no_uvars = __fname__check_no_uvars; unmeta = __fname__unmeta;
        unascribe = __fname__unascribe;
        in_full_norm_request = __fname__in_full_norm_request;
        weakly_reduce_scrutinee = __fname__weakly_reduce_scrutinee;
        nbe_step = __fname__nbe_step;_} ->
        __fname__pure_subterms_within_computations
  
let (__proj__Mkfsteps__item__simplify : fsteps -> Prims.bool) =
  fun projectee  ->
    match projectee with
    | { beta = __fname__beta; iota = __fname__iota; zeta = __fname__zeta;
        weak = __fname__weak; hnf = __fname__hnf; primops = __fname__primops;
        do_not_unfold_pure_lets = __fname__do_not_unfold_pure_lets;
        unfold_until = __fname__unfold_until;
        unfold_only = __fname__unfold_only;
        unfold_fully = __fname__unfold_fully;
        unfold_attr = __fname__unfold_attr; unfold_tac = __fname__unfold_tac;
        pure_subterms_within_computations =
          __fname__pure_subterms_within_computations;
        simplify = __fname__simplify;
        erase_universes = __fname__erase_universes;
        allow_unbound_universes = __fname__allow_unbound_universes;
        reify_ = __fname__reify_; compress_uvars = __fname__compress_uvars;
        no_full_norm = __fname__no_full_norm;
        check_no_uvars = __fname__check_no_uvars; unmeta = __fname__unmeta;
        unascribe = __fname__unascribe;
        in_full_norm_request = __fname__in_full_norm_request;
        weakly_reduce_scrutinee = __fname__weakly_reduce_scrutinee;
        nbe_step = __fname__nbe_step;_} -> __fname__simplify
  
let (__proj__Mkfsteps__item__erase_universes : fsteps -> Prims.bool) =
  fun projectee  ->
    match projectee with
    | { beta = __fname__beta; iota = __fname__iota; zeta = __fname__zeta;
        weak = __fname__weak; hnf = __fname__hnf; primops = __fname__primops;
        do_not_unfold_pure_lets = __fname__do_not_unfold_pure_lets;
        unfold_until = __fname__unfold_until;
        unfold_only = __fname__unfold_only;
        unfold_fully = __fname__unfold_fully;
        unfold_attr = __fname__unfold_attr; unfold_tac = __fname__unfold_tac;
        pure_subterms_within_computations =
          __fname__pure_subterms_within_computations;
        simplify = __fname__simplify;
        erase_universes = __fname__erase_universes;
        allow_unbound_universes = __fname__allow_unbound_universes;
        reify_ = __fname__reify_; compress_uvars = __fname__compress_uvars;
        no_full_norm = __fname__no_full_norm;
        check_no_uvars = __fname__check_no_uvars; unmeta = __fname__unmeta;
        unascribe = __fname__unascribe;
        in_full_norm_request = __fname__in_full_norm_request;
        weakly_reduce_scrutinee = __fname__weakly_reduce_scrutinee;
        nbe_step = __fname__nbe_step;_} -> __fname__erase_universes
  
let (__proj__Mkfsteps__item__allow_unbound_universes : fsteps -> Prims.bool)
  =
  fun projectee  ->
    match projectee with
    | { beta = __fname__beta; iota = __fname__iota; zeta = __fname__zeta;
        weak = __fname__weak; hnf = __fname__hnf; primops = __fname__primops;
        do_not_unfold_pure_lets = __fname__do_not_unfold_pure_lets;
        unfold_until = __fname__unfold_until;
        unfold_only = __fname__unfold_only;
        unfold_fully = __fname__unfold_fully;
        unfold_attr = __fname__unfold_attr; unfold_tac = __fname__unfold_tac;
        pure_subterms_within_computations =
          __fname__pure_subterms_within_computations;
        simplify = __fname__simplify;
        erase_universes = __fname__erase_universes;
        allow_unbound_universes = __fname__allow_unbound_universes;
        reify_ = __fname__reify_; compress_uvars = __fname__compress_uvars;
        no_full_norm = __fname__no_full_norm;
        check_no_uvars = __fname__check_no_uvars; unmeta = __fname__unmeta;
        unascribe = __fname__unascribe;
        in_full_norm_request = __fname__in_full_norm_request;
        weakly_reduce_scrutinee = __fname__weakly_reduce_scrutinee;
        nbe_step = __fname__nbe_step;_} -> __fname__allow_unbound_universes
  
let (__proj__Mkfsteps__item__reify_ : fsteps -> Prims.bool) =
  fun projectee  ->
    match projectee with
    | { beta = __fname__beta; iota = __fname__iota; zeta = __fname__zeta;
        weak = __fname__weak; hnf = __fname__hnf; primops = __fname__primops;
        do_not_unfold_pure_lets = __fname__do_not_unfold_pure_lets;
        unfold_until = __fname__unfold_until;
        unfold_only = __fname__unfold_only;
        unfold_fully = __fname__unfold_fully;
        unfold_attr = __fname__unfold_attr; unfold_tac = __fname__unfold_tac;
        pure_subterms_within_computations =
          __fname__pure_subterms_within_computations;
        simplify = __fname__simplify;
        erase_universes = __fname__erase_universes;
        allow_unbound_universes = __fname__allow_unbound_universes;
        reify_ = __fname__reify_; compress_uvars = __fname__compress_uvars;
        no_full_norm = __fname__no_full_norm;
        check_no_uvars = __fname__check_no_uvars; unmeta = __fname__unmeta;
        unascribe = __fname__unascribe;
        in_full_norm_request = __fname__in_full_norm_request;
        weakly_reduce_scrutinee = __fname__weakly_reduce_scrutinee;
        nbe_step = __fname__nbe_step;_} -> __fname__reify_
  
let (__proj__Mkfsteps__item__compress_uvars : fsteps -> Prims.bool) =
  fun projectee  ->
    match projectee with
    | { beta = __fname__beta; iota = __fname__iota; zeta = __fname__zeta;
        weak = __fname__weak; hnf = __fname__hnf; primops = __fname__primops;
        do_not_unfold_pure_lets = __fname__do_not_unfold_pure_lets;
        unfold_until = __fname__unfold_until;
        unfold_only = __fname__unfold_only;
        unfold_fully = __fname__unfold_fully;
        unfold_attr = __fname__unfold_attr; unfold_tac = __fname__unfold_tac;
        pure_subterms_within_computations =
          __fname__pure_subterms_within_computations;
        simplify = __fname__simplify;
        erase_universes = __fname__erase_universes;
        allow_unbound_universes = __fname__allow_unbound_universes;
        reify_ = __fname__reify_; compress_uvars = __fname__compress_uvars;
        no_full_norm = __fname__no_full_norm;
        check_no_uvars = __fname__check_no_uvars; unmeta = __fname__unmeta;
        unascribe = __fname__unascribe;
        in_full_norm_request = __fname__in_full_norm_request;
        weakly_reduce_scrutinee = __fname__weakly_reduce_scrutinee;
        nbe_step = __fname__nbe_step;_} -> __fname__compress_uvars
  
let (__proj__Mkfsteps__item__no_full_norm : fsteps -> Prims.bool) =
  fun projectee  ->
    match projectee with
    | { beta = __fname__beta; iota = __fname__iota; zeta = __fname__zeta;
        weak = __fname__weak; hnf = __fname__hnf; primops = __fname__primops;
        do_not_unfold_pure_lets = __fname__do_not_unfold_pure_lets;
        unfold_until = __fname__unfold_until;
        unfold_only = __fname__unfold_only;
        unfold_fully = __fname__unfold_fully;
        unfold_attr = __fname__unfold_attr; unfold_tac = __fname__unfold_tac;
        pure_subterms_within_computations =
          __fname__pure_subterms_within_computations;
        simplify = __fname__simplify;
        erase_universes = __fname__erase_universes;
        allow_unbound_universes = __fname__allow_unbound_universes;
        reify_ = __fname__reify_; compress_uvars = __fname__compress_uvars;
        no_full_norm = __fname__no_full_norm;
        check_no_uvars = __fname__check_no_uvars; unmeta = __fname__unmeta;
        unascribe = __fname__unascribe;
        in_full_norm_request = __fname__in_full_norm_request;
        weakly_reduce_scrutinee = __fname__weakly_reduce_scrutinee;
        nbe_step = __fname__nbe_step;_} -> __fname__no_full_norm
  
let (__proj__Mkfsteps__item__check_no_uvars : fsteps -> Prims.bool) =
  fun projectee  ->
    match projectee with
    | { beta = __fname__beta; iota = __fname__iota; zeta = __fname__zeta;
        weak = __fname__weak; hnf = __fname__hnf; primops = __fname__primops;
        do_not_unfold_pure_lets = __fname__do_not_unfold_pure_lets;
        unfold_until = __fname__unfold_until;
        unfold_only = __fname__unfold_only;
        unfold_fully = __fname__unfold_fully;
        unfold_attr = __fname__unfold_attr; unfold_tac = __fname__unfold_tac;
        pure_subterms_within_computations =
          __fname__pure_subterms_within_computations;
        simplify = __fname__simplify;
        erase_universes = __fname__erase_universes;
        allow_unbound_universes = __fname__allow_unbound_universes;
        reify_ = __fname__reify_; compress_uvars = __fname__compress_uvars;
        no_full_norm = __fname__no_full_norm;
        check_no_uvars = __fname__check_no_uvars; unmeta = __fname__unmeta;
        unascribe = __fname__unascribe;
        in_full_norm_request = __fname__in_full_norm_request;
        weakly_reduce_scrutinee = __fname__weakly_reduce_scrutinee;
        nbe_step = __fname__nbe_step;_} -> __fname__check_no_uvars
  
let (__proj__Mkfsteps__item__unmeta : fsteps -> Prims.bool) =
  fun projectee  ->
    match projectee with
    | { beta = __fname__beta; iota = __fname__iota; zeta = __fname__zeta;
        weak = __fname__weak; hnf = __fname__hnf; primops = __fname__primops;
        do_not_unfold_pure_lets = __fname__do_not_unfold_pure_lets;
        unfold_until = __fname__unfold_until;
        unfold_only = __fname__unfold_only;
        unfold_fully = __fname__unfold_fully;
        unfold_attr = __fname__unfold_attr; unfold_tac = __fname__unfold_tac;
        pure_subterms_within_computations =
          __fname__pure_subterms_within_computations;
        simplify = __fname__simplify;
        erase_universes = __fname__erase_universes;
        allow_unbound_universes = __fname__allow_unbound_universes;
        reify_ = __fname__reify_; compress_uvars = __fname__compress_uvars;
        no_full_norm = __fname__no_full_norm;
        check_no_uvars = __fname__check_no_uvars; unmeta = __fname__unmeta;
        unascribe = __fname__unascribe;
        in_full_norm_request = __fname__in_full_norm_request;
        weakly_reduce_scrutinee = __fname__weakly_reduce_scrutinee;
        nbe_step = __fname__nbe_step;_} -> __fname__unmeta
  
let (__proj__Mkfsteps__item__unascribe : fsteps -> Prims.bool) =
  fun projectee  ->
    match projectee with
    | { beta = __fname__beta; iota = __fname__iota; zeta = __fname__zeta;
        weak = __fname__weak; hnf = __fname__hnf; primops = __fname__primops;
        do_not_unfold_pure_lets = __fname__do_not_unfold_pure_lets;
        unfold_until = __fname__unfold_until;
        unfold_only = __fname__unfold_only;
        unfold_fully = __fname__unfold_fully;
        unfold_attr = __fname__unfold_attr; unfold_tac = __fname__unfold_tac;
        pure_subterms_within_computations =
          __fname__pure_subterms_within_computations;
        simplify = __fname__simplify;
        erase_universes = __fname__erase_universes;
        allow_unbound_universes = __fname__allow_unbound_universes;
        reify_ = __fname__reify_; compress_uvars = __fname__compress_uvars;
        no_full_norm = __fname__no_full_norm;
        check_no_uvars = __fname__check_no_uvars; unmeta = __fname__unmeta;
        unascribe = __fname__unascribe;
        in_full_norm_request = __fname__in_full_norm_request;
        weakly_reduce_scrutinee = __fname__weakly_reduce_scrutinee;
        nbe_step = __fname__nbe_step;_} -> __fname__unascribe
  
let (__proj__Mkfsteps__item__in_full_norm_request : fsteps -> Prims.bool) =
  fun projectee  ->
    match projectee with
    | { beta = __fname__beta; iota = __fname__iota; zeta = __fname__zeta;
        weak = __fname__weak; hnf = __fname__hnf; primops = __fname__primops;
        do_not_unfold_pure_lets = __fname__do_not_unfold_pure_lets;
        unfold_until = __fname__unfold_until;
        unfold_only = __fname__unfold_only;
        unfold_fully = __fname__unfold_fully;
        unfold_attr = __fname__unfold_attr; unfold_tac = __fname__unfold_tac;
        pure_subterms_within_computations =
          __fname__pure_subterms_within_computations;
        simplify = __fname__simplify;
        erase_universes = __fname__erase_universes;
        allow_unbound_universes = __fname__allow_unbound_universes;
        reify_ = __fname__reify_; compress_uvars = __fname__compress_uvars;
        no_full_norm = __fname__no_full_norm;
        check_no_uvars = __fname__check_no_uvars; unmeta = __fname__unmeta;
        unascribe = __fname__unascribe;
        in_full_norm_request = __fname__in_full_norm_request;
        weakly_reduce_scrutinee = __fname__weakly_reduce_scrutinee;
        nbe_step = __fname__nbe_step;_} -> __fname__in_full_norm_request
  
let (__proj__Mkfsteps__item__weakly_reduce_scrutinee : fsteps -> Prims.bool)
  =
  fun projectee  ->
    match projectee with
    | { beta = __fname__beta; iota = __fname__iota; zeta = __fname__zeta;
        weak = __fname__weak; hnf = __fname__hnf; primops = __fname__primops;
        do_not_unfold_pure_lets = __fname__do_not_unfold_pure_lets;
        unfold_until = __fname__unfold_until;
        unfold_only = __fname__unfold_only;
        unfold_fully = __fname__unfold_fully;
        unfold_attr = __fname__unfold_attr; unfold_tac = __fname__unfold_tac;
        pure_subterms_within_computations =
          __fname__pure_subterms_within_computations;
        simplify = __fname__simplify;
        erase_universes = __fname__erase_universes;
        allow_unbound_universes = __fname__allow_unbound_universes;
        reify_ = __fname__reify_; compress_uvars = __fname__compress_uvars;
        no_full_norm = __fname__no_full_norm;
        check_no_uvars = __fname__check_no_uvars; unmeta = __fname__unmeta;
        unascribe = __fname__unascribe;
        in_full_norm_request = __fname__in_full_norm_request;
        weakly_reduce_scrutinee = __fname__weakly_reduce_scrutinee;
        nbe_step = __fname__nbe_step;_} -> __fname__weakly_reduce_scrutinee
  
let (__proj__Mkfsteps__item__nbe_step : fsteps -> Prims.bool) =
  fun projectee  ->
    match projectee with
    | { beta = __fname__beta; iota = __fname__iota; zeta = __fname__zeta;
        weak = __fname__weak; hnf = __fname__hnf; primops = __fname__primops;
        do_not_unfold_pure_lets = __fname__do_not_unfold_pure_lets;
        unfold_until = __fname__unfold_until;
        unfold_only = __fname__unfold_only;
        unfold_fully = __fname__unfold_fully;
        unfold_attr = __fname__unfold_attr; unfold_tac = __fname__unfold_tac;
        pure_subterms_within_computations =
          __fname__pure_subterms_within_computations;
        simplify = __fname__simplify;
        erase_universes = __fname__erase_universes;
        allow_unbound_universes = __fname__allow_unbound_universes;
        reify_ = __fname__reify_; compress_uvars = __fname__compress_uvars;
        no_full_norm = __fname__no_full_norm;
        check_no_uvars = __fname__check_no_uvars; unmeta = __fname__unmeta;
        unascribe = __fname__unascribe;
        in_full_norm_request = __fname__in_full_norm_request;
        weakly_reduce_scrutinee = __fname__weakly_reduce_scrutinee;
        nbe_step = __fname__nbe_step;_} -> __fname__nbe_step
  
let (steps_to_string : fsteps -> Prims.string) =
  fun f  ->
    let format_opt f1 o =
      match o with
      | FStar_Pervasives_Native.None  -> "None"
      | FStar_Pervasives_Native.Some x ->
          let uu____1301 =
            let uu____1302 = f1 x  in Prims.strcat uu____1302 ")"  in
          Prims.strcat "Some (" uu____1301
       in
    let b = FStar_Util.string_of_bool  in
    let uu____1308 =
      let uu____1311 = FStar_All.pipe_right f.beta b  in
      let uu____1312 =
        let uu____1315 = FStar_All.pipe_right f.iota b  in
        let uu____1316 =
          let uu____1319 = FStar_All.pipe_right f.zeta b  in
          let uu____1320 =
            let uu____1323 = FStar_All.pipe_right f.weak b  in
            let uu____1324 =
              let uu____1327 = FStar_All.pipe_right f.hnf b  in
              let uu____1328 =
                let uu____1331 = FStar_All.pipe_right f.primops b  in
                let uu____1332 =
                  let uu____1335 =
                    FStar_All.pipe_right f.do_not_unfold_pure_lets b  in
                  let uu____1336 =
                    let uu____1339 =
                      FStar_All.pipe_right f.unfold_until
                        (format_opt FStar_Syntax_Print.delta_depth_to_string)
                       in
                    let uu____1342 =
                      let uu____1345 =
                        FStar_All.pipe_right f.unfold_only
                          (format_opt
                             (fun x  ->
                                let uu____1357 =
                                  FStar_List.map FStar_Ident.string_of_lid x
                                   in
                                FStar_All.pipe_right uu____1357
                                  (FStar_String.concat ", ")))
                         in
                      let uu____1362 =
                        let uu____1365 =
                          FStar_All.pipe_right f.unfold_fully
                            (format_opt
                               (fun x  ->
                                  let uu____1377 =
                                    FStar_List.map FStar_Ident.string_of_lid
                                      x
                                     in
                                  FStar_All.pipe_right uu____1377
                                    (FStar_String.concat ", ")))
                           in
                        let uu____1382 =
                          let uu____1385 =
                            FStar_All.pipe_right f.unfold_attr
                              (format_opt
                                 (fun xs  ->
                                    let uu____1397 =
                                      FStar_List.map
                                        FStar_Syntax_Print.term_to_string xs
                                       in
                                    FStar_All.pipe_right uu____1397
                                      (FStar_String.concat ", ")))
                             in
                          let uu____1402 =
                            let uu____1405 =
                              FStar_All.pipe_right f.unfold_tac b  in
                            let uu____1406 =
                              let uu____1409 =
                                FStar_All.pipe_right
                                  f.pure_subterms_within_computations b
                                 in
                              let uu____1410 =
                                let uu____1413 =
                                  FStar_All.pipe_right f.simplify b  in
                                let uu____1414 =
                                  let uu____1417 =
                                    FStar_All.pipe_right f.erase_universes b
                                     in
                                  let uu____1418 =
                                    let uu____1421 =
                                      FStar_All.pipe_right
                                        f.allow_unbound_universes b
                                       in
                                    let uu____1422 =
                                      let uu____1425 =
                                        FStar_All.pipe_right f.reify_ b  in
                                      let uu____1426 =
                                        let uu____1429 =
                                          FStar_All.pipe_right
                                            f.compress_uvars b
                                           in
                                        let uu____1430 =
                                          let uu____1433 =
                                            FStar_All.pipe_right
                                              f.no_full_norm b
                                             in
                                          let uu____1434 =
                                            let uu____1437 =
                                              FStar_All.pipe_right
                                                f.check_no_uvars b
                                               in
                                            let uu____1438 =
                                              let uu____1441 =
                                                FStar_All.pipe_right 
                                                  f.unmeta b
                                                 in
                                              let uu____1442 =
                                                let uu____1445 =
                                                  FStar_All.pipe_right
                                                    f.unascribe b
                                                   in
                                                let uu____1446 =
                                                  let uu____1449 =
                                                    FStar_All.pipe_right
                                                      f.in_full_norm_request
                                                      b
                                                     in
                                                  let uu____1450 =
                                                    let uu____1453 =
                                                      FStar_All.pipe_right
                                                        f.weakly_reduce_scrutinee
                                                        b
                                                       in
                                                    [uu____1453]  in
                                                  uu____1449 :: uu____1450
                                                   in
                                                uu____1445 :: uu____1446  in
                                              uu____1441 :: uu____1442  in
                                            uu____1437 :: uu____1438  in
                                          uu____1433 :: uu____1434  in
                                        uu____1429 :: uu____1430  in
                                      uu____1425 :: uu____1426  in
                                    uu____1421 :: uu____1422  in
                                  uu____1417 :: uu____1418  in
                                uu____1413 :: uu____1414  in
                              uu____1409 :: uu____1410  in
                            uu____1405 :: uu____1406  in
                          uu____1385 :: uu____1402  in
                        uu____1365 :: uu____1382  in
                      uu____1345 :: uu____1362  in
                    uu____1339 :: uu____1342  in
                  uu____1335 :: uu____1336  in
                uu____1331 :: uu____1332  in
              uu____1327 :: uu____1328  in
            uu____1323 :: uu____1324  in
          uu____1319 :: uu____1320  in
        uu____1315 :: uu____1316  in
      uu____1311 :: uu____1312  in
    FStar_Util.format
      "{\nbeta = %s;\niota = %s;\nzeta = %s;\nweak = %s;\nhnf  = %s;\nprimops = %s;\ndo_not_unfold_pure_lets = %s;\nunfold_until = %s;\nunfold_only = %s;\nunfold_fully = %s;\nunfold_attr = %s;\nunfold_tac = %s;\npure_subterms_within_computations = %s;\nsimplify = %s;\nerase_universes = %s;\nallow_unbound_universes = %s;\nreify_ = %s;\ncompress_uvars = %s;\nno_full_norm = %s;\ncheck_no_uvars = %s;\nunmeta = %s;\nunascribe = %s;\nin_full_norm_request = %s;\nweakly_reduce_scrutinee = %s;\n}"
      uu____1308
  
let (default_steps : fsteps) =
  {
    beta = true;
    iota = true;
    zeta = true;
    weak = false;
    hnf = false;
    primops = false;
    do_not_unfold_pure_lets = false;
    unfold_until = FStar_Pervasives_Native.None;
    unfold_only = FStar_Pervasives_Native.None;
    unfold_fully = FStar_Pervasives_Native.None;
    unfold_attr = FStar_Pervasives_Native.None;
    unfold_tac = false;
    pure_subterms_within_computations = false;
    simplify = false;
    erase_universes = false;
    allow_unbound_universes = false;
    reify_ = false;
    compress_uvars = false;
    no_full_norm = false;
    check_no_uvars = false;
    unmeta = false;
    unascribe = false;
    in_full_norm_request = false;
    weakly_reduce_scrutinee = true;
    nbe_step = false
  } 
let (fstep_add_one : FStar_TypeChecker_Env.step -> fsteps -> fsteps) =
  fun s  ->
    fun fs  ->
      let add_opt x uu___228_1488 =
        match uu___228_1488 with
        | FStar_Pervasives_Native.None  -> FStar_Pervasives_Native.Some [x]
        | FStar_Pervasives_Native.Some xs ->
            FStar_Pervasives_Native.Some (x :: xs)
         in
      match s with
      | FStar_TypeChecker_Env.Beta  ->
          let uu___230_1508 = fs  in
          {
            beta = true;
            iota = (uu___230_1508.iota);
            zeta = (uu___230_1508.zeta);
            weak = (uu___230_1508.weak);
            hnf = (uu___230_1508.hnf);
            primops = (uu___230_1508.primops);
            do_not_unfold_pure_lets = (uu___230_1508.do_not_unfold_pure_lets);
            unfold_until = (uu___230_1508.unfold_until);
            unfold_only = (uu___230_1508.unfold_only);
            unfold_fully = (uu___230_1508.unfold_fully);
            unfold_attr = (uu___230_1508.unfold_attr);
            unfold_tac = (uu___230_1508.unfold_tac);
            pure_subterms_within_computations =
              (uu___230_1508.pure_subterms_within_computations);
            simplify = (uu___230_1508.simplify);
            erase_universes = (uu___230_1508.erase_universes);
            allow_unbound_universes = (uu___230_1508.allow_unbound_universes);
            reify_ = (uu___230_1508.reify_);
            compress_uvars = (uu___230_1508.compress_uvars);
            no_full_norm = (uu___230_1508.no_full_norm);
            check_no_uvars = (uu___230_1508.check_no_uvars);
            unmeta = (uu___230_1508.unmeta);
            unascribe = (uu___230_1508.unascribe);
            in_full_norm_request = (uu___230_1508.in_full_norm_request);
            weakly_reduce_scrutinee = (uu___230_1508.weakly_reduce_scrutinee);
            nbe_step = (uu___230_1508.nbe_step)
          }
      | FStar_TypeChecker_Env.Iota  ->
          let uu___231_1509 = fs  in
          {
            beta = (uu___231_1509.beta);
            iota = true;
            zeta = (uu___231_1509.zeta);
            weak = (uu___231_1509.weak);
            hnf = (uu___231_1509.hnf);
            primops = (uu___231_1509.primops);
            do_not_unfold_pure_lets = (uu___231_1509.do_not_unfold_pure_lets);
            unfold_until = (uu___231_1509.unfold_until);
            unfold_only = (uu___231_1509.unfold_only);
            unfold_fully = (uu___231_1509.unfold_fully);
            unfold_attr = (uu___231_1509.unfold_attr);
            unfold_tac = (uu___231_1509.unfold_tac);
            pure_subterms_within_computations =
              (uu___231_1509.pure_subterms_within_computations);
            simplify = (uu___231_1509.simplify);
            erase_universes = (uu___231_1509.erase_universes);
            allow_unbound_universes = (uu___231_1509.allow_unbound_universes);
            reify_ = (uu___231_1509.reify_);
            compress_uvars = (uu___231_1509.compress_uvars);
            no_full_norm = (uu___231_1509.no_full_norm);
            check_no_uvars = (uu___231_1509.check_no_uvars);
            unmeta = (uu___231_1509.unmeta);
            unascribe = (uu___231_1509.unascribe);
            in_full_norm_request = (uu___231_1509.in_full_norm_request);
            weakly_reduce_scrutinee = (uu___231_1509.weakly_reduce_scrutinee);
            nbe_step = (uu___231_1509.nbe_step)
          }
      | FStar_TypeChecker_Env.Zeta  ->
          let uu___232_1510 = fs  in
          {
            beta = (uu___232_1510.beta);
            iota = (uu___232_1510.iota);
            zeta = true;
            weak = (uu___232_1510.weak);
            hnf = (uu___232_1510.hnf);
            primops = (uu___232_1510.primops);
            do_not_unfold_pure_lets = (uu___232_1510.do_not_unfold_pure_lets);
            unfold_until = (uu___232_1510.unfold_until);
            unfold_only = (uu___232_1510.unfold_only);
            unfold_fully = (uu___232_1510.unfold_fully);
            unfold_attr = (uu___232_1510.unfold_attr);
            unfold_tac = (uu___232_1510.unfold_tac);
            pure_subterms_within_computations =
              (uu___232_1510.pure_subterms_within_computations);
            simplify = (uu___232_1510.simplify);
            erase_universes = (uu___232_1510.erase_universes);
            allow_unbound_universes = (uu___232_1510.allow_unbound_universes);
            reify_ = (uu___232_1510.reify_);
            compress_uvars = (uu___232_1510.compress_uvars);
            no_full_norm = (uu___232_1510.no_full_norm);
            check_no_uvars = (uu___232_1510.check_no_uvars);
            unmeta = (uu___232_1510.unmeta);
            unascribe = (uu___232_1510.unascribe);
            in_full_norm_request = (uu___232_1510.in_full_norm_request);
            weakly_reduce_scrutinee = (uu___232_1510.weakly_reduce_scrutinee);
            nbe_step = (uu___232_1510.nbe_step)
          }
      | FStar_TypeChecker_Env.Exclude (FStar_TypeChecker_Env.Beta ) ->
          let uu___233_1511 = fs  in
          {
            beta = false;
            iota = (uu___233_1511.iota);
            zeta = (uu___233_1511.zeta);
            weak = (uu___233_1511.weak);
            hnf = (uu___233_1511.hnf);
            primops = (uu___233_1511.primops);
            do_not_unfold_pure_lets = (uu___233_1511.do_not_unfold_pure_lets);
            unfold_until = (uu___233_1511.unfold_until);
            unfold_only = (uu___233_1511.unfold_only);
            unfold_fully = (uu___233_1511.unfold_fully);
            unfold_attr = (uu___233_1511.unfold_attr);
            unfold_tac = (uu___233_1511.unfold_tac);
            pure_subterms_within_computations =
              (uu___233_1511.pure_subterms_within_computations);
            simplify = (uu___233_1511.simplify);
            erase_universes = (uu___233_1511.erase_universes);
            allow_unbound_universes = (uu___233_1511.allow_unbound_universes);
            reify_ = (uu___233_1511.reify_);
            compress_uvars = (uu___233_1511.compress_uvars);
            no_full_norm = (uu___233_1511.no_full_norm);
            check_no_uvars = (uu___233_1511.check_no_uvars);
            unmeta = (uu___233_1511.unmeta);
            unascribe = (uu___233_1511.unascribe);
            in_full_norm_request = (uu___233_1511.in_full_norm_request);
            weakly_reduce_scrutinee = (uu___233_1511.weakly_reduce_scrutinee);
            nbe_step = (uu___233_1511.nbe_step)
          }
      | FStar_TypeChecker_Env.Exclude (FStar_TypeChecker_Env.Iota ) ->
          let uu___234_1512 = fs  in
          {
            beta = (uu___234_1512.beta);
            iota = false;
            zeta = (uu___234_1512.zeta);
            weak = (uu___234_1512.weak);
            hnf = (uu___234_1512.hnf);
            primops = (uu___234_1512.primops);
            do_not_unfold_pure_lets = (uu___234_1512.do_not_unfold_pure_lets);
            unfold_until = (uu___234_1512.unfold_until);
            unfold_only = (uu___234_1512.unfold_only);
            unfold_fully = (uu___234_1512.unfold_fully);
            unfold_attr = (uu___234_1512.unfold_attr);
            unfold_tac = (uu___234_1512.unfold_tac);
            pure_subterms_within_computations =
              (uu___234_1512.pure_subterms_within_computations);
            simplify = (uu___234_1512.simplify);
            erase_universes = (uu___234_1512.erase_universes);
            allow_unbound_universes = (uu___234_1512.allow_unbound_universes);
            reify_ = (uu___234_1512.reify_);
            compress_uvars = (uu___234_1512.compress_uvars);
            no_full_norm = (uu___234_1512.no_full_norm);
            check_no_uvars = (uu___234_1512.check_no_uvars);
            unmeta = (uu___234_1512.unmeta);
            unascribe = (uu___234_1512.unascribe);
            in_full_norm_request = (uu___234_1512.in_full_norm_request);
            weakly_reduce_scrutinee = (uu___234_1512.weakly_reduce_scrutinee);
            nbe_step = (uu___234_1512.nbe_step)
          }
      | FStar_TypeChecker_Env.Exclude (FStar_TypeChecker_Env.Zeta ) ->
          let uu___235_1513 = fs  in
          {
            beta = (uu___235_1513.beta);
            iota = (uu___235_1513.iota);
            zeta = false;
            weak = (uu___235_1513.weak);
            hnf = (uu___235_1513.hnf);
            primops = (uu___235_1513.primops);
            do_not_unfold_pure_lets = (uu___235_1513.do_not_unfold_pure_lets);
            unfold_until = (uu___235_1513.unfold_until);
            unfold_only = (uu___235_1513.unfold_only);
            unfold_fully = (uu___235_1513.unfold_fully);
            unfold_attr = (uu___235_1513.unfold_attr);
            unfold_tac = (uu___235_1513.unfold_tac);
            pure_subterms_within_computations =
              (uu___235_1513.pure_subterms_within_computations);
            simplify = (uu___235_1513.simplify);
            erase_universes = (uu___235_1513.erase_universes);
            allow_unbound_universes = (uu___235_1513.allow_unbound_universes);
            reify_ = (uu___235_1513.reify_);
            compress_uvars = (uu___235_1513.compress_uvars);
            no_full_norm = (uu___235_1513.no_full_norm);
            check_no_uvars = (uu___235_1513.check_no_uvars);
            unmeta = (uu___235_1513.unmeta);
            unascribe = (uu___235_1513.unascribe);
            in_full_norm_request = (uu___235_1513.in_full_norm_request);
            weakly_reduce_scrutinee = (uu___235_1513.weakly_reduce_scrutinee);
            nbe_step = (uu___235_1513.nbe_step)
          }
      | FStar_TypeChecker_Env.Exclude uu____1514 -> failwith "Bad exclude"
      | FStar_TypeChecker_Env.Weak  ->
          let uu___236_1515 = fs  in
          {
            beta = (uu___236_1515.beta);
            iota = (uu___236_1515.iota);
            zeta = (uu___236_1515.zeta);
            weak = true;
            hnf = (uu___236_1515.hnf);
            primops = (uu___236_1515.primops);
            do_not_unfold_pure_lets = (uu___236_1515.do_not_unfold_pure_lets);
            unfold_until = (uu___236_1515.unfold_until);
            unfold_only = (uu___236_1515.unfold_only);
            unfold_fully = (uu___236_1515.unfold_fully);
            unfold_attr = (uu___236_1515.unfold_attr);
            unfold_tac = (uu___236_1515.unfold_tac);
            pure_subterms_within_computations =
              (uu___236_1515.pure_subterms_within_computations);
            simplify = (uu___236_1515.simplify);
            erase_universes = (uu___236_1515.erase_universes);
            allow_unbound_universes = (uu___236_1515.allow_unbound_universes);
            reify_ = (uu___236_1515.reify_);
            compress_uvars = (uu___236_1515.compress_uvars);
            no_full_norm = (uu___236_1515.no_full_norm);
            check_no_uvars = (uu___236_1515.check_no_uvars);
            unmeta = (uu___236_1515.unmeta);
            unascribe = (uu___236_1515.unascribe);
            in_full_norm_request = (uu___236_1515.in_full_norm_request);
            weakly_reduce_scrutinee = (uu___236_1515.weakly_reduce_scrutinee);
            nbe_step = (uu___236_1515.nbe_step)
          }
      | FStar_TypeChecker_Env.HNF  ->
          let uu___237_1516 = fs  in
          {
            beta = (uu___237_1516.beta);
            iota = (uu___237_1516.iota);
            zeta = (uu___237_1516.zeta);
            weak = (uu___237_1516.weak);
            hnf = true;
            primops = (uu___237_1516.primops);
            do_not_unfold_pure_lets = (uu___237_1516.do_not_unfold_pure_lets);
            unfold_until = (uu___237_1516.unfold_until);
            unfold_only = (uu___237_1516.unfold_only);
            unfold_fully = (uu___237_1516.unfold_fully);
            unfold_attr = (uu___237_1516.unfold_attr);
            unfold_tac = (uu___237_1516.unfold_tac);
            pure_subterms_within_computations =
              (uu___237_1516.pure_subterms_within_computations);
            simplify = (uu___237_1516.simplify);
            erase_universes = (uu___237_1516.erase_universes);
            allow_unbound_universes = (uu___237_1516.allow_unbound_universes);
            reify_ = (uu___237_1516.reify_);
            compress_uvars = (uu___237_1516.compress_uvars);
            no_full_norm = (uu___237_1516.no_full_norm);
            check_no_uvars = (uu___237_1516.check_no_uvars);
            unmeta = (uu___237_1516.unmeta);
            unascribe = (uu___237_1516.unascribe);
            in_full_norm_request = (uu___237_1516.in_full_norm_request);
            weakly_reduce_scrutinee = (uu___237_1516.weakly_reduce_scrutinee);
            nbe_step = (uu___237_1516.nbe_step)
          }
      | FStar_TypeChecker_Env.Primops  ->
          let uu___238_1517 = fs  in
          {
            beta = (uu___238_1517.beta);
            iota = (uu___238_1517.iota);
            zeta = (uu___238_1517.zeta);
            weak = (uu___238_1517.weak);
            hnf = (uu___238_1517.hnf);
            primops = true;
            do_not_unfold_pure_lets = (uu___238_1517.do_not_unfold_pure_lets);
            unfold_until = (uu___238_1517.unfold_until);
            unfold_only = (uu___238_1517.unfold_only);
            unfold_fully = (uu___238_1517.unfold_fully);
            unfold_attr = (uu___238_1517.unfold_attr);
            unfold_tac = (uu___238_1517.unfold_tac);
            pure_subterms_within_computations =
              (uu___238_1517.pure_subterms_within_computations);
            simplify = (uu___238_1517.simplify);
            erase_universes = (uu___238_1517.erase_universes);
            allow_unbound_universes = (uu___238_1517.allow_unbound_universes);
            reify_ = (uu___238_1517.reify_);
            compress_uvars = (uu___238_1517.compress_uvars);
            no_full_norm = (uu___238_1517.no_full_norm);
            check_no_uvars = (uu___238_1517.check_no_uvars);
            unmeta = (uu___238_1517.unmeta);
            unascribe = (uu___238_1517.unascribe);
            in_full_norm_request = (uu___238_1517.in_full_norm_request);
            weakly_reduce_scrutinee = (uu___238_1517.weakly_reduce_scrutinee);
            nbe_step = (uu___238_1517.nbe_step)
          }
      | FStar_TypeChecker_Env.Eager_unfolding  -> fs
      | FStar_TypeChecker_Env.Inlining  -> fs
      | FStar_TypeChecker_Env.DoNotUnfoldPureLets  ->
          let uu___239_1518 = fs  in
          {
            beta = (uu___239_1518.beta);
            iota = (uu___239_1518.iota);
            zeta = (uu___239_1518.zeta);
            weak = (uu___239_1518.weak);
            hnf = (uu___239_1518.hnf);
            primops = (uu___239_1518.primops);
            do_not_unfold_pure_lets = true;
            unfold_until = (uu___239_1518.unfold_until);
            unfold_only = (uu___239_1518.unfold_only);
            unfold_fully = (uu___239_1518.unfold_fully);
            unfold_attr = (uu___239_1518.unfold_attr);
            unfold_tac = (uu___239_1518.unfold_tac);
            pure_subterms_within_computations =
              (uu___239_1518.pure_subterms_within_computations);
            simplify = (uu___239_1518.simplify);
            erase_universes = (uu___239_1518.erase_universes);
            allow_unbound_universes = (uu___239_1518.allow_unbound_universes);
            reify_ = (uu___239_1518.reify_);
            compress_uvars = (uu___239_1518.compress_uvars);
            no_full_norm = (uu___239_1518.no_full_norm);
            check_no_uvars = (uu___239_1518.check_no_uvars);
            unmeta = (uu___239_1518.unmeta);
            unascribe = (uu___239_1518.unascribe);
            in_full_norm_request = (uu___239_1518.in_full_norm_request);
            weakly_reduce_scrutinee = (uu___239_1518.weakly_reduce_scrutinee);
            nbe_step = (uu___239_1518.nbe_step)
          }
      | FStar_TypeChecker_Env.UnfoldUntil d ->
          let uu___240_1520 = fs  in
          {
            beta = (uu___240_1520.beta);
            iota = (uu___240_1520.iota);
            zeta = (uu___240_1520.zeta);
            weak = (uu___240_1520.weak);
            hnf = (uu___240_1520.hnf);
            primops = (uu___240_1520.primops);
            do_not_unfold_pure_lets = (uu___240_1520.do_not_unfold_pure_lets);
            unfold_until = (FStar_Pervasives_Native.Some d);
            unfold_only = (uu___240_1520.unfold_only);
            unfold_fully = (uu___240_1520.unfold_fully);
            unfold_attr = (uu___240_1520.unfold_attr);
            unfold_tac = (uu___240_1520.unfold_tac);
            pure_subterms_within_computations =
              (uu___240_1520.pure_subterms_within_computations);
            simplify = (uu___240_1520.simplify);
            erase_universes = (uu___240_1520.erase_universes);
            allow_unbound_universes = (uu___240_1520.allow_unbound_universes);
            reify_ = (uu___240_1520.reify_);
            compress_uvars = (uu___240_1520.compress_uvars);
            no_full_norm = (uu___240_1520.no_full_norm);
            check_no_uvars = (uu___240_1520.check_no_uvars);
            unmeta = (uu___240_1520.unmeta);
            unascribe = (uu___240_1520.unascribe);
            in_full_norm_request = (uu___240_1520.in_full_norm_request);
            weakly_reduce_scrutinee = (uu___240_1520.weakly_reduce_scrutinee);
            nbe_step = (uu___240_1520.nbe_step)
          }
      | FStar_TypeChecker_Env.UnfoldOnly lids ->
          let uu___241_1524 = fs  in
          {
            beta = (uu___241_1524.beta);
            iota = (uu___241_1524.iota);
            zeta = (uu___241_1524.zeta);
            weak = (uu___241_1524.weak);
            hnf = (uu___241_1524.hnf);
            primops = (uu___241_1524.primops);
            do_not_unfold_pure_lets = (uu___241_1524.do_not_unfold_pure_lets);
            unfold_until = (uu___241_1524.unfold_until);
            unfold_only = (FStar_Pervasives_Native.Some lids);
            unfold_fully = (uu___241_1524.unfold_fully);
            unfold_attr = (uu___241_1524.unfold_attr);
            unfold_tac = (uu___241_1524.unfold_tac);
            pure_subterms_within_computations =
              (uu___241_1524.pure_subterms_within_computations);
            simplify = (uu___241_1524.simplify);
            erase_universes = (uu___241_1524.erase_universes);
            allow_unbound_universes = (uu___241_1524.allow_unbound_universes);
            reify_ = (uu___241_1524.reify_);
            compress_uvars = (uu___241_1524.compress_uvars);
            no_full_norm = (uu___241_1524.no_full_norm);
            check_no_uvars = (uu___241_1524.check_no_uvars);
            unmeta = (uu___241_1524.unmeta);
            unascribe = (uu___241_1524.unascribe);
            in_full_norm_request = (uu___241_1524.in_full_norm_request);
            weakly_reduce_scrutinee = (uu___241_1524.weakly_reduce_scrutinee);
            nbe_step = (uu___241_1524.nbe_step)
          }
      | FStar_TypeChecker_Env.UnfoldFully lids ->
          let uu___242_1530 = fs  in
          {
            beta = (uu___242_1530.beta);
            iota = (uu___242_1530.iota);
            zeta = (uu___242_1530.zeta);
            weak = (uu___242_1530.weak);
            hnf = (uu___242_1530.hnf);
            primops = (uu___242_1530.primops);
            do_not_unfold_pure_lets = (uu___242_1530.do_not_unfold_pure_lets);
            unfold_until = (uu___242_1530.unfold_until);
            unfold_only = (uu___242_1530.unfold_only);
            unfold_fully = (FStar_Pervasives_Native.Some lids);
            unfold_attr = (uu___242_1530.unfold_attr);
            unfold_tac = (uu___242_1530.unfold_tac);
            pure_subterms_within_computations =
              (uu___242_1530.pure_subterms_within_computations);
            simplify = (uu___242_1530.simplify);
            erase_universes = (uu___242_1530.erase_universes);
            allow_unbound_universes = (uu___242_1530.allow_unbound_universes);
            reify_ = (uu___242_1530.reify_);
            compress_uvars = (uu___242_1530.compress_uvars);
            no_full_norm = (uu___242_1530.no_full_norm);
            check_no_uvars = (uu___242_1530.check_no_uvars);
            unmeta = (uu___242_1530.unmeta);
            unascribe = (uu___242_1530.unascribe);
            in_full_norm_request = (uu___242_1530.in_full_norm_request);
            weakly_reduce_scrutinee = (uu___242_1530.weakly_reduce_scrutinee);
            nbe_step = (uu___242_1530.nbe_step)
          }
      | FStar_TypeChecker_Env.UnfoldAttr attr ->
          let uu___243_1534 = fs  in
          {
            beta = (uu___243_1534.beta);
            iota = (uu___243_1534.iota);
            zeta = (uu___243_1534.zeta);
            weak = (uu___243_1534.weak);
            hnf = (uu___243_1534.hnf);
            primops = (uu___243_1534.primops);
            do_not_unfold_pure_lets = (uu___243_1534.do_not_unfold_pure_lets);
            unfold_until = (uu___243_1534.unfold_until);
            unfold_only = (uu___243_1534.unfold_only);
            unfold_fully = (uu___243_1534.unfold_fully);
            unfold_attr = (add_opt attr fs.unfold_attr);
            unfold_tac = (uu___243_1534.unfold_tac);
            pure_subterms_within_computations =
              (uu___243_1534.pure_subterms_within_computations);
            simplify = (uu___243_1534.simplify);
            erase_universes = (uu___243_1534.erase_universes);
            allow_unbound_universes = (uu___243_1534.allow_unbound_universes);
            reify_ = (uu___243_1534.reify_);
            compress_uvars = (uu___243_1534.compress_uvars);
            no_full_norm = (uu___243_1534.no_full_norm);
            check_no_uvars = (uu___243_1534.check_no_uvars);
            unmeta = (uu___243_1534.unmeta);
            unascribe = (uu___243_1534.unascribe);
            in_full_norm_request = (uu___243_1534.in_full_norm_request);
            weakly_reduce_scrutinee = (uu___243_1534.weakly_reduce_scrutinee);
            nbe_step = (uu___243_1534.nbe_step)
          }
      | FStar_TypeChecker_Env.UnfoldTac  ->
          let uu___244_1535 = fs  in
          {
            beta = (uu___244_1535.beta);
            iota = (uu___244_1535.iota);
            zeta = (uu___244_1535.zeta);
            weak = (uu___244_1535.weak);
            hnf = (uu___244_1535.hnf);
            primops = (uu___244_1535.primops);
            do_not_unfold_pure_lets = (uu___244_1535.do_not_unfold_pure_lets);
            unfold_until = (uu___244_1535.unfold_until);
            unfold_only = (uu___244_1535.unfold_only);
            unfold_fully = (uu___244_1535.unfold_fully);
            unfold_attr = (uu___244_1535.unfold_attr);
            unfold_tac = true;
            pure_subterms_within_computations =
              (uu___244_1535.pure_subterms_within_computations);
            simplify = (uu___244_1535.simplify);
            erase_universes = (uu___244_1535.erase_universes);
            allow_unbound_universes = (uu___244_1535.allow_unbound_universes);
            reify_ = (uu___244_1535.reify_);
            compress_uvars = (uu___244_1535.compress_uvars);
            no_full_norm = (uu___244_1535.no_full_norm);
            check_no_uvars = (uu___244_1535.check_no_uvars);
            unmeta = (uu___244_1535.unmeta);
            unascribe = (uu___244_1535.unascribe);
            in_full_norm_request = (uu___244_1535.in_full_norm_request);
            weakly_reduce_scrutinee = (uu___244_1535.weakly_reduce_scrutinee);
            nbe_step = (uu___244_1535.nbe_step)
          }
      | FStar_TypeChecker_Env.PureSubtermsWithinComputations  ->
          let uu___245_1536 = fs  in
          {
            beta = (uu___245_1536.beta);
            iota = (uu___245_1536.iota);
            zeta = (uu___245_1536.zeta);
            weak = (uu___245_1536.weak);
            hnf = (uu___245_1536.hnf);
            primops = (uu___245_1536.primops);
            do_not_unfold_pure_lets = (uu___245_1536.do_not_unfold_pure_lets);
            unfold_until = (uu___245_1536.unfold_until);
            unfold_only = (uu___245_1536.unfold_only);
            unfold_fully = (uu___245_1536.unfold_fully);
            unfold_attr = (uu___245_1536.unfold_attr);
            unfold_tac = (uu___245_1536.unfold_tac);
            pure_subterms_within_computations = true;
            simplify = (uu___245_1536.simplify);
            erase_universes = (uu___245_1536.erase_universes);
            allow_unbound_universes = (uu___245_1536.allow_unbound_universes);
            reify_ = (uu___245_1536.reify_);
            compress_uvars = (uu___245_1536.compress_uvars);
            no_full_norm = (uu___245_1536.no_full_norm);
            check_no_uvars = (uu___245_1536.check_no_uvars);
            unmeta = (uu___245_1536.unmeta);
            unascribe = (uu___245_1536.unascribe);
            in_full_norm_request = (uu___245_1536.in_full_norm_request);
            weakly_reduce_scrutinee = (uu___245_1536.weakly_reduce_scrutinee);
            nbe_step = (uu___245_1536.nbe_step)
          }
      | FStar_TypeChecker_Env.Simplify  ->
          let uu___246_1537 = fs  in
          {
            beta = (uu___246_1537.beta);
            iota = (uu___246_1537.iota);
            zeta = (uu___246_1537.zeta);
            weak = (uu___246_1537.weak);
            hnf = (uu___246_1537.hnf);
            primops = (uu___246_1537.primops);
            do_not_unfold_pure_lets = (uu___246_1537.do_not_unfold_pure_lets);
            unfold_until = (uu___246_1537.unfold_until);
            unfold_only = (uu___246_1537.unfold_only);
            unfold_fully = (uu___246_1537.unfold_fully);
            unfold_attr = (uu___246_1537.unfold_attr);
            unfold_tac = (uu___246_1537.unfold_tac);
            pure_subterms_within_computations =
              (uu___246_1537.pure_subterms_within_computations);
            simplify = true;
            erase_universes = (uu___246_1537.erase_universes);
            allow_unbound_universes = (uu___246_1537.allow_unbound_universes);
            reify_ = (uu___246_1537.reify_);
            compress_uvars = (uu___246_1537.compress_uvars);
            no_full_norm = (uu___246_1537.no_full_norm);
            check_no_uvars = (uu___246_1537.check_no_uvars);
            unmeta = (uu___246_1537.unmeta);
            unascribe = (uu___246_1537.unascribe);
            in_full_norm_request = (uu___246_1537.in_full_norm_request);
            weakly_reduce_scrutinee = (uu___246_1537.weakly_reduce_scrutinee);
            nbe_step = (uu___246_1537.nbe_step)
          }
      | FStar_TypeChecker_Env.EraseUniverses  ->
          let uu___247_1538 = fs  in
          {
            beta = (uu___247_1538.beta);
            iota = (uu___247_1538.iota);
            zeta = (uu___247_1538.zeta);
            weak = (uu___247_1538.weak);
            hnf = (uu___247_1538.hnf);
            primops = (uu___247_1538.primops);
            do_not_unfold_pure_lets = (uu___247_1538.do_not_unfold_pure_lets);
            unfold_until = (uu___247_1538.unfold_until);
            unfold_only = (uu___247_1538.unfold_only);
            unfold_fully = (uu___247_1538.unfold_fully);
            unfold_attr = (uu___247_1538.unfold_attr);
            unfold_tac = (uu___247_1538.unfold_tac);
            pure_subterms_within_computations =
              (uu___247_1538.pure_subterms_within_computations);
            simplify = (uu___247_1538.simplify);
            erase_universes = true;
            allow_unbound_universes = (uu___247_1538.allow_unbound_universes);
            reify_ = (uu___247_1538.reify_);
            compress_uvars = (uu___247_1538.compress_uvars);
            no_full_norm = (uu___247_1538.no_full_norm);
            check_no_uvars = (uu___247_1538.check_no_uvars);
            unmeta = (uu___247_1538.unmeta);
            unascribe = (uu___247_1538.unascribe);
            in_full_norm_request = (uu___247_1538.in_full_norm_request);
            weakly_reduce_scrutinee = (uu___247_1538.weakly_reduce_scrutinee);
            nbe_step = (uu___247_1538.nbe_step)
          }
      | FStar_TypeChecker_Env.AllowUnboundUniverses  ->
          let uu___248_1539 = fs  in
          {
            beta = (uu___248_1539.beta);
            iota = (uu___248_1539.iota);
            zeta = (uu___248_1539.zeta);
            weak = (uu___248_1539.weak);
            hnf = (uu___248_1539.hnf);
            primops = (uu___248_1539.primops);
            do_not_unfold_pure_lets = (uu___248_1539.do_not_unfold_pure_lets);
            unfold_until = (uu___248_1539.unfold_until);
            unfold_only = (uu___248_1539.unfold_only);
            unfold_fully = (uu___248_1539.unfold_fully);
            unfold_attr = (uu___248_1539.unfold_attr);
            unfold_tac = (uu___248_1539.unfold_tac);
            pure_subterms_within_computations =
              (uu___248_1539.pure_subterms_within_computations);
            simplify = (uu___248_1539.simplify);
            erase_universes = (uu___248_1539.erase_universes);
            allow_unbound_universes = true;
            reify_ = (uu___248_1539.reify_);
            compress_uvars = (uu___248_1539.compress_uvars);
            no_full_norm = (uu___248_1539.no_full_norm);
            check_no_uvars = (uu___248_1539.check_no_uvars);
            unmeta = (uu___248_1539.unmeta);
            unascribe = (uu___248_1539.unascribe);
            in_full_norm_request = (uu___248_1539.in_full_norm_request);
            weakly_reduce_scrutinee = (uu___248_1539.weakly_reduce_scrutinee);
            nbe_step = (uu___248_1539.nbe_step)
          }
      | FStar_TypeChecker_Env.Reify  ->
          let uu___249_1540 = fs  in
          {
            beta = (uu___249_1540.beta);
            iota = (uu___249_1540.iota);
            zeta = (uu___249_1540.zeta);
            weak = (uu___249_1540.weak);
            hnf = (uu___249_1540.hnf);
            primops = (uu___249_1540.primops);
            do_not_unfold_pure_lets = (uu___249_1540.do_not_unfold_pure_lets);
            unfold_until = (uu___249_1540.unfold_until);
            unfold_only = (uu___249_1540.unfold_only);
            unfold_fully = (uu___249_1540.unfold_fully);
            unfold_attr = (uu___249_1540.unfold_attr);
            unfold_tac = (uu___249_1540.unfold_tac);
            pure_subterms_within_computations =
              (uu___249_1540.pure_subterms_within_computations);
            simplify = (uu___249_1540.simplify);
            erase_universes = (uu___249_1540.erase_universes);
            allow_unbound_universes = (uu___249_1540.allow_unbound_universes);
            reify_ = true;
            compress_uvars = (uu___249_1540.compress_uvars);
            no_full_norm = (uu___249_1540.no_full_norm);
            check_no_uvars = (uu___249_1540.check_no_uvars);
            unmeta = (uu___249_1540.unmeta);
            unascribe = (uu___249_1540.unascribe);
            in_full_norm_request = (uu___249_1540.in_full_norm_request);
            weakly_reduce_scrutinee = (uu___249_1540.weakly_reduce_scrutinee);
            nbe_step = (uu___249_1540.nbe_step)
          }
      | FStar_TypeChecker_Env.CompressUvars  ->
          let uu___250_1541 = fs  in
          {
            beta = (uu___250_1541.beta);
            iota = (uu___250_1541.iota);
            zeta = (uu___250_1541.zeta);
            weak = (uu___250_1541.weak);
            hnf = (uu___250_1541.hnf);
            primops = (uu___250_1541.primops);
            do_not_unfold_pure_lets = (uu___250_1541.do_not_unfold_pure_lets);
            unfold_until = (uu___250_1541.unfold_until);
            unfold_only = (uu___250_1541.unfold_only);
            unfold_fully = (uu___250_1541.unfold_fully);
            unfold_attr = (uu___250_1541.unfold_attr);
            unfold_tac = (uu___250_1541.unfold_tac);
            pure_subterms_within_computations =
              (uu___250_1541.pure_subterms_within_computations);
            simplify = (uu___250_1541.simplify);
            erase_universes = (uu___250_1541.erase_universes);
            allow_unbound_universes = (uu___250_1541.allow_unbound_universes);
            reify_ = (uu___250_1541.reify_);
            compress_uvars = true;
            no_full_norm = (uu___250_1541.no_full_norm);
            check_no_uvars = (uu___250_1541.check_no_uvars);
            unmeta = (uu___250_1541.unmeta);
            unascribe = (uu___250_1541.unascribe);
            in_full_norm_request = (uu___250_1541.in_full_norm_request);
            weakly_reduce_scrutinee = (uu___250_1541.weakly_reduce_scrutinee);
            nbe_step = (uu___250_1541.nbe_step)
          }
      | FStar_TypeChecker_Env.NoFullNorm  ->
          let uu___251_1542 = fs  in
          {
            beta = (uu___251_1542.beta);
            iota = (uu___251_1542.iota);
            zeta = (uu___251_1542.zeta);
            weak = (uu___251_1542.weak);
            hnf = (uu___251_1542.hnf);
            primops = (uu___251_1542.primops);
            do_not_unfold_pure_lets = (uu___251_1542.do_not_unfold_pure_lets);
            unfold_until = (uu___251_1542.unfold_until);
            unfold_only = (uu___251_1542.unfold_only);
            unfold_fully = (uu___251_1542.unfold_fully);
            unfold_attr = (uu___251_1542.unfold_attr);
            unfold_tac = (uu___251_1542.unfold_tac);
            pure_subterms_within_computations =
              (uu___251_1542.pure_subterms_within_computations);
            simplify = (uu___251_1542.simplify);
            erase_universes = (uu___251_1542.erase_universes);
            allow_unbound_universes = (uu___251_1542.allow_unbound_universes);
            reify_ = (uu___251_1542.reify_);
            compress_uvars = (uu___251_1542.compress_uvars);
            no_full_norm = true;
            check_no_uvars = (uu___251_1542.check_no_uvars);
            unmeta = (uu___251_1542.unmeta);
            unascribe = (uu___251_1542.unascribe);
            in_full_norm_request = (uu___251_1542.in_full_norm_request);
            weakly_reduce_scrutinee = (uu___251_1542.weakly_reduce_scrutinee);
            nbe_step = (uu___251_1542.nbe_step)
          }
      | FStar_TypeChecker_Env.CheckNoUvars  ->
          let uu___252_1543 = fs  in
          {
            beta = (uu___252_1543.beta);
            iota = (uu___252_1543.iota);
            zeta = (uu___252_1543.zeta);
            weak = (uu___252_1543.weak);
            hnf = (uu___252_1543.hnf);
            primops = (uu___252_1543.primops);
            do_not_unfold_pure_lets = (uu___252_1543.do_not_unfold_pure_lets);
            unfold_until = (uu___252_1543.unfold_until);
            unfold_only = (uu___252_1543.unfold_only);
            unfold_fully = (uu___252_1543.unfold_fully);
            unfold_attr = (uu___252_1543.unfold_attr);
            unfold_tac = (uu___252_1543.unfold_tac);
            pure_subterms_within_computations =
              (uu___252_1543.pure_subterms_within_computations);
            simplify = (uu___252_1543.simplify);
            erase_universes = (uu___252_1543.erase_universes);
            allow_unbound_universes = (uu___252_1543.allow_unbound_universes);
            reify_ = (uu___252_1543.reify_);
            compress_uvars = (uu___252_1543.compress_uvars);
            no_full_norm = (uu___252_1543.no_full_norm);
            check_no_uvars = true;
            unmeta = (uu___252_1543.unmeta);
            unascribe = (uu___252_1543.unascribe);
            in_full_norm_request = (uu___252_1543.in_full_norm_request);
            weakly_reduce_scrutinee = (uu___252_1543.weakly_reduce_scrutinee);
            nbe_step = (uu___252_1543.nbe_step)
          }
      | FStar_TypeChecker_Env.Unmeta  ->
          let uu___253_1544 = fs  in
          {
            beta = (uu___253_1544.beta);
            iota = (uu___253_1544.iota);
            zeta = (uu___253_1544.zeta);
            weak = (uu___253_1544.weak);
            hnf = (uu___253_1544.hnf);
            primops = (uu___253_1544.primops);
            do_not_unfold_pure_lets = (uu___253_1544.do_not_unfold_pure_lets);
            unfold_until = (uu___253_1544.unfold_until);
            unfold_only = (uu___253_1544.unfold_only);
            unfold_fully = (uu___253_1544.unfold_fully);
            unfold_attr = (uu___253_1544.unfold_attr);
            unfold_tac = (uu___253_1544.unfold_tac);
            pure_subterms_within_computations =
              (uu___253_1544.pure_subterms_within_computations);
            simplify = (uu___253_1544.simplify);
            erase_universes = (uu___253_1544.erase_universes);
            allow_unbound_universes = (uu___253_1544.allow_unbound_universes);
            reify_ = (uu___253_1544.reify_);
            compress_uvars = (uu___253_1544.compress_uvars);
            no_full_norm = (uu___253_1544.no_full_norm);
            check_no_uvars = (uu___253_1544.check_no_uvars);
            unmeta = true;
            unascribe = (uu___253_1544.unascribe);
            in_full_norm_request = (uu___253_1544.in_full_norm_request);
            weakly_reduce_scrutinee = (uu___253_1544.weakly_reduce_scrutinee);
            nbe_step = (uu___253_1544.nbe_step)
          }
      | FStar_TypeChecker_Env.Unascribe  ->
          let uu___254_1545 = fs  in
          {
            beta = (uu___254_1545.beta);
            iota = (uu___254_1545.iota);
            zeta = (uu___254_1545.zeta);
            weak = (uu___254_1545.weak);
            hnf = (uu___254_1545.hnf);
            primops = (uu___254_1545.primops);
            do_not_unfold_pure_lets = (uu___254_1545.do_not_unfold_pure_lets);
            unfold_until = (uu___254_1545.unfold_until);
            unfold_only = (uu___254_1545.unfold_only);
            unfold_fully = (uu___254_1545.unfold_fully);
            unfold_attr = (uu___254_1545.unfold_attr);
            unfold_tac = (uu___254_1545.unfold_tac);
            pure_subterms_within_computations =
              (uu___254_1545.pure_subterms_within_computations);
            simplify = (uu___254_1545.simplify);
            erase_universes = (uu___254_1545.erase_universes);
            allow_unbound_universes = (uu___254_1545.allow_unbound_universes);
            reify_ = (uu___254_1545.reify_);
            compress_uvars = (uu___254_1545.compress_uvars);
            no_full_norm = (uu___254_1545.no_full_norm);
            check_no_uvars = (uu___254_1545.check_no_uvars);
            unmeta = (uu___254_1545.unmeta);
            unascribe = true;
            in_full_norm_request = (uu___254_1545.in_full_norm_request);
            weakly_reduce_scrutinee = (uu___254_1545.weakly_reduce_scrutinee);
            nbe_step = (uu___254_1545.nbe_step)
          }
      | FStar_TypeChecker_Env.NBE  ->
          let uu___255_1546 = fs  in
          {
            beta = (uu___255_1546.beta);
            iota = (uu___255_1546.iota);
            zeta = (uu___255_1546.zeta);
            weak = (uu___255_1546.weak);
            hnf = (uu___255_1546.hnf);
            primops = (uu___255_1546.primops);
            do_not_unfold_pure_lets = (uu___255_1546.do_not_unfold_pure_lets);
            unfold_until = (uu___255_1546.unfold_until);
            unfold_only = (uu___255_1546.unfold_only);
            unfold_fully = (uu___255_1546.unfold_fully);
            unfold_attr = (uu___255_1546.unfold_attr);
            unfold_tac = (uu___255_1546.unfold_tac);
            pure_subterms_within_computations =
              (uu___255_1546.pure_subterms_within_computations);
            simplify = (uu___255_1546.simplify);
            erase_universes = (uu___255_1546.erase_universes);
            allow_unbound_universes = (uu___255_1546.allow_unbound_universes);
            reify_ = (uu___255_1546.reify_);
            compress_uvars = (uu___255_1546.compress_uvars);
            no_full_norm = (uu___255_1546.no_full_norm);
            check_no_uvars = (uu___255_1546.check_no_uvars);
            unmeta = (uu___255_1546.unmeta);
            unascribe = (uu___255_1546.unascribe);
            in_full_norm_request = (uu___255_1546.in_full_norm_request);
            weakly_reduce_scrutinee = (uu___255_1546.weakly_reduce_scrutinee);
            nbe_step = true
          }
  
let (to_fsteps : FStar_TypeChecker_Env.step Prims.list -> fsteps) =
  fun s  -> FStar_List.fold_right fstep_add_one s default_steps 
type psc =
  {
  psc_range: FStar_Range.range ;
  psc_subst: unit -> FStar_Syntax_Syntax.subst_t }
let (__proj__Mkpsc__item__psc_range : psc -> FStar_Range.range) =
  fun projectee  ->
    match projectee with
    | { psc_range = __fname__psc_range; psc_subst = __fname__psc_subst;_} ->
        __fname__psc_range
  
let (__proj__Mkpsc__item__psc_subst :
  psc -> unit -> FStar_Syntax_Syntax.subst_t) =
  fun projectee  ->
    match projectee with
    | { psc_range = __fname__psc_range; psc_subst = __fname__psc_subst;_} ->
        __fname__psc_subst
  
let (null_psc : psc) =
  { psc_range = FStar_Range.dummyRange; psc_subst = (fun uu____1599  -> []) } 
let (psc_range : psc -> FStar_Range.range) = fun psc  -> psc.psc_range 
let (psc_subst : psc -> FStar_Syntax_Syntax.subst_t) =
  fun psc  -> psc.psc_subst () 
type debug_switches =
  {
  gen: Prims.bool ;
  top: Prims.bool ;
  cfg: Prims.bool ;
  primop: Prims.bool ;
  unfolding: Prims.bool ;
  b380: Prims.bool ;
  wpe: Prims.bool ;
  norm_delayed: Prims.bool ;
  print_normalized: Prims.bool }
let (__proj__Mkdebug_switches__item__gen : debug_switches -> Prims.bool) =
  fun projectee  ->
    match projectee with
    | { gen = __fname__gen; top = __fname__top; cfg = __fname__cfg;
        primop = __fname__primop; unfolding = __fname__unfolding;
        b380 = __fname__b380; wpe = __fname__wpe;
        norm_delayed = __fname__norm_delayed;
        print_normalized = __fname__print_normalized;_} -> __fname__gen
  
let (__proj__Mkdebug_switches__item__top : debug_switches -> Prims.bool) =
  fun projectee  ->
    match projectee with
    | { gen = __fname__gen; top = __fname__top; cfg = __fname__cfg;
        primop = __fname__primop; unfolding = __fname__unfolding;
        b380 = __fname__b380; wpe = __fname__wpe;
        norm_delayed = __fname__norm_delayed;
        print_normalized = __fname__print_normalized;_} -> __fname__top
  
let (__proj__Mkdebug_switches__item__cfg : debug_switches -> Prims.bool) =
  fun projectee  ->
    match projectee with
    | { gen = __fname__gen; top = __fname__top; cfg = __fname__cfg;
        primop = __fname__primop; unfolding = __fname__unfolding;
        b380 = __fname__b380; wpe = __fname__wpe;
        norm_delayed = __fname__norm_delayed;
        print_normalized = __fname__print_normalized;_} -> __fname__cfg
  
let (__proj__Mkdebug_switches__item__primop : debug_switches -> Prims.bool) =
  fun projectee  ->
    match projectee with
    | { gen = __fname__gen; top = __fname__top; cfg = __fname__cfg;
        primop = __fname__primop; unfolding = __fname__unfolding;
        b380 = __fname__b380; wpe = __fname__wpe;
        norm_delayed = __fname__norm_delayed;
        print_normalized = __fname__print_normalized;_} -> __fname__primop
  
let (__proj__Mkdebug_switches__item__unfolding :
  debug_switches -> Prims.bool) =
  fun projectee  ->
    match projectee with
    | { gen = __fname__gen; top = __fname__top; cfg = __fname__cfg;
        primop = __fname__primop; unfolding = __fname__unfolding;
        b380 = __fname__b380; wpe = __fname__wpe;
        norm_delayed = __fname__norm_delayed;
        print_normalized = __fname__print_normalized;_} -> __fname__unfolding
  
let (__proj__Mkdebug_switches__item__b380 : debug_switches -> Prims.bool) =
  fun projectee  ->
    match projectee with
    | { gen = __fname__gen; top = __fname__top; cfg = __fname__cfg;
        primop = __fname__primop; unfolding = __fname__unfolding;
        b380 = __fname__b380; wpe = __fname__wpe;
        norm_delayed = __fname__norm_delayed;
        print_normalized = __fname__print_normalized;_} -> __fname__b380
  
let (__proj__Mkdebug_switches__item__wpe : debug_switches -> Prims.bool) =
  fun projectee  ->
    match projectee with
    | { gen = __fname__gen; top = __fname__top; cfg = __fname__cfg;
        primop = __fname__primop; unfolding = __fname__unfolding;
        b380 = __fname__b380; wpe = __fname__wpe;
        norm_delayed = __fname__norm_delayed;
        print_normalized = __fname__print_normalized;_} -> __fname__wpe
  
let (__proj__Mkdebug_switches__item__norm_delayed :
  debug_switches -> Prims.bool) =
  fun projectee  ->
    match projectee with
    | { gen = __fname__gen; top = __fname__top; cfg = __fname__cfg;
        primop = __fname__primop; unfolding = __fname__unfolding;
        b380 = __fname__b380; wpe = __fname__wpe;
        norm_delayed = __fname__norm_delayed;
        print_normalized = __fname__print_normalized;_} ->
        __fname__norm_delayed
  
let (__proj__Mkdebug_switches__item__print_normalized :
  debug_switches -> Prims.bool) =
  fun projectee  ->
    match projectee with
    | { gen = __fname__gen; top = __fname__top; cfg = __fname__cfg;
        primop = __fname__primop; unfolding = __fname__unfolding;
        b380 = __fname__b380; wpe = __fname__wpe;
        norm_delayed = __fname__norm_delayed;
        print_normalized = __fname__print_normalized;_} ->
        __fname__print_normalized
  
type primitive_step =
  {
  name: FStar_Ident.lid ;
  arity: Prims.int ;
  univ_arity: Prims.int ;
  auto_reflect: Prims.int FStar_Pervasives_Native.option ;
  strong_reduction_ok: Prims.bool ;
  requires_binder_substitution: Prims.bool ;
  interpretation:
    psc ->
      FStar_Syntax_Embeddings.norm_cb ->
        FStar_Syntax_Syntax.args ->
          FStar_Syntax_Syntax.term FStar_Pervasives_Native.option
    ;
  interpretation_nbe:
    FStar_TypeChecker_NBETerm.args ->
      FStar_TypeChecker_NBETerm.t FStar_Pervasives_Native.option
    }
let (__proj__Mkprimitive_step__item__name :
  primitive_step -> FStar_Ident.lid) =
  fun projectee  ->
    match projectee with
    | { name = __fname__name; arity = __fname__arity;
        univ_arity = __fname__univ_arity;
        auto_reflect = __fname__auto_reflect;
        strong_reduction_ok = __fname__strong_reduction_ok;
        requires_binder_substitution = __fname__requires_binder_substitution;
        interpretation = __fname__interpretation;
        interpretation_nbe = __fname__interpretation_nbe;_} -> __fname__name
  
let (__proj__Mkprimitive_step__item__arity : primitive_step -> Prims.int) =
  fun projectee  ->
    match projectee with
    | { name = __fname__name; arity = __fname__arity;
        univ_arity = __fname__univ_arity;
        auto_reflect = __fname__auto_reflect;
        strong_reduction_ok = __fname__strong_reduction_ok;
        requires_binder_substitution = __fname__requires_binder_substitution;
        interpretation = __fname__interpretation;
        interpretation_nbe = __fname__interpretation_nbe;_} -> __fname__arity
  
let (__proj__Mkprimitive_step__item__univ_arity :
  primitive_step -> Prims.int) =
  fun projectee  ->
    match projectee with
    | { name = __fname__name; arity = __fname__arity;
        univ_arity = __fname__univ_arity;
        auto_reflect = __fname__auto_reflect;
        strong_reduction_ok = __fname__strong_reduction_ok;
        requires_binder_substitution = __fname__requires_binder_substitution;
        interpretation = __fname__interpretation;
        interpretation_nbe = __fname__interpretation_nbe;_} ->
        __fname__univ_arity
  
let (__proj__Mkprimitive_step__item__auto_reflect :
  primitive_step -> Prims.int FStar_Pervasives_Native.option) =
  fun projectee  ->
    match projectee with
    | { name = __fname__name; arity = __fname__arity;
        univ_arity = __fname__univ_arity;
        auto_reflect = __fname__auto_reflect;
        strong_reduction_ok = __fname__strong_reduction_ok;
        requires_binder_substitution = __fname__requires_binder_substitution;
        interpretation = __fname__interpretation;
        interpretation_nbe = __fname__interpretation_nbe;_} ->
        __fname__auto_reflect
  
let (__proj__Mkprimitive_step__item__strong_reduction_ok :
  primitive_step -> Prims.bool) =
  fun projectee  ->
    match projectee with
    | { name = __fname__name; arity = __fname__arity;
        univ_arity = __fname__univ_arity;
        auto_reflect = __fname__auto_reflect;
        strong_reduction_ok = __fname__strong_reduction_ok;
        requires_binder_substitution = __fname__requires_binder_substitution;
        interpretation = __fname__interpretation;
        interpretation_nbe = __fname__interpretation_nbe;_} ->
        __fname__strong_reduction_ok
  
let (__proj__Mkprimitive_step__item__requires_binder_substitution :
  primitive_step -> Prims.bool) =
  fun projectee  ->
    match projectee with
    | { name = __fname__name; arity = __fname__arity;
        univ_arity = __fname__univ_arity;
        auto_reflect = __fname__auto_reflect;
        strong_reduction_ok = __fname__strong_reduction_ok;
        requires_binder_substitution = __fname__requires_binder_substitution;
        interpretation = __fname__interpretation;
        interpretation_nbe = __fname__interpretation_nbe;_} ->
        __fname__requires_binder_substitution
  
let (__proj__Mkprimitive_step__item__interpretation :
  primitive_step ->
    psc ->
      FStar_Syntax_Embeddings.norm_cb ->
        FStar_Syntax_Syntax.args ->
          FStar_Syntax_Syntax.term FStar_Pervasives_Native.option)
  =
  fun projectee  ->
    match projectee with
    | { name = __fname__name; arity = __fname__arity;
        univ_arity = __fname__univ_arity;
        auto_reflect = __fname__auto_reflect;
        strong_reduction_ok = __fname__strong_reduction_ok;
        requires_binder_substitution = __fname__requires_binder_substitution;
        interpretation = __fname__interpretation;
        interpretation_nbe = __fname__interpretation_nbe;_} ->
        __fname__interpretation
  
let (__proj__Mkprimitive_step__item__interpretation_nbe :
  primitive_step ->
    FStar_TypeChecker_NBETerm.args ->
      FStar_TypeChecker_NBETerm.t FStar_Pervasives_Native.option)
  =
  fun projectee  ->
    match projectee with
    | { name = __fname__name; arity = __fname__arity;
        univ_arity = __fname__univ_arity;
        auto_reflect = __fname__auto_reflect;
        strong_reduction_ok = __fname__strong_reduction_ok;
        requires_binder_substitution = __fname__requires_binder_substitution;
        interpretation = __fname__interpretation;
        interpretation_nbe = __fname__interpretation_nbe;_} ->
        __fname__interpretation_nbe
  
type cfg =
  {
  steps: fsteps ;
  tcenv: FStar_TypeChecker_Env.env ;
  debug: debug_switches ;
  delta_level: FStar_TypeChecker_Env.delta_level Prims.list ;
  primitive_steps: primitive_step FStar_Util.psmap ;
  strong: Prims.bool ;
  memoize_lazy: Prims.bool ;
  normalize_pure_lets: Prims.bool ;
  reifying: Prims.bool }
let (__proj__Mkcfg__item__steps : cfg -> fsteps) =
  fun projectee  ->
    match projectee with
    | { steps = __fname__steps; tcenv = __fname__tcenv;
        debug = __fname__debug; delta_level = __fname__delta_level;
        primitive_steps = __fname__primitive_steps; strong = __fname__strong;
        memoize_lazy = __fname__memoize_lazy;
        normalize_pure_lets = __fname__normalize_pure_lets;
        reifying = __fname__reifying;_} -> __fname__steps
  
let (__proj__Mkcfg__item__tcenv : cfg -> FStar_TypeChecker_Env.env) =
  fun projectee  ->
    match projectee with
    | { steps = __fname__steps; tcenv = __fname__tcenv;
        debug = __fname__debug; delta_level = __fname__delta_level;
        primitive_steps = __fname__primitive_steps; strong = __fname__strong;
        memoize_lazy = __fname__memoize_lazy;
        normalize_pure_lets = __fname__normalize_pure_lets;
        reifying = __fname__reifying;_} -> __fname__tcenv
  
let (__proj__Mkcfg__item__debug : cfg -> debug_switches) =
  fun projectee  ->
    match projectee with
    | { steps = __fname__steps; tcenv = __fname__tcenv;
        debug = __fname__debug; delta_level = __fname__delta_level;
        primitive_steps = __fname__primitive_steps; strong = __fname__strong;
        memoize_lazy = __fname__memoize_lazy;
        normalize_pure_lets = __fname__normalize_pure_lets;
        reifying = __fname__reifying;_} -> __fname__debug
  
let (__proj__Mkcfg__item__delta_level :
  cfg -> FStar_TypeChecker_Env.delta_level Prims.list) =
  fun projectee  ->
    match projectee with
    | { steps = __fname__steps; tcenv = __fname__tcenv;
        debug = __fname__debug; delta_level = __fname__delta_level;
        primitive_steps = __fname__primitive_steps; strong = __fname__strong;
        memoize_lazy = __fname__memoize_lazy;
        normalize_pure_lets = __fname__normalize_pure_lets;
        reifying = __fname__reifying;_} -> __fname__delta_level
  
let (__proj__Mkcfg__item__primitive_steps :
  cfg -> primitive_step FStar_Util.psmap) =
  fun projectee  ->
    match projectee with
    | { steps = __fname__steps; tcenv = __fname__tcenv;
        debug = __fname__debug; delta_level = __fname__delta_level;
        primitive_steps = __fname__primitive_steps; strong = __fname__strong;
        memoize_lazy = __fname__memoize_lazy;
        normalize_pure_lets = __fname__normalize_pure_lets;
        reifying = __fname__reifying;_} -> __fname__primitive_steps
  
let (__proj__Mkcfg__item__strong : cfg -> Prims.bool) =
  fun projectee  ->
    match projectee with
    | { steps = __fname__steps; tcenv = __fname__tcenv;
        debug = __fname__debug; delta_level = __fname__delta_level;
        primitive_steps = __fname__primitive_steps; strong = __fname__strong;
        memoize_lazy = __fname__memoize_lazy;
        normalize_pure_lets = __fname__normalize_pure_lets;
        reifying = __fname__reifying;_} -> __fname__strong
  
let (__proj__Mkcfg__item__memoize_lazy : cfg -> Prims.bool) =
  fun projectee  ->
    match projectee with
    | { steps = __fname__steps; tcenv = __fname__tcenv;
        debug = __fname__debug; delta_level = __fname__delta_level;
        primitive_steps = __fname__primitive_steps; strong = __fname__strong;
        memoize_lazy = __fname__memoize_lazy;
        normalize_pure_lets = __fname__normalize_pure_lets;
        reifying = __fname__reifying;_} -> __fname__memoize_lazy
  
let (__proj__Mkcfg__item__normalize_pure_lets : cfg -> Prims.bool) =
  fun projectee  ->
    match projectee with
    | { steps = __fname__steps; tcenv = __fname__tcenv;
        debug = __fname__debug; delta_level = __fname__delta_level;
        primitive_steps = __fname__primitive_steps; strong = __fname__strong;
        memoize_lazy = __fname__memoize_lazy;
        normalize_pure_lets = __fname__normalize_pure_lets;
        reifying = __fname__reifying;_} -> __fname__normalize_pure_lets
  
let (__proj__Mkcfg__item__reifying : cfg -> Prims.bool) =
  fun projectee  ->
    match projectee with
    | { steps = __fname__steps; tcenv = __fname__tcenv;
        debug = __fname__debug; delta_level = __fname__delta_level;
        primitive_steps = __fname__primitive_steps; strong = __fname__strong;
        memoize_lazy = __fname__memoize_lazy;
        normalize_pure_lets = __fname__normalize_pure_lets;
        reifying = __fname__reifying;_} -> __fname__reifying
  
let (cfg_to_string : cfg -> Prims.string) =
  fun cfg  ->
    let uu____2382 =
      let uu____2385 =
        let uu____2388 =
          let uu____2389 = steps_to_string cfg.steps  in
          FStar_Util.format1 "  steps = %s" uu____2389  in
        [uu____2388; "}"]  in
      "{" :: uu____2385  in
    FStar_String.concat "\n" uu____2382
  
let (cfg_env : cfg -> FStar_TypeChecker_Env.env) = fun cfg  -> cfg.tcenv 
let (add_steps :
  primitive_step FStar_Util.psmap ->
    primitive_step Prims.list -> primitive_step FStar_Util.psmap)
  =
  fun m  ->
    fun l  ->
      FStar_List.fold_right
        (fun p  ->
           fun m1  ->
             let uu____2426 = FStar_Ident.text_of_lid p.name  in
             FStar_Util.psmap_add m1 uu____2426 p) l m
  
let (prim_from_list :
  primitive_step Prims.list -> primitive_step FStar_Util.psmap) =
  fun l  ->
    let uu____2440 = FStar_Util.psmap_empty ()  in add_steps uu____2440 l
  
let (find_prim_step :
  cfg ->
    FStar_Syntax_Syntax.fv -> primitive_step FStar_Pervasives_Native.option)
  =
  fun cfg  ->
    fun fv  ->
      let uu____2455 =
        FStar_Ident.text_of_lid
          (fv.FStar_Syntax_Syntax.fv_name).FStar_Syntax_Syntax.v
         in
      FStar_Util.psmap_try_find cfg.primitive_steps uu____2455
  
let (is_prim_step : cfg -> FStar_Syntax_Syntax.fv -> Prims.bool) =
  fun cfg  ->
    fun fv  ->
      let uu____2466 =
        let uu____2469 =
          FStar_Ident.text_of_lid
            (fv.FStar_Syntax_Syntax.fv_name).FStar_Syntax_Syntax.v
           in
        FStar_Util.psmap_try_find cfg.primitive_steps uu____2469  in
      FStar_Util.is_some uu____2466
  
let (log : cfg -> (unit -> unit) -> unit) =
  fun cfg  -> fun f  -> if (cfg.debug).gen then f () else () 
let (log_top : cfg -> (unit -> unit) -> unit) =
  fun cfg  -> fun f  -> if (cfg.debug).top then f () else () 
let (log_cfg : cfg -> (unit -> unit) -> unit) =
  fun cfg  -> fun f  -> if (cfg.debug).cfg then f () else () 
let (log_primops : cfg -> (unit -> unit) -> unit) =
  fun cfg  -> fun f  -> if (cfg.debug).primop then f () else () 
let (log_unfolding : cfg -> (unit -> unit) -> unit) =
  fun cfg  -> fun f  -> if (cfg.debug).unfolding then f () else () 
let (log_nbe : cfg -> (unit -> unit) -> unit) =
  fun cfg  ->
    fun f  ->
      let uu____2565 =
        FStar_All.pipe_left (FStar_TypeChecker_Env.debug cfg.tcenv)
          (FStar_Options.Other "NBE")
         in
      if uu____2565 then f () else ()
  
let embed_simple :
  'a .
    'a FStar_Syntax_Embeddings.embedding ->
      FStar_Range.range -> 'a -> FStar_Syntax_Syntax.term
  =
  fun emb  ->
    fun r  ->
      fun x  ->
        let uu____2595 = FStar_Syntax_Embeddings.embed emb x  in
        uu____2595 r FStar_Pervasives_Native.None
          FStar_Syntax_Embeddings.id_norm_cb
  
let try_unembed_simple :
  'a .
    'a FStar_Syntax_Embeddings.embedding ->
      FStar_Syntax_Syntax.term -> 'a FStar_Pervasives_Native.option
  =
  fun emb  ->
    fun x  ->
      let uu____2650 = FStar_Syntax_Embeddings.unembed emb x  in
      uu____2650 false FStar_Syntax_Embeddings.id_norm_cb
  
let mk :
  'Auu____2667 .
    'Auu____2667 ->
      FStar_Range.range -> 'Auu____2667 FStar_Syntax_Syntax.syntax
  =
  fun t  -> fun r  -> FStar_Syntax_Syntax.mk t FStar_Pervasives_Native.None r 
let (built_in_primitive_steps : primitive_step FStar_Util.psmap) =
  let arg_as_int1 a =
    FStar_All.pipe_right (FStar_Pervasives_Native.fst a)
      (try_unembed_simple FStar_Syntax_Embeddings.e_int)
     in
  let arg_as_bool1 a =
    FStar_All.pipe_right (FStar_Pervasives_Native.fst a)
      (try_unembed_simple FStar_Syntax_Embeddings.e_bool)
     in
  let arg_as_char1 a =
    FStar_All.pipe_right (FStar_Pervasives_Native.fst a)
      (try_unembed_simple FStar_Syntax_Embeddings.e_char)
     in
  let arg_as_string1 a =
    FStar_All.pipe_right (FStar_Pervasives_Native.fst a)
      (try_unembed_simple FStar_Syntax_Embeddings.e_string)
     in
  let arg_as_list1 e a =
    let uu____2781 =
      let uu____2790 = FStar_Syntax_Embeddings.e_list e  in
      try_unembed_simple uu____2790  in
    FStar_All.pipe_right (FStar_Pervasives_Native.fst a) uu____2781  in
  let arg_as_bounded_int1 uu____2820 =
    match uu____2820 with
    | (a,uu____2834) ->
        let uu____2845 =
          let uu____2846 = FStar_Syntax_Subst.compress a  in
          uu____2846.FStar_Syntax_Syntax.n  in
        (match uu____2845 with
         | FStar_Syntax_Syntax.Tm_app
             ({ FStar_Syntax_Syntax.n = FStar_Syntax_Syntax.Tm_fvar fv1;
                FStar_Syntax_Syntax.pos = uu____2856;
                FStar_Syntax_Syntax.vars = uu____2857;_},({
                                                            FStar_Syntax_Syntax.n
                                                              =
                                                              FStar_Syntax_Syntax.Tm_constant
                                                              (FStar_Const.Const_int
                                                              (i,FStar_Pervasives_Native.None
                                                               ));
                                                            FStar_Syntax_Syntax.pos
                                                              = uu____2859;
                                                            FStar_Syntax_Syntax.vars
                                                              = uu____2860;_},uu____2861)::[])
             when
             let uu____2910 =
               FStar_Ident.text_of_lid
                 (fv1.FStar_Syntax_Syntax.fv_name).FStar_Syntax_Syntax.v
                in
             FStar_Util.ends_with uu____2910 "int_to_t" ->
             let uu____2911 =
               let uu____2916 = FStar_BigInt.big_int_of_string i  in
               (fv1, uu____2916)  in
             FStar_Pervasives_Native.Some uu____2911
         | uu____2921 -> FStar_Pervasives_Native.None)
     in
  let lift_unary f aopts =
    match aopts with
    | (FStar_Pervasives_Native.Some a)::[] ->
        let uu____2969 = f a  in FStar_Pervasives_Native.Some uu____2969
    | uu____2970 -> FStar_Pervasives_Native.None  in
  let lift_binary f aopts =
    match aopts with
    | (FStar_Pervasives_Native.Some a0)::(FStar_Pervasives_Native.Some
        a1)::[] ->
        let uu____3026 = f a0 a1  in FStar_Pervasives_Native.Some uu____3026
    | uu____3027 -> FStar_Pervasives_Native.None  in
  let unary_op1 as_a f res norm_cb args =
    let uu____3096 = FStar_List.map as_a args  in
    lift_unary (f res.psc_range) uu____3096  in
  let binary_op1 as_a f res n1 args =
    let uu____3180 = FStar_List.map as_a args  in
    lift_binary (f res.psc_range) uu____3180  in
  let as_primitive_step is_strong uu____3233 =
    match uu____3233 with
    | (l,arity,u_arity,f,f_nbe) ->
        {
          name = l;
          arity;
          univ_arity = u_arity;
          auto_reflect = FStar_Pervasives_Native.None;
          strong_reduction_ok = is_strong;
          requires_binder_substitution = false;
          interpretation = f;
          interpretation_nbe = f_nbe
        }
     in
  let unary_int_op1 f =
    unary_op1 arg_as_int1
      (fun r  ->
         fun x  ->
           let uu____3334 = f x  in
           embed_simple FStar_Syntax_Embeddings.e_int r uu____3334)
     in
  let binary_int_op1 f =
    binary_op1 arg_as_int1
      (fun r  ->
         fun x  ->
           fun y  ->
             let uu____3377 = f x y  in
             embed_simple FStar_Syntax_Embeddings.e_int r uu____3377)
     in
  let unary_bool_op1 f =
    unary_op1 arg_as_bool1
      (fun r  ->
         fun x  ->
           let uu____3413 = f x  in
           embed_simple FStar_Syntax_Embeddings.e_bool r uu____3413)
     in
  let binary_bool_op1 f =
    binary_op1 arg_as_bool1
      (fun r  ->
         fun x  ->
           fun y  ->
             let uu____3456 = f x y  in
             embed_simple FStar_Syntax_Embeddings.e_bool r uu____3456)
     in
  let binary_string_op1 f =
    binary_op1 arg_as_string1
      (fun r  ->
         fun x  ->
           fun y  ->
             let uu____3499 = f x y  in
             embed_simple FStar_Syntax_Embeddings.e_string r uu____3499)
     in
  let mixed_binary_op1 as_a as_b embed_c f res _norm_cb args =
    match args with
    | a::b::[] ->
        let uu____3652 =
          let uu____3661 = as_a a  in
          let uu____3664 = as_b b  in (uu____3661, uu____3664)  in
        (match uu____3652 with
         | (FStar_Pervasives_Native.Some a1,FStar_Pervasives_Native.Some b1)
             ->
             let uu____3679 =
               let uu____3680 = f res.psc_range a1 b1  in
               embed_c res.psc_range uu____3680  in
             FStar_Pervasives_Native.Some uu____3679
         | uu____3681 -> FStar_Pervasives_Native.None)
    | uu____3690 -> FStar_Pervasives_Native.None  in
  let list_of_string'1 rng s =
    let name l =
      let uu____3710 =
        let uu____3711 =
          FStar_Syntax_Syntax.lid_as_fv l FStar_Syntax_Syntax.delta_constant
            FStar_Pervasives_Native.None
           in
        FStar_Syntax_Syntax.Tm_fvar uu____3711  in
      mk uu____3710 rng  in
    let char_t = name FStar_Parser_Const.char_lid  in
    let charterm c =
      mk (FStar_Syntax_Syntax.Tm_constant (FStar_Const.Const_char c)) rng  in
    let uu____3725 =
      let uu____3728 = FStar_String.list_of_string s  in
      FStar_List.map charterm uu____3728  in
    FStar_All.pipe_left (FStar_Syntax_Util.mk_list char_t rng) uu____3725  in
  let string_of_list'1 rng l =
    let s = FStar_String.string_of_list l  in FStar_Syntax_Util.exp_string s
     in
  let string_compare'1 rng s1 s2 =
    let r = FStar_String.compare s1 s2  in
    let uu____3770 =
      let uu____3771 = FStar_Util.string_of_int r  in
      FStar_BigInt.big_int_of_string uu____3771  in
    embed_simple FStar_Syntax_Embeddings.e_int rng uu____3770  in
  let string_concat'1 psc _n args =
    match args with
    | a1::a2::[] ->
        let uu____3858 = arg_as_string1 a1  in
        (match uu____3858 with
         | FStar_Pervasives_Native.Some s1 ->
             let uu____3864 =
               arg_as_list1 FStar_Syntax_Embeddings.e_string a2  in
             (match uu____3864 with
              | FStar_Pervasives_Native.Some s2 ->
                  let r = FStar_String.concat s1 s2  in
                  let uu____3877 =
                    embed_simple FStar_Syntax_Embeddings.e_string
                      psc.psc_range r
                     in
                  FStar_Pervasives_Native.Some uu____3877
              | uu____3878 -> FStar_Pervasives_Native.None)
         | uu____3883 -> FStar_Pervasives_Native.None)
    | uu____3886 -> FStar_Pervasives_Native.None  in
  let string_split'1 psc _norm_cb args =
    match args with
    | a1::a2::[] ->
        let uu____3969 = arg_as_list1 FStar_Syntax_Embeddings.e_char a1  in
        (match uu____3969 with
         | FStar_Pervasives_Native.Some s1 ->
             let uu____3985 = arg_as_string1 a2  in
             (match uu____3985 with
              | FStar_Pervasives_Native.Some s2 ->
                  let r = FStar_String.split s1 s2  in
                  let uu____3994 =
                    let uu____3995 =
                      FStar_Syntax_Embeddings.e_list
                        FStar_Syntax_Embeddings.e_string
                       in
                    embed_simple uu____3995 psc.psc_range r  in
                  FStar_Pervasives_Native.Some uu____3994
              | uu____4002 -> FStar_Pervasives_Native.None)
         | uu____4005 -> FStar_Pervasives_Native.None)
    | uu____4011 -> FStar_Pervasives_Native.None  in
  let string_substring'1 psc _norm_cb args =
    match args with
    | a1::a2::a3::[] ->
        let uu____4051 =
          let uu____4064 = arg_as_string1 a1  in
          let uu____4067 = arg_as_int1 a2  in
          let uu____4070 = arg_as_int1 a3  in
          (uu____4064, uu____4067, uu____4070)  in
        (match uu____4051 with
         | (FStar_Pervasives_Native.Some s1,FStar_Pervasives_Native.Some
            n1,FStar_Pervasives_Native.Some n2) ->
             let n11 = FStar_BigInt.to_int_fs n1  in
             let n21 = FStar_BigInt.to_int_fs n2  in
             (try
<<<<<<< HEAD
                let r = FStar_String.substring s1 n11 n21  in
                let uu____4101 =
                  embed_simple FStar_Syntax_Embeddings.e_string psc.psc_range
                    r
                   in
                FStar_Pervasives_Native.Some uu____4101
              with | uu____4107 -> FStar_Pervasives_Native.None)
         | uu____4108 -> FStar_Pervasives_Native.None)
    | uu____4121 -> FStar_Pervasives_Native.None  in
=======
                (fun uu___253_3757  ->
                   match () with
                   | () ->
                       let r = FStar_String.substring s1 n11 n21  in
                       let uu____3761 =
                         FStar_Syntax_Embeddings.embed
                           FStar_Syntax_Embeddings.e_string psc.psc_range r
                          in
                       FStar_Pervasives_Native.Some uu____3761) ()
              with | uu____3767 -> FStar_Pervasives_Native.None)
         | uu____3768 -> FStar_Pervasives_Native.None)
    | uu____3781 -> FStar_Pervasives_Native.None  in
>>>>>>> a10a3da9
  let string_of_int1 rng i =
    let uu____4135 = FStar_BigInt.string_of_big_int i  in
    embed_simple FStar_Syntax_Embeddings.e_string rng uu____4135  in
  let string_of_bool1 rng b =
    embed_simple FStar_Syntax_Embeddings.e_string rng
      (if b then "true" else "false")
     in
  let mk_range1 psc _norm_cb args =
    match args with
    | fn::from_line::from_col::to_line::to_col::[] ->
        let uu____4181 =
          let uu____4202 = arg_as_string1 fn  in
          let uu____4205 = arg_as_int1 from_line  in
          let uu____4208 = arg_as_int1 from_col  in
          let uu____4211 = arg_as_int1 to_line  in
          let uu____4214 = arg_as_int1 to_col  in
          (uu____4202, uu____4205, uu____4208, uu____4211, uu____4214)  in
        (match uu____4181 with
         | (FStar_Pervasives_Native.Some fn1,FStar_Pervasives_Native.Some
            from_l,FStar_Pervasives_Native.Some
            from_c,FStar_Pervasives_Native.Some
            to_l,FStar_Pervasives_Native.Some to_c) ->
             let r =
               let uu____4245 =
                 let uu____4246 = FStar_BigInt.to_int_fs from_l  in
                 let uu____4247 = FStar_BigInt.to_int_fs from_c  in
                 FStar_Range.mk_pos uu____4246 uu____4247  in
               let uu____4248 =
                 let uu____4249 = FStar_BigInt.to_int_fs to_l  in
                 let uu____4250 = FStar_BigInt.to_int_fs to_c  in
                 FStar_Range.mk_pos uu____4249 uu____4250  in
               FStar_Range.mk_range fn1 uu____4245 uu____4248  in
             let uu____4251 =
               embed_simple FStar_Syntax_Embeddings.e_range psc.psc_range r
                in
             FStar_Pervasives_Native.Some uu____4251
         | uu____4252 -> FStar_Pervasives_Native.None)
    | uu____4273 -> FStar_Pervasives_Native.None  in
  let decidable_eq1 neg psc _norm_cb args =
    let r = psc.psc_range  in
    let tru =
      mk (FStar_Syntax_Syntax.Tm_constant (FStar_Const.Const_bool true)) r
       in
    let fal =
      mk (FStar_Syntax_Syntax.Tm_constant (FStar_Const.Const_bool false)) r
       in
    match args with
    | (_typ,uu____4315)::(a1,uu____4317)::(a2,uu____4319)::[] ->
        let uu____4376 = FStar_Syntax_Util.eq_tm a1 a2  in
        (match uu____4376 with
         | FStar_Syntax_Util.Equal  ->
             FStar_Pervasives_Native.Some (if neg then fal else tru)
         | FStar_Syntax_Util.NotEqual  ->
             FStar_Pervasives_Native.Some (if neg then tru else fal)
         | uu____4381 -> FStar_Pervasives_Native.None)
    | uu____4382 -> failwith "Unexpected number of arguments"  in
  let prims_to_fstar_range_step1 psc _norm_cb args =
    match args with
    | (a1,uu____4426)::[] ->
        let uu____4443 =
          try_unembed_simple FStar_Syntax_Embeddings.e_range a1  in
        (match uu____4443 with
         | FStar_Pervasives_Native.Some r ->
             let uu____4449 =
               embed_simple FStar_Syntax_Embeddings.e_range psc.psc_range r
                in
             FStar_Pervasives_Native.Some uu____4449
         | FStar_Pervasives_Native.None  -> FStar_Pervasives_Native.None)
    | uu____4450 -> failwith "Unexpected number of arguments"  in
  let basic_ops =
    let uu____4492 =
      let uu____4521 =
        FStar_TypeChecker_NBETerm.unary_int_op
          (fun x  -> FStar_BigInt.minus_big_int x)
         in
      (FStar_Parser_Const.op_Minus, (Prims.parse_int "1"),
        (Prims.parse_int "0"),
        (unary_int_op1 (fun x  -> FStar_BigInt.minus_big_int x)), uu____4521)
       in
    let uu____4552 =
      let uu____4583 =
        let uu____4612 =
          FStar_TypeChecker_NBETerm.binary_int_op
            (fun x  -> fun y  -> FStar_BigInt.add_big_int x y)
           in
        (FStar_Parser_Const.op_Addition, (Prims.parse_int "2"),
          (Prims.parse_int "0"),
          (binary_int_op1 (fun x  -> fun y  -> FStar_BigInt.add_big_int x y)),
          uu____4612)
         in
      let uu____4649 =
        let uu____4680 =
          let uu____4709 =
            FStar_TypeChecker_NBETerm.binary_int_op
              (fun x  -> fun y  -> FStar_BigInt.sub_big_int x y)
             in
          (FStar_Parser_Const.op_Subtraction, (Prims.parse_int "2"),
            (Prims.parse_int "0"),
            (binary_int_op1
               (fun x  -> fun y  -> FStar_BigInt.sub_big_int x y)),
            uu____4709)
           in
        let uu____4746 =
          let uu____4777 =
            let uu____4806 =
              FStar_TypeChecker_NBETerm.binary_int_op
                (fun x  -> fun y  -> FStar_BigInt.mult_big_int x y)
               in
            (FStar_Parser_Const.op_Multiply, (Prims.parse_int "2"),
              (Prims.parse_int "0"),
              (binary_int_op1
                 (fun x  -> fun y  -> FStar_BigInt.mult_big_int x y)),
              uu____4806)
             in
          let uu____4843 =
            let uu____4874 =
              let uu____4903 =
                FStar_TypeChecker_NBETerm.binary_int_op
                  (fun x  -> fun y  -> FStar_BigInt.div_big_int x y)
                 in
              (FStar_Parser_Const.op_Division, (Prims.parse_int "2"),
                (Prims.parse_int "0"),
                (binary_int_op1
                   (fun x  -> fun y  -> FStar_BigInt.div_big_int x y)),
                uu____4903)
               in
            let uu____4940 =
              let uu____4971 =
                let uu____5000 =
                  FStar_TypeChecker_NBETerm.binary_op
                    FStar_TypeChecker_NBETerm.arg_as_int
                    (fun x  ->
                       fun y  ->
                         let uu____5012 = FStar_BigInt.lt_big_int x y  in
                         FStar_TypeChecker_NBETerm.embed
                           FStar_TypeChecker_NBETerm.e_bool uu____5012)
                   in
                (FStar_Parser_Const.op_LT, (Prims.parse_int "2"),
                  (Prims.parse_int "0"),
                  (binary_op1 arg_as_int1
                     (fun r  ->
                        fun x  ->
                          fun y  ->
                            let uu____5038 = FStar_BigInt.lt_big_int x y  in
                            embed_simple FStar_Syntax_Embeddings.e_bool r
                              uu____5038)), uu____5000)
                 in
              let uu____5039 =
                let uu____5070 =
                  let uu____5099 =
                    FStar_TypeChecker_NBETerm.binary_op
                      FStar_TypeChecker_NBETerm.arg_as_int
                      (fun x  ->
                         fun y  ->
                           let uu____5111 = FStar_BigInt.le_big_int x y  in
                           FStar_TypeChecker_NBETerm.embed
                             FStar_TypeChecker_NBETerm.e_bool uu____5111)
                     in
                  (FStar_Parser_Const.op_LTE, (Prims.parse_int "2"),
                    (Prims.parse_int "0"),
                    (binary_op1 arg_as_int1
                       (fun r  ->
                          fun x  ->
                            fun y  ->
                              let uu____5137 = FStar_BigInt.le_big_int x y
                                 in
                              embed_simple FStar_Syntax_Embeddings.e_bool r
                                uu____5137)), uu____5099)
                   in
                let uu____5138 =
                  let uu____5169 =
                    let uu____5198 =
                      FStar_TypeChecker_NBETerm.binary_op
                        FStar_TypeChecker_NBETerm.arg_as_int
                        (fun x  ->
                           fun y  ->
                             let uu____5210 = FStar_BigInt.gt_big_int x y  in
                             FStar_TypeChecker_NBETerm.embed
                               FStar_TypeChecker_NBETerm.e_bool uu____5210)
                       in
                    (FStar_Parser_Const.op_GT, (Prims.parse_int "2"),
                      (Prims.parse_int "0"),
                      (binary_op1 arg_as_int1
                         (fun r  ->
                            fun x  ->
                              fun y  ->
                                let uu____5236 = FStar_BigInt.gt_big_int x y
                                   in
                                embed_simple FStar_Syntax_Embeddings.e_bool r
                                  uu____5236)), uu____5198)
                     in
                  let uu____5237 =
                    let uu____5268 =
                      let uu____5297 =
                        FStar_TypeChecker_NBETerm.binary_op
                          FStar_TypeChecker_NBETerm.arg_as_int
                          (fun x  ->
                             fun y  ->
                               let uu____5309 = FStar_BigInt.ge_big_int x y
                                  in
                               FStar_TypeChecker_NBETerm.embed
                                 FStar_TypeChecker_NBETerm.e_bool uu____5309)
                         in
                      (FStar_Parser_Const.op_GTE, (Prims.parse_int "2"),
                        (Prims.parse_int "0"),
                        (binary_op1 arg_as_int1
                           (fun r  ->
                              fun x  ->
                                fun y  ->
                                  let uu____5335 =
                                    FStar_BigInt.ge_big_int x y  in
                                  embed_simple FStar_Syntax_Embeddings.e_bool
                                    r uu____5335)), uu____5297)
                       in
                    let uu____5336 =
                      let uu____5367 =
                        let uu____5396 =
                          FStar_TypeChecker_NBETerm.binary_int_op
                            (fun x  -> fun y  -> FStar_BigInt.mod_big_int x y)
                           in
                        (FStar_Parser_Const.op_Modulus,
                          (Prims.parse_int "2"), (Prims.parse_int "0"),
                          (binary_int_op1
                             (fun x  ->
                                fun y  -> FStar_BigInt.mod_big_int x y)),
                          uu____5396)
                         in
                      let uu____5433 =
                        let uu____5464 =
                          let uu____5493 =
                            FStar_TypeChecker_NBETerm.unary_bool_op
                              (fun x  -> Prims.op_Negation x)
                             in
                          (FStar_Parser_Const.op_Negation,
                            (Prims.parse_int "1"), (Prims.parse_int "0"),
                            (unary_bool_op1 (fun x  -> Prims.op_Negation x)),
                            uu____5493)
                           in
                        let uu____5524 =
                          let uu____5555 =
                            let uu____5584 =
                              FStar_TypeChecker_NBETerm.binary_bool_op
                                (fun x  -> fun y  -> x && y)
                               in
                            (FStar_Parser_Const.op_And,
                              (Prims.parse_int "2"), (Prims.parse_int "0"),
                              (binary_bool_op1 (fun x  -> fun y  -> x && y)),
                              uu____5584)
                             in
                          let uu____5621 =
                            let uu____5652 =
                              let uu____5681 =
                                FStar_TypeChecker_NBETerm.binary_bool_op
                                  (fun x  -> fun y  -> x || y)
                                 in
                              (FStar_Parser_Const.op_Or,
                                (Prims.parse_int "2"), (Prims.parse_int "0"),
                                (binary_bool_op1 (fun x  -> fun y  -> x || y)),
                                uu____5681)
                               in
                            let uu____5718 =
                              let uu____5749 =
                                let uu____5778 =
                                  FStar_TypeChecker_NBETerm.binary_string_op
                                    (fun x  -> fun y  -> Prims.strcat x y)
                                   in
                                (FStar_Parser_Const.strcat_lid,
                                  (Prims.parse_int "2"),
                                  (Prims.parse_int "0"),
                                  (binary_string_op1
                                     (fun x  -> fun y  -> Prims.strcat x y)),
                                  uu____5778)
                                 in
                              let uu____5815 =
                                let uu____5846 =
                                  let uu____5875 =
                                    FStar_TypeChecker_NBETerm.binary_string_op
                                      (fun x  -> fun y  -> Prims.strcat x y)
                                     in
                                  (FStar_Parser_Const.strcat_lid',
                                    (Prims.parse_int "2"),
                                    (Prims.parse_int "0"),
                                    (binary_string_op1
                                       (fun x  -> fun y  -> Prims.strcat x y)),
                                    uu____5875)
                                   in
                                let uu____5912 =
                                  let uu____5943 =
                                    let uu____5974 =
                                      let uu____6003 =
                                        FStar_TypeChecker_NBETerm.unary_op
                                          FStar_TypeChecker_NBETerm.arg_as_int
                                          FStar_TypeChecker_NBETerm.string_of_int
                                         in
                                      (FStar_Parser_Const.string_of_int_lid,
                                        (Prims.parse_int "1"),
                                        (Prims.parse_int "0"),
                                        (unary_op1 arg_as_int1 string_of_int1),
                                        uu____6003)
                                       in
                                    let uu____6028 =
                                      let uu____6059 =
                                        let uu____6088 =
                                          FStar_TypeChecker_NBETerm.unary_op
                                            FStar_TypeChecker_NBETerm.arg_as_bool
                                            FStar_TypeChecker_NBETerm.string_of_bool
                                           in
                                        (FStar_Parser_Const.string_of_bool_lid,
                                          (Prims.parse_int "1"),
                                          (Prims.parse_int "0"),
                                          (unary_op1 arg_as_bool1
                                             string_of_bool1), uu____6088)
                                         in
                                      let uu____6113 =
                                        let uu____6144 =
                                          let uu____6173 =
                                            FStar_TypeChecker_NBETerm.binary_op
                                              FStar_TypeChecker_NBETerm.arg_as_string
                                              FStar_TypeChecker_NBETerm.string_compare'
                                             in
                                          (FStar_Parser_Const.string_compare,
                                            (Prims.parse_int "2"),
                                            (Prims.parse_int "0"),
                                            (binary_op1 arg_as_string1
                                               string_compare'1), uu____6173)
                                           in
                                        let uu____6198 =
                                          let uu____6229 =
                                            let uu____6260 =
                                              let uu____6291 =
                                                let uu____6320 =
                                                  FStar_Parser_Const.p2l
                                                    ["FStar";
                                                    "String";
                                                    "list_of_string"]
                                                   in
                                                let uu____6321 =
                                                  FStar_TypeChecker_NBETerm.unary_op
                                                    FStar_TypeChecker_NBETerm.arg_as_string
                                                    FStar_TypeChecker_NBETerm.list_of_string'
                                                   in
                                                (uu____6320,
                                                  (Prims.parse_int "1"),
                                                  (Prims.parse_int "0"),
                                                  (unary_op1 arg_as_string1
                                                     list_of_string'1),
                                                  uu____6321)
                                                 in
                                              let uu____6346 =
                                                let uu____6377 =
                                                  let uu____6406 =
                                                    FStar_Parser_Const.p2l
                                                      ["FStar";
                                                      "String";
                                                      "string_of_list"]
                                                     in
                                                  let uu____6407 =
                                                    FStar_TypeChecker_NBETerm.unary_op
                                                      (FStar_TypeChecker_NBETerm.arg_as_list
                                                         FStar_TypeChecker_NBETerm.e_char)
                                                      FStar_TypeChecker_NBETerm.string_of_list'
                                                     in
                                                  (uu____6406,
                                                    (Prims.parse_int "1"),
                                                    (Prims.parse_int "0"),
                                                    (unary_op1
                                                       (arg_as_list1
                                                          FStar_Syntax_Embeddings.e_char)
                                                       string_of_list'1),
                                                    uu____6407)
                                                   in
                                                let uu____6440 =
                                                  let uu____6471 =
                                                    let uu____6500 =
                                                      FStar_Parser_Const.p2l
                                                        ["FStar";
                                                        "String";
                                                        "split"]
                                                       in
                                                    (uu____6500,
                                                      (Prims.parse_int "2"),
                                                      (Prims.parse_int "0"),
                                                      string_split'1,
                                                      FStar_TypeChecker_NBETerm.string_split')
                                                     in
                                                  let uu____6519 =
                                                    let uu____6550 =
                                                      let uu____6579 =
                                                        FStar_Parser_Const.p2l
                                                          ["FStar";
                                                          "String";
                                                          "substring"]
                                                         in
                                                      (uu____6579,
                                                        (Prims.parse_int "3"),
                                                        (Prims.parse_int "0"),
                                                        string_substring'1,
                                                        FStar_TypeChecker_NBETerm.string_substring')
                                                       in
                                                    let uu____6598 =
                                                      let uu____6629 =
                                                        let uu____6658 =
                                                          FStar_Parser_Const.p2l
                                                            ["FStar";
                                                            "String";
                                                            "concat"]
                                                           in
                                                        (uu____6658,
                                                          (Prims.parse_int "2"),
                                                          (Prims.parse_int "0"),
                                                          string_concat'1,
                                                          FStar_TypeChecker_NBETerm.string_concat')
                                                         in
                                                      let uu____6677 =
                                                        let uu____6708 =
                                                          let uu____6737 =
                                                            FStar_Parser_Const.p2l
                                                              ["Prims";
                                                              "mk_range"]
                                                             in
                                                          let uu____6738 =
                                                            let uu____6745 =
                                                              FStar_Parser_Const.p2l
                                                                ["Prims";
                                                                "mk_range"]
                                                               in
                                                            FStar_TypeChecker_NBETerm.dummy_interp
                                                              uu____6745
                                                             in
                                                          (uu____6737,
                                                            (Prims.parse_int "5"),
                                                            (Prims.parse_int "0"),
                                                            mk_range1,
                                                            uu____6738)
                                                           in
                                                        let uu____6764 =
                                                          let uu____6795 =
                                                            let uu____6824 =
                                                              FStar_Parser_Const.p2l
                                                                ["FStar";
                                                                "Range";
                                                                "prims_to_fstar_range"]
                                                               in
                                                            (uu____6824,
                                                              (Prims.parse_int "1"),
                                                              (Prims.parse_int "0"),
                                                              prims_to_fstar_range_step1,
                                                              FStar_TypeChecker_NBETerm.prims_to_fstar_range_step)
                                                             in
                                                          [uu____6795]  in
                                                        uu____6708 ::
                                                          uu____6764
                                                         in
                                                      uu____6629 ::
                                                        uu____6677
                                                       in
                                                    uu____6550 :: uu____6598
                                                     in
                                                  uu____6471 :: uu____6519
                                                   in
                                                uu____6377 :: uu____6440  in
                                              uu____6291 :: uu____6346  in
                                            (FStar_Parser_Const.op_notEq,
                                              (Prims.parse_int "3"),
                                              (Prims.parse_int "1"),
                                              (decidable_eq1 true),
                                              (FStar_TypeChecker_NBETerm.decidable_eq
                                                 true))
                                              :: uu____6260
                                             in
                                          (FStar_Parser_Const.op_Eq,
                                            (Prims.parse_int "3"),
                                            (Prims.parse_int "1"),
                                            (decidable_eq1 false),
                                            (FStar_TypeChecker_NBETerm.decidable_eq
                                               false))
                                            :: uu____6229
                                           in
                                        uu____6144 :: uu____6198  in
                                      uu____6059 :: uu____6113  in
                                    uu____5974 :: uu____6028  in
                                  (FStar_Parser_Const.str_make_lid,
                                    (Prims.parse_int "2"),
                                    (Prims.parse_int "0"),
                                    (mixed_binary_op1 arg_as_int1
                                       arg_as_char1
                                       (embed_simple
                                          FStar_Syntax_Embeddings.e_string)
                                       (fun r  ->
                                          fun x  ->
                                            fun y  ->
                                              let uu____7298 =
                                                FStar_BigInt.to_int_fs x  in
                                              FStar_String.make uu____7298 y)),
                                    (FStar_TypeChecker_NBETerm.mixed_binary_op
                                       FStar_TypeChecker_NBETerm.arg_as_int
                                       FStar_TypeChecker_NBETerm.arg_as_char
                                       (FStar_TypeChecker_NBETerm.embed
                                          FStar_TypeChecker_NBETerm.e_string)
                                       (fun x  ->
                                          fun y  ->
                                            let uu____7306 =
                                              FStar_BigInt.to_int_fs x  in
                                            FStar_String.make uu____7306 y)))
                                    :: uu____5943
                                   in
                                uu____5846 :: uu____5912  in
                              uu____5749 :: uu____5815  in
                            uu____5652 :: uu____5718  in
                          uu____5555 :: uu____5621  in
                        uu____5464 :: uu____5524  in
                      uu____5367 :: uu____5433  in
                    uu____5268 :: uu____5336  in
                  uu____5169 :: uu____5237  in
                uu____5070 :: uu____5138  in
              uu____4971 :: uu____5039  in
            uu____4874 :: uu____4940  in
          uu____4777 :: uu____4843  in
        uu____4680 :: uu____4746  in
      uu____4583 :: uu____4649  in
    uu____4492 :: uu____4552  in
  let weak_ops = []  in
  let bounded_arith_ops =
    let bounded_signed_int_types = ["Int8"; "Int16"; "Int32"; "Int64"]  in
    let bounded_unsigned_int_types =
      ["UInt8"; "UInt16"; "UInt32"; "UInt64"; "UInt128"]  in
    let int_as_bounded1 r int_to_t1 n1 =
      let c = embed_simple FStar_Syntax_Embeddings.e_int r n1  in
      let int_to_t2 = FStar_Syntax_Syntax.fv_to_tm int_to_t1  in
      let uu____7843 =
        let uu____7848 =
          let uu____7849 = FStar_Syntax_Syntax.as_arg c  in [uu____7849]  in
        FStar_Syntax_Syntax.mk_Tm_app int_to_t2 uu____7848  in
      uu____7843 FStar_Pervasives_Native.None r  in
    let add_sub_mul_v =
      FStar_All.pipe_right
        (FStar_List.append bounded_signed_int_types
           bounded_unsigned_int_types)
        (FStar_List.collect
           (fun m  ->
              let uu____7971 =
                let uu____8000 = FStar_Parser_Const.p2l ["FStar"; m; "add"]
                   in
                let uu____8001 =
                  FStar_TypeChecker_NBETerm.binary_op
                    FStar_TypeChecker_NBETerm.arg_as_bounded_int
                    (fun uu____8019  ->
                       fun uu____8020  ->
                         match (uu____8019, uu____8020) with
                         | ((int_to_t1,x),(uu____8039,y)) ->
                             let uu____8049 = FStar_BigInt.add_big_int x y
                                in
                             FStar_TypeChecker_NBETerm.int_as_bounded
                               int_to_t1 uu____8049)
                   in
                (uu____8000, (Prims.parse_int "2"), (Prims.parse_int "0"),
                  (binary_op1 arg_as_bounded_int1
                     (fun r  ->
                        fun uu____8081  ->
                          fun uu____8082  ->
                            match (uu____8081, uu____8082) with
                            | ((int_to_t1,x),(uu____8101,y)) ->
                                let uu____8111 = FStar_BigInt.add_big_int x y
                                   in
                                int_as_bounded1 r int_to_t1 uu____8111)),
                  uu____8001)
                 in
              let uu____8112 =
                let uu____8143 =
                  let uu____8172 = FStar_Parser_Const.p2l ["FStar"; m; "sub"]
                     in
                  let uu____8173 =
                    FStar_TypeChecker_NBETerm.binary_op
                      FStar_TypeChecker_NBETerm.arg_as_bounded_int
                      (fun uu____8191  ->
                         fun uu____8192  ->
                           match (uu____8191, uu____8192) with
                           | ((int_to_t1,x),(uu____8211,y)) ->
                               let uu____8221 = FStar_BigInt.sub_big_int x y
                                  in
                               FStar_TypeChecker_NBETerm.int_as_bounded
                                 int_to_t1 uu____8221)
                     in
                  (uu____8172, (Prims.parse_int "2"), (Prims.parse_int "0"),
                    (binary_op1 arg_as_bounded_int1
                       (fun r  ->
                          fun uu____8253  ->
                            fun uu____8254  ->
                              match (uu____8253, uu____8254) with
                              | ((int_to_t1,x),(uu____8273,y)) ->
                                  let uu____8283 =
                                    FStar_BigInt.sub_big_int x y  in
                                  int_as_bounded1 r int_to_t1 uu____8283)),
                    uu____8173)
                   in
                let uu____8284 =
                  let uu____8315 =
                    let uu____8344 =
                      FStar_Parser_Const.p2l ["FStar"; m; "mul"]  in
                    let uu____8345 =
                      FStar_TypeChecker_NBETerm.binary_op
                        FStar_TypeChecker_NBETerm.arg_as_bounded_int
                        (fun uu____8363  ->
                           fun uu____8364  ->
                             match (uu____8363, uu____8364) with
                             | ((int_to_t1,x),(uu____8383,y)) ->
                                 let uu____8393 =
                                   FStar_BigInt.mult_big_int x y  in
                                 FStar_TypeChecker_NBETerm.int_as_bounded
                                   int_to_t1 uu____8393)
                       in
                    (uu____8344, (Prims.parse_int "2"),
                      (Prims.parse_int "0"),
                      (binary_op1 arg_as_bounded_int1
                         (fun r  ->
                            fun uu____8425  ->
                              fun uu____8426  ->
                                match (uu____8425, uu____8426) with
                                | ((int_to_t1,x),(uu____8445,y)) ->
                                    let uu____8455 =
                                      FStar_BigInt.mult_big_int x y  in
                                    int_as_bounded1 r int_to_t1 uu____8455)),
                      uu____8345)
                     in
                  let uu____8456 =
                    let uu____8487 =
                      let uu____8516 =
                        FStar_Parser_Const.p2l ["FStar"; m; "v"]  in
                      let uu____8517 =
                        FStar_TypeChecker_NBETerm.unary_op
                          FStar_TypeChecker_NBETerm.arg_as_bounded_int
                          (fun uu____8531  ->
                             match uu____8531 with
                             | (int_to_t1,x) ->
                                 FStar_TypeChecker_NBETerm.embed
                                   FStar_TypeChecker_NBETerm.e_int x)
                         in
                      (uu____8516, (Prims.parse_int "1"),
                        (Prims.parse_int "0"),
                        (unary_op1 arg_as_bounded_int1
                           (fun r  ->
                              fun uu____8565  ->
                                match uu____8565 with
                                | (int_to_t1,x) ->
                                    embed_simple
                                      FStar_Syntax_Embeddings.e_int r x)),
                        uu____8517)
                       in
                    [uu____8487]  in
                  uu____8315 :: uu____8456  in
                uu____8143 :: uu____8284  in
              uu____7971 :: uu____8112))
       in
    let div_mod_unsigned =
      FStar_All.pipe_right bounded_unsigned_int_types
        (FStar_List.collect
           (fun m  ->
              let uu____8807 =
                let uu____8836 = FStar_Parser_Const.p2l ["FStar"; m; "div"]
                   in
                let uu____8837 =
                  FStar_TypeChecker_NBETerm.binary_op
                    FStar_TypeChecker_NBETerm.arg_as_bounded_int
                    (fun uu____8855  ->
                       fun uu____8856  ->
                         match (uu____8855, uu____8856) with
                         | ((int_to_t1,x),(uu____8875,y)) ->
                             let uu____8885 = FStar_BigInt.div_big_int x y
                                in
                             FStar_TypeChecker_NBETerm.int_as_bounded
                               int_to_t1 uu____8885)
                   in
                (uu____8836, (Prims.parse_int "2"), (Prims.parse_int "0"),
                  (binary_op1 arg_as_bounded_int1
                     (fun r  ->
                        fun uu____8917  ->
                          fun uu____8918  ->
                            match (uu____8917, uu____8918) with
                            | ((int_to_t1,x),(uu____8937,y)) ->
                                let uu____8947 = FStar_BigInt.div_big_int x y
                                   in
                                int_as_bounded1 r int_to_t1 uu____8947)),
                  uu____8837)
                 in
              let uu____8948 =
                let uu____8979 =
                  let uu____9008 = FStar_Parser_Const.p2l ["FStar"; m; "rem"]
                     in
                  let uu____9009 =
                    FStar_TypeChecker_NBETerm.binary_op
                      FStar_TypeChecker_NBETerm.arg_as_bounded_int
                      (fun uu____9027  ->
                         fun uu____9028  ->
                           match (uu____9027, uu____9028) with
                           | ((int_to_t1,x),(uu____9047,y)) ->
                               let uu____9057 = FStar_BigInt.mod_big_int x y
                                  in
                               FStar_TypeChecker_NBETerm.int_as_bounded
                                 int_to_t1 uu____9057)
                     in
                  (uu____9008, (Prims.parse_int "2"), (Prims.parse_int "0"),
                    (binary_op1 arg_as_bounded_int1
                       (fun r  ->
                          fun uu____9089  ->
                            fun uu____9090  ->
                              match (uu____9089, uu____9090) with
                              | ((int_to_t1,x),(uu____9109,y)) ->
                                  let uu____9119 =
                                    FStar_BigInt.mod_big_int x y  in
                                  int_as_bounded1 r int_to_t1 uu____9119)),
                    uu____9009)
                   in
                [uu____8979]  in
              uu____8807 :: uu____8948))
       in
    FStar_List.append add_sub_mul_v div_mod_unsigned  in
  let strong_steps =
    FStar_List.map (as_primitive_step true)
      (FStar_List.append basic_ops bounded_arith_ops)
     in
  let weak_steps = FStar_List.map (as_primitive_step false) weak_ops  in
  FStar_All.pipe_left prim_from_list
    (FStar_List.append strong_steps weak_steps)
  
let (equality_ops : primitive_step FStar_Util.psmap) =
  let interp_prop1 psc _norm_cb args =
    let r = psc.psc_range  in
    match args with
    | (_typ,uu____9358)::(a1,uu____9360)::(a2,uu____9362)::[] ->
        let uu____9419 = FStar_Syntax_Util.eq_tm a1 a2  in
        (match uu____9419 with
         | FStar_Syntax_Util.Equal  ->
             FStar_Pervasives_Native.Some
               (let uu___258_9423 = FStar_Syntax_Util.t_true  in
                {
                  FStar_Syntax_Syntax.n =
                    (uu___258_9423.FStar_Syntax_Syntax.n);
                  FStar_Syntax_Syntax.pos = r;
                  FStar_Syntax_Syntax.vars =
                    (uu___258_9423.FStar_Syntax_Syntax.vars)
                })
         | FStar_Syntax_Util.NotEqual  ->
             FStar_Pervasives_Native.Some
               (let uu___259_9425 = FStar_Syntax_Util.t_false  in
                {
                  FStar_Syntax_Syntax.n =
                    (uu___259_9425.FStar_Syntax_Syntax.n);
                  FStar_Syntax_Syntax.pos = r;
                  FStar_Syntax_Syntax.vars =
                    (uu___259_9425.FStar_Syntax_Syntax.vars)
                })
         | uu____9426 -> FStar_Pervasives_Native.None)
    | (_typ,uu____9428)::uu____9429::(a1,uu____9431)::(a2,uu____9433)::[] ->
        let uu____9506 = FStar_Syntax_Util.eq_tm a1 a2  in
        (match uu____9506 with
         | FStar_Syntax_Util.Equal  ->
             FStar_Pervasives_Native.Some
               (let uu___258_9510 = FStar_Syntax_Util.t_true  in
                {
                  FStar_Syntax_Syntax.n =
                    (uu___258_9510.FStar_Syntax_Syntax.n);
                  FStar_Syntax_Syntax.pos = r;
                  FStar_Syntax_Syntax.vars =
                    (uu___258_9510.FStar_Syntax_Syntax.vars)
                })
         | FStar_Syntax_Util.NotEqual  ->
             FStar_Pervasives_Native.Some
               (let uu___259_9512 = FStar_Syntax_Util.t_false  in
                {
                  FStar_Syntax_Syntax.n =
                    (uu___259_9512.FStar_Syntax_Syntax.n);
                  FStar_Syntax_Syntax.pos = r;
                  FStar_Syntax_Syntax.vars =
                    (uu___259_9512.FStar_Syntax_Syntax.vars)
                })
         | uu____9513 -> FStar_Pervasives_Native.None)
    | uu____9514 -> failwith "Unexpected number of arguments"  in
  let propositional_equality =
    {
      name = FStar_Parser_Const.eq2_lid;
      arity = (Prims.parse_int "3");
      univ_arity = (Prims.parse_int "1");
      auto_reflect = FStar_Pervasives_Native.None;
      strong_reduction_ok = true;
      requires_binder_substitution = false;
      interpretation = interp_prop1;
      interpretation_nbe = FStar_TypeChecker_NBETerm.interp_prop
    }  in
  let hetero_propositional_equality =
    {
      name = FStar_Parser_Const.eq3_lid;
      arity = (Prims.parse_int "4");
      univ_arity = (Prims.parse_int "2");
      auto_reflect = FStar_Pervasives_Native.None;
      strong_reduction_ok = true;
      requires_binder_substitution = false;
      interpretation = interp_prop1;
      interpretation_nbe = FStar_TypeChecker_NBETerm.interp_prop
    }  in
  prim_from_list [propositional_equality; hetero_propositional_equality] 
let (plugins :
  (primitive_step -> unit,unit -> primitive_step Prims.list)
    FStar_Pervasives_Native.tuple2)
  =
  let plugins = FStar_Util.mk_ref []  in
  let register p =
    let uu____9544 =
      let uu____9547 = FStar_ST.op_Bang plugins  in p :: uu____9547  in
    FStar_ST.op_Colon_Equals plugins uu____9544  in
  let retrieve uu____9647 = FStar_ST.op_Bang plugins  in (register, retrieve) 
let (register_plugin : primitive_step -> unit) =
  fun p  -> FStar_Pervasives_Native.fst plugins p 
let (retrieve_plugins : unit -> primitive_step Prims.list) =
  fun uu____9720  -> FStar_Pervasives_Native.snd plugins () 
let (config' :
  primitive_step Prims.list ->
    FStar_TypeChecker_Env.step Prims.list -> FStar_TypeChecker_Env.env -> cfg)
  =
  fun psteps  ->
    fun s  ->
      fun e  ->
        let d =
          FStar_All.pipe_right s
            (FStar_List.collect
               (fun uu___229_9761  ->
                  match uu___229_9761 with
                  | FStar_TypeChecker_Env.UnfoldUntil k ->
                      [FStar_TypeChecker_Env.Unfold k]
                  | FStar_TypeChecker_Env.Eager_unfolding  ->
                      [FStar_TypeChecker_Env.Eager_unfolding_only]
                  | FStar_TypeChecker_Env.Inlining  ->
                      [FStar_TypeChecker_Env.InliningDelta]
                  | uu____9765 -> []))
           in
        let d1 =
          match d with
          | [] -> [FStar_TypeChecker_Env.NoDelta]
          | uu____9771 -> d  in
        let uu____9774 = to_fsteps s  in
        let uu____9775 =
          let uu____9776 =
            FStar_TypeChecker_Env.debug e (FStar_Options.Other "Norm")  in
          let uu____9777 =
            FStar_TypeChecker_Env.debug e (FStar_Options.Other "NormTop")  in
          let uu____9778 =
            FStar_TypeChecker_Env.debug e (FStar_Options.Other "NormCfg")  in
          let uu____9779 =
            FStar_TypeChecker_Env.debug e (FStar_Options.Other "Primops")  in
          let uu____9780 =
            FStar_TypeChecker_Env.debug e (FStar_Options.Other "Unfolding")
             in
          let uu____9781 =
            FStar_TypeChecker_Env.debug e (FStar_Options.Other "380")  in
          let uu____9782 =
            FStar_TypeChecker_Env.debug e (FStar_Options.Other "WPE")  in
          let uu____9783 =
            FStar_TypeChecker_Env.debug e (FStar_Options.Other "NormDelayed")
             in
          let uu____9784 =
            FStar_TypeChecker_Env.debug e
              (FStar_Options.Other "print_normalized_terms")
             in
          {
            gen = uu____9776;
            top = uu____9777;
            cfg = uu____9778;
            primop = uu____9779;
            unfolding = uu____9780;
            b380 = uu____9781;
            wpe = uu____9782;
            norm_delayed = uu____9783;
            print_normalized = uu____9784
          }  in
        let uu____9785 =
          let uu____9788 =
            let uu____9791 = retrieve_plugins ()  in
            FStar_List.append uu____9791 psteps  in
          add_steps built_in_primitive_steps uu____9788  in
        let uu____9794 =
          (FStar_Options.normalize_pure_terms_for_extraction ()) ||
            (let uu____9796 =
               FStar_All.pipe_right s
                 (FStar_Util.for_some
                    (FStar_TypeChecker_Env.eq_step
                       FStar_TypeChecker_Env.PureSubtermsWithinComputations))
                in
             Prims.op_Negation uu____9796)
           in
        {
          steps = uu____9774;
          tcenv = e;
          debug = uu____9775;
          delta_level = d1;
          primitive_steps = uu____9785;
          strong = false;
          memoize_lazy = true;
          normalize_pure_lets = uu____9794;
          reifying = false
        }
  
let (config :
  FStar_TypeChecker_Env.step Prims.list -> FStar_TypeChecker_Env.env -> cfg)
  = fun s  -> fun e  -> config' [] s e <|MERGE_RESOLUTION|>--- conflicted
+++ resolved
@@ -615,159 +615,192 @@
         nbe_step = __fname__nbe_step;_} -> __fname__nbe_step
   
 let (steps_to_string : fsteps -> Prims.string) =
-  fun f  ->
-    let format_opt f1 o =
-      match o with
-      | FStar_Pervasives_Native.None  -> "None"
-      | FStar_Pervasives_Native.Some x ->
-          let uu____1301 =
-            let uu____1302 = f1 x  in Prims.strcat uu____1302 ")"  in
-          Prims.strcat "Some (" uu____1301
-       in
-    let b = FStar_Util.string_of_bool  in
-    let uu____1308 =
-      let uu____1311 = FStar_All.pipe_right f.beta b  in
-      let uu____1312 =
-        let uu____1315 = FStar_All.pipe_right f.iota b  in
-        let uu____1316 =
-          let uu____1319 = FStar_All.pipe_right f.zeta b  in
-          let uu____1320 =
-            let uu____1323 = FStar_All.pipe_right f.weak b  in
-            let uu____1324 =
-              let uu____1327 = FStar_All.pipe_right f.hnf b  in
-              let uu____1328 =
-                let uu____1331 = FStar_All.pipe_right f.primops b  in
-                let uu____1332 =
-                  let uu____1335 =
-                    FStar_All.pipe_right f.do_not_unfold_pure_lets b  in
-                  let uu____1336 =
-                    let uu____1339 =
-                      FStar_All.pipe_right f.unfold_until
-                        (format_opt FStar_Syntax_Print.delta_depth_to_string)
+  fun steps  ->
+    let uu____1273 =
+      let uu____1276 =
+        let uu____1279 =
+          let uu____1280 = FStar_Util.string_of_bool steps.beta  in
+          FStar_Util.format1 "    beta = %s;" uu____1280  in
+        let uu____1281 =
+          let uu____1284 =
+            let uu____1285 = FStar_Util.string_of_bool steps.iota  in
+            FStar_Util.format1 "    iota = %s;" uu____1285  in
+          let uu____1286 =
+            let uu____1289 =
+              let uu____1290 = FStar_Util.string_of_bool steps.zeta  in
+              FStar_Util.format1 "    zeta = %s;" uu____1290  in
+            let uu____1291 =
+              let uu____1294 =
+                let uu____1295 = FStar_Util.string_of_bool steps.weak  in
+                FStar_Util.format1 "    weak = %s;" uu____1295  in
+              let uu____1296 =
+                let uu____1299 =
+                  let uu____1300 = FStar_Util.string_of_bool steps.hnf  in
+                  FStar_Util.format1 "    hnf = %s;" uu____1300  in
+                let uu____1301 =
+                  let uu____1304 =
+                    let uu____1305 = FStar_Util.string_of_bool steps.primops
                        in
-                    let uu____1342 =
-                      let uu____1345 =
-                        FStar_All.pipe_right f.unfold_only
-                          (format_opt
-                             (fun x  ->
-                                let uu____1357 =
-                                  FStar_List.map FStar_Ident.string_of_lid x
+                    FStar_Util.format1 "    primops = %s;" uu____1305  in
+                  let uu____1306 =
+                    let uu____1309 =
+                      let uu____1310 =
+                        FStar_Util.string_of_bool
+                          steps.do_not_unfold_pure_lets
+                         in
+                      FStar_Util.format1 "    do_not_unfold_pure_lets = %s;"
+                        uu____1310
+                       in
+                    let uu____1311 =
+                      let uu____1314 =
+                        let uu____1315 =
+                          FStar_Util.string_of_bool steps.unfold_tac  in
+                        FStar_Util.format1 "    unfold_tac = %s;" uu____1315
+                         in
+                      let uu____1316 =
+                        let uu____1319 =
+                          let uu____1320 =
+                            FStar_Util.string_of_bool
+                              steps.pure_subterms_within_computations
+                             in
+                          FStar_Util.format1
+                            "    pure_subterms_within_computations = %s;"
+                            uu____1320
+                           in
+                        let uu____1321 =
+                          let uu____1324 =
+                            let uu____1325 =
+                              FStar_Util.string_of_bool steps.simplify  in
+                            FStar_Util.format1 "    simplify = %s;"
+                              uu____1325
+                             in
+                          let uu____1326 =
+                            let uu____1329 =
+                              let uu____1330 =
+                                FStar_Util.string_of_bool
+                                  steps.erase_universes
+                                 in
+                              FStar_Util.format1 "    erase_universes = %s;"
+                                uu____1330
+                               in
+                            let uu____1331 =
+                              let uu____1334 =
+                                let uu____1335 =
+                                  FStar_Util.string_of_bool
+                                    steps.allow_unbound_universes
                                    in
-                                FStar_All.pipe_right uu____1357
-                                  (FStar_String.concat ", ")))
-                         in
-                      let uu____1362 =
-                        let uu____1365 =
-                          FStar_All.pipe_right f.unfold_fully
-                            (format_opt
-                               (fun x  ->
-                                  let uu____1377 =
-                                    FStar_List.map FStar_Ident.string_of_lid
-                                      x
+                                FStar_Util.format1
+                                  "    allow_unbound_universes = %s;"
+                                  uu____1335
+                                 in
+                              let uu____1336 =
+                                let uu____1339 =
+                                  let uu____1340 =
+                                    FStar_Util.string_of_bool steps.reify_
                                      in
-                                  FStar_All.pipe_right uu____1377
-                                    (FStar_String.concat ", ")))
-                           in
-                        let uu____1382 =
-                          let uu____1385 =
-                            FStar_All.pipe_right f.unfold_attr
-                              (format_opt
-                                 (fun xs  ->
-                                    let uu____1397 =
-                                      FStar_List.map
-                                        FStar_Syntax_Print.term_to_string xs
+                                  FStar_Util.format1 "    reify_ = %s;"
+                                    uu____1340
+                                   in
+                                let uu____1341 =
+                                  let uu____1344 =
+                                    let uu____1345 =
+                                      FStar_Util.string_of_bool
+                                        steps.compress_uvars
                                        in
-                                    FStar_All.pipe_right uu____1397
-                                      (FStar_String.concat ", ")))
-                             in
-                          let uu____1402 =
-                            let uu____1405 =
-                              FStar_All.pipe_right f.unfold_tac b  in
-                            let uu____1406 =
-                              let uu____1409 =
-                                FStar_All.pipe_right
-                                  f.pure_subterms_within_computations b
-                                 in
-                              let uu____1410 =
-                                let uu____1413 =
-                                  FStar_All.pipe_right f.simplify b  in
-                                let uu____1414 =
-                                  let uu____1417 =
-                                    FStar_All.pipe_right f.erase_universes b
+                                    FStar_Util.format1
+                                      "    compress_uvars = %s;" uu____1345
                                      in
-                                  let uu____1418 =
-                                    let uu____1421 =
-                                      FStar_All.pipe_right
-                                        f.allow_unbound_universes b
+                                  let uu____1346 =
+                                    let uu____1349 =
+                                      let uu____1350 =
+                                        FStar_Util.string_of_bool
+                                          steps.no_full_norm
+                                         in
+                                      FStar_Util.format1
+                                        "    no_full_norm = %s;" uu____1350
                                        in
-                                    let uu____1422 =
-                                      let uu____1425 =
-                                        FStar_All.pipe_right f.reify_ b  in
-                                      let uu____1426 =
-                                        let uu____1429 =
-                                          FStar_All.pipe_right
-                                            f.compress_uvars b
+                                    let uu____1351 =
+                                      let uu____1354 =
+                                        let uu____1355 =
+                                          FStar_Util.string_of_bool
+                                            steps.check_no_uvars
                                            in
-                                        let uu____1430 =
-                                          let uu____1433 =
-                                            FStar_All.pipe_right
-                                              f.no_full_norm b
+                                        FStar_Util.format1
+                                          "    check_no_uvars = %s;"
+                                          uu____1355
+                                         in
+                                      let uu____1356 =
+                                        let uu____1359 =
+                                          let uu____1360 =
+                                            FStar_Util.string_of_bool
+                                              steps.unmeta
                                              in
-                                          let uu____1434 =
-                                            let uu____1437 =
-                                              FStar_All.pipe_right
-                                                f.check_no_uvars b
+                                          FStar_Util.format1
+                                            "    unmeta = %s;" uu____1360
+                                           in
+                                        let uu____1361 =
+                                          let uu____1364 =
+                                            let uu____1365 =
+                                              FStar_Util.string_of_bool
+                                                steps.unascribe
                                                in
-                                            let uu____1438 =
-                                              let uu____1441 =
-                                                FStar_All.pipe_right 
-                                                  f.unmeta b
+                                            FStar_Util.format1
+                                              "    unascribe = %s;"
+                                              uu____1365
+                                             in
+                                          let uu____1366 =
+                                            let uu____1369 =
+                                              let uu____1370 =
+                                                FStar_Util.string_of_bool
+                                                  steps.in_full_norm_request
                                                  in
-                                              let uu____1442 =
-                                                let uu____1445 =
-                                                  FStar_All.pipe_right
-                                                    f.unascribe b
+                                              FStar_Util.format1
+                                                "    in_full_norm_request = %s;"
+                                                uu____1370
+                                               in
+                                            let uu____1371 =
+                                              let uu____1374 =
+                                                let uu____1375 =
+                                                  FStar_Util.string_of_bool
+                                                    steps.weakly_reduce_scrutinee
                                                    in
-                                                let uu____1446 =
-                                                  let uu____1449 =
-                                                    FStar_All.pipe_right
-                                                      f.in_full_norm_request
-                                                      b
+                                                FStar_Util.format1
+                                                  "    weakly_reduce_scrutinee = %s;"
+                                                  uu____1375
+                                                 in
+                                              let uu____1376 =
+                                                let uu____1379 =
+                                                  let uu____1380 =
+                                                    FStar_Util.string_of_bool
+                                                      steps.nbe_step
                                                      in
-                                                  let uu____1450 =
-                                                    let uu____1453 =
-                                                      FStar_All.pipe_right
-                                                        f.weakly_reduce_scrutinee
-                                                        b
-                                                       in
-                                                    [uu____1453]  in
-                                                  uu____1449 :: uu____1450
+                                                  FStar_Util.format1
+                                                    "    nbe_step = %s;"
+                                                    uu____1380
                                                    in
-                                                uu____1445 :: uu____1446  in
-                                              uu____1441 :: uu____1442  in
-                                            uu____1437 :: uu____1438  in
-                                          uu____1433 :: uu____1434  in
-                                        uu____1429 :: uu____1430  in
-                                      uu____1425 :: uu____1426  in
-                                    uu____1421 :: uu____1422  in
-                                  uu____1417 :: uu____1418  in
-                                uu____1413 :: uu____1414  in
-                              uu____1409 :: uu____1410  in
-                            uu____1405 :: uu____1406  in
-                          uu____1385 :: uu____1402  in
-                        uu____1365 :: uu____1382  in
-                      uu____1345 :: uu____1362  in
-                    uu____1339 :: uu____1342  in
-                  uu____1335 :: uu____1336  in
-                uu____1331 :: uu____1332  in
-              uu____1327 :: uu____1328  in
-            uu____1323 :: uu____1324  in
-          uu____1319 :: uu____1320  in
-        uu____1315 :: uu____1316  in
-      uu____1311 :: uu____1312  in
-    FStar_Util.format
-      "{\nbeta = %s;\niota = %s;\nzeta = %s;\nweak = %s;\nhnf  = %s;\nprimops = %s;\ndo_not_unfold_pure_lets = %s;\nunfold_until = %s;\nunfold_only = %s;\nunfold_fully = %s;\nunfold_attr = %s;\nunfold_tac = %s;\npure_subterms_within_computations = %s;\nsimplify = %s;\nerase_universes = %s;\nallow_unbound_universes = %s;\nreify_ = %s;\ncompress_uvars = %s;\nno_full_norm = %s;\ncheck_no_uvars = %s;\nunmeta = %s;\nunascribe = %s;\nin_full_norm_request = %s;\nweakly_reduce_scrutinee = %s;\n}"
-      uu____1308
+                                                [uu____1379; "  }"]  in
+                                              uu____1374 :: uu____1376  in
+                                            uu____1369 :: uu____1371  in
+                                          uu____1364 :: uu____1366  in
+                                        uu____1359 :: uu____1361  in
+                                      uu____1354 :: uu____1356  in
+                                    uu____1349 :: uu____1351  in
+                                  uu____1344 :: uu____1346  in
+                                uu____1339 :: uu____1341  in
+                              uu____1334 :: uu____1336  in
+                            uu____1329 :: uu____1331  in
+                          uu____1324 :: uu____1326  in
+                        uu____1319 :: uu____1321  in
+                      uu____1314 :: uu____1316  in
+                    uu____1309 :: uu____1311  in
+                  uu____1304 :: uu____1306  in
+                uu____1299 :: uu____1301  in
+              uu____1294 :: uu____1296  in
+            uu____1289 :: uu____1291  in
+          uu____1284 :: uu____1286  in
+        uu____1279 :: uu____1281  in
+      "{" :: uu____1276  in
+    FStar_String.concat "\n" uu____1273
   
 let (default_steps : fsteps) =
   {
@@ -800,793 +833,793 @@
 let (fstep_add_one : FStar_TypeChecker_Env.step -> fsteps -> fsteps) =
   fun s  ->
     fun fs  ->
-      let add_opt x uu___228_1488 =
-        match uu___228_1488 with
+      let add_opt x uu___224_1415 =
+        match uu___224_1415 with
         | FStar_Pervasives_Native.None  -> FStar_Pervasives_Native.Some [x]
         | FStar_Pervasives_Native.Some xs ->
             FStar_Pervasives_Native.Some (x :: xs)
          in
       match s with
       | FStar_TypeChecker_Env.Beta  ->
-          let uu___230_1508 = fs  in
+          let uu___226_1435 = fs  in
           {
             beta = true;
-            iota = (uu___230_1508.iota);
-            zeta = (uu___230_1508.zeta);
-            weak = (uu___230_1508.weak);
-            hnf = (uu___230_1508.hnf);
-            primops = (uu___230_1508.primops);
-            do_not_unfold_pure_lets = (uu___230_1508.do_not_unfold_pure_lets);
-            unfold_until = (uu___230_1508.unfold_until);
-            unfold_only = (uu___230_1508.unfold_only);
-            unfold_fully = (uu___230_1508.unfold_fully);
-            unfold_attr = (uu___230_1508.unfold_attr);
-            unfold_tac = (uu___230_1508.unfold_tac);
+            iota = (uu___226_1435.iota);
+            zeta = (uu___226_1435.zeta);
+            weak = (uu___226_1435.weak);
+            hnf = (uu___226_1435.hnf);
+            primops = (uu___226_1435.primops);
+            do_not_unfold_pure_lets = (uu___226_1435.do_not_unfold_pure_lets);
+            unfold_until = (uu___226_1435.unfold_until);
+            unfold_only = (uu___226_1435.unfold_only);
+            unfold_fully = (uu___226_1435.unfold_fully);
+            unfold_attr = (uu___226_1435.unfold_attr);
+            unfold_tac = (uu___226_1435.unfold_tac);
             pure_subterms_within_computations =
-              (uu___230_1508.pure_subterms_within_computations);
-            simplify = (uu___230_1508.simplify);
-            erase_universes = (uu___230_1508.erase_universes);
-            allow_unbound_universes = (uu___230_1508.allow_unbound_universes);
-            reify_ = (uu___230_1508.reify_);
-            compress_uvars = (uu___230_1508.compress_uvars);
-            no_full_norm = (uu___230_1508.no_full_norm);
-            check_no_uvars = (uu___230_1508.check_no_uvars);
-            unmeta = (uu___230_1508.unmeta);
-            unascribe = (uu___230_1508.unascribe);
-            in_full_norm_request = (uu___230_1508.in_full_norm_request);
-            weakly_reduce_scrutinee = (uu___230_1508.weakly_reduce_scrutinee);
-            nbe_step = (uu___230_1508.nbe_step)
+              (uu___226_1435.pure_subterms_within_computations);
+            simplify = (uu___226_1435.simplify);
+            erase_universes = (uu___226_1435.erase_universes);
+            allow_unbound_universes = (uu___226_1435.allow_unbound_universes);
+            reify_ = (uu___226_1435.reify_);
+            compress_uvars = (uu___226_1435.compress_uvars);
+            no_full_norm = (uu___226_1435.no_full_norm);
+            check_no_uvars = (uu___226_1435.check_no_uvars);
+            unmeta = (uu___226_1435.unmeta);
+            unascribe = (uu___226_1435.unascribe);
+            in_full_norm_request = (uu___226_1435.in_full_norm_request);
+            weakly_reduce_scrutinee = (uu___226_1435.weakly_reduce_scrutinee);
+            nbe_step = (uu___226_1435.nbe_step)
           }
       | FStar_TypeChecker_Env.Iota  ->
-          let uu___231_1509 = fs  in
+          let uu___227_1436 = fs  in
           {
-            beta = (uu___231_1509.beta);
+            beta = (uu___227_1436.beta);
             iota = true;
-            zeta = (uu___231_1509.zeta);
-            weak = (uu___231_1509.weak);
-            hnf = (uu___231_1509.hnf);
-            primops = (uu___231_1509.primops);
-            do_not_unfold_pure_lets = (uu___231_1509.do_not_unfold_pure_lets);
-            unfold_until = (uu___231_1509.unfold_until);
-            unfold_only = (uu___231_1509.unfold_only);
-            unfold_fully = (uu___231_1509.unfold_fully);
-            unfold_attr = (uu___231_1509.unfold_attr);
-            unfold_tac = (uu___231_1509.unfold_tac);
+            zeta = (uu___227_1436.zeta);
+            weak = (uu___227_1436.weak);
+            hnf = (uu___227_1436.hnf);
+            primops = (uu___227_1436.primops);
+            do_not_unfold_pure_lets = (uu___227_1436.do_not_unfold_pure_lets);
+            unfold_until = (uu___227_1436.unfold_until);
+            unfold_only = (uu___227_1436.unfold_only);
+            unfold_fully = (uu___227_1436.unfold_fully);
+            unfold_attr = (uu___227_1436.unfold_attr);
+            unfold_tac = (uu___227_1436.unfold_tac);
             pure_subterms_within_computations =
-              (uu___231_1509.pure_subterms_within_computations);
-            simplify = (uu___231_1509.simplify);
-            erase_universes = (uu___231_1509.erase_universes);
-            allow_unbound_universes = (uu___231_1509.allow_unbound_universes);
-            reify_ = (uu___231_1509.reify_);
-            compress_uvars = (uu___231_1509.compress_uvars);
-            no_full_norm = (uu___231_1509.no_full_norm);
-            check_no_uvars = (uu___231_1509.check_no_uvars);
-            unmeta = (uu___231_1509.unmeta);
-            unascribe = (uu___231_1509.unascribe);
-            in_full_norm_request = (uu___231_1509.in_full_norm_request);
-            weakly_reduce_scrutinee = (uu___231_1509.weakly_reduce_scrutinee);
-            nbe_step = (uu___231_1509.nbe_step)
+              (uu___227_1436.pure_subterms_within_computations);
+            simplify = (uu___227_1436.simplify);
+            erase_universes = (uu___227_1436.erase_universes);
+            allow_unbound_universes = (uu___227_1436.allow_unbound_universes);
+            reify_ = (uu___227_1436.reify_);
+            compress_uvars = (uu___227_1436.compress_uvars);
+            no_full_norm = (uu___227_1436.no_full_norm);
+            check_no_uvars = (uu___227_1436.check_no_uvars);
+            unmeta = (uu___227_1436.unmeta);
+            unascribe = (uu___227_1436.unascribe);
+            in_full_norm_request = (uu___227_1436.in_full_norm_request);
+            weakly_reduce_scrutinee = (uu___227_1436.weakly_reduce_scrutinee);
+            nbe_step = (uu___227_1436.nbe_step)
           }
       | FStar_TypeChecker_Env.Zeta  ->
-          let uu___232_1510 = fs  in
+          let uu___228_1437 = fs  in
           {
-            beta = (uu___232_1510.beta);
-            iota = (uu___232_1510.iota);
+            beta = (uu___228_1437.beta);
+            iota = (uu___228_1437.iota);
             zeta = true;
-            weak = (uu___232_1510.weak);
-            hnf = (uu___232_1510.hnf);
-            primops = (uu___232_1510.primops);
-            do_not_unfold_pure_lets = (uu___232_1510.do_not_unfold_pure_lets);
-            unfold_until = (uu___232_1510.unfold_until);
-            unfold_only = (uu___232_1510.unfold_only);
-            unfold_fully = (uu___232_1510.unfold_fully);
-            unfold_attr = (uu___232_1510.unfold_attr);
-            unfold_tac = (uu___232_1510.unfold_tac);
+            weak = (uu___228_1437.weak);
+            hnf = (uu___228_1437.hnf);
+            primops = (uu___228_1437.primops);
+            do_not_unfold_pure_lets = (uu___228_1437.do_not_unfold_pure_lets);
+            unfold_until = (uu___228_1437.unfold_until);
+            unfold_only = (uu___228_1437.unfold_only);
+            unfold_fully = (uu___228_1437.unfold_fully);
+            unfold_attr = (uu___228_1437.unfold_attr);
+            unfold_tac = (uu___228_1437.unfold_tac);
             pure_subterms_within_computations =
-              (uu___232_1510.pure_subterms_within_computations);
-            simplify = (uu___232_1510.simplify);
-            erase_universes = (uu___232_1510.erase_universes);
-            allow_unbound_universes = (uu___232_1510.allow_unbound_universes);
-            reify_ = (uu___232_1510.reify_);
-            compress_uvars = (uu___232_1510.compress_uvars);
-            no_full_norm = (uu___232_1510.no_full_norm);
-            check_no_uvars = (uu___232_1510.check_no_uvars);
-            unmeta = (uu___232_1510.unmeta);
-            unascribe = (uu___232_1510.unascribe);
-            in_full_norm_request = (uu___232_1510.in_full_norm_request);
-            weakly_reduce_scrutinee = (uu___232_1510.weakly_reduce_scrutinee);
-            nbe_step = (uu___232_1510.nbe_step)
+              (uu___228_1437.pure_subterms_within_computations);
+            simplify = (uu___228_1437.simplify);
+            erase_universes = (uu___228_1437.erase_universes);
+            allow_unbound_universes = (uu___228_1437.allow_unbound_universes);
+            reify_ = (uu___228_1437.reify_);
+            compress_uvars = (uu___228_1437.compress_uvars);
+            no_full_norm = (uu___228_1437.no_full_norm);
+            check_no_uvars = (uu___228_1437.check_no_uvars);
+            unmeta = (uu___228_1437.unmeta);
+            unascribe = (uu___228_1437.unascribe);
+            in_full_norm_request = (uu___228_1437.in_full_norm_request);
+            weakly_reduce_scrutinee = (uu___228_1437.weakly_reduce_scrutinee);
+            nbe_step = (uu___228_1437.nbe_step)
           }
       | FStar_TypeChecker_Env.Exclude (FStar_TypeChecker_Env.Beta ) ->
-          let uu___233_1511 = fs  in
+          let uu___229_1438 = fs  in
           {
             beta = false;
-            iota = (uu___233_1511.iota);
-            zeta = (uu___233_1511.zeta);
-            weak = (uu___233_1511.weak);
-            hnf = (uu___233_1511.hnf);
-            primops = (uu___233_1511.primops);
-            do_not_unfold_pure_lets = (uu___233_1511.do_not_unfold_pure_lets);
-            unfold_until = (uu___233_1511.unfold_until);
-            unfold_only = (uu___233_1511.unfold_only);
-            unfold_fully = (uu___233_1511.unfold_fully);
-            unfold_attr = (uu___233_1511.unfold_attr);
-            unfold_tac = (uu___233_1511.unfold_tac);
+            iota = (uu___229_1438.iota);
+            zeta = (uu___229_1438.zeta);
+            weak = (uu___229_1438.weak);
+            hnf = (uu___229_1438.hnf);
+            primops = (uu___229_1438.primops);
+            do_not_unfold_pure_lets = (uu___229_1438.do_not_unfold_pure_lets);
+            unfold_until = (uu___229_1438.unfold_until);
+            unfold_only = (uu___229_1438.unfold_only);
+            unfold_fully = (uu___229_1438.unfold_fully);
+            unfold_attr = (uu___229_1438.unfold_attr);
+            unfold_tac = (uu___229_1438.unfold_tac);
             pure_subterms_within_computations =
-              (uu___233_1511.pure_subterms_within_computations);
-            simplify = (uu___233_1511.simplify);
-            erase_universes = (uu___233_1511.erase_universes);
-            allow_unbound_universes = (uu___233_1511.allow_unbound_universes);
-            reify_ = (uu___233_1511.reify_);
-            compress_uvars = (uu___233_1511.compress_uvars);
-            no_full_norm = (uu___233_1511.no_full_norm);
-            check_no_uvars = (uu___233_1511.check_no_uvars);
-            unmeta = (uu___233_1511.unmeta);
-            unascribe = (uu___233_1511.unascribe);
-            in_full_norm_request = (uu___233_1511.in_full_norm_request);
-            weakly_reduce_scrutinee = (uu___233_1511.weakly_reduce_scrutinee);
-            nbe_step = (uu___233_1511.nbe_step)
+              (uu___229_1438.pure_subterms_within_computations);
+            simplify = (uu___229_1438.simplify);
+            erase_universes = (uu___229_1438.erase_universes);
+            allow_unbound_universes = (uu___229_1438.allow_unbound_universes);
+            reify_ = (uu___229_1438.reify_);
+            compress_uvars = (uu___229_1438.compress_uvars);
+            no_full_norm = (uu___229_1438.no_full_norm);
+            check_no_uvars = (uu___229_1438.check_no_uvars);
+            unmeta = (uu___229_1438.unmeta);
+            unascribe = (uu___229_1438.unascribe);
+            in_full_norm_request = (uu___229_1438.in_full_norm_request);
+            weakly_reduce_scrutinee = (uu___229_1438.weakly_reduce_scrutinee);
+            nbe_step = (uu___229_1438.nbe_step)
           }
       | FStar_TypeChecker_Env.Exclude (FStar_TypeChecker_Env.Iota ) ->
-          let uu___234_1512 = fs  in
+          let uu___230_1439 = fs  in
           {
-            beta = (uu___234_1512.beta);
+            beta = (uu___230_1439.beta);
             iota = false;
-            zeta = (uu___234_1512.zeta);
-            weak = (uu___234_1512.weak);
-            hnf = (uu___234_1512.hnf);
-            primops = (uu___234_1512.primops);
-            do_not_unfold_pure_lets = (uu___234_1512.do_not_unfold_pure_lets);
-            unfold_until = (uu___234_1512.unfold_until);
-            unfold_only = (uu___234_1512.unfold_only);
-            unfold_fully = (uu___234_1512.unfold_fully);
-            unfold_attr = (uu___234_1512.unfold_attr);
-            unfold_tac = (uu___234_1512.unfold_tac);
+            zeta = (uu___230_1439.zeta);
+            weak = (uu___230_1439.weak);
+            hnf = (uu___230_1439.hnf);
+            primops = (uu___230_1439.primops);
+            do_not_unfold_pure_lets = (uu___230_1439.do_not_unfold_pure_lets);
+            unfold_until = (uu___230_1439.unfold_until);
+            unfold_only = (uu___230_1439.unfold_only);
+            unfold_fully = (uu___230_1439.unfold_fully);
+            unfold_attr = (uu___230_1439.unfold_attr);
+            unfold_tac = (uu___230_1439.unfold_tac);
             pure_subterms_within_computations =
-              (uu___234_1512.pure_subterms_within_computations);
-            simplify = (uu___234_1512.simplify);
-            erase_universes = (uu___234_1512.erase_universes);
-            allow_unbound_universes = (uu___234_1512.allow_unbound_universes);
-            reify_ = (uu___234_1512.reify_);
-            compress_uvars = (uu___234_1512.compress_uvars);
-            no_full_norm = (uu___234_1512.no_full_norm);
-            check_no_uvars = (uu___234_1512.check_no_uvars);
-            unmeta = (uu___234_1512.unmeta);
-            unascribe = (uu___234_1512.unascribe);
-            in_full_norm_request = (uu___234_1512.in_full_norm_request);
-            weakly_reduce_scrutinee = (uu___234_1512.weakly_reduce_scrutinee);
-            nbe_step = (uu___234_1512.nbe_step)
+              (uu___230_1439.pure_subterms_within_computations);
+            simplify = (uu___230_1439.simplify);
+            erase_universes = (uu___230_1439.erase_universes);
+            allow_unbound_universes = (uu___230_1439.allow_unbound_universes);
+            reify_ = (uu___230_1439.reify_);
+            compress_uvars = (uu___230_1439.compress_uvars);
+            no_full_norm = (uu___230_1439.no_full_norm);
+            check_no_uvars = (uu___230_1439.check_no_uvars);
+            unmeta = (uu___230_1439.unmeta);
+            unascribe = (uu___230_1439.unascribe);
+            in_full_norm_request = (uu___230_1439.in_full_norm_request);
+            weakly_reduce_scrutinee = (uu___230_1439.weakly_reduce_scrutinee);
+            nbe_step = (uu___230_1439.nbe_step)
           }
       | FStar_TypeChecker_Env.Exclude (FStar_TypeChecker_Env.Zeta ) ->
-          let uu___235_1513 = fs  in
+          let uu___231_1440 = fs  in
           {
-            beta = (uu___235_1513.beta);
-            iota = (uu___235_1513.iota);
+            beta = (uu___231_1440.beta);
+            iota = (uu___231_1440.iota);
             zeta = false;
-            weak = (uu___235_1513.weak);
-            hnf = (uu___235_1513.hnf);
-            primops = (uu___235_1513.primops);
-            do_not_unfold_pure_lets = (uu___235_1513.do_not_unfold_pure_lets);
-            unfold_until = (uu___235_1513.unfold_until);
-            unfold_only = (uu___235_1513.unfold_only);
-            unfold_fully = (uu___235_1513.unfold_fully);
-            unfold_attr = (uu___235_1513.unfold_attr);
-            unfold_tac = (uu___235_1513.unfold_tac);
+            weak = (uu___231_1440.weak);
+            hnf = (uu___231_1440.hnf);
+            primops = (uu___231_1440.primops);
+            do_not_unfold_pure_lets = (uu___231_1440.do_not_unfold_pure_lets);
+            unfold_until = (uu___231_1440.unfold_until);
+            unfold_only = (uu___231_1440.unfold_only);
+            unfold_fully = (uu___231_1440.unfold_fully);
+            unfold_attr = (uu___231_1440.unfold_attr);
+            unfold_tac = (uu___231_1440.unfold_tac);
             pure_subterms_within_computations =
-              (uu___235_1513.pure_subterms_within_computations);
-            simplify = (uu___235_1513.simplify);
-            erase_universes = (uu___235_1513.erase_universes);
-            allow_unbound_universes = (uu___235_1513.allow_unbound_universes);
-            reify_ = (uu___235_1513.reify_);
-            compress_uvars = (uu___235_1513.compress_uvars);
-            no_full_norm = (uu___235_1513.no_full_norm);
-            check_no_uvars = (uu___235_1513.check_no_uvars);
-            unmeta = (uu___235_1513.unmeta);
-            unascribe = (uu___235_1513.unascribe);
-            in_full_norm_request = (uu___235_1513.in_full_norm_request);
-            weakly_reduce_scrutinee = (uu___235_1513.weakly_reduce_scrutinee);
-            nbe_step = (uu___235_1513.nbe_step)
+              (uu___231_1440.pure_subterms_within_computations);
+            simplify = (uu___231_1440.simplify);
+            erase_universes = (uu___231_1440.erase_universes);
+            allow_unbound_universes = (uu___231_1440.allow_unbound_universes);
+            reify_ = (uu___231_1440.reify_);
+            compress_uvars = (uu___231_1440.compress_uvars);
+            no_full_norm = (uu___231_1440.no_full_norm);
+            check_no_uvars = (uu___231_1440.check_no_uvars);
+            unmeta = (uu___231_1440.unmeta);
+            unascribe = (uu___231_1440.unascribe);
+            in_full_norm_request = (uu___231_1440.in_full_norm_request);
+            weakly_reduce_scrutinee = (uu___231_1440.weakly_reduce_scrutinee);
+            nbe_step = (uu___231_1440.nbe_step)
           }
-      | FStar_TypeChecker_Env.Exclude uu____1514 -> failwith "Bad exclude"
+      | FStar_TypeChecker_Env.Exclude uu____1441 -> failwith "Bad exclude"
       | FStar_TypeChecker_Env.Weak  ->
-          let uu___236_1515 = fs  in
+          let uu___232_1442 = fs  in
           {
-            beta = (uu___236_1515.beta);
-            iota = (uu___236_1515.iota);
-            zeta = (uu___236_1515.zeta);
+            beta = (uu___232_1442.beta);
+            iota = (uu___232_1442.iota);
+            zeta = (uu___232_1442.zeta);
             weak = true;
-            hnf = (uu___236_1515.hnf);
-            primops = (uu___236_1515.primops);
-            do_not_unfold_pure_lets = (uu___236_1515.do_not_unfold_pure_lets);
-            unfold_until = (uu___236_1515.unfold_until);
-            unfold_only = (uu___236_1515.unfold_only);
-            unfold_fully = (uu___236_1515.unfold_fully);
-            unfold_attr = (uu___236_1515.unfold_attr);
-            unfold_tac = (uu___236_1515.unfold_tac);
+            hnf = (uu___232_1442.hnf);
+            primops = (uu___232_1442.primops);
+            do_not_unfold_pure_lets = (uu___232_1442.do_not_unfold_pure_lets);
+            unfold_until = (uu___232_1442.unfold_until);
+            unfold_only = (uu___232_1442.unfold_only);
+            unfold_fully = (uu___232_1442.unfold_fully);
+            unfold_attr = (uu___232_1442.unfold_attr);
+            unfold_tac = (uu___232_1442.unfold_tac);
             pure_subterms_within_computations =
-              (uu___236_1515.pure_subterms_within_computations);
-            simplify = (uu___236_1515.simplify);
-            erase_universes = (uu___236_1515.erase_universes);
-            allow_unbound_universes = (uu___236_1515.allow_unbound_universes);
-            reify_ = (uu___236_1515.reify_);
-            compress_uvars = (uu___236_1515.compress_uvars);
-            no_full_norm = (uu___236_1515.no_full_norm);
-            check_no_uvars = (uu___236_1515.check_no_uvars);
-            unmeta = (uu___236_1515.unmeta);
-            unascribe = (uu___236_1515.unascribe);
-            in_full_norm_request = (uu___236_1515.in_full_norm_request);
-            weakly_reduce_scrutinee = (uu___236_1515.weakly_reduce_scrutinee);
-            nbe_step = (uu___236_1515.nbe_step)
+              (uu___232_1442.pure_subterms_within_computations);
+            simplify = (uu___232_1442.simplify);
+            erase_universes = (uu___232_1442.erase_universes);
+            allow_unbound_universes = (uu___232_1442.allow_unbound_universes);
+            reify_ = (uu___232_1442.reify_);
+            compress_uvars = (uu___232_1442.compress_uvars);
+            no_full_norm = (uu___232_1442.no_full_norm);
+            check_no_uvars = (uu___232_1442.check_no_uvars);
+            unmeta = (uu___232_1442.unmeta);
+            unascribe = (uu___232_1442.unascribe);
+            in_full_norm_request = (uu___232_1442.in_full_norm_request);
+            weakly_reduce_scrutinee = (uu___232_1442.weakly_reduce_scrutinee);
+            nbe_step = (uu___232_1442.nbe_step)
           }
       | FStar_TypeChecker_Env.HNF  ->
-          let uu___237_1516 = fs  in
+          let uu___233_1443 = fs  in
           {
-            beta = (uu___237_1516.beta);
-            iota = (uu___237_1516.iota);
-            zeta = (uu___237_1516.zeta);
-            weak = (uu___237_1516.weak);
+            beta = (uu___233_1443.beta);
+            iota = (uu___233_1443.iota);
+            zeta = (uu___233_1443.zeta);
+            weak = (uu___233_1443.weak);
             hnf = true;
-            primops = (uu___237_1516.primops);
-            do_not_unfold_pure_lets = (uu___237_1516.do_not_unfold_pure_lets);
-            unfold_until = (uu___237_1516.unfold_until);
-            unfold_only = (uu___237_1516.unfold_only);
-            unfold_fully = (uu___237_1516.unfold_fully);
-            unfold_attr = (uu___237_1516.unfold_attr);
-            unfold_tac = (uu___237_1516.unfold_tac);
+            primops = (uu___233_1443.primops);
+            do_not_unfold_pure_lets = (uu___233_1443.do_not_unfold_pure_lets);
+            unfold_until = (uu___233_1443.unfold_until);
+            unfold_only = (uu___233_1443.unfold_only);
+            unfold_fully = (uu___233_1443.unfold_fully);
+            unfold_attr = (uu___233_1443.unfold_attr);
+            unfold_tac = (uu___233_1443.unfold_tac);
             pure_subterms_within_computations =
-              (uu___237_1516.pure_subterms_within_computations);
-            simplify = (uu___237_1516.simplify);
-            erase_universes = (uu___237_1516.erase_universes);
-            allow_unbound_universes = (uu___237_1516.allow_unbound_universes);
-            reify_ = (uu___237_1516.reify_);
-            compress_uvars = (uu___237_1516.compress_uvars);
-            no_full_norm = (uu___237_1516.no_full_norm);
-            check_no_uvars = (uu___237_1516.check_no_uvars);
-            unmeta = (uu___237_1516.unmeta);
-            unascribe = (uu___237_1516.unascribe);
-            in_full_norm_request = (uu___237_1516.in_full_norm_request);
-            weakly_reduce_scrutinee = (uu___237_1516.weakly_reduce_scrutinee);
-            nbe_step = (uu___237_1516.nbe_step)
+              (uu___233_1443.pure_subterms_within_computations);
+            simplify = (uu___233_1443.simplify);
+            erase_universes = (uu___233_1443.erase_universes);
+            allow_unbound_universes = (uu___233_1443.allow_unbound_universes);
+            reify_ = (uu___233_1443.reify_);
+            compress_uvars = (uu___233_1443.compress_uvars);
+            no_full_norm = (uu___233_1443.no_full_norm);
+            check_no_uvars = (uu___233_1443.check_no_uvars);
+            unmeta = (uu___233_1443.unmeta);
+            unascribe = (uu___233_1443.unascribe);
+            in_full_norm_request = (uu___233_1443.in_full_norm_request);
+            weakly_reduce_scrutinee = (uu___233_1443.weakly_reduce_scrutinee);
+            nbe_step = (uu___233_1443.nbe_step)
           }
       | FStar_TypeChecker_Env.Primops  ->
-          let uu___238_1517 = fs  in
+          let uu___234_1444 = fs  in
           {
-            beta = (uu___238_1517.beta);
-            iota = (uu___238_1517.iota);
-            zeta = (uu___238_1517.zeta);
-            weak = (uu___238_1517.weak);
-            hnf = (uu___238_1517.hnf);
+            beta = (uu___234_1444.beta);
+            iota = (uu___234_1444.iota);
+            zeta = (uu___234_1444.zeta);
+            weak = (uu___234_1444.weak);
+            hnf = (uu___234_1444.hnf);
             primops = true;
-            do_not_unfold_pure_lets = (uu___238_1517.do_not_unfold_pure_lets);
-            unfold_until = (uu___238_1517.unfold_until);
-            unfold_only = (uu___238_1517.unfold_only);
-            unfold_fully = (uu___238_1517.unfold_fully);
-            unfold_attr = (uu___238_1517.unfold_attr);
-            unfold_tac = (uu___238_1517.unfold_tac);
+            do_not_unfold_pure_lets = (uu___234_1444.do_not_unfold_pure_lets);
+            unfold_until = (uu___234_1444.unfold_until);
+            unfold_only = (uu___234_1444.unfold_only);
+            unfold_fully = (uu___234_1444.unfold_fully);
+            unfold_attr = (uu___234_1444.unfold_attr);
+            unfold_tac = (uu___234_1444.unfold_tac);
             pure_subterms_within_computations =
-              (uu___238_1517.pure_subterms_within_computations);
-            simplify = (uu___238_1517.simplify);
-            erase_universes = (uu___238_1517.erase_universes);
-            allow_unbound_universes = (uu___238_1517.allow_unbound_universes);
-            reify_ = (uu___238_1517.reify_);
-            compress_uvars = (uu___238_1517.compress_uvars);
-            no_full_norm = (uu___238_1517.no_full_norm);
-            check_no_uvars = (uu___238_1517.check_no_uvars);
-            unmeta = (uu___238_1517.unmeta);
-            unascribe = (uu___238_1517.unascribe);
-            in_full_norm_request = (uu___238_1517.in_full_norm_request);
-            weakly_reduce_scrutinee = (uu___238_1517.weakly_reduce_scrutinee);
-            nbe_step = (uu___238_1517.nbe_step)
+              (uu___234_1444.pure_subterms_within_computations);
+            simplify = (uu___234_1444.simplify);
+            erase_universes = (uu___234_1444.erase_universes);
+            allow_unbound_universes = (uu___234_1444.allow_unbound_universes);
+            reify_ = (uu___234_1444.reify_);
+            compress_uvars = (uu___234_1444.compress_uvars);
+            no_full_norm = (uu___234_1444.no_full_norm);
+            check_no_uvars = (uu___234_1444.check_no_uvars);
+            unmeta = (uu___234_1444.unmeta);
+            unascribe = (uu___234_1444.unascribe);
+            in_full_norm_request = (uu___234_1444.in_full_norm_request);
+            weakly_reduce_scrutinee = (uu___234_1444.weakly_reduce_scrutinee);
+            nbe_step = (uu___234_1444.nbe_step)
           }
       | FStar_TypeChecker_Env.Eager_unfolding  -> fs
       | FStar_TypeChecker_Env.Inlining  -> fs
       | FStar_TypeChecker_Env.DoNotUnfoldPureLets  ->
-          let uu___239_1518 = fs  in
+          let uu___235_1445 = fs  in
           {
-            beta = (uu___239_1518.beta);
-            iota = (uu___239_1518.iota);
-            zeta = (uu___239_1518.zeta);
-            weak = (uu___239_1518.weak);
-            hnf = (uu___239_1518.hnf);
-            primops = (uu___239_1518.primops);
+            beta = (uu___235_1445.beta);
+            iota = (uu___235_1445.iota);
+            zeta = (uu___235_1445.zeta);
+            weak = (uu___235_1445.weak);
+            hnf = (uu___235_1445.hnf);
+            primops = (uu___235_1445.primops);
             do_not_unfold_pure_lets = true;
-            unfold_until = (uu___239_1518.unfold_until);
-            unfold_only = (uu___239_1518.unfold_only);
-            unfold_fully = (uu___239_1518.unfold_fully);
-            unfold_attr = (uu___239_1518.unfold_attr);
-            unfold_tac = (uu___239_1518.unfold_tac);
+            unfold_until = (uu___235_1445.unfold_until);
+            unfold_only = (uu___235_1445.unfold_only);
+            unfold_fully = (uu___235_1445.unfold_fully);
+            unfold_attr = (uu___235_1445.unfold_attr);
+            unfold_tac = (uu___235_1445.unfold_tac);
             pure_subterms_within_computations =
-              (uu___239_1518.pure_subterms_within_computations);
-            simplify = (uu___239_1518.simplify);
-            erase_universes = (uu___239_1518.erase_universes);
-            allow_unbound_universes = (uu___239_1518.allow_unbound_universes);
-            reify_ = (uu___239_1518.reify_);
-            compress_uvars = (uu___239_1518.compress_uvars);
-            no_full_norm = (uu___239_1518.no_full_norm);
-            check_no_uvars = (uu___239_1518.check_no_uvars);
-            unmeta = (uu___239_1518.unmeta);
-            unascribe = (uu___239_1518.unascribe);
-            in_full_norm_request = (uu___239_1518.in_full_norm_request);
-            weakly_reduce_scrutinee = (uu___239_1518.weakly_reduce_scrutinee);
-            nbe_step = (uu___239_1518.nbe_step)
+              (uu___235_1445.pure_subterms_within_computations);
+            simplify = (uu___235_1445.simplify);
+            erase_universes = (uu___235_1445.erase_universes);
+            allow_unbound_universes = (uu___235_1445.allow_unbound_universes);
+            reify_ = (uu___235_1445.reify_);
+            compress_uvars = (uu___235_1445.compress_uvars);
+            no_full_norm = (uu___235_1445.no_full_norm);
+            check_no_uvars = (uu___235_1445.check_no_uvars);
+            unmeta = (uu___235_1445.unmeta);
+            unascribe = (uu___235_1445.unascribe);
+            in_full_norm_request = (uu___235_1445.in_full_norm_request);
+            weakly_reduce_scrutinee = (uu___235_1445.weakly_reduce_scrutinee);
+            nbe_step = (uu___235_1445.nbe_step)
           }
       | FStar_TypeChecker_Env.UnfoldUntil d ->
-          let uu___240_1520 = fs  in
+          let uu___236_1447 = fs  in
           {
-            beta = (uu___240_1520.beta);
-            iota = (uu___240_1520.iota);
-            zeta = (uu___240_1520.zeta);
-            weak = (uu___240_1520.weak);
-            hnf = (uu___240_1520.hnf);
-            primops = (uu___240_1520.primops);
-            do_not_unfold_pure_lets = (uu___240_1520.do_not_unfold_pure_lets);
+            beta = (uu___236_1447.beta);
+            iota = (uu___236_1447.iota);
+            zeta = (uu___236_1447.zeta);
+            weak = (uu___236_1447.weak);
+            hnf = (uu___236_1447.hnf);
+            primops = (uu___236_1447.primops);
+            do_not_unfold_pure_lets = (uu___236_1447.do_not_unfold_pure_lets);
             unfold_until = (FStar_Pervasives_Native.Some d);
-            unfold_only = (uu___240_1520.unfold_only);
-            unfold_fully = (uu___240_1520.unfold_fully);
-            unfold_attr = (uu___240_1520.unfold_attr);
-            unfold_tac = (uu___240_1520.unfold_tac);
+            unfold_only = (uu___236_1447.unfold_only);
+            unfold_fully = (uu___236_1447.unfold_fully);
+            unfold_attr = (uu___236_1447.unfold_attr);
+            unfold_tac = (uu___236_1447.unfold_tac);
             pure_subterms_within_computations =
-              (uu___240_1520.pure_subterms_within_computations);
-            simplify = (uu___240_1520.simplify);
-            erase_universes = (uu___240_1520.erase_universes);
-            allow_unbound_universes = (uu___240_1520.allow_unbound_universes);
-            reify_ = (uu___240_1520.reify_);
-            compress_uvars = (uu___240_1520.compress_uvars);
-            no_full_norm = (uu___240_1520.no_full_norm);
-            check_no_uvars = (uu___240_1520.check_no_uvars);
-            unmeta = (uu___240_1520.unmeta);
-            unascribe = (uu___240_1520.unascribe);
-            in_full_norm_request = (uu___240_1520.in_full_norm_request);
-            weakly_reduce_scrutinee = (uu___240_1520.weakly_reduce_scrutinee);
-            nbe_step = (uu___240_1520.nbe_step)
+              (uu___236_1447.pure_subterms_within_computations);
+            simplify = (uu___236_1447.simplify);
+            erase_universes = (uu___236_1447.erase_universes);
+            allow_unbound_universes = (uu___236_1447.allow_unbound_universes);
+            reify_ = (uu___236_1447.reify_);
+            compress_uvars = (uu___236_1447.compress_uvars);
+            no_full_norm = (uu___236_1447.no_full_norm);
+            check_no_uvars = (uu___236_1447.check_no_uvars);
+            unmeta = (uu___236_1447.unmeta);
+            unascribe = (uu___236_1447.unascribe);
+            in_full_norm_request = (uu___236_1447.in_full_norm_request);
+            weakly_reduce_scrutinee = (uu___236_1447.weakly_reduce_scrutinee);
+            nbe_step = (uu___236_1447.nbe_step)
           }
       | FStar_TypeChecker_Env.UnfoldOnly lids ->
-          let uu___241_1524 = fs  in
+          let uu___237_1451 = fs  in
           {
-            beta = (uu___241_1524.beta);
-            iota = (uu___241_1524.iota);
-            zeta = (uu___241_1524.zeta);
-            weak = (uu___241_1524.weak);
-            hnf = (uu___241_1524.hnf);
-            primops = (uu___241_1524.primops);
-            do_not_unfold_pure_lets = (uu___241_1524.do_not_unfold_pure_lets);
-            unfold_until = (uu___241_1524.unfold_until);
+            beta = (uu___237_1451.beta);
+            iota = (uu___237_1451.iota);
+            zeta = (uu___237_1451.zeta);
+            weak = (uu___237_1451.weak);
+            hnf = (uu___237_1451.hnf);
+            primops = (uu___237_1451.primops);
+            do_not_unfold_pure_lets = (uu___237_1451.do_not_unfold_pure_lets);
+            unfold_until = (uu___237_1451.unfold_until);
             unfold_only = (FStar_Pervasives_Native.Some lids);
-            unfold_fully = (uu___241_1524.unfold_fully);
-            unfold_attr = (uu___241_1524.unfold_attr);
-            unfold_tac = (uu___241_1524.unfold_tac);
+            unfold_fully = (uu___237_1451.unfold_fully);
+            unfold_attr = (uu___237_1451.unfold_attr);
+            unfold_tac = (uu___237_1451.unfold_tac);
             pure_subterms_within_computations =
-              (uu___241_1524.pure_subterms_within_computations);
-            simplify = (uu___241_1524.simplify);
-            erase_universes = (uu___241_1524.erase_universes);
-            allow_unbound_universes = (uu___241_1524.allow_unbound_universes);
-            reify_ = (uu___241_1524.reify_);
-            compress_uvars = (uu___241_1524.compress_uvars);
-            no_full_norm = (uu___241_1524.no_full_norm);
-            check_no_uvars = (uu___241_1524.check_no_uvars);
-            unmeta = (uu___241_1524.unmeta);
-            unascribe = (uu___241_1524.unascribe);
-            in_full_norm_request = (uu___241_1524.in_full_norm_request);
-            weakly_reduce_scrutinee = (uu___241_1524.weakly_reduce_scrutinee);
-            nbe_step = (uu___241_1524.nbe_step)
+              (uu___237_1451.pure_subterms_within_computations);
+            simplify = (uu___237_1451.simplify);
+            erase_universes = (uu___237_1451.erase_universes);
+            allow_unbound_universes = (uu___237_1451.allow_unbound_universes);
+            reify_ = (uu___237_1451.reify_);
+            compress_uvars = (uu___237_1451.compress_uvars);
+            no_full_norm = (uu___237_1451.no_full_norm);
+            check_no_uvars = (uu___237_1451.check_no_uvars);
+            unmeta = (uu___237_1451.unmeta);
+            unascribe = (uu___237_1451.unascribe);
+            in_full_norm_request = (uu___237_1451.in_full_norm_request);
+            weakly_reduce_scrutinee = (uu___237_1451.weakly_reduce_scrutinee);
+            nbe_step = (uu___237_1451.nbe_step)
           }
       | FStar_TypeChecker_Env.UnfoldFully lids ->
-          let uu___242_1530 = fs  in
+          let uu___238_1457 = fs  in
           {
-            beta = (uu___242_1530.beta);
-            iota = (uu___242_1530.iota);
-            zeta = (uu___242_1530.zeta);
-            weak = (uu___242_1530.weak);
-            hnf = (uu___242_1530.hnf);
-            primops = (uu___242_1530.primops);
-            do_not_unfold_pure_lets = (uu___242_1530.do_not_unfold_pure_lets);
-            unfold_until = (uu___242_1530.unfold_until);
-            unfold_only = (uu___242_1530.unfold_only);
+            beta = (uu___238_1457.beta);
+            iota = (uu___238_1457.iota);
+            zeta = (uu___238_1457.zeta);
+            weak = (uu___238_1457.weak);
+            hnf = (uu___238_1457.hnf);
+            primops = (uu___238_1457.primops);
+            do_not_unfold_pure_lets = (uu___238_1457.do_not_unfold_pure_lets);
+            unfold_until = (uu___238_1457.unfold_until);
+            unfold_only = (uu___238_1457.unfold_only);
             unfold_fully = (FStar_Pervasives_Native.Some lids);
-            unfold_attr = (uu___242_1530.unfold_attr);
-            unfold_tac = (uu___242_1530.unfold_tac);
+            unfold_attr = (uu___238_1457.unfold_attr);
+            unfold_tac = (uu___238_1457.unfold_tac);
             pure_subterms_within_computations =
-              (uu___242_1530.pure_subterms_within_computations);
-            simplify = (uu___242_1530.simplify);
-            erase_universes = (uu___242_1530.erase_universes);
-            allow_unbound_universes = (uu___242_1530.allow_unbound_universes);
-            reify_ = (uu___242_1530.reify_);
-            compress_uvars = (uu___242_1530.compress_uvars);
-            no_full_norm = (uu___242_1530.no_full_norm);
-            check_no_uvars = (uu___242_1530.check_no_uvars);
-            unmeta = (uu___242_1530.unmeta);
-            unascribe = (uu___242_1530.unascribe);
-            in_full_norm_request = (uu___242_1530.in_full_norm_request);
-            weakly_reduce_scrutinee = (uu___242_1530.weakly_reduce_scrutinee);
-            nbe_step = (uu___242_1530.nbe_step)
+              (uu___238_1457.pure_subterms_within_computations);
+            simplify = (uu___238_1457.simplify);
+            erase_universes = (uu___238_1457.erase_universes);
+            allow_unbound_universes = (uu___238_1457.allow_unbound_universes);
+            reify_ = (uu___238_1457.reify_);
+            compress_uvars = (uu___238_1457.compress_uvars);
+            no_full_norm = (uu___238_1457.no_full_norm);
+            check_no_uvars = (uu___238_1457.check_no_uvars);
+            unmeta = (uu___238_1457.unmeta);
+            unascribe = (uu___238_1457.unascribe);
+            in_full_norm_request = (uu___238_1457.in_full_norm_request);
+            weakly_reduce_scrutinee = (uu___238_1457.weakly_reduce_scrutinee);
+            nbe_step = (uu___238_1457.nbe_step)
           }
       | FStar_TypeChecker_Env.UnfoldAttr attr ->
-          let uu___243_1534 = fs  in
+          let uu___239_1461 = fs  in
           {
-            beta = (uu___243_1534.beta);
-            iota = (uu___243_1534.iota);
-            zeta = (uu___243_1534.zeta);
-            weak = (uu___243_1534.weak);
-            hnf = (uu___243_1534.hnf);
-            primops = (uu___243_1534.primops);
-            do_not_unfold_pure_lets = (uu___243_1534.do_not_unfold_pure_lets);
-            unfold_until = (uu___243_1534.unfold_until);
-            unfold_only = (uu___243_1534.unfold_only);
-            unfold_fully = (uu___243_1534.unfold_fully);
+            beta = (uu___239_1461.beta);
+            iota = (uu___239_1461.iota);
+            zeta = (uu___239_1461.zeta);
+            weak = (uu___239_1461.weak);
+            hnf = (uu___239_1461.hnf);
+            primops = (uu___239_1461.primops);
+            do_not_unfold_pure_lets = (uu___239_1461.do_not_unfold_pure_lets);
+            unfold_until = (uu___239_1461.unfold_until);
+            unfold_only = (uu___239_1461.unfold_only);
+            unfold_fully = (uu___239_1461.unfold_fully);
             unfold_attr = (add_opt attr fs.unfold_attr);
-            unfold_tac = (uu___243_1534.unfold_tac);
+            unfold_tac = (uu___239_1461.unfold_tac);
             pure_subterms_within_computations =
-              (uu___243_1534.pure_subterms_within_computations);
-            simplify = (uu___243_1534.simplify);
-            erase_universes = (uu___243_1534.erase_universes);
-            allow_unbound_universes = (uu___243_1534.allow_unbound_universes);
-            reify_ = (uu___243_1534.reify_);
-            compress_uvars = (uu___243_1534.compress_uvars);
-            no_full_norm = (uu___243_1534.no_full_norm);
-            check_no_uvars = (uu___243_1534.check_no_uvars);
-            unmeta = (uu___243_1534.unmeta);
-            unascribe = (uu___243_1534.unascribe);
-            in_full_norm_request = (uu___243_1534.in_full_norm_request);
-            weakly_reduce_scrutinee = (uu___243_1534.weakly_reduce_scrutinee);
-            nbe_step = (uu___243_1534.nbe_step)
+              (uu___239_1461.pure_subterms_within_computations);
+            simplify = (uu___239_1461.simplify);
+            erase_universes = (uu___239_1461.erase_universes);
+            allow_unbound_universes = (uu___239_1461.allow_unbound_universes);
+            reify_ = (uu___239_1461.reify_);
+            compress_uvars = (uu___239_1461.compress_uvars);
+            no_full_norm = (uu___239_1461.no_full_norm);
+            check_no_uvars = (uu___239_1461.check_no_uvars);
+            unmeta = (uu___239_1461.unmeta);
+            unascribe = (uu___239_1461.unascribe);
+            in_full_norm_request = (uu___239_1461.in_full_norm_request);
+            weakly_reduce_scrutinee = (uu___239_1461.weakly_reduce_scrutinee);
+            nbe_step = (uu___239_1461.nbe_step)
           }
       | FStar_TypeChecker_Env.UnfoldTac  ->
-          let uu___244_1535 = fs  in
+          let uu___240_1462 = fs  in
           {
-            beta = (uu___244_1535.beta);
-            iota = (uu___244_1535.iota);
-            zeta = (uu___244_1535.zeta);
-            weak = (uu___244_1535.weak);
-            hnf = (uu___244_1535.hnf);
-            primops = (uu___244_1535.primops);
-            do_not_unfold_pure_lets = (uu___244_1535.do_not_unfold_pure_lets);
-            unfold_until = (uu___244_1535.unfold_until);
-            unfold_only = (uu___244_1535.unfold_only);
-            unfold_fully = (uu___244_1535.unfold_fully);
-            unfold_attr = (uu___244_1535.unfold_attr);
+            beta = (uu___240_1462.beta);
+            iota = (uu___240_1462.iota);
+            zeta = (uu___240_1462.zeta);
+            weak = (uu___240_1462.weak);
+            hnf = (uu___240_1462.hnf);
+            primops = (uu___240_1462.primops);
+            do_not_unfold_pure_lets = (uu___240_1462.do_not_unfold_pure_lets);
+            unfold_until = (uu___240_1462.unfold_until);
+            unfold_only = (uu___240_1462.unfold_only);
+            unfold_fully = (uu___240_1462.unfold_fully);
+            unfold_attr = (uu___240_1462.unfold_attr);
             unfold_tac = true;
             pure_subterms_within_computations =
-              (uu___244_1535.pure_subterms_within_computations);
-            simplify = (uu___244_1535.simplify);
-            erase_universes = (uu___244_1535.erase_universes);
-            allow_unbound_universes = (uu___244_1535.allow_unbound_universes);
-            reify_ = (uu___244_1535.reify_);
-            compress_uvars = (uu___244_1535.compress_uvars);
-            no_full_norm = (uu___244_1535.no_full_norm);
-            check_no_uvars = (uu___244_1535.check_no_uvars);
-            unmeta = (uu___244_1535.unmeta);
-            unascribe = (uu___244_1535.unascribe);
-            in_full_norm_request = (uu___244_1535.in_full_norm_request);
-            weakly_reduce_scrutinee = (uu___244_1535.weakly_reduce_scrutinee);
-            nbe_step = (uu___244_1535.nbe_step)
+              (uu___240_1462.pure_subterms_within_computations);
+            simplify = (uu___240_1462.simplify);
+            erase_universes = (uu___240_1462.erase_universes);
+            allow_unbound_universes = (uu___240_1462.allow_unbound_universes);
+            reify_ = (uu___240_1462.reify_);
+            compress_uvars = (uu___240_1462.compress_uvars);
+            no_full_norm = (uu___240_1462.no_full_norm);
+            check_no_uvars = (uu___240_1462.check_no_uvars);
+            unmeta = (uu___240_1462.unmeta);
+            unascribe = (uu___240_1462.unascribe);
+            in_full_norm_request = (uu___240_1462.in_full_norm_request);
+            weakly_reduce_scrutinee = (uu___240_1462.weakly_reduce_scrutinee);
+            nbe_step = (uu___240_1462.nbe_step)
           }
       | FStar_TypeChecker_Env.PureSubtermsWithinComputations  ->
-          let uu___245_1536 = fs  in
+          let uu___241_1463 = fs  in
           {
-            beta = (uu___245_1536.beta);
-            iota = (uu___245_1536.iota);
-            zeta = (uu___245_1536.zeta);
-            weak = (uu___245_1536.weak);
-            hnf = (uu___245_1536.hnf);
-            primops = (uu___245_1536.primops);
-            do_not_unfold_pure_lets = (uu___245_1536.do_not_unfold_pure_lets);
-            unfold_until = (uu___245_1536.unfold_until);
-            unfold_only = (uu___245_1536.unfold_only);
-            unfold_fully = (uu___245_1536.unfold_fully);
-            unfold_attr = (uu___245_1536.unfold_attr);
-            unfold_tac = (uu___245_1536.unfold_tac);
+            beta = (uu___241_1463.beta);
+            iota = (uu___241_1463.iota);
+            zeta = (uu___241_1463.zeta);
+            weak = (uu___241_1463.weak);
+            hnf = (uu___241_1463.hnf);
+            primops = (uu___241_1463.primops);
+            do_not_unfold_pure_lets = (uu___241_1463.do_not_unfold_pure_lets);
+            unfold_until = (uu___241_1463.unfold_until);
+            unfold_only = (uu___241_1463.unfold_only);
+            unfold_fully = (uu___241_1463.unfold_fully);
+            unfold_attr = (uu___241_1463.unfold_attr);
+            unfold_tac = (uu___241_1463.unfold_tac);
             pure_subterms_within_computations = true;
-            simplify = (uu___245_1536.simplify);
-            erase_universes = (uu___245_1536.erase_universes);
-            allow_unbound_universes = (uu___245_1536.allow_unbound_universes);
-            reify_ = (uu___245_1536.reify_);
-            compress_uvars = (uu___245_1536.compress_uvars);
-            no_full_norm = (uu___245_1536.no_full_norm);
-            check_no_uvars = (uu___245_1536.check_no_uvars);
-            unmeta = (uu___245_1536.unmeta);
-            unascribe = (uu___245_1536.unascribe);
-            in_full_norm_request = (uu___245_1536.in_full_norm_request);
-            weakly_reduce_scrutinee = (uu___245_1536.weakly_reduce_scrutinee);
-            nbe_step = (uu___245_1536.nbe_step)
+            simplify = (uu___241_1463.simplify);
+            erase_universes = (uu___241_1463.erase_universes);
+            allow_unbound_universes = (uu___241_1463.allow_unbound_universes);
+            reify_ = (uu___241_1463.reify_);
+            compress_uvars = (uu___241_1463.compress_uvars);
+            no_full_norm = (uu___241_1463.no_full_norm);
+            check_no_uvars = (uu___241_1463.check_no_uvars);
+            unmeta = (uu___241_1463.unmeta);
+            unascribe = (uu___241_1463.unascribe);
+            in_full_norm_request = (uu___241_1463.in_full_norm_request);
+            weakly_reduce_scrutinee = (uu___241_1463.weakly_reduce_scrutinee);
+            nbe_step = (uu___241_1463.nbe_step)
           }
       | FStar_TypeChecker_Env.Simplify  ->
-          let uu___246_1537 = fs  in
+          let uu___242_1464 = fs  in
           {
-            beta = (uu___246_1537.beta);
-            iota = (uu___246_1537.iota);
-            zeta = (uu___246_1537.zeta);
-            weak = (uu___246_1537.weak);
-            hnf = (uu___246_1537.hnf);
-            primops = (uu___246_1537.primops);
-            do_not_unfold_pure_lets = (uu___246_1537.do_not_unfold_pure_lets);
-            unfold_until = (uu___246_1537.unfold_until);
-            unfold_only = (uu___246_1537.unfold_only);
-            unfold_fully = (uu___246_1537.unfold_fully);
-            unfold_attr = (uu___246_1537.unfold_attr);
-            unfold_tac = (uu___246_1537.unfold_tac);
+            beta = (uu___242_1464.beta);
+            iota = (uu___242_1464.iota);
+            zeta = (uu___242_1464.zeta);
+            weak = (uu___242_1464.weak);
+            hnf = (uu___242_1464.hnf);
+            primops = (uu___242_1464.primops);
+            do_not_unfold_pure_lets = (uu___242_1464.do_not_unfold_pure_lets);
+            unfold_until = (uu___242_1464.unfold_until);
+            unfold_only = (uu___242_1464.unfold_only);
+            unfold_fully = (uu___242_1464.unfold_fully);
+            unfold_attr = (uu___242_1464.unfold_attr);
+            unfold_tac = (uu___242_1464.unfold_tac);
             pure_subterms_within_computations =
-              (uu___246_1537.pure_subterms_within_computations);
+              (uu___242_1464.pure_subterms_within_computations);
             simplify = true;
-            erase_universes = (uu___246_1537.erase_universes);
-            allow_unbound_universes = (uu___246_1537.allow_unbound_universes);
-            reify_ = (uu___246_1537.reify_);
-            compress_uvars = (uu___246_1537.compress_uvars);
-            no_full_norm = (uu___246_1537.no_full_norm);
-            check_no_uvars = (uu___246_1537.check_no_uvars);
-            unmeta = (uu___246_1537.unmeta);
-            unascribe = (uu___246_1537.unascribe);
-            in_full_norm_request = (uu___246_1537.in_full_norm_request);
-            weakly_reduce_scrutinee = (uu___246_1537.weakly_reduce_scrutinee);
-            nbe_step = (uu___246_1537.nbe_step)
+            erase_universes = (uu___242_1464.erase_universes);
+            allow_unbound_universes = (uu___242_1464.allow_unbound_universes);
+            reify_ = (uu___242_1464.reify_);
+            compress_uvars = (uu___242_1464.compress_uvars);
+            no_full_norm = (uu___242_1464.no_full_norm);
+            check_no_uvars = (uu___242_1464.check_no_uvars);
+            unmeta = (uu___242_1464.unmeta);
+            unascribe = (uu___242_1464.unascribe);
+            in_full_norm_request = (uu___242_1464.in_full_norm_request);
+            weakly_reduce_scrutinee = (uu___242_1464.weakly_reduce_scrutinee);
+            nbe_step = (uu___242_1464.nbe_step)
           }
       | FStar_TypeChecker_Env.EraseUniverses  ->
-          let uu___247_1538 = fs  in
+          let uu___243_1465 = fs  in
           {
-            beta = (uu___247_1538.beta);
-            iota = (uu___247_1538.iota);
-            zeta = (uu___247_1538.zeta);
-            weak = (uu___247_1538.weak);
-            hnf = (uu___247_1538.hnf);
-            primops = (uu___247_1538.primops);
-            do_not_unfold_pure_lets = (uu___247_1538.do_not_unfold_pure_lets);
-            unfold_until = (uu___247_1538.unfold_until);
-            unfold_only = (uu___247_1538.unfold_only);
-            unfold_fully = (uu___247_1538.unfold_fully);
-            unfold_attr = (uu___247_1538.unfold_attr);
-            unfold_tac = (uu___247_1538.unfold_tac);
+            beta = (uu___243_1465.beta);
+            iota = (uu___243_1465.iota);
+            zeta = (uu___243_1465.zeta);
+            weak = (uu___243_1465.weak);
+            hnf = (uu___243_1465.hnf);
+            primops = (uu___243_1465.primops);
+            do_not_unfold_pure_lets = (uu___243_1465.do_not_unfold_pure_lets);
+            unfold_until = (uu___243_1465.unfold_until);
+            unfold_only = (uu___243_1465.unfold_only);
+            unfold_fully = (uu___243_1465.unfold_fully);
+            unfold_attr = (uu___243_1465.unfold_attr);
+            unfold_tac = (uu___243_1465.unfold_tac);
             pure_subterms_within_computations =
-              (uu___247_1538.pure_subterms_within_computations);
-            simplify = (uu___247_1538.simplify);
+              (uu___243_1465.pure_subterms_within_computations);
+            simplify = (uu___243_1465.simplify);
             erase_universes = true;
-            allow_unbound_universes = (uu___247_1538.allow_unbound_universes);
-            reify_ = (uu___247_1538.reify_);
-            compress_uvars = (uu___247_1538.compress_uvars);
-            no_full_norm = (uu___247_1538.no_full_norm);
-            check_no_uvars = (uu___247_1538.check_no_uvars);
-            unmeta = (uu___247_1538.unmeta);
-            unascribe = (uu___247_1538.unascribe);
-            in_full_norm_request = (uu___247_1538.in_full_norm_request);
-            weakly_reduce_scrutinee = (uu___247_1538.weakly_reduce_scrutinee);
-            nbe_step = (uu___247_1538.nbe_step)
+            allow_unbound_universes = (uu___243_1465.allow_unbound_universes);
+            reify_ = (uu___243_1465.reify_);
+            compress_uvars = (uu___243_1465.compress_uvars);
+            no_full_norm = (uu___243_1465.no_full_norm);
+            check_no_uvars = (uu___243_1465.check_no_uvars);
+            unmeta = (uu___243_1465.unmeta);
+            unascribe = (uu___243_1465.unascribe);
+            in_full_norm_request = (uu___243_1465.in_full_norm_request);
+            weakly_reduce_scrutinee = (uu___243_1465.weakly_reduce_scrutinee);
+            nbe_step = (uu___243_1465.nbe_step)
           }
       | FStar_TypeChecker_Env.AllowUnboundUniverses  ->
-          let uu___248_1539 = fs  in
+          let uu___244_1466 = fs  in
           {
-            beta = (uu___248_1539.beta);
-            iota = (uu___248_1539.iota);
-            zeta = (uu___248_1539.zeta);
-            weak = (uu___248_1539.weak);
-            hnf = (uu___248_1539.hnf);
-            primops = (uu___248_1539.primops);
-            do_not_unfold_pure_lets = (uu___248_1539.do_not_unfold_pure_lets);
-            unfold_until = (uu___248_1539.unfold_until);
-            unfold_only = (uu___248_1539.unfold_only);
-            unfold_fully = (uu___248_1539.unfold_fully);
-            unfold_attr = (uu___248_1539.unfold_attr);
-            unfold_tac = (uu___248_1539.unfold_tac);
+            beta = (uu___244_1466.beta);
+            iota = (uu___244_1466.iota);
+            zeta = (uu___244_1466.zeta);
+            weak = (uu___244_1466.weak);
+            hnf = (uu___244_1466.hnf);
+            primops = (uu___244_1466.primops);
+            do_not_unfold_pure_lets = (uu___244_1466.do_not_unfold_pure_lets);
+            unfold_until = (uu___244_1466.unfold_until);
+            unfold_only = (uu___244_1466.unfold_only);
+            unfold_fully = (uu___244_1466.unfold_fully);
+            unfold_attr = (uu___244_1466.unfold_attr);
+            unfold_tac = (uu___244_1466.unfold_tac);
             pure_subterms_within_computations =
-              (uu___248_1539.pure_subterms_within_computations);
-            simplify = (uu___248_1539.simplify);
-            erase_universes = (uu___248_1539.erase_universes);
+              (uu___244_1466.pure_subterms_within_computations);
+            simplify = (uu___244_1466.simplify);
+            erase_universes = (uu___244_1466.erase_universes);
             allow_unbound_universes = true;
-            reify_ = (uu___248_1539.reify_);
-            compress_uvars = (uu___248_1539.compress_uvars);
-            no_full_norm = (uu___248_1539.no_full_norm);
-            check_no_uvars = (uu___248_1539.check_no_uvars);
-            unmeta = (uu___248_1539.unmeta);
-            unascribe = (uu___248_1539.unascribe);
-            in_full_norm_request = (uu___248_1539.in_full_norm_request);
-            weakly_reduce_scrutinee = (uu___248_1539.weakly_reduce_scrutinee);
-            nbe_step = (uu___248_1539.nbe_step)
+            reify_ = (uu___244_1466.reify_);
+            compress_uvars = (uu___244_1466.compress_uvars);
+            no_full_norm = (uu___244_1466.no_full_norm);
+            check_no_uvars = (uu___244_1466.check_no_uvars);
+            unmeta = (uu___244_1466.unmeta);
+            unascribe = (uu___244_1466.unascribe);
+            in_full_norm_request = (uu___244_1466.in_full_norm_request);
+            weakly_reduce_scrutinee = (uu___244_1466.weakly_reduce_scrutinee);
+            nbe_step = (uu___244_1466.nbe_step)
           }
       | FStar_TypeChecker_Env.Reify  ->
-          let uu___249_1540 = fs  in
+          let uu___245_1467 = fs  in
           {
-            beta = (uu___249_1540.beta);
-            iota = (uu___249_1540.iota);
-            zeta = (uu___249_1540.zeta);
-            weak = (uu___249_1540.weak);
-            hnf = (uu___249_1540.hnf);
-            primops = (uu___249_1540.primops);
-            do_not_unfold_pure_lets = (uu___249_1540.do_not_unfold_pure_lets);
-            unfold_until = (uu___249_1540.unfold_until);
-            unfold_only = (uu___249_1540.unfold_only);
-            unfold_fully = (uu___249_1540.unfold_fully);
-            unfold_attr = (uu___249_1540.unfold_attr);
-            unfold_tac = (uu___249_1540.unfold_tac);
+            beta = (uu___245_1467.beta);
+            iota = (uu___245_1467.iota);
+            zeta = (uu___245_1467.zeta);
+            weak = (uu___245_1467.weak);
+            hnf = (uu___245_1467.hnf);
+            primops = (uu___245_1467.primops);
+            do_not_unfold_pure_lets = (uu___245_1467.do_not_unfold_pure_lets);
+            unfold_until = (uu___245_1467.unfold_until);
+            unfold_only = (uu___245_1467.unfold_only);
+            unfold_fully = (uu___245_1467.unfold_fully);
+            unfold_attr = (uu___245_1467.unfold_attr);
+            unfold_tac = (uu___245_1467.unfold_tac);
             pure_subterms_within_computations =
-              (uu___249_1540.pure_subterms_within_computations);
-            simplify = (uu___249_1540.simplify);
-            erase_universes = (uu___249_1540.erase_universes);
-            allow_unbound_universes = (uu___249_1540.allow_unbound_universes);
+              (uu___245_1467.pure_subterms_within_computations);
+            simplify = (uu___245_1467.simplify);
+            erase_universes = (uu___245_1467.erase_universes);
+            allow_unbound_universes = (uu___245_1467.allow_unbound_universes);
             reify_ = true;
-            compress_uvars = (uu___249_1540.compress_uvars);
-            no_full_norm = (uu___249_1540.no_full_norm);
-            check_no_uvars = (uu___249_1540.check_no_uvars);
-            unmeta = (uu___249_1540.unmeta);
-            unascribe = (uu___249_1540.unascribe);
-            in_full_norm_request = (uu___249_1540.in_full_norm_request);
-            weakly_reduce_scrutinee = (uu___249_1540.weakly_reduce_scrutinee);
-            nbe_step = (uu___249_1540.nbe_step)
+            compress_uvars = (uu___245_1467.compress_uvars);
+            no_full_norm = (uu___245_1467.no_full_norm);
+            check_no_uvars = (uu___245_1467.check_no_uvars);
+            unmeta = (uu___245_1467.unmeta);
+            unascribe = (uu___245_1467.unascribe);
+            in_full_norm_request = (uu___245_1467.in_full_norm_request);
+            weakly_reduce_scrutinee = (uu___245_1467.weakly_reduce_scrutinee);
+            nbe_step = (uu___245_1467.nbe_step)
           }
       | FStar_TypeChecker_Env.CompressUvars  ->
-          let uu___250_1541 = fs  in
+          let uu___246_1468 = fs  in
           {
-            beta = (uu___250_1541.beta);
-            iota = (uu___250_1541.iota);
-            zeta = (uu___250_1541.zeta);
-            weak = (uu___250_1541.weak);
-            hnf = (uu___250_1541.hnf);
-            primops = (uu___250_1541.primops);
-            do_not_unfold_pure_lets = (uu___250_1541.do_not_unfold_pure_lets);
-            unfold_until = (uu___250_1541.unfold_until);
-            unfold_only = (uu___250_1541.unfold_only);
-            unfold_fully = (uu___250_1541.unfold_fully);
-            unfold_attr = (uu___250_1541.unfold_attr);
-            unfold_tac = (uu___250_1541.unfold_tac);
+            beta = (uu___246_1468.beta);
+            iota = (uu___246_1468.iota);
+            zeta = (uu___246_1468.zeta);
+            weak = (uu___246_1468.weak);
+            hnf = (uu___246_1468.hnf);
+            primops = (uu___246_1468.primops);
+            do_not_unfold_pure_lets = (uu___246_1468.do_not_unfold_pure_lets);
+            unfold_until = (uu___246_1468.unfold_until);
+            unfold_only = (uu___246_1468.unfold_only);
+            unfold_fully = (uu___246_1468.unfold_fully);
+            unfold_attr = (uu___246_1468.unfold_attr);
+            unfold_tac = (uu___246_1468.unfold_tac);
             pure_subterms_within_computations =
-              (uu___250_1541.pure_subterms_within_computations);
-            simplify = (uu___250_1541.simplify);
-            erase_universes = (uu___250_1541.erase_universes);
-            allow_unbound_universes = (uu___250_1541.allow_unbound_universes);
-            reify_ = (uu___250_1541.reify_);
+              (uu___246_1468.pure_subterms_within_computations);
+            simplify = (uu___246_1468.simplify);
+            erase_universes = (uu___246_1468.erase_universes);
+            allow_unbound_universes = (uu___246_1468.allow_unbound_universes);
+            reify_ = (uu___246_1468.reify_);
             compress_uvars = true;
-            no_full_norm = (uu___250_1541.no_full_norm);
-            check_no_uvars = (uu___250_1541.check_no_uvars);
-            unmeta = (uu___250_1541.unmeta);
-            unascribe = (uu___250_1541.unascribe);
-            in_full_norm_request = (uu___250_1541.in_full_norm_request);
-            weakly_reduce_scrutinee = (uu___250_1541.weakly_reduce_scrutinee);
-            nbe_step = (uu___250_1541.nbe_step)
+            no_full_norm = (uu___246_1468.no_full_norm);
+            check_no_uvars = (uu___246_1468.check_no_uvars);
+            unmeta = (uu___246_1468.unmeta);
+            unascribe = (uu___246_1468.unascribe);
+            in_full_norm_request = (uu___246_1468.in_full_norm_request);
+            weakly_reduce_scrutinee = (uu___246_1468.weakly_reduce_scrutinee);
+            nbe_step = (uu___246_1468.nbe_step)
           }
       | FStar_TypeChecker_Env.NoFullNorm  ->
-          let uu___251_1542 = fs  in
+          let uu___247_1469 = fs  in
           {
-            beta = (uu___251_1542.beta);
-            iota = (uu___251_1542.iota);
-            zeta = (uu___251_1542.zeta);
-            weak = (uu___251_1542.weak);
-            hnf = (uu___251_1542.hnf);
-            primops = (uu___251_1542.primops);
-            do_not_unfold_pure_lets = (uu___251_1542.do_not_unfold_pure_lets);
-            unfold_until = (uu___251_1542.unfold_until);
-            unfold_only = (uu___251_1542.unfold_only);
-            unfold_fully = (uu___251_1542.unfold_fully);
-            unfold_attr = (uu___251_1542.unfold_attr);
-            unfold_tac = (uu___251_1542.unfold_tac);
+            beta = (uu___247_1469.beta);
+            iota = (uu___247_1469.iota);
+            zeta = (uu___247_1469.zeta);
+            weak = (uu___247_1469.weak);
+            hnf = (uu___247_1469.hnf);
+            primops = (uu___247_1469.primops);
+            do_not_unfold_pure_lets = (uu___247_1469.do_not_unfold_pure_lets);
+            unfold_until = (uu___247_1469.unfold_until);
+            unfold_only = (uu___247_1469.unfold_only);
+            unfold_fully = (uu___247_1469.unfold_fully);
+            unfold_attr = (uu___247_1469.unfold_attr);
+            unfold_tac = (uu___247_1469.unfold_tac);
             pure_subterms_within_computations =
-              (uu___251_1542.pure_subterms_within_computations);
-            simplify = (uu___251_1542.simplify);
-            erase_universes = (uu___251_1542.erase_universes);
-            allow_unbound_universes = (uu___251_1542.allow_unbound_universes);
-            reify_ = (uu___251_1542.reify_);
-            compress_uvars = (uu___251_1542.compress_uvars);
+              (uu___247_1469.pure_subterms_within_computations);
+            simplify = (uu___247_1469.simplify);
+            erase_universes = (uu___247_1469.erase_universes);
+            allow_unbound_universes = (uu___247_1469.allow_unbound_universes);
+            reify_ = (uu___247_1469.reify_);
+            compress_uvars = (uu___247_1469.compress_uvars);
             no_full_norm = true;
-            check_no_uvars = (uu___251_1542.check_no_uvars);
-            unmeta = (uu___251_1542.unmeta);
-            unascribe = (uu___251_1542.unascribe);
-            in_full_norm_request = (uu___251_1542.in_full_norm_request);
-            weakly_reduce_scrutinee = (uu___251_1542.weakly_reduce_scrutinee);
-            nbe_step = (uu___251_1542.nbe_step)
+            check_no_uvars = (uu___247_1469.check_no_uvars);
+            unmeta = (uu___247_1469.unmeta);
+            unascribe = (uu___247_1469.unascribe);
+            in_full_norm_request = (uu___247_1469.in_full_norm_request);
+            weakly_reduce_scrutinee = (uu___247_1469.weakly_reduce_scrutinee);
+            nbe_step = (uu___247_1469.nbe_step)
           }
       | FStar_TypeChecker_Env.CheckNoUvars  ->
-          let uu___252_1543 = fs  in
+          let uu___248_1470 = fs  in
           {
-            beta = (uu___252_1543.beta);
-            iota = (uu___252_1543.iota);
-            zeta = (uu___252_1543.zeta);
-            weak = (uu___252_1543.weak);
-            hnf = (uu___252_1543.hnf);
-            primops = (uu___252_1543.primops);
-            do_not_unfold_pure_lets = (uu___252_1543.do_not_unfold_pure_lets);
-            unfold_until = (uu___252_1543.unfold_until);
-            unfold_only = (uu___252_1543.unfold_only);
-            unfold_fully = (uu___252_1543.unfold_fully);
-            unfold_attr = (uu___252_1543.unfold_attr);
-            unfold_tac = (uu___252_1543.unfold_tac);
+            beta = (uu___248_1470.beta);
+            iota = (uu___248_1470.iota);
+            zeta = (uu___248_1470.zeta);
+            weak = (uu___248_1470.weak);
+            hnf = (uu___248_1470.hnf);
+            primops = (uu___248_1470.primops);
+            do_not_unfold_pure_lets = (uu___248_1470.do_not_unfold_pure_lets);
+            unfold_until = (uu___248_1470.unfold_until);
+            unfold_only = (uu___248_1470.unfold_only);
+            unfold_fully = (uu___248_1470.unfold_fully);
+            unfold_attr = (uu___248_1470.unfold_attr);
+            unfold_tac = (uu___248_1470.unfold_tac);
             pure_subterms_within_computations =
-              (uu___252_1543.pure_subterms_within_computations);
-            simplify = (uu___252_1543.simplify);
-            erase_universes = (uu___252_1543.erase_universes);
-            allow_unbound_universes = (uu___252_1543.allow_unbound_universes);
-            reify_ = (uu___252_1543.reify_);
-            compress_uvars = (uu___252_1543.compress_uvars);
-            no_full_norm = (uu___252_1543.no_full_norm);
+              (uu___248_1470.pure_subterms_within_computations);
+            simplify = (uu___248_1470.simplify);
+            erase_universes = (uu___248_1470.erase_universes);
+            allow_unbound_universes = (uu___248_1470.allow_unbound_universes);
+            reify_ = (uu___248_1470.reify_);
+            compress_uvars = (uu___248_1470.compress_uvars);
+            no_full_norm = (uu___248_1470.no_full_norm);
             check_no_uvars = true;
-            unmeta = (uu___252_1543.unmeta);
-            unascribe = (uu___252_1543.unascribe);
-            in_full_norm_request = (uu___252_1543.in_full_norm_request);
-            weakly_reduce_scrutinee = (uu___252_1543.weakly_reduce_scrutinee);
-            nbe_step = (uu___252_1543.nbe_step)
+            unmeta = (uu___248_1470.unmeta);
+            unascribe = (uu___248_1470.unascribe);
+            in_full_norm_request = (uu___248_1470.in_full_norm_request);
+            weakly_reduce_scrutinee = (uu___248_1470.weakly_reduce_scrutinee);
+            nbe_step = (uu___248_1470.nbe_step)
           }
       | FStar_TypeChecker_Env.Unmeta  ->
-          let uu___253_1544 = fs  in
+          let uu___249_1471 = fs  in
           {
-            beta = (uu___253_1544.beta);
-            iota = (uu___253_1544.iota);
-            zeta = (uu___253_1544.zeta);
-            weak = (uu___253_1544.weak);
-            hnf = (uu___253_1544.hnf);
-            primops = (uu___253_1544.primops);
-            do_not_unfold_pure_lets = (uu___253_1544.do_not_unfold_pure_lets);
-            unfold_until = (uu___253_1544.unfold_until);
-            unfold_only = (uu___253_1544.unfold_only);
-            unfold_fully = (uu___253_1544.unfold_fully);
-            unfold_attr = (uu___253_1544.unfold_attr);
-            unfold_tac = (uu___253_1544.unfold_tac);
+            beta = (uu___249_1471.beta);
+            iota = (uu___249_1471.iota);
+            zeta = (uu___249_1471.zeta);
+            weak = (uu___249_1471.weak);
+            hnf = (uu___249_1471.hnf);
+            primops = (uu___249_1471.primops);
+            do_not_unfold_pure_lets = (uu___249_1471.do_not_unfold_pure_lets);
+            unfold_until = (uu___249_1471.unfold_until);
+            unfold_only = (uu___249_1471.unfold_only);
+            unfold_fully = (uu___249_1471.unfold_fully);
+            unfold_attr = (uu___249_1471.unfold_attr);
+            unfold_tac = (uu___249_1471.unfold_tac);
             pure_subterms_within_computations =
-              (uu___253_1544.pure_subterms_within_computations);
-            simplify = (uu___253_1544.simplify);
-            erase_universes = (uu___253_1544.erase_universes);
-            allow_unbound_universes = (uu___253_1544.allow_unbound_universes);
-            reify_ = (uu___253_1544.reify_);
-            compress_uvars = (uu___253_1544.compress_uvars);
-            no_full_norm = (uu___253_1544.no_full_norm);
-            check_no_uvars = (uu___253_1544.check_no_uvars);
+              (uu___249_1471.pure_subterms_within_computations);
+            simplify = (uu___249_1471.simplify);
+            erase_universes = (uu___249_1471.erase_universes);
+            allow_unbound_universes = (uu___249_1471.allow_unbound_universes);
+            reify_ = (uu___249_1471.reify_);
+            compress_uvars = (uu___249_1471.compress_uvars);
+            no_full_norm = (uu___249_1471.no_full_norm);
+            check_no_uvars = (uu___249_1471.check_no_uvars);
             unmeta = true;
-            unascribe = (uu___253_1544.unascribe);
-            in_full_norm_request = (uu___253_1544.in_full_norm_request);
-            weakly_reduce_scrutinee = (uu___253_1544.weakly_reduce_scrutinee);
-            nbe_step = (uu___253_1544.nbe_step)
+            unascribe = (uu___249_1471.unascribe);
+            in_full_norm_request = (uu___249_1471.in_full_norm_request);
+            weakly_reduce_scrutinee = (uu___249_1471.weakly_reduce_scrutinee);
+            nbe_step = (uu___249_1471.nbe_step)
           }
       | FStar_TypeChecker_Env.Unascribe  ->
-          let uu___254_1545 = fs  in
+          let uu___250_1472 = fs  in
           {
-            beta = (uu___254_1545.beta);
-            iota = (uu___254_1545.iota);
-            zeta = (uu___254_1545.zeta);
-            weak = (uu___254_1545.weak);
-            hnf = (uu___254_1545.hnf);
-            primops = (uu___254_1545.primops);
-            do_not_unfold_pure_lets = (uu___254_1545.do_not_unfold_pure_lets);
-            unfold_until = (uu___254_1545.unfold_until);
-            unfold_only = (uu___254_1545.unfold_only);
-            unfold_fully = (uu___254_1545.unfold_fully);
-            unfold_attr = (uu___254_1545.unfold_attr);
-            unfold_tac = (uu___254_1545.unfold_tac);
+            beta = (uu___250_1472.beta);
+            iota = (uu___250_1472.iota);
+            zeta = (uu___250_1472.zeta);
+            weak = (uu___250_1472.weak);
+            hnf = (uu___250_1472.hnf);
+            primops = (uu___250_1472.primops);
+            do_not_unfold_pure_lets = (uu___250_1472.do_not_unfold_pure_lets);
+            unfold_until = (uu___250_1472.unfold_until);
+            unfold_only = (uu___250_1472.unfold_only);
+            unfold_fully = (uu___250_1472.unfold_fully);
+            unfold_attr = (uu___250_1472.unfold_attr);
+            unfold_tac = (uu___250_1472.unfold_tac);
             pure_subterms_within_computations =
-              (uu___254_1545.pure_subterms_within_computations);
-            simplify = (uu___254_1545.simplify);
-            erase_universes = (uu___254_1545.erase_universes);
-            allow_unbound_universes = (uu___254_1545.allow_unbound_universes);
-            reify_ = (uu___254_1545.reify_);
-            compress_uvars = (uu___254_1545.compress_uvars);
-            no_full_norm = (uu___254_1545.no_full_norm);
-            check_no_uvars = (uu___254_1545.check_no_uvars);
-            unmeta = (uu___254_1545.unmeta);
+              (uu___250_1472.pure_subterms_within_computations);
+            simplify = (uu___250_1472.simplify);
+            erase_universes = (uu___250_1472.erase_universes);
+            allow_unbound_universes = (uu___250_1472.allow_unbound_universes);
+            reify_ = (uu___250_1472.reify_);
+            compress_uvars = (uu___250_1472.compress_uvars);
+            no_full_norm = (uu___250_1472.no_full_norm);
+            check_no_uvars = (uu___250_1472.check_no_uvars);
+            unmeta = (uu___250_1472.unmeta);
             unascribe = true;
-            in_full_norm_request = (uu___254_1545.in_full_norm_request);
-            weakly_reduce_scrutinee = (uu___254_1545.weakly_reduce_scrutinee);
-            nbe_step = (uu___254_1545.nbe_step)
+            in_full_norm_request = (uu___250_1472.in_full_norm_request);
+            weakly_reduce_scrutinee = (uu___250_1472.weakly_reduce_scrutinee);
+            nbe_step = (uu___250_1472.nbe_step)
           }
       | FStar_TypeChecker_Env.NBE  ->
-          let uu___255_1546 = fs  in
+          let uu___251_1473 = fs  in
           {
-            beta = (uu___255_1546.beta);
-            iota = (uu___255_1546.iota);
-            zeta = (uu___255_1546.zeta);
-            weak = (uu___255_1546.weak);
-            hnf = (uu___255_1546.hnf);
-            primops = (uu___255_1546.primops);
-            do_not_unfold_pure_lets = (uu___255_1546.do_not_unfold_pure_lets);
-            unfold_until = (uu___255_1546.unfold_until);
-            unfold_only = (uu___255_1546.unfold_only);
-            unfold_fully = (uu___255_1546.unfold_fully);
-            unfold_attr = (uu___255_1546.unfold_attr);
-            unfold_tac = (uu___255_1546.unfold_tac);
+            beta = (uu___251_1473.beta);
+            iota = (uu___251_1473.iota);
+            zeta = (uu___251_1473.zeta);
+            weak = (uu___251_1473.weak);
+            hnf = (uu___251_1473.hnf);
+            primops = (uu___251_1473.primops);
+            do_not_unfold_pure_lets = (uu___251_1473.do_not_unfold_pure_lets);
+            unfold_until = (uu___251_1473.unfold_until);
+            unfold_only = (uu___251_1473.unfold_only);
+            unfold_fully = (uu___251_1473.unfold_fully);
+            unfold_attr = (uu___251_1473.unfold_attr);
+            unfold_tac = (uu___251_1473.unfold_tac);
             pure_subterms_within_computations =
-              (uu___255_1546.pure_subterms_within_computations);
-            simplify = (uu___255_1546.simplify);
-            erase_universes = (uu___255_1546.erase_universes);
-            allow_unbound_universes = (uu___255_1546.allow_unbound_universes);
-            reify_ = (uu___255_1546.reify_);
-            compress_uvars = (uu___255_1546.compress_uvars);
-            no_full_norm = (uu___255_1546.no_full_norm);
-            check_no_uvars = (uu___255_1546.check_no_uvars);
-            unmeta = (uu___255_1546.unmeta);
-            unascribe = (uu___255_1546.unascribe);
-            in_full_norm_request = (uu___255_1546.in_full_norm_request);
-            weakly_reduce_scrutinee = (uu___255_1546.weakly_reduce_scrutinee);
+              (uu___251_1473.pure_subterms_within_computations);
+            simplify = (uu___251_1473.simplify);
+            erase_universes = (uu___251_1473.erase_universes);
+            allow_unbound_universes = (uu___251_1473.allow_unbound_universes);
+            reify_ = (uu___251_1473.reify_);
+            compress_uvars = (uu___251_1473.compress_uvars);
+            no_full_norm = (uu___251_1473.no_full_norm);
+            check_no_uvars = (uu___251_1473.check_no_uvars);
+            unmeta = (uu___251_1473.unmeta);
+            unascribe = (uu___251_1473.unascribe);
+            in_full_norm_request = (uu___251_1473.in_full_norm_request);
+            weakly_reduce_scrutinee = (uu___251_1473.weakly_reduce_scrutinee);
             nbe_step = true
           }
   
@@ -1610,7 +1643,7 @@
         __fname__psc_subst
   
 let (null_psc : psc) =
-  { psc_range = FStar_Range.dummyRange; psc_subst = (fun uu____1599  -> []) } 
+  { psc_range = FStar_Range.dummyRange; psc_subst = (fun uu____1526  -> []) } 
 let (psc_range : psc -> FStar_Range.range) = fun psc  -> psc.psc_range 
 let (psc_subst : psc -> FStar_Syntax_Syntax.subst_t) =
   fun psc  -> psc.psc_subst () 
@@ -1721,9 +1754,8 @@
   requires_binder_substitution: Prims.bool ;
   interpretation:
     psc ->
-      FStar_Syntax_Embeddings.norm_cb ->
-        FStar_Syntax_Syntax.args ->
-          FStar_Syntax_Syntax.term FStar_Pervasives_Native.option
+      FStar_Syntax_Syntax.args ->
+        FStar_Syntax_Syntax.term FStar_Pervasives_Native.option
     ;
   interpretation_nbe:
     FStar_TypeChecker_NBETerm.args ->
@@ -1807,9 +1839,8 @@
 let (__proj__Mkprimitive_step__item__interpretation :
   primitive_step ->
     psc ->
-      FStar_Syntax_Embeddings.norm_cb ->
-        FStar_Syntax_Syntax.args ->
-          FStar_Syntax_Syntax.term FStar_Pervasives_Native.option)
+      FStar_Syntax_Syntax.args ->
+        FStar_Syntax_Syntax.term FStar_Pervasives_Native.option)
   =
   fun projectee  ->
     match projectee with
@@ -1943,14 +1974,14 @@
   
 let (cfg_to_string : cfg -> Prims.string) =
   fun cfg  ->
-    let uu____2382 =
-      let uu____2385 =
-        let uu____2388 =
-          let uu____2389 = steps_to_string cfg.steps  in
-          FStar_Util.format1 "  steps = %s" uu____2389  in
-        [uu____2388; "}"]  in
-      "{" :: uu____2385  in
-    FStar_String.concat "\n" uu____2382
+    let uu____2250 =
+      let uu____2253 =
+        let uu____2256 =
+          let uu____2257 = steps_to_string cfg.steps  in
+          FStar_Util.format1 "  steps = %s" uu____2257  in
+        [uu____2256; "}"]  in
+      "{" :: uu____2253  in
+    FStar_String.concat "\n" uu____2250
   
 let (cfg_env : cfg -> FStar_TypeChecker_Env.env) = fun cfg  -> cfg.tcenv 
 let (add_steps :
@@ -1962,13 +1993,13 @@
       FStar_List.fold_right
         (fun p  ->
            fun m1  ->
-             let uu____2426 = FStar_Ident.text_of_lid p.name  in
-             FStar_Util.psmap_add m1 uu____2426 p) l m
+             let uu____2294 = FStar_Ident.text_of_lid p.name  in
+             FStar_Util.psmap_add m1 uu____2294 p) l m
   
 let (prim_from_list :
   primitive_step Prims.list -> primitive_step FStar_Util.psmap) =
   fun l  ->
-    let uu____2440 = FStar_Util.psmap_empty ()  in add_steps uu____2440 l
+    let uu____2308 = FStar_Util.psmap_empty ()  in add_steps uu____2308 l
   
 let (find_prim_step :
   cfg ->
@@ -1976,22 +2007,22 @@
   =
   fun cfg  ->
     fun fv  ->
-      let uu____2455 =
+      let uu____2323 =
         FStar_Ident.text_of_lid
           (fv.FStar_Syntax_Syntax.fv_name).FStar_Syntax_Syntax.v
          in
-      FStar_Util.psmap_try_find cfg.primitive_steps uu____2455
+      FStar_Util.psmap_try_find cfg.primitive_steps uu____2323
   
 let (is_prim_step : cfg -> FStar_Syntax_Syntax.fv -> Prims.bool) =
   fun cfg  ->
     fun fv  ->
-      let uu____2466 =
-        let uu____2469 =
+      let uu____2334 =
+        let uu____2337 =
           FStar_Ident.text_of_lid
             (fv.FStar_Syntax_Syntax.fv_name).FStar_Syntax_Syntax.v
            in
-        FStar_Util.psmap_try_find cfg.primitive_steps uu____2469  in
-      FStar_Util.is_some uu____2466
+        FStar_Util.psmap_try_find cfg.primitive_steps uu____2337  in
+      FStar_Util.is_some uu____2334
   
 let (log : cfg -> (unit -> unit) -> unit) =
   fun cfg  -> fun f  -> if (cfg.debug).gen then f () else () 
@@ -2006,73 +2037,51 @@
 let (log_nbe : cfg -> (unit -> unit) -> unit) =
   fun cfg  ->
     fun f  ->
-      let uu____2565 =
+      let uu____2433 =
         FStar_All.pipe_left (FStar_TypeChecker_Env.debug cfg.tcenv)
           (FStar_Options.Other "NBE")
          in
-      if uu____2565 then f () else ()
-  
-let embed_simple :
-  'a .
-    'a FStar_Syntax_Embeddings.embedding ->
-      FStar_Range.range -> 'a -> FStar_Syntax_Syntax.term
-  =
-  fun emb  ->
-    fun r  ->
-      fun x  ->
-        let uu____2595 = FStar_Syntax_Embeddings.embed emb x  in
-        uu____2595 r FStar_Pervasives_Native.None
-          FStar_Syntax_Embeddings.id_norm_cb
-  
-let try_unembed_simple :
-  'a .
-    'a FStar_Syntax_Embeddings.embedding ->
-      FStar_Syntax_Syntax.term -> 'a FStar_Pervasives_Native.option
-  =
-  fun emb  ->
-    fun x  ->
-      let uu____2650 = FStar_Syntax_Embeddings.unembed emb x  in
-      uu____2650 false FStar_Syntax_Embeddings.id_norm_cb
+      if uu____2433 then f () else ()
   
 let mk :
-  'Auu____2667 .
-    'Auu____2667 ->
-      FStar_Range.range -> 'Auu____2667 FStar_Syntax_Syntax.syntax
+  'Auu____2441 .
+    'Auu____2441 ->
+      FStar_Range.range -> 'Auu____2441 FStar_Syntax_Syntax.syntax
   =
   fun t  -> fun r  -> FStar_Syntax_Syntax.mk t FStar_Pervasives_Native.None r 
 let (built_in_primitive_steps : primitive_step FStar_Util.psmap) =
   let arg_as_int1 a =
     FStar_All.pipe_right (FStar_Pervasives_Native.fst a)
-      (try_unembed_simple FStar_Syntax_Embeddings.e_int)
+      (FStar_Syntax_Embeddings.try_unembed FStar_Syntax_Embeddings.e_int)
      in
   let arg_as_bool1 a =
     FStar_All.pipe_right (FStar_Pervasives_Native.fst a)
-      (try_unembed_simple FStar_Syntax_Embeddings.e_bool)
+      (FStar_Syntax_Embeddings.try_unembed FStar_Syntax_Embeddings.e_bool)
      in
   let arg_as_char1 a =
     FStar_All.pipe_right (FStar_Pervasives_Native.fst a)
-      (try_unembed_simple FStar_Syntax_Embeddings.e_char)
+      (FStar_Syntax_Embeddings.try_unembed FStar_Syntax_Embeddings.e_char)
      in
   let arg_as_string1 a =
     FStar_All.pipe_right (FStar_Pervasives_Native.fst a)
-      (try_unembed_simple FStar_Syntax_Embeddings.e_string)
+      (FStar_Syntax_Embeddings.try_unembed FStar_Syntax_Embeddings.e_string)
      in
   let arg_as_list1 e a =
-    let uu____2781 =
-      let uu____2790 = FStar_Syntax_Embeddings.e_list e  in
-      try_unembed_simple uu____2790  in
-    FStar_All.pipe_right (FStar_Pervasives_Native.fst a) uu____2781  in
-  let arg_as_bounded_int1 uu____2820 =
-    match uu____2820 with
-    | (a,uu____2834) ->
-        let uu____2845 =
-          let uu____2846 = FStar_Syntax_Subst.compress a  in
-          uu____2846.FStar_Syntax_Syntax.n  in
-        (match uu____2845 with
+    let uu____2555 =
+      let uu____2564 = FStar_Syntax_Embeddings.e_list e  in
+      FStar_Syntax_Embeddings.try_unembed uu____2564  in
+    FStar_All.pipe_right (FStar_Pervasives_Native.fst a) uu____2555  in
+  let arg_as_bounded_int1 uu____2594 =
+    match uu____2594 with
+    | (a,uu____2608) ->
+        let uu____2619 =
+          let uu____2620 = FStar_Syntax_Subst.compress a  in
+          uu____2620.FStar_Syntax_Syntax.n  in
+        (match uu____2619 with
          | FStar_Syntax_Syntax.Tm_app
              ({ FStar_Syntax_Syntax.n = FStar_Syntax_Syntax.Tm_fvar fv1;
-                FStar_Syntax_Syntax.pos = uu____2856;
-                FStar_Syntax_Syntax.vars = uu____2857;_},({
+                FStar_Syntax_Syntax.pos = uu____2630;
+                FStar_Syntax_Syntax.vars = uu____2631;_},({
                                                             FStar_Syntax_Syntax.n
                                                               =
                                                               FStar_Syntax_Syntax.Tm_constant
@@ -2080,40 +2089,40 @@
                                                               (i,FStar_Pervasives_Native.None
                                                                ));
                                                             FStar_Syntax_Syntax.pos
-                                                              = uu____2859;
+                                                              = uu____2633;
                                                             FStar_Syntax_Syntax.vars
-                                                              = uu____2860;_},uu____2861)::[])
+                                                              = uu____2634;_},uu____2635)::[])
              when
-             let uu____2910 =
+             let uu____2684 =
                FStar_Ident.text_of_lid
                  (fv1.FStar_Syntax_Syntax.fv_name).FStar_Syntax_Syntax.v
                 in
-             FStar_Util.ends_with uu____2910 "int_to_t" ->
-             let uu____2911 =
-               let uu____2916 = FStar_BigInt.big_int_of_string i  in
-               (fv1, uu____2916)  in
-             FStar_Pervasives_Native.Some uu____2911
-         | uu____2921 -> FStar_Pervasives_Native.None)
+             FStar_Util.ends_with uu____2684 "int_to_t" ->
+             let uu____2685 =
+               let uu____2690 = FStar_BigInt.big_int_of_string i  in
+               (fv1, uu____2690)  in
+             FStar_Pervasives_Native.Some uu____2685
+         | uu____2695 -> FStar_Pervasives_Native.None)
      in
   let lift_unary f aopts =
     match aopts with
     | (FStar_Pervasives_Native.Some a)::[] ->
-        let uu____2969 = f a  in FStar_Pervasives_Native.Some uu____2969
-    | uu____2970 -> FStar_Pervasives_Native.None  in
+        let uu____2743 = f a  in FStar_Pervasives_Native.Some uu____2743
+    | uu____2744 -> FStar_Pervasives_Native.None  in
   let lift_binary f aopts =
     match aopts with
     | (FStar_Pervasives_Native.Some a0)::(FStar_Pervasives_Native.Some
         a1)::[] ->
-        let uu____3026 = f a0 a1  in FStar_Pervasives_Native.Some uu____3026
-    | uu____3027 -> FStar_Pervasives_Native.None  in
-  let unary_op1 as_a f res norm_cb args =
-    let uu____3096 = FStar_List.map as_a args  in
-    lift_unary (f res.psc_range) uu____3096  in
-  let binary_op1 as_a f res n1 args =
-    let uu____3180 = FStar_List.map as_a args  in
-    lift_binary (f res.psc_range) uu____3180  in
-  let as_primitive_step is_strong uu____3233 =
-    match uu____3233 with
+        let uu____2800 = f a0 a1  in FStar_Pervasives_Native.Some uu____2800
+    | uu____2801 -> FStar_Pervasives_Native.None  in
+  let unary_op1 as_a f res args =
+    let uu____2859 = FStar_List.map as_a args  in
+    lift_unary (f res.psc_range) uu____2859  in
+  let binary_op1 as_a f res args =
+    let uu____2932 = FStar_List.map as_a args  in
+    lift_binary (f res.psc_range) uu____2932  in
+  let as_primitive_step is_strong uu____2980 =
+    match uu____2980 with
     | (l,arity,u_arity,f,f_nbe) ->
         {
           name = l;
@@ -2130,144 +2139,141 @@
     unary_op1 arg_as_int1
       (fun r  ->
          fun x  ->
-           let uu____3334 = f x  in
-           embed_simple FStar_Syntax_Embeddings.e_int r uu____3334)
+           let uu____3060 = f x  in
+           FStar_Syntax_Embeddings.embed FStar_Syntax_Embeddings.e_int r
+             uu____3060)
      in
   let binary_int_op1 f =
     binary_op1 arg_as_int1
       (fun r  ->
          fun x  ->
            fun y  ->
-             let uu____3377 = f x y  in
-             embed_simple FStar_Syntax_Embeddings.e_int r uu____3377)
+             let uu____3096 = f x y  in
+             FStar_Syntax_Embeddings.embed FStar_Syntax_Embeddings.e_int r
+               uu____3096)
      in
   let unary_bool_op1 f =
     unary_op1 arg_as_bool1
       (fun r  ->
          fun x  ->
-           let uu____3413 = f x  in
-           embed_simple FStar_Syntax_Embeddings.e_bool r uu____3413)
+           let uu____3125 = f x  in
+           FStar_Syntax_Embeddings.embed FStar_Syntax_Embeddings.e_bool r
+             uu____3125)
      in
   let binary_bool_op1 f =
     binary_op1 arg_as_bool1
       (fun r  ->
          fun x  ->
            fun y  ->
-             let uu____3456 = f x y  in
-             embed_simple FStar_Syntax_Embeddings.e_bool r uu____3456)
+             let uu____3161 = f x y  in
+             FStar_Syntax_Embeddings.embed FStar_Syntax_Embeddings.e_bool r
+               uu____3161)
      in
   let binary_string_op1 f =
     binary_op1 arg_as_string1
       (fun r  ->
          fun x  ->
            fun y  ->
-             let uu____3499 = f x y  in
-             embed_simple FStar_Syntax_Embeddings.e_string r uu____3499)
+             let uu____3197 = f x y  in
+             FStar_Syntax_Embeddings.embed FStar_Syntax_Embeddings.e_string r
+               uu____3197)
      in
-  let mixed_binary_op1 as_a as_b embed_c f res _norm_cb args =
+  let mixed_binary_op1 as_a as_b embed_c f res args =
     match args with
     | a::b::[] ->
-        let uu____3652 =
-          let uu____3661 = as_a a  in
-          let uu____3664 = as_b b  in (uu____3661, uu____3664)  in
-        (match uu____3652 with
+        let uu____3339 =
+          let uu____3348 = as_a a  in
+          let uu____3351 = as_b b  in (uu____3348, uu____3351)  in
+        (match uu____3339 with
          | (FStar_Pervasives_Native.Some a1,FStar_Pervasives_Native.Some b1)
              ->
-             let uu____3679 =
-               let uu____3680 = f res.psc_range a1 b1  in
-               embed_c res.psc_range uu____3680  in
-             FStar_Pervasives_Native.Some uu____3679
-         | uu____3681 -> FStar_Pervasives_Native.None)
-    | uu____3690 -> FStar_Pervasives_Native.None  in
+             let uu____3366 =
+               let uu____3367 = f res.psc_range a1 b1  in
+               embed_c res.psc_range uu____3367  in
+             FStar_Pervasives_Native.Some uu____3366
+         | uu____3368 -> FStar_Pervasives_Native.None)
+    | uu____3377 -> FStar_Pervasives_Native.None  in
   let list_of_string'1 rng s =
     let name l =
-      let uu____3710 =
-        let uu____3711 =
+      let uu____3397 =
+        let uu____3398 =
           FStar_Syntax_Syntax.lid_as_fv l FStar_Syntax_Syntax.delta_constant
             FStar_Pervasives_Native.None
            in
-        FStar_Syntax_Syntax.Tm_fvar uu____3711  in
-      mk uu____3710 rng  in
+        FStar_Syntax_Syntax.Tm_fvar uu____3398  in
+      mk uu____3397 rng  in
     let char_t = name FStar_Parser_Const.char_lid  in
     let charterm c =
       mk (FStar_Syntax_Syntax.Tm_constant (FStar_Const.Const_char c)) rng  in
-    let uu____3725 =
-      let uu____3728 = FStar_String.list_of_string s  in
-      FStar_List.map charterm uu____3728  in
-    FStar_All.pipe_left (FStar_Syntax_Util.mk_list char_t rng) uu____3725  in
+    let uu____3412 =
+      let uu____3415 = FStar_String.list_of_string s  in
+      FStar_List.map charterm uu____3415  in
+    FStar_All.pipe_left (FStar_Syntax_Util.mk_list char_t rng) uu____3412  in
   let string_of_list'1 rng l =
     let s = FStar_String.string_of_list l  in FStar_Syntax_Util.exp_string s
      in
   let string_compare'1 rng s1 s2 =
     let r = FStar_String.compare s1 s2  in
-    let uu____3770 =
-      let uu____3771 = FStar_Util.string_of_int r  in
-      FStar_BigInt.big_int_of_string uu____3771  in
-    embed_simple FStar_Syntax_Embeddings.e_int rng uu____3770  in
-  let string_concat'1 psc _n args =
+    let uu____3457 =
+      let uu____3458 = FStar_Util.string_of_int r  in
+      FStar_BigInt.big_int_of_string uu____3458  in
+    FStar_Syntax_Embeddings.embed FStar_Syntax_Embeddings.e_int rng
+      uu____3457
+     in
+  let string_concat'1 psc args =
     match args with
     | a1::a2::[] ->
-        let uu____3858 = arg_as_string1 a1  in
-        (match uu____3858 with
+        let uu____3536 = arg_as_string1 a1  in
+        (match uu____3536 with
          | FStar_Pervasives_Native.Some s1 ->
-             let uu____3864 =
+             let uu____3542 =
                arg_as_list1 FStar_Syntax_Embeddings.e_string a2  in
-             (match uu____3864 with
+             (match uu____3542 with
               | FStar_Pervasives_Native.Some s2 ->
                   let r = FStar_String.concat s1 s2  in
-                  let uu____3877 =
-                    embed_simple FStar_Syntax_Embeddings.e_string
-                      psc.psc_range r
+                  let uu____3555 =
+                    FStar_Syntax_Embeddings.embed
+                      FStar_Syntax_Embeddings.e_string psc.psc_range r
                      in
-                  FStar_Pervasives_Native.Some uu____3877
-              | uu____3878 -> FStar_Pervasives_Native.None)
-         | uu____3883 -> FStar_Pervasives_Native.None)
-    | uu____3886 -> FStar_Pervasives_Native.None  in
-  let string_split'1 psc _norm_cb args =
+                  FStar_Pervasives_Native.Some uu____3555
+              | uu____3556 -> FStar_Pervasives_Native.None)
+         | uu____3561 -> FStar_Pervasives_Native.None)
+    | uu____3564 -> FStar_Pervasives_Native.None  in
+  let string_split'1 psc args =
     match args with
     | a1::a2::[] ->
-        let uu____3969 = arg_as_list1 FStar_Syntax_Embeddings.e_char a1  in
-        (match uu____3969 with
+        let uu____3638 = arg_as_list1 FStar_Syntax_Embeddings.e_char a1  in
+        (match uu____3638 with
          | FStar_Pervasives_Native.Some s1 ->
-             let uu____3985 = arg_as_string1 a2  in
-             (match uu____3985 with
+             let uu____3654 = arg_as_string1 a2  in
+             (match uu____3654 with
               | FStar_Pervasives_Native.Some s2 ->
                   let r = FStar_String.split s1 s2  in
-                  let uu____3994 =
-                    let uu____3995 =
+                  let uu____3663 =
+                    let uu____3664 =
                       FStar_Syntax_Embeddings.e_list
                         FStar_Syntax_Embeddings.e_string
                        in
-                    embed_simple uu____3995 psc.psc_range r  in
-                  FStar_Pervasives_Native.Some uu____3994
-              | uu____4002 -> FStar_Pervasives_Native.None)
-         | uu____4005 -> FStar_Pervasives_Native.None)
-    | uu____4011 -> FStar_Pervasives_Native.None  in
-  let string_substring'1 psc _norm_cb args =
+                    FStar_Syntax_Embeddings.embed uu____3664 psc.psc_range r
+                     in
+                  FStar_Pervasives_Native.Some uu____3663
+              | uu____3671 -> FStar_Pervasives_Native.None)
+         | uu____3674 -> FStar_Pervasives_Native.None)
+    | uu____3680 -> FStar_Pervasives_Native.None  in
+  let string_substring'1 psc args =
     match args with
     | a1::a2::a3::[] ->
-        let uu____4051 =
-          let uu____4064 = arg_as_string1 a1  in
-          let uu____4067 = arg_as_int1 a2  in
-          let uu____4070 = arg_as_int1 a3  in
-          (uu____4064, uu____4067, uu____4070)  in
-        (match uu____4051 with
+        let uu____3711 =
+          let uu____3724 = arg_as_string1 a1  in
+          let uu____3727 = arg_as_int1 a2  in
+          let uu____3730 = arg_as_int1 a3  in
+          (uu____3724, uu____3727, uu____3730)  in
+        (match uu____3711 with
          | (FStar_Pervasives_Native.Some s1,FStar_Pervasives_Native.Some
             n1,FStar_Pervasives_Native.Some n2) ->
              let n11 = FStar_BigInt.to_int_fs n1  in
              let n21 = FStar_BigInt.to_int_fs n2  in
              (try
-<<<<<<< HEAD
-                let r = FStar_String.substring s1 n11 n21  in
-                let uu____4101 =
-                  embed_simple FStar_Syntax_Embeddings.e_string psc.psc_range
-                    r
-                   in
-                FStar_Pervasives_Native.Some uu____4101
-              with | uu____4107 -> FStar_Pervasives_Native.None)
-         | uu____4108 -> FStar_Pervasives_Native.None)
-    | uu____4121 -> FStar_Pervasives_Native.None  in
-=======
                 (fun uu___253_3757  ->
                    match () with
                    | () ->
@@ -2280,46 +2286,48 @@
               with | uu____3767 -> FStar_Pervasives_Native.None)
          | uu____3768 -> FStar_Pervasives_Native.None)
     | uu____3781 -> FStar_Pervasives_Native.None  in
->>>>>>> a10a3da9
   let string_of_int1 rng i =
-    let uu____4135 = FStar_BigInt.string_of_big_int i  in
-    embed_simple FStar_Syntax_Embeddings.e_string rng uu____4135  in
+    let uu____3795 = FStar_BigInt.string_of_big_int i  in
+    FStar_Syntax_Embeddings.embed FStar_Syntax_Embeddings.e_string rng
+      uu____3795
+     in
   let string_of_bool1 rng b =
-    embed_simple FStar_Syntax_Embeddings.e_string rng
+    FStar_Syntax_Embeddings.embed FStar_Syntax_Embeddings.e_string rng
       (if b then "true" else "false")
      in
-  let mk_range1 psc _norm_cb args =
+  let mk_range1 psc args =
     match args with
     | fn::from_line::from_col::to_line::to_col::[] ->
-        let uu____4181 =
-          let uu____4202 = arg_as_string1 fn  in
-          let uu____4205 = arg_as_int1 from_line  in
-          let uu____4208 = arg_as_int1 from_col  in
-          let uu____4211 = arg_as_int1 to_line  in
-          let uu____4214 = arg_as_int1 to_col  in
-          (uu____4202, uu____4205, uu____4208, uu____4211, uu____4214)  in
-        (match uu____4181 with
+        let uu____3832 =
+          let uu____3853 = arg_as_string1 fn  in
+          let uu____3856 = arg_as_int1 from_line  in
+          let uu____3859 = arg_as_int1 from_col  in
+          let uu____3862 = arg_as_int1 to_line  in
+          let uu____3865 = arg_as_int1 to_col  in
+          (uu____3853, uu____3856, uu____3859, uu____3862, uu____3865)  in
+        (match uu____3832 with
          | (FStar_Pervasives_Native.Some fn1,FStar_Pervasives_Native.Some
             from_l,FStar_Pervasives_Native.Some
             from_c,FStar_Pervasives_Native.Some
             to_l,FStar_Pervasives_Native.Some to_c) ->
              let r =
-               let uu____4245 =
-                 let uu____4246 = FStar_BigInt.to_int_fs from_l  in
-                 let uu____4247 = FStar_BigInt.to_int_fs from_c  in
-                 FStar_Range.mk_pos uu____4246 uu____4247  in
-               let uu____4248 =
-                 let uu____4249 = FStar_BigInt.to_int_fs to_l  in
-                 let uu____4250 = FStar_BigInt.to_int_fs to_c  in
-                 FStar_Range.mk_pos uu____4249 uu____4250  in
-               FStar_Range.mk_range fn1 uu____4245 uu____4248  in
-             let uu____4251 =
-               embed_simple FStar_Syntax_Embeddings.e_range psc.psc_range r
+               let uu____3896 =
+                 let uu____3897 = FStar_BigInt.to_int_fs from_l  in
+                 let uu____3898 = FStar_BigInt.to_int_fs from_c  in
+                 FStar_Range.mk_pos uu____3897 uu____3898  in
+               let uu____3899 =
+                 let uu____3900 = FStar_BigInt.to_int_fs to_l  in
+                 let uu____3901 = FStar_BigInt.to_int_fs to_c  in
+                 FStar_Range.mk_pos uu____3900 uu____3901  in
+               FStar_Range.mk_range fn1 uu____3896 uu____3899  in
+             let uu____3902 =
+               FStar_Syntax_Embeddings.embed FStar_Syntax_Embeddings.e_range
+                 psc.psc_range r
                 in
-             FStar_Pervasives_Native.Some uu____4251
-         | uu____4252 -> FStar_Pervasives_Native.None)
-    | uu____4273 -> FStar_Pervasives_Native.None  in
-  let decidable_eq1 neg psc _norm_cb args =
+             FStar_Pervasives_Native.Some uu____3902
+         | uu____3903 -> FStar_Pervasives_Native.None)
+    | uu____3924 -> FStar_Pervasives_Native.None  in
+  let decidable_eq1 neg psc args =
     let r = psc.psc_range  in
     let tru =
       mk (FStar_Syntax_Syntax.Tm_constant (FStar_Const.Const_bool true)) r
@@ -2328,52 +2336,55 @@
       mk (FStar_Syntax_Syntax.Tm_constant (FStar_Const.Const_bool false)) r
        in
     match args with
-    | (_typ,uu____4315)::(a1,uu____4317)::(a2,uu____4319)::[] ->
-        let uu____4376 = FStar_Syntax_Util.eq_tm a1 a2  in
-        (match uu____4376 with
+    | (_typ,uu____3957)::(a1,uu____3959)::(a2,uu____3961)::[] ->
+        let uu____4018 = FStar_Syntax_Util.eq_tm a1 a2  in
+        (match uu____4018 with
          | FStar_Syntax_Util.Equal  ->
              FStar_Pervasives_Native.Some (if neg then fal else tru)
          | FStar_Syntax_Util.NotEqual  ->
              FStar_Pervasives_Native.Some (if neg then tru else fal)
-         | uu____4381 -> FStar_Pervasives_Native.None)
-    | uu____4382 -> failwith "Unexpected number of arguments"  in
-  let prims_to_fstar_range_step1 psc _norm_cb args =
+         | uu____4023 -> FStar_Pervasives_Native.None)
+    | uu____4024 -> failwith "Unexpected number of arguments"  in
+  let prims_to_fstar_range_step1 psc args =
     match args with
-    | (a1,uu____4426)::[] ->
-        let uu____4443 =
-          try_unembed_simple FStar_Syntax_Embeddings.e_range a1  in
-        (match uu____4443 with
+    | (a1,uu____4059)::[] ->
+        let uu____4076 =
+          FStar_Syntax_Embeddings.try_unembed FStar_Syntax_Embeddings.e_range
+            a1
+           in
+        (match uu____4076 with
          | FStar_Pervasives_Native.Some r ->
-             let uu____4449 =
-               embed_simple FStar_Syntax_Embeddings.e_range psc.psc_range r
+             let uu____4082 =
+               FStar_Syntax_Embeddings.embed FStar_Syntax_Embeddings.e_range
+                 psc.psc_range r
                 in
-             FStar_Pervasives_Native.Some uu____4449
+             FStar_Pervasives_Native.Some uu____4082
          | FStar_Pervasives_Native.None  -> FStar_Pervasives_Native.None)
-    | uu____4450 -> failwith "Unexpected number of arguments"  in
+    | uu____4083 -> failwith "Unexpected number of arguments"  in
   let basic_ops =
-    let uu____4492 =
-      let uu____4521 =
+    let uu____4120 =
+      let uu____4144 =
         FStar_TypeChecker_NBETerm.unary_int_op
           (fun x  -> FStar_BigInt.minus_big_int x)
          in
       (FStar_Parser_Const.op_Minus, (Prims.parse_int "1"),
         (Prims.parse_int "0"),
-        (unary_int_op1 (fun x  -> FStar_BigInt.minus_big_int x)), uu____4521)
+        (unary_int_op1 (fun x  -> FStar_BigInt.minus_big_int x)), uu____4144)
        in
-    let uu____4552 =
-      let uu____4583 =
-        let uu____4612 =
+    let uu____4170 =
+      let uu____4196 =
+        let uu____4220 =
           FStar_TypeChecker_NBETerm.binary_int_op
             (fun x  -> fun y  -> FStar_BigInt.add_big_int x y)
            in
         (FStar_Parser_Const.op_Addition, (Prims.parse_int "2"),
           (Prims.parse_int "0"),
           (binary_int_op1 (fun x  -> fun y  -> FStar_BigInt.add_big_int x y)),
-          uu____4612)
+          uu____4220)
          in
-      let uu____4649 =
-        let uu____4680 =
-          let uu____4709 =
+      let uu____4252 =
+        let uu____4278 =
+          let uu____4302 =
             FStar_TypeChecker_NBETerm.binary_int_op
               (fun x  -> fun y  -> FStar_BigInt.sub_big_int x y)
              in
@@ -2381,11 +2392,11 @@
             (Prims.parse_int "0"),
             (binary_int_op1
                (fun x  -> fun y  -> FStar_BigInt.sub_big_int x y)),
-            uu____4709)
+            uu____4302)
            in
-        let uu____4746 =
-          let uu____4777 =
-            let uu____4806 =
+        let uu____4334 =
+          let uu____4360 =
+            let uu____4384 =
               FStar_TypeChecker_NBETerm.binary_int_op
                 (fun x  -> fun y  -> FStar_BigInt.mult_big_int x y)
                in
@@ -2393,11 +2404,11 @@
               (Prims.parse_int "0"),
               (binary_int_op1
                  (fun x  -> fun y  -> FStar_BigInt.mult_big_int x y)),
-              uu____4806)
+              uu____4384)
              in
-          let uu____4843 =
-            let uu____4874 =
-              let uu____4903 =
+          let uu____4416 =
+            let uu____4442 =
+              let uu____4466 =
                 FStar_TypeChecker_NBETerm.binary_int_op
                   (fun x  -> fun y  -> FStar_BigInt.div_big_int x y)
                  in
@@ -2405,18 +2416,18 @@
                 (Prims.parse_int "0"),
                 (binary_int_op1
                    (fun x  -> fun y  -> FStar_BigInt.div_big_int x y)),
-                uu____4903)
+                uu____4466)
                in
-            let uu____4940 =
-              let uu____4971 =
-                let uu____5000 =
+            let uu____4498 =
+              let uu____4524 =
+                let uu____4548 =
                   FStar_TypeChecker_NBETerm.binary_op
                     FStar_TypeChecker_NBETerm.arg_as_int
                     (fun x  ->
                        fun y  ->
-                         let uu____5012 = FStar_BigInt.lt_big_int x y  in
+                         let uu____4560 = FStar_BigInt.lt_big_int x y  in
                          FStar_TypeChecker_NBETerm.embed
-                           FStar_TypeChecker_NBETerm.e_bool uu____5012)
+                           FStar_TypeChecker_NBETerm.e_bool uu____4560)
                    in
                 (FStar_Parser_Const.op_LT, (Prims.parse_int "2"),
                   (Prims.parse_int "0"),
@@ -2424,20 +2435,21 @@
                      (fun r  ->
                         fun x  ->
                           fun y  ->
-                            let uu____5038 = FStar_BigInt.lt_big_int x y  in
-                            embed_simple FStar_Syntax_Embeddings.e_bool r
-                              uu____5038)), uu____5000)
+                            let uu____4581 = FStar_BigInt.lt_big_int x y  in
+                            FStar_Syntax_Embeddings.embed
+                              FStar_Syntax_Embeddings.e_bool r uu____4581)),
+                  uu____4548)
                  in
-              let uu____5039 =
-                let uu____5070 =
-                  let uu____5099 =
+              let uu____4582 =
+                let uu____4608 =
+                  let uu____4632 =
                     FStar_TypeChecker_NBETerm.binary_op
                       FStar_TypeChecker_NBETerm.arg_as_int
                       (fun x  ->
                          fun y  ->
-                           let uu____5111 = FStar_BigInt.le_big_int x y  in
+                           let uu____4644 = FStar_BigInt.le_big_int x y  in
                            FStar_TypeChecker_NBETerm.embed
-                             FStar_TypeChecker_NBETerm.e_bool uu____5111)
+                             FStar_TypeChecker_NBETerm.e_bool uu____4644)
                      in
                   (FStar_Parser_Const.op_LTE, (Prims.parse_int "2"),
                     (Prims.parse_int "0"),
@@ -2445,21 +2457,22 @@
                        (fun r  ->
                           fun x  ->
                             fun y  ->
-                              let uu____5137 = FStar_BigInt.le_big_int x y
+                              let uu____4665 = FStar_BigInt.le_big_int x y
                                  in
-                              embed_simple FStar_Syntax_Embeddings.e_bool r
-                                uu____5137)), uu____5099)
+                              FStar_Syntax_Embeddings.embed
+                                FStar_Syntax_Embeddings.e_bool r uu____4665)),
+                    uu____4632)
                    in
-                let uu____5138 =
-                  let uu____5169 =
-                    let uu____5198 =
+                let uu____4666 =
+                  let uu____4692 =
+                    let uu____4716 =
                       FStar_TypeChecker_NBETerm.binary_op
                         FStar_TypeChecker_NBETerm.arg_as_int
                         (fun x  ->
                            fun y  ->
-                             let uu____5210 = FStar_BigInt.gt_big_int x y  in
+                             let uu____4728 = FStar_BigInt.gt_big_int x y  in
                              FStar_TypeChecker_NBETerm.embed
-                               FStar_TypeChecker_NBETerm.e_bool uu____5210)
+                               FStar_TypeChecker_NBETerm.e_bool uu____4728)
                        in
                     (FStar_Parser_Const.op_GT, (Prims.parse_int "2"),
                       (Prims.parse_int "0"),
@@ -2467,22 +2480,23 @@
                          (fun r  ->
                             fun x  ->
                               fun y  ->
-                                let uu____5236 = FStar_BigInt.gt_big_int x y
+                                let uu____4749 = FStar_BigInt.gt_big_int x y
                                    in
-                                embed_simple FStar_Syntax_Embeddings.e_bool r
-                                  uu____5236)), uu____5198)
+                                FStar_Syntax_Embeddings.embed
+                                  FStar_Syntax_Embeddings.e_bool r uu____4749)),
+                      uu____4716)
                      in
-                  let uu____5237 =
-                    let uu____5268 =
-                      let uu____5297 =
+                  let uu____4750 =
+                    let uu____4776 =
+                      let uu____4800 =
                         FStar_TypeChecker_NBETerm.binary_op
                           FStar_TypeChecker_NBETerm.arg_as_int
                           (fun x  ->
                              fun y  ->
-                               let uu____5309 = FStar_BigInt.ge_big_int x y
+                               let uu____4812 = FStar_BigInt.ge_big_int x y
                                   in
                                FStar_TypeChecker_NBETerm.embed
-                                 FStar_TypeChecker_NBETerm.e_bool uu____5309)
+                                 FStar_TypeChecker_NBETerm.e_bool uu____4812)
                          in
                       (FStar_Parser_Const.op_GTE, (Prims.parse_int "2"),
                         (Prims.parse_int "0"),
@@ -2490,14 +2504,15 @@
                            (fun r  ->
                               fun x  ->
                                 fun y  ->
-                                  let uu____5335 =
+                                  let uu____4833 =
                                     FStar_BigInt.ge_big_int x y  in
-                                  embed_simple FStar_Syntax_Embeddings.e_bool
-                                    r uu____5335)), uu____5297)
+                                  FStar_Syntax_Embeddings.embed
+                                    FStar_Syntax_Embeddings.e_bool r
+                                    uu____4833)), uu____4800)
                        in
-                    let uu____5336 =
-                      let uu____5367 =
-                        let uu____5396 =
+                    let uu____4834 =
+                      let uu____4860 =
+                        let uu____4884 =
                           FStar_TypeChecker_NBETerm.binary_int_op
                             (fun x  -> fun y  -> FStar_BigInt.mod_big_int x y)
                            in
@@ -2506,44 +2521,44 @@
                           (binary_int_op1
                              (fun x  ->
                                 fun y  -> FStar_BigInt.mod_big_int x y)),
-                          uu____5396)
+                          uu____4884)
                          in
-                      let uu____5433 =
-                        let uu____5464 =
-                          let uu____5493 =
+                      let uu____4916 =
+                        let uu____4942 =
+                          let uu____4966 =
                             FStar_TypeChecker_NBETerm.unary_bool_op
                               (fun x  -> Prims.op_Negation x)
                              in
                           (FStar_Parser_Const.op_Negation,
                             (Prims.parse_int "1"), (Prims.parse_int "0"),
                             (unary_bool_op1 (fun x  -> Prims.op_Negation x)),
-                            uu____5493)
+                            uu____4966)
                            in
-                        let uu____5524 =
-                          let uu____5555 =
-                            let uu____5584 =
+                        let uu____4992 =
+                          let uu____5018 =
+                            let uu____5042 =
                               FStar_TypeChecker_NBETerm.binary_bool_op
                                 (fun x  -> fun y  -> x && y)
                                in
                             (FStar_Parser_Const.op_And,
                               (Prims.parse_int "2"), (Prims.parse_int "0"),
                               (binary_bool_op1 (fun x  -> fun y  -> x && y)),
-                              uu____5584)
+                              uu____5042)
                              in
-                          let uu____5621 =
-                            let uu____5652 =
-                              let uu____5681 =
+                          let uu____5074 =
+                            let uu____5100 =
+                              let uu____5124 =
                                 FStar_TypeChecker_NBETerm.binary_bool_op
                                   (fun x  -> fun y  -> x || y)
                                  in
                               (FStar_Parser_Const.op_Or,
                                 (Prims.parse_int "2"), (Prims.parse_int "0"),
                                 (binary_bool_op1 (fun x  -> fun y  -> x || y)),
-                                uu____5681)
+                                uu____5124)
                                in
-                            let uu____5718 =
-                              let uu____5749 =
-                                let uu____5778 =
+                            let uu____5156 =
+                              let uu____5182 =
+                                let uu____5206 =
                                   FStar_TypeChecker_NBETerm.binary_string_op
                                     (fun x  -> fun y  -> Prims.strcat x y)
                                    in
@@ -2552,11 +2567,11 @@
                                   (Prims.parse_int "0"),
                                   (binary_string_op1
                                      (fun x  -> fun y  -> Prims.strcat x y)),
-                                  uu____5778)
+                                  uu____5206)
                                  in
-                              let uu____5815 =
-                                let uu____5846 =
-                                  let uu____5875 =
+                              let uu____5238 =
+                                let uu____5264 =
+                                  let uu____5288 =
                                     FStar_TypeChecker_NBETerm.binary_string_op
                                       (fun x  -> fun y  -> Prims.strcat x y)
                                      in
@@ -2565,12 +2580,12 @@
                                     (Prims.parse_int "0"),
                                     (binary_string_op1
                                        (fun x  -> fun y  -> Prims.strcat x y)),
-                                    uu____5875)
+                                    uu____5288)
                                    in
-                                let uu____5912 =
-                                  let uu____5943 =
-                                    let uu____5974 =
-                                      let uu____6003 =
+                                let uu____5320 =
+                                  let uu____5346 =
+                                    let uu____5372 =
+                                      let uu____5396 =
                                         FStar_TypeChecker_NBETerm.unary_op
                                           FStar_TypeChecker_NBETerm.arg_as_int
                                           FStar_TypeChecker_NBETerm.string_of_int
@@ -2579,11 +2594,11 @@
                                         (Prims.parse_int "1"),
                                         (Prims.parse_int "0"),
                                         (unary_op1 arg_as_int1 string_of_int1),
-                                        uu____6003)
+                                        uu____5396)
                                        in
-                                    let uu____6028 =
-                                      let uu____6059 =
-                                        let uu____6088 =
+                                    let uu____5416 =
+                                      let uu____5442 =
+                                        let uu____5466 =
                                           FStar_TypeChecker_NBETerm.unary_op
                                             FStar_TypeChecker_NBETerm.arg_as_bool
                                             FStar_TypeChecker_NBETerm.string_of_bool
@@ -2592,11 +2607,11 @@
                                           (Prims.parse_int "1"),
                                           (Prims.parse_int "0"),
                                           (unary_op1 arg_as_bool1
-                                             string_of_bool1), uu____6088)
+                                             string_of_bool1), uu____5466)
                                          in
-                                      let uu____6113 =
-                                        let uu____6144 =
-                                          let uu____6173 =
+                                      let uu____5486 =
+                                        let uu____5512 =
+                                          let uu____5536 =
                                             FStar_TypeChecker_NBETerm.binary_op
                                               FStar_TypeChecker_NBETerm.arg_as_string
                                               FStar_TypeChecker_NBETerm.string_compare'
@@ -2605,151 +2620,134 @@
                                             (Prims.parse_int "2"),
                                             (Prims.parse_int "0"),
                                             (binary_op1 arg_as_string1
-                                               string_compare'1), uu____6173)
+                                               string_compare'1), uu____5536)
                                            in
-                                        let uu____6198 =
-                                          let uu____6229 =
-                                            let uu____6260 =
-                                              let uu____6291 =
-                                                let uu____6320 =
+                                        let uu____5556 =
+                                          let uu____5582 =
+                                            let uu____5608 =
+                                              let uu____5634 =
+                                                let uu____5658 =
                                                   FStar_Parser_Const.p2l
                                                     ["FStar";
                                                     "String";
                                                     "list_of_string"]
                                                    in
-                                                let uu____6321 =
+                                                let uu____5659 =
                                                   FStar_TypeChecker_NBETerm.unary_op
                                                     FStar_TypeChecker_NBETerm.arg_as_string
                                                     FStar_TypeChecker_NBETerm.list_of_string'
                                                    in
-                                                (uu____6320,
+                                                (uu____5658,
                                                   (Prims.parse_int "1"),
                                                   (Prims.parse_int "0"),
                                                   (unary_op1 arg_as_string1
                                                      list_of_string'1),
-                                                  uu____6321)
+                                                  uu____5659)
                                                  in
-                                              let uu____6346 =
-                                                let uu____6377 =
-                                                  let uu____6406 =
+                                              let uu____5679 =
+                                                let uu____5705 =
+                                                  let uu____5729 =
                                                     FStar_Parser_Const.p2l
                                                       ["FStar";
                                                       "String";
                                                       "string_of_list"]
                                                      in
-                                                  let uu____6407 =
+                                                  let uu____5730 =
                                                     FStar_TypeChecker_NBETerm.unary_op
                                                       (FStar_TypeChecker_NBETerm.arg_as_list
                                                          FStar_TypeChecker_NBETerm.e_char)
                                                       FStar_TypeChecker_NBETerm.string_of_list'
                                                      in
-                                                  (uu____6406,
+                                                  (uu____5729,
                                                     (Prims.parse_int "1"),
                                                     (Prims.parse_int "0"),
                                                     (unary_op1
                                                        (arg_as_list1
                                                           FStar_Syntax_Embeddings.e_char)
                                                        string_of_list'1),
-                                                    uu____6407)
+                                                    uu____5730)
                                                    in
-                                                let uu____6440 =
-                                                  let uu____6471 =
-                                                    let uu____6500 =
+                                                let uu____5758 =
+                                                  let uu____5784 =
+                                                    let uu____5808 =
                                                       FStar_Parser_Const.p2l
                                                         ["FStar";
                                                         "String";
                                                         "split"]
                                                        in
-                                                    (uu____6500,
+                                                    (uu____5808,
                                                       (Prims.parse_int "2"),
                                                       (Prims.parse_int "0"),
                                                       string_split'1,
                                                       FStar_TypeChecker_NBETerm.string_split')
                                                      in
-                                                  let uu____6519 =
-                                                    let uu____6550 =
-                                                      let uu____6579 =
+                                                  let uu____5822 =
+                                                    let uu____5848 =
+                                                      let uu____5872 =
                                                         FStar_Parser_Const.p2l
                                                           ["FStar";
                                                           "String";
                                                           "substring"]
                                                          in
-                                                      (uu____6579,
+                                                      (uu____5872,
                                                         (Prims.parse_int "3"),
                                                         (Prims.parse_int "0"),
                                                         string_substring'1,
                                                         FStar_TypeChecker_NBETerm.string_substring')
                                                        in
-                                                    let uu____6598 =
-                                                      let uu____6629 =
-                                                        let uu____6658 =
+                                                    let uu____5886 =
+                                                      let uu____5912 =
+                                                        let uu____5936 =
                                                           FStar_Parser_Const.p2l
                                                             ["FStar";
                                                             "String";
                                                             "concat"]
                                                            in
-                                                        (uu____6658,
+                                                        (uu____5936,
                                                           (Prims.parse_int "2"),
                                                           (Prims.parse_int "0"),
                                                           string_concat'1,
                                                           FStar_TypeChecker_NBETerm.string_concat')
                                                          in
-                                                      let uu____6677 =
-                                                        let uu____6708 =
-                                                          let uu____6737 =
+                                                      let uu____5950 =
+                                                        let uu____5976 =
+                                                          let uu____6000 =
                                                             FStar_Parser_Const.p2l
                                                               ["Prims";
                                                               "mk_range"]
                                                              in
-                                                          let uu____6738 =
-                                                            let uu____6745 =
+                                                          let uu____6001 =
+                                                            let uu____6008 =
                                                               FStar_Parser_Const.p2l
                                                                 ["Prims";
                                                                 "mk_range"]
                                                                in
                                                             FStar_TypeChecker_NBETerm.dummy_interp
-                                                              uu____6745
+                                                              uu____6008
                                                              in
-                                                          (uu____6737,
+                                                          (uu____6000,
                                                             (Prims.parse_int "5"),
                                                             (Prims.parse_int "0"),
                                                             mk_range1,
-                                                            uu____6738)
+                                                            uu____6001)
                                                            in
-                                                        let uu____6764 =
-                                                          let uu____6795 =
-                                                            let uu____6824 =
-                                                              FStar_Parser_Const.p2l
-                                                                ["FStar";
-                                                                "Range";
-                                                                "prims_to_fstar_range"]
-                                                               in
-                                                            (uu____6824,
-                                                              (Prims.parse_int "1"),
-                                                              (Prims.parse_int "0"),
-                                                              prims_to_fstar_range_step1,
-                                                              FStar_TypeChecker_NBETerm.prims_to_fstar_range_step)
-                                                             in
-                                                          [uu____6795]  in
-                                                        uu____6708 ::
-                                                          uu____6764
-                                                         in
-                                                      uu____6629 ::
-                                                        uu____6677
+                                                        [uu____5976]  in
+                                                      uu____5912 ::
+                                                        uu____5950
                                                        in
-                                                    uu____6550 :: uu____6598
+                                                    uu____5848 :: uu____5886
                                                      in
-                                                  uu____6471 :: uu____6519
+                                                  uu____5784 :: uu____5822
                                                    in
-                                                uu____6377 :: uu____6440  in
-                                              uu____6291 :: uu____6346  in
+                                                uu____5705 :: uu____5758  in
+                                              uu____5634 :: uu____5679  in
                                             (FStar_Parser_Const.op_notEq,
                                               (Prims.parse_int "3"),
                                               (Prims.parse_int "1"),
                                               (decidable_eq1 true),
                                               (FStar_TypeChecker_NBETerm.decidable_eq
                                                  true))
-                                              :: uu____6260
+                                              :: uu____5608
                                              in
                                           (FStar_Parser_Const.op_Eq,
                                             (Prims.parse_int "3"),
@@ -2757,24 +2755,24 @@
                                             (decidable_eq1 false),
                                             (FStar_TypeChecker_NBETerm.decidable_eq
                                                false))
-                                            :: uu____6229
+                                            :: uu____5582
                                            in
-                                        uu____6144 :: uu____6198  in
-                                      uu____6059 :: uu____6113  in
-                                    uu____5974 :: uu____6028  in
+                                        uu____5512 :: uu____5556  in
+                                      uu____5442 :: uu____5486  in
+                                    uu____5372 :: uu____5416  in
                                   (FStar_Parser_Const.str_make_lid,
                                     (Prims.parse_int "2"),
                                     (Prims.parse_int "0"),
                                     (mixed_binary_op1 arg_as_int1
                                        arg_as_char1
-                                       (embed_simple
+                                       (FStar_Syntax_Embeddings.embed
                                           FStar_Syntax_Embeddings.e_string)
                                        (fun r  ->
                                           fun x  ->
                                             fun y  ->
-                                              let uu____7298 =
+                                              let uu____6369 =
                                                 FStar_BigInt.to_int_fs x  in
-                                              FStar_String.make uu____7298 y)),
+                                              FStar_String.make uu____6369 y)),
                                     (FStar_TypeChecker_NBETerm.mixed_binary_op
                                        FStar_TypeChecker_NBETerm.arg_as_int
                                        FStar_TypeChecker_NBETerm.arg_as_char
@@ -2782,219 +2780,228 @@
                                           FStar_TypeChecker_NBETerm.e_string)
                                        (fun x  ->
                                           fun y  ->
-                                            let uu____7306 =
+                                            let uu____6377 =
                                               FStar_BigInt.to_int_fs x  in
-                                            FStar_String.make uu____7306 y)))
-                                    :: uu____5943
+                                            FStar_String.make uu____6377 y)))
+                                    :: uu____5346
                                    in
-                                uu____5846 :: uu____5912  in
-                              uu____5749 :: uu____5815  in
-                            uu____5652 :: uu____5718  in
-                          uu____5555 :: uu____5621  in
-                        uu____5464 :: uu____5524  in
-                      uu____5367 :: uu____5433  in
-                    uu____5268 :: uu____5336  in
-                  uu____5169 :: uu____5237  in
-                uu____5070 :: uu____5138  in
-              uu____4971 :: uu____5039  in
-            uu____4874 :: uu____4940  in
-          uu____4777 :: uu____4843  in
-        uu____4680 :: uu____4746  in
-      uu____4583 :: uu____4649  in
-    uu____4492 :: uu____4552  in
-  let weak_ops = []  in
+                                uu____5264 :: uu____5320  in
+                              uu____5182 :: uu____5238  in
+                            uu____5100 :: uu____5156  in
+                          uu____5018 :: uu____5074  in
+                        uu____4942 :: uu____4992  in
+                      uu____4860 :: uu____4916  in
+                    uu____4776 :: uu____4834  in
+                  uu____4692 :: uu____4750  in
+                uu____4608 :: uu____4666  in
+              uu____4524 :: uu____4582  in
+            uu____4442 :: uu____4498  in
+          uu____4360 :: uu____4416  in
+        uu____4278 :: uu____4334  in
+      uu____4196 :: uu____4252  in
+    uu____4120 :: uu____4170  in
+  let weak_ops =
+    let uu____6749 =
+      let uu____6773 =
+        FStar_Parser_Const.p2l ["FStar"; "Range"; "prims_to_fstar_range"]  in
+      (uu____6773, (Prims.parse_int "1"), (Prims.parse_int "0"),
+        prims_to_fstar_range_step1,
+        FStar_TypeChecker_NBETerm.prims_to_fstar_range_step)
+       in
+    [uu____6749]  in
   let bounded_arith_ops =
     let bounded_signed_int_types = ["Int8"; "Int16"; "Int32"; "Int64"]  in
     let bounded_unsigned_int_types =
       ["UInt8"; "UInt16"; "UInt32"; "UInt64"; "UInt128"]  in
     let int_as_bounded1 r int_to_t1 n1 =
-      let c = embed_simple FStar_Syntax_Embeddings.e_int r n1  in
+      let c =
+        FStar_Syntax_Embeddings.embed FStar_Syntax_Embeddings.e_int r n1  in
       let int_to_t2 = FStar_Syntax_Syntax.fv_to_tm int_to_t1  in
-      let uu____7843 =
-        let uu____7848 =
-          let uu____7849 = FStar_Syntax_Syntax.as_arg c  in [uu____7849]  in
-        FStar_Syntax_Syntax.mk_Tm_app int_to_t2 uu____7848  in
-      uu____7843 FStar_Pervasives_Native.None r  in
+      let uu____6885 =
+        let uu____6890 =
+          let uu____6891 = FStar_Syntax_Syntax.as_arg c  in [uu____6891]  in
+        FStar_Syntax_Syntax.mk_Tm_app int_to_t2 uu____6890  in
+      uu____6885 FStar_Pervasives_Native.None r  in
     let add_sub_mul_v =
       FStar_All.pipe_right
         (FStar_List.append bounded_signed_int_types
            bounded_unsigned_int_types)
         (FStar_List.collect
            (fun m  ->
-              let uu____7971 =
-                let uu____8000 = FStar_Parser_Const.p2l ["FStar"; m; "add"]
+              let uu____6998 =
+                let uu____7022 = FStar_Parser_Const.p2l ["FStar"; m; "add"]
                    in
-                let uu____8001 =
+                let uu____7023 =
                   FStar_TypeChecker_NBETerm.binary_op
                     FStar_TypeChecker_NBETerm.arg_as_bounded_int
-                    (fun uu____8019  ->
-                       fun uu____8020  ->
-                         match (uu____8019, uu____8020) with
-                         | ((int_to_t1,x),(uu____8039,y)) ->
-                             let uu____8049 = FStar_BigInt.add_big_int x y
+                    (fun uu____7041  ->
+                       fun uu____7042  ->
+                         match (uu____7041, uu____7042) with
+                         | ((int_to_t1,x),(uu____7061,y)) ->
+                             let uu____7071 = FStar_BigInt.add_big_int x y
                                 in
                              FStar_TypeChecker_NBETerm.int_as_bounded
-                               int_to_t1 uu____8049)
+                               int_to_t1 uu____7071)
                    in
-                (uu____8000, (Prims.parse_int "2"), (Prims.parse_int "0"),
+                (uu____7022, (Prims.parse_int "2"), (Prims.parse_int "0"),
                   (binary_op1 arg_as_bounded_int1
                      (fun r  ->
-                        fun uu____8081  ->
-                          fun uu____8082  ->
-                            match (uu____8081, uu____8082) with
-                            | ((int_to_t1,x),(uu____8101,y)) ->
-                                let uu____8111 = FStar_BigInt.add_big_int x y
+                        fun uu____7098  ->
+                          fun uu____7099  ->
+                            match (uu____7098, uu____7099) with
+                            | ((int_to_t1,x),(uu____7118,y)) ->
+                                let uu____7128 = FStar_BigInt.add_big_int x y
                                    in
-                                int_as_bounded1 r int_to_t1 uu____8111)),
-                  uu____8001)
+                                int_as_bounded1 r int_to_t1 uu____7128)),
+                  uu____7023)
                  in
-              let uu____8112 =
-                let uu____8143 =
-                  let uu____8172 = FStar_Parser_Const.p2l ["FStar"; m; "sub"]
+              let uu____7129 =
+                let uu____7155 =
+                  let uu____7179 = FStar_Parser_Const.p2l ["FStar"; m; "sub"]
                      in
-                  let uu____8173 =
+                  let uu____7180 =
                     FStar_TypeChecker_NBETerm.binary_op
                       FStar_TypeChecker_NBETerm.arg_as_bounded_int
-                      (fun uu____8191  ->
-                         fun uu____8192  ->
-                           match (uu____8191, uu____8192) with
-                           | ((int_to_t1,x),(uu____8211,y)) ->
-                               let uu____8221 = FStar_BigInt.sub_big_int x y
+                      (fun uu____7198  ->
+                         fun uu____7199  ->
+                           match (uu____7198, uu____7199) with
+                           | ((int_to_t1,x),(uu____7218,y)) ->
+                               let uu____7228 = FStar_BigInt.sub_big_int x y
                                   in
                                FStar_TypeChecker_NBETerm.int_as_bounded
-                                 int_to_t1 uu____8221)
+                                 int_to_t1 uu____7228)
                      in
-                  (uu____8172, (Prims.parse_int "2"), (Prims.parse_int "0"),
+                  (uu____7179, (Prims.parse_int "2"), (Prims.parse_int "0"),
                     (binary_op1 arg_as_bounded_int1
                        (fun r  ->
-                          fun uu____8253  ->
-                            fun uu____8254  ->
-                              match (uu____8253, uu____8254) with
-                              | ((int_to_t1,x),(uu____8273,y)) ->
-                                  let uu____8283 =
+                          fun uu____7255  ->
+                            fun uu____7256  ->
+                              match (uu____7255, uu____7256) with
+                              | ((int_to_t1,x),(uu____7275,y)) ->
+                                  let uu____7285 =
                                     FStar_BigInt.sub_big_int x y  in
-                                  int_as_bounded1 r int_to_t1 uu____8283)),
-                    uu____8173)
+                                  int_as_bounded1 r int_to_t1 uu____7285)),
+                    uu____7180)
                    in
-                let uu____8284 =
-                  let uu____8315 =
-                    let uu____8344 =
+                let uu____7286 =
+                  let uu____7312 =
+                    let uu____7336 =
                       FStar_Parser_Const.p2l ["FStar"; m; "mul"]  in
-                    let uu____8345 =
+                    let uu____7337 =
                       FStar_TypeChecker_NBETerm.binary_op
                         FStar_TypeChecker_NBETerm.arg_as_bounded_int
-                        (fun uu____8363  ->
-                           fun uu____8364  ->
-                             match (uu____8363, uu____8364) with
-                             | ((int_to_t1,x),(uu____8383,y)) ->
-                                 let uu____8393 =
+                        (fun uu____7355  ->
+                           fun uu____7356  ->
+                             match (uu____7355, uu____7356) with
+                             | ((int_to_t1,x),(uu____7375,y)) ->
+                                 let uu____7385 =
                                    FStar_BigInt.mult_big_int x y  in
                                  FStar_TypeChecker_NBETerm.int_as_bounded
-                                   int_to_t1 uu____8393)
+                                   int_to_t1 uu____7385)
                        in
-                    (uu____8344, (Prims.parse_int "2"),
+                    (uu____7336, (Prims.parse_int "2"),
                       (Prims.parse_int "0"),
                       (binary_op1 arg_as_bounded_int1
                          (fun r  ->
-                            fun uu____8425  ->
-                              fun uu____8426  ->
-                                match (uu____8425, uu____8426) with
-                                | ((int_to_t1,x),(uu____8445,y)) ->
-                                    let uu____8455 =
+                            fun uu____7412  ->
+                              fun uu____7413  ->
+                                match (uu____7412, uu____7413) with
+                                | ((int_to_t1,x),(uu____7432,y)) ->
+                                    let uu____7442 =
                                       FStar_BigInt.mult_big_int x y  in
-                                    int_as_bounded1 r int_to_t1 uu____8455)),
-                      uu____8345)
+                                    int_as_bounded1 r int_to_t1 uu____7442)),
+                      uu____7337)
                      in
-                  let uu____8456 =
-                    let uu____8487 =
-                      let uu____8516 =
+                  let uu____7443 =
+                    let uu____7469 =
+                      let uu____7493 =
                         FStar_Parser_Const.p2l ["FStar"; m; "v"]  in
-                      let uu____8517 =
+                      let uu____7494 =
                         FStar_TypeChecker_NBETerm.unary_op
                           FStar_TypeChecker_NBETerm.arg_as_bounded_int
-                          (fun uu____8531  ->
-                             match uu____8531 with
+                          (fun uu____7508  ->
+                             match uu____7508 with
                              | (int_to_t1,x) ->
                                  FStar_TypeChecker_NBETerm.embed
                                    FStar_TypeChecker_NBETerm.e_int x)
                          in
-                      (uu____8516, (Prims.parse_int "1"),
+                      (uu____7493, (Prims.parse_int "1"),
                         (Prims.parse_int "0"),
                         (unary_op1 arg_as_bounded_int1
                            (fun r  ->
-                              fun uu____8565  ->
-                                match uu____8565 with
+                              fun uu____7537  ->
+                                match uu____7537 with
                                 | (int_to_t1,x) ->
-                                    embed_simple
+                                    FStar_Syntax_Embeddings.embed
                                       FStar_Syntax_Embeddings.e_int r x)),
-                        uu____8517)
+                        uu____7494)
                        in
-                    [uu____8487]  in
-                  uu____8315 :: uu____8456  in
-                uu____8143 :: uu____8284  in
-              uu____7971 :: uu____8112))
+                    [uu____7469]  in
+                  uu____7312 :: uu____7443  in
+                uu____7155 :: uu____7286  in
+              uu____6998 :: uu____7129))
        in
     let div_mod_unsigned =
       FStar_All.pipe_right bounded_unsigned_int_types
         (FStar_List.collect
            (fun m  ->
-              let uu____8807 =
-                let uu____8836 = FStar_Parser_Const.p2l ["FStar"; m; "div"]
+              let uu____7739 =
+                let uu____7763 = FStar_Parser_Const.p2l ["FStar"; m; "div"]
                    in
-                let uu____8837 =
+                let uu____7764 =
                   FStar_TypeChecker_NBETerm.binary_op
                     FStar_TypeChecker_NBETerm.arg_as_bounded_int
-                    (fun uu____8855  ->
-                       fun uu____8856  ->
-                         match (uu____8855, uu____8856) with
-                         | ((int_to_t1,x),(uu____8875,y)) ->
-                             let uu____8885 = FStar_BigInt.div_big_int x y
+                    (fun uu____7782  ->
+                       fun uu____7783  ->
+                         match (uu____7782, uu____7783) with
+                         | ((int_to_t1,x),(uu____7802,y)) ->
+                             let uu____7812 = FStar_BigInt.div_big_int x y
                                 in
                              FStar_TypeChecker_NBETerm.int_as_bounded
-                               int_to_t1 uu____8885)
+                               int_to_t1 uu____7812)
                    in
-                (uu____8836, (Prims.parse_int "2"), (Prims.parse_int "0"),
+                (uu____7763, (Prims.parse_int "2"), (Prims.parse_int "0"),
                   (binary_op1 arg_as_bounded_int1
                      (fun r  ->
-                        fun uu____8917  ->
-                          fun uu____8918  ->
-                            match (uu____8917, uu____8918) with
-                            | ((int_to_t1,x),(uu____8937,y)) ->
-                                let uu____8947 = FStar_BigInt.div_big_int x y
+                        fun uu____7839  ->
+                          fun uu____7840  ->
+                            match (uu____7839, uu____7840) with
+                            | ((int_to_t1,x),(uu____7859,y)) ->
+                                let uu____7869 = FStar_BigInt.div_big_int x y
                                    in
-                                int_as_bounded1 r int_to_t1 uu____8947)),
-                  uu____8837)
+                                int_as_bounded1 r int_to_t1 uu____7869)),
+                  uu____7764)
                  in
-              let uu____8948 =
-                let uu____8979 =
-                  let uu____9008 = FStar_Parser_Const.p2l ["FStar"; m; "rem"]
+              let uu____7870 =
+                let uu____7896 =
+                  let uu____7920 = FStar_Parser_Const.p2l ["FStar"; m; "rem"]
                      in
-                  let uu____9009 =
+                  let uu____7921 =
                     FStar_TypeChecker_NBETerm.binary_op
                       FStar_TypeChecker_NBETerm.arg_as_bounded_int
-                      (fun uu____9027  ->
-                         fun uu____9028  ->
-                           match (uu____9027, uu____9028) with
-                           | ((int_to_t1,x),(uu____9047,y)) ->
-                               let uu____9057 = FStar_BigInt.mod_big_int x y
+                      (fun uu____7939  ->
+                         fun uu____7940  ->
+                           match (uu____7939, uu____7940) with
+                           | ((int_to_t1,x),(uu____7959,y)) ->
+                               let uu____7969 = FStar_BigInt.mod_big_int x y
                                   in
                                FStar_TypeChecker_NBETerm.int_as_bounded
-                                 int_to_t1 uu____9057)
+                                 int_to_t1 uu____7969)
                      in
-                  (uu____9008, (Prims.parse_int "2"), (Prims.parse_int "0"),
+                  (uu____7920, (Prims.parse_int "2"), (Prims.parse_int "0"),
                     (binary_op1 arg_as_bounded_int1
                        (fun r  ->
-                          fun uu____9089  ->
-                            fun uu____9090  ->
-                              match (uu____9089, uu____9090) with
-                              | ((int_to_t1,x),(uu____9109,y)) ->
-                                  let uu____9119 =
+                          fun uu____7996  ->
+                            fun uu____7997  ->
+                              match (uu____7996, uu____7997) with
+                              | ((int_to_t1,x),(uu____8016,y)) ->
+                                  let uu____8026 =
                                     FStar_BigInt.mod_big_int x y  in
-                                  int_as_bounded1 r int_to_t1 uu____9119)),
-                    uu____9009)
+                                  int_as_bounded1 r int_to_t1 uu____8026)),
+                    uu____7921)
                    in
-                [uu____8979]  in
-              uu____8807 :: uu____8948))
+                [uu____7896]  in
+              uu____7739 :: uu____7870))
        in
     FStar_List.append add_sub_mul_v div_mod_unsigned  in
   let strong_steps =
@@ -3006,58 +3013,58 @@
     (FStar_List.append strong_steps weak_steps)
   
 let (equality_ops : primitive_step FStar_Util.psmap) =
-  let interp_prop1 psc _norm_cb args =
+  let interp_prop1 psc args =
     let r = psc.psc_range  in
     match args with
-    | (_typ,uu____9358)::(a1,uu____9360)::(a2,uu____9362)::[] ->
-        let uu____9419 = FStar_Syntax_Util.eq_tm a1 a2  in
-        (match uu____9419 with
+    | (_typ,uu____8221)::(a1,uu____8223)::(a2,uu____8225)::[] ->
+        let uu____8282 = FStar_Syntax_Util.eq_tm a1 a2  in
+        (match uu____8282 with
          | FStar_Syntax_Util.Equal  ->
              FStar_Pervasives_Native.Some
-               (let uu___258_9423 = FStar_Syntax_Util.t_true  in
+               (let uu___254_8286 = FStar_Syntax_Util.t_true  in
                 {
                   FStar_Syntax_Syntax.n =
-                    (uu___258_9423.FStar_Syntax_Syntax.n);
+                    (uu___254_8286.FStar_Syntax_Syntax.n);
                   FStar_Syntax_Syntax.pos = r;
                   FStar_Syntax_Syntax.vars =
-                    (uu___258_9423.FStar_Syntax_Syntax.vars)
+                    (uu___254_8286.FStar_Syntax_Syntax.vars)
                 })
          | FStar_Syntax_Util.NotEqual  ->
              FStar_Pervasives_Native.Some
-               (let uu___259_9425 = FStar_Syntax_Util.t_false  in
+               (let uu___255_8288 = FStar_Syntax_Util.t_false  in
                 {
                   FStar_Syntax_Syntax.n =
-                    (uu___259_9425.FStar_Syntax_Syntax.n);
+                    (uu___255_8288.FStar_Syntax_Syntax.n);
                   FStar_Syntax_Syntax.pos = r;
                   FStar_Syntax_Syntax.vars =
-                    (uu___259_9425.FStar_Syntax_Syntax.vars)
+                    (uu___255_8288.FStar_Syntax_Syntax.vars)
                 })
-         | uu____9426 -> FStar_Pervasives_Native.None)
-    | (_typ,uu____9428)::uu____9429::(a1,uu____9431)::(a2,uu____9433)::[] ->
-        let uu____9506 = FStar_Syntax_Util.eq_tm a1 a2  in
-        (match uu____9506 with
+         | uu____8289 -> FStar_Pervasives_Native.None)
+    | (_typ,uu____8291)::uu____8292::(a1,uu____8294)::(a2,uu____8296)::[] ->
+        let uu____8369 = FStar_Syntax_Util.eq_tm a1 a2  in
+        (match uu____8369 with
          | FStar_Syntax_Util.Equal  ->
              FStar_Pervasives_Native.Some
-               (let uu___258_9510 = FStar_Syntax_Util.t_true  in
+               (let uu___254_8373 = FStar_Syntax_Util.t_true  in
                 {
                   FStar_Syntax_Syntax.n =
-                    (uu___258_9510.FStar_Syntax_Syntax.n);
+                    (uu___254_8373.FStar_Syntax_Syntax.n);
                   FStar_Syntax_Syntax.pos = r;
                   FStar_Syntax_Syntax.vars =
-                    (uu___258_9510.FStar_Syntax_Syntax.vars)
+                    (uu___254_8373.FStar_Syntax_Syntax.vars)
                 })
          | FStar_Syntax_Util.NotEqual  ->
              FStar_Pervasives_Native.Some
-               (let uu___259_9512 = FStar_Syntax_Util.t_false  in
+               (let uu___255_8375 = FStar_Syntax_Util.t_false  in
                 {
                   FStar_Syntax_Syntax.n =
-                    (uu___259_9512.FStar_Syntax_Syntax.n);
+                    (uu___255_8375.FStar_Syntax_Syntax.n);
                   FStar_Syntax_Syntax.pos = r;
                   FStar_Syntax_Syntax.vars =
-                    (uu___259_9512.FStar_Syntax_Syntax.vars)
+                    (uu___255_8375.FStar_Syntax_Syntax.vars)
                 })
-         | uu____9513 -> FStar_Pervasives_Native.None)
-    | uu____9514 -> failwith "Unexpected number of arguments"  in
+         | uu____8376 -> FStar_Pervasives_Native.None)
+    | uu____8377 -> failwith "Unexpected number of arguments"  in
   let propositional_equality =
     {
       name = FStar_Parser_Const.eq2_lid;
@@ -3087,14 +3094,14 @@
   =
   let plugins = FStar_Util.mk_ref []  in
   let register p =
-    let uu____9544 =
-      let uu____9547 = FStar_ST.op_Bang plugins  in p :: uu____9547  in
-    FStar_ST.op_Colon_Equals plugins uu____9544  in
-  let retrieve uu____9647 = FStar_ST.op_Bang plugins  in (register, retrieve) 
+    let uu____8407 =
+      let uu____8410 = FStar_ST.op_Bang plugins  in p :: uu____8410  in
+    FStar_ST.op_Colon_Equals plugins uu____8407  in
+  let retrieve uu____8510 = FStar_ST.op_Bang plugins  in (register, retrieve) 
 let (register_plugin : primitive_step -> unit) =
   fun p  -> FStar_Pervasives_Native.fst plugins p 
 let (retrieve_plugins : unit -> primitive_step Prims.list) =
-  fun uu____9720  -> FStar_Pervasives_Native.snd plugins () 
+  fun uu____8583  -> FStar_Pervasives_Native.snd plugins () 
 let (config' :
   primitive_step Prims.list ->
     FStar_TypeChecker_Env.step Prims.list -> FStar_TypeChecker_Env.env -> cfg)
@@ -3105,79 +3112,78 @@
         let d =
           FStar_All.pipe_right s
             (FStar_List.collect
-               (fun uu___229_9761  ->
-                  match uu___229_9761 with
+               (fun uu___225_8624  ->
+                  match uu___225_8624 with
                   | FStar_TypeChecker_Env.UnfoldUntil k ->
                       [FStar_TypeChecker_Env.Unfold k]
                   | FStar_TypeChecker_Env.Eager_unfolding  ->
                       [FStar_TypeChecker_Env.Eager_unfolding_only]
                   | FStar_TypeChecker_Env.Inlining  ->
                       [FStar_TypeChecker_Env.InliningDelta]
-                  | uu____9765 -> []))
+                  | uu____8628 -> []))
            in
         let d1 =
           match d with
           | [] -> [FStar_TypeChecker_Env.NoDelta]
-          | uu____9771 -> d  in
-        let uu____9774 = to_fsteps s  in
-        let uu____9775 =
-          let uu____9776 =
+          | uu____8634 -> d  in
+        let uu____8637 = to_fsteps s  in
+        let uu____8638 =
+          let uu____8639 =
             FStar_TypeChecker_Env.debug e (FStar_Options.Other "Norm")  in
-          let uu____9777 =
+          let uu____8640 =
             FStar_TypeChecker_Env.debug e (FStar_Options.Other "NormTop")  in
-          let uu____9778 =
+          let uu____8641 =
             FStar_TypeChecker_Env.debug e (FStar_Options.Other "NormCfg")  in
-          let uu____9779 =
+          let uu____8642 =
             FStar_TypeChecker_Env.debug e (FStar_Options.Other "Primops")  in
-          let uu____9780 =
+          let uu____8643 =
             FStar_TypeChecker_Env.debug e (FStar_Options.Other "Unfolding")
              in
-          let uu____9781 =
+          let uu____8644 =
             FStar_TypeChecker_Env.debug e (FStar_Options.Other "380")  in
-          let uu____9782 =
+          let uu____8645 =
             FStar_TypeChecker_Env.debug e (FStar_Options.Other "WPE")  in
-          let uu____9783 =
+          let uu____8646 =
             FStar_TypeChecker_Env.debug e (FStar_Options.Other "NormDelayed")
              in
-          let uu____9784 =
+          let uu____8647 =
             FStar_TypeChecker_Env.debug e
               (FStar_Options.Other "print_normalized_terms")
              in
           {
-            gen = uu____9776;
-            top = uu____9777;
-            cfg = uu____9778;
-            primop = uu____9779;
-            unfolding = uu____9780;
-            b380 = uu____9781;
-            wpe = uu____9782;
-            norm_delayed = uu____9783;
-            print_normalized = uu____9784
+            gen = uu____8639;
+            top = uu____8640;
+            cfg = uu____8641;
+            primop = uu____8642;
+            unfolding = uu____8643;
+            b380 = uu____8644;
+            wpe = uu____8645;
+            norm_delayed = uu____8646;
+            print_normalized = uu____8647
           }  in
-        let uu____9785 =
-          let uu____9788 =
-            let uu____9791 = retrieve_plugins ()  in
-            FStar_List.append uu____9791 psteps  in
-          add_steps built_in_primitive_steps uu____9788  in
-        let uu____9794 =
+        let uu____8648 =
+          let uu____8651 =
+            let uu____8654 = retrieve_plugins ()  in
+            FStar_List.append uu____8654 psteps  in
+          add_steps built_in_primitive_steps uu____8651  in
+        let uu____8657 =
           (FStar_Options.normalize_pure_terms_for_extraction ()) ||
-            (let uu____9796 =
+            (let uu____8659 =
                FStar_All.pipe_right s
-                 (FStar_Util.for_some
-                    (FStar_TypeChecker_Env.eq_step
-                       FStar_TypeChecker_Env.PureSubtermsWithinComputations))
+                 (FStar_List.contains
+                    FStar_TypeChecker_Env.PureSubtermsWithinComputations)
                 in
-             Prims.op_Negation uu____9796)
+             Prims.op_Negation uu____8659)
            in
         {
-          steps = uu____9774;
+          steps = uu____8637;
           tcenv = e;
-          debug = uu____9775;
+          debug = uu____8638;
           delta_level = d1;
-          primitive_steps = uu____9785;
+          primitive_steps = uu____8648;
           strong = false;
           memoize_lazy = true;
-          normalize_pure_lets = uu____9794;
+          normalize_pure_lets = uu____8657;
           reifying = false
         }
   
