open Prims
type fsteps =
  {
  beta: Prims.bool ;
  iota: Prims.bool ;
  zeta: Prims.bool ;
  weak: Prims.bool ;
  hnf: Prims.bool ;
  primops: Prims.bool ;
  do_not_unfold_pure_lets: Prims.bool ;
  unfold_until:
    FStar_Syntax_Syntax.delta_depth FStar_Pervasives_Native.option ;
  unfold_only: FStar_Ident.lid Prims.list FStar_Pervasives_Native.option ;
  unfold_fully: FStar_Ident.lid Prims.list FStar_Pervasives_Native.option ;
  unfold_attr: FStar_Ident.lid Prims.list FStar_Pervasives_Native.option ;
  unfold_tac: Prims.bool ;
  pure_subterms_within_computations: Prims.bool ;
  simplify: Prims.bool ;
  erase_universes: Prims.bool ;
  allow_unbound_universes: Prims.bool ;
  reify_: Prims.bool ;
  compress_uvars: Prims.bool ;
  no_full_norm: Prims.bool ;
  check_no_uvars: Prims.bool ;
  unmeta: Prims.bool ;
  unascribe: Prims.bool ;
  in_full_norm_request: Prims.bool ;
  weakly_reduce_scrutinee: Prims.bool ;
  nbe_step: Prims.bool ;
  for_extraction: Prims.bool }
let (__proj__Mkfsteps__item__beta : fsteps -> Prims.bool) =
  fun projectee  ->
    match projectee with
    | { beta; iota = iota1; zeta = zeta1; weak = weak1; hnf = hnf1;
        primops = primops1; do_not_unfold_pure_lets; unfold_until;
        unfold_only; unfold_fully; unfold_attr; unfold_tac;
        pure_subterms_within_computations; simplify = simplify1;
        erase_universes; allow_unbound_universes; reify_ = reify_1;
        compress_uvars; no_full_norm; check_no_uvars; unmeta = unmeta1;
        unascribe = unascribe1; in_full_norm_request;
        weakly_reduce_scrutinee; nbe_step; for_extraction;_} -> beta
  
let (__proj__Mkfsteps__item__iota : fsteps -> Prims.bool) =
  fun projectee  ->
    match projectee with
    | { beta; iota = iota1; zeta = zeta1; weak = weak1; hnf = hnf1;
        primops = primops1; do_not_unfold_pure_lets; unfold_until;
        unfold_only; unfold_fully; unfold_attr; unfold_tac;
        pure_subterms_within_computations; simplify = simplify1;
        erase_universes; allow_unbound_universes; reify_ = reify_1;
        compress_uvars; no_full_norm; check_no_uvars; unmeta = unmeta1;
        unascribe = unascribe1; in_full_norm_request;
        weakly_reduce_scrutinee; nbe_step; for_extraction;_} -> iota1
  
let (__proj__Mkfsteps__item__zeta : fsteps -> Prims.bool) =
  fun projectee  ->
    match projectee with
    | { beta; iota = iota1; zeta = zeta1; weak = weak1; hnf = hnf1;
        primops = primops1; do_not_unfold_pure_lets; unfold_until;
        unfold_only; unfold_fully; unfold_attr; unfold_tac;
        pure_subterms_within_computations; simplify = simplify1;
        erase_universes; allow_unbound_universes; reify_ = reify_1;
        compress_uvars; no_full_norm; check_no_uvars; unmeta = unmeta1;
        unascribe = unascribe1; in_full_norm_request;
        weakly_reduce_scrutinee; nbe_step; for_extraction;_} -> zeta1
  
let (__proj__Mkfsteps__item__weak : fsteps -> Prims.bool) =
  fun projectee  ->
    match projectee with
    | { beta; iota = iota1; zeta = zeta1; weak = weak1; hnf = hnf1;
        primops = primops1; do_not_unfold_pure_lets; unfold_until;
        unfold_only; unfold_fully; unfold_attr; unfold_tac;
        pure_subterms_within_computations; simplify = simplify1;
        erase_universes; allow_unbound_universes; reify_ = reify_1;
        compress_uvars; no_full_norm; check_no_uvars; unmeta = unmeta1;
        unascribe = unascribe1; in_full_norm_request;
        weakly_reduce_scrutinee; nbe_step; for_extraction;_} -> weak1
  
let (__proj__Mkfsteps__item__hnf : fsteps -> Prims.bool) =
  fun projectee  ->
    match projectee with
    | { beta; iota = iota1; zeta = zeta1; weak = weak1; hnf = hnf1;
        primops = primops1; do_not_unfold_pure_lets; unfold_until;
        unfold_only; unfold_fully; unfold_attr; unfold_tac;
        pure_subterms_within_computations; simplify = simplify1;
        erase_universes; allow_unbound_universes; reify_ = reify_1;
        compress_uvars; no_full_norm; check_no_uvars; unmeta = unmeta1;
        unascribe = unascribe1; in_full_norm_request;
        weakly_reduce_scrutinee; nbe_step; for_extraction;_} -> hnf1
  
let (__proj__Mkfsteps__item__primops : fsteps -> Prims.bool) =
  fun projectee  ->
    match projectee with
    | { beta; iota = iota1; zeta = zeta1; weak = weak1; hnf = hnf1;
        primops = primops1; do_not_unfold_pure_lets; unfold_until;
        unfold_only; unfold_fully; unfold_attr; unfold_tac;
        pure_subterms_within_computations; simplify = simplify1;
        erase_universes; allow_unbound_universes; reify_ = reify_1;
        compress_uvars; no_full_norm; check_no_uvars; unmeta = unmeta1;
        unascribe = unascribe1; in_full_norm_request;
        weakly_reduce_scrutinee; nbe_step; for_extraction;_} -> primops1
  
let (__proj__Mkfsteps__item__do_not_unfold_pure_lets : fsteps -> Prims.bool)
  =
  fun projectee  ->
    match projectee with
    | { beta; iota = iota1; zeta = zeta1; weak = weak1; hnf = hnf1;
        primops = primops1; do_not_unfold_pure_lets; unfold_until;
        unfold_only; unfold_fully; unfold_attr; unfold_tac;
        pure_subterms_within_computations; simplify = simplify1;
        erase_universes; allow_unbound_universes; reify_ = reify_1;
        compress_uvars; no_full_norm; check_no_uvars; unmeta = unmeta1;
        unascribe = unascribe1; in_full_norm_request;
        weakly_reduce_scrutinee; nbe_step; for_extraction;_} ->
        do_not_unfold_pure_lets
  
let (__proj__Mkfsteps__item__unfold_until :
  fsteps -> FStar_Syntax_Syntax.delta_depth FStar_Pervasives_Native.option) =
  fun projectee  ->
    match projectee with
    | { beta; iota = iota1; zeta = zeta1; weak = weak1; hnf = hnf1;
        primops = primops1; do_not_unfold_pure_lets; unfold_until;
        unfold_only; unfold_fully; unfold_attr; unfold_tac;
        pure_subterms_within_computations; simplify = simplify1;
        erase_universes; allow_unbound_universes; reify_ = reify_1;
        compress_uvars; no_full_norm; check_no_uvars; unmeta = unmeta1;
        unascribe = unascribe1; in_full_norm_request;
        weakly_reduce_scrutinee; nbe_step; for_extraction;_} -> unfold_until
  
let (__proj__Mkfsteps__item__unfold_only :
  fsteps -> FStar_Ident.lid Prims.list FStar_Pervasives_Native.option) =
  fun projectee  ->
    match projectee with
    | { beta; iota = iota1; zeta = zeta1; weak = weak1; hnf = hnf1;
        primops = primops1; do_not_unfold_pure_lets; unfold_until;
        unfold_only; unfold_fully; unfold_attr; unfold_tac;
        pure_subterms_within_computations; simplify = simplify1;
        erase_universes; allow_unbound_universes; reify_ = reify_1;
        compress_uvars; no_full_norm; check_no_uvars; unmeta = unmeta1;
        unascribe = unascribe1; in_full_norm_request;
        weakly_reduce_scrutinee; nbe_step; for_extraction;_} -> unfold_only
  
let (__proj__Mkfsteps__item__unfold_fully :
  fsteps -> FStar_Ident.lid Prims.list FStar_Pervasives_Native.option) =
  fun projectee  ->
    match projectee with
    | { beta; iota = iota1; zeta = zeta1; weak = weak1; hnf = hnf1;
        primops = primops1; do_not_unfold_pure_lets; unfold_until;
        unfold_only; unfold_fully; unfold_attr; unfold_tac;
        pure_subterms_within_computations; simplify = simplify1;
        erase_universes; allow_unbound_universes; reify_ = reify_1;
        compress_uvars; no_full_norm; check_no_uvars; unmeta = unmeta1;
        unascribe = unascribe1; in_full_norm_request;
        weakly_reduce_scrutinee; nbe_step; for_extraction;_} -> unfold_fully
  
let (__proj__Mkfsteps__item__unfold_attr :
  fsteps -> FStar_Ident.lid Prims.list FStar_Pervasives_Native.option) =
  fun projectee  ->
    match projectee with
    | { beta; iota = iota1; zeta = zeta1; weak = weak1; hnf = hnf1;
        primops = primops1; do_not_unfold_pure_lets; unfold_until;
        unfold_only; unfold_fully; unfold_attr; unfold_tac;
        pure_subterms_within_computations; simplify = simplify1;
        erase_universes; allow_unbound_universes; reify_ = reify_1;
        compress_uvars; no_full_norm; check_no_uvars; unmeta = unmeta1;
        unascribe = unascribe1; in_full_norm_request;
        weakly_reduce_scrutinee; nbe_step; for_extraction;_} -> unfold_attr
  
let (__proj__Mkfsteps__item__unfold_tac : fsteps -> Prims.bool) =
  fun projectee  ->
    match projectee with
    | { beta; iota = iota1; zeta = zeta1; weak = weak1; hnf = hnf1;
        primops = primops1; do_not_unfold_pure_lets; unfold_until;
        unfold_only; unfold_fully; unfold_attr; unfold_tac;
        pure_subterms_within_computations; simplify = simplify1;
        erase_universes; allow_unbound_universes; reify_ = reify_1;
        compress_uvars; no_full_norm; check_no_uvars; unmeta = unmeta1;
        unascribe = unascribe1; in_full_norm_request;
        weakly_reduce_scrutinee; nbe_step; for_extraction;_} -> unfold_tac
  
let (__proj__Mkfsteps__item__pure_subterms_within_computations :
  fsteps -> Prims.bool) =
  fun projectee  ->
    match projectee with
    | { beta; iota = iota1; zeta = zeta1; weak = weak1; hnf = hnf1;
        primops = primops1; do_not_unfold_pure_lets; unfold_until;
        unfold_only; unfold_fully; unfold_attr; unfold_tac;
        pure_subterms_within_computations; simplify = simplify1;
        erase_universes; allow_unbound_universes; reify_ = reify_1;
        compress_uvars; no_full_norm; check_no_uvars; unmeta = unmeta1;
        unascribe = unascribe1; in_full_norm_request;
        weakly_reduce_scrutinee; nbe_step; for_extraction;_} ->
        pure_subterms_within_computations
  
let (__proj__Mkfsteps__item__simplify : fsteps -> Prims.bool) =
  fun projectee  ->
    match projectee with
    | { beta; iota = iota1; zeta = zeta1; weak = weak1; hnf = hnf1;
        primops = primops1; do_not_unfold_pure_lets; unfold_until;
        unfold_only; unfold_fully; unfold_attr; unfold_tac;
        pure_subterms_within_computations; simplify = simplify1;
        erase_universes; allow_unbound_universes; reify_ = reify_1;
        compress_uvars; no_full_norm; check_no_uvars; unmeta = unmeta1;
        unascribe = unascribe1; in_full_norm_request;
        weakly_reduce_scrutinee; nbe_step; for_extraction;_} -> simplify1
  
let (__proj__Mkfsteps__item__erase_universes : fsteps -> Prims.bool) =
  fun projectee  ->
    match projectee with
    | { beta; iota = iota1; zeta = zeta1; weak = weak1; hnf = hnf1;
        primops = primops1; do_not_unfold_pure_lets; unfold_until;
        unfold_only; unfold_fully; unfold_attr; unfold_tac;
        pure_subterms_within_computations; simplify = simplify1;
        erase_universes; allow_unbound_universes; reify_ = reify_1;
        compress_uvars; no_full_norm; check_no_uvars; unmeta = unmeta1;
        unascribe = unascribe1; in_full_norm_request;
        weakly_reduce_scrutinee; nbe_step; for_extraction;_} ->
        erase_universes
  
let (__proj__Mkfsteps__item__allow_unbound_universes : fsteps -> Prims.bool)
  =
  fun projectee  ->
    match projectee with
    | { beta; iota = iota1; zeta = zeta1; weak = weak1; hnf = hnf1;
        primops = primops1; do_not_unfold_pure_lets; unfold_until;
        unfold_only; unfold_fully; unfold_attr; unfold_tac;
        pure_subterms_within_computations; simplify = simplify1;
        erase_universes; allow_unbound_universes; reify_ = reify_1;
        compress_uvars; no_full_norm; check_no_uvars; unmeta = unmeta1;
        unascribe = unascribe1; in_full_norm_request;
        weakly_reduce_scrutinee; nbe_step; for_extraction;_} ->
        allow_unbound_universes
  
let (__proj__Mkfsteps__item__reify_ : fsteps -> Prims.bool) =
  fun projectee  ->
    match projectee with
    | { beta; iota = iota1; zeta = zeta1; weak = weak1; hnf = hnf1;
        primops = primops1; do_not_unfold_pure_lets; unfold_until;
        unfold_only; unfold_fully; unfold_attr; unfold_tac;
        pure_subterms_within_computations; simplify = simplify1;
        erase_universes; allow_unbound_universes; reify_ = reify_1;
        compress_uvars; no_full_norm; check_no_uvars; unmeta = unmeta1;
        unascribe = unascribe1; in_full_norm_request;
        weakly_reduce_scrutinee; nbe_step; for_extraction;_} -> reify_1
  
let (__proj__Mkfsteps__item__compress_uvars : fsteps -> Prims.bool) =
  fun projectee  ->
    match projectee with
    | { beta; iota = iota1; zeta = zeta1; weak = weak1; hnf = hnf1;
        primops = primops1; do_not_unfold_pure_lets; unfold_until;
        unfold_only; unfold_fully; unfold_attr; unfold_tac;
        pure_subterms_within_computations; simplify = simplify1;
        erase_universes; allow_unbound_universes; reify_ = reify_1;
        compress_uvars; no_full_norm; check_no_uvars; unmeta = unmeta1;
        unascribe = unascribe1; in_full_norm_request;
        weakly_reduce_scrutinee; nbe_step; for_extraction;_} ->
        compress_uvars
  
let (__proj__Mkfsteps__item__no_full_norm : fsteps -> Prims.bool) =
  fun projectee  ->
    match projectee with
    | { beta; iota = iota1; zeta = zeta1; weak = weak1; hnf = hnf1;
        primops = primops1; do_not_unfold_pure_lets; unfold_until;
        unfold_only; unfold_fully; unfold_attr; unfold_tac;
        pure_subterms_within_computations; simplify = simplify1;
        erase_universes; allow_unbound_universes; reify_ = reify_1;
        compress_uvars; no_full_norm; check_no_uvars; unmeta = unmeta1;
        unascribe = unascribe1; in_full_norm_request;
        weakly_reduce_scrutinee; nbe_step; for_extraction;_} -> no_full_norm
  
let (__proj__Mkfsteps__item__check_no_uvars : fsteps -> Prims.bool) =
  fun projectee  ->
    match projectee with
    | { beta; iota = iota1; zeta = zeta1; weak = weak1; hnf = hnf1;
        primops = primops1; do_not_unfold_pure_lets; unfold_until;
        unfold_only; unfold_fully; unfold_attr; unfold_tac;
        pure_subterms_within_computations; simplify = simplify1;
        erase_universes; allow_unbound_universes; reify_ = reify_1;
        compress_uvars; no_full_norm; check_no_uvars; unmeta = unmeta1;
        unascribe = unascribe1; in_full_norm_request;
        weakly_reduce_scrutinee; nbe_step; for_extraction;_} ->
        check_no_uvars
  
let (__proj__Mkfsteps__item__unmeta : fsteps -> Prims.bool) =
  fun projectee  ->
    match projectee with
    | { beta; iota = iota1; zeta = zeta1; weak = weak1; hnf = hnf1;
        primops = primops1; do_not_unfold_pure_lets; unfold_until;
        unfold_only; unfold_fully; unfold_attr; unfold_tac;
        pure_subterms_within_computations; simplify = simplify1;
        erase_universes; allow_unbound_universes; reify_ = reify_1;
        compress_uvars; no_full_norm; check_no_uvars; unmeta = unmeta1;
        unascribe = unascribe1; in_full_norm_request;
        weakly_reduce_scrutinee; nbe_step; for_extraction;_} -> unmeta1
  
let (__proj__Mkfsteps__item__unascribe : fsteps -> Prims.bool) =
  fun projectee  ->
    match projectee with
    | { beta; iota = iota1; zeta = zeta1; weak = weak1; hnf = hnf1;
        primops = primops1; do_not_unfold_pure_lets; unfold_until;
        unfold_only; unfold_fully; unfold_attr; unfold_tac;
        pure_subterms_within_computations; simplify = simplify1;
        erase_universes; allow_unbound_universes; reify_ = reify_1;
        compress_uvars; no_full_norm; check_no_uvars; unmeta = unmeta1;
        unascribe = unascribe1; in_full_norm_request;
        weakly_reduce_scrutinee; nbe_step; for_extraction;_} -> unascribe1
  
let (__proj__Mkfsteps__item__in_full_norm_request : fsteps -> Prims.bool) =
  fun projectee  ->
    match projectee with
    | { beta; iota = iota1; zeta = zeta1; weak = weak1; hnf = hnf1;
        primops = primops1; do_not_unfold_pure_lets; unfold_until;
        unfold_only; unfold_fully; unfold_attr; unfold_tac;
        pure_subterms_within_computations; simplify = simplify1;
        erase_universes; allow_unbound_universes; reify_ = reify_1;
        compress_uvars; no_full_norm; check_no_uvars; unmeta = unmeta1;
        unascribe = unascribe1; in_full_norm_request;
        weakly_reduce_scrutinee; nbe_step; for_extraction;_} ->
        in_full_norm_request
  
let (__proj__Mkfsteps__item__weakly_reduce_scrutinee : fsteps -> Prims.bool)
  =
  fun projectee  ->
    match projectee with
    | { beta; iota = iota1; zeta = zeta1; weak = weak1; hnf = hnf1;
        primops = primops1; do_not_unfold_pure_lets; unfold_until;
        unfold_only; unfold_fully; unfold_attr; unfold_tac;
        pure_subterms_within_computations; simplify = simplify1;
        erase_universes; allow_unbound_universes; reify_ = reify_1;
        compress_uvars; no_full_norm; check_no_uvars; unmeta = unmeta1;
        unascribe = unascribe1; in_full_norm_request;
        weakly_reduce_scrutinee; nbe_step; for_extraction;_} ->
        weakly_reduce_scrutinee
  
let (__proj__Mkfsteps__item__nbe_step : fsteps -> Prims.bool) =
  fun projectee  ->
    match projectee with
    | { beta; iota = iota1; zeta = zeta1; weak = weak1; hnf = hnf1;
        primops = primops1; do_not_unfold_pure_lets; unfold_until;
        unfold_only; unfold_fully; unfold_attr; unfold_tac;
        pure_subterms_within_computations; simplify = simplify1;
        erase_universes; allow_unbound_universes; reify_ = reify_1;
        compress_uvars; no_full_norm; check_no_uvars; unmeta = unmeta1;
        unascribe = unascribe1; in_full_norm_request;
        weakly_reduce_scrutinee; nbe_step; for_extraction;_} -> nbe_step
  
let (__proj__Mkfsteps__item__for_extraction : fsteps -> Prims.bool) =
  fun projectee  ->
    match projectee with
    | { beta; iota = iota1; zeta = zeta1; weak = weak1; hnf = hnf1;
        primops = primops1; do_not_unfold_pure_lets; unfold_until;
        unfold_only; unfold_fully; unfold_attr; unfold_tac;
        pure_subterms_within_computations; simplify = simplify1;
        erase_universes; allow_unbound_universes; reify_ = reify_1;
        compress_uvars; no_full_norm; check_no_uvars; unmeta = unmeta1;
        unascribe = unascribe1; in_full_norm_request;
        weakly_reduce_scrutinee; nbe_step; for_extraction;_} ->
        for_extraction
  
let (steps_to_string : fsteps -> Prims.string) =
  fun f  ->
    let format_opt f1 o =
      match o with
      | FStar_Pervasives_Native.None  -> "None"
      | FStar_Pervasives_Native.Some x ->
          let uu____65010 =
            let uu____65012 = f1 x  in FStar_String.op_Hat uu____65012 ")"
             in
          FStar_String.op_Hat "Some (" uu____65010
       in
    let b = FStar_Util.string_of_bool  in
    let uu____65023 =
      let uu____65027 = FStar_All.pipe_right f.beta b  in
      let uu____65031 =
        let uu____65035 = FStar_All.pipe_right f.iota b  in
        let uu____65039 =
          let uu____65043 = FStar_All.pipe_right f.zeta b  in
          let uu____65047 =
            let uu____65051 = FStar_All.pipe_right f.weak b  in
            let uu____65055 =
              let uu____65059 = FStar_All.pipe_right f.hnf b  in
              let uu____65063 =
                let uu____65067 = FStar_All.pipe_right f.primops b  in
                let uu____65071 =
                  let uu____65075 =
                    FStar_All.pipe_right f.do_not_unfold_pure_lets b  in
                  let uu____65079 =
                    let uu____65083 =
                      FStar_All.pipe_right f.unfold_until
                        (format_opt FStar_Syntax_Print.delta_depth_to_string)
                       in
                    let uu____65088 =
                      let uu____65092 =
                        FStar_All.pipe_right f.unfold_only
                          (format_opt
                             (fun x  ->
                                let uu____65106 =
                                  FStar_List.map FStar_Ident.string_of_lid x
                                   in
                                FStar_All.pipe_right uu____65106
                                  (FStar_String.concat ", ")))
                         in
                      let uu____65116 =
                        let uu____65120 =
                          FStar_All.pipe_right f.unfold_fully
                            (format_opt
                               (fun x  ->
                                  let uu____65134 =
                                    FStar_List.map FStar_Ident.string_of_lid
                                      x
                                     in
                                  FStar_All.pipe_right uu____65134
                                    (FStar_String.concat ", ")))
                           in
                        let uu____65144 =
                          let uu____65148 =
                            FStar_All.pipe_right f.unfold_attr
                              (format_opt
                                 (fun x  ->
                                    let uu____65162 =
                                      FStar_List.map
                                        FStar_Ident.string_of_lid x
                                       in
                                    FStar_All.pipe_right uu____65162
                                      (FStar_String.concat ", ")))
                             in
                          let uu____65172 =
                            let uu____65176 =
                              FStar_All.pipe_right f.unfold_tac b  in
                            let uu____65180 =
                              let uu____65184 =
                                FStar_All.pipe_right
                                  f.pure_subterms_within_computations b
                                 in
                              let uu____65188 =
                                let uu____65192 =
                                  FStar_All.pipe_right f.simplify b  in
                                let uu____65196 =
                                  let uu____65200 =
                                    FStar_All.pipe_right f.erase_universes b
                                     in
                                  let uu____65204 =
                                    let uu____65208 =
                                      FStar_All.pipe_right
                                        f.allow_unbound_universes b
                                       in
                                    let uu____65212 =
                                      let uu____65216 =
                                        FStar_All.pipe_right f.reify_ b  in
                                      let uu____65220 =
                                        let uu____65224 =
                                          FStar_All.pipe_right
                                            f.compress_uvars b
                                           in
                                        let uu____65228 =
                                          let uu____65232 =
                                            FStar_All.pipe_right
                                              f.no_full_norm b
                                             in
                                          let uu____65236 =
                                            let uu____65240 =
                                              FStar_All.pipe_right
                                                f.check_no_uvars b
                                               in
                                            let uu____65244 =
                                              let uu____65248 =
                                                FStar_All.pipe_right 
                                                  f.unmeta b
                                                 in
                                              let uu____65252 =
                                                let uu____65256 =
                                                  FStar_All.pipe_right
                                                    f.unascribe b
                                                   in
                                                let uu____65260 =
                                                  let uu____65264 =
                                                    FStar_All.pipe_right
                                                      f.in_full_norm_request
                                                      b
                                                     in
                                                  let uu____65268 =
                                                    let uu____65272 =
                                                      FStar_All.pipe_right
                                                        f.weakly_reduce_scrutinee
                                                        b
                                                       in
                                                    [uu____65272]  in
                                                  uu____65264 :: uu____65268
                                                   in
                                                uu____65256 :: uu____65260
                                                 in
                                              uu____65248 :: uu____65252  in
                                            uu____65240 :: uu____65244  in
                                          uu____65232 :: uu____65236  in
                                        uu____65224 :: uu____65228  in
                                      uu____65216 :: uu____65220  in
                                    uu____65208 :: uu____65212  in
                                  uu____65200 :: uu____65204  in
                                uu____65192 :: uu____65196  in
                              uu____65184 :: uu____65188  in
                            uu____65176 :: uu____65180  in
                          uu____65148 :: uu____65172  in
                        uu____65120 :: uu____65144  in
                      uu____65092 :: uu____65116  in
                    uu____65083 :: uu____65088  in
                  uu____65075 :: uu____65079  in
                uu____65067 :: uu____65071  in
              uu____65059 :: uu____65063  in
            uu____65051 :: uu____65055  in
          uu____65043 :: uu____65047  in
        uu____65035 :: uu____65039  in
      uu____65027 :: uu____65031  in
    FStar_Util.format
      "{\nbeta = %s;\niota = %s;\nzeta = %s;\nweak = %s;\nhnf  = %s;\nprimops = %s;\ndo_not_unfold_pure_lets = %s;\nunfold_until = %s;\nunfold_only = %s;\nunfold_fully = %s;\nunfold_attr = %s;\nunfold_tac = %s;\npure_subterms_within_computations = %s;\nsimplify = %s;\nerase_universes = %s;\nallow_unbound_universes = %s;\nreify_ = %s;\ncompress_uvars = %s;\nno_full_norm = %s;\ncheck_no_uvars = %s;\nunmeta = %s;\nunascribe = %s;\nin_full_norm_request = %s;\nweakly_reduce_scrutinee = %s;\n}"
      uu____65023
  
let (default_steps : fsteps) =
  {
    beta = true;
    iota = true;
    zeta = true;
    weak = false;
    hnf = false;
    primops = false;
    do_not_unfold_pure_lets = false;
    unfold_until = FStar_Pervasives_Native.None;
    unfold_only = FStar_Pervasives_Native.None;
    unfold_fully = FStar_Pervasives_Native.None;
    unfold_attr = FStar_Pervasives_Native.None;
    unfold_tac = false;
    pure_subterms_within_computations = false;
    simplify = false;
    erase_universes = false;
    allow_unbound_universes = false;
    reify_ = false;
    compress_uvars = false;
    no_full_norm = false;
    check_no_uvars = false;
    unmeta = false;
    unascribe = false;
    in_full_norm_request = false;
    weakly_reduce_scrutinee = true;
    nbe_step = false;
    for_extraction = false
  } 
let (fstep_add_one : FStar_TypeChecker_Env.step -> fsteps -> fsteps) =
  fun s  ->
    fun fs  ->
      match s with
      | FStar_TypeChecker_Env.Beta  ->
<<<<<<< HEAD
          let uu___625_65342 = fs  in
          {
            beta = true;
            iota = (uu___625_65342.iota);
            zeta = (uu___625_65342.zeta);
            weak = (uu___625_65342.weak);
            hnf = (uu___625_65342.hnf);
            primops = (uu___625_65342.primops);
            do_not_unfold_pure_lets =
              (uu___625_65342.do_not_unfold_pure_lets);
            unfold_until = (uu___625_65342.unfold_until);
            unfold_only = (uu___625_65342.unfold_only);
            unfold_fully = (uu___625_65342.unfold_fully);
            unfold_attr = (uu___625_65342.unfold_attr);
            unfold_tac = (uu___625_65342.unfold_tac);
            pure_subterms_within_computations =
              (uu___625_65342.pure_subterms_within_computations);
            simplify = (uu___625_65342.simplify);
            erase_universes = (uu___625_65342.erase_universes);
            allow_unbound_universes =
              (uu___625_65342.allow_unbound_universes);
            reify_ = (uu___625_65342.reify_);
            compress_uvars = (uu___625_65342.compress_uvars);
            no_full_norm = (uu___625_65342.no_full_norm);
            check_no_uvars = (uu___625_65342.check_no_uvars);
            unmeta = (uu___625_65342.unmeta);
            unascribe = (uu___625_65342.unascribe);
            in_full_norm_request = (uu___625_65342.in_full_norm_request);
            weakly_reduce_scrutinee =
              (uu___625_65342.weakly_reduce_scrutinee);
            nbe_step = (uu___625_65342.nbe_step);
            for_extraction = (uu___625_65342.for_extraction)
          }
      | FStar_TypeChecker_Env.Iota  ->
          let uu___628_65344 = fs  in
          {
            beta = (uu___628_65344.beta);
            iota = true;
            zeta = (uu___628_65344.zeta);
            weak = (uu___628_65344.weak);
            hnf = (uu___628_65344.hnf);
            primops = (uu___628_65344.primops);
            do_not_unfold_pure_lets =
              (uu___628_65344.do_not_unfold_pure_lets);
            unfold_until = (uu___628_65344.unfold_until);
            unfold_only = (uu___628_65344.unfold_only);
            unfold_fully = (uu___628_65344.unfold_fully);
            unfold_attr = (uu___628_65344.unfold_attr);
            unfold_tac = (uu___628_65344.unfold_tac);
            pure_subterms_within_computations =
              (uu___628_65344.pure_subterms_within_computations);
            simplify = (uu___628_65344.simplify);
            erase_universes = (uu___628_65344.erase_universes);
            allow_unbound_universes =
              (uu___628_65344.allow_unbound_universes);
            reify_ = (uu___628_65344.reify_);
            compress_uvars = (uu___628_65344.compress_uvars);
            no_full_norm = (uu___628_65344.no_full_norm);
            check_no_uvars = (uu___628_65344.check_no_uvars);
            unmeta = (uu___628_65344.unmeta);
            unascribe = (uu___628_65344.unascribe);
            in_full_norm_request = (uu___628_65344.in_full_norm_request);
            weakly_reduce_scrutinee =
              (uu___628_65344.weakly_reduce_scrutinee);
            nbe_step = (uu___628_65344.nbe_step);
            for_extraction = (uu___628_65344.for_extraction)
          }
      | FStar_TypeChecker_Env.Zeta  ->
          let uu___631_65346 = fs  in
          {
            beta = (uu___631_65346.beta);
            iota = (uu___631_65346.iota);
            zeta = true;
            weak = (uu___631_65346.weak);
            hnf = (uu___631_65346.hnf);
            primops = (uu___631_65346.primops);
            do_not_unfold_pure_lets =
              (uu___631_65346.do_not_unfold_pure_lets);
            unfold_until = (uu___631_65346.unfold_until);
            unfold_only = (uu___631_65346.unfold_only);
            unfold_fully = (uu___631_65346.unfold_fully);
            unfold_attr = (uu___631_65346.unfold_attr);
            unfold_tac = (uu___631_65346.unfold_tac);
            pure_subterms_within_computations =
              (uu___631_65346.pure_subterms_within_computations);
            simplify = (uu___631_65346.simplify);
            erase_universes = (uu___631_65346.erase_universes);
            allow_unbound_universes =
              (uu___631_65346.allow_unbound_universes);
            reify_ = (uu___631_65346.reify_);
            compress_uvars = (uu___631_65346.compress_uvars);
            no_full_norm = (uu___631_65346.no_full_norm);
            check_no_uvars = (uu___631_65346.check_no_uvars);
            unmeta = (uu___631_65346.unmeta);
            unascribe = (uu___631_65346.unascribe);
            in_full_norm_request = (uu___631_65346.in_full_norm_request);
            weakly_reduce_scrutinee =
              (uu___631_65346.weakly_reduce_scrutinee);
            nbe_step = (uu___631_65346.nbe_step);
            for_extraction = (uu___631_65346.for_extraction)
          }
      | FStar_TypeChecker_Env.Exclude (FStar_TypeChecker_Env.Beta ) ->
          let uu___635_65348 = fs  in
          {
            beta = false;
            iota = (uu___635_65348.iota);
            zeta = (uu___635_65348.zeta);
            weak = (uu___635_65348.weak);
            hnf = (uu___635_65348.hnf);
            primops = (uu___635_65348.primops);
            do_not_unfold_pure_lets =
              (uu___635_65348.do_not_unfold_pure_lets);
            unfold_until = (uu___635_65348.unfold_until);
            unfold_only = (uu___635_65348.unfold_only);
            unfold_fully = (uu___635_65348.unfold_fully);
            unfold_attr = (uu___635_65348.unfold_attr);
            unfold_tac = (uu___635_65348.unfold_tac);
            pure_subterms_within_computations =
              (uu___635_65348.pure_subterms_within_computations);
            simplify = (uu___635_65348.simplify);
            erase_universes = (uu___635_65348.erase_universes);
            allow_unbound_universes =
              (uu___635_65348.allow_unbound_universes);
            reify_ = (uu___635_65348.reify_);
            compress_uvars = (uu___635_65348.compress_uvars);
            no_full_norm = (uu___635_65348.no_full_norm);
            check_no_uvars = (uu___635_65348.check_no_uvars);
            unmeta = (uu___635_65348.unmeta);
            unascribe = (uu___635_65348.unascribe);
            in_full_norm_request = (uu___635_65348.in_full_norm_request);
            weakly_reduce_scrutinee =
              (uu___635_65348.weakly_reduce_scrutinee);
            nbe_step = (uu___635_65348.nbe_step);
            for_extraction = (uu___635_65348.for_extraction)
          }
      | FStar_TypeChecker_Env.Exclude (FStar_TypeChecker_Env.Iota ) ->
          let uu___639_65350 = fs  in
          {
            beta = (uu___639_65350.beta);
            iota = false;
            zeta = (uu___639_65350.zeta);
            weak = (uu___639_65350.weak);
            hnf = (uu___639_65350.hnf);
            primops = (uu___639_65350.primops);
            do_not_unfold_pure_lets =
              (uu___639_65350.do_not_unfold_pure_lets);
            unfold_until = (uu___639_65350.unfold_until);
            unfold_only = (uu___639_65350.unfold_only);
            unfold_fully = (uu___639_65350.unfold_fully);
            unfold_attr = (uu___639_65350.unfold_attr);
            unfold_tac = (uu___639_65350.unfold_tac);
            pure_subterms_within_computations =
              (uu___639_65350.pure_subterms_within_computations);
            simplify = (uu___639_65350.simplify);
            erase_universes = (uu___639_65350.erase_universes);
            allow_unbound_universes =
              (uu___639_65350.allow_unbound_universes);
            reify_ = (uu___639_65350.reify_);
            compress_uvars = (uu___639_65350.compress_uvars);
            no_full_norm = (uu___639_65350.no_full_norm);
            check_no_uvars = (uu___639_65350.check_no_uvars);
            unmeta = (uu___639_65350.unmeta);
            unascribe = (uu___639_65350.unascribe);
            in_full_norm_request = (uu___639_65350.in_full_norm_request);
            weakly_reduce_scrutinee =
              (uu___639_65350.weakly_reduce_scrutinee);
            nbe_step = (uu___639_65350.nbe_step);
            for_extraction = (uu___639_65350.for_extraction)
          }
      | FStar_TypeChecker_Env.Exclude (FStar_TypeChecker_Env.Zeta ) ->
          let uu___643_65352 = fs  in
          {
            beta = (uu___643_65352.beta);
            iota = (uu___643_65352.iota);
            zeta = false;
            weak = (uu___643_65352.weak);
            hnf = (uu___643_65352.hnf);
            primops = (uu___643_65352.primops);
            do_not_unfold_pure_lets =
              (uu___643_65352.do_not_unfold_pure_lets);
            unfold_until = (uu___643_65352.unfold_until);
            unfold_only = (uu___643_65352.unfold_only);
            unfold_fully = (uu___643_65352.unfold_fully);
            unfold_attr = (uu___643_65352.unfold_attr);
            unfold_tac = (uu___643_65352.unfold_tac);
            pure_subterms_within_computations =
              (uu___643_65352.pure_subterms_within_computations);
            simplify = (uu___643_65352.simplify);
            erase_universes = (uu___643_65352.erase_universes);
            allow_unbound_universes =
              (uu___643_65352.allow_unbound_universes);
            reify_ = (uu___643_65352.reify_);
            compress_uvars = (uu___643_65352.compress_uvars);
            no_full_norm = (uu___643_65352.no_full_norm);
            check_no_uvars = (uu___643_65352.check_no_uvars);
            unmeta = (uu___643_65352.unmeta);
            unascribe = (uu___643_65352.unascribe);
            in_full_norm_request = (uu___643_65352.in_full_norm_request);
            weakly_reduce_scrutinee =
              (uu___643_65352.weakly_reduce_scrutinee);
            nbe_step = (uu___643_65352.nbe_step);
            for_extraction = (uu___643_65352.for_extraction)
=======
          let uu___27_2378 = fs  in
          {
            beta = true;
            iota = (uu___27_2378.iota);
            zeta = (uu___27_2378.zeta);
            weak = (uu___27_2378.weak);
            hnf = (uu___27_2378.hnf);
            primops = (uu___27_2378.primops);
            do_not_unfold_pure_lets = (uu___27_2378.do_not_unfold_pure_lets);
            unfold_until = (uu___27_2378.unfold_until);
            unfold_only = (uu___27_2378.unfold_only);
            unfold_fully = (uu___27_2378.unfold_fully);
            unfold_attr = (uu___27_2378.unfold_attr);
            unfold_tac = (uu___27_2378.unfold_tac);
            pure_subterms_within_computations =
              (uu___27_2378.pure_subterms_within_computations);
            simplify = (uu___27_2378.simplify);
            erase_universes = (uu___27_2378.erase_universes);
            allow_unbound_universes = (uu___27_2378.allow_unbound_universes);
            reify_ = (uu___27_2378.reify_);
            compress_uvars = (uu___27_2378.compress_uvars);
            no_full_norm = (uu___27_2378.no_full_norm);
            check_no_uvars = (uu___27_2378.check_no_uvars);
            unmeta = (uu___27_2378.unmeta);
            unascribe = (uu___27_2378.unascribe);
            in_full_norm_request = (uu___27_2378.in_full_norm_request);
            weakly_reduce_scrutinee = (uu___27_2378.weakly_reduce_scrutinee);
            nbe_step = (uu___27_2378.nbe_step);
            for_extraction = (uu___27_2378.for_extraction)
          }
      | FStar_TypeChecker_Env.Iota  ->
          let uu___28_2380 = fs  in
          {
            beta = (uu___28_2380.beta);
            iota = true;
            zeta = (uu___28_2380.zeta);
            weak = (uu___28_2380.weak);
            hnf = (uu___28_2380.hnf);
            primops = (uu___28_2380.primops);
            do_not_unfold_pure_lets = (uu___28_2380.do_not_unfold_pure_lets);
            unfold_until = (uu___28_2380.unfold_until);
            unfold_only = (uu___28_2380.unfold_only);
            unfold_fully = (uu___28_2380.unfold_fully);
            unfold_attr = (uu___28_2380.unfold_attr);
            unfold_tac = (uu___28_2380.unfold_tac);
            pure_subterms_within_computations =
              (uu___28_2380.pure_subterms_within_computations);
            simplify = (uu___28_2380.simplify);
            erase_universes = (uu___28_2380.erase_universes);
            allow_unbound_universes = (uu___28_2380.allow_unbound_universes);
            reify_ = (uu___28_2380.reify_);
            compress_uvars = (uu___28_2380.compress_uvars);
            no_full_norm = (uu___28_2380.no_full_norm);
            check_no_uvars = (uu___28_2380.check_no_uvars);
            unmeta = (uu___28_2380.unmeta);
            unascribe = (uu___28_2380.unascribe);
            in_full_norm_request = (uu___28_2380.in_full_norm_request);
            weakly_reduce_scrutinee = (uu___28_2380.weakly_reduce_scrutinee);
            nbe_step = (uu___28_2380.nbe_step);
            for_extraction = (uu___28_2380.for_extraction)
          }
      | FStar_TypeChecker_Env.Zeta  ->
          let uu___29_2382 = fs  in
          {
            beta = (uu___29_2382.beta);
            iota = (uu___29_2382.iota);
            zeta = true;
            weak = (uu___29_2382.weak);
            hnf = (uu___29_2382.hnf);
            primops = (uu___29_2382.primops);
            do_not_unfold_pure_lets = (uu___29_2382.do_not_unfold_pure_lets);
            unfold_until = (uu___29_2382.unfold_until);
            unfold_only = (uu___29_2382.unfold_only);
            unfold_fully = (uu___29_2382.unfold_fully);
            unfold_attr = (uu___29_2382.unfold_attr);
            unfold_tac = (uu___29_2382.unfold_tac);
            pure_subterms_within_computations =
              (uu___29_2382.pure_subterms_within_computations);
            simplify = (uu___29_2382.simplify);
            erase_universes = (uu___29_2382.erase_universes);
            allow_unbound_universes = (uu___29_2382.allow_unbound_universes);
            reify_ = (uu___29_2382.reify_);
            compress_uvars = (uu___29_2382.compress_uvars);
            no_full_norm = (uu___29_2382.no_full_norm);
            check_no_uvars = (uu___29_2382.check_no_uvars);
            unmeta = (uu___29_2382.unmeta);
            unascribe = (uu___29_2382.unascribe);
            in_full_norm_request = (uu___29_2382.in_full_norm_request);
            weakly_reduce_scrutinee = (uu___29_2382.weakly_reduce_scrutinee);
            nbe_step = (uu___29_2382.nbe_step);
            for_extraction = (uu___29_2382.for_extraction)
          }
      | FStar_TypeChecker_Env.Exclude (FStar_TypeChecker_Env.Beta ) ->
          let uu___30_2384 = fs  in
          {
            beta = false;
            iota = (uu___30_2384.iota);
            zeta = (uu___30_2384.zeta);
            weak = (uu___30_2384.weak);
            hnf = (uu___30_2384.hnf);
            primops = (uu___30_2384.primops);
            do_not_unfold_pure_lets = (uu___30_2384.do_not_unfold_pure_lets);
            unfold_until = (uu___30_2384.unfold_until);
            unfold_only = (uu___30_2384.unfold_only);
            unfold_fully = (uu___30_2384.unfold_fully);
            unfold_attr = (uu___30_2384.unfold_attr);
            unfold_tac = (uu___30_2384.unfold_tac);
            pure_subterms_within_computations =
              (uu___30_2384.pure_subterms_within_computations);
            simplify = (uu___30_2384.simplify);
            erase_universes = (uu___30_2384.erase_universes);
            allow_unbound_universes = (uu___30_2384.allow_unbound_universes);
            reify_ = (uu___30_2384.reify_);
            compress_uvars = (uu___30_2384.compress_uvars);
            no_full_norm = (uu___30_2384.no_full_norm);
            check_no_uvars = (uu___30_2384.check_no_uvars);
            unmeta = (uu___30_2384.unmeta);
            unascribe = (uu___30_2384.unascribe);
            in_full_norm_request = (uu___30_2384.in_full_norm_request);
            weakly_reduce_scrutinee = (uu___30_2384.weakly_reduce_scrutinee);
            nbe_step = (uu___30_2384.nbe_step);
            for_extraction = (uu___30_2384.for_extraction)
          }
      | FStar_TypeChecker_Env.Exclude (FStar_TypeChecker_Env.Iota ) ->
          let uu___31_2386 = fs  in
          {
            beta = (uu___31_2386.beta);
            iota = false;
            zeta = (uu___31_2386.zeta);
            weak = (uu___31_2386.weak);
            hnf = (uu___31_2386.hnf);
            primops = (uu___31_2386.primops);
            do_not_unfold_pure_lets = (uu___31_2386.do_not_unfold_pure_lets);
            unfold_until = (uu___31_2386.unfold_until);
            unfold_only = (uu___31_2386.unfold_only);
            unfold_fully = (uu___31_2386.unfold_fully);
            unfold_attr = (uu___31_2386.unfold_attr);
            unfold_tac = (uu___31_2386.unfold_tac);
            pure_subterms_within_computations =
              (uu___31_2386.pure_subterms_within_computations);
            simplify = (uu___31_2386.simplify);
            erase_universes = (uu___31_2386.erase_universes);
            allow_unbound_universes = (uu___31_2386.allow_unbound_universes);
            reify_ = (uu___31_2386.reify_);
            compress_uvars = (uu___31_2386.compress_uvars);
            no_full_norm = (uu___31_2386.no_full_norm);
            check_no_uvars = (uu___31_2386.check_no_uvars);
            unmeta = (uu___31_2386.unmeta);
            unascribe = (uu___31_2386.unascribe);
            in_full_norm_request = (uu___31_2386.in_full_norm_request);
            weakly_reduce_scrutinee = (uu___31_2386.weakly_reduce_scrutinee);
            nbe_step = (uu___31_2386.nbe_step);
            for_extraction = (uu___31_2386.for_extraction)
          }
      | FStar_TypeChecker_Env.Exclude (FStar_TypeChecker_Env.Zeta ) ->
          let uu___32_2388 = fs  in
          {
            beta = (uu___32_2388.beta);
            iota = (uu___32_2388.iota);
            zeta = false;
            weak = (uu___32_2388.weak);
            hnf = (uu___32_2388.hnf);
            primops = (uu___32_2388.primops);
            do_not_unfold_pure_lets = (uu___32_2388.do_not_unfold_pure_lets);
            unfold_until = (uu___32_2388.unfold_until);
            unfold_only = (uu___32_2388.unfold_only);
            unfold_fully = (uu___32_2388.unfold_fully);
            unfold_attr = (uu___32_2388.unfold_attr);
            unfold_tac = (uu___32_2388.unfold_tac);
            pure_subterms_within_computations =
              (uu___32_2388.pure_subterms_within_computations);
            simplify = (uu___32_2388.simplify);
            erase_universes = (uu___32_2388.erase_universes);
            allow_unbound_universes = (uu___32_2388.allow_unbound_universes);
            reify_ = (uu___32_2388.reify_);
            compress_uvars = (uu___32_2388.compress_uvars);
            no_full_norm = (uu___32_2388.no_full_norm);
            check_no_uvars = (uu___32_2388.check_no_uvars);
            unmeta = (uu___32_2388.unmeta);
            unascribe = (uu___32_2388.unascribe);
            in_full_norm_request = (uu___32_2388.in_full_norm_request);
            weakly_reduce_scrutinee = (uu___32_2388.weakly_reduce_scrutinee);
            nbe_step = (uu___32_2388.nbe_step);
            for_extraction = (uu___32_2388.for_extraction)
>>>>>>> fd51a1b6
          }
      | FStar_TypeChecker_Env.Exclude uu____65354 -> failwith "Bad exclude"
      | FStar_TypeChecker_Env.Weak  ->
<<<<<<< HEAD
          let uu___648_65356 = fs  in
          {
            beta = (uu___648_65356.beta);
            iota = (uu___648_65356.iota);
            zeta = (uu___648_65356.zeta);
            weak = true;
            hnf = (uu___648_65356.hnf);
            primops = (uu___648_65356.primops);
            do_not_unfold_pure_lets =
              (uu___648_65356.do_not_unfold_pure_lets);
            unfold_until = (uu___648_65356.unfold_until);
            unfold_only = (uu___648_65356.unfold_only);
            unfold_fully = (uu___648_65356.unfold_fully);
            unfold_attr = (uu___648_65356.unfold_attr);
            unfold_tac = (uu___648_65356.unfold_tac);
            pure_subterms_within_computations =
              (uu___648_65356.pure_subterms_within_computations);
            simplify = (uu___648_65356.simplify);
            erase_universes = (uu___648_65356.erase_universes);
            allow_unbound_universes =
              (uu___648_65356.allow_unbound_universes);
            reify_ = (uu___648_65356.reify_);
            compress_uvars = (uu___648_65356.compress_uvars);
            no_full_norm = (uu___648_65356.no_full_norm);
            check_no_uvars = (uu___648_65356.check_no_uvars);
            unmeta = (uu___648_65356.unmeta);
            unascribe = (uu___648_65356.unascribe);
            in_full_norm_request = (uu___648_65356.in_full_norm_request);
            weakly_reduce_scrutinee =
              (uu___648_65356.weakly_reduce_scrutinee);
            nbe_step = (uu___648_65356.nbe_step);
            for_extraction = (uu___648_65356.for_extraction)
          }
      | FStar_TypeChecker_Env.HNF  ->
          let uu___651_65358 = fs  in
          {
            beta = (uu___651_65358.beta);
            iota = (uu___651_65358.iota);
            zeta = (uu___651_65358.zeta);
            weak = (uu___651_65358.weak);
            hnf = true;
            primops = (uu___651_65358.primops);
            do_not_unfold_pure_lets =
              (uu___651_65358.do_not_unfold_pure_lets);
            unfold_until = (uu___651_65358.unfold_until);
            unfold_only = (uu___651_65358.unfold_only);
            unfold_fully = (uu___651_65358.unfold_fully);
            unfold_attr = (uu___651_65358.unfold_attr);
            unfold_tac = (uu___651_65358.unfold_tac);
            pure_subterms_within_computations =
              (uu___651_65358.pure_subterms_within_computations);
            simplify = (uu___651_65358.simplify);
            erase_universes = (uu___651_65358.erase_universes);
            allow_unbound_universes =
              (uu___651_65358.allow_unbound_universes);
            reify_ = (uu___651_65358.reify_);
            compress_uvars = (uu___651_65358.compress_uvars);
            no_full_norm = (uu___651_65358.no_full_norm);
            check_no_uvars = (uu___651_65358.check_no_uvars);
            unmeta = (uu___651_65358.unmeta);
            unascribe = (uu___651_65358.unascribe);
            in_full_norm_request = (uu___651_65358.in_full_norm_request);
            weakly_reduce_scrutinee =
              (uu___651_65358.weakly_reduce_scrutinee);
            nbe_step = (uu___651_65358.nbe_step);
            for_extraction = (uu___651_65358.for_extraction)
          }
      | FStar_TypeChecker_Env.Primops  ->
          let uu___654_65360 = fs  in
          {
            beta = (uu___654_65360.beta);
            iota = (uu___654_65360.iota);
            zeta = (uu___654_65360.zeta);
            weak = (uu___654_65360.weak);
            hnf = (uu___654_65360.hnf);
            primops = true;
            do_not_unfold_pure_lets =
              (uu___654_65360.do_not_unfold_pure_lets);
            unfold_until = (uu___654_65360.unfold_until);
            unfold_only = (uu___654_65360.unfold_only);
            unfold_fully = (uu___654_65360.unfold_fully);
            unfold_attr = (uu___654_65360.unfold_attr);
            unfold_tac = (uu___654_65360.unfold_tac);
            pure_subterms_within_computations =
              (uu___654_65360.pure_subterms_within_computations);
            simplify = (uu___654_65360.simplify);
            erase_universes = (uu___654_65360.erase_universes);
            allow_unbound_universes =
              (uu___654_65360.allow_unbound_universes);
            reify_ = (uu___654_65360.reify_);
            compress_uvars = (uu___654_65360.compress_uvars);
            no_full_norm = (uu___654_65360.no_full_norm);
            check_no_uvars = (uu___654_65360.check_no_uvars);
            unmeta = (uu___654_65360.unmeta);
            unascribe = (uu___654_65360.unascribe);
            in_full_norm_request = (uu___654_65360.in_full_norm_request);
            weakly_reduce_scrutinee =
              (uu___654_65360.weakly_reduce_scrutinee);
            nbe_step = (uu___654_65360.nbe_step);
            for_extraction = (uu___654_65360.for_extraction)
=======
          let uu___33_2392 = fs  in
          {
            beta = (uu___33_2392.beta);
            iota = (uu___33_2392.iota);
            zeta = (uu___33_2392.zeta);
            weak = true;
            hnf = (uu___33_2392.hnf);
            primops = (uu___33_2392.primops);
            do_not_unfold_pure_lets = (uu___33_2392.do_not_unfold_pure_lets);
            unfold_until = (uu___33_2392.unfold_until);
            unfold_only = (uu___33_2392.unfold_only);
            unfold_fully = (uu___33_2392.unfold_fully);
            unfold_attr = (uu___33_2392.unfold_attr);
            unfold_tac = (uu___33_2392.unfold_tac);
            pure_subterms_within_computations =
              (uu___33_2392.pure_subterms_within_computations);
            simplify = (uu___33_2392.simplify);
            erase_universes = (uu___33_2392.erase_universes);
            allow_unbound_universes = (uu___33_2392.allow_unbound_universes);
            reify_ = (uu___33_2392.reify_);
            compress_uvars = (uu___33_2392.compress_uvars);
            no_full_norm = (uu___33_2392.no_full_norm);
            check_no_uvars = (uu___33_2392.check_no_uvars);
            unmeta = (uu___33_2392.unmeta);
            unascribe = (uu___33_2392.unascribe);
            in_full_norm_request = (uu___33_2392.in_full_norm_request);
            weakly_reduce_scrutinee = (uu___33_2392.weakly_reduce_scrutinee);
            nbe_step = (uu___33_2392.nbe_step);
            for_extraction = (uu___33_2392.for_extraction)
          }
      | FStar_TypeChecker_Env.HNF  ->
          let uu___34_2394 = fs  in
          {
            beta = (uu___34_2394.beta);
            iota = (uu___34_2394.iota);
            zeta = (uu___34_2394.zeta);
            weak = (uu___34_2394.weak);
            hnf = true;
            primops = (uu___34_2394.primops);
            do_not_unfold_pure_lets = (uu___34_2394.do_not_unfold_pure_lets);
            unfold_until = (uu___34_2394.unfold_until);
            unfold_only = (uu___34_2394.unfold_only);
            unfold_fully = (uu___34_2394.unfold_fully);
            unfold_attr = (uu___34_2394.unfold_attr);
            unfold_tac = (uu___34_2394.unfold_tac);
            pure_subterms_within_computations =
              (uu___34_2394.pure_subterms_within_computations);
            simplify = (uu___34_2394.simplify);
            erase_universes = (uu___34_2394.erase_universes);
            allow_unbound_universes = (uu___34_2394.allow_unbound_universes);
            reify_ = (uu___34_2394.reify_);
            compress_uvars = (uu___34_2394.compress_uvars);
            no_full_norm = (uu___34_2394.no_full_norm);
            check_no_uvars = (uu___34_2394.check_no_uvars);
            unmeta = (uu___34_2394.unmeta);
            unascribe = (uu___34_2394.unascribe);
            in_full_norm_request = (uu___34_2394.in_full_norm_request);
            weakly_reduce_scrutinee = (uu___34_2394.weakly_reduce_scrutinee);
            nbe_step = (uu___34_2394.nbe_step);
            for_extraction = (uu___34_2394.for_extraction)
          }
      | FStar_TypeChecker_Env.Primops  ->
          let uu___35_2396 = fs  in
          {
            beta = (uu___35_2396.beta);
            iota = (uu___35_2396.iota);
            zeta = (uu___35_2396.zeta);
            weak = (uu___35_2396.weak);
            hnf = (uu___35_2396.hnf);
            primops = true;
            do_not_unfold_pure_lets = (uu___35_2396.do_not_unfold_pure_lets);
            unfold_until = (uu___35_2396.unfold_until);
            unfold_only = (uu___35_2396.unfold_only);
            unfold_fully = (uu___35_2396.unfold_fully);
            unfold_attr = (uu___35_2396.unfold_attr);
            unfold_tac = (uu___35_2396.unfold_tac);
            pure_subterms_within_computations =
              (uu___35_2396.pure_subterms_within_computations);
            simplify = (uu___35_2396.simplify);
            erase_universes = (uu___35_2396.erase_universes);
            allow_unbound_universes = (uu___35_2396.allow_unbound_universes);
            reify_ = (uu___35_2396.reify_);
            compress_uvars = (uu___35_2396.compress_uvars);
            no_full_norm = (uu___35_2396.no_full_norm);
            check_no_uvars = (uu___35_2396.check_no_uvars);
            unmeta = (uu___35_2396.unmeta);
            unascribe = (uu___35_2396.unascribe);
            in_full_norm_request = (uu___35_2396.in_full_norm_request);
            weakly_reduce_scrutinee = (uu___35_2396.weakly_reduce_scrutinee);
            nbe_step = (uu___35_2396.nbe_step);
            for_extraction = (uu___35_2396.for_extraction)
>>>>>>> fd51a1b6
          }
      | FStar_TypeChecker_Env.Eager_unfolding  -> fs
      | FStar_TypeChecker_Env.Inlining  -> fs
      | FStar_TypeChecker_Env.DoNotUnfoldPureLets  ->
<<<<<<< HEAD
          let uu___659_65362 = fs  in
          {
            beta = (uu___659_65362.beta);
            iota = (uu___659_65362.iota);
            zeta = (uu___659_65362.zeta);
            weak = (uu___659_65362.weak);
            hnf = (uu___659_65362.hnf);
            primops = (uu___659_65362.primops);
            do_not_unfold_pure_lets = true;
            unfold_until = (uu___659_65362.unfold_until);
            unfold_only = (uu___659_65362.unfold_only);
            unfold_fully = (uu___659_65362.unfold_fully);
            unfold_attr = (uu___659_65362.unfold_attr);
            unfold_tac = (uu___659_65362.unfold_tac);
            pure_subterms_within_computations =
              (uu___659_65362.pure_subterms_within_computations);
            simplify = (uu___659_65362.simplify);
            erase_universes = (uu___659_65362.erase_universes);
            allow_unbound_universes =
              (uu___659_65362.allow_unbound_universes);
            reify_ = (uu___659_65362.reify_);
            compress_uvars = (uu___659_65362.compress_uvars);
            no_full_norm = (uu___659_65362.no_full_norm);
            check_no_uvars = (uu___659_65362.check_no_uvars);
            unmeta = (uu___659_65362.unmeta);
            unascribe = (uu___659_65362.unascribe);
            in_full_norm_request = (uu___659_65362.in_full_norm_request);
            weakly_reduce_scrutinee =
              (uu___659_65362.weakly_reduce_scrutinee);
            nbe_step = (uu___659_65362.nbe_step);
            for_extraction = (uu___659_65362.for_extraction)
          }
      | FStar_TypeChecker_Env.UnfoldUntil d ->
          let uu___663_65365 = fs  in
          {
            beta = (uu___663_65365.beta);
            iota = (uu___663_65365.iota);
            zeta = (uu___663_65365.zeta);
            weak = (uu___663_65365.weak);
            hnf = (uu___663_65365.hnf);
            primops = (uu___663_65365.primops);
            do_not_unfold_pure_lets =
              (uu___663_65365.do_not_unfold_pure_lets);
            unfold_until = (FStar_Pervasives_Native.Some d);
            unfold_only = (uu___663_65365.unfold_only);
            unfold_fully = (uu___663_65365.unfold_fully);
            unfold_attr = (uu___663_65365.unfold_attr);
            unfold_tac = (uu___663_65365.unfold_tac);
            pure_subterms_within_computations =
              (uu___663_65365.pure_subterms_within_computations);
            simplify = (uu___663_65365.simplify);
            erase_universes = (uu___663_65365.erase_universes);
            allow_unbound_universes =
              (uu___663_65365.allow_unbound_universes);
            reify_ = (uu___663_65365.reify_);
            compress_uvars = (uu___663_65365.compress_uvars);
            no_full_norm = (uu___663_65365.no_full_norm);
            check_no_uvars = (uu___663_65365.check_no_uvars);
            unmeta = (uu___663_65365.unmeta);
            unascribe = (uu___663_65365.unascribe);
            in_full_norm_request = (uu___663_65365.in_full_norm_request);
            weakly_reduce_scrutinee =
              (uu___663_65365.weakly_reduce_scrutinee);
            nbe_step = (uu___663_65365.nbe_step);
            for_extraction = (uu___663_65365.for_extraction)
          }
      | FStar_TypeChecker_Env.UnfoldOnly lids ->
          let uu___667_65369 = fs  in
          {
            beta = (uu___667_65369.beta);
            iota = (uu___667_65369.iota);
            zeta = (uu___667_65369.zeta);
            weak = (uu___667_65369.weak);
            hnf = (uu___667_65369.hnf);
            primops = (uu___667_65369.primops);
            do_not_unfold_pure_lets =
              (uu___667_65369.do_not_unfold_pure_lets);
            unfold_until = (uu___667_65369.unfold_until);
            unfold_only = (FStar_Pervasives_Native.Some lids);
            unfold_fully = (uu___667_65369.unfold_fully);
            unfold_attr = (uu___667_65369.unfold_attr);
            unfold_tac = (uu___667_65369.unfold_tac);
            pure_subterms_within_computations =
              (uu___667_65369.pure_subterms_within_computations);
            simplify = (uu___667_65369.simplify);
            erase_universes = (uu___667_65369.erase_universes);
            allow_unbound_universes =
              (uu___667_65369.allow_unbound_universes);
            reify_ = (uu___667_65369.reify_);
            compress_uvars = (uu___667_65369.compress_uvars);
            no_full_norm = (uu___667_65369.no_full_norm);
            check_no_uvars = (uu___667_65369.check_no_uvars);
            unmeta = (uu___667_65369.unmeta);
            unascribe = (uu___667_65369.unascribe);
            in_full_norm_request = (uu___667_65369.in_full_norm_request);
            weakly_reduce_scrutinee =
              (uu___667_65369.weakly_reduce_scrutinee);
            nbe_step = (uu___667_65369.nbe_step);
            for_extraction = (uu___667_65369.for_extraction)
          }
      | FStar_TypeChecker_Env.UnfoldFully lids ->
          let uu___671_65375 = fs  in
          {
            beta = (uu___671_65375.beta);
            iota = (uu___671_65375.iota);
            zeta = (uu___671_65375.zeta);
            weak = (uu___671_65375.weak);
            hnf = (uu___671_65375.hnf);
            primops = (uu___671_65375.primops);
            do_not_unfold_pure_lets =
              (uu___671_65375.do_not_unfold_pure_lets);
            unfold_until = (uu___671_65375.unfold_until);
            unfold_only = (uu___671_65375.unfold_only);
            unfold_fully = (FStar_Pervasives_Native.Some lids);
            unfold_attr = (uu___671_65375.unfold_attr);
            unfold_tac = (uu___671_65375.unfold_tac);
            pure_subterms_within_computations =
              (uu___671_65375.pure_subterms_within_computations);
            simplify = (uu___671_65375.simplify);
            erase_universes = (uu___671_65375.erase_universes);
            allow_unbound_universes =
              (uu___671_65375.allow_unbound_universes);
            reify_ = (uu___671_65375.reify_);
            compress_uvars = (uu___671_65375.compress_uvars);
            no_full_norm = (uu___671_65375.no_full_norm);
            check_no_uvars = (uu___671_65375.check_no_uvars);
            unmeta = (uu___671_65375.unmeta);
            unascribe = (uu___671_65375.unascribe);
            in_full_norm_request = (uu___671_65375.in_full_norm_request);
            weakly_reduce_scrutinee =
              (uu___671_65375.weakly_reduce_scrutinee);
            nbe_step = (uu___671_65375.nbe_step);
            for_extraction = (uu___671_65375.for_extraction)
          }
      | FStar_TypeChecker_Env.UnfoldAttr lids ->
          let uu___675_65381 = fs  in
          {
            beta = (uu___675_65381.beta);
            iota = (uu___675_65381.iota);
            zeta = (uu___675_65381.zeta);
            weak = (uu___675_65381.weak);
            hnf = (uu___675_65381.hnf);
            primops = (uu___675_65381.primops);
            do_not_unfold_pure_lets =
              (uu___675_65381.do_not_unfold_pure_lets);
            unfold_until = (uu___675_65381.unfold_until);
            unfold_only = (uu___675_65381.unfold_only);
            unfold_fully = (uu___675_65381.unfold_fully);
            unfold_attr = (FStar_Pervasives_Native.Some lids);
            unfold_tac = (uu___675_65381.unfold_tac);
            pure_subterms_within_computations =
              (uu___675_65381.pure_subterms_within_computations);
            simplify = (uu___675_65381.simplify);
            erase_universes = (uu___675_65381.erase_universes);
            allow_unbound_universes =
              (uu___675_65381.allow_unbound_universes);
            reify_ = (uu___675_65381.reify_);
            compress_uvars = (uu___675_65381.compress_uvars);
            no_full_norm = (uu___675_65381.no_full_norm);
            check_no_uvars = (uu___675_65381.check_no_uvars);
            unmeta = (uu___675_65381.unmeta);
            unascribe = (uu___675_65381.unascribe);
            in_full_norm_request = (uu___675_65381.in_full_norm_request);
            weakly_reduce_scrutinee =
              (uu___675_65381.weakly_reduce_scrutinee);
            nbe_step = (uu___675_65381.nbe_step);
            for_extraction = (uu___675_65381.for_extraction)
          }
      | FStar_TypeChecker_Env.UnfoldTac  ->
          let uu___678_65384 = fs  in
          {
            beta = (uu___678_65384.beta);
            iota = (uu___678_65384.iota);
            zeta = (uu___678_65384.zeta);
            weak = (uu___678_65384.weak);
            hnf = (uu___678_65384.hnf);
            primops = (uu___678_65384.primops);
            do_not_unfold_pure_lets =
              (uu___678_65384.do_not_unfold_pure_lets);
            unfold_until = (uu___678_65384.unfold_until);
            unfold_only = (uu___678_65384.unfold_only);
            unfold_fully = (uu___678_65384.unfold_fully);
            unfold_attr = (uu___678_65384.unfold_attr);
            unfold_tac = true;
            pure_subterms_within_computations =
              (uu___678_65384.pure_subterms_within_computations);
            simplify = (uu___678_65384.simplify);
            erase_universes = (uu___678_65384.erase_universes);
            allow_unbound_universes =
              (uu___678_65384.allow_unbound_universes);
            reify_ = (uu___678_65384.reify_);
            compress_uvars = (uu___678_65384.compress_uvars);
            no_full_norm = (uu___678_65384.no_full_norm);
            check_no_uvars = (uu___678_65384.check_no_uvars);
            unmeta = (uu___678_65384.unmeta);
            unascribe = (uu___678_65384.unascribe);
            in_full_norm_request = (uu___678_65384.in_full_norm_request);
            weakly_reduce_scrutinee =
              (uu___678_65384.weakly_reduce_scrutinee);
            nbe_step = (uu___678_65384.nbe_step);
            for_extraction = (uu___678_65384.for_extraction)
          }
      | FStar_TypeChecker_Env.PureSubtermsWithinComputations  ->
          let uu___681_65386 = fs  in
          {
            beta = (uu___681_65386.beta);
            iota = (uu___681_65386.iota);
            zeta = (uu___681_65386.zeta);
            weak = (uu___681_65386.weak);
            hnf = (uu___681_65386.hnf);
            primops = (uu___681_65386.primops);
            do_not_unfold_pure_lets =
              (uu___681_65386.do_not_unfold_pure_lets);
            unfold_until = (uu___681_65386.unfold_until);
            unfold_only = (uu___681_65386.unfold_only);
            unfold_fully = (uu___681_65386.unfold_fully);
            unfold_attr = (uu___681_65386.unfold_attr);
            unfold_tac = (uu___681_65386.unfold_tac);
            pure_subterms_within_computations = true;
            simplify = (uu___681_65386.simplify);
            erase_universes = (uu___681_65386.erase_universes);
            allow_unbound_universes =
              (uu___681_65386.allow_unbound_universes);
            reify_ = (uu___681_65386.reify_);
            compress_uvars = (uu___681_65386.compress_uvars);
            no_full_norm = (uu___681_65386.no_full_norm);
            check_no_uvars = (uu___681_65386.check_no_uvars);
            unmeta = (uu___681_65386.unmeta);
            unascribe = (uu___681_65386.unascribe);
            in_full_norm_request = (uu___681_65386.in_full_norm_request);
            weakly_reduce_scrutinee =
              (uu___681_65386.weakly_reduce_scrutinee);
            nbe_step = (uu___681_65386.nbe_step);
            for_extraction = (uu___681_65386.for_extraction)
          }
      | FStar_TypeChecker_Env.Simplify  ->
          let uu___684_65388 = fs  in
          {
            beta = (uu___684_65388.beta);
            iota = (uu___684_65388.iota);
            zeta = (uu___684_65388.zeta);
            weak = (uu___684_65388.weak);
            hnf = (uu___684_65388.hnf);
            primops = (uu___684_65388.primops);
            do_not_unfold_pure_lets =
              (uu___684_65388.do_not_unfold_pure_lets);
            unfold_until = (uu___684_65388.unfold_until);
            unfold_only = (uu___684_65388.unfold_only);
            unfold_fully = (uu___684_65388.unfold_fully);
            unfold_attr = (uu___684_65388.unfold_attr);
            unfold_tac = (uu___684_65388.unfold_tac);
            pure_subterms_within_computations =
              (uu___684_65388.pure_subterms_within_computations);
            simplify = true;
            erase_universes = (uu___684_65388.erase_universes);
            allow_unbound_universes =
              (uu___684_65388.allow_unbound_universes);
            reify_ = (uu___684_65388.reify_);
            compress_uvars = (uu___684_65388.compress_uvars);
            no_full_norm = (uu___684_65388.no_full_norm);
            check_no_uvars = (uu___684_65388.check_no_uvars);
            unmeta = (uu___684_65388.unmeta);
            unascribe = (uu___684_65388.unascribe);
            in_full_norm_request = (uu___684_65388.in_full_norm_request);
            weakly_reduce_scrutinee =
              (uu___684_65388.weakly_reduce_scrutinee);
            nbe_step = (uu___684_65388.nbe_step);
            for_extraction = (uu___684_65388.for_extraction)
          }
      | FStar_TypeChecker_Env.EraseUniverses  ->
          let uu___687_65390 = fs  in
          {
            beta = (uu___687_65390.beta);
            iota = (uu___687_65390.iota);
            zeta = (uu___687_65390.zeta);
            weak = (uu___687_65390.weak);
            hnf = (uu___687_65390.hnf);
            primops = (uu___687_65390.primops);
            do_not_unfold_pure_lets =
              (uu___687_65390.do_not_unfold_pure_lets);
            unfold_until = (uu___687_65390.unfold_until);
            unfold_only = (uu___687_65390.unfold_only);
            unfold_fully = (uu___687_65390.unfold_fully);
            unfold_attr = (uu___687_65390.unfold_attr);
            unfold_tac = (uu___687_65390.unfold_tac);
            pure_subterms_within_computations =
              (uu___687_65390.pure_subterms_within_computations);
            simplify = (uu___687_65390.simplify);
            erase_universes = true;
            allow_unbound_universes =
              (uu___687_65390.allow_unbound_universes);
            reify_ = (uu___687_65390.reify_);
            compress_uvars = (uu___687_65390.compress_uvars);
            no_full_norm = (uu___687_65390.no_full_norm);
            check_no_uvars = (uu___687_65390.check_no_uvars);
            unmeta = (uu___687_65390.unmeta);
            unascribe = (uu___687_65390.unascribe);
            in_full_norm_request = (uu___687_65390.in_full_norm_request);
            weakly_reduce_scrutinee =
              (uu___687_65390.weakly_reduce_scrutinee);
            nbe_step = (uu___687_65390.nbe_step);
            for_extraction = (uu___687_65390.for_extraction)
          }
      | FStar_TypeChecker_Env.AllowUnboundUniverses  ->
          let uu___690_65392 = fs  in
          {
            beta = (uu___690_65392.beta);
            iota = (uu___690_65392.iota);
            zeta = (uu___690_65392.zeta);
            weak = (uu___690_65392.weak);
            hnf = (uu___690_65392.hnf);
            primops = (uu___690_65392.primops);
            do_not_unfold_pure_lets =
              (uu___690_65392.do_not_unfold_pure_lets);
            unfold_until = (uu___690_65392.unfold_until);
            unfold_only = (uu___690_65392.unfold_only);
            unfold_fully = (uu___690_65392.unfold_fully);
            unfold_attr = (uu___690_65392.unfold_attr);
            unfold_tac = (uu___690_65392.unfold_tac);
            pure_subterms_within_computations =
              (uu___690_65392.pure_subterms_within_computations);
            simplify = (uu___690_65392.simplify);
            erase_universes = (uu___690_65392.erase_universes);
            allow_unbound_universes = true;
            reify_ = (uu___690_65392.reify_);
            compress_uvars = (uu___690_65392.compress_uvars);
            no_full_norm = (uu___690_65392.no_full_norm);
            check_no_uvars = (uu___690_65392.check_no_uvars);
            unmeta = (uu___690_65392.unmeta);
            unascribe = (uu___690_65392.unascribe);
            in_full_norm_request = (uu___690_65392.in_full_norm_request);
            weakly_reduce_scrutinee =
              (uu___690_65392.weakly_reduce_scrutinee);
            nbe_step = (uu___690_65392.nbe_step);
            for_extraction = (uu___690_65392.for_extraction)
          }
      | FStar_TypeChecker_Env.Reify  ->
          let uu___693_65394 = fs  in
          {
            beta = (uu___693_65394.beta);
            iota = (uu___693_65394.iota);
            zeta = (uu___693_65394.zeta);
            weak = (uu___693_65394.weak);
            hnf = (uu___693_65394.hnf);
            primops = (uu___693_65394.primops);
            do_not_unfold_pure_lets =
              (uu___693_65394.do_not_unfold_pure_lets);
            unfold_until = (uu___693_65394.unfold_until);
            unfold_only = (uu___693_65394.unfold_only);
            unfold_fully = (uu___693_65394.unfold_fully);
            unfold_attr = (uu___693_65394.unfold_attr);
            unfold_tac = (uu___693_65394.unfold_tac);
            pure_subterms_within_computations =
              (uu___693_65394.pure_subterms_within_computations);
            simplify = (uu___693_65394.simplify);
            erase_universes = (uu___693_65394.erase_universes);
            allow_unbound_universes =
              (uu___693_65394.allow_unbound_universes);
            reify_ = true;
            compress_uvars = (uu___693_65394.compress_uvars);
            no_full_norm = (uu___693_65394.no_full_norm);
            check_no_uvars = (uu___693_65394.check_no_uvars);
            unmeta = (uu___693_65394.unmeta);
            unascribe = (uu___693_65394.unascribe);
            in_full_norm_request = (uu___693_65394.in_full_norm_request);
            weakly_reduce_scrutinee =
              (uu___693_65394.weakly_reduce_scrutinee);
            nbe_step = (uu___693_65394.nbe_step);
            for_extraction = (uu___693_65394.for_extraction)
          }
      | FStar_TypeChecker_Env.CompressUvars  ->
          let uu___696_65396 = fs  in
          {
            beta = (uu___696_65396.beta);
            iota = (uu___696_65396.iota);
            zeta = (uu___696_65396.zeta);
            weak = (uu___696_65396.weak);
            hnf = (uu___696_65396.hnf);
            primops = (uu___696_65396.primops);
            do_not_unfold_pure_lets =
              (uu___696_65396.do_not_unfold_pure_lets);
            unfold_until = (uu___696_65396.unfold_until);
            unfold_only = (uu___696_65396.unfold_only);
            unfold_fully = (uu___696_65396.unfold_fully);
            unfold_attr = (uu___696_65396.unfold_attr);
            unfold_tac = (uu___696_65396.unfold_tac);
            pure_subterms_within_computations =
              (uu___696_65396.pure_subterms_within_computations);
            simplify = (uu___696_65396.simplify);
            erase_universes = (uu___696_65396.erase_universes);
            allow_unbound_universes =
              (uu___696_65396.allow_unbound_universes);
            reify_ = (uu___696_65396.reify_);
            compress_uvars = true;
            no_full_norm = (uu___696_65396.no_full_norm);
            check_no_uvars = (uu___696_65396.check_no_uvars);
            unmeta = (uu___696_65396.unmeta);
            unascribe = (uu___696_65396.unascribe);
            in_full_norm_request = (uu___696_65396.in_full_norm_request);
            weakly_reduce_scrutinee =
              (uu___696_65396.weakly_reduce_scrutinee);
            nbe_step = (uu___696_65396.nbe_step);
            for_extraction = (uu___696_65396.for_extraction)
          }
      | FStar_TypeChecker_Env.NoFullNorm  ->
          let uu___699_65398 = fs  in
          {
            beta = (uu___699_65398.beta);
            iota = (uu___699_65398.iota);
            zeta = (uu___699_65398.zeta);
            weak = (uu___699_65398.weak);
            hnf = (uu___699_65398.hnf);
            primops = (uu___699_65398.primops);
            do_not_unfold_pure_lets =
              (uu___699_65398.do_not_unfold_pure_lets);
            unfold_until = (uu___699_65398.unfold_until);
            unfold_only = (uu___699_65398.unfold_only);
            unfold_fully = (uu___699_65398.unfold_fully);
            unfold_attr = (uu___699_65398.unfold_attr);
            unfold_tac = (uu___699_65398.unfold_tac);
            pure_subterms_within_computations =
              (uu___699_65398.pure_subterms_within_computations);
            simplify = (uu___699_65398.simplify);
            erase_universes = (uu___699_65398.erase_universes);
            allow_unbound_universes =
              (uu___699_65398.allow_unbound_universes);
            reify_ = (uu___699_65398.reify_);
            compress_uvars = (uu___699_65398.compress_uvars);
            no_full_norm = true;
            check_no_uvars = (uu___699_65398.check_no_uvars);
            unmeta = (uu___699_65398.unmeta);
            unascribe = (uu___699_65398.unascribe);
            in_full_norm_request = (uu___699_65398.in_full_norm_request);
            weakly_reduce_scrutinee =
              (uu___699_65398.weakly_reduce_scrutinee);
            nbe_step = (uu___699_65398.nbe_step);
            for_extraction = (uu___699_65398.for_extraction)
          }
      | FStar_TypeChecker_Env.CheckNoUvars  ->
          let uu___702_65400 = fs  in
          {
            beta = (uu___702_65400.beta);
            iota = (uu___702_65400.iota);
            zeta = (uu___702_65400.zeta);
            weak = (uu___702_65400.weak);
            hnf = (uu___702_65400.hnf);
            primops = (uu___702_65400.primops);
            do_not_unfold_pure_lets =
              (uu___702_65400.do_not_unfold_pure_lets);
            unfold_until = (uu___702_65400.unfold_until);
            unfold_only = (uu___702_65400.unfold_only);
            unfold_fully = (uu___702_65400.unfold_fully);
            unfold_attr = (uu___702_65400.unfold_attr);
            unfold_tac = (uu___702_65400.unfold_tac);
            pure_subterms_within_computations =
              (uu___702_65400.pure_subterms_within_computations);
            simplify = (uu___702_65400.simplify);
            erase_universes = (uu___702_65400.erase_universes);
            allow_unbound_universes =
              (uu___702_65400.allow_unbound_universes);
            reify_ = (uu___702_65400.reify_);
            compress_uvars = (uu___702_65400.compress_uvars);
            no_full_norm = (uu___702_65400.no_full_norm);
            check_no_uvars = true;
            unmeta = (uu___702_65400.unmeta);
            unascribe = (uu___702_65400.unascribe);
            in_full_norm_request = (uu___702_65400.in_full_norm_request);
            weakly_reduce_scrutinee =
              (uu___702_65400.weakly_reduce_scrutinee);
            nbe_step = (uu___702_65400.nbe_step);
            for_extraction = (uu___702_65400.for_extraction)
          }
      | FStar_TypeChecker_Env.Unmeta  ->
          let uu___705_65402 = fs  in
          {
            beta = (uu___705_65402.beta);
            iota = (uu___705_65402.iota);
            zeta = (uu___705_65402.zeta);
            weak = (uu___705_65402.weak);
            hnf = (uu___705_65402.hnf);
            primops = (uu___705_65402.primops);
            do_not_unfold_pure_lets =
              (uu___705_65402.do_not_unfold_pure_lets);
            unfold_until = (uu___705_65402.unfold_until);
            unfold_only = (uu___705_65402.unfold_only);
            unfold_fully = (uu___705_65402.unfold_fully);
            unfold_attr = (uu___705_65402.unfold_attr);
            unfold_tac = (uu___705_65402.unfold_tac);
            pure_subterms_within_computations =
              (uu___705_65402.pure_subterms_within_computations);
            simplify = (uu___705_65402.simplify);
            erase_universes = (uu___705_65402.erase_universes);
            allow_unbound_universes =
              (uu___705_65402.allow_unbound_universes);
            reify_ = (uu___705_65402.reify_);
            compress_uvars = (uu___705_65402.compress_uvars);
            no_full_norm = (uu___705_65402.no_full_norm);
            check_no_uvars = (uu___705_65402.check_no_uvars);
            unmeta = true;
            unascribe = (uu___705_65402.unascribe);
            in_full_norm_request = (uu___705_65402.in_full_norm_request);
            weakly_reduce_scrutinee =
              (uu___705_65402.weakly_reduce_scrutinee);
            nbe_step = (uu___705_65402.nbe_step);
            for_extraction = (uu___705_65402.for_extraction)
          }
      | FStar_TypeChecker_Env.Unascribe  ->
          let uu___708_65404 = fs  in
          {
            beta = (uu___708_65404.beta);
            iota = (uu___708_65404.iota);
            zeta = (uu___708_65404.zeta);
            weak = (uu___708_65404.weak);
            hnf = (uu___708_65404.hnf);
            primops = (uu___708_65404.primops);
            do_not_unfold_pure_lets =
              (uu___708_65404.do_not_unfold_pure_lets);
            unfold_until = (uu___708_65404.unfold_until);
            unfold_only = (uu___708_65404.unfold_only);
            unfold_fully = (uu___708_65404.unfold_fully);
            unfold_attr = (uu___708_65404.unfold_attr);
            unfold_tac = (uu___708_65404.unfold_tac);
            pure_subterms_within_computations =
              (uu___708_65404.pure_subterms_within_computations);
            simplify = (uu___708_65404.simplify);
            erase_universes = (uu___708_65404.erase_universes);
            allow_unbound_universes =
              (uu___708_65404.allow_unbound_universes);
            reify_ = (uu___708_65404.reify_);
            compress_uvars = (uu___708_65404.compress_uvars);
            no_full_norm = (uu___708_65404.no_full_norm);
            check_no_uvars = (uu___708_65404.check_no_uvars);
            unmeta = (uu___708_65404.unmeta);
            unascribe = true;
            in_full_norm_request = (uu___708_65404.in_full_norm_request);
            weakly_reduce_scrutinee =
              (uu___708_65404.weakly_reduce_scrutinee);
            nbe_step = (uu___708_65404.nbe_step);
            for_extraction = (uu___708_65404.for_extraction)
          }
      | FStar_TypeChecker_Env.NBE  ->
          let uu___711_65406 = fs  in
          {
            beta = (uu___711_65406.beta);
            iota = (uu___711_65406.iota);
            zeta = (uu___711_65406.zeta);
            weak = (uu___711_65406.weak);
            hnf = (uu___711_65406.hnf);
            primops = (uu___711_65406.primops);
            do_not_unfold_pure_lets =
              (uu___711_65406.do_not_unfold_pure_lets);
            unfold_until = (uu___711_65406.unfold_until);
            unfold_only = (uu___711_65406.unfold_only);
            unfold_fully = (uu___711_65406.unfold_fully);
            unfold_attr = (uu___711_65406.unfold_attr);
            unfold_tac = (uu___711_65406.unfold_tac);
            pure_subterms_within_computations =
              (uu___711_65406.pure_subterms_within_computations);
            simplify = (uu___711_65406.simplify);
            erase_universes = (uu___711_65406.erase_universes);
            allow_unbound_universes =
              (uu___711_65406.allow_unbound_universes);
            reify_ = (uu___711_65406.reify_);
            compress_uvars = (uu___711_65406.compress_uvars);
            no_full_norm = (uu___711_65406.no_full_norm);
            check_no_uvars = (uu___711_65406.check_no_uvars);
            unmeta = (uu___711_65406.unmeta);
            unascribe = (uu___711_65406.unascribe);
            in_full_norm_request = (uu___711_65406.in_full_norm_request);
            weakly_reduce_scrutinee =
              (uu___711_65406.weakly_reduce_scrutinee);
            nbe_step = true;
            for_extraction = (uu___711_65406.for_extraction)
          }
      | FStar_TypeChecker_Env.ForExtraction  ->
          let uu___714_65408 = fs  in
          {
            beta = (uu___714_65408.beta);
            iota = (uu___714_65408.iota);
            zeta = (uu___714_65408.zeta);
            weak = (uu___714_65408.weak);
            hnf = (uu___714_65408.hnf);
            primops = (uu___714_65408.primops);
            do_not_unfold_pure_lets =
              (uu___714_65408.do_not_unfold_pure_lets);
            unfold_until = (uu___714_65408.unfold_until);
            unfold_only = (uu___714_65408.unfold_only);
            unfold_fully = (uu___714_65408.unfold_fully);
            unfold_attr = (uu___714_65408.unfold_attr);
            unfold_tac = (uu___714_65408.unfold_tac);
            pure_subterms_within_computations =
              (uu___714_65408.pure_subterms_within_computations);
            simplify = (uu___714_65408.simplify);
            erase_universes = (uu___714_65408.erase_universes);
            allow_unbound_universes =
              (uu___714_65408.allow_unbound_universes);
            reify_ = (uu___714_65408.reify_);
            compress_uvars = (uu___714_65408.compress_uvars);
            no_full_norm = (uu___714_65408.no_full_norm);
            check_no_uvars = (uu___714_65408.check_no_uvars);
            unmeta = (uu___714_65408.unmeta);
            unascribe = (uu___714_65408.unascribe);
            in_full_norm_request = (uu___714_65408.in_full_norm_request);
            weakly_reduce_scrutinee =
              (uu___714_65408.weakly_reduce_scrutinee);
            nbe_step = (uu___714_65408.nbe_step);
=======
          let uu___36_2398 = fs  in
          {
            beta = (uu___36_2398.beta);
            iota = (uu___36_2398.iota);
            zeta = (uu___36_2398.zeta);
            weak = (uu___36_2398.weak);
            hnf = (uu___36_2398.hnf);
            primops = (uu___36_2398.primops);
            do_not_unfold_pure_lets = true;
            unfold_until = (uu___36_2398.unfold_until);
            unfold_only = (uu___36_2398.unfold_only);
            unfold_fully = (uu___36_2398.unfold_fully);
            unfold_attr = (uu___36_2398.unfold_attr);
            unfold_tac = (uu___36_2398.unfold_tac);
            pure_subterms_within_computations =
              (uu___36_2398.pure_subterms_within_computations);
            simplify = (uu___36_2398.simplify);
            erase_universes = (uu___36_2398.erase_universes);
            allow_unbound_universes = (uu___36_2398.allow_unbound_universes);
            reify_ = (uu___36_2398.reify_);
            compress_uvars = (uu___36_2398.compress_uvars);
            no_full_norm = (uu___36_2398.no_full_norm);
            check_no_uvars = (uu___36_2398.check_no_uvars);
            unmeta = (uu___36_2398.unmeta);
            unascribe = (uu___36_2398.unascribe);
            in_full_norm_request = (uu___36_2398.in_full_norm_request);
            weakly_reduce_scrutinee = (uu___36_2398.weakly_reduce_scrutinee);
            nbe_step = (uu___36_2398.nbe_step);
            for_extraction = (uu___36_2398.for_extraction)
          }
      | FStar_TypeChecker_Env.UnfoldUntil d ->
          let uu___37_2401 = fs  in
          {
            beta = (uu___37_2401.beta);
            iota = (uu___37_2401.iota);
            zeta = (uu___37_2401.zeta);
            weak = (uu___37_2401.weak);
            hnf = (uu___37_2401.hnf);
            primops = (uu___37_2401.primops);
            do_not_unfold_pure_lets = (uu___37_2401.do_not_unfold_pure_lets);
            unfold_until = (FStar_Pervasives_Native.Some d);
            unfold_only = (uu___37_2401.unfold_only);
            unfold_fully = (uu___37_2401.unfold_fully);
            unfold_attr = (uu___37_2401.unfold_attr);
            unfold_tac = (uu___37_2401.unfold_tac);
            pure_subterms_within_computations =
              (uu___37_2401.pure_subterms_within_computations);
            simplify = (uu___37_2401.simplify);
            erase_universes = (uu___37_2401.erase_universes);
            allow_unbound_universes = (uu___37_2401.allow_unbound_universes);
            reify_ = (uu___37_2401.reify_);
            compress_uvars = (uu___37_2401.compress_uvars);
            no_full_norm = (uu___37_2401.no_full_norm);
            check_no_uvars = (uu___37_2401.check_no_uvars);
            unmeta = (uu___37_2401.unmeta);
            unascribe = (uu___37_2401.unascribe);
            in_full_norm_request = (uu___37_2401.in_full_norm_request);
            weakly_reduce_scrutinee = (uu___37_2401.weakly_reduce_scrutinee);
            nbe_step = (uu___37_2401.nbe_step);
            for_extraction = (uu___37_2401.for_extraction)
          }
      | FStar_TypeChecker_Env.UnfoldOnly lids ->
          let uu___38_2405 = fs  in
          {
            beta = (uu___38_2405.beta);
            iota = (uu___38_2405.iota);
            zeta = (uu___38_2405.zeta);
            weak = (uu___38_2405.weak);
            hnf = (uu___38_2405.hnf);
            primops = (uu___38_2405.primops);
            do_not_unfold_pure_lets = (uu___38_2405.do_not_unfold_pure_lets);
            unfold_until = (uu___38_2405.unfold_until);
            unfold_only = (FStar_Pervasives_Native.Some lids);
            unfold_fully = (uu___38_2405.unfold_fully);
            unfold_attr = (uu___38_2405.unfold_attr);
            unfold_tac = (uu___38_2405.unfold_tac);
            pure_subterms_within_computations =
              (uu___38_2405.pure_subterms_within_computations);
            simplify = (uu___38_2405.simplify);
            erase_universes = (uu___38_2405.erase_universes);
            allow_unbound_universes = (uu___38_2405.allow_unbound_universes);
            reify_ = (uu___38_2405.reify_);
            compress_uvars = (uu___38_2405.compress_uvars);
            no_full_norm = (uu___38_2405.no_full_norm);
            check_no_uvars = (uu___38_2405.check_no_uvars);
            unmeta = (uu___38_2405.unmeta);
            unascribe = (uu___38_2405.unascribe);
            in_full_norm_request = (uu___38_2405.in_full_norm_request);
            weakly_reduce_scrutinee = (uu___38_2405.weakly_reduce_scrutinee);
            nbe_step = (uu___38_2405.nbe_step);
            for_extraction = (uu___38_2405.for_extraction)
          }
      | FStar_TypeChecker_Env.UnfoldFully lids ->
          let uu___39_2411 = fs  in
          {
            beta = (uu___39_2411.beta);
            iota = (uu___39_2411.iota);
            zeta = (uu___39_2411.zeta);
            weak = (uu___39_2411.weak);
            hnf = (uu___39_2411.hnf);
            primops = (uu___39_2411.primops);
            do_not_unfold_pure_lets = (uu___39_2411.do_not_unfold_pure_lets);
            unfold_until = (uu___39_2411.unfold_until);
            unfold_only = (uu___39_2411.unfold_only);
            unfold_fully = (FStar_Pervasives_Native.Some lids);
            unfold_attr = (uu___39_2411.unfold_attr);
            unfold_tac = (uu___39_2411.unfold_tac);
            pure_subterms_within_computations =
              (uu___39_2411.pure_subterms_within_computations);
            simplify = (uu___39_2411.simplify);
            erase_universes = (uu___39_2411.erase_universes);
            allow_unbound_universes = (uu___39_2411.allow_unbound_universes);
            reify_ = (uu___39_2411.reify_);
            compress_uvars = (uu___39_2411.compress_uvars);
            no_full_norm = (uu___39_2411.no_full_norm);
            check_no_uvars = (uu___39_2411.check_no_uvars);
            unmeta = (uu___39_2411.unmeta);
            unascribe = (uu___39_2411.unascribe);
            in_full_norm_request = (uu___39_2411.in_full_norm_request);
            weakly_reduce_scrutinee = (uu___39_2411.weakly_reduce_scrutinee);
            nbe_step = (uu___39_2411.nbe_step);
            for_extraction = (uu___39_2411.for_extraction)
          }
      | FStar_TypeChecker_Env.UnfoldAttr lids ->
          let uu___40_2417 = fs  in
          {
            beta = (uu___40_2417.beta);
            iota = (uu___40_2417.iota);
            zeta = (uu___40_2417.zeta);
            weak = (uu___40_2417.weak);
            hnf = (uu___40_2417.hnf);
            primops = (uu___40_2417.primops);
            do_not_unfold_pure_lets = (uu___40_2417.do_not_unfold_pure_lets);
            unfold_until = (uu___40_2417.unfold_until);
            unfold_only = (uu___40_2417.unfold_only);
            unfold_fully = (uu___40_2417.unfold_fully);
            unfold_attr = (FStar_Pervasives_Native.Some lids);
            unfold_tac = (uu___40_2417.unfold_tac);
            pure_subterms_within_computations =
              (uu___40_2417.pure_subterms_within_computations);
            simplify = (uu___40_2417.simplify);
            erase_universes = (uu___40_2417.erase_universes);
            allow_unbound_universes = (uu___40_2417.allow_unbound_universes);
            reify_ = (uu___40_2417.reify_);
            compress_uvars = (uu___40_2417.compress_uvars);
            no_full_norm = (uu___40_2417.no_full_norm);
            check_no_uvars = (uu___40_2417.check_no_uvars);
            unmeta = (uu___40_2417.unmeta);
            unascribe = (uu___40_2417.unascribe);
            in_full_norm_request = (uu___40_2417.in_full_norm_request);
            weakly_reduce_scrutinee = (uu___40_2417.weakly_reduce_scrutinee);
            nbe_step = (uu___40_2417.nbe_step);
            for_extraction = (uu___40_2417.for_extraction)
          }
      | FStar_TypeChecker_Env.UnfoldTac  ->
          let uu___41_2420 = fs  in
          {
            beta = (uu___41_2420.beta);
            iota = (uu___41_2420.iota);
            zeta = (uu___41_2420.zeta);
            weak = (uu___41_2420.weak);
            hnf = (uu___41_2420.hnf);
            primops = (uu___41_2420.primops);
            do_not_unfold_pure_lets = (uu___41_2420.do_not_unfold_pure_lets);
            unfold_until = (uu___41_2420.unfold_until);
            unfold_only = (uu___41_2420.unfold_only);
            unfold_fully = (uu___41_2420.unfold_fully);
            unfold_attr = (uu___41_2420.unfold_attr);
            unfold_tac = true;
            pure_subterms_within_computations =
              (uu___41_2420.pure_subterms_within_computations);
            simplify = (uu___41_2420.simplify);
            erase_universes = (uu___41_2420.erase_universes);
            allow_unbound_universes = (uu___41_2420.allow_unbound_universes);
            reify_ = (uu___41_2420.reify_);
            compress_uvars = (uu___41_2420.compress_uvars);
            no_full_norm = (uu___41_2420.no_full_norm);
            check_no_uvars = (uu___41_2420.check_no_uvars);
            unmeta = (uu___41_2420.unmeta);
            unascribe = (uu___41_2420.unascribe);
            in_full_norm_request = (uu___41_2420.in_full_norm_request);
            weakly_reduce_scrutinee = (uu___41_2420.weakly_reduce_scrutinee);
            nbe_step = (uu___41_2420.nbe_step);
            for_extraction = (uu___41_2420.for_extraction)
          }
      | FStar_TypeChecker_Env.PureSubtermsWithinComputations  ->
          let uu___42_2422 = fs  in
          {
            beta = (uu___42_2422.beta);
            iota = (uu___42_2422.iota);
            zeta = (uu___42_2422.zeta);
            weak = (uu___42_2422.weak);
            hnf = (uu___42_2422.hnf);
            primops = (uu___42_2422.primops);
            do_not_unfold_pure_lets = (uu___42_2422.do_not_unfold_pure_lets);
            unfold_until = (uu___42_2422.unfold_until);
            unfold_only = (uu___42_2422.unfold_only);
            unfold_fully = (uu___42_2422.unfold_fully);
            unfold_attr = (uu___42_2422.unfold_attr);
            unfold_tac = (uu___42_2422.unfold_tac);
            pure_subterms_within_computations = true;
            simplify = (uu___42_2422.simplify);
            erase_universes = (uu___42_2422.erase_universes);
            allow_unbound_universes = (uu___42_2422.allow_unbound_universes);
            reify_ = (uu___42_2422.reify_);
            compress_uvars = (uu___42_2422.compress_uvars);
            no_full_norm = (uu___42_2422.no_full_norm);
            check_no_uvars = (uu___42_2422.check_no_uvars);
            unmeta = (uu___42_2422.unmeta);
            unascribe = (uu___42_2422.unascribe);
            in_full_norm_request = (uu___42_2422.in_full_norm_request);
            weakly_reduce_scrutinee = (uu___42_2422.weakly_reduce_scrutinee);
            nbe_step = (uu___42_2422.nbe_step);
            for_extraction = (uu___42_2422.for_extraction)
          }
      | FStar_TypeChecker_Env.Simplify  ->
          let uu___43_2424 = fs  in
          {
            beta = (uu___43_2424.beta);
            iota = (uu___43_2424.iota);
            zeta = (uu___43_2424.zeta);
            weak = (uu___43_2424.weak);
            hnf = (uu___43_2424.hnf);
            primops = (uu___43_2424.primops);
            do_not_unfold_pure_lets = (uu___43_2424.do_not_unfold_pure_lets);
            unfold_until = (uu___43_2424.unfold_until);
            unfold_only = (uu___43_2424.unfold_only);
            unfold_fully = (uu___43_2424.unfold_fully);
            unfold_attr = (uu___43_2424.unfold_attr);
            unfold_tac = (uu___43_2424.unfold_tac);
            pure_subterms_within_computations =
              (uu___43_2424.pure_subterms_within_computations);
            simplify = true;
            erase_universes = (uu___43_2424.erase_universes);
            allow_unbound_universes = (uu___43_2424.allow_unbound_universes);
            reify_ = (uu___43_2424.reify_);
            compress_uvars = (uu___43_2424.compress_uvars);
            no_full_norm = (uu___43_2424.no_full_norm);
            check_no_uvars = (uu___43_2424.check_no_uvars);
            unmeta = (uu___43_2424.unmeta);
            unascribe = (uu___43_2424.unascribe);
            in_full_norm_request = (uu___43_2424.in_full_norm_request);
            weakly_reduce_scrutinee = (uu___43_2424.weakly_reduce_scrutinee);
            nbe_step = (uu___43_2424.nbe_step);
            for_extraction = (uu___43_2424.for_extraction)
          }
      | FStar_TypeChecker_Env.EraseUniverses  ->
          let uu___44_2426 = fs  in
          {
            beta = (uu___44_2426.beta);
            iota = (uu___44_2426.iota);
            zeta = (uu___44_2426.zeta);
            weak = (uu___44_2426.weak);
            hnf = (uu___44_2426.hnf);
            primops = (uu___44_2426.primops);
            do_not_unfold_pure_lets = (uu___44_2426.do_not_unfold_pure_lets);
            unfold_until = (uu___44_2426.unfold_until);
            unfold_only = (uu___44_2426.unfold_only);
            unfold_fully = (uu___44_2426.unfold_fully);
            unfold_attr = (uu___44_2426.unfold_attr);
            unfold_tac = (uu___44_2426.unfold_tac);
            pure_subterms_within_computations =
              (uu___44_2426.pure_subterms_within_computations);
            simplify = (uu___44_2426.simplify);
            erase_universes = true;
            allow_unbound_universes = (uu___44_2426.allow_unbound_universes);
            reify_ = (uu___44_2426.reify_);
            compress_uvars = (uu___44_2426.compress_uvars);
            no_full_norm = (uu___44_2426.no_full_norm);
            check_no_uvars = (uu___44_2426.check_no_uvars);
            unmeta = (uu___44_2426.unmeta);
            unascribe = (uu___44_2426.unascribe);
            in_full_norm_request = (uu___44_2426.in_full_norm_request);
            weakly_reduce_scrutinee = (uu___44_2426.weakly_reduce_scrutinee);
            nbe_step = (uu___44_2426.nbe_step);
            for_extraction = (uu___44_2426.for_extraction)
          }
      | FStar_TypeChecker_Env.AllowUnboundUniverses  ->
          let uu___45_2428 = fs  in
          {
            beta = (uu___45_2428.beta);
            iota = (uu___45_2428.iota);
            zeta = (uu___45_2428.zeta);
            weak = (uu___45_2428.weak);
            hnf = (uu___45_2428.hnf);
            primops = (uu___45_2428.primops);
            do_not_unfold_pure_lets = (uu___45_2428.do_not_unfold_pure_lets);
            unfold_until = (uu___45_2428.unfold_until);
            unfold_only = (uu___45_2428.unfold_only);
            unfold_fully = (uu___45_2428.unfold_fully);
            unfold_attr = (uu___45_2428.unfold_attr);
            unfold_tac = (uu___45_2428.unfold_tac);
            pure_subterms_within_computations =
              (uu___45_2428.pure_subterms_within_computations);
            simplify = (uu___45_2428.simplify);
            erase_universes = (uu___45_2428.erase_universes);
            allow_unbound_universes = true;
            reify_ = (uu___45_2428.reify_);
            compress_uvars = (uu___45_2428.compress_uvars);
            no_full_norm = (uu___45_2428.no_full_norm);
            check_no_uvars = (uu___45_2428.check_no_uvars);
            unmeta = (uu___45_2428.unmeta);
            unascribe = (uu___45_2428.unascribe);
            in_full_norm_request = (uu___45_2428.in_full_norm_request);
            weakly_reduce_scrutinee = (uu___45_2428.weakly_reduce_scrutinee);
            nbe_step = (uu___45_2428.nbe_step);
            for_extraction = (uu___45_2428.for_extraction)
          }
      | FStar_TypeChecker_Env.Reify  ->
          let uu___46_2430 = fs  in
          {
            beta = (uu___46_2430.beta);
            iota = (uu___46_2430.iota);
            zeta = (uu___46_2430.zeta);
            weak = (uu___46_2430.weak);
            hnf = (uu___46_2430.hnf);
            primops = (uu___46_2430.primops);
            do_not_unfold_pure_lets = (uu___46_2430.do_not_unfold_pure_lets);
            unfold_until = (uu___46_2430.unfold_until);
            unfold_only = (uu___46_2430.unfold_only);
            unfold_fully = (uu___46_2430.unfold_fully);
            unfold_attr = (uu___46_2430.unfold_attr);
            unfold_tac = (uu___46_2430.unfold_tac);
            pure_subterms_within_computations =
              (uu___46_2430.pure_subterms_within_computations);
            simplify = (uu___46_2430.simplify);
            erase_universes = (uu___46_2430.erase_universes);
            allow_unbound_universes = (uu___46_2430.allow_unbound_universes);
            reify_ = true;
            compress_uvars = (uu___46_2430.compress_uvars);
            no_full_norm = (uu___46_2430.no_full_norm);
            check_no_uvars = (uu___46_2430.check_no_uvars);
            unmeta = (uu___46_2430.unmeta);
            unascribe = (uu___46_2430.unascribe);
            in_full_norm_request = (uu___46_2430.in_full_norm_request);
            weakly_reduce_scrutinee = (uu___46_2430.weakly_reduce_scrutinee);
            nbe_step = (uu___46_2430.nbe_step);
            for_extraction = (uu___46_2430.for_extraction)
          }
      | FStar_TypeChecker_Env.CompressUvars  ->
          let uu___47_2432 = fs  in
          {
            beta = (uu___47_2432.beta);
            iota = (uu___47_2432.iota);
            zeta = (uu___47_2432.zeta);
            weak = (uu___47_2432.weak);
            hnf = (uu___47_2432.hnf);
            primops = (uu___47_2432.primops);
            do_not_unfold_pure_lets = (uu___47_2432.do_not_unfold_pure_lets);
            unfold_until = (uu___47_2432.unfold_until);
            unfold_only = (uu___47_2432.unfold_only);
            unfold_fully = (uu___47_2432.unfold_fully);
            unfold_attr = (uu___47_2432.unfold_attr);
            unfold_tac = (uu___47_2432.unfold_tac);
            pure_subterms_within_computations =
              (uu___47_2432.pure_subterms_within_computations);
            simplify = (uu___47_2432.simplify);
            erase_universes = (uu___47_2432.erase_universes);
            allow_unbound_universes = (uu___47_2432.allow_unbound_universes);
            reify_ = (uu___47_2432.reify_);
            compress_uvars = true;
            no_full_norm = (uu___47_2432.no_full_norm);
            check_no_uvars = (uu___47_2432.check_no_uvars);
            unmeta = (uu___47_2432.unmeta);
            unascribe = (uu___47_2432.unascribe);
            in_full_norm_request = (uu___47_2432.in_full_norm_request);
            weakly_reduce_scrutinee = (uu___47_2432.weakly_reduce_scrutinee);
            nbe_step = (uu___47_2432.nbe_step);
            for_extraction = (uu___47_2432.for_extraction)
          }
      | FStar_TypeChecker_Env.NoFullNorm  ->
          let uu___48_2434 = fs  in
          {
            beta = (uu___48_2434.beta);
            iota = (uu___48_2434.iota);
            zeta = (uu___48_2434.zeta);
            weak = (uu___48_2434.weak);
            hnf = (uu___48_2434.hnf);
            primops = (uu___48_2434.primops);
            do_not_unfold_pure_lets = (uu___48_2434.do_not_unfold_pure_lets);
            unfold_until = (uu___48_2434.unfold_until);
            unfold_only = (uu___48_2434.unfold_only);
            unfold_fully = (uu___48_2434.unfold_fully);
            unfold_attr = (uu___48_2434.unfold_attr);
            unfold_tac = (uu___48_2434.unfold_tac);
            pure_subterms_within_computations =
              (uu___48_2434.pure_subterms_within_computations);
            simplify = (uu___48_2434.simplify);
            erase_universes = (uu___48_2434.erase_universes);
            allow_unbound_universes = (uu___48_2434.allow_unbound_universes);
            reify_ = (uu___48_2434.reify_);
            compress_uvars = (uu___48_2434.compress_uvars);
            no_full_norm = true;
            check_no_uvars = (uu___48_2434.check_no_uvars);
            unmeta = (uu___48_2434.unmeta);
            unascribe = (uu___48_2434.unascribe);
            in_full_norm_request = (uu___48_2434.in_full_norm_request);
            weakly_reduce_scrutinee = (uu___48_2434.weakly_reduce_scrutinee);
            nbe_step = (uu___48_2434.nbe_step);
            for_extraction = (uu___48_2434.for_extraction)
          }
      | FStar_TypeChecker_Env.CheckNoUvars  ->
          let uu___49_2436 = fs  in
          {
            beta = (uu___49_2436.beta);
            iota = (uu___49_2436.iota);
            zeta = (uu___49_2436.zeta);
            weak = (uu___49_2436.weak);
            hnf = (uu___49_2436.hnf);
            primops = (uu___49_2436.primops);
            do_not_unfold_pure_lets = (uu___49_2436.do_not_unfold_pure_lets);
            unfold_until = (uu___49_2436.unfold_until);
            unfold_only = (uu___49_2436.unfold_only);
            unfold_fully = (uu___49_2436.unfold_fully);
            unfold_attr = (uu___49_2436.unfold_attr);
            unfold_tac = (uu___49_2436.unfold_tac);
            pure_subterms_within_computations =
              (uu___49_2436.pure_subterms_within_computations);
            simplify = (uu___49_2436.simplify);
            erase_universes = (uu___49_2436.erase_universes);
            allow_unbound_universes = (uu___49_2436.allow_unbound_universes);
            reify_ = (uu___49_2436.reify_);
            compress_uvars = (uu___49_2436.compress_uvars);
            no_full_norm = (uu___49_2436.no_full_norm);
            check_no_uvars = true;
            unmeta = (uu___49_2436.unmeta);
            unascribe = (uu___49_2436.unascribe);
            in_full_norm_request = (uu___49_2436.in_full_norm_request);
            weakly_reduce_scrutinee = (uu___49_2436.weakly_reduce_scrutinee);
            nbe_step = (uu___49_2436.nbe_step);
            for_extraction = (uu___49_2436.for_extraction)
          }
      | FStar_TypeChecker_Env.Unmeta  ->
          let uu___50_2438 = fs  in
          {
            beta = (uu___50_2438.beta);
            iota = (uu___50_2438.iota);
            zeta = (uu___50_2438.zeta);
            weak = (uu___50_2438.weak);
            hnf = (uu___50_2438.hnf);
            primops = (uu___50_2438.primops);
            do_not_unfold_pure_lets = (uu___50_2438.do_not_unfold_pure_lets);
            unfold_until = (uu___50_2438.unfold_until);
            unfold_only = (uu___50_2438.unfold_only);
            unfold_fully = (uu___50_2438.unfold_fully);
            unfold_attr = (uu___50_2438.unfold_attr);
            unfold_tac = (uu___50_2438.unfold_tac);
            pure_subterms_within_computations =
              (uu___50_2438.pure_subterms_within_computations);
            simplify = (uu___50_2438.simplify);
            erase_universes = (uu___50_2438.erase_universes);
            allow_unbound_universes = (uu___50_2438.allow_unbound_universes);
            reify_ = (uu___50_2438.reify_);
            compress_uvars = (uu___50_2438.compress_uvars);
            no_full_norm = (uu___50_2438.no_full_norm);
            check_no_uvars = (uu___50_2438.check_no_uvars);
            unmeta = true;
            unascribe = (uu___50_2438.unascribe);
            in_full_norm_request = (uu___50_2438.in_full_norm_request);
            weakly_reduce_scrutinee = (uu___50_2438.weakly_reduce_scrutinee);
            nbe_step = (uu___50_2438.nbe_step);
            for_extraction = (uu___50_2438.for_extraction)
          }
      | FStar_TypeChecker_Env.Unascribe  ->
          let uu___51_2440 = fs  in
          {
            beta = (uu___51_2440.beta);
            iota = (uu___51_2440.iota);
            zeta = (uu___51_2440.zeta);
            weak = (uu___51_2440.weak);
            hnf = (uu___51_2440.hnf);
            primops = (uu___51_2440.primops);
            do_not_unfold_pure_lets = (uu___51_2440.do_not_unfold_pure_lets);
            unfold_until = (uu___51_2440.unfold_until);
            unfold_only = (uu___51_2440.unfold_only);
            unfold_fully = (uu___51_2440.unfold_fully);
            unfold_attr = (uu___51_2440.unfold_attr);
            unfold_tac = (uu___51_2440.unfold_tac);
            pure_subterms_within_computations =
              (uu___51_2440.pure_subterms_within_computations);
            simplify = (uu___51_2440.simplify);
            erase_universes = (uu___51_2440.erase_universes);
            allow_unbound_universes = (uu___51_2440.allow_unbound_universes);
            reify_ = (uu___51_2440.reify_);
            compress_uvars = (uu___51_2440.compress_uvars);
            no_full_norm = (uu___51_2440.no_full_norm);
            check_no_uvars = (uu___51_2440.check_no_uvars);
            unmeta = (uu___51_2440.unmeta);
            unascribe = true;
            in_full_norm_request = (uu___51_2440.in_full_norm_request);
            weakly_reduce_scrutinee = (uu___51_2440.weakly_reduce_scrutinee);
            nbe_step = (uu___51_2440.nbe_step);
            for_extraction = (uu___51_2440.for_extraction)
          }
      | FStar_TypeChecker_Env.NBE  ->
          let uu___52_2442 = fs  in
          {
            beta = (uu___52_2442.beta);
            iota = (uu___52_2442.iota);
            zeta = (uu___52_2442.zeta);
            weak = (uu___52_2442.weak);
            hnf = (uu___52_2442.hnf);
            primops = (uu___52_2442.primops);
            do_not_unfold_pure_lets = (uu___52_2442.do_not_unfold_pure_lets);
            unfold_until = (uu___52_2442.unfold_until);
            unfold_only = (uu___52_2442.unfold_only);
            unfold_fully = (uu___52_2442.unfold_fully);
            unfold_attr = (uu___52_2442.unfold_attr);
            unfold_tac = (uu___52_2442.unfold_tac);
            pure_subterms_within_computations =
              (uu___52_2442.pure_subterms_within_computations);
            simplify = (uu___52_2442.simplify);
            erase_universes = (uu___52_2442.erase_universes);
            allow_unbound_universes = (uu___52_2442.allow_unbound_universes);
            reify_ = (uu___52_2442.reify_);
            compress_uvars = (uu___52_2442.compress_uvars);
            no_full_norm = (uu___52_2442.no_full_norm);
            check_no_uvars = (uu___52_2442.check_no_uvars);
            unmeta = (uu___52_2442.unmeta);
            unascribe = (uu___52_2442.unascribe);
            in_full_norm_request = (uu___52_2442.in_full_norm_request);
            weakly_reduce_scrutinee = (uu___52_2442.weakly_reduce_scrutinee);
            nbe_step = true;
            for_extraction = (uu___52_2442.for_extraction)
          }
      | FStar_TypeChecker_Env.ForExtraction  ->
          let uu___53_2444 = fs  in
          {
            beta = (uu___53_2444.beta);
            iota = (uu___53_2444.iota);
            zeta = (uu___53_2444.zeta);
            weak = (uu___53_2444.weak);
            hnf = (uu___53_2444.hnf);
            primops = (uu___53_2444.primops);
            do_not_unfold_pure_lets = (uu___53_2444.do_not_unfold_pure_lets);
            unfold_until = (uu___53_2444.unfold_until);
            unfold_only = (uu___53_2444.unfold_only);
            unfold_fully = (uu___53_2444.unfold_fully);
            unfold_attr = (uu___53_2444.unfold_attr);
            unfold_tac = (uu___53_2444.unfold_tac);
            pure_subterms_within_computations =
              (uu___53_2444.pure_subterms_within_computations);
            simplify = (uu___53_2444.simplify);
            erase_universes = (uu___53_2444.erase_universes);
            allow_unbound_universes = (uu___53_2444.allow_unbound_universes);
            reify_ = (uu___53_2444.reify_);
            compress_uvars = (uu___53_2444.compress_uvars);
            no_full_norm = (uu___53_2444.no_full_norm);
            check_no_uvars = (uu___53_2444.check_no_uvars);
            unmeta = (uu___53_2444.unmeta);
            unascribe = (uu___53_2444.unascribe);
            in_full_norm_request = (uu___53_2444.in_full_norm_request);
            weakly_reduce_scrutinee = (uu___53_2444.weakly_reduce_scrutinee);
            nbe_step = (uu___53_2444.nbe_step);
>>>>>>> fd51a1b6
            for_extraction = true
          }
  
let (to_fsteps : FStar_TypeChecker_Env.step Prims.list -> fsteps) =
  fun s  -> FStar_List.fold_right fstep_add_one s default_steps 
type psc =
  {
  psc_range: FStar_Range.range ;
  psc_subst: unit -> FStar_Syntax_Syntax.subst_t }
let (__proj__Mkpsc__item__psc_range : psc -> FStar_Range.range) =
  fun projectee  ->
    match projectee with | { psc_range; psc_subst;_} -> psc_range
  
let (__proj__Mkpsc__item__psc_subst :
  psc -> unit -> FStar_Syntax_Syntax.subst_t) =
  fun projectee  ->
    match projectee with | { psc_range; psc_subst;_} -> psc_subst
  
let (null_psc : psc) =
  { psc_range = FStar_Range.dummyRange; psc_subst = (fun uu____65466  -> [])
  } 
let (psc_range : psc -> FStar_Range.range) = fun psc  -> psc.psc_range 
let (psc_subst : psc -> FStar_Syntax_Syntax.subst_t) =
  fun psc  -> psc.psc_subst () 
type debug_switches =
  {
  gen: Prims.bool ;
  top: Prims.bool ;
  cfg: Prims.bool ;
  primop: Prims.bool ;
  unfolding: Prims.bool ;
  b380: Prims.bool ;
  wpe: Prims.bool ;
  norm_delayed: Prims.bool ;
  print_normalized: Prims.bool }
let (__proj__Mkdebug_switches__item__gen : debug_switches -> Prims.bool) =
  fun projectee  ->
    match projectee with
    | { gen = gen1; top; cfg; primop; unfolding; b380; wpe; norm_delayed;
        print_normalized;_} -> gen1
  
let (__proj__Mkdebug_switches__item__top : debug_switches -> Prims.bool) =
  fun projectee  ->
    match projectee with
    | { gen = gen1; top; cfg; primop; unfolding; b380; wpe; norm_delayed;
        print_normalized;_} -> top
  
let (__proj__Mkdebug_switches__item__cfg : debug_switches -> Prims.bool) =
  fun projectee  ->
    match projectee with
    | { gen = gen1; top; cfg; primop; unfolding; b380; wpe; norm_delayed;
        print_normalized;_} -> cfg
  
let (__proj__Mkdebug_switches__item__primop : debug_switches -> Prims.bool) =
  fun projectee  ->
    match projectee with
    | { gen = gen1; top; cfg; primop; unfolding; b380; wpe; norm_delayed;
        print_normalized;_} -> primop
  
let (__proj__Mkdebug_switches__item__unfolding :
  debug_switches -> Prims.bool) =
  fun projectee  ->
    match projectee with
    | { gen = gen1; top; cfg; primop; unfolding; b380; wpe; norm_delayed;
        print_normalized;_} -> unfolding
  
let (__proj__Mkdebug_switches__item__b380 : debug_switches -> Prims.bool) =
  fun projectee  ->
    match projectee with
    | { gen = gen1; top; cfg; primop; unfolding; b380; wpe; norm_delayed;
        print_normalized;_} -> b380
  
let (__proj__Mkdebug_switches__item__wpe : debug_switches -> Prims.bool) =
  fun projectee  ->
    match projectee with
    | { gen = gen1; top; cfg; primop; unfolding; b380; wpe; norm_delayed;
        print_normalized;_} -> wpe
  
let (__proj__Mkdebug_switches__item__norm_delayed :
  debug_switches -> Prims.bool) =
  fun projectee  ->
    match projectee with
    | { gen = gen1; top; cfg; primop; unfolding; b380; wpe; norm_delayed;
        print_normalized;_} -> norm_delayed
  
let (__proj__Mkdebug_switches__item__print_normalized :
  debug_switches -> Prims.bool) =
  fun projectee  ->
    match projectee with
    | { gen = gen1; top; cfg; primop; unfolding; b380; wpe; norm_delayed;
        print_normalized;_} -> print_normalized
  
type primitive_step =
  {
  name: FStar_Ident.lid ;
  arity: Prims.int ;
  univ_arity: Prims.int ;
  auto_reflect: Prims.int FStar_Pervasives_Native.option ;
  strong_reduction_ok: Prims.bool ;
  requires_binder_substitution: Prims.bool ;
  interpretation:
    psc ->
      FStar_Syntax_Embeddings.norm_cb ->
        FStar_Syntax_Syntax.args ->
          FStar_Syntax_Syntax.term FStar_Pervasives_Native.option
    ;
  interpretation_nbe:
    FStar_TypeChecker_NBETerm.nbe_cbs ->
      FStar_TypeChecker_NBETerm.args ->
        FStar_TypeChecker_NBETerm.t FStar_Pervasives_Native.option
    }
let (__proj__Mkprimitive_step__item__name :
  primitive_step -> FStar_Ident.lid) =
  fun projectee  ->
    match projectee with
    | { name; arity; univ_arity; auto_reflect; strong_reduction_ok;
        requires_binder_substitution; interpretation; interpretation_nbe;_}
        -> name
  
let (__proj__Mkprimitive_step__item__arity : primitive_step -> Prims.int) =
  fun projectee  ->
    match projectee with
    | { name; arity; univ_arity; auto_reflect; strong_reduction_ok;
        requires_binder_substitution; interpretation; interpretation_nbe;_}
        -> arity
  
let (__proj__Mkprimitive_step__item__univ_arity :
  primitive_step -> Prims.int) =
  fun projectee  ->
    match projectee with
    | { name; arity; univ_arity; auto_reflect; strong_reduction_ok;
        requires_binder_substitution; interpretation; interpretation_nbe;_}
        -> univ_arity
  
let (__proj__Mkprimitive_step__item__auto_reflect :
  primitive_step -> Prims.int FStar_Pervasives_Native.option) =
  fun projectee  ->
    match projectee with
    | { name; arity; univ_arity; auto_reflect; strong_reduction_ok;
        requires_binder_substitution; interpretation; interpretation_nbe;_}
        -> auto_reflect
  
let (__proj__Mkprimitive_step__item__strong_reduction_ok :
  primitive_step -> Prims.bool) =
  fun projectee  ->
    match projectee with
    | { name; arity; univ_arity; auto_reflect; strong_reduction_ok;
        requires_binder_substitution; interpretation; interpretation_nbe;_}
        -> strong_reduction_ok
  
let (__proj__Mkprimitive_step__item__requires_binder_substitution :
  primitive_step -> Prims.bool) =
  fun projectee  ->
    match projectee with
    | { name; arity; univ_arity; auto_reflect; strong_reduction_ok;
        requires_binder_substitution; interpretation; interpretation_nbe;_}
        -> requires_binder_substitution
  
let (__proj__Mkprimitive_step__item__interpretation :
  primitive_step ->
    psc ->
      FStar_Syntax_Embeddings.norm_cb ->
        FStar_Syntax_Syntax.args ->
          FStar_Syntax_Syntax.term FStar_Pervasives_Native.option)
  =
  fun projectee  ->
    match projectee with
    | { name; arity; univ_arity; auto_reflect; strong_reduction_ok;
        requires_binder_substitution; interpretation; interpretation_nbe;_}
        -> interpretation
  
let (__proj__Mkprimitive_step__item__interpretation_nbe :
  primitive_step ->
    FStar_TypeChecker_NBETerm.nbe_cbs ->
      FStar_TypeChecker_NBETerm.args ->
        FStar_TypeChecker_NBETerm.t FStar_Pervasives_Native.option)
  =
  fun projectee  ->
    match projectee with
    | { name; arity; univ_arity; auto_reflect; strong_reduction_ok;
        requires_binder_substitution; interpretation; interpretation_nbe;_}
        -> interpretation_nbe
  
type cfg =
  {
  steps: fsteps ;
  tcenv: FStar_TypeChecker_Env.env ;
  debug: debug_switches ;
  delta_level: FStar_TypeChecker_Env.delta_level Prims.list ;
  primitive_steps: primitive_step FStar_Util.psmap ;
  strong: Prims.bool ;
  memoize_lazy: Prims.bool ;
  normalize_pure_lets: Prims.bool ;
  reifying: Prims.bool }
let (__proj__Mkcfg__item__steps : cfg -> fsteps) =
  fun projectee  ->
    match projectee with
    | { steps; tcenv; debug = debug1; delta_level; primitive_steps; strong;
        memoize_lazy; normalize_pure_lets; reifying;_} -> steps
  
let (__proj__Mkcfg__item__tcenv : cfg -> FStar_TypeChecker_Env.env) =
  fun projectee  ->
    match projectee with
    | { steps; tcenv; debug = debug1; delta_level; primitive_steps; strong;
        memoize_lazy; normalize_pure_lets; reifying;_} -> tcenv
  
let (__proj__Mkcfg__item__debug : cfg -> debug_switches) =
  fun projectee  ->
    match projectee with
    | { steps; tcenv; debug = debug1; delta_level; primitive_steps; strong;
        memoize_lazy; normalize_pure_lets; reifying;_} -> debug1
  
let (__proj__Mkcfg__item__delta_level :
  cfg -> FStar_TypeChecker_Env.delta_level Prims.list) =
  fun projectee  ->
    match projectee with
    | { steps; tcenv; debug = debug1; delta_level; primitive_steps; strong;
        memoize_lazy; normalize_pure_lets; reifying;_} -> delta_level
  
let (__proj__Mkcfg__item__primitive_steps :
  cfg -> primitive_step FStar_Util.psmap) =
  fun projectee  ->
    match projectee with
    | { steps; tcenv; debug = debug1; delta_level; primitive_steps; strong;
        memoize_lazy; normalize_pure_lets; reifying;_} -> primitive_steps
  
let (__proj__Mkcfg__item__strong : cfg -> Prims.bool) =
  fun projectee  ->
    match projectee with
    | { steps; tcenv; debug = debug1; delta_level; primitive_steps; strong;
        memoize_lazy; normalize_pure_lets; reifying;_} -> strong
  
let (__proj__Mkcfg__item__memoize_lazy : cfg -> Prims.bool) =
  fun projectee  ->
    match projectee with
    | { steps; tcenv; debug = debug1; delta_level; primitive_steps; strong;
        memoize_lazy; normalize_pure_lets; reifying;_} -> memoize_lazy
  
let (__proj__Mkcfg__item__normalize_pure_lets : cfg -> Prims.bool) =
  fun projectee  ->
    match projectee with
    | { steps; tcenv; debug = debug1; delta_level; primitive_steps; strong;
        memoize_lazy; normalize_pure_lets; reifying;_} -> normalize_pure_lets
  
let (__proj__Mkcfg__item__reifying : cfg -> Prims.bool) =
  fun projectee  ->
    match projectee with
    | { steps; tcenv; debug = debug1; delta_level; primitive_steps; strong;
        memoize_lazy; normalize_pure_lets; reifying;_} -> reifying
  
let (cfg_to_string : cfg -> Prims.string) =
  fun cfg  ->
    let uu____66526 =
      let uu____66530 =
        let uu____66534 =
          let uu____66536 = steps_to_string cfg.steps  in
          FStar_Util.format1 "  steps = %s" uu____66536  in
        [uu____66534; "}"]  in
      "{" :: uu____66530  in
    FStar_String.concat "\n" uu____66526
  
let (cfg_env : cfg -> FStar_TypeChecker_Env.env) = fun cfg  -> cfg.tcenv 
let (add_steps :
  primitive_step FStar_Util.psmap ->
    primitive_step Prims.list -> primitive_step FStar_Util.psmap)
  =
  fun m  ->
    fun l  ->
      FStar_List.fold_right
        (fun p  ->
           fun m1  ->
             let uu____66584 = FStar_Ident.text_of_lid p.name  in
             FStar_Util.psmap_add m1 uu____66584 p) l m
  
let (prim_from_list :
  primitive_step Prims.list -> primitive_step FStar_Util.psmap) =
  fun l  ->
    let uu____66600 = FStar_Util.psmap_empty ()  in add_steps uu____66600 l
  
let (find_prim_step :
  cfg ->
    FStar_Syntax_Syntax.fv -> primitive_step FStar_Pervasives_Native.option)
  =
  fun cfg  ->
    fun fv  ->
      let uu____66616 =
        FStar_Ident.text_of_lid
          (fv.FStar_Syntax_Syntax.fv_name).FStar_Syntax_Syntax.v
         in
      FStar_Util.psmap_try_find cfg.primitive_steps uu____66616
  
let (is_prim_step : cfg -> FStar_Syntax_Syntax.fv -> Prims.bool) =
  fun cfg  ->
    fun fv  ->
      let uu____66630 =
        let uu____66633 =
          FStar_Ident.text_of_lid
            (fv.FStar_Syntax_Syntax.fv_name).FStar_Syntax_Syntax.v
           in
        FStar_Util.psmap_try_find cfg.primitive_steps uu____66633  in
      FStar_Util.is_some uu____66630
  
let (log : cfg -> (unit -> unit) -> unit) =
  fun cfg  -> fun f  -> if (cfg.debug).gen then f () else () 
let (log_top : cfg -> (unit -> unit) -> unit) =
  fun cfg  -> fun f  -> if (cfg.debug).top then f () else () 
let (log_cfg : cfg -> (unit -> unit) -> unit) =
  fun cfg  -> fun f  -> if (cfg.debug).cfg then f () else () 
let (log_primops : cfg -> (unit -> unit) -> unit) =
  fun cfg  -> fun f  -> if (cfg.debug).primop then f () else () 
let (log_unfolding : cfg -> (unit -> unit) -> unit) =
  fun cfg  -> fun f  -> if (cfg.debug).unfolding then f () else () 
let (log_nbe : cfg -> (unit -> unit) -> unit) =
  fun cfg  ->
    fun f  ->
      let uu____66746 =
        FStar_All.pipe_left (FStar_TypeChecker_Env.debug cfg.tcenv)
          (FStar_Options.Other "NBE")
         in
      if uu____66746 then f () else ()
  
let embed_simple :
  'a .
    'a FStar_Syntax_Embeddings.embedding ->
      FStar_Range.range -> 'a -> FStar_Syntax_Syntax.term
  =
  fun emb  ->
    fun r  ->
      fun x  ->
        let uu____66782 = FStar_Syntax_Embeddings.embed emb x  in
        uu____66782 r FStar_Pervasives_Native.None
          FStar_Syntax_Embeddings.id_norm_cb
  
let try_unembed_simple :
  'a .
    'a FStar_Syntax_Embeddings.embedding ->
      FStar_Syntax_Syntax.term -> 'a FStar_Pervasives_Native.option
  =
  fun emb  ->
    fun x  ->
      let uu____66838 = FStar_Syntax_Embeddings.unembed emb x  in
      uu____66838 false FStar_Syntax_Embeddings.id_norm_cb
  
let mk :
  'Auu____66857 .
    'Auu____66857 ->
      FStar_Range.range -> 'Auu____66857 FStar_Syntax_Syntax.syntax
  =
  fun t  -> fun r  -> FStar_Syntax_Syntax.mk t FStar_Pervasives_Native.None r 
let (built_in_primitive_steps : primitive_step FStar_Util.psmap) =
  let arg_as_int1 a =
    FStar_All.pipe_right (FStar_Pervasives_Native.fst a)
      (try_unembed_simple FStar_Syntax_Embeddings.e_int)
     in
  let arg_as_bool1 a =
    FStar_All.pipe_right (FStar_Pervasives_Native.fst a)
      (try_unembed_simple FStar_Syntax_Embeddings.e_bool)
     in
  let arg_as_char1 a =
    FStar_All.pipe_right (FStar_Pervasives_Native.fst a)
      (try_unembed_simple FStar_Syntax_Embeddings.e_char)
     in
  let arg_as_string1 a =
    FStar_All.pipe_right (FStar_Pervasives_Native.fst a)
      (try_unembed_simple FStar_Syntax_Embeddings.e_string)
     in
  let arg_as_list1 e a =
    let uu____66978 =
      let uu____66987 = FStar_Syntax_Embeddings.e_list e  in
      try_unembed_simple uu____66987  in
    FStar_All.pipe_right (FStar_Pervasives_Native.fst a) uu____66978  in
  let arg_as_bounded_int1 uu____67017 =
    match uu____67017 with
    | (a,uu____67031) ->
        let uu____67042 = FStar_Syntax_Util.head_and_args' a  in
        (match uu____67042 with
         | (hd1,args) ->
             let a1 = FStar_Syntax_Util.unlazy_emb a  in
             let uu____67086 =
               let uu____67101 =
                 let uu____67102 = FStar_Syntax_Subst.compress hd1  in
                 uu____67102.FStar_Syntax_Syntax.n  in
               (uu____67101, args)  in
             (match uu____67086 with
              | (FStar_Syntax_Syntax.Tm_fvar fv1,(arg,uu____67123)::[]) when
                  let uu____67158 =
                    FStar_Ident.text_of_lid
                      (fv1.FStar_Syntax_Syntax.fv_name).FStar_Syntax_Syntax.v
                     in
                  FStar_Util.ends_with uu____67158 "int_to_t" ->
                  let arg1 = FStar_Syntax_Util.unlazy_emb arg  in
                  let uu____67162 =
                    let uu____67163 = FStar_Syntax_Subst.compress arg1  in
                    uu____67163.FStar_Syntax_Syntax.n  in
                  (match uu____67162 with
                   | FStar_Syntax_Syntax.Tm_constant (FStar_Const.Const_int
                       (i,FStar_Pervasives_Native.None )) ->
                       let uu____67185 =
                         let uu____67190 = FStar_BigInt.big_int_of_string i
                            in
                         (fv1, uu____67190)  in
                       FStar_Pervasives_Native.Some uu____67185
                   | uu____67195 -> FStar_Pervasives_Native.None)
              | uu____67200 -> FStar_Pervasives_Native.None))
     in
  let lift_unary f aopts =
    match aopts with
    | (FStar_Pervasives_Native.Some a)::[] ->
        let uu____67262 = f a  in FStar_Pervasives_Native.Some uu____67262
    | uu____67263 -> FStar_Pervasives_Native.None  in
  let lift_binary f aopts =
    match aopts with
    | (FStar_Pervasives_Native.Some a0)::(FStar_Pervasives_Native.Some
        a1)::[] ->
        let uu____67319 = f a0 a1  in
        FStar_Pervasives_Native.Some uu____67319
    | uu____67320 -> FStar_Pervasives_Native.None  in
  let unary_op1 as_a f res norm_cb args =
    let uu____67389 = FStar_List.map as_a args  in
    lift_unary (f res.psc_range) uu____67389  in
  let binary_op1 as_a f res n1 args =
    let uu____67473 = FStar_List.map as_a args  in
    lift_binary (f res.psc_range) uu____67473  in
  let as_primitive_step is_strong uu____67529 =
    match uu____67529 with
    | (l,arity,u_arity,f,f_nbe) ->
        {
          name = l;
          arity;
          univ_arity = u_arity;
          auto_reflect = FStar_Pervasives_Native.None;
          strong_reduction_ok = is_strong;
          requires_binder_substitution = false;
          interpretation = f;
          interpretation_nbe = ((fun _cb  -> f_nbe))
        }
     in
  let unary_int_op1 f =
    unary_op1 arg_as_int1
      (fun r  ->
         fun x  ->
           let uu____67641 = f x  in
           embed_simple FStar_Syntax_Embeddings.e_int r uu____67641)
     in
  let binary_int_op1 f =
    binary_op1 arg_as_int1
      (fun r  ->
         fun x  ->
           fun y  ->
             let uu____67684 = f x y  in
             embed_simple FStar_Syntax_Embeddings.e_int r uu____67684)
     in
  let unary_bool_op1 f =
    unary_op1 arg_as_bool1
      (fun r  ->
         fun x  ->
           let uu____67726 = f x  in
           embed_simple FStar_Syntax_Embeddings.e_bool r uu____67726)
     in
  let binary_bool_op1 f =
    binary_op1 arg_as_bool1
      (fun r  ->
         fun x  ->
           fun y  ->
             let uu____67780 = f x y  in
             embed_simple FStar_Syntax_Embeddings.e_bool r uu____67780)
     in
  let binary_string_op1 f =
    binary_op1 arg_as_string1
      (fun r  ->
         fun x  ->
           fun y  ->
             let uu____67834 = f x y  in
             embed_simple FStar_Syntax_Embeddings.e_string r uu____67834)
     in
  let mixed_binary_op1 as_a as_b embed_c f res _norm_cb args =
    match args with
    | a::b::[] ->
        let uu____67989 =
          let uu____67998 = as_a a  in
          let uu____68001 = as_b b  in (uu____67998, uu____68001)  in
        (match uu____67989 with
         | (FStar_Pervasives_Native.Some a1,FStar_Pervasives_Native.Some b1)
             ->
             let uu____68016 =
               let uu____68017 = f res.psc_range a1 b1  in
               embed_c res.psc_range uu____68017  in
             FStar_Pervasives_Native.Some uu____68016
         | uu____68018 -> FStar_Pervasives_Native.None)
    | uu____68027 -> FStar_Pervasives_Native.None  in
  let list_of_string'1 rng s =
    let name l =
      let uu____68049 =
        let uu____68050 =
          FStar_Syntax_Syntax.lid_as_fv l FStar_Syntax_Syntax.delta_constant
            FStar_Pervasives_Native.None
           in
        FStar_Syntax_Syntax.Tm_fvar uu____68050  in
      mk uu____68049 rng  in
    let char_t = name FStar_Parser_Const.char_lid  in
    let charterm c =
      mk (FStar_Syntax_Syntax.Tm_constant (FStar_Const.Const_char c)) rng  in
    let uu____68064 =
      let uu____68067 = FStar_String.list_of_string s  in
      FStar_List.map charterm uu____68067  in
    FStar_All.pipe_left (FStar_Syntax_Util.mk_list char_t rng) uu____68064
     in
  let string_of_list'1 rng l =
    let s = FStar_String.string_of_list l  in FStar_Syntax_Util.exp_string s
     in
  let string_compare'1 rng s1 s2 =
    let r = FStar_String.compare s1 s2  in
    let uu____68115 =
      let uu____68116 = FStar_Util.string_of_int r  in
      FStar_BigInt.big_int_of_string uu____68116  in
    embed_simple FStar_Syntax_Embeddings.e_int rng uu____68115  in
  let string_concat'1 psc _n args =
    match args with
    | a1::a2::[] ->
        let uu____68204 = arg_as_string1 a1  in
        (match uu____68204 with
         | FStar_Pervasives_Native.Some s1 ->
             let uu____68213 =
               arg_as_list1 FStar_Syntax_Embeddings.e_string a2  in
             (match uu____68213 with
              | FStar_Pervasives_Native.Some s2 ->
                  let r = FStar_String.concat s1 s2  in
                  let uu____68231 =
                    embed_simple FStar_Syntax_Embeddings.e_string
                      psc.psc_range r
                     in
                  FStar_Pervasives_Native.Some uu____68231
              | uu____68233 -> FStar_Pervasives_Native.None)
         | uu____68239 -> FStar_Pervasives_Native.None)
    | uu____68243 -> FStar_Pervasives_Native.None  in
  let string_split'1 psc _norm_cb args =
    match args with
    | a1::a2::[] ->
        let uu____68326 = arg_as_list1 FStar_Syntax_Embeddings.e_char a1  in
        (match uu____68326 with
         | FStar_Pervasives_Native.Some s1 ->
             let uu____68342 = arg_as_string1 a2  in
             (match uu____68342 with
              | FStar_Pervasives_Native.Some s2 ->
                  let r = FStar_String.split s1 s2  in
                  let uu____68355 =
                    let uu____68356 =
                      FStar_Syntax_Embeddings.e_list
                        FStar_Syntax_Embeddings.e_string
                       in
                    embed_simple uu____68356 psc.psc_range r  in
                  FStar_Pervasives_Native.Some uu____68355
              | uu____68366 -> FStar_Pervasives_Native.None)
         | uu____68370 -> FStar_Pervasives_Native.None)
    | uu____68376 -> FStar_Pervasives_Native.None  in
  let string_substring'1 psc _norm_cb args =
    match args with
    | a1::a2::a3::[] ->
        let uu____68416 =
          let uu____68430 = arg_as_string1 a1  in
          let uu____68434 = arg_as_int1 a2  in
          let uu____68437 = arg_as_int1 a3  in
          (uu____68430, uu____68434, uu____68437)  in
        (match uu____68416 with
         | (FStar_Pervasives_Native.Some s1,FStar_Pervasives_Native.Some
            n1,FStar_Pervasives_Native.Some n2) ->
             let n11 = FStar_BigInt.to_int_fs n1  in
             let n21 = FStar_BigInt.to_int_fs n2  in
             (try
<<<<<<< HEAD
                (fun uu___1031_68470  ->
=======
                (fun uu___55_5506  ->
>>>>>>> fd51a1b6
                   match () with
                   | () ->
                       let r = FStar_String.substring s1 n11 n21  in
                       let uu____68475 =
                         embed_simple FStar_Syntax_Embeddings.e_string
                           psc.psc_range r
                          in
<<<<<<< HEAD
                       FStar_Pervasives_Native.Some uu____68475) ()
              with | uu___1030_68478 -> FStar_Pervasives_Native.None)
         | uu____68481 -> FStar_Pervasives_Native.None)
    | uu____68495 -> FStar_Pervasives_Native.None  in
=======
                       FStar_Pervasives_Native.Some uu____5511) ()
              with | uu___54_5514 -> FStar_Pervasives_Native.None)
         | uu____5517 -> FStar_Pervasives_Native.None)
    | uu____5531 -> FStar_Pervasives_Native.None  in
>>>>>>> fd51a1b6
  let string_of_int1 rng i =
    let uu____68509 = FStar_BigInt.string_of_big_int i  in
    embed_simple FStar_Syntax_Embeddings.e_string rng uu____68509  in
  let string_of_bool1 rng b =
    embed_simple FStar_Syntax_Embeddings.e_string rng
      (if b then "true" else "false")
     in
  let lowercase1 rng s =
    embed_simple FStar_Syntax_Embeddings.e_string rng
      (FStar_String.lowercase s)
     in
  let uppercase1 rng s =
    embed_simple FStar_Syntax_Embeddings.e_string rng
      (FStar_String.uppercase s)
     in
  let string_index1 psc _norm_cb args =
    match args with
    | a1::a2::[] ->
        let uu____68590 =
          let uu____68600 = arg_as_string1 a1  in
          let uu____68604 = arg_as_int1 a2  in (uu____68600, uu____68604)  in
        (match uu____68590 with
         | (FStar_Pervasives_Native.Some s,FStar_Pervasives_Native.Some i) ->
             (try
<<<<<<< HEAD
                (fun uu___1065_68628  ->
=======
                (fun uu___57_5664  ->
>>>>>>> fd51a1b6
                   match () with
                   | () ->
                       let r = FStar_String.index s i  in
                       let uu____68633 =
                         embed_simple FStar_Syntax_Embeddings.e_char
                           psc.psc_range r
                          in
<<<<<<< HEAD
                       FStar_Pervasives_Native.Some uu____68633) ()
              with | uu___1064_68636 -> FStar_Pervasives_Native.None)
         | uu____68639 -> FStar_Pervasives_Native.None)
    | uu____68649 -> FStar_Pervasives_Native.None  in
=======
                       FStar_Pervasives_Native.Some uu____5669) ()
              with | uu___56_5672 -> FStar_Pervasives_Native.None)
         | uu____5675 -> FStar_Pervasives_Native.None)
    | uu____5685 -> FStar_Pervasives_Native.None  in
>>>>>>> fd51a1b6
  let string_index_of1 psc _norm_cb args =
    match args with
    | a1::a2::[] ->
        let uu____68682 =
          let uu____68693 = arg_as_string1 a1  in
          let uu____68697 = arg_as_char1 a2  in (uu____68693, uu____68697)
           in
        (match uu____68682 with
         | (FStar_Pervasives_Native.Some s,FStar_Pervasives_Native.Some c) ->
             (try
<<<<<<< HEAD
                (fun uu___1086_68726  ->
=======
                (fun uu___59_5762  ->
>>>>>>> fd51a1b6
                   match () with
                   | () ->
                       let r = FStar_String.index_of s c  in
                       let uu____68730 =
                         embed_simple FStar_Syntax_Embeddings.e_int
                           psc.psc_range r
                          in
<<<<<<< HEAD
                       FStar_Pervasives_Native.Some uu____68730) ()
              with | uu___1085_68732 -> FStar_Pervasives_Native.None)
         | uu____68735 -> FStar_Pervasives_Native.None)
    | uu____68746 -> FStar_Pervasives_Native.None  in
=======
                       FStar_Pervasives_Native.Some uu____5766) ()
              with | uu___58_5768 -> FStar_Pervasives_Native.None)
         | uu____5771 -> FStar_Pervasives_Native.None)
    | uu____5782 -> FStar_Pervasives_Native.None  in
>>>>>>> fd51a1b6
  let mk_range1 psc _norm_cb args =
    match args with
    | fn::from_line::from_col::to_line::to_col::[] ->
        let uu____68782 =
          let uu____68804 = arg_as_string1 fn  in
          let uu____68808 = arg_as_int1 from_line  in
          let uu____68811 = arg_as_int1 from_col  in
          let uu____68814 = arg_as_int1 to_line  in
          let uu____68817 = arg_as_int1 to_col  in
          (uu____68804, uu____68808, uu____68811, uu____68814, uu____68817)
           in
        (match uu____68782 with
         | (FStar_Pervasives_Native.Some fn1,FStar_Pervasives_Native.Some
            from_l,FStar_Pervasives_Native.Some
            from_c,FStar_Pervasives_Native.Some
            to_l,FStar_Pervasives_Native.Some to_c) ->
             let r =
               let uu____68852 =
                 let uu____68853 = FStar_BigInt.to_int_fs from_l  in
                 let uu____68855 = FStar_BigInt.to_int_fs from_c  in
                 FStar_Range.mk_pos uu____68853 uu____68855  in
               let uu____68857 =
                 let uu____68858 = FStar_BigInt.to_int_fs to_l  in
                 let uu____68860 = FStar_BigInt.to_int_fs to_c  in
                 FStar_Range.mk_pos uu____68858 uu____68860  in
               FStar_Range.mk_range fn1 uu____68852 uu____68857  in
             let uu____68862 =
               embed_simple FStar_Syntax_Embeddings.e_range psc.psc_range r
                in
             FStar_Pervasives_Native.Some uu____68862
         | uu____68863 -> FStar_Pervasives_Native.None)
    | uu____68885 -> FStar_Pervasives_Native.None  in
  let decidable_eq1 neg psc _norm_cb args =
    let r = psc.psc_range  in
    let tru =
      mk (FStar_Syntax_Syntax.Tm_constant (FStar_Const.Const_bool true)) r
       in
    let fal =
      mk (FStar_Syntax_Syntax.Tm_constant (FStar_Const.Const_bool false)) r
       in
    match args with
    | (_typ,uu____68931)::(a1,uu____68933)::(a2,uu____68935)::[] ->
        let uu____68992 = FStar_Syntax_Util.eq_tm a1 a2  in
        (match uu____68992 with
         | FStar_Syntax_Util.Equal  ->
             FStar_Pervasives_Native.Some (if neg then fal else tru)
         | FStar_Syntax_Util.NotEqual  ->
             FStar_Pervasives_Native.Some (if neg then tru else fal)
         | uu____69001 -> FStar_Pervasives_Native.None)
    | uu____69002 -> failwith "Unexpected number of arguments"  in
  let prims_to_fstar_range_step1 psc _norm_cb args =
    match args with
    | (a1,uu____69047)::[] ->
        let uu____69064 =
          try_unembed_simple FStar_Syntax_Embeddings.e_range a1  in
        (match uu____69064 with
         | FStar_Pervasives_Native.Some r ->
             let uu____69070 =
               embed_simple FStar_Syntax_Embeddings.e_range psc.psc_range r
                in
             FStar_Pervasives_Native.Some uu____69070
         | FStar_Pervasives_Native.None  -> FStar_Pervasives_Native.None)
    | uu____69071 -> failwith "Unexpected number of arguments"  in
  let bogus_cbs =
    {
      FStar_TypeChecker_NBETerm.iapp = (fun h  -> fun _args  -> h);
      FStar_TypeChecker_NBETerm.translate =
        (fun uu____69091  -> failwith "bogus_cbs translate")
    }  in
  let basic_ops =
    let uu____69126 =
      let uu____69157 =
        FStar_TypeChecker_NBETerm.unary_int_op
          (fun x  -> FStar_BigInt.minus_big_int x)
         in
      (FStar_Parser_Const.op_Minus, (Prims.parse_int "1"),
        (Prims.parse_int "0"),
        (unary_int_op1 (fun x  -> FStar_BigInt.minus_big_int x)),
        uu____69157)
       in
    let uu____69192 =
      let uu____69225 =
        let uu____69256 =
          FStar_TypeChecker_NBETerm.binary_int_op
            (fun x  -> fun y  -> FStar_BigInt.add_big_int x y)
           in
        (FStar_Parser_Const.op_Addition, (Prims.parse_int "2"),
          (Prims.parse_int "0"),
          (binary_int_op1 (fun x  -> fun y  -> FStar_BigInt.add_big_int x y)),
          uu____69256)
         in
      let uu____69297 =
        let uu____69330 =
          let uu____69361 =
            FStar_TypeChecker_NBETerm.binary_int_op
              (fun x  -> fun y  -> FStar_BigInt.sub_big_int x y)
             in
          (FStar_Parser_Const.op_Subtraction, (Prims.parse_int "2"),
            (Prims.parse_int "0"),
            (binary_int_op1
               (fun x  -> fun y  -> FStar_BigInt.sub_big_int x y)),
            uu____69361)
           in
        let uu____69402 =
          let uu____69435 =
            let uu____69466 =
              FStar_TypeChecker_NBETerm.binary_int_op
                (fun x  -> fun y  -> FStar_BigInt.mult_big_int x y)
               in
            (FStar_Parser_Const.op_Multiply, (Prims.parse_int "2"),
              (Prims.parse_int "0"),
              (binary_int_op1
                 (fun x  -> fun y  -> FStar_BigInt.mult_big_int x y)),
              uu____69466)
             in
          let uu____69507 =
            let uu____69540 =
              let uu____69571 =
                FStar_TypeChecker_NBETerm.binary_int_op
                  (fun x  -> fun y  -> FStar_BigInt.div_big_int x y)
                 in
              (FStar_Parser_Const.op_Division, (Prims.parse_int "2"),
                (Prims.parse_int "0"),
                (binary_int_op1
                   (fun x  -> fun y  -> FStar_BigInt.div_big_int x y)),
                uu____69571)
               in
            let uu____69612 =
              let uu____69645 =
                let uu____69676 =
                  FStar_TypeChecker_NBETerm.binary_op
                    FStar_TypeChecker_NBETerm.arg_as_int
                    (fun x  ->
                       fun y  ->
                         let uu____69688 = FStar_BigInt.lt_big_int x y  in
                         FStar_TypeChecker_NBETerm.embed
                           FStar_TypeChecker_NBETerm.e_bool bogus_cbs
                           uu____69688)
                   in
                (FStar_Parser_Const.op_LT, (Prims.parse_int "2"),
                  (Prims.parse_int "0"),
                  (binary_op1 arg_as_int1
                     (fun r  ->
                        fun x  ->
                          fun y  ->
                            let uu____69720 = FStar_BigInt.lt_big_int x y  in
                            embed_simple FStar_Syntax_Embeddings.e_bool r
                              uu____69720)), uu____69676)
                 in
              let uu____69723 =
                let uu____69756 =
                  let uu____69787 =
                    FStar_TypeChecker_NBETerm.binary_op
                      FStar_TypeChecker_NBETerm.arg_as_int
                      (fun x  ->
                         fun y  ->
                           let uu____69799 = FStar_BigInt.le_big_int x y  in
                           FStar_TypeChecker_NBETerm.embed
                             FStar_TypeChecker_NBETerm.e_bool bogus_cbs
                             uu____69799)
                     in
                  (FStar_Parser_Const.op_LTE, (Prims.parse_int "2"),
                    (Prims.parse_int "0"),
                    (binary_op1 arg_as_int1
                       (fun r  ->
                          fun x  ->
                            fun y  ->
                              let uu____69831 = FStar_BigInt.le_big_int x y
                                 in
                              embed_simple FStar_Syntax_Embeddings.e_bool r
                                uu____69831)), uu____69787)
                   in
                let uu____69834 =
                  let uu____69867 =
                    let uu____69898 =
                      FStar_TypeChecker_NBETerm.binary_op
                        FStar_TypeChecker_NBETerm.arg_as_int
                        (fun x  ->
                           fun y  ->
                             let uu____69910 = FStar_BigInt.gt_big_int x y
                                in
                             FStar_TypeChecker_NBETerm.embed
                               FStar_TypeChecker_NBETerm.e_bool bogus_cbs
                               uu____69910)
                       in
                    (FStar_Parser_Const.op_GT, (Prims.parse_int "2"),
                      (Prims.parse_int "0"),
                      (binary_op1 arg_as_int1
                         (fun r  ->
                            fun x  ->
                              fun y  ->
                                let uu____69942 = FStar_BigInt.gt_big_int x y
                                   in
                                embed_simple FStar_Syntax_Embeddings.e_bool r
                                  uu____69942)), uu____69898)
                     in
                  let uu____69945 =
                    let uu____69978 =
                      let uu____70009 =
                        FStar_TypeChecker_NBETerm.binary_op
                          FStar_TypeChecker_NBETerm.arg_as_int
                          (fun x  ->
                             fun y  ->
                               let uu____70021 = FStar_BigInt.ge_big_int x y
                                  in
                               FStar_TypeChecker_NBETerm.embed
                                 FStar_TypeChecker_NBETerm.e_bool bogus_cbs
                                 uu____70021)
                         in
                      (FStar_Parser_Const.op_GTE, (Prims.parse_int "2"),
                        (Prims.parse_int "0"),
                        (binary_op1 arg_as_int1
                           (fun r  ->
                              fun x  ->
                                fun y  ->
                                  let uu____70053 =
                                    FStar_BigInt.ge_big_int x y  in
                                  embed_simple FStar_Syntax_Embeddings.e_bool
                                    r uu____70053)), uu____70009)
                       in
                    let uu____70056 =
                      let uu____70089 =
                        let uu____70120 =
                          FStar_TypeChecker_NBETerm.binary_int_op
                            (fun x  -> fun y  -> FStar_BigInt.mod_big_int x y)
                           in
                        (FStar_Parser_Const.op_Modulus,
                          (Prims.parse_int "2"), (Prims.parse_int "0"),
                          (binary_int_op1
                             (fun x  ->
                                fun y  -> FStar_BigInt.mod_big_int x y)),
                          uu____70120)
                         in
                      let uu____70161 =
                        let uu____70194 =
                          let uu____70225 =
                            FStar_TypeChecker_NBETerm.unary_bool_op
                              (fun x  -> Prims.op_Negation x)
                             in
                          (FStar_Parser_Const.op_Negation,
                            (Prims.parse_int "1"), (Prims.parse_int "0"),
                            (unary_bool_op1 (fun x  -> Prims.op_Negation x)),
                            uu____70225)
                           in
                        let uu____70262 =
                          let uu____70295 =
                            let uu____70326 =
                              FStar_TypeChecker_NBETerm.binary_bool_op
                                (fun x  -> fun y  -> x && y)
                               in
                            (FStar_Parser_Const.op_And,
                              (Prims.parse_int "2"), (Prims.parse_int "0"),
                              (binary_bool_op1 (fun x  -> fun y  -> x && y)),
                              uu____70326)
                             in
                          let uu____70371 =
                            let uu____70404 =
                              let uu____70435 =
                                FStar_TypeChecker_NBETerm.binary_bool_op
                                  (fun x  -> fun y  -> x || y)
                                 in
                              (FStar_Parser_Const.op_Or,
                                (Prims.parse_int "2"), (Prims.parse_int "0"),
                                (binary_bool_op1 (fun x  -> fun y  -> x || y)),
                                uu____70435)
                               in
                            let uu____70480 =
                              let uu____70513 =
                                let uu____70544 =
                                  FStar_TypeChecker_NBETerm.unary_op
                                    FStar_TypeChecker_NBETerm.arg_as_int
                                    FStar_TypeChecker_NBETerm.string_of_int
                                   in
                                (FStar_Parser_Const.string_of_int_lid,
                                  (Prims.parse_int "1"),
                                  (Prims.parse_int "0"),
                                  (unary_op1 arg_as_int1 string_of_int1),
                                  uu____70544)
                                 in
                              let uu____70573 =
                                let uu____70606 =
                                  let uu____70637 =
                                    FStar_TypeChecker_NBETerm.unary_op
                                      FStar_TypeChecker_NBETerm.arg_as_bool
                                      FStar_TypeChecker_NBETerm.string_of_bool
                                     in
                                  (FStar_Parser_Const.string_of_bool_lid,
                                    (Prims.parse_int "1"),
                                    (Prims.parse_int "0"),
                                    (unary_op1 arg_as_bool1 string_of_bool1),
                                    uu____70637)
                                   in
                                let uu____70668 =
                                  let uu____70701 =
                                    let uu____70732 =
                                      FStar_TypeChecker_NBETerm.unary_op
                                        FStar_TypeChecker_NBETerm.arg_as_string
                                        FStar_TypeChecker_NBETerm.list_of_string'
                                       in
                                    (FStar_Parser_Const.string_list_of_string_lid,
                                      (Prims.parse_int "1"),
                                      (Prims.parse_int "0"),
                                      (unary_op1 arg_as_string1
                                         list_of_string'1), uu____70732)
                                     in
                                  let uu____70763 =
                                    let uu____70796 =
                                      let uu____70827 =
                                        FStar_TypeChecker_NBETerm.unary_op
                                          (FStar_TypeChecker_NBETerm.arg_as_list
                                             FStar_TypeChecker_NBETerm.e_char)
                                          FStar_TypeChecker_NBETerm.string_of_list'
                                         in
                                      (FStar_Parser_Const.string_string_of_list_lid,
                                        (Prims.parse_int "1"),
                                        (Prims.parse_int "0"),
                                        (unary_op1
                                           (arg_as_list1
                                              FStar_Syntax_Embeddings.e_char)
                                           string_of_list'1), uu____70827)
                                       in
                                    let uu____70864 =
                                      let uu____70897 =
                                        let uu____70930 =
                                          let uu____70963 =
                                            let uu____70994 =
                                              FStar_TypeChecker_NBETerm.binary_string_op
                                                (fun x  ->
                                                   fun y  ->
                                                     FStar_String.op_Hat x y)
                                               in
                                            (FStar_Parser_Const.prims_strcat_lid,
                                              (Prims.parse_int "2"),
                                              (Prims.parse_int "0"),
                                              (binary_string_op1
                                                 (fun x  ->
                                                    fun y  ->
                                                      FStar_String.op_Hat x y)),
                                              uu____70994)
                                             in
                                          let uu____71039 =
                                            let uu____71072 =
                                              let uu____71103 =
                                                FStar_TypeChecker_NBETerm.binary_string_op
                                                  (fun x  ->
                                                     fun y  ->
                                                       FStar_String.op_Hat x
                                                         y)
                                                 in
                                              (FStar_Parser_Const.prims_op_Hat_lid,
                                                (Prims.parse_int "2"),
                                                (Prims.parse_int "0"),
                                                (binary_string_op1
                                                   (fun x  ->
                                                      fun y  ->
                                                        FStar_String.op_Hat x
                                                          y)), uu____71103)
                                               in
                                            let uu____71148 =
                                              let uu____71181 =
                                                let uu____71214 =
                                                  let uu____71245 =
                                                    FStar_TypeChecker_NBETerm.binary_op
                                                      FStar_TypeChecker_NBETerm.arg_as_string
                                                      FStar_TypeChecker_NBETerm.string_compare'
                                                     in
                                                  (FStar_Parser_Const.string_compare_lid,
                                                    (Prims.parse_int "2"),
                                                    (Prims.parse_int "0"),
                                                    (binary_op1
                                                       arg_as_string1
                                                       string_compare'1),
                                                    uu____71245)
                                                   in
                                                let uu____71276 =
                                                  let uu____71309 =
                                                    let uu____71340 =
                                                      FStar_TypeChecker_NBETerm.unary_op
                                                        FStar_TypeChecker_NBETerm.arg_as_string
                                                        FStar_TypeChecker_NBETerm.string_lowercase
                                                       in
                                                    (FStar_Parser_Const.string_lowercase_lid,
                                                      (Prims.parse_int "1"),
                                                      (Prims.parse_int "0"),
                                                      (unary_op1
                                                         arg_as_string1
                                                         lowercase1),
                                                      uu____71340)
                                                     in
                                                  let uu____71371 =
                                                    let uu____71404 =
                                                      let uu____71435 =
                                                        FStar_TypeChecker_NBETerm.unary_op
                                                          FStar_TypeChecker_NBETerm.arg_as_string
                                                          FStar_TypeChecker_NBETerm.string_uppercase
                                                         in
                                                      (FStar_Parser_Const.string_uppercase_lid,
                                                        (Prims.parse_int "1"),
                                                        (Prims.parse_int "0"),
                                                        (unary_op1
                                                           arg_as_string1
                                                           uppercase1),
                                                        uu____71435)
                                                       in
                                                    let uu____71466 =
                                                      let uu____71499 =
                                                        let uu____71532 =
                                                          let uu____71565 =
                                                            let uu____71598 =
                                                              let uu____71631
                                                                =
                                                                let uu____71664
                                                                  =
                                                                  let uu____71695
                                                                    =
                                                                    FStar_Parser_Const.p2l
                                                                    ["Prims";
                                                                    "mk_range"]
                                                                     in
                                                                  (uu____71695,
                                                                    (Prims.parse_int "5"),
                                                                    (Prims.parse_int "0"),
                                                                    mk_range1,
                                                                    FStar_TypeChecker_NBETerm.mk_range)
                                                                   in
                                                                let uu____71723
                                                                  =
                                                                  let uu____71756
                                                                    =
                                                                    let uu____71787
                                                                    =
                                                                    FStar_Parser_Const.p2l
                                                                    ["FStar";
                                                                    "Range";
                                                                    "prims_to_fstar_range"]
                                                                     in
                                                                    (uu____71787,
                                                                    (Prims.parse_int "1"),
                                                                    (Prims.parse_int "0"),
                                                                    prims_to_fstar_range_step1,
                                                                    FStar_TypeChecker_NBETerm.prims_to_fstar_range_step)
                                                                     in
                                                                  [uu____71756]
                                                                   in
                                                                uu____71664
                                                                  ::
                                                                  uu____71723
                                                                 in
                                                              (FStar_Parser_Const.op_notEq,
                                                                (Prims.parse_int "3"),
                                                                (Prims.parse_int "0"),
                                                                (decidable_eq1
                                                                   true),
                                                                (FStar_TypeChecker_NBETerm.decidable_eq
                                                                   true))
                                                                ::
                                                                uu____71631
                                                               in
                                                            (FStar_Parser_Const.op_Eq,
                                                              (Prims.parse_int "3"),
                                                              (Prims.parse_int "0"),
                                                              (decidable_eq1
                                                                 false),
                                                              (FStar_TypeChecker_NBETerm.decidable_eq
                                                                 false))
                                                              :: uu____71598
                                                             in
                                                          (FStar_Parser_Const.string_sub_lid,
                                                            (Prims.parse_int "3"),
                                                            (Prims.parse_int "0"),
                                                            string_substring'1,
                                                            FStar_TypeChecker_NBETerm.string_substring')
                                                            :: uu____71565
                                                           in
                                                        (FStar_Parser_Const.string_index_of_lid,
                                                          (Prims.parse_int "2"),
                                                          (Prims.parse_int "0"),
                                                          string_index_of1,
                                                          FStar_TypeChecker_NBETerm.string_index_of)
                                                          :: uu____71532
                                                         in
                                                      (FStar_Parser_Const.string_index_lid,
                                                        (Prims.parse_int "2"),
                                                        (Prims.parse_int "0"),
                                                        string_index1,
                                                        FStar_TypeChecker_NBETerm.string_index)
                                                        :: uu____71499
                                                       in
                                                    uu____71404 ::
                                                      uu____71466
                                                     in
                                                  uu____71309 :: uu____71371
                                                   in
                                                uu____71214 :: uu____71276
                                                 in
                                              (FStar_Parser_Const.string_concat_lid,
                                                (Prims.parse_int "2"),
                                                (Prims.parse_int "0"),
                                                string_concat'1,
                                                FStar_TypeChecker_NBETerm.string_concat')
                                                :: uu____71181
                                               in
                                            uu____71072 :: uu____71148  in
                                          uu____70963 :: uu____71039  in
                                        (FStar_Parser_Const.string_split_lid,
                                          (Prims.parse_int "2"),
                                          (Prims.parse_int "0"),
                                          string_split'1,
                                          FStar_TypeChecker_NBETerm.string_split')
                                          :: uu____70930
                                         in
                                      (FStar_Parser_Const.string_make_lid,
                                        (Prims.parse_int "2"),
                                        (Prims.parse_int "0"),
                                        (mixed_binary_op1 arg_as_int1
                                           arg_as_char1
                                           (embed_simple
                                              FStar_Syntax_Embeddings.e_string)
                                           (fun r  ->
                                              fun x  ->
                                                fun y  ->
                                                  let uu____72488 =
                                                    FStar_BigInt.to_int_fs x
                                                     in
                                                  FStar_String.make
                                                    uu____72488 y)),
                                        (FStar_TypeChecker_NBETerm.mixed_binary_op
                                           FStar_TypeChecker_NBETerm.arg_as_int
                                           FStar_TypeChecker_NBETerm.arg_as_char
                                           (FStar_TypeChecker_NBETerm.embed
                                              FStar_TypeChecker_NBETerm.e_string
                                              bogus_cbs)
                                           (fun x  ->
                                              fun y  ->
                                                let uu____72499 =
                                                  FStar_BigInt.to_int_fs x
                                                   in
                                                FStar_String.make uu____72499
                                                  y)))
                                        :: uu____70897
                                       in
                                    uu____70796 :: uu____70864  in
                                  uu____70701 :: uu____70763  in
                                uu____70606 :: uu____70668  in
                              uu____70513 :: uu____70573  in
                            uu____70404 :: uu____70480  in
                          uu____70295 :: uu____70371  in
                        uu____70194 :: uu____70262  in
                      uu____70089 :: uu____70161  in
                    uu____69978 :: uu____70056  in
                  uu____69867 :: uu____69945  in
                uu____69756 :: uu____69834  in
              uu____69645 :: uu____69723  in
            uu____69540 :: uu____69612  in
          uu____69435 :: uu____69507  in
        uu____69330 :: uu____69402  in
      uu____69225 :: uu____69297  in
    uu____69126 :: uu____69192  in
  let weak_ops = []  in
  let bounded_arith_ops =
    let bounded_signed_int_types = ["Int8"; "Int16"; "Int32"; "Int64"]  in
    let bounded_unsigned_int_types =
      ["UInt8"; "UInt16"; "UInt32"; "UInt64"; "UInt128"]  in
    let int_as_bounded1 r int_to_t1 n1 =
      let c = embed_simple FStar_Syntax_Embeddings.e_int r n1  in
      let int_to_t2 = FStar_Syntax_Syntax.fv_to_tm int_to_t1  in
      let uu____73155 =
        let uu____73160 =
          let uu____73161 = FStar_Syntax_Syntax.as_arg c  in [uu____73161]
           in
        FStar_Syntax_Syntax.mk_Tm_app int_to_t2 uu____73160  in
      uu____73155 FStar_Pervasives_Native.None r  in
    let add_sub_mul_v =
      FStar_All.pipe_right
        (FStar_List.append bounded_signed_int_types
           bounded_unsigned_int_types)
        (FStar_List.collect
           (fun m  ->
              let uu____73293 =
                let uu____73324 = FStar_Parser_Const.p2l ["FStar"; m; "add"]
                   in
                let uu____73331 =
                  FStar_TypeChecker_NBETerm.binary_op
                    FStar_TypeChecker_NBETerm.arg_as_bounded_int
                    (fun uu____73349  ->
                       fun uu____73350  ->
                         match (uu____73349, uu____73350) with
                         | ((int_to_t1,x),(uu____73369,y)) ->
                             let uu____73379 = FStar_BigInt.add_big_int x y
                                in
                             FStar_TypeChecker_NBETerm.int_as_bounded
                               int_to_t1 uu____73379)
                   in
                (uu____73324, (Prims.parse_int "2"), (Prims.parse_int "0"),
                  (binary_op1 arg_as_bounded_int1
                     (fun r  ->
                        fun uu____73415  ->
                          fun uu____73416  ->
                            match (uu____73415, uu____73416) with
                            | ((int_to_t1,x),(uu____73435,y)) ->
                                let uu____73445 =
                                  FStar_BigInt.add_big_int x y  in
                                int_as_bounded1 r int_to_t1 uu____73445)),
                  uu____73331)
                 in
              let uu____73446 =
                let uu____73479 =
                  let uu____73510 =
                    FStar_Parser_Const.p2l ["FStar"; m; "sub"]  in
                  let uu____73517 =
                    FStar_TypeChecker_NBETerm.binary_op
                      FStar_TypeChecker_NBETerm.arg_as_bounded_int
                      (fun uu____73535  ->
                         fun uu____73536  ->
                           match (uu____73535, uu____73536) with
                           | ((int_to_t1,x),(uu____73555,y)) ->
                               let uu____73565 = FStar_BigInt.sub_big_int x y
                                  in
                               FStar_TypeChecker_NBETerm.int_as_bounded
                                 int_to_t1 uu____73565)
                     in
                  (uu____73510, (Prims.parse_int "2"), (Prims.parse_int "0"),
                    (binary_op1 arg_as_bounded_int1
                       (fun r  ->
                          fun uu____73601  ->
                            fun uu____73602  ->
                              match (uu____73601, uu____73602) with
                              | ((int_to_t1,x),(uu____73621,y)) ->
                                  let uu____73631 =
                                    FStar_BigInt.sub_big_int x y  in
                                  int_as_bounded1 r int_to_t1 uu____73631)),
                    uu____73517)
                   in
                let uu____73632 =
                  let uu____73665 =
                    let uu____73696 =
                      FStar_Parser_Const.p2l ["FStar"; m; "mul"]  in
                    let uu____73703 =
                      FStar_TypeChecker_NBETerm.binary_op
                        FStar_TypeChecker_NBETerm.arg_as_bounded_int
                        (fun uu____73721  ->
                           fun uu____73722  ->
                             match (uu____73721, uu____73722) with
                             | ((int_to_t1,x),(uu____73741,y)) ->
                                 let uu____73751 =
                                   FStar_BigInt.mult_big_int x y  in
                                 FStar_TypeChecker_NBETerm.int_as_bounded
                                   int_to_t1 uu____73751)
                       in
                    (uu____73696, (Prims.parse_int "2"),
                      (Prims.parse_int "0"),
                      (binary_op1 arg_as_bounded_int1
                         (fun r  ->
                            fun uu____73787  ->
                              fun uu____73788  ->
                                match (uu____73787, uu____73788) with
                                | ((int_to_t1,x),(uu____73807,y)) ->
                                    let uu____73817 =
                                      FStar_BigInt.mult_big_int x y  in
                                    int_as_bounded1 r int_to_t1 uu____73817)),
                      uu____73703)
                     in
                  let uu____73818 =
                    let uu____73851 =
                      let uu____73882 =
                        FStar_Parser_Const.p2l ["FStar"; m; "v"]  in
                      let uu____73889 =
                        FStar_TypeChecker_NBETerm.unary_op
                          FStar_TypeChecker_NBETerm.arg_as_bounded_int
                          (fun uu____73903  ->
                             match uu____73903 with
                             | (int_to_t1,x) ->
                                 FStar_TypeChecker_NBETerm.embed
                                   FStar_TypeChecker_NBETerm.e_int bogus_cbs
                                   x)
                         in
                      (uu____73882, (Prims.parse_int "1"),
                        (Prims.parse_int "0"),
                        (unary_op1 arg_as_bounded_int1
                           (fun r  ->
                              fun uu____73941  ->
                                match uu____73941 with
                                | (int_to_t1,x) ->
                                    embed_simple
                                      FStar_Syntax_Embeddings.e_int r x)),
                        uu____73889)
                       in
                    [uu____73851]  in
                  uu____73665 :: uu____73818  in
                uu____73479 :: uu____73632  in
              uu____73293 :: uu____73446))
       in
    let div_mod_unsigned =
      FStar_All.pipe_right bounded_unsigned_int_types
        (FStar_List.collect
           (fun m  ->
              let uu____74202 =
                let uu____74233 = FStar_Parser_Const.p2l ["FStar"; m; "div"]
                   in
                let uu____74240 =
                  FStar_TypeChecker_NBETerm.binary_op
                    FStar_TypeChecker_NBETerm.arg_as_bounded_int
                    (fun uu____74258  ->
                       fun uu____74259  ->
                         match (uu____74258, uu____74259) with
                         | ((int_to_t1,x),(uu____74278,y)) ->
                             let uu____74288 = FStar_BigInt.div_big_int x y
                                in
                             FStar_TypeChecker_NBETerm.int_as_bounded
                               int_to_t1 uu____74288)
                   in
                (uu____74233, (Prims.parse_int "2"), (Prims.parse_int "0"),
                  (binary_op1 arg_as_bounded_int1
                     (fun r  ->
                        fun uu____74324  ->
                          fun uu____74325  ->
                            match (uu____74324, uu____74325) with
                            | ((int_to_t1,x),(uu____74344,y)) ->
                                let uu____74354 =
                                  FStar_BigInt.div_big_int x y  in
                                int_as_bounded1 r int_to_t1 uu____74354)),
                  uu____74240)
                 in
              let uu____74355 =
                let uu____74388 =
                  let uu____74419 =
                    FStar_Parser_Const.p2l ["FStar"; m; "rem"]  in
                  let uu____74426 =
                    FStar_TypeChecker_NBETerm.binary_op
                      FStar_TypeChecker_NBETerm.arg_as_bounded_int
                      (fun uu____74444  ->
                         fun uu____74445  ->
                           match (uu____74444, uu____74445) with
                           | ((int_to_t1,x),(uu____74464,y)) ->
                               let uu____74474 = FStar_BigInt.mod_big_int x y
                                  in
                               FStar_TypeChecker_NBETerm.int_as_bounded
                                 int_to_t1 uu____74474)
                     in
                  (uu____74419, (Prims.parse_int "2"), (Prims.parse_int "0"),
                    (binary_op1 arg_as_bounded_int1
                       (fun r  ->
                          fun uu____74510  ->
                            fun uu____74511  ->
                              match (uu____74510, uu____74511) with
                              | ((int_to_t1,x),(uu____74530,y)) ->
                                  let uu____74540 =
                                    FStar_BigInt.mod_big_int x y  in
                                  int_as_bounded1 r int_to_t1 uu____74540)),
                    uu____74426)
                   in
                [uu____74388]  in
              uu____74202 :: uu____74355))
       in
    let mask m =
      match m with
      | "UInt8" -> FStar_BigInt.of_hex "ff"
      | "UInt16" -> FStar_BigInt.of_hex "ffff"
      | "UInt32" -> FStar_BigInt.of_hex "ffffffff"
      | "UInt64" -> FStar_BigInt.of_hex "ffffffffffffffff"
      | "UInt128" -> FStar_BigInt.of_hex "ffffffffffffffffffffffffffffffff"
      | uu____74649 ->
          let uu____74651 =
            FStar_Util.format1 "Impossible: bad string on mask: %s\n" m  in
          failwith uu____74651
       in
    let bitwise =
      FStar_All.pipe_right bounded_unsigned_int_types
        (FStar_List.collect
           (fun m  ->
              let uu____74758 =
                let uu____74789 =
                  FStar_Parser_Const.p2l ["FStar"; m; "logor"]  in
                let uu____74796 =
                  FStar_TypeChecker_NBETerm.binary_op
                    FStar_TypeChecker_NBETerm.arg_as_bounded_int
                    (fun uu____74814  ->
                       fun uu____74815  ->
                         match (uu____74814, uu____74815) with
                         | ((int_to_t1,x),(uu____74834,y)) ->
                             let uu____74844 = FStar_BigInt.logor_big_int x y
                                in
                             FStar_TypeChecker_NBETerm.int_as_bounded
                               int_to_t1 uu____74844)
                   in
                (uu____74789, (Prims.parse_int "2"), (Prims.parse_int "0"),
                  (binary_op1 arg_as_bounded_int1
                     (fun r  ->
                        fun uu____74880  ->
                          fun uu____74881  ->
                            match (uu____74880, uu____74881) with
                            | ((int_to_t1,x),(uu____74900,y)) ->
                                let uu____74910 =
                                  FStar_BigInt.logor_big_int x y  in
                                int_as_bounded1 r int_to_t1 uu____74910)),
                  uu____74796)
                 in
              let uu____74911 =
                let uu____74944 =
                  let uu____74975 =
                    FStar_Parser_Const.p2l ["FStar"; m; "logand"]  in
                  let uu____74982 =
                    FStar_TypeChecker_NBETerm.binary_op
                      FStar_TypeChecker_NBETerm.arg_as_bounded_int
                      (fun uu____75000  ->
                         fun uu____75001  ->
                           match (uu____75000, uu____75001) with
                           | ((int_to_t1,x),(uu____75020,y)) ->
                               let uu____75030 =
                                 FStar_BigInt.logand_big_int x y  in
                               FStar_TypeChecker_NBETerm.int_as_bounded
                                 int_to_t1 uu____75030)
                     in
                  (uu____74975, (Prims.parse_int "2"), (Prims.parse_int "0"),
                    (binary_op1 arg_as_bounded_int1
                       (fun r  ->
                          fun uu____75066  ->
                            fun uu____75067  ->
                              match (uu____75066, uu____75067) with
                              | ((int_to_t1,x),(uu____75086,y)) ->
                                  let uu____75096 =
                                    FStar_BigInt.logand_big_int x y  in
                                  int_as_bounded1 r int_to_t1 uu____75096)),
                    uu____74982)
                   in
                let uu____75097 =
                  let uu____75130 =
                    let uu____75161 =
                      FStar_Parser_Const.p2l ["FStar"; m; "logxor"]  in
                    let uu____75168 =
                      FStar_TypeChecker_NBETerm.binary_op
                        FStar_TypeChecker_NBETerm.arg_as_bounded_int
                        (fun uu____75186  ->
                           fun uu____75187  ->
                             match (uu____75186, uu____75187) with
                             | ((int_to_t1,x),(uu____75206,y)) ->
                                 let uu____75216 =
                                   FStar_BigInt.logxor_big_int x y  in
                                 FStar_TypeChecker_NBETerm.int_as_bounded
                                   int_to_t1 uu____75216)
                       in
                    (uu____75161, (Prims.parse_int "2"),
                      (Prims.parse_int "0"),
                      (binary_op1 arg_as_bounded_int1
                         (fun r  ->
                            fun uu____75252  ->
                              fun uu____75253  ->
                                match (uu____75252, uu____75253) with
                                | ((int_to_t1,x),(uu____75272,y)) ->
                                    let uu____75282 =
                                      FStar_BigInt.logxor_big_int x y  in
                                    int_as_bounded1 r int_to_t1 uu____75282)),
                      uu____75168)
                     in
                  let uu____75283 =
                    let uu____75316 =
                      let uu____75347 =
                        FStar_Parser_Const.p2l ["FStar"; m; "lognot"]  in
                      let uu____75354 =
                        FStar_TypeChecker_NBETerm.unary_op
                          FStar_TypeChecker_NBETerm.arg_as_bounded_int
                          (fun uu____75369  ->
                             match uu____75369 with
                             | (int_to_t1,x) ->
                                 let uu____75376 =
                                   let uu____75377 =
                                     FStar_BigInt.lognot_big_int x  in
                                   let uu____75378 = mask m  in
                                   FStar_BigInt.logand_big_int uu____75377
                                     uu____75378
                                    in
                                 FStar_TypeChecker_NBETerm.int_as_bounded
                                   int_to_t1 uu____75376)
                         in
                      (uu____75347, (Prims.parse_int "1"),
                        (Prims.parse_int "0"),
                        (unary_op1 arg_as_bounded_int1
                           (fun r  ->
                              fun uu____75411  ->
                                match uu____75411 with
                                | (int_to_t1,x) ->
                                    let uu____75418 =
                                      let uu____75419 =
                                        FStar_BigInt.lognot_big_int x  in
                                      let uu____75420 = mask m  in
                                      FStar_BigInt.logand_big_int uu____75419
                                        uu____75420
                                       in
                                    int_as_bounded1 r int_to_t1 uu____75418)),
                        uu____75354)
                       in
                    let uu____75421 =
                      let uu____75454 =
                        let uu____75485 =
                          FStar_Parser_Const.p2l ["FStar"; m; "shift_left"]
                           in
                        let uu____75492 =
                          FStar_TypeChecker_NBETerm.binary_op
                            FStar_TypeChecker_NBETerm.arg_as_bounded_int
                            (fun uu____75510  ->
                               fun uu____75511  ->
                                 match (uu____75510, uu____75511) with
                                 | ((int_to_t1,x),(uu____75530,y)) ->
                                     let uu____75540 =
                                       let uu____75541 =
                                         FStar_BigInt.shift_left_big_int x y
                                          in
                                       let uu____75542 = mask m  in
                                       FStar_BigInt.logand_big_int
                                         uu____75541 uu____75542
                                        in
                                     FStar_TypeChecker_NBETerm.int_as_bounded
                                       int_to_t1 uu____75540)
                           in
                        (uu____75485, (Prims.parse_int "2"),
                          (Prims.parse_int "0"),
                          (binary_op1 arg_as_bounded_int1
                             (fun r  ->
                                fun uu____75578  ->
                                  fun uu____75579  ->
                                    match (uu____75578, uu____75579) with
                                    | ((int_to_t1,x),(uu____75598,y)) ->
                                        let uu____75608 =
                                          let uu____75609 =
                                            FStar_BigInt.shift_left_big_int x
                                              y
                                             in
                                          let uu____75610 = mask m  in
                                          FStar_BigInt.logand_big_int
                                            uu____75609 uu____75610
                                           in
                                        int_as_bounded1 r int_to_t1
                                          uu____75608)), uu____75492)
                         in
                      let uu____75611 =
                        let uu____75644 =
                          let uu____75675 =
                            FStar_Parser_Const.p2l
                              ["FStar"; m; "shift_right"]
                             in
                          let uu____75682 =
                            FStar_TypeChecker_NBETerm.binary_op
                              FStar_TypeChecker_NBETerm.arg_as_bounded_int
                              (fun uu____75700  ->
                                 fun uu____75701  ->
                                   match (uu____75700, uu____75701) with
                                   | ((int_to_t1,x),(uu____75720,y)) ->
                                       let uu____75730 =
                                         FStar_BigInt.shift_right_big_int x y
                                          in
                                       FStar_TypeChecker_NBETerm.int_as_bounded
                                         int_to_t1 uu____75730)
                             in
                          (uu____75675, (Prims.parse_int "2"),
                            (Prims.parse_int "0"),
                            (binary_op1 arg_as_bounded_int1
                               (fun r  ->
                                  fun uu____75766  ->
                                    fun uu____75767  ->
                                      match (uu____75766, uu____75767) with
                                      | ((int_to_t1,x),(uu____75786,y)) ->
                                          let uu____75796 =
                                            FStar_BigInt.shift_right_big_int
                                              x y
                                             in
                                          int_as_bounded1 r int_to_t1
                                            uu____75796)), uu____75682)
                           in
                        [uu____75644]  in
                      uu____75454 :: uu____75611  in
                    uu____75316 :: uu____75421  in
                  uu____75130 :: uu____75283  in
                uu____74944 :: uu____75097  in
              uu____74758 :: uu____74911))
       in
    FStar_List.append add_sub_mul_v
      (FStar_List.append div_mod_unsigned bitwise)
     in
  let strong_steps =
    FStar_List.map (as_primitive_step true)
      (FStar_List.append basic_ops bounded_arith_ops)
     in
  let weak_steps = FStar_List.map (as_primitive_step false) weak_ops  in
  FStar_All.pipe_left prim_from_list
    (FStar_List.append strong_steps weak_steps)
  
let (equality_ops : primitive_step FStar_Util.psmap) =
  let interp_prop_eq21 psc _norm_cb args =
    let r = psc.psc_range  in
    match args with
    | (_typ,uu____76202)::(a1,uu____76204)::(a2,uu____76206)::[] ->
        let uu____76263 = FStar_Syntax_Util.eq_tm a1 a2  in
        (match uu____76263 with
         | FStar_Syntax_Util.Equal  ->
             FStar_Pervasives_Native.Some
<<<<<<< HEAD
               (let uu___1410_76267 = FStar_Syntax_Util.t_true  in
                {
                  FStar_Syntax_Syntax.n =
                    (uu___1410_76267.FStar_Syntax_Syntax.n);
                  FStar_Syntax_Syntax.pos = r;
                  FStar_Syntax_Syntax.vars =
                    (uu___1410_76267.FStar_Syntax_Syntax.vars)
                })
         | FStar_Syntax_Util.NotEqual  ->
             FStar_Pervasives_Native.Some
               (let uu___1413_76269 = FStar_Syntax_Util.t_false  in
                {
                  FStar_Syntax_Syntax.n =
                    (uu___1413_76269.FStar_Syntax_Syntax.n);
                  FStar_Syntax_Syntax.pos = r;
                  FStar_Syntax_Syntax.vars =
                    (uu___1413_76269.FStar_Syntax_Syntax.vars)
=======
               (let uu___60_13303 = FStar_Syntax_Util.t_true  in
                {
                  FStar_Syntax_Syntax.n =
                    (uu___60_13303.FStar_Syntax_Syntax.n);
                  FStar_Syntax_Syntax.pos = r;
                  FStar_Syntax_Syntax.vars =
                    (uu___60_13303.FStar_Syntax_Syntax.vars)
                })
         | FStar_Syntax_Util.NotEqual  ->
             FStar_Pervasives_Native.Some
               (let uu___61_13305 = FStar_Syntax_Util.t_false  in
                {
                  FStar_Syntax_Syntax.n =
                    (uu___61_13305.FStar_Syntax_Syntax.n);
                  FStar_Syntax_Syntax.pos = r;
                  FStar_Syntax_Syntax.vars =
                    (uu___61_13305.FStar_Syntax_Syntax.vars)
>>>>>>> fd51a1b6
                })
         | uu____76270 -> FStar_Pervasives_Native.None)
    | uu____76271 -> failwith "Unexpected number of arguments"  in
  let interp_prop_eq31 psc _norm_cb args =
    let r = psc.psc_range  in
    match args with
    | (t1,uu____76303)::(t2,uu____76305)::(a1,uu____76307)::(a2,uu____76309)::[]
        ->
        let uu____76382 =
          let uu____76383 = FStar_Syntax_Util.eq_tm t1 t2  in
          let uu____76384 = FStar_Syntax_Util.eq_tm a1 a2  in
          FStar_Syntax_Util.eq_inj uu____76383 uu____76384  in
        (match uu____76382 with
         | FStar_Syntax_Util.Equal  ->
             FStar_Pervasives_Native.Some
<<<<<<< HEAD
               (let uu___1436_76388 = FStar_Syntax_Util.t_true  in
                {
                  FStar_Syntax_Syntax.n =
                    (uu___1436_76388.FStar_Syntax_Syntax.n);
                  FStar_Syntax_Syntax.pos = r;
                  FStar_Syntax_Syntax.vars =
                    (uu___1436_76388.FStar_Syntax_Syntax.vars)
                })
         | FStar_Syntax_Util.NotEqual  ->
             FStar_Pervasives_Native.Some
               (let uu___1439_76390 = FStar_Syntax_Util.t_false  in
                {
                  FStar_Syntax_Syntax.n =
                    (uu___1439_76390.FStar_Syntax_Syntax.n);
                  FStar_Syntax_Syntax.pos = r;
                  FStar_Syntax_Syntax.vars =
                    (uu___1439_76390.FStar_Syntax_Syntax.vars)
=======
               (let uu___62_13424 = FStar_Syntax_Util.t_true  in
                {
                  FStar_Syntax_Syntax.n =
                    (uu___62_13424.FStar_Syntax_Syntax.n);
                  FStar_Syntax_Syntax.pos = r;
                  FStar_Syntax_Syntax.vars =
                    (uu___62_13424.FStar_Syntax_Syntax.vars)
                })
         | FStar_Syntax_Util.NotEqual  ->
             FStar_Pervasives_Native.Some
               (let uu___63_13426 = FStar_Syntax_Util.t_false  in
                {
                  FStar_Syntax_Syntax.n =
                    (uu___63_13426.FStar_Syntax_Syntax.n);
                  FStar_Syntax_Syntax.pos = r;
                  FStar_Syntax_Syntax.vars =
                    (uu___63_13426.FStar_Syntax_Syntax.vars)
>>>>>>> fd51a1b6
                })
         | uu____76391 -> FStar_Pervasives_Native.None)
    | uu____76392 -> failwith "Unexpected number of arguments"  in
  let propositional_equality =
    {
      name = FStar_Parser_Const.eq2_lid;
      arity = (Prims.parse_int "3");
      univ_arity = (Prims.parse_int "1");
      auto_reflect = FStar_Pervasives_Native.None;
      strong_reduction_ok = true;
      requires_binder_substitution = false;
      interpretation = interp_prop_eq21;
      interpretation_nbe =
        (fun _cb  -> FStar_TypeChecker_NBETerm.interp_prop_eq2)
    }  in
  let hetero_propositional_equality =
    {
      name = FStar_Parser_Const.eq3_lid;
      arity = (Prims.parse_int "4");
      univ_arity = (Prims.parse_int "2");
      auto_reflect = FStar_Pervasives_Native.None;
      strong_reduction_ok = true;
      requires_binder_substitution = false;
      interpretation = interp_prop_eq31;
      interpretation_nbe =
        (fun _cb  -> FStar_TypeChecker_NBETerm.interp_prop_eq3)
    }  in
  prim_from_list [propositional_equality; hetero_propositional_equality] 
let (primop_time_map : Prims.int FStar_Util.smap) =
  FStar_Util.smap_create (Prims.parse_int "50") 
let (primop_time_reset : unit -> unit) =
  fun uu____76423  -> FStar_Util.smap_clear primop_time_map 
let (primop_time_count : Prims.string -> Prims.int -> unit) =
  fun nm  ->
    fun ms  ->
      let uu____76440 = FStar_Util.smap_try_find primop_time_map nm  in
      match uu____76440 with
      | FStar_Pervasives_Native.None  ->
          FStar_Util.smap_add primop_time_map nm ms
      | FStar_Pervasives_Native.Some ms0 ->
          FStar_Util.smap_add primop_time_map nm (ms0 + ms)
  
let (fixto : Prims.int -> Prims.string -> Prims.string) =
  fun n1  ->
    fun s  ->
      if (FStar_String.length s) < n1
      then
        let uu____76469 = FStar_String.make (n1 - (FStar_String.length s)) 32
           in
        FStar_String.op_Hat uu____76469 s
      else s
  
let (primop_time_report : unit -> Prims.string) =
  fun uu____76480  ->
    let pairs =
      FStar_Util.smap_fold primop_time_map
        (fun nm  -> fun ms  -> fun rest  -> (nm, ms) :: rest) []
       in
    let pairs1 =
      FStar_Util.sort_with
        (fun uu____76551  ->
           fun uu____76552  ->
             match (uu____76551, uu____76552) with
             | ((uu____76578,t1),(uu____76580,t2)) -> t1 - t2) pairs
       in
    FStar_List.fold_right
      (fun uu____76614  ->
         fun rest  ->
           match uu____76614 with
           | (nm,ms) ->
               let uu____76630 =
                 let uu____76632 =
                   let uu____76634 = FStar_Util.string_of_int ms  in
                   fixto (Prims.parse_int "10") uu____76634  in
                 FStar_Util.format2 "%sms --- %s\n" uu____76632 nm  in
               FStar_String.op_Hat uu____76630 rest) pairs1 ""
  
let (plugins :
  ((primitive_step -> unit) * (unit -> primitive_step Prims.list))) =
  let plugins = FStar_Util.mk_ref []  in
  let register p =
    let uu____76665 =
      let uu____76668 = FStar_ST.op_Bang plugins  in p :: uu____76668  in
    FStar_ST.op_Colon_Equals plugins uu____76665  in
  let retrieve uu____76768 = FStar_ST.op_Bang plugins  in
  (register, retrieve) 
let (register_plugin : primitive_step -> unit) =
  fun p  -> FStar_Pervasives_Native.fst plugins p 
let (retrieve_plugins : unit -> primitive_step Prims.list) =
  fun uu____76843  ->
    let uu____76844 = FStar_Options.no_plugins ()  in
    if uu____76844 then [] else FStar_Pervasives_Native.snd plugins ()
  
let (add_nbe : fsteps -> fsteps) =
  fun s  ->
    let uu____76865 = FStar_Options.use_nbe ()  in
    if uu____76865
    then
<<<<<<< HEAD
      let uu___1482_76868 = s  in
      {
        beta = (uu___1482_76868.beta);
        iota = (uu___1482_76868.iota);
        zeta = (uu___1482_76868.zeta);
        weak = (uu___1482_76868.weak);
        hnf = (uu___1482_76868.hnf);
        primops = (uu___1482_76868.primops);
        do_not_unfold_pure_lets = (uu___1482_76868.do_not_unfold_pure_lets);
        unfold_until = (uu___1482_76868.unfold_until);
        unfold_only = (uu___1482_76868.unfold_only);
        unfold_fully = (uu___1482_76868.unfold_fully);
        unfold_attr = (uu___1482_76868.unfold_attr);
        unfold_tac = (uu___1482_76868.unfold_tac);
        pure_subterms_within_computations =
          (uu___1482_76868.pure_subterms_within_computations);
        simplify = (uu___1482_76868.simplify);
        erase_universes = (uu___1482_76868.erase_universes);
        allow_unbound_universes = (uu___1482_76868.allow_unbound_universes);
        reify_ = (uu___1482_76868.reify_);
        compress_uvars = (uu___1482_76868.compress_uvars);
        no_full_norm = (uu___1482_76868.no_full_norm);
        check_no_uvars = (uu___1482_76868.check_no_uvars);
        unmeta = (uu___1482_76868.unmeta);
        unascribe = (uu___1482_76868.unascribe);
        in_full_norm_request = (uu___1482_76868.in_full_norm_request);
        weakly_reduce_scrutinee = (uu___1482_76868.weakly_reduce_scrutinee);
        nbe_step = true;
        for_extraction = (uu___1482_76868.for_extraction)
=======
      let uu___64_13904 = s  in
      {
        beta = (uu___64_13904.beta);
        iota = (uu___64_13904.iota);
        zeta = (uu___64_13904.zeta);
        weak = (uu___64_13904.weak);
        hnf = (uu___64_13904.hnf);
        primops = (uu___64_13904.primops);
        do_not_unfold_pure_lets = (uu___64_13904.do_not_unfold_pure_lets);
        unfold_until = (uu___64_13904.unfold_until);
        unfold_only = (uu___64_13904.unfold_only);
        unfold_fully = (uu___64_13904.unfold_fully);
        unfold_attr = (uu___64_13904.unfold_attr);
        unfold_tac = (uu___64_13904.unfold_tac);
        pure_subterms_within_computations =
          (uu___64_13904.pure_subterms_within_computations);
        simplify = (uu___64_13904.simplify);
        erase_universes = (uu___64_13904.erase_universes);
        allow_unbound_universes = (uu___64_13904.allow_unbound_universes);
        reify_ = (uu___64_13904.reify_);
        compress_uvars = (uu___64_13904.compress_uvars);
        no_full_norm = (uu___64_13904.no_full_norm);
        check_no_uvars = (uu___64_13904.check_no_uvars);
        unmeta = (uu___64_13904.unmeta);
        unascribe = (uu___64_13904.unascribe);
        in_full_norm_request = (uu___64_13904.in_full_norm_request);
        weakly_reduce_scrutinee = (uu___64_13904.weakly_reduce_scrutinee);
        nbe_step = true;
        for_extraction = (uu___64_13904.for_extraction)
>>>>>>> fd51a1b6
      }
    else s
  
let (config' :
  primitive_step Prims.list ->
    FStar_TypeChecker_Env.step Prims.list -> FStar_TypeChecker_Env.env -> cfg)
  =
  fun psteps  ->
    fun s  ->
      fun e  ->
        let d =
          FStar_All.pipe_right s
            (FStar_List.collect
<<<<<<< HEAD
               (fun uu___531_76905  ->
                  match uu___531_76905 with
=======
               (fun uu___26_13941  ->
                  match uu___26_13941 with
>>>>>>> fd51a1b6
                  | FStar_TypeChecker_Env.UnfoldUntil k ->
                      [FStar_TypeChecker_Env.Unfold k]
                  | FStar_TypeChecker_Env.Eager_unfolding  ->
                      [FStar_TypeChecker_Env.Eager_unfolding_only]
                  | FStar_TypeChecker_Env.Inlining  ->
                      [FStar_TypeChecker_Env.InliningDelta]
                  | uu____76909 -> []))
           in
        let d1 =
          match d with
          | [] -> [FStar_TypeChecker_Env.NoDelta]
          | uu____76915 -> d  in
        let uu____76918 =
          let uu____76919 = to_fsteps s  in
          FStar_All.pipe_right uu____76919 add_nbe  in
        let uu____76920 =
          let uu____76921 =
            FStar_TypeChecker_Env.debug e (FStar_Options.Other "Norm")  in
          let uu____76924 =
            FStar_TypeChecker_Env.debug e (FStar_Options.Other "NormTop")  in
          let uu____76927 =
            FStar_TypeChecker_Env.debug e (FStar_Options.Other "NormCfg")  in
          let uu____76930 =
            FStar_TypeChecker_Env.debug e (FStar_Options.Other "Primops")  in
          let uu____76933 =
            FStar_TypeChecker_Env.debug e (FStar_Options.Other "Unfolding")
             in
          let uu____76936 =
            FStar_TypeChecker_Env.debug e (FStar_Options.Other "380")  in
          let uu____76939 =
            FStar_TypeChecker_Env.debug e (FStar_Options.Other "WPE")  in
          let uu____76942 =
            FStar_TypeChecker_Env.debug e (FStar_Options.Other "NormDelayed")
             in
          let uu____76945 =
            FStar_TypeChecker_Env.debug e
              (FStar_Options.Other "print_normalized_terms")
             in
          {
            gen = uu____76921;
            top = uu____76924;
            cfg = uu____76927;
            primop = uu____76930;
            unfolding = uu____76933;
            b380 = uu____76936;
            wpe = uu____76939;
            norm_delayed = uu____76942;
            print_normalized = uu____76945
          }  in
        let uu____76948 =
          let uu____76951 =
            let uu____76954 = retrieve_plugins ()  in
            FStar_List.append uu____76954 psteps  in
          add_steps built_in_primitive_steps uu____76951  in
        let uu____76957 =
          (FStar_Options.normalize_pure_terms_for_extraction ()) ||
            (let uu____76960 =
               FStar_All.pipe_right s
                 (FStar_Util.for_some
                    (FStar_TypeChecker_Env.eq_step
                       FStar_TypeChecker_Env.PureSubtermsWithinComputations))
                in
             Prims.op_Negation uu____76960)
           in
        {
          steps = uu____76918;
          tcenv = e;
          debug = uu____76920;
          delta_level = d1;
          primitive_steps = uu____76948;
          strong = false;
          memoize_lazy = true;
          normalize_pure_lets = uu____76957;
          reifying = false
        }
  
let (config :
  FStar_TypeChecker_Env.step Prims.list -> FStar_TypeChecker_Env.env -> cfg)
  = fun s  -> fun e  -> config' [] s e <|MERGE_RESOLUTION|>--- conflicted
+++ resolved
@@ -363,156 +363,154 @@
       match o with
       | FStar_Pervasives_Native.None  -> "None"
       | FStar_Pervasives_Native.Some x ->
-          let uu____65010 =
-            let uu____65012 = f1 x  in FStar_String.op_Hat uu____65012 ")"
-             in
-          FStar_String.op_Hat "Some (" uu____65010
+          let uu____2046 =
+            let uu____2048 = f1 x  in FStar_String.op_Hat uu____2048 ")"  in
+          FStar_String.op_Hat "Some (" uu____2046
        in
     let b = FStar_Util.string_of_bool  in
-    let uu____65023 =
-      let uu____65027 = FStar_All.pipe_right f.beta b  in
-      let uu____65031 =
-        let uu____65035 = FStar_All.pipe_right f.iota b  in
-        let uu____65039 =
-          let uu____65043 = FStar_All.pipe_right f.zeta b  in
-          let uu____65047 =
-            let uu____65051 = FStar_All.pipe_right f.weak b  in
-            let uu____65055 =
-              let uu____65059 = FStar_All.pipe_right f.hnf b  in
-              let uu____65063 =
-                let uu____65067 = FStar_All.pipe_right f.primops b  in
-                let uu____65071 =
-                  let uu____65075 =
+    let uu____2059 =
+      let uu____2063 = FStar_All.pipe_right f.beta b  in
+      let uu____2067 =
+        let uu____2071 = FStar_All.pipe_right f.iota b  in
+        let uu____2075 =
+          let uu____2079 = FStar_All.pipe_right f.zeta b  in
+          let uu____2083 =
+            let uu____2087 = FStar_All.pipe_right f.weak b  in
+            let uu____2091 =
+              let uu____2095 = FStar_All.pipe_right f.hnf b  in
+              let uu____2099 =
+                let uu____2103 = FStar_All.pipe_right f.primops b  in
+                let uu____2107 =
+                  let uu____2111 =
                     FStar_All.pipe_right f.do_not_unfold_pure_lets b  in
-                  let uu____65079 =
-                    let uu____65083 =
+                  let uu____2115 =
+                    let uu____2119 =
                       FStar_All.pipe_right f.unfold_until
                         (format_opt FStar_Syntax_Print.delta_depth_to_string)
                        in
-                    let uu____65088 =
-                      let uu____65092 =
+                    let uu____2124 =
+                      let uu____2128 =
                         FStar_All.pipe_right f.unfold_only
                           (format_opt
                              (fun x  ->
-                                let uu____65106 =
+                                let uu____2142 =
                                   FStar_List.map FStar_Ident.string_of_lid x
                                    in
-                                FStar_All.pipe_right uu____65106
+                                FStar_All.pipe_right uu____2142
                                   (FStar_String.concat ", ")))
                          in
-                      let uu____65116 =
-                        let uu____65120 =
+                      let uu____2152 =
+                        let uu____2156 =
                           FStar_All.pipe_right f.unfold_fully
                             (format_opt
                                (fun x  ->
-                                  let uu____65134 =
+                                  let uu____2170 =
                                     FStar_List.map FStar_Ident.string_of_lid
                                       x
                                      in
-                                  FStar_All.pipe_right uu____65134
+                                  FStar_All.pipe_right uu____2170
                                     (FStar_String.concat ", ")))
                            in
-                        let uu____65144 =
-                          let uu____65148 =
+                        let uu____2180 =
+                          let uu____2184 =
                             FStar_All.pipe_right f.unfold_attr
                               (format_opt
                                  (fun x  ->
-                                    let uu____65162 =
+                                    let uu____2198 =
                                       FStar_List.map
                                         FStar_Ident.string_of_lid x
                                        in
-                                    FStar_All.pipe_right uu____65162
+                                    FStar_All.pipe_right uu____2198
                                       (FStar_String.concat ", ")))
                              in
-                          let uu____65172 =
-                            let uu____65176 =
+                          let uu____2208 =
+                            let uu____2212 =
                               FStar_All.pipe_right f.unfold_tac b  in
-                            let uu____65180 =
-                              let uu____65184 =
+                            let uu____2216 =
+                              let uu____2220 =
                                 FStar_All.pipe_right
                                   f.pure_subterms_within_computations b
                                  in
-                              let uu____65188 =
-                                let uu____65192 =
+                              let uu____2224 =
+                                let uu____2228 =
                                   FStar_All.pipe_right f.simplify b  in
-                                let uu____65196 =
-                                  let uu____65200 =
+                                let uu____2232 =
+                                  let uu____2236 =
                                     FStar_All.pipe_right f.erase_universes b
                                      in
-                                  let uu____65204 =
-                                    let uu____65208 =
+                                  let uu____2240 =
+                                    let uu____2244 =
                                       FStar_All.pipe_right
                                         f.allow_unbound_universes b
                                        in
-                                    let uu____65212 =
-                                      let uu____65216 =
+                                    let uu____2248 =
+                                      let uu____2252 =
                                         FStar_All.pipe_right f.reify_ b  in
-                                      let uu____65220 =
-                                        let uu____65224 =
+                                      let uu____2256 =
+                                        let uu____2260 =
                                           FStar_All.pipe_right
                                             f.compress_uvars b
                                            in
-                                        let uu____65228 =
-                                          let uu____65232 =
+                                        let uu____2264 =
+                                          let uu____2268 =
                                             FStar_All.pipe_right
                                               f.no_full_norm b
                                              in
-                                          let uu____65236 =
-                                            let uu____65240 =
+                                          let uu____2272 =
+                                            let uu____2276 =
                                               FStar_All.pipe_right
                                                 f.check_no_uvars b
                                                in
-                                            let uu____65244 =
-                                              let uu____65248 =
+                                            let uu____2280 =
+                                              let uu____2284 =
                                                 FStar_All.pipe_right 
                                                   f.unmeta b
                                                  in
-                                              let uu____65252 =
-                                                let uu____65256 =
+                                              let uu____2288 =
+                                                let uu____2292 =
                                                   FStar_All.pipe_right
                                                     f.unascribe b
                                                    in
-                                                let uu____65260 =
-                                                  let uu____65264 =
+                                                let uu____2296 =
+                                                  let uu____2300 =
                                                     FStar_All.pipe_right
                                                       f.in_full_norm_request
                                                       b
                                                      in
-                                                  let uu____65268 =
-                                                    let uu____65272 =
+                                                  let uu____2304 =
+                                                    let uu____2308 =
                                                       FStar_All.pipe_right
                                                         f.weakly_reduce_scrutinee
                                                         b
                                                        in
-                                                    [uu____65272]  in
-                                                  uu____65264 :: uu____65268
+                                                    [uu____2308]  in
+                                                  uu____2300 :: uu____2304
                                                    in
-                                                uu____65256 :: uu____65260
-                                                 in
-                                              uu____65248 :: uu____65252  in
-                                            uu____65240 :: uu____65244  in
-                                          uu____65232 :: uu____65236  in
-                                        uu____65224 :: uu____65228  in
-                                      uu____65216 :: uu____65220  in
-                                    uu____65208 :: uu____65212  in
-                                  uu____65200 :: uu____65204  in
-                                uu____65192 :: uu____65196  in
-                              uu____65184 :: uu____65188  in
-                            uu____65176 :: uu____65180  in
-                          uu____65148 :: uu____65172  in
-                        uu____65120 :: uu____65144  in
-                      uu____65092 :: uu____65116  in
-                    uu____65083 :: uu____65088  in
-                  uu____65075 :: uu____65079  in
-                uu____65067 :: uu____65071  in
-              uu____65059 :: uu____65063  in
-            uu____65051 :: uu____65055  in
-          uu____65043 :: uu____65047  in
-        uu____65035 :: uu____65039  in
-      uu____65027 :: uu____65031  in
+                                                uu____2292 :: uu____2296  in
+                                              uu____2284 :: uu____2288  in
+                                            uu____2276 :: uu____2280  in
+                                          uu____2268 :: uu____2272  in
+                                        uu____2260 :: uu____2264  in
+                                      uu____2252 :: uu____2256  in
+                                    uu____2244 :: uu____2248  in
+                                  uu____2236 :: uu____2240  in
+                                uu____2228 :: uu____2232  in
+                              uu____2220 :: uu____2224  in
+                            uu____2212 :: uu____2216  in
+                          uu____2184 :: uu____2208  in
+                        uu____2156 :: uu____2180  in
+                      uu____2128 :: uu____2152  in
+                    uu____2119 :: uu____2124  in
+                  uu____2111 :: uu____2115  in
+                uu____2103 :: uu____2107  in
+              uu____2095 :: uu____2099  in
+            uu____2087 :: uu____2091  in
+          uu____2079 :: uu____2083  in
+        uu____2071 :: uu____2075  in
+      uu____2063 :: uu____2067  in
     FStar_Util.format
       "{\nbeta = %s;\niota = %s;\nzeta = %s;\nweak = %s;\nhnf  = %s;\nprimops = %s;\ndo_not_unfold_pure_lets = %s;\nunfold_until = %s;\nunfold_only = %s;\nunfold_fully = %s;\nunfold_attr = %s;\nunfold_tac = %s;\npure_subterms_within_computations = %s;\nsimplify = %s;\nerase_universes = %s;\nallow_unbound_universes = %s;\nreify_ = %s;\ncompress_uvars = %s;\nno_full_norm = %s;\ncheck_no_uvars = %s;\nunmeta = %s;\nunascribe = %s;\nin_full_norm_request = %s;\nweakly_reduce_scrutinee = %s;\n}"
-      uu____65023
+      uu____2059
   
 let (default_steps : fsteps) =
   {
@@ -548,210 +546,6 @@
     fun fs  ->
       match s with
       | FStar_TypeChecker_Env.Beta  ->
-<<<<<<< HEAD
-          let uu___625_65342 = fs  in
-          {
-            beta = true;
-            iota = (uu___625_65342.iota);
-            zeta = (uu___625_65342.zeta);
-            weak = (uu___625_65342.weak);
-            hnf = (uu___625_65342.hnf);
-            primops = (uu___625_65342.primops);
-            do_not_unfold_pure_lets =
-              (uu___625_65342.do_not_unfold_pure_lets);
-            unfold_until = (uu___625_65342.unfold_until);
-            unfold_only = (uu___625_65342.unfold_only);
-            unfold_fully = (uu___625_65342.unfold_fully);
-            unfold_attr = (uu___625_65342.unfold_attr);
-            unfold_tac = (uu___625_65342.unfold_tac);
-            pure_subterms_within_computations =
-              (uu___625_65342.pure_subterms_within_computations);
-            simplify = (uu___625_65342.simplify);
-            erase_universes = (uu___625_65342.erase_universes);
-            allow_unbound_universes =
-              (uu___625_65342.allow_unbound_universes);
-            reify_ = (uu___625_65342.reify_);
-            compress_uvars = (uu___625_65342.compress_uvars);
-            no_full_norm = (uu___625_65342.no_full_norm);
-            check_no_uvars = (uu___625_65342.check_no_uvars);
-            unmeta = (uu___625_65342.unmeta);
-            unascribe = (uu___625_65342.unascribe);
-            in_full_norm_request = (uu___625_65342.in_full_norm_request);
-            weakly_reduce_scrutinee =
-              (uu___625_65342.weakly_reduce_scrutinee);
-            nbe_step = (uu___625_65342.nbe_step);
-            for_extraction = (uu___625_65342.for_extraction)
-          }
-      | FStar_TypeChecker_Env.Iota  ->
-          let uu___628_65344 = fs  in
-          {
-            beta = (uu___628_65344.beta);
-            iota = true;
-            zeta = (uu___628_65344.zeta);
-            weak = (uu___628_65344.weak);
-            hnf = (uu___628_65344.hnf);
-            primops = (uu___628_65344.primops);
-            do_not_unfold_pure_lets =
-              (uu___628_65344.do_not_unfold_pure_lets);
-            unfold_until = (uu___628_65344.unfold_until);
-            unfold_only = (uu___628_65344.unfold_only);
-            unfold_fully = (uu___628_65344.unfold_fully);
-            unfold_attr = (uu___628_65344.unfold_attr);
-            unfold_tac = (uu___628_65344.unfold_tac);
-            pure_subterms_within_computations =
-              (uu___628_65344.pure_subterms_within_computations);
-            simplify = (uu___628_65344.simplify);
-            erase_universes = (uu___628_65344.erase_universes);
-            allow_unbound_universes =
-              (uu___628_65344.allow_unbound_universes);
-            reify_ = (uu___628_65344.reify_);
-            compress_uvars = (uu___628_65344.compress_uvars);
-            no_full_norm = (uu___628_65344.no_full_norm);
-            check_no_uvars = (uu___628_65344.check_no_uvars);
-            unmeta = (uu___628_65344.unmeta);
-            unascribe = (uu___628_65344.unascribe);
-            in_full_norm_request = (uu___628_65344.in_full_norm_request);
-            weakly_reduce_scrutinee =
-              (uu___628_65344.weakly_reduce_scrutinee);
-            nbe_step = (uu___628_65344.nbe_step);
-            for_extraction = (uu___628_65344.for_extraction)
-          }
-      | FStar_TypeChecker_Env.Zeta  ->
-          let uu___631_65346 = fs  in
-          {
-            beta = (uu___631_65346.beta);
-            iota = (uu___631_65346.iota);
-            zeta = true;
-            weak = (uu___631_65346.weak);
-            hnf = (uu___631_65346.hnf);
-            primops = (uu___631_65346.primops);
-            do_not_unfold_pure_lets =
-              (uu___631_65346.do_not_unfold_pure_lets);
-            unfold_until = (uu___631_65346.unfold_until);
-            unfold_only = (uu___631_65346.unfold_only);
-            unfold_fully = (uu___631_65346.unfold_fully);
-            unfold_attr = (uu___631_65346.unfold_attr);
-            unfold_tac = (uu___631_65346.unfold_tac);
-            pure_subterms_within_computations =
-              (uu___631_65346.pure_subterms_within_computations);
-            simplify = (uu___631_65346.simplify);
-            erase_universes = (uu___631_65346.erase_universes);
-            allow_unbound_universes =
-              (uu___631_65346.allow_unbound_universes);
-            reify_ = (uu___631_65346.reify_);
-            compress_uvars = (uu___631_65346.compress_uvars);
-            no_full_norm = (uu___631_65346.no_full_norm);
-            check_no_uvars = (uu___631_65346.check_no_uvars);
-            unmeta = (uu___631_65346.unmeta);
-            unascribe = (uu___631_65346.unascribe);
-            in_full_norm_request = (uu___631_65346.in_full_norm_request);
-            weakly_reduce_scrutinee =
-              (uu___631_65346.weakly_reduce_scrutinee);
-            nbe_step = (uu___631_65346.nbe_step);
-            for_extraction = (uu___631_65346.for_extraction)
-          }
-      | FStar_TypeChecker_Env.Exclude (FStar_TypeChecker_Env.Beta ) ->
-          let uu___635_65348 = fs  in
-          {
-            beta = false;
-            iota = (uu___635_65348.iota);
-            zeta = (uu___635_65348.zeta);
-            weak = (uu___635_65348.weak);
-            hnf = (uu___635_65348.hnf);
-            primops = (uu___635_65348.primops);
-            do_not_unfold_pure_lets =
-              (uu___635_65348.do_not_unfold_pure_lets);
-            unfold_until = (uu___635_65348.unfold_until);
-            unfold_only = (uu___635_65348.unfold_only);
-            unfold_fully = (uu___635_65348.unfold_fully);
-            unfold_attr = (uu___635_65348.unfold_attr);
-            unfold_tac = (uu___635_65348.unfold_tac);
-            pure_subterms_within_computations =
-              (uu___635_65348.pure_subterms_within_computations);
-            simplify = (uu___635_65348.simplify);
-            erase_universes = (uu___635_65348.erase_universes);
-            allow_unbound_universes =
-              (uu___635_65348.allow_unbound_universes);
-            reify_ = (uu___635_65348.reify_);
-            compress_uvars = (uu___635_65348.compress_uvars);
-            no_full_norm = (uu___635_65348.no_full_norm);
-            check_no_uvars = (uu___635_65348.check_no_uvars);
-            unmeta = (uu___635_65348.unmeta);
-            unascribe = (uu___635_65348.unascribe);
-            in_full_norm_request = (uu___635_65348.in_full_norm_request);
-            weakly_reduce_scrutinee =
-              (uu___635_65348.weakly_reduce_scrutinee);
-            nbe_step = (uu___635_65348.nbe_step);
-            for_extraction = (uu___635_65348.for_extraction)
-          }
-      | FStar_TypeChecker_Env.Exclude (FStar_TypeChecker_Env.Iota ) ->
-          let uu___639_65350 = fs  in
-          {
-            beta = (uu___639_65350.beta);
-            iota = false;
-            zeta = (uu___639_65350.zeta);
-            weak = (uu___639_65350.weak);
-            hnf = (uu___639_65350.hnf);
-            primops = (uu___639_65350.primops);
-            do_not_unfold_pure_lets =
-              (uu___639_65350.do_not_unfold_pure_lets);
-            unfold_until = (uu___639_65350.unfold_until);
-            unfold_only = (uu___639_65350.unfold_only);
-            unfold_fully = (uu___639_65350.unfold_fully);
-            unfold_attr = (uu___639_65350.unfold_attr);
-            unfold_tac = (uu___639_65350.unfold_tac);
-            pure_subterms_within_computations =
-              (uu___639_65350.pure_subterms_within_computations);
-            simplify = (uu___639_65350.simplify);
-            erase_universes = (uu___639_65350.erase_universes);
-            allow_unbound_universes =
-              (uu___639_65350.allow_unbound_universes);
-            reify_ = (uu___639_65350.reify_);
-            compress_uvars = (uu___639_65350.compress_uvars);
-            no_full_norm = (uu___639_65350.no_full_norm);
-            check_no_uvars = (uu___639_65350.check_no_uvars);
-            unmeta = (uu___639_65350.unmeta);
-            unascribe = (uu___639_65350.unascribe);
-            in_full_norm_request = (uu___639_65350.in_full_norm_request);
-            weakly_reduce_scrutinee =
-              (uu___639_65350.weakly_reduce_scrutinee);
-            nbe_step = (uu___639_65350.nbe_step);
-            for_extraction = (uu___639_65350.for_extraction)
-          }
-      | FStar_TypeChecker_Env.Exclude (FStar_TypeChecker_Env.Zeta ) ->
-          let uu___643_65352 = fs  in
-          {
-            beta = (uu___643_65352.beta);
-            iota = (uu___643_65352.iota);
-            zeta = false;
-            weak = (uu___643_65352.weak);
-            hnf = (uu___643_65352.hnf);
-            primops = (uu___643_65352.primops);
-            do_not_unfold_pure_lets =
-              (uu___643_65352.do_not_unfold_pure_lets);
-            unfold_until = (uu___643_65352.unfold_until);
-            unfold_only = (uu___643_65352.unfold_only);
-            unfold_fully = (uu___643_65352.unfold_fully);
-            unfold_attr = (uu___643_65352.unfold_attr);
-            unfold_tac = (uu___643_65352.unfold_tac);
-            pure_subterms_within_computations =
-              (uu___643_65352.pure_subterms_within_computations);
-            simplify = (uu___643_65352.simplify);
-            erase_universes = (uu___643_65352.erase_universes);
-            allow_unbound_universes =
-              (uu___643_65352.allow_unbound_universes);
-            reify_ = (uu___643_65352.reify_);
-            compress_uvars = (uu___643_65352.compress_uvars);
-            no_full_norm = (uu___643_65352.no_full_norm);
-            check_no_uvars = (uu___643_65352.check_no_uvars);
-            unmeta = (uu___643_65352.unmeta);
-            unascribe = (uu___643_65352.unascribe);
-            in_full_norm_request = (uu___643_65352.in_full_norm_request);
-            weakly_reduce_scrutinee =
-              (uu___643_65352.weakly_reduce_scrutinee);
-            nbe_step = (uu___643_65352.nbe_step);
-            for_extraction = (uu___643_65352.for_extraction)
-=======
           let uu___27_2378 = fs  in
           {
             beta = true;
@@ -936,112 +730,9 @@
             weakly_reduce_scrutinee = (uu___32_2388.weakly_reduce_scrutinee);
             nbe_step = (uu___32_2388.nbe_step);
             for_extraction = (uu___32_2388.for_extraction)
->>>>>>> fd51a1b6
           }
-      | FStar_TypeChecker_Env.Exclude uu____65354 -> failwith "Bad exclude"
+      | FStar_TypeChecker_Env.Exclude uu____2390 -> failwith "Bad exclude"
       | FStar_TypeChecker_Env.Weak  ->
-<<<<<<< HEAD
-          let uu___648_65356 = fs  in
-          {
-            beta = (uu___648_65356.beta);
-            iota = (uu___648_65356.iota);
-            zeta = (uu___648_65356.zeta);
-            weak = true;
-            hnf = (uu___648_65356.hnf);
-            primops = (uu___648_65356.primops);
-            do_not_unfold_pure_lets =
-              (uu___648_65356.do_not_unfold_pure_lets);
-            unfold_until = (uu___648_65356.unfold_until);
-            unfold_only = (uu___648_65356.unfold_only);
-            unfold_fully = (uu___648_65356.unfold_fully);
-            unfold_attr = (uu___648_65356.unfold_attr);
-            unfold_tac = (uu___648_65356.unfold_tac);
-            pure_subterms_within_computations =
-              (uu___648_65356.pure_subterms_within_computations);
-            simplify = (uu___648_65356.simplify);
-            erase_universes = (uu___648_65356.erase_universes);
-            allow_unbound_universes =
-              (uu___648_65356.allow_unbound_universes);
-            reify_ = (uu___648_65356.reify_);
-            compress_uvars = (uu___648_65356.compress_uvars);
-            no_full_norm = (uu___648_65356.no_full_norm);
-            check_no_uvars = (uu___648_65356.check_no_uvars);
-            unmeta = (uu___648_65356.unmeta);
-            unascribe = (uu___648_65356.unascribe);
-            in_full_norm_request = (uu___648_65356.in_full_norm_request);
-            weakly_reduce_scrutinee =
-              (uu___648_65356.weakly_reduce_scrutinee);
-            nbe_step = (uu___648_65356.nbe_step);
-            for_extraction = (uu___648_65356.for_extraction)
-          }
-      | FStar_TypeChecker_Env.HNF  ->
-          let uu___651_65358 = fs  in
-          {
-            beta = (uu___651_65358.beta);
-            iota = (uu___651_65358.iota);
-            zeta = (uu___651_65358.zeta);
-            weak = (uu___651_65358.weak);
-            hnf = true;
-            primops = (uu___651_65358.primops);
-            do_not_unfold_pure_lets =
-              (uu___651_65358.do_not_unfold_pure_lets);
-            unfold_until = (uu___651_65358.unfold_until);
-            unfold_only = (uu___651_65358.unfold_only);
-            unfold_fully = (uu___651_65358.unfold_fully);
-            unfold_attr = (uu___651_65358.unfold_attr);
-            unfold_tac = (uu___651_65358.unfold_tac);
-            pure_subterms_within_computations =
-              (uu___651_65358.pure_subterms_within_computations);
-            simplify = (uu___651_65358.simplify);
-            erase_universes = (uu___651_65358.erase_universes);
-            allow_unbound_universes =
-              (uu___651_65358.allow_unbound_universes);
-            reify_ = (uu___651_65358.reify_);
-            compress_uvars = (uu___651_65358.compress_uvars);
-            no_full_norm = (uu___651_65358.no_full_norm);
-            check_no_uvars = (uu___651_65358.check_no_uvars);
-            unmeta = (uu___651_65358.unmeta);
-            unascribe = (uu___651_65358.unascribe);
-            in_full_norm_request = (uu___651_65358.in_full_norm_request);
-            weakly_reduce_scrutinee =
-              (uu___651_65358.weakly_reduce_scrutinee);
-            nbe_step = (uu___651_65358.nbe_step);
-            for_extraction = (uu___651_65358.for_extraction)
-          }
-      | FStar_TypeChecker_Env.Primops  ->
-          let uu___654_65360 = fs  in
-          {
-            beta = (uu___654_65360.beta);
-            iota = (uu___654_65360.iota);
-            zeta = (uu___654_65360.zeta);
-            weak = (uu___654_65360.weak);
-            hnf = (uu___654_65360.hnf);
-            primops = true;
-            do_not_unfold_pure_lets =
-              (uu___654_65360.do_not_unfold_pure_lets);
-            unfold_until = (uu___654_65360.unfold_until);
-            unfold_only = (uu___654_65360.unfold_only);
-            unfold_fully = (uu___654_65360.unfold_fully);
-            unfold_attr = (uu___654_65360.unfold_attr);
-            unfold_tac = (uu___654_65360.unfold_tac);
-            pure_subterms_within_computations =
-              (uu___654_65360.pure_subterms_within_computations);
-            simplify = (uu___654_65360.simplify);
-            erase_universes = (uu___654_65360.erase_universes);
-            allow_unbound_universes =
-              (uu___654_65360.allow_unbound_universes);
-            reify_ = (uu___654_65360.reify_);
-            compress_uvars = (uu___654_65360.compress_uvars);
-            no_full_norm = (uu___654_65360.no_full_norm);
-            check_no_uvars = (uu___654_65360.check_no_uvars);
-            unmeta = (uu___654_65360.unmeta);
-            unascribe = (uu___654_65360.unascribe);
-            in_full_norm_request = (uu___654_65360.in_full_norm_request);
-            weakly_reduce_scrutinee =
-              (uu___654_65360.weakly_reduce_scrutinee);
-            nbe_step = (uu___654_65360.nbe_step);
-            for_extraction = (uu___654_65360.for_extraction)
-=======
           let uu___33_2392 = fs  in
           {
             beta = (uu___33_2392.beta);
@@ -1133,619 +824,10 @@
             weakly_reduce_scrutinee = (uu___35_2396.weakly_reduce_scrutinee);
             nbe_step = (uu___35_2396.nbe_step);
             for_extraction = (uu___35_2396.for_extraction)
->>>>>>> fd51a1b6
           }
       | FStar_TypeChecker_Env.Eager_unfolding  -> fs
       | FStar_TypeChecker_Env.Inlining  -> fs
       | FStar_TypeChecker_Env.DoNotUnfoldPureLets  ->
-<<<<<<< HEAD
-          let uu___659_65362 = fs  in
-          {
-            beta = (uu___659_65362.beta);
-            iota = (uu___659_65362.iota);
-            zeta = (uu___659_65362.zeta);
-            weak = (uu___659_65362.weak);
-            hnf = (uu___659_65362.hnf);
-            primops = (uu___659_65362.primops);
-            do_not_unfold_pure_lets = true;
-            unfold_until = (uu___659_65362.unfold_until);
-            unfold_only = (uu___659_65362.unfold_only);
-            unfold_fully = (uu___659_65362.unfold_fully);
-            unfold_attr = (uu___659_65362.unfold_attr);
-            unfold_tac = (uu___659_65362.unfold_tac);
-            pure_subterms_within_computations =
-              (uu___659_65362.pure_subterms_within_computations);
-            simplify = (uu___659_65362.simplify);
-            erase_universes = (uu___659_65362.erase_universes);
-            allow_unbound_universes =
-              (uu___659_65362.allow_unbound_universes);
-            reify_ = (uu___659_65362.reify_);
-            compress_uvars = (uu___659_65362.compress_uvars);
-            no_full_norm = (uu___659_65362.no_full_norm);
-            check_no_uvars = (uu___659_65362.check_no_uvars);
-            unmeta = (uu___659_65362.unmeta);
-            unascribe = (uu___659_65362.unascribe);
-            in_full_norm_request = (uu___659_65362.in_full_norm_request);
-            weakly_reduce_scrutinee =
-              (uu___659_65362.weakly_reduce_scrutinee);
-            nbe_step = (uu___659_65362.nbe_step);
-            for_extraction = (uu___659_65362.for_extraction)
-          }
-      | FStar_TypeChecker_Env.UnfoldUntil d ->
-          let uu___663_65365 = fs  in
-          {
-            beta = (uu___663_65365.beta);
-            iota = (uu___663_65365.iota);
-            zeta = (uu___663_65365.zeta);
-            weak = (uu___663_65365.weak);
-            hnf = (uu___663_65365.hnf);
-            primops = (uu___663_65365.primops);
-            do_not_unfold_pure_lets =
-              (uu___663_65365.do_not_unfold_pure_lets);
-            unfold_until = (FStar_Pervasives_Native.Some d);
-            unfold_only = (uu___663_65365.unfold_only);
-            unfold_fully = (uu___663_65365.unfold_fully);
-            unfold_attr = (uu___663_65365.unfold_attr);
-            unfold_tac = (uu___663_65365.unfold_tac);
-            pure_subterms_within_computations =
-              (uu___663_65365.pure_subterms_within_computations);
-            simplify = (uu___663_65365.simplify);
-            erase_universes = (uu___663_65365.erase_universes);
-            allow_unbound_universes =
-              (uu___663_65365.allow_unbound_universes);
-            reify_ = (uu___663_65365.reify_);
-            compress_uvars = (uu___663_65365.compress_uvars);
-            no_full_norm = (uu___663_65365.no_full_norm);
-            check_no_uvars = (uu___663_65365.check_no_uvars);
-            unmeta = (uu___663_65365.unmeta);
-            unascribe = (uu___663_65365.unascribe);
-            in_full_norm_request = (uu___663_65365.in_full_norm_request);
-            weakly_reduce_scrutinee =
-              (uu___663_65365.weakly_reduce_scrutinee);
-            nbe_step = (uu___663_65365.nbe_step);
-            for_extraction = (uu___663_65365.for_extraction)
-          }
-      | FStar_TypeChecker_Env.UnfoldOnly lids ->
-          let uu___667_65369 = fs  in
-          {
-            beta = (uu___667_65369.beta);
-            iota = (uu___667_65369.iota);
-            zeta = (uu___667_65369.zeta);
-            weak = (uu___667_65369.weak);
-            hnf = (uu___667_65369.hnf);
-            primops = (uu___667_65369.primops);
-            do_not_unfold_pure_lets =
-              (uu___667_65369.do_not_unfold_pure_lets);
-            unfold_until = (uu___667_65369.unfold_until);
-            unfold_only = (FStar_Pervasives_Native.Some lids);
-            unfold_fully = (uu___667_65369.unfold_fully);
-            unfold_attr = (uu___667_65369.unfold_attr);
-            unfold_tac = (uu___667_65369.unfold_tac);
-            pure_subterms_within_computations =
-              (uu___667_65369.pure_subterms_within_computations);
-            simplify = (uu___667_65369.simplify);
-            erase_universes = (uu___667_65369.erase_universes);
-            allow_unbound_universes =
-              (uu___667_65369.allow_unbound_universes);
-            reify_ = (uu___667_65369.reify_);
-            compress_uvars = (uu___667_65369.compress_uvars);
-            no_full_norm = (uu___667_65369.no_full_norm);
-            check_no_uvars = (uu___667_65369.check_no_uvars);
-            unmeta = (uu___667_65369.unmeta);
-            unascribe = (uu___667_65369.unascribe);
-            in_full_norm_request = (uu___667_65369.in_full_norm_request);
-            weakly_reduce_scrutinee =
-              (uu___667_65369.weakly_reduce_scrutinee);
-            nbe_step = (uu___667_65369.nbe_step);
-            for_extraction = (uu___667_65369.for_extraction)
-          }
-      | FStar_TypeChecker_Env.UnfoldFully lids ->
-          let uu___671_65375 = fs  in
-          {
-            beta = (uu___671_65375.beta);
-            iota = (uu___671_65375.iota);
-            zeta = (uu___671_65375.zeta);
-            weak = (uu___671_65375.weak);
-            hnf = (uu___671_65375.hnf);
-            primops = (uu___671_65375.primops);
-            do_not_unfold_pure_lets =
-              (uu___671_65375.do_not_unfold_pure_lets);
-            unfold_until = (uu___671_65375.unfold_until);
-            unfold_only = (uu___671_65375.unfold_only);
-            unfold_fully = (FStar_Pervasives_Native.Some lids);
-            unfold_attr = (uu___671_65375.unfold_attr);
-            unfold_tac = (uu___671_65375.unfold_tac);
-            pure_subterms_within_computations =
-              (uu___671_65375.pure_subterms_within_computations);
-            simplify = (uu___671_65375.simplify);
-            erase_universes = (uu___671_65375.erase_universes);
-            allow_unbound_universes =
-              (uu___671_65375.allow_unbound_universes);
-            reify_ = (uu___671_65375.reify_);
-            compress_uvars = (uu___671_65375.compress_uvars);
-            no_full_norm = (uu___671_65375.no_full_norm);
-            check_no_uvars = (uu___671_65375.check_no_uvars);
-            unmeta = (uu___671_65375.unmeta);
-            unascribe = (uu___671_65375.unascribe);
-            in_full_norm_request = (uu___671_65375.in_full_norm_request);
-            weakly_reduce_scrutinee =
-              (uu___671_65375.weakly_reduce_scrutinee);
-            nbe_step = (uu___671_65375.nbe_step);
-            for_extraction = (uu___671_65375.for_extraction)
-          }
-      | FStar_TypeChecker_Env.UnfoldAttr lids ->
-          let uu___675_65381 = fs  in
-          {
-            beta = (uu___675_65381.beta);
-            iota = (uu___675_65381.iota);
-            zeta = (uu___675_65381.zeta);
-            weak = (uu___675_65381.weak);
-            hnf = (uu___675_65381.hnf);
-            primops = (uu___675_65381.primops);
-            do_not_unfold_pure_lets =
-              (uu___675_65381.do_not_unfold_pure_lets);
-            unfold_until = (uu___675_65381.unfold_until);
-            unfold_only = (uu___675_65381.unfold_only);
-            unfold_fully = (uu___675_65381.unfold_fully);
-            unfold_attr = (FStar_Pervasives_Native.Some lids);
-            unfold_tac = (uu___675_65381.unfold_tac);
-            pure_subterms_within_computations =
-              (uu___675_65381.pure_subterms_within_computations);
-            simplify = (uu___675_65381.simplify);
-            erase_universes = (uu___675_65381.erase_universes);
-            allow_unbound_universes =
-              (uu___675_65381.allow_unbound_universes);
-            reify_ = (uu___675_65381.reify_);
-            compress_uvars = (uu___675_65381.compress_uvars);
-            no_full_norm = (uu___675_65381.no_full_norm);
-            check_no_uvars = (uu___675_65381.check_no_uvars);
-            unmeta = (uu___675_65381.unmeta);
-            unascribe = (uu___675_65381.unascribe);
-            in_full_norm_request = (uu___675_65381.in_full_norm_request);
-            weakly_reduce_scrutinee =
-              (uu___675_65381.weakly_reduce_scrutinee);
-            nbe_step = (uu___675_65381.nbe_step);
-            for_extraction = (uu___675_65381.for_extraction)
-          }
-      | FStar_TypeChecker_Env.UnfoldTac  ->
-          let uu___678_65384 = fs  in
-          {
-            beta = (uu___678_65384.beta);
-            iota = (uu___678_65384.iota);
-            zeta = (uu___678_65384.zeta);
-            weak = (uu___678_65384.weak);
-            hnf = (uu___678_65384.hnf);
-            primops = (uu___678_65384.primops);
-            do_not_unfold_pure_lets =
-              (uu___678_65384.do_not_unfold_pure_lets);
-            unfold_until = (uu___678_65384.unfold_until);
-            unfold_only = (uu___678_65384.unfold_only);
-            unfold_fully = (uu___678_65384.unfold_fully);
-            unfold_attr = (uu___678_65384.unfold_attr);
-            unfold_tac = true;
-            pure_subterms_within_computations =
-              (uu___678_65384.pure_subterms_within_computations);
-            simplify = (uu___678_65384.simplify);
-            erase_universes = (uu___678_65384.erase_universes);
-            allow_unbound_universes =
-              (uu___678_65384.allow_unbound_universes);
-            reify_ = (uu___678_65384.reify_);
-            compress_uvars = (uu___678_65384.compress_uvars);
-            no_full_norm = (uu___678_65384.no_full_norm);
-            check_no_uvars = (uu___678_65384.check_no_uvars);
-            unmeta = (uu___678_65384.unmeta);
-            unascribe = (uu___678_65384.unascribe);
-            in_full_norm_request = (uu___678_65384.in_full_norm_request);
-            weakly_reduce_scrutinee =
-              (uu___678_65384.weakly_reduce_scrutinee);
-            nbe_step = (uu___678_65384.nbe_step);
-            for_extraction = (uu___678_65384.for_extraction)
-          }
-      | FStar_TypeChecker_Env.PureSubtermsWithinComputations  ->
-          let uu___681_65386 = fs  in
-          {
-            beta = (uu___681_65386.beta);
-            iota = (uu___681_65386.iota);
-            zeta = (uu___681_65386.zeta);
-            weak = (uu___681_65386.weak);
-            hnf = (uu___681_65386.hnf);
-            primops = (uu___681_65386.primops);
-            do_not_unfold_pure_lets =
-              (uu___681_65386.do_not_unfold_pure_lets);
-            unfold_until = (uu___681_65386.unfold_until);
-            unfold_only = (uu___681_65386.unfold_only);
-            unfold_fully = (uu___681_65386.unfold_fully);
-            unfold_attr = (uu___681_65386.unfold_attr);
-            unfold_tac = (uu___681_65386.unfold_tac);
-            pure_subterms_within_computations = true;
-            simplify = (uu___681_65386.simplify);
-            erase_universes = (uu___681_65386.erase_universes);
-            allow_unbound_universes =
-              (uu___681_65386.allow_unbound_universes);
-            reify_ = (uu___681_65386.reify_);
-            compress_uvars = (uu___681_65386.compress_uvars);
-            no_full_norm = (uu___681_65386.no_full_norm);
-            check_no_uvars = (uu___681_65386.check_no_uvars);
-            unmeta = (uu___681_65386.unmeta);
-            unascribe = (uu___681_65386.unascribe);
-            in_full_norm_request = (uu___681_65386.in_full_norm_request);
-            weakly_reduce_scrutinee =
-              (uu___681_65386.weakly_reduce_scrutinee);
-            nbe_step = (uu___681_65386.nbe_step);
-            for_extraction = (uu___681_65386.for_extraction)
-          }
-      | FStar_TypeChecker_Env.Simplify  ->
-          let uu___684_65388 = fs  in
-          {
-            beta = (uu___684_65388.beta);
-            iota = (uu___684_65388.iota);
-            zeta = (uu___684_65388.zeta);
-            weak = (uu___684_65388.weak);
-            hnf = (uu___684_65388.hnf);
-            primops = (uu___684_65388.primops);
-            do_not_unfold_pure_lets =
-              (uu___684_65388.do_not_unfold_pure_lets);
-            unfold_until = (uu___684_65388.unfold_until);
-            unfold_only = (uu___684_65388.unfold_only);
-            unfold_fully = (uu___684_65388.unfold_fully);
-            unfold_attr = (uu___684_65388.unfold_attr);
-            unfold_tac = (uu___684_65388.unfold_tac);
-            pure_subterms_within_computations =
-              (uu___684_65388.pure_subterms_within_computations);
-            simplify = true;
-            erase_universes = (uu___684_65388.erase_universes);
-            allow_unbound_universes =
-              (uu___684_65388.allow_unbound_universes);
-            reify_ = (uu___684_65388.reify_);
-            compress_uvars = (uu___684_65388.compress_uvars);
-            no_full_norm = (uu___684_65388.no_full_norm);
-            check_no_uvars = (uu___684_65388.check_no_uvars);
-            unmeta = (uu___684_65388.unmeta);
-            unascribe = (uu___684_65388.unascribe);
-            in_full_norm_request = (uu___684_65388.in_full_norm_request);
-            weakly_reduce_scrutinee =
-              (uu___684_65388.weakly_reduce_scrutinee);
-            nbe_step = (uu___684_65388.nbe_step);
-            for_extraction = (uu___684_65388.for_extraction)
-          }
-      | FStar_TypeChecker_Env.EraseUniverses  ->
-          let uu___687_65390 = fs  in
-          {
-            beta = (uu___687_65390.beta);
-            iota = (uu___687_65390.iota);
-            zeta = (uu___687_65390.zeta);
-            weak = (uu___687_65390.weak);
-            hnf = (uu___687_65390.hnf);
-            primops = (uu___687_65390.primops);
-            do_not_unfold_pure_lets =
-              (uu___687_65390.do_not_unfold_pure_lets);
-            unfold_until = (uu___687_65390.unfold_until);
-            unfold_only = (uu___687_65390.unfold_only);
-            unfold_fully = (uu___687_65390.unfold_fully);
-            unfold_attr = (uu___687_65390.unfold_attr);
-            unfold_tac = (uu___687_65390.unfold_tac);
-            pure_subterms_within_computations =
-              (uu___687_65390.pure_subterms_within_computations);
-            simplify = (uu___687_65390.simplify);
-            erase_universes = true;
-            allow_unbound_universes =
-              (uu___687_65390.allow_unbound_universes);
-            reify_ = (uu___687_65390.reify_);
-            compress_uvars = (uu___687_65390.compress_uvars);
-            no_full_norm = (uu___687_65390.no_full_norm);
-            check_no_uvars = (uu___687_65390.check_no_uvars);
-            unmeta = (uu___687_65390.unmeta);
-            unascribe = (uu___687_65390.unascribe);
-            in_full_norm_request = (uu___687_65390.in_full_norm_request);
-            weakly_reduce_scrutinee =
-              (uu___687_65390.weakly_reduce_scrutinee);
-            nbe_step = (uu___687_65390.nbe_step);
-            for_extraction = (uu___687_65390.for_extraction)
-          }
-      | FStar_TypeChecker_Env.AllowUnboundUniverses  ->
-          let uu___690_65392 = fs  in
-          {
-            beta = (uu___690_65392.beta);
-            iota = (uu___690_65392.iota);
-            zeta = (uu___690_65392.zeta);
-            weak = (uu___690_65392.weak);
-            hnf = (uu___690_65392.hnf);
-            primops = (uu___690_65392.primops);
-            do_not_unfold_pure_lets =
-              (uu___690_65392.do_not_unfold_pure_lets);
-            unfold_until = (uu___690_65392.unfold_until);
-            unfold_only = (uu___690_65392.unfold_only);
-            unfold_fully = (uu___690_65392.unfold_fully);
-            unfold_attr = (uu___690_65392.unfold_attr);
-            unfold_tac = (uu___690_65392.unfold_tac);
-            pure_subterms_within_computations =
-              (uu___690_65392.pure_subterms_within_computations);
-            simplify = (uu___690_65392.simplify);
-            erase_universes = (uu___690_65392.erase_universes);
-            allow_unbound_universes = true;
-            reify_ = (uu___690_65392.reify_);
-            compress_uvars = (uu___690_65392.compress_uvars);
-            no_full_norm = (uu___690_65392.no_full_norm);
-            check_no_uvars = (uu___690_65392.check_no_uvars);
-            unmeta = (uu___690_65392.unmeta);
-            unascribe = (uu___690_65392.unascribe);
-            in_full_norm_request = (uu___690_65392.in_full_norm_request);
-            weakly_reduce_scrutinee =
-              (uu___690_65392.weakly_reduce_scrutinee);
-            nbe_step = (uu___690_65392.nbe_step);
-            for_extraction = (uu___690_65392.for_extraction)
-          }
-      | FStar_TypeChecker_Env.Reify  ->
-          let uu___693_65394 = fs  in
-          {
-            beta = (uu___693_65394.beta);
-            iota = (uu___693_65394.iota);
-            zeta = (uu___693_65394.zeta);
-            weak = (uu___693_65394.weak);
-            hnf = (uu___693_65394.hnf);
-            primops = (uu___693_65394.primops);
-            do_not_unfold_pure_lets =
-              (uu___693_65394.do_not_unfold_pure_lets);
-            unfold_until = (uu___693_65394.unfold_until);
-            unfold_only = (uu___693_65394.unfold_only);
-            unfold_fully = (uu___693_65394.unfold_fully);
-            unfold_attr = (uu___693_65394.unfold_attr);
-            unfold_tac = (uu___693_65394.unfold_tac);
-            pure_subterms_within_computations =
-              (uu___693_65394.pure_subterms_within_computations);
-            simplify = (uu___693_65394.simplify);
-            erase_universes = (uu___693_65394.erase_universes);
-            allow_unbound_universes =
-              (uu___693_65394.allow_unbound_universes);
-            reify_ = true;
-            compress_uvars = (uu___693_65394.compress_uvars);
-            no_full_norm = (uu___693_65394.no_full_norm);
-            check_no_uvars = (uu___693_65394.check_no_uvars);
-            unmeta = (uu___693_65394.unmeta);
-            unascribe = (uu___693_65394.unascribe);
-            in_full_norm_request = (uu___693_65394.in_full_norm_request);
-            weakly_reduce_scrutinee =
-              (uu___693_65394.weakly_reduce_scrutinee);
-            nbe_step = (uu___693_65394.nbe_step);
-            for_extraction = (uu___693_65394.for_extraction)
-          }
-      | FStar_TypeChecker_Env.CompressUvars  ->
-          let uu___696_65396 = fs  in
-          {
-            beta = (uu___696_65396.beta);
-            iota = (uu___696_65396.iota);
-            zeta = (uu___696_65396.zeta);
-            weak = (uu___696_65396.weak);
-            hnf = (uu___696_65396.hnf);
-            primops = (uu___696_65396.primops);
-            do_not_unfold_pure_lets =
-              (uu___696_65396.do_not_unfold_pure_lets);
-            unfold_until = (uu___696_65396.unfold_until);
-            unfold_only = (uu___696_65396.unfold_only);
-            unfold_fully = (uu___696_65396.unfold_fully);
-            unfold_attr = (uu___696_65396.unfold_attr);
-            unfold_tac = (uu___696_65396.unfold_tac);
-            pure_subterms_within_computations =
-              (uu___696_65396.pure_subterms_within_computations);
-            simplify = (uu___696_65396.simplify);
-            erase_universes = (uu___696_65396.erase_universes);
-            allow_unbound_universes =
-              (uu___696_65396.allow_unbound_universes);
-            reify_ = (uu___696_65396.reify_);
-            compress_uvars = true;
-            no_full_norm = (uu___696_65396.no_full_norm);
-            check_no_uvars = (uu___696_65396.check_no_uvars);
-            unmeta = (uu___696_65396.unmeta);
-            unascribe = (uu___696_65396.unascribe);
-            in_full_norm_request = (uu___696_65396.in_full_norm_request);
-            weakly_reduce_scrutinee =
-              (uu___696_65396.weakly_reduce_scrutinee);
-            nbe_step = (uu___696_65396.nbe_step);
-            for_extraction = (uu___696_65396.for_extraction)
-          }
-      | FStar_TypeChecker_Env.NoFullNorm  ->
-          let uu___699_65398 = fs  in
-          {
-            beta = (uu___699_65398.beta);
-            iota = (uu___699_65398.iota);
-            zeta = (uu___699_65398.zeta);
-            weak = (uu___699_65398.weak);
-            hnf = (uu___699_65398.hnf);
-            primops = (uu___699_65398.primops);
-            do_not_unfold_pure_lets =
-              (uu___699_65398.do_not_unfold_pure_lets);
-            unfold_until = (uu___699_65398.unfold_until);
-            unfold_only = (uu___699_65398.unfold_only);
-            unfold_fully = (uu___699_65398.unfold_fully);
-            unfold_attr = (uu___699_65398.unfold_attr);
-            unfold_tac = (uu___699_65398.unfold_tac);
-            pure_subterms_within_computations =
-              (uu___699_65398.pure_subterms_within_computations);
-            simplify = (uu___699_65398.simplify);
-            erase_universes = (uu___699_65398.erase_universes);
-            allow_unbound_universes =
-              (uu___699_65398.allow_unbound_universes);
-            reify_ = (uu___699_65398.reify_);
-            compress_uvars = (uu___699_65398.compress_uvars);
-            no_full_norm = true;
-            check_no_uvars = (uu___699_65398.check_no_uvars);
-            unmeta = (uu___699_65398.unmeta);
-            unascribe = (uu___699_65398.unascribe);
-            in_full_norm_request = (uu___699_65398.in_full_norm_request);
-            weakly_reduce_scrutinee =
-              (uu___699_65398.weakly_reduce_scrutinee);
-            nbe_step = (uu___699_65398.nbe_step);
-            for_extraction = (uu___699_65398.for_extraction)
-          }
-      | FStar_TypeChecker_Env.CheckNoUvars  ->
-          let uu___702_65400 = fs  in
-          {
-            beta = (uu___702_65400.beta);
-            iota = (uu___702_65400.iota);
-            zeta = (uu___702_65400.zeta);
-            weak = (uu___702_65400.weak);
-            hnf = (uu___702_65400.hnf);
-            primops = (uu___702_65400.primops);
-            do_not_unfold_pure_lets =
-              (uu___702_65400.do_not_unfold_pure_lets);
-            unfold_until = (uu___702_65400.unfold_until);
-            unfold_only = (uu___702_65400.unfold_only);
-            unfold_fully = (uu___702_65400.unfold_fully);
-            unfold_attr = (uu___702_65400.unfold_attr);
-            unfold_tac = (uu___702_65400.unfold_tac);
-            pure_subterms_within_computations =
-              (uu___702_65400.pure_subterms_within_computations);
-            simplify = (uu___702_65400.simplify);
-            erase_universes = (uu___702_65400.erase_universes);
-            allow_unbound_universes =
-              (uu___702_65400.allow_unbound_universes);
-            reify_ = (uu___702_65400.reify_);
-            compress_uvars = (uu___702_65400.compress_uvars);
-            no_full_norm = (uu___702_65400.no_full_norm);
-            check_no_uvars = true;
-            unmeta = (uu___702_65400.unmeta);
-            unascribe = (uu___702_65400.unascribe);
-            in_full_norm_request = (uu___702_65400.in_full_norm_request);
-            weakly_reduce_scrutinee =
-              (uu___702_65400.weakly_reduce_scrutinee);
-            nbe_step = (uu___702_65400.nbe_step);
-            for_extraction = (uu___702_65400.for_extraction)
-          }
-      | FStar_TypeChecker_Env.Unmeta  ->
-          let uu___705_65402 = fs  in
-          {
-            beta = (uu___705_65402.beta);
-            iota = (uu___705_65402.iota);
-            zeta = (uu___705_65402.zeta);
-            weak = (uu___705_65402.weak);
-            hnf = (uu___705_65402.hnf);
-            primops = (uu___705_65402.primops);
-            do_not_unfold_pure_lets =
-              (uu___705_65402.do_not_unfold_pure_lets);
-            unfold_until = (uu___705_65402.unfold_until);
-            unfold_only = (uu___705_65402.unfold_only);
-            unfold_fully = (uu___705_65402.unfold_fully);
-            unfold_attr = (uu___705_65402.unfold_attr);
-            unfold_tac = (uu___705_65402.unfold_tac);
-            pure_subterms_within_computations =
-              (uu___705_65402.pure_subterms_within_computations);
-            simplify = (uu___705_65402.simplify);
-            erase_universes = (uu___705_65402.erase_universes);
-            allow_unbound_universes =
-              (uu___705_65402.allow_unbound_universes);
-            reify_ = (uu___705_65402.reify_);
-            compress_uvars = (uu___705_65402.compress_uvars);
-            no_full_norm = (uu___705_65402.no_full_norm);
-            check_no_uvars = (uu___705_65402.check_no_uvars);
-            unmeta = true;
-            unascribe = (uu___705_65402.unascribe);
-            in_full_norm_request = (uu___705_65402.in_full_norm_request);
-            weakly_reduce_scrutinee =
-              (uu___705_65402.weakly_reduce_scrutinee);
-            nbe_step = (uu___705_65402.nbe_step);
-            for_extraction = (uu___705_65402.for_extraction)
-          }
-      | FStar_TypeChecker_Env.Unascribe  ->
-          let uu___708_65404 = fs  in
-          {
-            beta = (uu___708_65404.beta);
-            iota = (uu___708_65404.iota);
-            zeta = (uu___708_65404.zeta);
-            weak = (uu___708_65404.weak);
-            hnf = (uu___708_65404.hnf);
-            primops = (uu___708_65404.primops);
-            do_not_unfold_pure_lets =
-              (uu___708_65404.do_not_unfold_pure_lets);
-            unfold_until = (uu___708_65404.unfold_until);
-            unfold_only = (uu___708_65404.unfold_only);
-            unfold_fully = (uu___708_65404.unfold_fully);
-            unfold_attr = (uu___708_65404.unfold_attr);
-            unfold_tac = (uu___708_65404.unfold_tac);
-            pure_subterms_within_computations =
-              (uu___708_65404.pure_subterms_within_computations);
-            simplify = (uu___708_65404.simplify);
-            erase_universes = (uu___708_65404.erase_universes);
-            allow_unbound_universes =
-              (uu___708_65404.allow_unbound_universes);
-            reify_ = (uu___708_65404.reify_);
-            compress_uvars = (uu___708_65404.compress_uvars);
-            no_full_norm = (uu___708_65404.no_full_norm);
-            check_no_uvars = (uu___708_65404.check_no_uvars);
-            unmeta = (uu___708_65404.unmeta);
-            unascribe = true;
-            in_full_norm_request = (uu___708_65404.in_full_norm_request);
-            weakly_reduce_scrutinee =
-              (uu___708_65404.weakly_reduce_scrutinee);
-            nbe_step = (uu___708_65404.nbe_step);
-            for_extraction = (uu___708_65404.for_extraction)
-          }
-      | FStar_TypeChecker_Env.NBE  ->
-          let uu___711_65406 = fs  in
-          {
-            beta = (uu___711_65406.beta);
-            iota = (uu___711_65406.iota);
-            zeta = (uu___711_65406.zeta);
-            weak = (uu___711_65406.weak);
-            hnf = (uu___711_65406.hnf);
-            primops = (uu___711_65406.primops);
-            do_not_unfold_pure_lets =
-              (uu___711_65406.do_not_unfold_pure_lets);
-            unfold_until = (uu___711_65406.unfold_until);
-            unfold_only = (uu___711_65406.unfold_only);
-            unfold_fully = (uu___711_65406.unfold_fully);
-            unfold_attr = (uu___711_65406.unfold_attr);
-            unfold_tac = (uu___711_65406.unfold_tac);
-            pure_subterms_within_computations =
-              (uu___711_65406.pure_subterms_within_computations);
-            simplify = (uu___711_65406.simplify);
-            erase_universes = (uu___711_65406.erase_universes);
-            allow_unbound_universes =
-              (uu___711_65406.allow_unbound_universes);
-            reify_ = (uu___711_65406.reify_);
-            compress_uvars = (uu___711_65406.compress_uvars);
-            no_full_norm = (uu___711_65406.no_full_norm);
-            check_no_uvars = (uu___711_65406.check_no_uvars);
-            unmeta = (uu___711_65406.unmeta);
-            unascribe = (uu___711_65406.unascribe);
-            in_full_norm_request = (uu___711_65406.in_full_norm_request);
-            weakly_reduce_scrutinee =
-              (uu___711_65406.weakly_reduce_scrutinee);
-            nbe_step = true;
-            for_extraction = (uu___711_65406.for_extraction)
-          }
-      | FStar_TypeChecker_Env.ForExtraction  ->
-          let uu___714_65408 = fs  in
-          {
-            beta = (uu___714_65408.beta);
-            iota = (uu___714_65408.iota);
-            zeta = (uu___714_65408.zeta);
-            weak = (uu___714_65408.weak);
-            hnf = (uu___714_65408.hnf);
-            primops = (uu___714_65408.primops);
-            do_not_unfold_pure_lets =
-              (uu___714_65408.do_not_unfold_pure_lets);
-            unfold_until = (uu___714_65408.unfold_until);
-            unfold_only = (uu___714_65408.unfold_only);
-            unfold_fully = (uu___714_65408.unfold_fully);
-            unfold_attr = (uu___714_65408.unfold_attr);
-            unfold_tac = (uu___714_65408.unfold_tac);
-            pure_subterms_within_computations =
-              (uu___714_65408.pure_subterms_within_computations);
-            simplify = (uu___714_65408.simplify);
-            erase_universes = (uu___714_65408.erase_universes);
-            allow_unbound_universes =
-              (uu___714_65408.allow_unbound_universes);
-            reify_ = (uu___714_65408.reify_);
-            compress_uvars = (uu___714_65408.compress_uvars);
-            no_full_norm = (uu___714_65408.no_full_norm);
-            check_no_uvars = (uu___714_65408.check_no_uvars);
-            unmeta = (uu___714_65408.unmeta);
-            unascribe = (uu___714_65408.unascribe);
-            in_full_norm_request = (uu___714_65408.in_full_norm_request);
-            weakly_reduce_scrutinee =
-              (uu___714_65408.weakly_reduce_scrutinee);
-            nbe_step = (uu___714_65408.nbe_step);
-=======
           let uu___36_2398 = fs  in
           {
             beta = (uu___36_2398.beta);
@@ -2300,7 +1382,6 @@
             in_full_norm_request = (uu___53_2444.in_full_norm_request);
             weakly_reduce_scrutinee = (uu___53_2444.weakly_reduce_scrutinee);
             nbe_step = (uu___53_2444.nbe_step);
->>>>>>> fd51a1b6
             for_extraction = true
           }
   
@@ -2320,8 +1401,7 @@
     match projectee with | { psc_range; psc_subst;_} -> psc_subst
   
 let (null_psc : psc) =
-  { psc_range = FStar_Range.dummyRange; psc_subst = (fun uu____65466  -> [])
-  } 
+  { psc_range = FStar_Range.dummyRange; psc_subst = (fun uu____2502  -> []) } 
 let (psc_range : psc -> FStar_Range.range) = fun psc  -> psc.psc_range 
 let (psc_subst : psc -> FStar_Syntax_Syntax.subst_t) =
   fun psc  -> psc.psc_subst () 
@@ -2553,14 +1633,14 @@
   
 let (cfg_to_string : cfg -> Prims.string) =
   fun cfg  ->
-    let uu____66526 =
-      let uu____66530 =
-        let uu____66534 =
-          let uu____66536 = steps_to_string cfg.steps  in
-          FStar_Util.format1 "  steps = %s" uu____66536  in
-        [uu____66534; "}"]  in
-      "{" :: uu____66530  in
-    FStar_String.concat "\n" uu____66526
+    let uu____3562 =
+      let uu____3566 =
+        let uu____3570 =
+          let uu____3572 = steps_to_string cfg.steps  in
+          FStar_Util.format1 "  steps = %s" uu____3572  in
+        [uu____3570; "}"]  in
+      "{" :: uu____3566  in
+    FStar_String.concat "\n" uu____3562
   
 let (cfg_env : cfg -> FStar_TypeChecker_Env.env) = fun cfg  -> cfg.tcenv 
 let (add_steps :
@@ -2572,13 +1652,13 @@
       FStar_List.fold_right
         (fun p  ->
            fun m1  ->
-             let uu____66584 = FStar_Ident.text_of_lid p.name  in
-             FStar_Util.psmap_add m1 uu____66584 p) l m
+             let uu____3620 = FStar_Ident.text_of_lid p.name  in
+             FStar_Util.psmap_add m1 uu____3620 p) l m
   
 let (prim_from_list :
   primitive_step Prims.list -> primitive_step FStar_Util.psmap) =
   fun l  ->
-    let uu____66600 = FStar_Util.psmap_empty ()  in add_steps uu____66600 l
+    let uu____3636 = FStar_Util.psmap_empty ()  in add_steps uu____3636 l
   
 let (find_prim_step :
   cfg ->
@@ -2586,22 +1666,22 @@
   =
   fun cfg  ->
     fun fv  ->
-      let uu____66616 =
+      let uu____3652 =
         FStar_Ident.text_of_lid
           (fv.FStar_Syntax_Syntax.fv_name).FStar_Syntax_Syntax.v
          in
-      FStar_Util.psmap_try_find cfg.primitive_steps uu____66616
+      FStar_Util.psmap_try_find cfg.primitive_steps uu____3652
   
 let (is_prim_step : cfg -> FStar_Syntax_Syntax.fv -> Prims.bool) =
   fun cfg  ->
     fun fv  ->
-      let uu____66630 =
-        let uu____66633 =
+      let uu____3666 =
+        let uu____3669 =
           FStar_Ident.text_of_lid
             (fv.FStar_Syntax_Syntax.fv_name).FStar_Syntax_Syntax.v
            in
-        FStar_Util.psmap_try_find cfg.primitive_steps uu____66633  in
-      FStar_Util.is_some uu____66630
+        FStar_Util.psmap_try_find cfg.primitive_steps uu____3669  in
+      FStar_Util.is_some uu____3666
   
 let (log : cfg -> (unit -> unit) -> unit) =
   fun cfg  -> fun f  -> if (cfg.debug).gen then f () else () 
@@ -2616,11 +1696,11 @@
 let (log_nbe : cfg -> (unit -> unit) -> unit) =
   fun cfg  ->
     fun f  ->
-      let uu____66746 =
+      let uu____3782 =
         FStar_All.pipe_left (FStar_TypeChecker_Env.debug cfg.tcenv)
           (FStar_Options.Other "NBE")
          in
-      if uu____66746 then f () else ()
+      if uu____3782 then f () else ()
   
 let embed_simple :
   'a .
@@ -2630,8 +1710,8 @@
   fun emb  ->
     fun r  ->
       fun x  ->
-        let uu____66782 = FStar_Syntax_Embeddings.embed emb x  in
-        uu____66782 r FStar_Pervasives_Native.None
+        let uu____3818 = FStar_Syntax_Embeddings.embed emb x  in
+        uu____3818 r FStar_Pervasives_Native.None
           FStar_Syntax_Embeddings.id_norm_cb
   
 let try_unembed_simple :
@@ -2641,13 +1721,13 @@
   =
   fun emb  ->
     fun x  ->
-      let uu____66838 = FStar_Syntax_Embeddings.unembed emb x  in
-      uu____66838 false FStar_Syntax_Embeddings.id_norm_cb
+      let uu____3874 = FStar_Syntax_Embeddings.unembed emb x  in
+      uu____3874 false FStar_Syntax_Embeddings.id_norm_cb
   
 let mk :
-  'Auu____66857 .
-    'Auu____66857 ->
-      FStar_Range.range -> 'Auu____66857 FStar_Syntax_Syntax.syntax
+  'Auu____3893 .
+    'Auu____3893 ->
+      FStar_Range.range -> 'Auu____3893 FStar_Syntax_Syntax.syntax
   =
   fun t  -> fun r  -> FStar_Syntax_Syntax.mk t FStar_Pervasives_Native.None r 
 let (built_in_primitive_steps : primitive_step FStar_Util.psmap) =
@@ -2668,64 +1748,63 @@
       (try_unembed_simple FStar_Syntax_Embeddings.e_string)
      in
   let arg_as_list1 e a =
-    let uu____66978 =
-      let uu____66987 = FStar_Syntax_Embeddings.e_list e  in
-      try_unembed_simple uu____66987  in
-    FStar_All.pipe_right (FStar_Pervasives_Native.fst a) uu____66978  in
-  let arg_as_bounded_int1 uu____67017 =
-    match uu____67017 with
-    | (a,uu____67031) ->
-        let uu____67042 = FStar_Syntax_Util.head_and_args' a  in
-        (match uu____67042 with
+    let uu____4014 =
+      let uu____4023 = FStar_Syntax_Embeddings.e_list e  in
+      try_unembed_simple uu____4023  in
+    FStar_All.pipe_right (FStar_Pervasives_Native.fst a) uu____4014  in
+  let arg_as_bounded_int1 uu____4053 =
+    match uu____4053 with
+    | (a,uu____4067) ->
+        let uu____4078 = FStar_Syntax_Util.head_and_args' a  in
+        (match uu____4078 with
          | (hd1,args) ->
              let a1 = FStar_Syntax_Util.unlazy_emb a  in
-             let uu____67086 =
-               let uu____67101 =
-                 let uu____67102 = FStar_Syntax_Subst.compress hd1  in
-                 uu____67102.FStar_Syntax_Syntax.n  in
-               (uu____67101, args)  in
-             (match uu____67086 with
-              | (FStar_Syntax_Syntax.Tm_fvar fv1,(arg,uu____67123)::[]) when
-                  let uu____67158 =
+             let uu____4122 =
+               let uu____4137 =
+                 let uu____4138 = FStar_Syntax_Subst.compress hd1  in
+                 uu____4138.FStar_Syntax_Syntax.n  in
+               (uu____4137, args)  in
+             (match uu____4122 with
+              | (FStar_Syntax_Syntax.Tm_fvar fv1,(arg,uu____4159)::[]) when
+                  let uu____4194 =
                     FStar_Ident.text_of_lid
                       (fv1.FStar_Syntax_Syntax.fv_name).FStar_Syntax_Syntax.v
                      in
-                  FStar_Util.ends_with uu____67158 "int_to_t" ->
+                  FStar_Util.ends_with uu____4194 "int_to_t" ->
                   let arg1 = FStar_Syntax_Util.unlazy_emb arg  in
-                  let uu____67162 =
-                    let uu____67163 = FStar_Syntax_Subst.compress arg1  in
-                    uu____67163.FStar_Syntax_Syntax.n  in
-                  (match uu____67162 with
+                  let uu____4198 =
+                    let uu____4199 = FStar_Syntax_Subst.compress arg1  in
+                    uu____4199.FStar_Syntax_Syntax.n  in
+                  (match uu____4198 with
                    | FStar_Syntax_Syntax.Tm_constant (FStar_Const.Const_int
                        (i,FStar_Pervasives_Native.None )) ->
-                       let uu____67185 =
-                         let uu____67190 = FStar_BigInt.big_int_of_string i
+                       let uu____4221 =
+                         let uu____4226 = FStar_BigInt.big_int_of_string i
                             in
-                         (fv1, uu____67190)  in
-                       FStar_Pervasives_Native.Some uu____67185
-                   | uu____67195 -> FStar_Pervasives_Native.None)
-              | uu____67200 -> FStar_Pervasives_Native.None))
+                         (fv1, uu____4226)  in
+                       FStar_Pervasives_Native.Some uu____4221
+                   | uu____4231 -> FStar_Pervasives_Native.None)
+              | uu____4236 -> FStar_Pervasives_Native.None))
      in
   let lift_unary f aopts =
     match aopts with
     | (FStar_Pervasives_Native.Some a)::[] ->
-        let uu____67262 = f a  in FStar_Pervasives_Native.Some uu____67262
-    | uu____67263 -> FStar_Pervasives_Native.None  in
+        let uu____4298 = f a  in FStar_Pervasives_Native.Some uu____4298
+    | uu____4299 -> FStar_Pervasives_Native.None  in
   let lift_binary f aopts =
     match aopts with
     | (FStar_Pervasives_Native.Some a0)::(FStar_Pervasives_Native.Some
         a1)::[] ->
-        let uu____67319 = f a0 a1  in
-        FStar_Pervasives_Native.Some uu____67319
-    | uu____67320 -> FStar_Pervasives_Native.None  in
+        let uu____4355 = f a0 a1  in FStar_Pervasives_Native.Some uu____4355
+    | uu____4356 -> FStar_Pervasives_Native.None  in
   let unary_op1 as_a f res norm_cb args =
-    let uu____67389 = FStar_List.map as_a args  in
-    lift_unary (f res.psc_range) uu____67389  in
+    let uu____4425 = FStar_List.map as_a args  in
+    lift_unary (f res.psc_range) uu____4425  in
   let binary_op1 as_a f res n1 args =
-    let uu____67473 = FStar_List.map as_a args  in
-    lift_binary (f res.psc_range) uu____67473  in
-  let as_primitive_step is_strong uu____67529 =
-    match uu____67529 with
+    let uu____4509 = FStar_List.map as_a args  in
+    lift_binary (f res.psc_range) uu____4509  in
+  let as_primitive_step is_strong uu____4565 =
+    match uu____4565 with
     | (l,arity,u_arity,f,f_nbe) ->
         {
           name = l;
@@ -2742,160 +1821,148 @@
     unary_op1 arg_as_int1
       (fun r  ->
          fun x  ->
-           let uu____67641 = f x  in
-           embed_simple FStar_Syntax_Embeddings.e_int r uu____67641)
+           let uu____4677 = f x  in
+           embed_simple FStar_Syntax_Embeddings.e_int r uu____4677)
      in
   let binary_int_op1 f =
     binary_op1 arg_as_int1
       (fun r  ->
          fun x  ->
            fun y  ->
-             let uu____67684 = f x y  in
-             embed_simple FStar_Syntax_Embeddings.e_int r uu____67684)
+             let uu____4720 = f x y  in
+             embed_simple FStar_Syntax_Embeddings.e_int r uu____4720)
      in
   let unary_bool_op1 f =
     unary_op1 arg_as_bool1
       (fun r  ->
          fun x  ->
-           let uu____67726 = f x  in
-           embed_simple FStar_Syntax_Embeddings.e_bool r uu____67726)
+           let uu____4762 = f x  in
+           embed_simple FStar_Syntax_Embeddings.e_bool r uu____4762)
      in
   let binary_bool_op1 f =
     binary_op1 arg_as_bool1
       (fun r  ->
          fun x  ->
            fun y  ->
-             let uu____67780 = f x y  in
-             embed_simple FStar_Syntax_Embeddings.e_bool r uu____67780)
+             let uu____4816 = f x y  in
+             embed_simple FStar_Syntax_Embeddings.e_bool r uu____4816)
      in
   let binary_string_op1 f =
     binary_op1 arg_as_string1
       (fun r  ->
          fun x  ->
            fun y  ->
-             let uu____67834 = f x y  in
-             embed_simple FStar_Syntax_Embeddings.e_string r uu____67834)
+             let uu____4870 = f x y  in
+             embed_simple FStar_Syntax_Embeddings.e_string r uu____4870)
      in
   let mixed_binary_op1 as_a as_b embed_c f res _norm_cb args =
     match args with
     | a::b::[] ->
-        let uu____67989 =
-          let uu____67998 = as_a a  in
-          let uu____68001 = as_b b  in (uu____67998, uu____68001)  in
-        (match uu____67989 with
+        let uu____5025 =
+          let uu____5034 = as_a a  in
+          let uu____5037 = as_b b  in (uu____5034, uu____5037)  in
+        (match uu____5025 with
          | (FStar_Pervasives_Native.Some a1,FStar_Pervasives_Native.Some b1)
              ->
-             let uu____68016 =
-               let uu____68017 = f res.psc_range a1 b1  in
-               embed_c res.psc_range uu____68017  in
-             FStar_Pervasives_Native.Some uu____68016
-         | uu____68018 -> FStar_Pervasives_Native.None)
-    | uu____68027 -> FStar_Pervasives_Native.None  in
+             let uu____5052 =
+               let uu____5053 = f res.psc_range a1 b1  in
+               embed_c res.psc_range uu____5053  in
+             FStar_Pervasives_Native.Some uu____5052
+         | uu____5054 -> FStar_Pervasives_Native.None)
+    | uu____5063 -> FStar_Pervasives_Native.None  in
   let list_of_string'1 rng s =
     let name l =
-      let uu____68049 =
-        let uu____68050 =
+      let uu____5085 =
+        let uu____5086 =
           FStar_Syntax_Syntax.lid_as_fv l FStar_Syntax_Syntax.delta_constant
             FStar_Pervasives_Native.None
            in
-        FStar_Syntax_Syntax.Tm_fvar uu____68050  in
-      mk uu____68049 rng  in
+        FStar_Syntax_Syntax.Tm_fvar uu____5086  in
+      mk uu____5085 rng  in
     let char_t = name FStar_Parser_Const.char_lid  in
     let charterm c =
       mk (FStar_Syntax_Syntax.Tm_constant (FStar_Const.Const_char c)) rng  in
-    let uu____68064 =
-      let uu____68067 = FStar_String.list_of_string s  in
-      FStar_List.map charterm uu____68067  in
-    FStar_All.pipe_left (FStar_Syntax_Util.mk_list char_t rng) uu____68064
-     in
+    let uu____5100 =
+      let uu____5103 = FStar_String.list_of_string s  in
+      FStar_List.map charterm uu____5103  in
+    FStar_All.pipe_left (FStar_Syntax_Util.mk_list char_t rng) uu____5100  in
   let string_of_list'1 rng l =
     let s = FStar_String.string_of_list l  in FStar_Syntax_Util.exp_string s
      in
   let string_compare'1 rng s1 s2 =
     let r = FStar_String.compare s1 s2  in
-    let uu____68115 =
-      let uu____68116 = FStar_Util.string_of_int r  in
-      FStar_BigInt.big_int_of_string uu____68116  in
-    embed_simple FStar_Syntax_Embeddings.e_int rng uu____68115  in
+    let uu____5151 =
+      let uu____5152 = FStar_Util.string_of_int r  in
+      FStar_BigInt.big_int_of_string uu____5152  in
+    embed_simple FStar_Syntax_Embeddings.e_int rng uu____5151  in
   let string_concat'1 psc _n args =
     match args with
     | a1::a2::[] ->
-        let uu____68204 = arg_as_string1 a1  in
-        (match uu____68204 with
+        let uu____5240 = arg_as_string1 a1  in
+        (match uu____5240 with
          | FStar_Pervasives_Native.Some s1 ->
-             let uu____68213 =
+             let uu____5249 =
                arg_as_list1 FStar_Syntax_Embeddings.e_string a2  in
-             (match uu____68213 with
+             (match uu____5249 with
               | FStar_Pervasives_Native.Some s2 ->
                   let r = FStar_String.concat s1 s2  in
-                  let uu____68231 =
+                  let uu____5267 =
                     embed_simple FStar_Syntax_Embeddings.e_string
                       psc.psc_range r
                      in
-                  FStar_Pervasives_Native.Some uu____68231
-              | uu____68233 -> FStar_Pervasives_Native.None)
-         | uu____68239 -> FStar_Pervasives_Native.None)
-    | uu____68243 -> FStar_Pervasives_Native.None  in
+                  FStar_Pervasives_Native.Some uu____5267
+              | uu____5269 -> FStar_Pervasives_Native.None)
+         | uu____5275 -> FStar_Pervasives_Native.None)
+    | uu____5279 -> FStar_Pervasives_Native.None  in
   let string_split'1 psc _norm_cb args =
     match args with
     | a1::a2::[] ->
-        let uu____68326 = arg_as_list1 FStar_Syntax_Embeddings.e_char a1  in
-        (match uu____68326 with
+        let uu____5362 = arg_as_list1 FStar_Syntax_Embeddings.e_char a1  in
+        (match uu____5362 with
          | FStar_Pervasives_Native.Some s1 ->
-             let uu____68342 = arg_as_string1 a2  in
-             (match uu____68342 with
+             let uu____5378 = arg_as_string1 a2  in
+             (match uu____5378 with
               | FStar_Pervasives_Native.Some s2 ->
                   let r = FStar_String.split s1 s2  in
-                  let uu____68355 =
-                    let uu____68356 =
+                  let uu____5391 =
+                    let uu____5392 =
                       FStar_Syntax_Embeddings.e_list
                         FStar_Syntax_Embeddings.e_string
                        in
-                    embed_simple uu____68356 psc.psc_range r  in
-                  FStar_Pervasives_Native.Some uu____68355
-              | uu____68366 -> FStar_Pervasives_Native.None)
-         | uu____68370 -> FStar_Pervasives_Native.None)
-    | uu____68376 -> FStar_Pervasives_Native.None  in
+                    embed_simple uu____5392 psc.psc_range r  in
+                  FStar_Pervasives_Native.Some uu____5391
+              | uu____5402 -> FStar_Pervasives_Native.None)
+         | uu____5406 -> FStar_Pervasives_Native.None)
+    | uu____5412 -> FStar_Pervasives_Native.None  in
   let string_substring'1 psc _norm_cb args =
     match args with
     | a1::a2::a3::[] ->
-        let uu____68416 =
-          let uu____68430 = arg_as_string1 a1  in
-          let uu____68434 = arg_as_int1 a2  in
-          let uu____68437 = arg_as_int1 a3  in
-          (uu____68430, uu____68434, uu____68437)  in
-        (match uu____68416 with
+        let uu____5452 =
+          let uu____5466 = arg_as_string1 a1  in
+          let uu____5470 = arg_as_int1 a2  in
+          let uu____5473 = arg_as_int1 a3  in
+          (uu____5466, uu____5470, uu____5473)  in
+        (match uu____5452 with
          | (FStar_Pervasives_Native.Some s1,FStar_Pervasives_Native.Some
             n1,FStar_Pervasives_Native.Some n2) ->
              let n11 = FStar_BigInt.to_int_fs n1  in
              let n21 = FStar_BigInt.to_int_fs n2  in
              (try
-<<<<<<< HEAD
-                (fun uu___1031_68470  ->
-=======
                 (fun uu___55_5506  ->
->>>>>>> fd51a1b6
                    match () with
                    | () ->
                        let r = FStar_String.substring s1 n11 n21  in
-                       let uu____68475 =
+                       let uu____5511 =
                          embed_simple FStar_Syntax_Embeddings.e_string
                            psc.psc_range r
                           in
-<<<<<<< HEAD
-                       FStar_Pervasives_Native.Some uu____68475) ()
-              with | uu___1030_68478 -> FStar_Pervasives_Native.None)
-         | uu____68481 -> FStar_Pervasives_Native.None)
-    | uu____68495 -> FStar_Pervasives_Native.None  in
-=======
                        FStar_Pervasives_Native.Some uu____5511) ()
               with | uu___54_5514 -> FStar_Pervasives_Native.None)
          | uu____5517 -> FStar_Pervasives_Native.None)
     | uu____5531 -> FStar_Pervasives_Native.None  in
->>>>>>> fd51a1b6
   let string_of_int1 rng i =
-    let uu____68509 = FStar_BigInt.string_of_big_int i  in
-    embed_simple FStar_Syntax_Embeddings.e_string rng uu____68509  in
+    let uu____5545 = FStar_BigInt.string_of_big_int i  in
+    embed_simple FStar_Syntax_Embeddings.e_string rng uu____5545  in
   let string_of_bool1 rng b =
     embed_simple FStar_Syntax_Embeddings.e_string rng
       (if b then "true" else "false")
@@ -2911,100 +1978,76 @@
   let string_index1 psc _norm_cb args =
     match args with
     | a1::a2::[] ->
-        let uu____68590 =
-          let uu____68600 = arg_as_string1 a1  in
-          let uu____68604 = arg_as_int1 a2  in (uu____68600, uu____68604)  in
-        (match uu____68590 with
+        let uu____5626 =
+          let uu____5636 = arg_as_string1 a1  in
+          let uu____5640 = arg_as_int1 a2  in (uu____5636, uu____5640)  in
+        (match uu____5626 with
          | (FStar_Pervasives_Native.Some s,FStar_Pervasives_Native.Some i) ->
              (try
-<<<<<<< HEAD
-                (fun uu___1065_68628  ->
-=======
                 (fun uu___57_5664  ->
->>>>>>> fd51a1b6
                    match () with
                    | () ->
                        let r = FStar_String.index s i  in
-                       let uu____68633 =
+                       let uu____5669 =
                          embed_simple FStar_Syntax_Embeddings.e_char
                            psc.psc_range r
                           in
-<<<<<<< HEAD
-                       FStar_Pervasives_Native.Some uu____68633) ()
-              with | uu___1064_68636 -> FStar_Pervasives_Native.None)
-         | uu____68639 -> FStar_Pervasives_Native.None)
-    | uu____68649 -> FStar_Pervasives_Native.None  in
-=======
                        FStar_Pervasives_Native.Some uu____5669) ()
               with | uu___56_5672 -> FStar_Pervasives_Native.None)
          | uu____5675 -> FStar_Pervasives_Native.None)
     | uu____5685 -> FStar_Pervasives_Native.None  in
->>>>>>> fd51a1b6
   let string_index_of1 psc _norm_cb args =
     match args with
     | a1::a2::[] ->
-        let uu____68682 =
-          let uu____68693 = arg_as_string1 a1  in
-          let uu____68697 = arg_as_char1 a2  in (uu____68693, uu____68697)
-           in
-        (match uu____68682 with
+        let uu____5718 =
+          let uu____5729 = arg_as_string1 a1  in
+          let uu____5733 = arg_as_char1 a2  in (uu____5729, uu____5733)  in
+        (match uu____5718 with
          | (FStar_Pervasives_Native.Some s,FStar_Pervasives_Native.Some c) ->
              (try
-<<<<<<< HEAD
-                (fun uu___1086_68726  ->
-=======
                 (fun uu___59_5762  ->
->>>>>>> fd51a1b6
                    match () with
                    | () ->
                        let r = FStar_String.index_of s c  in
-                       let uu____68730 =
+                       let uu____5766 =
                          embed_simple FStar_Syntax_Embeddings.e_int
                            psc.psc_range r
                           in
-<<<<<<< HEAD
-                       FStar_Pervasives_Native.Some uu____68730) ()
-              with | uu___1085_68732 -> FStar_Pervasives_Native.None)
-         | uu____68735 -> FStar_Pervasives_Native.None)
-    | uu____68746 -> FStar_Pervasives_Native.None  in
-=======
                        FStar_Pervasives_Native.Some uu____5766) ()
               with | uu___58_5768 -> FStar_Pervasives_Native.None)
          | uu____5771 -> FStar_Pervasives_Native.None)
     | uu____5782 -> FStar_Pervasives_Native.None  in
->>>>>>> fd51a1b6
   let mk_range1 psc _norm_cb args =
     match args with
     | fn::from_line::from_col::to_line::to_col::[] ->
-        let uu____68782 =
-          let uu____68804 = arg_as_string1 fn  in
-          let uu____68808 = arg_as_int1 from_line  in
-          let uu____68811 = arg_as_int1 from_col  in
-          let uu____68814 = arg_as_int1 to_line  in
-          let uu____68817 = arg_as_int1 to_col  in
-          (uu____68804, uu____68808, uu____68811, uu____68814, uu____68817)
-           in
-        (match uu____68782 with
+        let uu____5818 =
+          let uu____5840 = arg_as_string1 fn  in
+          let uu____5844 = arg_as_int1 from_line  in
+          let uu____5847 = arg_as_int1 from_col  in
+          let uu____5850 = arg_as_int1 to_line  in
+          let uu____5853 = arg_as_int1 to_col  in
+          (uu____5840, uu____5844, uu____5847, uu____5850, uu____5853)  in
+        (match uu____5818 with
          | (FStar_Pervasives_Native.Some fn1,FStar_Pervasives_Native.Some
             from_l,FStar_Pervasives_Native.Some
             from_c,FStar_Pervasives_Native.Some
             to_l,FStar_Pervasives_Native.Some to_c) ->
              let r =
-               let uu____68852 =
-                 let uu____68853 = FStar_BigInt.to_int_fs from_l  in
-                 let uu____68855 = FStar_BigInt.to_int_fs from_c  in
-                 FStar_Range.mk_pos uu____68853 uu____68855  in
-               let uu____68857 =
-                 let uu____68858 = FStar_BigInt.to_int_fs to_l  in
-                 let uu____68860 = FStar_BigInt.to_int_fs to_c  in
-                 FStar_Range.mk_pos uu____68858 uu____68860  in
-               FStar_Range.mk_range fn1 uu____68852 uu____68857  in
-             let uu____68862 =
+               let uu____5888 =
+                 let uu____5889 = FStar_BigInt.to_int_fs from_l  in
+                 let uu____5891 = FStar_BigInt.to_int_fs from_c  in
+                 FStar_Range.mk_pos uu____5889 uu____5891  in
+               let uu____5893 =
+                 let uu____5894 = FStar_BigInt.to_int_fs to_l  in
+                 let uu____5896 = FStar_BigInt.to_int_fs to_c  in
+                 FStar_Range.mk_pos uu____5894 uu____5896  in
+               FStar_Range.mk_range fn1 uu____5888 uu____5893  in
+             let uu____5898 =
                embed_simple FStar_Syntax_Embeddings.e_range psc.psc_range r
                 in
-             FStar_Pervasives_Native.Some uu____68862
-         | uu____68863 -> FStar_Pervasives_Native.None)
-    | uu____68885 -> FStar_Pervasives_Native.None  in
+             FStar_Pervasives_Native.Some uu____5898
+         | uu____5899 -> FStar_Pervasives_Native.None)
+    | uu____5921 -> FStar_Pervasives_Native.None  in
   let decidable_eq1 neg psc _norm_cb args =
     let r = psc.psc_range  in
     let tru =
@@ -3014,59 +2057,58 @@
       mk (FStar_Syntax_Syntax.Tm_constant (FStar_Const.Const_bool false)) r
        in
     match args with
-    | (_typ,uu____68931)::(a1,uu____68933)::(a2,uu____68935)::[] ->
-        let uu____68992 = FStar_Syntax_Util.eq_tm a1 a2  in
-        (match uu____68992 with
+    | (_typ,uu____5967)::(a1,uu____5969)::(a2,uu____5971)::[] ->
+        let uu____6028 = FStar_Syntax_Util.eq_tm a1 a2  in
+        (match uu____6028 with
          | FStar_Syntax_Util.Equal  ->
              FStar_Pervasives_Native.Some (if neg then fal else tru)
          | FStar_Syntax_Util.NotEqual  ->
              FStar_Pervasives_Native.Some (if neg then tru else fal)
-         | uu____69001 -> FStar_Pervasives_Native.None)
-    | uu____69002 -> failwith "Unexpected number of arguments"  in
+         | uu____6037 -> FStar_Pervasives_Native.None)
+    | uu____6038 -> failwith "Unexpected number of arguments"  in
   let prims_to_fstar_range_step1 psc _norm_cb args =
     match args with
-    | (a1,uu____69047)::[] ->
-        let uu____69064 =
+    | (a1,uu____6083)::[] ->
+        let uu____6100 =
           try_unembed_simple FStar_Syntax_Embeddings.e_range a1  in
-        (match uu____69064 with
+        (match uu____6100 with
          | FStar_Pervasives_Native.Some r ->
-             let uu____69070 =
+             let uu____6106 =
                embed_simple FStar_Syntax_Embeddings.e_range psc.psc_range r
                 in
-             FStar_Pervasives_Native.Some uu____69070
+             FStar_Pervasives_Native.Some uu____6106
          | FStar_Pervasives_Native.None  -> FStar_Pervasives_Native.None)
-    | uu____69071 -> failwith "Unexpected number of arguments"  in
+    | uu____6107 -> failwith "Unexpected number of arguments"  in
   let bogus_cbs =
     {
       FStar_TypeChecker_NBETerm.iapp = (fun h  -> fun _args  -> h);
       FStar_TypeChecker_NBETerm.translate =
-        (fun uu____69091  -> failwith "bogus_cbs translate")
+        (fun uu____6127  -> failwith "bogus_cbs translate")
     }  in
   let basic_ops =
-    let uu____69126 =
-      let uu____69157 =
+    let uu____6162 =
+      let uu____6193 =
         FStar_TypeChecker_NBETerm.unary_int_op
           (fun x  -> FStar_BigInt.minus_big_int x)
          in
       (FStar_Parser_Const.op_Minus, (Prims.parse_int "1"),
         (Prims.parse_int "0"),
-        (unary_int_op1 (fun x  -> FStar_BigInt.minus_big_int x)),
-        uu____69157)
+        (unary_int_op1 (fun x  -> FStar_BigInt.minus_big_int x)), uu____6193)
        in
-    let uu____69192 =
-      let uu____69225 =
-        let uu____69256 =
+    let uu____6228 =
+      let uu____6261 =
+        let uu____6292 =
           FStar_TypeChecker_NBETerm.binary_int_op
             (fun x  -> fun y  -> FStar_BigInt.add_big_int x y)
            in
         (FStar_Parser_Const.op_Addition, (Prims.parse_int "2"),
           (Prims.parse_int "0"),
           (binary_int_op1 (fun x  -> fun y  -> FStar_BigInt.add_big_int x y)),
-          uu____69256)
+          uu____6292)
          in
-      let uu____69297 =
-        let uu____69330 =
-          let uu____69361 =
+      let uu____6333 =
+        let uu____6366 =
+          let uu____6397 =
             FStar_TypeChecker_NBETerm.binary_int_op
               (fun x  -> fun y  -> FStar_BigInt.sub_big_int x y)
              in
@@ -3074,11 +2116,11 @@
             (Prims.parse_int "0"),
             (binary_int_op1
                (fun x  -> fun y  -> FStar_BigInt.sub_big_int x y)),
-            uu____69361)
+            uu____6397)
            in
-        let uu____69402 =
-          let uu____69435 =
-            let uu____69466 =
+        let uu____6438 =
+          let uu____6471 =
+            let uu____6502 =
               FStar_TypeChecker_NBETerm.binary_int_op
                 (fun x  -> fun y  -> FStar_BigInt.mult_big_int x y)
                in
@@ -3086,11 +2128,11 @@
               (Prims.parse_int "0"),
               (binary_int_op1
                  (fun x  -> fun y  -> FStar_BigInt.mult_big_int x y)),
-              uu____69466)
+              uu____6502)
              in
-          let uu____69507 =
-            let uu____69540 =
-              let uu____69571 =
+          let uu____6543 =
+            let uu____6576 =
+              let uu____6607 =
                 FStar_TypeChecker_NBETerm.binary_int_op
                   (fun x  -> fun y  -> FStar_BigInt.div_big_int x y)
                  in
@@ -3098,19 +2140,19 @@
                 (Prims.parse_int "0"),
                 (binary_int_op1
                    (fun x  -> fun y  -> FStar_BigInt.div_big_int x y)),
-                uu____69571)
+                uu____6607)
                in
-            let uu____69612 =
-              let uu____69645 =
-                let uu____69676 =
+            let uu____6648 =
+              let uu____6681 =
+                let uu____6712 =
                   FStar_TypeChecker_NBETerm.binary_op
                     FStar_TypeChecker_NBETerm.arg_as_int
                     (fun x  ->
                        fun y  ->
-                         let uu____69688 = FStar_BigInt.lt_big_int x y  in
+                         let uu____6724 = FStar_BigInt.lt_big_int x y  in
                          FStar_TypeChecker_NBETerm.embed
                            FStar_TypeChecker_NBETerm.e_bool bogus_cbs
-                           uu____69688)
+                           uu____6724)
                    in
                 (FStar_Parser_Const.op_LT, (Prims.parse_int "2"),
                   (Prims.parse_int "0"),
@@ -3118,21 +2160,21 @@
                      (fun r  ->
                         fun x  ->
                           fun y  ->
-                            let uu____69720 = FStar_BigInt.lt_big_int x y  in
+                            let uu____6756 = FStar_BigInt.lt_big_int x y  in
                             embed_simple FStar_Syntax_Embeddings.e_bool r
-                              uu____69720)), uu____69676)
+                              uu____6756)), uu____6712)
                  in
-              let uu____69723 =
-                let uu____69756 =
-                  let uu____69787 =
+              let uu____6759 =
+                let uu____6792 =
+                  let uu____6823 =
                     FStar_TypeChecker_NBETerm.binary_op
                       FStar_TypeChecker_NBETerm.arg_as_int
                       (fun x  ->
                          fun y  ->
-                           let uu____69799 = FStar_BigInt.le_big_int x y  in
+                           let uu____6835 = FStar_BigInt.le_big_int x y  in
                            FStar_TypeChecker_NBETerm.embed
                              FStar_TypeChecker_NBETerm.e_bool bogus_cbs
-                             uu____69799)
+                             uu____6835)
                      in
                   (FStar_Parser_Const.op_LTE, (Prims.parse_int "2"),
                     (Prims.parse_int "0"),
@@ -3140,23 +2182,22 @@
                        (fun r  ->
                           fun x  ->
                             fun y  ->
-                              let uu____69831 = FStar_BigInt.le_big_int x y
+                              let uu____6867 = FStar_BigInt.le_big_int x y
                                  in
                               embed_simple FStar_Syntax_Embeddings.e_bool r
-                                uu____69831)), uu____69787)
+                                uu____6867)), uu____6823)
                    in
-                let uu____69834 =
-                  let uu____69867 =
-                    let uu____69898 =
+                let uu____6870 =
+                  let uu____6903 =
+                    let uu____6934 =
                       FStar_TypeChecker_NBETerm.binary_op
                         FStar_TypeChecker_NBETerm.arg_as_int
                         (fun x  ->
                            fun y  ->
-                             let uu____69910 = FStar_BigInt.gt_big_int x y
-                                in
+                             let uu____6946 = FStar_BigInt.gt_big_int x y  in
                              FStar_TypeChecker_NBETerm.embed
                                FStar_TypeChecker_NBETerm.e_bool bogus_cbs
-                               uu____69910)
+                               uu____6946)
                        in
                     (FStar_Parser_Const.op_GT, (Prims.parse_int "2"),
                       (Prims.parse_int "0"),
@@ -3164,23 +2205,23 @@
                          (fun r  ->
                             fun x  ->
                               fun y  ->
-                                let uu____69942 = FStar_BigInt.gt_big_int x y
+                                let uu____6978 = FStar_BigInt.gt_big_int x y
                                    in
                                 embed_simple FStar_Syntax_Embeddings.e_bool r
-                                  uu____69942)), uu____69898)
+                                  uu____6978)), uu____6934)
                      in
-                  let uu____69945 =
-                    let uu____69978 =
-                      let uu____70009 =
+                  let uu____6981 =
+                    let uu____7014 =
+                      let uu____7045 =
                         FStar_TypeChecker_NBETerm.binary_op
                           FStar_TypeChecker_NBETerm.arg_as_int
                           (fun x  ->
                              fun y  ->
-                               let uu____70021 = FStar_BigInt.ge_big_int x y
+                               let uu____7057 = FStar_BigInt.ge_big_int x y
                                   in
                                FStar_TypeChecker_NBETerm.embed
                                  FStar_TypeChecker_NBETerm.e_bool bogus_cbs
-                                 uu____70021)
+                                 uu____7057)
                          in
                       (FStar_Parser_Const.op_GTE, (Prims.parse_int "2"),
                         (Prims.parse_int "0"),
@@ -3188,14 +2229,14 @@
                            (fun r  ->
                               fun x  ->
                                 fun y  ->
-                                  let uu____70053 =
+                                  let uu____7089 =
                                     FStar_BigInt.ge_big_int x y  in
                                   embed_simple FStar_Syntax_Embeddings.e_bool
-                                    r uu____70053)), uu____70009)
+                                    r uu____7089)), uu____7045)
                        in
-                    let uu____70056 =
-                      let uu____70089 =
-                        let uu____70120 =
+                    let uu____7092 =
+                      let uu____7125 =
+                        let uu____7156 =
                           FStar_TypeChecker_NBETerm.binary_int_op
                             (fun x  -> fun y  -> FStar_BigInt.mod_big_int x y)
                            in
@@ -3204,44 +2245,44 @@
                           (binary_int_op1
                              (fun x  ->
                                 fun y  -> FStar_BigInt.mod_big_int x y)),
-                          uu____70120)
+                          uu____7156)
                          in
-                      let uu____70161 =
-                        let uu____70194 =
-                          let uu____70225 =
+                      let uu____7197 =
+                        let uu____7230 =
+                          let uu____7261 =
                             FStar_TypeChecker_NBETerm.unary_bool_op
                               (fun x  -> Prims.op_Negation x)
                              in
                           (FStar_Parser_Const.op_Negation,
                             (Prims.parse_int "1"), (Prims.parse_int "0"),
                             (unary_bool_op1 (fun x  -> Prims.op_Negation x)),
-                            uu____70225)
+                            uu____7261)
                            in
-                        let uu____70262 =
-                          let uu____70295 =
-                            let uu____70326 =
+                        let uu____7298 =
+                          let uu____7331 =
+                            let uu____7362 =
                               FStar_TypeChecker_NBETerm.binary_bool_op
                                 (fun x  -> fun y  -> x && y)
                                in
                             (FStar_Parser_Const.op_And,
                               (Prims.parse_int "2"), (Prims.parse_int "0"),
                               (binary_bool_op1 (fun x  -> fun y  -> x && y)),
-                              uu____70326)
+                              uu____7362)
                              in
-                          let uu____70371 =
-                            let uu____70404 =
-                              let uu____70435 =
+                          let uu____7407 =
+                            let uu____7440 =
+                              let uu____7471 =
                                 FStar_TypeChecker_NBETerm.binary_bool_op
                                   (fun x  -> fun y  -> x || y)
                                  in
                               (FStar_Parser_Const.op_Or,
                                 (Prims.parse_int "2"), (Prims.parse_int "0"),
                                 (binary_bool_op1 (fun x  -> fun y  -> x || y)),
-                                uu____70435)
+                                uu____7471)
                                in
-                            let uu____70480 =
-                              let uu____70513 =
-                                let uu____70544 =
+                            let uu____7516 =
+                              let uu____7549 =
+                                let uu____7580 =
                                   FStar_TypeChecker_NBETerm.unary_op
                                     FStar_TypeChecker_NBETerm.arg_as_int
                                     FStar_TypeChecker_NBETerm.string_of_int
@@ -3250,11 +2291,11 @@
                                   (Prims.parse_int "1"),
                                   (Prims.parse_int "0"),
                                   (unary_op1 arg_as_int1 string_of_int1),
-                                  uu____70544)
+                                  uu____7580)
                                  in
-                              let uu____70573 =
-                                let uu____70606 =
-                                  let uu____70637 =
+                              let uu____7609 =
+                                let uu____7642 =
+                                  let uu____7673 =
                                     FStar_TypeChecker_NBETerm.unary_op
                                       FStar_TypeChecker_NBETerm.arg_as_bool
                                       FStar_TypeChecker_NBETerm.string_of_bool
@@ -3263,11 +2304,11 @@
                                     (Prims.parse_int "1"),
                                     (Prims.parse_int "0"),
                                     (unary_op1 arg_as_bool1 string_of_bool1),
-                                    uu____70637)
+                                    uu____7673)
                                    in
-                                let uu____70668 =
-                                  let uu____70701 =
-                                    let uu____70732 =
+                                let uu____7704 =
+                                  let uu____7737 =
+                                    let uu____7768 =
                                       FStar_TypeChecker_NBETerm.unary_op
                                         FStar_TypeChecker_NBETerm.arg_as_string
                                         FStar_TypeChecker_NBETerm.list_of_string'
@@ -3276,11 +2317,11 @@
                                       (Prims.parse_int "1"),
                                       (Prims.parse_int "0"),
                                       (unary_op1 arg_as_string1
-                                         list_of_string'1), uu____70732)
+                                         list_of_string'1), uu____7768)
                                      in
-                                  let uu____70763 =
-                                    let uu____70796 =
-                                      let uu____70827 =
+                                  let uu____7799 =
+                                    let uu____7832 =
+                                      let uu____7863 =
                                         FStar_TypeChecker_NBETerm.unary_op
                                           (FStar_TypeChecker_NBETerm.arg_as_list
                                              FStar_TypeChecker_NBETerm.e_char)
@@ -3292,13 +2333,13 @@
                                         (unary_op1
                                            (arg_as_list1
                                               FStar_Syntax_Embeddings.e_char)
-                                           string_of_list'1), uu____70827)
+                                           string_of_list'1), uu____7863)
                                        in
-                                    let uu____70864 =
-                                      let uu____70897 =
-                                        let uu____70930 =
-                                          let uu____70963 =
-                                            let uu____70994 =
+                                    let uu____7900 =
+                                      let uu____7933 =
+                                        let uu____7966 =
+                                          let uu____7999 =
+                                            let uu____8030 =
                                               FStar_TypeChecker_NBETerm.binary_string_op
                                                 (fun x  ->
                                                    fun y  ->
@@ -3311,11 +2352,11 @@
                                                  (fun x  ->
                                                     fun y  ->
                                                       FStar_String.op_Hat x y)),
-                                              uu____70994)
+                                              uu____8030)
                                              in
-                                          let uu____71039 =
-                                            let uu____71072 =
-                                              let uu____71103 =
+                                          let uu____8075 =
+                                            let uu____8108 =
+                                              let uu____8139 =
                                                 FStar_TypeChecker_NBETerm.binary_string_op
                                                   (fun x  ->
                                                      fun y  ->
@@ -3329,12 +2370,12 @@
                                                    (fun x  ->
                                                       fun y  ->
                                                         FStar_String.op_Hat x
-                                                          y)), uu____71103)
+                                                          y)), uu____8139)
                                                in
-                                            let uu____71148 =
-                                              let uu____71181 =
-                                                let uu____71214 =
-                                                  let uu____71245 =
+                                            let uu____8184 =
+                                              let uu____8217 =
+                                                let uu____8250 =
+                                                  let uu____8281 =
                                                     FStar_TypeChecker_NBETerm.binary_op
                                                       FStar_TypeChecker_NBETerm.arg_as_string
                                                       FStar_TypeChecker_NBETerm.string_compare'
@@ -3345,11 +2386,11 @@
                                                     (binary_op1
                                                        arg_as_string1
                                                        string_compare'1),
-                                                    uu____71245)
+                                                    uu____8281)
                                                    in
-                                                let uu____71276 =
-                                                  let uu____71309 =
-                                                    let uu____71340 =
+                                                let uu____8312 =
+                                                  let uu____8345 =
+                                                    let uu____8376 =
                                                       FStar_TypeChecker_NBETerm.unary_op
                                                         FStar_TypeChecker_NBETerm.arg_as_string
                                                         FStar_TypeChecker_NBETerm.string_lowercase
@@ -3360,11 +2401,11 @@
                                                       (unary_op1
                                                          arg_as_string1
                                                          lowercase1),
-                                                      uu____71340)
+                                                      uu____8376)
                                                      in
-                                                  let uu____71371 =
-                                                    let uu____71404 =
-                                                      let uu____71435 =
+                                                  let uu____8407 =
+                                                    let uu____8440 =
+                                                      let uu____8471 =
                                                         FStar_TypeChecker_NBETerm.unary_op
                                                           FStar_TypeChecker_NBETerm.arg_as_string
                                                           FStar_TypeChecker_NBETerm.string_uppercase
@@ -3375,51 +2416,50 @@
                                                         (unary_op1
                                                            arg_as_string1
                                                            uppercase1),
-                                                        uu____71435)
+                                                        uu____8471)
                                                        in
-                                                    let uu____71466 =
-                                                      let uu____71499 =
-                                                        let uu____71532 =
-                                                          let uu____71565 =
-                                                            let uu____71598 =
-                                                              let uu____71631
+                                                    let uu____8502 =
+                                                      let uu____8535 =
+                                                        let uu____8568 =
+                                                          let uu____8601 =
+                                                            let uu____8634 =
+                                                              let uu____8667
                                                                 =
-                                                                let uu____71664
+                                                                let uu____8700
                                                                   =
-                                                                  let uu____71695
+                                                                  let uu____8731
                                                                     =
                                                                     FStar_Parser_Const.p2l
                                                                     ["Prims";
                                                                     "mk_range"]
                                                                      in
-                                                                  (uu____71695,
+                                                                  (uu____8731,
                                                                     (Prims.parse_int "5"),
                                                                     (Prims.parse_int "0"),
                                                                     mk_range1,
                                                                     FStar_TypeChecker_NBETerm.mk_range)
                                                                    in
-                                                                let uu____71723
+                                                                let uu____8759
                                                                   =
-                                                                  let uu____71756
+                                                                  let uu____8792
                                                                     =
-                                                                    let uu____71787
+                                                                    let uu____8823
                                                                     =
                                                                     FStar_Parser_Const.p2l
                                                                     ["FStar";
                                                                     "Range";
                                                                     "prims_to_fstar_range"]
                                                                      in
-                                                                    (uu____71787,
+                                                                    (uu____8823,
                                                                     (Prims.parse_int "1"),
                                                                     (Prims.parse_int "0"),
                                                                     prims_to_fstar_range_step1,
                                                                     FStar_TypeChecker_NBETerm.prims_to_fstar_range_step)
                                                                      in
-                                                                  [uu____71756]
+                                                                  [uu____8792]
                                                                    in
-                                                                uu____71664
-                                                                  ::
-                                                                  uu____71723
+                                                                uu____8700 ::
+                                                                  uu____8759
                                                                  in
                                                               (FStar_Parser_Const.op_notEq,
                                                                 (Prims.parse_int "3"),
@@ -3428,8 +2468,7 @@
                                                                    true),
                                                                 (FStar_TypeChecker_NBETerm.decidable_eq
                                                                    true))
-                                                                ::
-                                                                uu____71631
+                                                                :: uu____8667
                                                                in
                                                             (FStar_Parser_Const.op_Eq,
                                                               (Prims.parse_int "3"),
@@ -3438,51 +2477,49 @@
                                                                  false),
                                                               (FStar_TypeChecker_NBETerm.decidable_eq
                                                                  false))
-                                                              :: uu____71598
+                                                              :: uu____8634
                                                              in
                                                           (FStar_Parser_Const.string_sub_lid,
                                                             (Prims.parse_int "3"),
                                                             (Prims.parse_int "0"),
                                                             string_substring'1,
                                                             FStar_TypeChecker_NBETerm.string_substring')
-                                                            :: uu____71565
+                                                            :: uu____8601
                                                            in
                                                         (FStar_Parser_Const.string_index_of_lid,
                                                           (Prims.parse_int "2"),
                                                           (Prims.parse_int "0"),
                                                           string_index_of1,
                                                           FStar_TypeChecker_NBETerm.string_index_of)
-                                                          :: uu____71532
+                                                          :: uu____8568
                                                          in
                                                       (FStar_Parser_Const.string_index_lid,
                                                         (Prims.parse_int "2"),
                                                         (Prims.parse_int "0"),
                                                         string_index1,
                                                         FStar_TypeChecker_NBETerm.string_index)
-                                                        :: uu____71499
+                                                        :: uu____8535
                                                        in
-                                                    uu____71404 ::
-                                                      uu____71466
+                                                    uu____8440 :: uu____8502
                                                      in
-                                                  uu____71309 :: uu____71371
+                                                  uu____8345 :: uu____8407
                                                    in
-                                                uu____71214 :: uu____71276
-                                                 in
+                                                uu____8250 :: uu____8312  in
                                               (FStar_Parser_Const.string_concat_lid,
                                                 (Prims.parse_int "2"),
                                                 (Prims.parse_int "0"),
                                                 string_concat'1,
                                                 FStar_TypeChecker_NBETerm.string_concat')
-                                                :: uu____71181
+                                                :: uu____8217
                                                in
-                                            uu____71072 :: uu____71148  in
-                                          uu____70963 :: uu____71039  in
+                                            uu____8108 :: uu____8184  in
+                                          uu____7999 :: uu____8075  in
                                         (FStar_Parser_Const.string_split_lid,
                                           (Prims.parse_int "2"),
                                           (Prims.parse_int "0"),
                                           string_split'1,
                                           FStar_TypeChecker_NBETerm.string_split')
-                                          :: uu____70930
+                                          :: uu____7966
                                          in
                                       (FStar_Parser_Const.string_make_lid,
                                         (Prims.parse_int "2"),
@@ -3494,11 +2531,11 @@
                                            (fun r  ->
                                               fun x  ->
                                                 fun y  ->
-                                                  let uu____72488 =
+                                                  let uu____9524 =
                                                     FStar_BigInt.to_int_fs x
                                                      in
                                                   FStar_String.make
-                                                    uu____72488 y)),
+                                                    uu____9524 y)),
                                         (FStar_TypeChecker_NBETerm.mixed_binary_op
                                            FStar_TypeChecker_NBETerm.arg_as_int
                                            FStar_TypeChecker_NBETerm.arg_as_char
@@ -3507,30 +2544,30 @@
                                               bogus_cbs)
                                            (fun x  ->
                                               fun y  ->
-                                                let uu____72499 =
+                                                let uu____9535 =
                                                   FStar_BigInt.to_int_fs x
                                                    in
-                                                FStar_String.make uu____72499
+                                                FStar_String.make uu____9535
                                                   y)))
-                                        :: uu____70897
+                                        :: uu____7933
                                        in
-                                    uu____70796 :: uu____70864  in
-                                  uu____70701 :: uu____70763  in
-                                uu____70606 :: uu____70668  in
-                              uu____70513 :: uu____70573  in
-                            uu____70404 :: uu____70480  in
-                          uu____70295 :: uu____70371  in
-                        uu____70194 :: uu____70262  in
-                      uu____70089 :: uu____70161  in
-                    uu____69978 :: uu____70056  in
-                  uu____69867 :: uu____69945  in
-                uu____69756 :: uu____69834  in
-              uu____69645 :: uu____69723  in
-            uu____69540 :: uu____69612  in
-          uu____69435 :: uu____69507  in
-        uu____69330 :: uu____69402  in
-      uu____69225 :: uu____69297  in
-    uu____69126 :: uu____69192  in
+                                    uu____7832 :: uu____7900  in
+                                  uu____7737 :: uu____7799  in
+                                uu____7642 :: uu____7704  in
+                              uu____7549 :: uu____7609  in
+                            uu____7440 :: uu____7516  in
+                          uu____7331 :: uu____7407  in
+                        uu____7230 :: uu____7298  in
+                      uu____7125 :: uu____7197  in
+                    uu____7014 :: uu____7092  in
+                  uu____6903 :: uu____6981  in
+                uu____6792 :: uu____6870  in
+              uu____6681 :: uu____6759  in
+            uu____6576 :: uu____6648  in
+          uu____6471 :: uu____6543  in
+        uu____6366 :: uu____6438  in
+      uu____6261 :: uu____6333  in
+    uu____6162 :: uu____6228  in
   let weak_ops = []  in
   let bounded_arith_ops =
     let bounded_signed_int_types = ["Int8"; "Int16"; "Int32"; "Int64"]  in
@@ -3539,193 +2576,193 @@
     let int_as_bounded1 r int_to_t1 n1 =
       let c = embed_simple FStar_Syntax_Embeddings.e_int r n1  in
       let int_to_t2 = FStar_Syntax_Syntax.fv_to_tm int_to_t1  in
-      let uu____73155 =
-        let uu____73160 =
-          let uu____73161 = FStar_Syntax_Syntax.as_arg c  in [uu____73161]
+      let uu____10191 =
+        let uu____10196 =
+          let uu____10197 = FStar_Syntax_Syntax.as_arg c  in [uu____10197]
            in
-        FStar_Syntax_Syntax.mk_Tm_app int_to_t2 uu____73160  in
-      uu____73155 FStar_Pervasives_Native.None r  in
+        FStar_Syntax_Syntax.mk_Tm_app int_to_t2 uu____10196  in
+      uu____10191 FStar_Pervasives_Native.None r  in
     let add_sub_mul_v =
       FStar_All.pipe_right
         (FStar_List.append bounded_signed_int_types
            bounded_unsigned_int_types)
         (FStar_List.collect
            (fun m  ->
-              let uu____73293 =
-                let uu____73324 = FStar_Parser_Const.p2l ["FStar"; m; "add"]
+              let uu____10329 =
+                let uu____10360 = FStar_Parser_Const.p2l ["FStar"; m; "add"]
                    in
-                let uu____73331 =
+                let uu____10367 =
                   FStar_TypeChecker_NBETerm.binary_op
                     FStar_TypeChecker_NBETerm.arg_as_bounded_int
-                    (fun uu____73349  ->
-                       fun uu____73350  ->
-                         match (uu____73349, uu____73350) with
-                         | ((int_to_t1,x),(uu____73369,y)) ->
-                             let uu____73379 = FStar_BigInt.add_big_int x y
+                    (fun uu____10385  ->
+                       fun uu____10386  ->
+                         match (uu____10385, uu____10386) with
+                         | ((int_to_t1,x),(uu____10405,y)) ->
+                             let uu____10415 = FStar_BigInt.add_big_int x y
                                 in
                              FStar_TypeChecker_NBETerm.int_as_bounded
-                               int_to_t1 uu____73379)
+                               int_to_t1 uu____10415)
                    in
-                (uu____73324, (Prims.parse_int "2"), (Prims.parse_int "0"),
+                (uu____10360, (Prims.parse_int "2"), (Prims.parse_int "0"),
                   (binary_op1 arg_as_bounded_int1
                      (fun r  ->
-                        fun uu____73415  ->
-                          fun uu____73416  ->
-                            match (uu____73415, uu____73416) with
-                            | ((int_to_t1,x),(uu____73435,y)) ->
-                                let uu____73445 =
+                        fun uu____10451  ->
+                          fun uu____10452  ->
+                            match (uu____10451, uu____10452) with
+                            | ((int_to_t1,x),(uu____10471,y)) ->
+                                let uu____10481 =
                                   FStar_BigInt.add_big_int x y  in
-                                int_as_bounded1 r int_to_t1 uu____73445)),
-                  uu____73331)
+                                int_as_bounded1 r int_to_t1 uu____10481)),
+                  uu____10367)
                  in
-              let uu____73446 =
-                let uu____73479 =
-                  let uu____73510 =
+              let uu____10482 =
+                let uu____10515 =
+                  let uu____10546 =
                     FStar_Parser_Const.p2l ["FStar"; m; "sub"]  in
-                  let uu____73517 =
+                  let uu____10553 =
                     FStar_TypeChecker_NBETerm.binary_op
                       FStar_TypeChecker_NBETerm.arg_as_bounded_int
-                      (fun uu____73535  ->
-                         fun uu____73536  ->
-                           match (uu____73535, uu____73536) with
-                           | ((int_to_t1,x),(uu____73555,y)) ->
-                               let uu____73565 = FStar_BigInt.sub_big_int x y
+                      (fun uu____10571  ->
+                         fun uu____10572  ->
+                           match (uu____10571, uu____10572) with
+                           | ((int_to_t1,x),(uu____10591,y)) ->
+                               let uu____10601 = FStar_BigInt.sub_big_int x y
                                   in
                                FStar_TypeChecker_NBETerm.int_as_bounded
-                                 int_to_t1 uu____73565)
+                                 int_to_t1 uu____10601)
                      in
-                  (uu____73510, (Prims.parse_int "2"), (Prims.parse_int "0"),
+                  (uu____10546, (Prims.parse_int "2"), (Prims.parse_int "0"),
                     (binary_op1 arg_as_bounded_int1
                        (fun r  ->
-                          fun uu____73601  ->
-                            fun uu____73602  ->
-                              match (uu____73601, uu____73602) with
-                              | ((int_to_t1,x),(uu____73621,y)) ->
-                                  let uu____73631 =
+                          fun uu____10637  ->
+                            fun uu____10638  ->
+                              match (uu____10637, uu____10638) with
+                              | ((int_to_t1,x),(uu____10657,y)) ->
+                                  let uu____10667 =
                                     FStar_BigInt.sub_big_int x y  in
-                                  int_as_bounded1 r int_to_t1 uu____73631)),
-                    uu____73517)
+                                  int_as_bounded1 r int_to_t1 uu____10667)),
+                    uu____10553)
                    in
-                let uu____73632 =
-                  let uu____73665 =
-                    let uu____73696 =
+                let uu____10668 =
+                  let uu____10701 =
+                    let uu____10732 =
                       FStar_Parser_Const.p2l ["FStar"; m; "mul"]  in
-                    let uu____73703 =
+                    let uu____10739 =
                       FStar_TypeChecker_NBETerm.binary_op
                         FStar_TypeChecker_NBETerm.arg_as_bounded_int
-                        (fun uu____73721  ->
-                           fun uu____73722  ->
-                             match (uu____73721, uu____73722) with
-                             | ((int_to_t1,x),(uu____73741,y)) ->
-                                 let uu____73751 =
+                        (fun uu____10757  ->
+                           fun uu____10758  ->
+                             match (uu____10757, uu____10758) with
+                             | ((int_to_t1,x),(uu____10777,y)) ->
+                                 let uu____10787 =
                                    FStar_BigInt.mult_big_int x y  in
                                  FStar_TypeChecker_NBETerm.int_as_bounded
-                                   int_to_t1 uu____73751)
+                                   int_to_t1 uu____10787)
                        in
-                    (uu____73696, (Prims.parse_int "2"),
+                    (uu____10732, (Prims.parse_int "2"),
                       (Prims.parse_int "0"),
                       (binary_op1 arg_as_bounded_int1
                          (fun r  ->
-                            fun uu____73787  ->
-                              fun uu____73788  ->
-                                match (uu____73787, uu____73788) with
-                                | ((int_to_t1,x),(uu____73807,y)) ->
-                                    let uu____73817 =
+                            fun uu____10823  ->
+                              fun uu____10824  ->
+                                match (uu____10823, uu____10824) with
+                                | ((int_to_t1,x),(uu____10843,y)) ->
+                                    let uu____10853 =
                                       FStar_BigInt.mult_big_int x y  in
-                                    int_as_bounded1 r int_to_t1 uu____73817)),
-                      uu____73703)
+                                    int_as_bounded1 r int_to_t1 uu____10853)),
+                      uu____10739)
                      in
-                  let uu____73818 =
-                    let uu____73851 =
-                      let uu____73882 =
+                  let uu____10854 =
+                    let uu____10887 =
+                      let uu____10918 =
                         FStar_Parser_Const.p2l ["FStar"; m; "v"]  in
-                      let uu____73889 =
+                      let uu____10925 =
                         FStar_TypeChecker_NBETerm.unary_op
                           FStar_TypeChecker_NBETerm.arg_as_bounded_int
-                          (fun uu____73903  ->
-                             match uu____73903 with
+                          (fun uu____10939  ->
+                             match uu____10939 with
                              | (int_to_t1,x) ->
                                  FStar_TypeChecker_NBETerm.embed
                                    FStar_TypeChecker_NBETerm.e_int bogus_cbs
                                    x)
                          in
-                      (uu____73882, (Prims.parse_int "1"),
+                      (uu____10918, (Prims.parse_int "1"),
                         (Prims.parse_int "0"),
                         (unary_op1 arg_as_bounded_int1
                            (fun r  ->
-                              fun uu____73941  ->
-                                match uu____73941 with
+                              fun uu____10977  ->
+                                match uu____10977 with
                                 | (int_to_t1,x) ->
                                     embed_simple
                                       FStar_Syntax_Embeddings.e_int r x)),
-                        uu____73889)
+                        uu____10925)
                        in
-                    [uu____73851]  in
-                  uu____73665 :: uu____73818  in
-                uu____73479 :: uu____73632  in
-              uu____73293 :: uu____73446))
+                    [uu____10887]  in
+                  uu____10701 :: uu____10854  in
+                uu____10515 :: uu____10668  in
+              uu____10329 :: uu____10482))
        in
     let div_mod_unsigned =
       FStar_All.pipe_right bounded_unsigned_int_types
         (FStar_List.collect
            (fun m  ->
-              let uu____74202 =
-                let uu____74233 = FStar_Parser_Const.p2l ["FStar"; m; "div"]
+              let uu____11238 =
+                let uu____11269 = FStar_Parser_Const.p2l ["FStar"; m; "div"]
                    in
-                let uu____74240 =
+                let uu____11276 =
                   FStar_TypeChecker_NBETerm.binary_op
                     FStar_TypeChecker_NBETerm.arg_as_bounded_int
-                    (fun uu____74258  ->
-                       fun uu____74259  ->
-                         match (uu____74258, uu____74259) with
-                         | ((int_to_t1,x),(uu____74278,y)) ->
-                             let uu____74288 = FStar_BigInt.div_big_int x y
+                    (fun uu____11294  ->
+                       fun uu____11295  ->
+                         match (uu____11294, uu____11295) with
+                         | ((int_to_t1,x),(uu____11314,y)) ->
+                             let uu____11324 = FStar_BigInt.div_big_int x y
                                 in
                              FStar_TypeChecker_NBETerm.int_as_bounded
-                               int_to_t1 uu____74288)
+                               int_to_t1 uu____11324)
                    in
-                (uu____74233, (Prims.parse_int "2"), (Prims.parse_int "0"),
+                (uu____11269, (Prims.parse_int "2"), (Prims.parse_int "0"),
                   (binary_op1 arg_as_bounded_int1
                      (fun r  ->
-                        fun uu____74324  ->
-                          fun uu____74325  ->
-                            match (uu____74324, uu____74325) with
-                            | ((int_to_t1,x),(uu____74344,y)) ->
-                                let uu____74354 =
+                        fun uu____11360  ->
+                          fun uu____11361  ->
+                            match (uu____11360, uu____11361) with
+                            | ((int_to_t1,x),(uu____11380,y)) ->
+                                let uu____11390 =
                                   FStar_BigInt.div_big_int x y  in
-                                int_as_bounded1 r int_to_t1 uu____74354)),
-                  uu____74240)
+                                int_as_bounded1 r int_to_t1 uu____11390)),
+                  uu____11276)
                  in
-              let uu____74355 =
-                let uu____74388 =
-                  let uu____74419 =
+              let uu____11391 =
+                let uu____11424 =
+                  let uu____11455 =
                     FStar_Parser_Const.p2l ["FStar"; m; "rem"]  in
-                  let uu____74426 =
+                  let uu____11462 =
                     FStar_TypeChecker_NBETerm.binary_op
                       FStar_TypeChecker_NBETerm.arg_as_bounded_int
-                      (fun uu____74444  ->
-                         fun uu____74445  ->
-                           match (uu____74444, uu____74445) with
-                           | ((int_to_t1,x),(uu____74464,y)) ->
-                               let uu____74474 = FStar_BigInt.mod_big_int x y
+                      (fun uu____11480  ->
+                         fun uu____11481  ->
+                           match (uu____11480, uu____11481) with
+                           | ((int_to_t1,x),(uu____11500,y)) ->
+                               let uu____11510 = FStar_BigInt.mod_big_int x y
                                   in
                                FStar_TypeChecker_NBETerm.int_as_bounded
-                                 int_to_t1 uu____74474)
+                                 int_to_t1 uu____11510)
                      in
-                  (uu____74419, (Prims.parse_int "2"), (Prims.parse_int "0"),
+                  (uu____11455, (Prims.parse_int "2"), (Prims.parse_int "0"),
                     (binary_op1 arg_as_bounded_int1
                        (fun r  ->
-                          fun uu____74510  ->
-                            fun uu____74511  ->
-                              match (uu____74510, uu____74511) with
-                              | ((int_to_t1,x),(uu____74530,y)) ->
-                                  let uu____74540 =
+                          fun uu____11546  ->
+                            fun uu____11547  ->
+                              match (uu____11546, uu____11547) with
+                              | ((int_to_t1,x),(uu____11566,y)) ->
+                                  let uu____11576 =
                                     FStar_BigInt.mod_big_int x y  in
-                                  int_as_bounded1 r int_to_t1 uu____74540)),
-                    uu____74426)
+                                  int_as_bounded1 r int_to_t1 uu____11576)),
+                    uu____11462)
                    in
-                [uu____74388]  in
-              uu____74202 :: uu____74355))
+                [uu____11424]  in
+              uu____11238 :: uu____11391))
        in
     let mask m =
       match m with
@@ -3734,219 +2771,219 @@
       | "UInt32" -> FStar_BigInt.of_hex "ffffffff"
       | "UInt64" -> FStar_BigInt.of_hex "ffffffffffffffff"
       | "UInt128" -> FStar_BigInt.of_hex "ffffffffffffffffffffffffffffffff"
-      | uu____74649 ->
-          let uu____74651 =
+      | uu____11685 ->
+          let uu____11687 =
             FStar_Util.format1 "Impossible: bad string on mask: %s\n" m  in
-          failwith uu____74651
+          failwith uu____11687
        in
     let bitwise =
       FStar_All.pipe_right bounded_unsigned_int_types
         (FStar_List.collect
            (fun m  ->
-              let uu____74758 =
-                let uu____74789 =
+              let uu____11794 =
+                let uu____11825 =
                   FStar_Parser_Const.p2l ["FStar"; m; "logor"]  in
-                let uu____74796 =
+                let uu____11832 =
                   FStar_TypeChecker_NBETerm.binary_op
                     FStar_TypeChecker_NBETerm.arg_as_bounded_int
-                    (fun uu____74814  ->
-                       fun uu____74815  ->
-                         match (uu____74814, uu____74815) with
-                         | ((int_to_t1,x),(uu____74834,y)) ->
-                             let uu____74844 = FStar_BigInt.logor_big_int x y
+                    (fun uu____11850  ->
+                       fun uu____11851  ->
+                         match (uu____11850, uu____11851) with
+                         | ((int_to_t1,x),(uu____11870,y)) ->
+                             let uu____11880 = FStar_BigInt.logor_big_int x y
                                 in
                              FStar_TypeChecker_NBETerm.int_as_bounded
-                               int_to_t1 uu____74844)
+                               int_to_t1 uu____11880)
                    in
-                (uu____74789, (Prims.parse_int "2"), (Prims.parse_int "0"),
+                (uu____11825, (Prims.parse_int "2"), (Prims.parse_int "0"),
                   (binary_op1 arg_as_bounded_int1
                      (fun r  ->
-                        fun uu____74880  ->
-                          fun uu____74881  ->
-                            match (uu____74880, uu____74881) with
-                            | ((int_to_t1,x),(uu____74900,y)) ->
-                                let uu____74910 =
+                        fun uu____11916  ->
+                          fun uu____11917  ->
+                            match (uu____11916, uu____11917) with
+                            | ((int_to_t1,x),(uu____11936,y)) ->
+                                let uu____11946 =
                                   FStar_BigInt.logor_big_int x y  in
-                                int_as_bounded1 r int_to_t1 uu____74910)),
-                  uu____74796)
+                                int_as_bounded1 r int_to_t1 uu____11946)),
+                  uu____11832)
                  in
-              let uu____74911 =
-                let uu____74944 =
-                  let uu____74975 =
+              let uu____11947 =
+                let uu____11980 =
+                  let uu____12011 =
                     FStar_Parser_Const.p2l ["FStar"; m; "logand"]  in
-                  let uu____74982 =
+                  let uu____12018 =
                     FStar_TypeChecker_NBETerm.binary_op
                       FStar_TypeChecker_NBETerm.arg_as_bounded_int
-                      (fun uu____75000  ->
-                         fun uu____75001  ->
-                           match (uu____75000, uu____75001) with
-                           | ((int_to_t1,x),(uu____75020,y)) ->
-                               let uu____75030 =
+                      (fun uu____12036  ->
+                         fun uu____12037  ->
+                           match (uu____12036, uu____12037) with
+                           | ((int_to_t1,x),(uu____12056,y)) ->
+                               let uu____12066 =
                                  FStar_BigInt.logand_big_int x y  in
                                FStar_TypeChecker_NBETerm.int_as_bounded
-                                 int_to_t1 uu____75030)
+                                 int_to_t1 uu____12066)
                      in
-                  (uu____74975, (Prims.parse_int "2"), (Prims.parse_int "0"),
+                  (uu____12011, (Prims.parse_int "2"), (Prims.parse_int "0"),
                     (binary_op1 arg_as_bounded_int1
                        (fun r  ->
-                          fun uu____75066  ->
-                            fun uu____75067  ->
-                              match (uu____75066, uu____75067) with
-                              | ((int_to_t1,x),(uu____75086,y)) ->
-                                  let uu____75096 =
+                          fun uu____12102  ->
+                            fun uu____12103  ->
+                              match (uu____12102, uu____12103) with
+                              | ((int_to_t1,x),(uu____12122,y)) ->
+                                  let uu____12132 =
                                     FStar_BigInt.logand_big_int x y  in
-                                  int_as_bounded1 r int_to_t1 uu____75096)),
-                    uu____74982)
+                                  int_as_bounded1 r int_to_t1 uu____12132)),
+                    uu____12018)
                    in
-                let uu____75097 =
-                  let uu____75130 =
-                    let uu____75161 =
+                let uu____12133 =
+                  let uu____12166 =
+                    let uu____12197 =
                       FStar_Parser_Const.p2l ["FStar"; m; "logxor"]  in
-                    let uu____75168 =
+                    let uu____12204 =
                       FStar_TypeChecker_NBETerm.binary_op
                         FStar_TypeChecker_NBETerm.arg_as_bounded_int
-                        (fun uu____75186  ->
-                           fun uu____75187  ->
-                             match (uu____75186, uu____75187) with
-                             | ((int_to_t1,x),(uu____75206,y)) ->
-                                 let uu____75216 =
+                        (fun uu____12222  ->
+                           fun uu____12223  ->
+                             match (uu____12222, uu____12223) with
+                             | ((int_to_t1,x),(uu____12242,y)) ->
+                                 let uu____12252 =
                                    FStar_BigInt.logxor_big_int x y  in
                                  FStar_TypeChecker_NBETerm.int_as_bounded
-                                   int_to_t1 uu____75216)
+                                   int_to_t1 uu____12252)
                        in
-                    (uu____75161, (Prims.parse_int "2"),
+                    (uu____12197, (Prims.parse_int "2"),
                       (Prims.parse_int "0"),
                       (binary_op1 arg_as_bounded_int1
                          (fun r  ->
-                            fun uu____75252  ->
-                              fun uu____75253  ->
-                                match (uu____75252, uu____75253) with
-                                | ((int_to_t1,x),(uu____75272,y)) ->
-                                    let uu____75282 =
+                            fun uu____12288  ->
+                              fun uu____12289  ->
+                                match (uu____12288, uu____12289) with
+                                | ((int_to_t1,x),(uu____12308,y)) ->
+                                    let uu____12318 =
                                       FStar_BigInt.logxor_big_int x y  in
-                                    int_as_bounded1 r int_to_t1 uu____75282)),
-                      uu____75168)
+                                    int_as_bounded1 r int_to_t1 uu____12318)),
+                      uu____12204)
                      in
-                  let uu____75283 =
-                    let uu____75316 =
-                      let uu____75347 =
+                  let uu____12319 =
+                    let uu____12352 =
+                      let uu____12383 =
                         FStar_Parser_Const.p2l ["FStar"; m; "lognot"]  in
-                      let uu____75354 =
+                      let uu____12390 =
                         FStar_TypeChecker_NBETerm.unary_op
                           FStar_TypeChecker_NBETerm.arg_as_bounded_int
-                          (fun uu____75369  ->
-                             match uu____75369 with
+                          (fun uu____12405  ->
+                             match uu____12405 with
                              | (int_to_t1,x) ->
-                                 let uu____75376 =
-                                   let uu____75377 =
+                                 let uu____12412 =
+                                   let uu____12413 =
                                      FStar_BigInt.lognot_big_int x  in
-                                   let uu____75378 = mask m  in
-                                   FStar_BigInt.logand_big_int uu____75377
-                                     uu____75378
+                                   let uu____12414 = mask m  in
+                                   FStar_BigInt.logand_big_int uu____12413
+                                     uu____12414
                                     in
                                  FStar_TypeChecker_NBETerm.int_as_bounded
-                                   int_to_t1 uu____75376)
+                                   int_to_t1 uu____12412)
                          in
-                      (uu____75347, (Prims.parse_int "1"),
+                      (uu____12383, (Prims.parse_int "1"),
                         (Prims.parse_int "0"),
                         (unary_op1 arg_as_bounded_int1
                            (fun r  ->
-                              fun uu____75411  ->
-                                match uu____75411 with
+                              fun uu____12447  ->
+                                match uu____12447 with
                                 | (int_to_t1,x) ->
-                                    let uu____75418 =
-                                      let uu____75419 =
+                                    let uu____12454 =
+                                      let uu____12455 =
                                         FStar_BigInt.lognot_big_int x  in
-                                      let uu____75420 = mask m  in
-                                      FStar_BigInt.logand_big_int uu____75419
-                                        uu____75420
+                                      let uu____12456 = mask m  in
+                                      FStar_BigInt.logand_big_int uu____12455
+                                        uu____12456
                                        in
-                                    int_as_bounded1 r int_to_t1 uu____75418)),
-                        uu____75354)
+                                    int_as_bounded1 r int_to_t1 uu____12454)),
+                        uu____12390)
                        in
-                    let uu____75421 =
-                      let uu____75454 =
-                        let uu____75485 =
+                    let uu____12457 =
+                      let uu____12490 =
+                        let uu____12521 =
                           FStar_Parser_Const.p2l ["FStar"; m; "shift_left"]
                            in
-                        let uu____75492 =
+                        let uu____12528 =
                           FStar_TypeChecker_NBETerm.binary_op
                             FStar_TypeChecker_NBETerm.arg_as_bounded_int
-                            (fun uu____75510  ->
-                               fun uu____75511  ->
-                                 match (uu____75510, uu____75511) with
-                                 | ((int_to_t1,x),(uu____75530,y)) ->
-                                     let uu____75540 =
-                                       let uu____75541 =
+                            (fun uu____12546  ->
+                               fun uu____12547  ->
+                                 match (uu____12546, uu____12547) with
+                                 | ((int_to_t1,x),(uu____12566,y)) ->
+                                     let uu____12576 =
+                                       let uu____12577 =
                                          FStar_BigInt.shift_left_big_int x y
                                           in
-                                       let uu____75542 = mask m  in
+                                       let uu____12578 = mask m  in
                                        FStar_BigInt.logand_big_int
-                                         uu____75541 uu____75542
+                                         uu____12577 uu____12578
                                         in
                                      FStar_TypeChecker_NBETerm.int_as_bounded
-                                       int_to_t1 uu____75540)
+                                       int_to_t1 uu____12576)
                            in
-                        (uu____75485, (Prims.parse_int "2"),
+                        (uu____12521, (Prims.parse_int "2"),
                           (Prims.parse_int "0"),
                           (binary_op1 arg_as_bounded_int1
                              (fun r  ->
-                                fun uu____75578  ->
-                                  fun uu____75579  ->
-                                    match (uu____75578, uu____75579) with
-                                    | ((int_to_t1,x),(uu____75598,y)) ->
-                                        let uu____75608 =
-                                          let uu____75609 =
+                                fun uu____12614  ->
+                                  fun uu____12615  ->
+                                    match (uu____12614, uu____12615) with
+                                    | ((int_to_t1,x),(uu____12634,y)) ->
+                                        let uu____12644 =
+                                          let uu____12645 =
                                             FStar_BigInt.shift_left_big_int x
                                               y
                                              in
-                                          let uu____75610 = mask m  in
+                                          let uu____12646 = mask m  in
                                           FStar_BigInt.logand_big_int
-                                            uu____75609 uu____75610
+                                            uu____12645 uu____12646
                                            in
                                         int_as_bounded1 r int_to_t1
-                                          uu____75608)), uu____75492)
+                                          uu____12644)), uu____12528)
                          in
-                      let uu____75611 =
-                        let uu____75644 =
-                          let uu____75675 =
+                      let uu____12647 =
+                        let uu____12680 =
+                          let uu____12711 =
                             FStar_Parser_Const.p2l
                               ["FStar"; m; "shift_right"]
                              in
-                          let uu____75682 =
+                          let uu____12718 =
                             FStar_TypeChecker_NBETerm.binary_op
                               FStar_TypeChecker_NBETerm.arg_as_bounded_int
-                              (fun uu____75700  ->
-                                 fun uu____75701  ->
-                                   match (uu____75700, uu____75701) with
-                                   | ((int_to_t1,x),(uu____75720,y)) ->
-                                       let uu____75730 =
+                              (fun uu____12736  ->
+                                 fun uu____12737  ->
+                                   match (uu____12736, uu____12737) with
+                                   | ((int_to_t1,x),(uu____12756,y)) ->
+                                       let uu____12766 =
                                          FStar_BigInt.shift_right_big_int x y
                                           in
                                        FStar_TypeChecker_NBETerm.int_as_bounded
-                                         int_to_t1 uu____75730)
+                                         int_to_t1 uu____12766)
                              in
-                          (uu____75675, (Prims.parse_int "2"),
+                          (uu____12711, (Prims.parse_int "2"),
                             (Prims.parse_int "0"),
                             (binary_op1 arg_as_bounded_int1
                                (fun r  ->
-                                  fun uu____75766  ->
-                                    fun uu____75767  ->
-                                      match (uu____75766, uu____75767) with
-                                      | ((int_to_t1,x),(uu____75786,y)) ->
-                                          let uu____75796 =
+                                  fun uu____12802  ->
+                                    fun uu____12803  ->
+                                      match (uu____12802, uu____12803) with
+                                      | ((int_to_t1,x),(uu____12822,y)) ->
+                                          let uu____12832 =
                                             FStar_BigInt.shift_right_big_int
                                               x y
                                              in
                                           int_as_bounded1 r int_to_t1
-                                            uu____75796)), uu____75682)
+                                            uu____12832)), uu____12718)
                            in
-                        [uu____75644]  in
-                      uu____75454 :: uu____75611  in
-                    uu____75316 :: uu____75421  in
-                  uu____75130 :: uu____75283  in
-                uu____74944 :: uu____75097  in
-              uu____74758 :: uu____74911))
+                        [uu____12680]  in
+                      uu____12490 :: uu____12647  in
+                    uu____12352 :: uu____12457  in
+                  uu____12166 :: uu____12319  in
+                uu____11980 :: uu____12133  in
+              uu____11794 :: uu____11947))
        in
     FStar_List.append add_sub_mul_v
       (FStar_List.append div_mod_unsigned bitwise)
@@ -3963,30 +3000,11 @@
   let interp_prop_eq21 psc _norm_cb args =
     let r = psc.psc_range  in
     match args with
-    | (_typ,uu____76202)::(a1,uu____76204)::(a2,uu____76206)::[] ->
-        let uu____76263 = FStar_Syntax_Util.eq_tm a1 a2  in
-        (match uu____76263 with
+    | (_typ,uu____13238)::(a1,uu____13240)::(a2,uu____13242)::[] ->
+        let uu____13299 = FStar_Syntax_Util.eq_tm a1 a2  in
+        (match uu____13299 with
          | FStar_Syntax_Util.Equal  ->
              FStar_Pervasives_Native.Some
-<<<<<<< HEAD
-               (let uu___1410_76267 = FStar_Syntax_Util.t_true  in
-                {
-                  FStar_Syntax_Syntax.n =
-                    (uu___1410_76267.FStar_Syntax_Syntax.n);
-                  FStar_Syntax_Syntax.pos = r;
-                  FStar_Syntax_Syntax.vars =
-                    (uu___1410_76267.FStar_Syntax_Syntax.vars)
-                })
-         | FStar_Syntax_Util.NotEqual  ->
-             FStar_Pervasives_Native.Some
-               (let uu___1413_76269 = FStar_Syntax_Util.t_false  in
-                {
-                  FStar_Syntax_Syntax.n =
-                    (uu___1413_76269.FStar_Syntax_Syntax.n);
-                  FStar_Syntax_Syntax.pos = r;
-                  FStar_Syntax_Syntax.vars =
-                    (uu___1413_76269.FStar_Syntax_Syntax.vars)
-=======
                (let uu___60_13303 = FStar_Syntax_Util.t_true  in
                 {
                   FStar_Syntax_Syntax.n =
@@ -4004,41 +3022,21 @@
                   FStar_Syntax_Syntax.pos = r;
                   FStar_Syntax_Syntax.vars =
                     (uu___61_13305.FStar_Syntax_Syntax.vars)
->>>>>>> fd51a1b6
                 })
-         | uu____76270 -> FStar_Pervasives_Native.None)
-    | uu____76271 -> failwith "Unexpected number of arguments"  in
+         | uu____13306 -> FStar_Pervasives_Native.None)
+    | uu____13307 -> failwith "Unexpected number of arguments"  in
   let interp_prop_eq31 psc _norm_cb args =
     let r = psc.psc_range  in
     match args with
-    | (t1,uu____76303)::(t2,uu____76305)::(a1,uu____76307)::(a2,uu____76309)::[]
+    | (t1,uu____13339)::(t2,uu____13341)::(a1,uu____13343)::(a2,uu____13345)::[]
         ->
-        let uu____76382 =
-          let uu____76383 = FStar_Syntax_Util.eq_tm t1 t2  in
-          let uu____76384 = FStar_Syntax_Util.eq_tm a1 a2  in
-          FStar_Syntax_Util.eq_inj uu____76383 uu____76384  in
-        (match uu____76382 with
+        let uu____13418 =
+          let uu____13419 = FStar_Syntax_Util.eq_tm t1 t2  in
+          let uu____13420 = FStar_Syntax_Util.eq_tm a1 a2  in
+          FStar_Syntax_Util.eq_inj uu____13419 uu____13420  in
+        (match uu____13418 with
          | FStar_Syntax_Util.Equal  ->
              FStar_Pervasives_Native.Some
-<<<<<<< HEAD
-               (let uu___1436_76388 = FStar_Syntax_Util.t_true  in
-                {
-                  FStar_Syntax_Syntax.n =
-                    (uu___1436_76388.FStar_Syntax_Syntax.n);
-                  FStar_Syntax_Syntax.pos = r;
-                  FStar_Syntax_Syntax.vars =
-                    (uu___1436_76388.FStar_Syntax_Syntax.vars)
-                })
-         | FStar_Syntax_Util.NotEqual  ->
-             FStar_Pervasives_Native.Some
-               (let uu___1439_76390 = FStar_Syntax_Util.t_false  in
-                {
-                  FStar_Syntax_Syntax.n =
-                    (uu___1439_76390.FStar_Syntax_Syntax.n);
-                  FStar_Syntax_Syntax.pos = r;
-                  FStar_Syntax_Syntax.vars =
-                    (uu___1439_76390.FStar_Syntax_Syntax.vars)
-=======
                (let uu___62_13424 = FStar_Syntax_Util.t_true  in
                 {
                   FStar_Syntax_Syntax.n =
@@ -4056,10 +3054,9 @@
                   FStar_Syntax_Syntax.pos = r;
                   FStar_Syntax_Syntax.vars =
                     (uu___63_13426.FStar_Syntax_Syntax.vars)
->>>>>>> fd51a1b6
                 })
-         | uu____76391 -> FStar_Pervasives_Native.None)
-    | uu____76392 -> failwith "Unexpected number of arguments"  in
+         | uu____13427 -> FStar_Pervasives_Native.None)
+    | uu____13428 -> failwith "Unexpected number of arguments"  in
   let propositional_equality =
     {
       name = FStar_Parser_Const.eq2_lid;
@@ -4088,12 +3085,12 @@
 let (primop_time_map : Prims.int FStar_Util.smap) =
   FStar_Util.smap_create (Prims.parse_int "50") 
 let (primop_time_reset : unit -> unit) =
-  fun uu____76423  -> FStar_Util.smap_clear primop_time_map 
+  fun uu____13459  -> FStar_Util.smap_clear primop_time_map 
 let (primop_time_count : Prims.string -> Prims.int -> unit) =
   fun nm  ->
     fun ms  ->
-      let uu____76440 = FStar_Util.smap_try_find primop_time_map nm  in
-      match uu____76440 with
+      let uu____13476 = FStar_Util.smap_try_find primop_time_map nm  in
+      match uu____13476 with
       | FStar_Pervasives_Native.None  ->
           FStar_Util.smap_add primop_time_map nm ms
       | FStar_Pervasives_Native.Some ms0 ->
@@ -4104,88 +3101,57 @@
     fun s  ->
       if (FStar_String.length s) < n1
       then
-        let uu____76469 = FStar_String.make (n1 - (FStar_String.length s)) 32
+        let uu____13505 = FStar_String.make (n1 - (FStar_String.length s)) 32
            in
-        FStar_String.op_Hat uu____76469 s
+        FStar_String.op_Hat uu____13505 s
       else s
   
 let (primop_time_report : unit -> Prims.string) =
-  fun uu____76480  ->
+  fun uu____13516  ->
     let pairs =
       FStar_Util.smap_fold primop_time_map
         (fun nm  -> fun ms  -> fun rest  -> (nm, ms) :: rest) []
        in
     let pairs1 =
       FStar_Util.sort_with
-        (fun uu____76551  ->
-           fun uu____76552  ->
-             match (uu____76551, uu____76552) with
-             | ((uu____76578,t1),(uu____76580,t2)) -> t1 - t2) pairs
+        (fun uu____13587  ->
+           fun uu____13588  ->
+             match (uu____13587, uu____13588) with
+             | ((uu____13614,t1),(uu____13616,t2)) -> t1 - t2) pairs
        in
     FStar_List.fold_right
-      (fun uu____76614  ->
+      (fun uu____13650  ->
          fun rest  ->
-           match uu____76614 with
+           match uu____13650 with
            | (nm,ms) ->
-               let uu____76630 =
-                 let uu____76632 =
-                   let uu____76634 = FStar_Util.string_of_int ms  in
-                   fixto (Prims.parse_int "10") uu____76634  in
-                 FStar_Util.format2 "%sms --- %s\n" uu____76632 nm  in
-               FStar_String.op_Hat uu____76630 rest) pairs1 ""
+               let uu____13666 =
+                 let uu____13668 =
+                   let uu____13670 = FStar_Util.string_of_int ms  in
+                   fixto (Prims.parse_int "10") uu____13670  in
+                 FStar_Util.format2 "%sms --- %s\n" uu____13668 nm  in
+               FStar_String.op_Hat uu____13666 rest) pairs1 ""
   
 let (plugins :
   ((primitive_step -> unit) * (unit -> primitive_step Prims.list))) =
   let plugins = FStar_Util.mk_ref []  in
   let register p =
-    let uu____76665 =
-      let uu____76668 = FStar_ST.op_Bang plugins  in p :: uu____76668  in
-    FStar_ST.op_Colon_Equals plugins uu____76665  in
-  let retrieve uu____76768 = FStar_ST.op_Bang plugins  in
+    let uu____13701 =
+      let uu____13704 = FStar_ST.op_Bang plugins  in p :: uu____13704  in
+    FStar_ST.op_Colon_Equals plugins uu____13701  in
+  let retrieve uu____13804 = FStar_ST.op_Bang plugins  in
   (register, retrieve) 
 let (register_plugin : primitive_step -> unit) =
   fun p  -> FStar_Pervasives_Native.fst plugins p 
 let (retrieve_plugins : unit -> primitive_step Prims.list) =
-  fun uu____76843  ->
-    let uu____76844 = FStar_Options.no_plugins ()  in
-    if uu____76844 then [] else FStar_Pervasives_Native.snd plugins ()
+  fun uu____13879  ->
+    let uu____13880 = FStar_Options.no_plugins ()  in
+    if uu____13880 then [] else FStar_Pervasives_Native.snd plugins ()
   
 let (add_nbe : fsteps -> fsteps) =
   fun s  ->
-    let uu____76865 = FStar_Options.use_nbe ()  in
-    if uu____76865
+    let uu____13901 = FStar_Options.use_nbe ()  in
+    if uu____13901
     then
-<<<<<<< HEAD
-      let uu___1482_76868 = s  in
-      {
-        beta = (uu___1482_76868.beta);
-        iota = (uu___1482_76868.iota);
-        zeta = (uu___1482_76868.zeta);
-        weak = (uu___1482_76868.weak);
-        hnf = (uu___1482_76868.hnf);
-        primops = (uu___1482_76868.primops);
-        do_not_unfold_pure_lets = (uu___1482_76868.do_not_unfold_pure_lets);
-        unfold_until = (uu___1482_76868.unfold_until);
-        unfold_only = (uu___1482_76868.unfold_only);
-        unfold_fully = (uu___1482_76868.unfold_fully);
-        unfold_attr = (uu___1482_76868.unfold_attr);
-        unfold_tac = (uu___1482_76868.unfold_tac);
-        pure_subterms_within_computations =
-          (uu___1482_76868.pure_subterms_within_computations);
-        simplify = (uu___1482_76868.simplify);
-        erase_universes = (uu___1482_76868.erase_universes);
-        allow_unbound_universes = (uu___1482_76868.allow_unbound_universes);
-        reify_ = (uu___1482_76868.reify_);
-        compress_uvars = (uu___1482_76868.compress_uvars);
-        no_full_norm = (uu___1482_76868.no_full_norm);
-        check_no_uvars = (uu___1482_76868.check_no_uvars);
-        unmeta = (uu___1482_76868.unmeta);
-        unascribe = (uu___1482_76868.unascribe);
-        in_full_norm_request = (uu___1482_76868.in_full_norm_request);
-        weakly_reduce_scrutinee = (uu___1482_76868.weakly_reduce_scrutinee);
-        nbe_step = true;
-        for_extraction = (uu___1482_76868.for_extraction)
-=======
       let uu___64_13904 = s  in
       {
         beta = (uu___64_13904.beta);
@@ -4215,7 +3181,6 @@
         weakly_reduce_scrutinee = (uu___64_13904.weakly_reduce_scrutinee);
         nbe_step = true;
         for_extraction = (uu___64_13904.for_extraction)
->>>>>>> fd51a1b6
       }
     else s
   
@@ -4229,86 +3194,81 @@
         let d =
           FStar_All.pipe_right s
             (FStar_List.collect
-<<<<<<< HEAD
-               (fun uu___531_76905  ->
-                  match uu___531_76905 with
-=======
                (fun uu___26_13941  ->
                   match uu___26_13941 with
->>>>>>> fd51a1b6
                   | FStar_TypeChecker_Env.UnfoldUntil k ->
                       [FStar_TypeChecker_Env.Unfold k]
                   | FStar_TypeChecker_Env.Eager_unfolding  ->
                       [FStar_TypeChecker_Env.Eager_unfolding_only]
                   | FStar_TypeChecker_Env.Inlining  ->
                       [FStar_TypeChecker_Env.InliningDelta]
-                  | uu____76909 -> []))
+                  | uu____13945 -> []))
            in
         let d1 =
           match d with
           | [] -> [FStar_TypeChecker_Env.NoDelta]
-          | uu____76915 -> d  in
-        let uu____76918 =
-          let uu____76919 = to_fsteps s  in
-          FStar_All.pipe_right uu____76919 add_nbe  in
-        let uu____76920 =
-          let uu____76921 =
+          | uu____13951 -> d  in
+        let uu____13954 =
+          let uu____13955 = to_fsteps s  in
+          FStar_All.pipe_right uu____13955 add_nbe  in
+        let uu____13956 =
+          let uu____13957 =
             FStar_TypeChecker_Env.debug e (FStar_Options.Other "Norm")  in
-          let uu____76924 =
+          let uu____13960 =
             FStar_TypeChecker_Env.debug e (FStar_Options.Other "NormTop")  in
-          let uu____76927 =
+          let uu____13963 =
             FStar_TypeChecker_Env.debug e (FStar_Options.Other "NormCfg")  in
-          let uu____76930 =
+          let uu____13966 =
             FStar_TypeChecker_Env.debug e (FStar_Options.Other "Primops")  in
-          let uu____76933 =
+          let uu____13969 =
             FStar_TypeChecker_Env.debug e (FStar_Options.Other "Unfolding")
              in
-          let uu____76936 =
+          let uu____13972 =
             FStar_TypeChecker_Env.debug e (FStar_Options.Other "380")  in
-          let uu____76939 =
+          let uu____13975 =
             FStar_TypeChecker_Env.debug e (FStar_Options.Other "WPE")  in
-          let uu____76942 =
+          let uu____13978 =
             FStar_TypeChecker_Env.debug e (FStar_Options.Other "NormDelayed")
              in
-          let uu____76945 =
+          let uu____13981 =
             FStar_TypeChecker_Env.debug e
               (FStar_Options.Other "print_normalized_terms")
              in
           {
-            gen = uu____76921;
-            top = uu____76924;
-            cfg = uu____76927;
-            primop = uu____76930;
-            unfolding = uu____76933;
-            b380 = uu____76936;
-            wpe = uu____76939;
-            norm_delayed = uu____76942;
-            print_normalized = uu____76945
+            gen = uu____13957;
+            top = uu____13960;
+            cfg = uu____13963;
+            primop = uu____13966;
+            unfolding = uu____13969;
+            b380 = uu____13972;
+            wpe = uu____13975;
+            norm_delayed = uu____13978;
+            print_normalized = uu____13981
           }  in
-        let uu____76948 =
-          let uu____76951 =
-            let uu____76954 = retrieve_plugins ()  in
-            FStar_List.append uu____76954 psteps  in
-          add_steps built_in_primitive_steps uu____76951  in
-        let uu____76957 =
+        let uu____13984 =
+          let uu____13987 =
+            let uu____13990 = retrieve_plugins ()  in
+            FStar_List.append uu____13990 psteps  in
+          add_steps built_in_primitive_steps uu____13987  in
+        let uu____13993 =
           (FStar_Options.normalize_pure_terms_for_extraction ()) ||
-            (let uu____76960 =
+            (let uu____13996 =
                FStar_All.pipe_right s
                  (FStar_Util.for_some
                     (FStar_TypeChecker_Env.eq_step
                        FStar_TypeChecker_Env.PureSubtermsWithinComputations))
                 in
-             Prims.op_Negation uu____76960)
+             Prims.op_Negation uu____13996)
            in
         {
-          steps = uu____76918;
+          steps = uu____13954;
           tcenv = e;
-          debug = uu____76920;
+          debug = uu____13956;
           delta_level = d1;
-          primitive_steps = uu____76948;
+          primitive_steps = uu____13984;
           strong = false;
           memoize_lazy = true;
-          normalize_pure_lets = uu____76957;
+          normalize_pure_lets = uu____13993;
           reifying = false
         }
   
