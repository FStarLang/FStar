--- conflicted
+++ resolved
@@ -3198,63 +3198,6 @@
         (match uu___3 with
          | FStar_Syntax_Util.Equal ->
              FStar_Pervasives_Native.Some
-<<<<<<< HEAD
-               (let uu___4 = FStar_Syntax_Util.t_true in
-                {
-                  FStar_Syntax_Syntax.n = (uu___4.FStar_Syntax_Syntax.n);
-                  FStar_Syntax_Syntax.pos = r;
-                  FStar_Syntax_Syntax.vars =
-                    (uu___4.FStar_Syntax_Syntax.vars);
-                  FStar_Syntax_Syntax.hash_code =
-                    (uu___4.FStar_Syntax_Syntax.hash_code)
-                })
-         | FStar_Syntax_Util.NotEqual ->
-             FStar_Pervasives_Native.Some
-               (let uu___4 = FStar_Syntax_Util.t_false in
-                {
-                  FStar_Syntax_Syntax.n = (uu___4.FStar_Syntax_Syntax.n);
-                  FStar_Syntax_Syntax.pos = r;
-                  FStar_Syntax_Syntax.vars =
-                    (uu___4.FStar_Syntax_Syntax.vars);
-                  FStar_Syntax_Syntax.hash_code =
-                    (uu___4.FStar_Syntax_Syntax.hash_code)
-                })
-         | uu___4 -> FStar_Pervasives_Native.None)
-    | uu___ -> failwith "Unexpected number of arguments" in
-  let interp_prop_eq3 psc1 _norm_cb args =
-    let r = psc1.psc_range in
-    match args with
-    | (t1, uu___)::(t2, uu___1)::(a1, uu___2)::(a2, uu___3)::[] ->
-        let uu___4 =
-          let uu___5 = FStar_Syntax_Util.eq_tm t1 t2 in
-          let uu___6 = FStar_Syntax_Util.eq_tm a1 a2 in
-          FStar_Syntax_Util.eq_inj uu___5 uu___6 in
-        (match uu___4 with
-         | FStar_Syntax_Util.Equal ->
-             FStar_Pervasives_Native.Some
-               (let uu___5 = FStar_Syntax_Util.t_true in
-                {
-                  FStar_Syntax_Syntax.n = (uu___5.FStar_Syntax_Syntax.n);
-                  FStar_Syntax_Syntax.pos = r;
-                  FStar_Syntax_Syntax.vars =
-                    (uu___5.FStar_Syntax_Syntax.vars);
-                  FStar_Syntax_Syntax.hash_code =
-                    (uu___5.FStar_Syntax_Syntax.hash_code)
-                })
-         | FStar_Syntax_Util.NotEqual ->
-             FStar_Pervasives_Native.Some
-               (let uu___5 = FStar_Syntax_Util.t_false in
-                {
-                  FStar_Syntax_Syntax.n = (uu___5.FStar_Syntax_Syntax.n);
-                  FStar_Syntax_Syntax.pos = r;
-                  FStar_Syntax_Syntax.vars =
-                    (uu___5.FStar_Syntax_Syntax.vars);
-                  FStar_Syntax_Syntax.hash_code =
-                    (uu___5.FStar_Syntax_Syntax.hash_code)
-                })
-         | uu___5 -> FStar_Pervasives_Native.None)
-    | uu___ -> failwith "Unexpected number of arguments" in
-=======
                {
                  FStar_Syntax_Syntax.n =
                    (FStar_Syntax_Util.t_true.FStar_Syntax_Syntax.n);
@@ -3273,7 +3216,6 @@
                }
          | uu___4 -> FStar_Pervasives_Native.None)
     | uu___ -> failwith "Unexpected number of arguments" in
->>>>>>> a46a208c
   let propositional_equality =
     {
       name = FStar_Parser_Const.eq2_lid;
