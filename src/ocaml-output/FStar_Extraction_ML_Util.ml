
open Prims
let pruneNones = (fun l -> (FStar_List.fold_right (fun x ll -> (match (x) with
| Some (xs) -> begin
(xs)::ll
end
| None -> begin
ll
end)) l []))

let mlconst_of_const = (fun sctt -> (match (sctt) with
| FStar_Absyn_Syntax.Const_unit -> begin
FStar_Extraction_ML_Syntax.MLC_Unit
end
| FStar_Absyn_Syntax.Const_char (c) -> begin
FStar_Extraction_ML_Syntax.MLC_Char (c)
end
| FStar_Absyn_Syntax.Const_uint8 (c) -> begin
FStar_Extraction_ML_Syntax.MLC_Byte (c)
end
| FStar_Absyn_Syntax.Const_int (c) -> begin
FStar_Extraction_ML_Syntax.MLC_Int (c)
end
| FStar_Absyn_Syntax.Const_int32 (i) -> begin
FStar_Extraction_ML_Syntax.MLC_Int32 (i)
end
| FStar_Absyn_Syntax.Const_int64 (i) -> begin
FStar_Extraction_ML_Syntax.MLC_Int64 (i)
end
| FStar_Absyn_Syntax.Const_bool (b) -> begin
FStar_Extraction_ML_Syntax.MLC_Bool (b)
end
| FStar_Absyn_Syntax.Const_float (d) -> begin
FStar_Extraction_ML_Syntax.MLC_Float (d)
end
| FStar_Absyn_Syntax.Const_bytearray (bytes, _58_31) -> begin
FStar_Extraction_ML_Syntax.MLC_Bytes (bytes)
end
| FStar_Absyn_Syntax.Const_string (bytes, _58_36) -> begin
FStar_Extraction_ML_Syntax.MLC_String ((FStar_Util.string_of_unicode bytes))
end))

let mlconst_of_const' = (fun p c -> (FStar_All.try_with (fun _58_42 -> (match (()) with
| () -> begin
(mlconst_of_const c)
end)) (fun _58_41 -> (match (_58_41) with
| _58_45 -> begin
(let _124_14 = (let _124_13 = (FStar_Range.string_of_range p)
in (let _124_12 = (FStar_Absyn_Print.const_to_string c)
in (FStar_Util.format2 "(%s) Failed to translate constant %s " _124_13 _124_12)))
in (FStar_All.failwith _124_14))
end))))

let rec subst_aux = (fun subst t -> (match (t) with
| FStar_Extraction_ML_Syntax.MLTY_Var (x) -> begin
(match ((FStar_Util.find_opt (fun _58_55 -> (match (_58_55) with
| (y, _58_54) -> begin
(y = x)
end)) subst)) with
| Some (ts) -> begin
(Prims.snd ts)
end
| None -> begin
t
end)
end
| FStar_Extraction_ML_Syntax.MLTY_Fun (t1, f, t2) -> begin
(let _124_22 = (let _124_21 = (subst_aux subst t1)
in (let _124_20 = (subst_aux subst t2)
in (_124_21, f, _124_20)))
in FStar_Extraction_ML_Syntax.MLTY_Fun (_124_22))
end
| FStar_Extraction_ML_Syntax.MLTY_Named (args, path) -> begin
(let _124_24 = (let _124_23 = (FStar_List.map (subst_aux subst) args)
in (_124_23, path))
in FStar_Extraction_ML_Syntax.MLTY_Named (_124_24))
end
| FStar_Extraction_ML_Syntax.MLTY_Tuple (ts) -> begin
(let _124_25 = (FStar_List.map (subst_aux subst) ts)
in FStar_Extraction_ML_Syntax.MLTY_Tuple (_124_25))
end
| FStar_Extraction_ML_Syntax.MLTY_Top -> begin
FStar_Extraction_ML_Syntax.MLTY_Top
end))

let subst = (fun _58_73 args -> (match (_58_73) with
| (formals, t) -> begin
if ((FStar_List.length formals) <> (FStar_List.length args)) then begin
(FStar_All.failwith "Substitution must be fully applied")
<<<<<<< HEAD
end
| false -> begin
(let _124_30 = (FStar_List.zip formals args)
in (subst_aux _124_30 t))
end)
=======
end else begin
(let _123_30 = (FStar_List.zip formals args)
in (subst_aux _123_30 t))
end
>>>>>>> 3f538bfb
end))

let delta_unfold = (fun g _58_1 -> (match (_58_1) with
| FStar_Extraction_ML_Syntax.MLTY_Named (args, n) -> begin
(match ((FStar_Extraction_ML_Env.lookup_ty_const g n)) with
| Some (ts) -> begin
(let _124_35 = (subst ts args)
in Some (_124_35))
end
| _58_84 -> begin
None
end)
end
| _58_86 -> begin
None
end))

let eff_leq = (fun f f' -> (match ((f, f')) with
| (FStar_Extraction_ML_Syntax.E_PURE, _58_91) -> begin
true
end
| (FStar_Extraction_ML_Syntax.E_GHOST, FStar_Extraction_ML_Syntax.E_GHOST) -> begin
true
end
| (FStar_Extraction_ML_Syntax.E_IMPURE, FStar_Extraction_ML_Syntax.E_IMPURE) -> begin
true
end
| _58_100 -> begin
false
end))

let eff_to_string = (fun _58_2 -> (match (_58_2) with
| FStar_Extraction_ML_Syntax.E_PURE -> begin
"Pure"
end
| FStar_Extraction_ML_Syntax.E_GHOST -> begin
"Ghost"
end
| FStar_Extraction_ML_Syntax.E_IMPURE -> begin
"Impure"
end))

let join = (fun f f' -> (match ((f, f')) with
| ((FStar_Extraction_ML_Syntax.E_IMPURE, FStar_Extraction_ML_Syntax.E_PURE)) | ((FStar_Extraction_ML_Syntax.E_PURE, FStar_Extraction_ML_Syntax.E_IMPURE)) | ((FStar_Extraction_ML_Syntax.E_IMPURE, FStar_Extraction_ML_Syntax.E_IMPURE)) -> begin
FStar_Extraction_ML_Syntax.E_IMPURE
end
| (FStar_Extraction_ML_Syntax.E_GHOST, FStar_Extraction_ML_Syntax.E_GHOST) -> begin
FStar_Extraction_ML_Syntax.E_GHOST
end
| (FStar_Extraction_ML_Syntax.E_PURE, FStar_Extraction_ML_Syntax.E_GHOST) -> begin
FStar_Extraction_ML_Syntax.E_GHOST
end
| (FStar_Extraction_ML_Syntax.E_GHOST, FStar_Extraction_ML_Syntax.E_PURE) -> begin
FStar_Extraction_ML_Syntax.E_GHOST
end
| (FStar_Extraction_ML_Syntax.E_PURE, FStar_Extraction_ML_Syntax.E_PURE) -> begin
FStar_Extraction_ML_Syntax.E_PURE
end
| _58_129 -> begin
(let _124_46 = (FStar_Util.format2 "Impossible: Inconsistent effects %s and %s" (eff_to_string f) (eff_to_string f'))
in (FStar_All.failwith _124_46))
end))

let join_l = (fun fs -> (FStar_List.fold_left join FStar_Extraction_ML_Syntax.E_PURE fs))

let mk_ty_fun = (fun _66_95 -> (FStar_List.fold_right (fun _58_134 t -> (match (_58_134) with
| (_58_132, t0) -> begin
FStar_Extraction_ML_Syntax.MLTY_Fun ((t0, FStar_Extraction_ML_Syntax.E_PURE, t))
end))))

let rec type_leq_c = (fun g e t t' -> (match ((t, t')) with
| (FStar_Extraction_ML_Syntax.MLTY_Var (x), FStar_Extraction_ML_Syntax.MLTY_Var (y)) -> begin
if ((Prims.fst x) = (Prims.fst y)) then begin
(true, e)
end else begin
(false, None)
end
end
| (FStar_Extraction_ML_Syntax.MLTY_Fun (t1, f, t2), FStar_Extraction_ML_Syntax.MLTY_Fun (t1', f', t2')) -> begin
(let mk_fun = (fun xs body -> (match (xs) with
| [] -> begin
body
end
| _58_161 -> begin
(let e = (match (body.FStar_Extraction_ML_Syntax.expr) with
| FStar_Extraction_ML_Syntax.MLE_Fun (ys, body) -> begin
FStar_Extraction_ML_Syntax.MLE_Fun (((FStar_List.append xs ys), body))
end
| _58_167 -> begin
FStar_Extraction_ML_Syntax.MLE_Fun ((xs, body))
end)
in (let _124_68 = ((mk_ty_fun ()) xs body.FStar_Extraction_ML_Syntax.ty)
in (FStar_Extraction_ML_Syntax.with_ty _124_68 e)))
end))
in (match (e) with
| Some ({FStar_Extraction_ML_Syntax.expr = FStar_Extraction_ML_Syntax.MLE_Fun (x::xs, body); FStar_Extraction_ML_Syntax.ty = _58_170}) -> begin
if ((type_leq g t1' t1) && (eff_leq f f')) then begin
if ((f = FStar_Extraction_ML_Syntax.E_PURE) && (f' = FStar_Extraction_ML_Syntax.E_GHOST)) then begin
if (type_leq g t2 t2') then begin
(let body = if (type_leq g t2 FStar_Extraction_ML_Syntax.ml_unit_ty) then begin
FStar_Extraction_ML_Syntax.ml_unit
end else begin
(FStar_All.pipe_left (FStar_Extraction_ML_Syntax.with_ty t2') (FStar_Extraction_ML_Syntax.MLE_Coerce ((FStar_Extraction_ML_Syntax.ml_unit, FStar_Extraction_ML_Syntax.ml_unit_ty, t2'))))
<<<<<<< HEAD
end)
in (let _124_72 = (let _124_71 = (let _124_70 = (let _124_69 = ((mk_ty_fun ()) ((x)::[]) body.FStar_Extraction_ML_Syntax.ty)
in (FStar_Extraction_ML_Syntax.with_ty _124_69))
in (FStar_All.pipe_left _124_70 (FStar_Extraction_ML_Syntax.MLE_Fun (((x)::[], body)))))
in Some (_124_71))
in (true, _124_72)))
end
| false -> begin
=======
end
in (let _123_72 = (let _123_71 = (let _123_70 = (let _123_69 = ((mk_ty_fun ()) ((x)::[]) body.FStar_Extraction_ML_Syntax.ty)
in (FStar_Extraction_ML_Syntax.with_ty _123_69))
in (FStar_All.pipe_left _123_70 (FStar_Extraction_ML_Syntax.MLE_Fun (((x)::[], body)))))
in Some (_123_71))
in (true, _123_72)))
end else begin
>>>>>>> 3f538bfb
(false, None)
end
<<<<<<< HEAD
| false -> begin
(let _58_182 = (let _124_75 = (let _124_74 = (mk_fun xs body)
in (FStar_All.pipe_left (fun _124_73 -> Some (_124_73)) _124_74))
in (type_leq_c g _124_75 t2 t2'))
=======
end else begin
(let _58_182 = (let _123_75 = (let _123_74 = (mk_fun xs body)
in (FStar_All.pipe_left (fun _123_73 -> Some (_123_73)) _123_74))
in (type_leq_c g _123_75 t2 t2'))
>>>>>>> 3f538bfb
in (match (_58_182) with
| (ok, body) -> begin
(let res = (match (body) with
| Some (body) -> begin
(let _124_76 = (mk_fun ((x)::[]) body)
in Some (_124_76))
end
| _58_186 -> begin
None
end)
in (ok, res))
end))
end
end else begin
(false, None)
end
end
| _58_189 -> begin
if (((type_leq g t1' t1) && (eff_leq f f')) && (type_leq g t2 t2')) then begin
(true, e)
end else begin
(false, None)
end
end))
end
| (FStar_Extraction_ML_Syntax.MLTY_Named (args, path), FStar_Extraction_ML_Syntax.MLTY_Named (args', path')) -> begin
if (path = path') then begin
if (FStar_List.forall2 (type_leq g) args args') then begin
(true, e)
end else begin
(false, None)
end
end else begin
(match ((delta_unfold g t)) with
| Some (t) -> begin
(type_leq_c g e t t')
end
| None -> begin
(match ((delta_unfold g t')) with
| None -> begin
(false, None)
end
| Some (t') -> begin
(type_leq_c g e t t')
end)
end)
end
end
| (FStar_Extraction_ML_Syntax.MLTY_Tuple (ts), FStar_Extraction_ML_Syntax.MLTY_Tuple (ts')) -> begin
if (FStar_List.forall2 (type_leq g) ts ts') then begin
(true, e)
end else begin
(false, None)
end
end
| (FStar_Extraction_ML_Syntax.MLTY_Top, FStar_Extraction_ML_Syntax.MLTY_Top) -> begin
(true, e)
end
| (FStar_Extraction_ML_Syntax.MLTY_Named (_58_214), _58_217) -> begin
(match ((delta_unfold g t)) with
| Some (t) -> begin
(type_leq_c g e t t')
end
| _58_222 -> begin
(false, None)
end)
end
| (_58_224, FStar_Extraction_ML_Syntax.MLTY_Named (_58_226)) -> begin
(match ((delta_unfold g t')) with
| Some (t') -> begin
(type_leq_c g e t t')
end
| _58_232 -> begin
(false, None)
end)
end
| _58_234 -> begin
(false, None)
end))
and type_leq = (fun g t1 t2 -> (let _124_80 = (type_leq_c g None t1 t2)
in (FStar_All.pipe_right _124_80 Prims.fst)))

let unit_binder = (let x = (FStar_Absyn_Util.gen_bvar FStar_Tc_Recheck.t_unit)
in (FStar_Absyn_Syntax.v_binder x))

let is_type_abstraction = (fun _58_3 -> (match (_58_3) with
| (FStar_Util.Inl (_58_243), _58_246)::_58_241 -> begin
true
end
| _58_250 -> begin
false
end))

let mkTypFun = (fun bs c original -> (FStar_Absyn_Syntax.mk_Typ_fun (bs, c) None original.FStar_Absyn_Syntax.pos))

let mkTypApp = (fun typ arrgs original -> (FStar_Absyn_Syntax.mk_Typ_app (typ, arrgs) None original.FStar_Absyn_Syntax.pos))

let tbinder_prefix = (fun t -> (match ((let _124_96 = (FStar_Absyn_Util.compress_typ t)
in _124_96.FStar_Absyn_Syntax.n)) with
| FStar_Absyn_Syntax.Typ_fun (bs, c) -> begin
(match ((FStar_Util.prefix_until (fun _58_4 -> (match (_58_4) with
| (FStar_Util.Inr (_58_264), _58_267) -> begin
true
end
| _58_270 -> begin
false
end)) bs)) with
| None -> begin
(bs, t)
end
| Some (bs, b, rest) -> begin
(let _124_98 = (mkTypFun ((b)::rest) c t)
in (bs, _124_98))
end)
end
| _58_278 -> begin
([], t)
end))

let is_xtuple = (fun _58_281 -> (match (_58_281) with
| (ns, n) -> begin
if (ns = ("Prims")::[]) then begin
(match (n) with
| "MkTuple2" -> begin
Some (2)
end
| "MkTuple3" -> begin
Some (3)
end
| "MkTuple4" -> begin
Some (4)
end
| "MkTuple5" -> begin
Some (5)
end
| "MkTuple6" -> begin
Some (6)
end
| "MkTuple7" -> begin
Some (7)
end
| _58_289 -> begin
None
end)
end else begin
None
end
end))

let resugar_exp = (fun e -> (match (e.FStar_Extraction_ML_Syntax.expr) with
| FStar_Extraction_ML_Syntax.MLE_CTor (mlp, args) -> begin
(match ((is_xtuple mlp)) with
| Some (n) -> begin
(FStar_All.pipe_left (FStar_Extraction_ML_Syntax.with_ty e.FStar_Extraction_ML_Syntax.ty) (FStar_Extraction_ML_Syntax.MLE_Tuple (args)))
end
| _58_298 -> begin
e
end)
end
| _58_300 -> begin
e
end))

let record_field_path = (fun _58_5 -> (match (_58_5) with
| f::_58_303 -> begin
(let _58_309 = (FStar_Util.prefix f.FStar_Absyn_Syntax.ns)
in (match (_58_309) with
| (ns, _58_308) -> begin
(FStar_All.pipe_right ns (FStar_List.map (fun id -> id.FStar_Absyn_Syntax.idText)))
end))
end
| _58_312 -> begin
(FStar_All.failwith "impos")
end))

let record_fields = (fun fs vs -> (FStar_List.map2 (fun f e -> (f.FStar_Absyn_Syntax.ident.FStar_Absyn_Syntax.idText, e)) fs vs))

let resugar_pat = (fun q p -> (match (p) with
| FStar_Extraction_ML_Syntax.MLP_CTor (d, pats) -> begin
(match ((is_xtuple d)) with
| Some (n) -> begin
FStar_Extraction_ML_Syntax.MLP_Tuple (pats)
end
| _58_326 -> begin
(match (q) with
| Some (FStar_Absyn_Syntax.Record_ctor (_58_328, fns)) -> begin
(let p = (record_field_path fns)
in (let fs = (record_fields fns pats)
in FStar_Extraction_ML_Syntax.MLP_Record ((p, fs))))
end
| _58_336 -> begin
p
end)
end)
end
| _58_338 -> begin
p
end))

let is_xtuple_ty = (fun _58_341 -> (match (_58_341) with
| (ns, n) -> begin
if (ns = ("Prims")::[]) then begin
(match (n) with
| "Tuple2" -> begin
Some (2)
end
| "Tuple3" -> begin
Some (3)
end
| "Tuple4" -> begin
Some (4)
end
| "Tuple5" -> begin
Some (5)
end
| "Tuple6" -> begin
Some (6)
end
| "Tuple7" -> begin
Some (7)
end
| _58_349 -> begin
None
end)
end else begin
None
end
end))

let resugar_mlty = (fun t -> (match (t) with
| FStar_Extraction_ML_Syntax.MLTY_Named (args, mlp) -> begin
(match ((is_xtuple_ty mlp)) with
| Some (n) -> begin
FStar_Extraction_ML_Syntax.MLTY_Tuple (args)
end
| _58_358 -> begin
t
end)
end
| _58_360 -> begin
t
end))

let codegen_fsharp = (fun _58_361 -> (match (()) with
| () -> begin
((let _124_120 = (FStar_ST.read FStar_Options.codegen)
in (FStar_Option.get _124_120)) = "FSharp")
end))

let flatten_ns = (fun ns -> if (codegen_fsharp ()) then begin
(FStar_String.concat "." ns)
end else begin
(FStar_String.concat "_" ns)
end)

let flatten_mlpath = (fun _58_365 -> (match (_58_365) with
| (ns, n) -> begin
if (codegen_fsharp ()) then begin
(FStar_String.concat "." (FStar_List.append ns ((n)::[])))
end else begin
(FStar_String.concat "_" (FStar_List.append ns ((n)::[])))
end
end))

let mlpath_of_lid = (fun l -> (let _124_128 = (FStar_All.pipe_right l.FStar_Absyn_Syntax.ns (FStar_List.map (fun i -> i.FStar_Absyn_Syntax.idText)))
in (_124_128, l.FStar_Absyn_Syntax.ident.FStar_Absyn_Syntax.idText)))

let rec erasableType = (fun g t -> if (FStar_Extraction_ML_Env.erasableTypeNoDelta t) then begin
true
end else begin
(match ((delta_unfold g t)) with
| Some (t) -> begin
(erasableType g t)
end
| None -> begin
false
end)
end)

let rec eraseTypeDeep = (fun g t -> (match (t) with
| FStar_Extraction_ML_Syntax.MLTY_Fun (tyd, etag, tycd) -> begin
<<<<<<< HEAD
(match ((etag = FStar_Extraction_ML_Syntax.E_PURE)) with
| true -> begin
(let _124_139 = (let _124_138 = (eraseTypeDeep g tyd)
in (let _124_137 = (eraseTypeDeep g tycd)
in (_124_138, etag, _124_137)))
in FStar_Extraction_ML_Syntax.MLTY_Fun (_124_139))
end
| false -> begin
=======
if (etag = FStar_Extraction_ML_Syntax.E_PURE) then begin
(let _123_139 = (let _123_138 = (eraseTypeDeep g tyd)
in (let _123_137 = (eraseTypeDeep g tycd)
in (_123_138, etag, _123_137)))
in FStar_Extraction_ML_Syntax.MLTY_Fun (_123_139))
end else begin
>>>>>>> 3f538bfb
t
end
end
| FStar_Extraction_ML_Syntax.MLTY_Named (lty, mlp) -> begin
if (erasableType g t) then begin
FStar_Extraction_ML_Env.erasedContent
<<<<<<< HEAD
end
| false -> begin
(let _124_141 = (let _124_140 = (FStar_List.map (eraseTypeDeep g) lty)
in (_124_140, mlp))
in FStar_Extraction_ML_Syntax.MLTY_Named (_124_141))
end)
=======
end else begin
(let _123_141 = (let _123_140 = (FStar_List.map (eraseTypeDeep g) lty)
in (_123_140, mlp))
in FStar_Extraction_ML_Syntax.MLTY_Named (_123_141))
end
>>>>>>> 3f538bfb
end
| FStar_Extraction_ML_Syntax.MLTY_Tuple (lty) -> begin
(let _124_142 = (FStar_List.map (eraseTypeDeep g) lty)
in FStar_Extraction_ML_Syntax.MLTY_Tuple (_124_142))
end
| _58_387 -> begin
t
end))

let prims_op_equality = (FStar_All.pipe_left (FStar_Extraction_ML_Syntax.with_ty FStar_Extraction_ML_Syntax.MLTY_Top) (FStar_Extraction_ML_Syntax.MLE_Name ((("Prims")::[], "op_Equality"))))

let prims_op_amp_amp = (let _124_144 = (let _124_143 = ((mk_ty_fun ()) (((("x", 0), FStar_Extraction_ML_Syntax.ml_bool_ty))::((("y", 0), FStar_Extraction_ML_Syntax.ml_bool_ty))::[]) FStar_Extraction_ML_Syntax.ml_bool_ty)
in (FStar_Extraction_ML_Syntax.with_ty _124_143))
in (FStar_All.pipe_left _124_144 (FStar_Extraction_ML_Syntax.MLE_Name ((("Prims")::[], "op_AmpAmp")))))

let conjoin = (fun e1 e2 -> (FStar_All.pipe_left (FStar_Extraction_ML_Syntax.with_ty FStar_Extraction_ML_Syntax.ml_bool_ty) (FStar_Extraction_ML_Syntax.MLE_App ((prims_op_amp_amp, (e1)::(e2)::[])))))

let conjoin_opt = (fun e1 e2 -> (match ((e1, e2)) with
| (None, None) -> begin
None
end
| ((Some (x), None)) | ((None, Some (x))) -> begin
Some (x)
end
| (Some (x), Some (y)) -> begin
(let _124_153 = (conjoin x y)
in Some (_124_153))
end))



<|MERGE_RESOLUTION|>--- conflicted
+++ resolved
@@ -87,18 +87,10 @@
 | (formals, t) -> begin
 if ((FStar_List.length formals) <> (FStar_List.length args)) then begin
 (FStar_All.failwith "Substitution must be fully applied")
-<<<<<<< HEAD
-end
-| false -> begin
+end else begin
 (let _124_30 = (FStar_List.zip formals args)
 in (subst_aux _124_30 t))
-end)
-=======
-end else begin
-(let _123_30 = (FStar_List.zip formals args)
-in (subst_aux _123_30 t))
-end
->>>>>>> 3f538bfb
+end
 end))
 
 let delta_unfold = (fun g _58_1 -> (match (_58_1) with
@@ -202,37 +194,19 @@
 FStar_Extraction_ML_Syntax.ml_unit
 end else begin
 (FStar_All.pipe_left (FStar_Extraction_ML_Syntax.with_ty t2') (FStar_Extraction_ML_Syntax.MLE_Coerce ((FStar_Extraction_ML_Syntax.ml_unit, FStar_Extraction_ML_Syntax.ml_unit_ty, t2'))))
-<<<<<<< HEAD
-end)
+end
 in (let _124_72 = (let _124_71 = (let _124_70 = (let _124_69 = ((mk_ty_fun ()) ((x)::[]) body.FStar_Extraction_ML_Syntax.ty)
 in (FStar_Extraction_ML_Syntax.with_ty _124_69))
 in (FStar_All.pipe_left _124_70 (FStar_Extraction_ML_Syntax.MLE_Fun (((x)::[], body)))))
 in Some (_124_71))
 in (true, _124_72)))
-end
-| false -> begin
-=======
-end
-in (let _123_72 = (let _123_71 = (let _123_70 = (let _123_69 = ((mk_ty_fun ()) ((x)::[]) body.FStar_Extraction_ML_Syntax.ty)
-in (FStar_Extraction_ML_Syntax.with_ty _123_69))
-in (FStar_All.pipe_left _123_70 (FStar_Extraction_ML_Syntax.MLE_Fun (((x)::[], body)))))
-in Some (_123_71))
-in (true, _123_72)))
-end else begin
->>>>>>> 3f538bfb
-(false, None)
-end
-<<<<<<< HEAD
-| false -> begin
+end else begin
+(false, None)
+end
+end else begin
 (let _58_182 = (let _124_75 = (let _124_74 = (mk_fun xs body)
 in (FStar_All.pipe_left (fun _124_73 -> Some (_124_73)) _124_74))
 in (type_leq_c g _124_75 t2 t2'))
-=======
-end else begin
-(let _58_182 = (let _123_75 = (let _123_74 = (mk_fun xs body)
-in (FStar_All.pipe_left (fun _123_73 -> Some (_123_73)) _123_74))
-in (type_leq_c g _123_75 t2 t2'))
->>>>>>> 3f538bfb
 in (match (_58_182) with
 | (ok, body) -> begin
 (let res = (match (body) with
@@ -514,43 +488,23 @@
 
 let rec eraseTypeDeep = (fun g t -> (match (t) with
 | FStar_Extraction_ML_Syntax.MLTY_Fun (tyd, etag, tycd) -> begin
-<<<<<<< HEAD
-(match ((etag = FStar_Extraction_ML_Syntax.E_PURE)) with
-| true -> begin
+if (etag = FStar_Extraction_ML_Syntax.E_PURE) then begin
 (let _124_139 = (let _124_138 = (eraseTypeDeep g tyd)
 in (let _124_137 = (eraseTypeDeep g tycd)
 in (_124_138, etag, _124_137)))
 in FStar_Extraction_ML_Syntax.MLTY_Fun (_124_139))
-end
-| false -> begin
-=======
-if (etag = FStar_Extraction_ML_Syntax.E_PURE) then begin
-(let _123_139 = (let _123_138 = (eraseTypeDeep g tyd)
-in (let _123_137 = (eraseTypeDeep g tycd)
-in (_123_138, etag, _123_137)))
-in FStar_Extraction_ML_Syntax.MLTY_Fun (_123_139))
-end else begin
->>>>>>> 3f538bfb
+end else begin
 t
 end
 end
 | FStar_Extraction_ML_Syntax.MLTY_Named (lty, mlp) -> begin
 if (erasableType g t) then begin
 FStar_Extraction_ML_Env.erasedContent
-<<<<<<< HEAD
-end
-| false -> begin
+end else begin
 (let _124_141 = (let _124_140 = (FStar_List.map (eraseTypeDeep g) lty)
 in (_124_140, mlp))
 in FStar_Extraction_ML_Syntax.MLTY_Named (_124_141))
-end)
-=======
-end else begin
-(let _123_141 = (let _123_140 = (FStar_List.map (eraseTypeDeep g) lty)
-in (_123_140, mlp))
-in FStar_Extraction_ML_Syntax.MLTY_Named (_123_141))
-end
->>>>>>> 3f538bfb
+end
 end
 | FStar_Extraction_ML_Syntax.MLTY_Tuple (lty) -> begin
 (let _124_142 = (FStar_List.map (eraseTypeDeep g) lty)
