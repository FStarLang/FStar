--- conflicted
+++ resolved
@@ -1,728 +1,4 @@
-
 open Prims
-<<<<<<< HEAD
-open FStar_Pervasives
-
-let pruneNones = (fun l -> (FStar_List.fold_right (fun x ll -> (match (x) with
-| FStar_Pervasives_Native.Some (xs) -> begin
-(xs)::ll
-end
-| FStar_Pervasives_Native.None -> begin
-ll
-end)) l []))
-
-
-let mlconst_of_const : FStar_Const.sconst  ->  FStar_Extraction_ML_Syntax.mlconstant = (fun sctt -> (match (sctt) with
-| FStar_Const.Const_range (uu____24) -> begin
-(failwith "Unsupported constant")
-end
-| FStar_Const.Const_effect -> begin
-(failwith "Unsupported constant")
-end
-| FStar_Const.Const_unit -> begin
-FStar_Extraction_ML_Syntax.MLC_Unit
-end
-| FStar_Const.Const_char (c) -> begin
-FStar_Extraction_ML_Syntax.MLC_Char (c)
-end
-| FStar_Const.Const_int (s, i) -> begin
-FStar_Extraction_ML_Syntax.MLC_Int (((s), (i)))
-end
-| FStar_Const.Const_bool (b) -> begin
-FStar_Extraction_ML_Syntax.MLC_Bool (b)
-end
-| FStar_Const.Const_float (d) -> begin
-FStar_Extraction_ML_Syntax.MLC_Float (d)
-end
-| FStar_Const.Const_bytearray (bytes, uu____40) -> begin
-FStar_Extraction_ML_Syntax.MLC_Bytes (bytes)
-end
-| FStar_Const.Const_string (s, uu____44) -> begin
-FStar_Extraction_ML_Syntax.MLC_String (s)
-end
-| FStar_Const.Const_reify -> begin
-(failwith "Unhandled constant: reify/reflect")
-end
-| FStar_Const.Const_reflect (uu____45) -> begin
-(failwith "Unhandled constant: reify/reflect")
-end))
-
-
-let mlconst_of_const' : FStar_Range.range  ->  FStar_Const.sconst  ->  FStar_Extraction_ML_Syntax.mlconstant = (fun p c -> try
-(match (()) with
-| () -> begin
-(mlconst_of_const c)
-end)
-with
-| uu____54 -> begin
-(
-
-let uu____55 = (
-
-let uu____56 = (FStar_Range.string_of_range p)
-in (
-
-let uu____57 = (FStar_Syntax_Print.const_to_string c)
-in (FStar_Util.format2 "(%s) Failed to translate constant %s " uu____56 uu____57)))
-in (failwith uu____55))
-end)
-
-
-let rec subst_aux : (FStar_Extraction_ML_Syntax.mlident * FStar_Extraction_ML_Syntax.mlty) Prims.list  ->  FStar_Extraction_ML_Syntax.mlty  ->  FStar_Extraction_ML_Syntax.mlty = (fun subst1 t -> (match (t) with
-| FStar_Extraction_ML_Syntax.MLTY_Var (x) -> begin
-(
-
-let uu____71 = (FStar_Util.find_opt (fun uu____77 -> (match (uu____77) with
-| (y, uu____81) -> begin
-(y = x)
-end)) subst1)
-in (match (uu____71) with
-| FStar_Pervasives_Native.Some (ts) -> begin
-(FStar_Pervasives_Native.snd ts)
-end
-| FStar_Pervasives_Native.None -> begin
-t
-end))
-end
-| FStar_Extraction_ML_Syntax.MLTY_Fun (t1, f, t2) -> begin
-(
-
-let uu____92 = (
-
-let uu____96 = (subst_aux subst1 t1)
-in (
-
-let uu____97 = (subst_aux subst1 t2)
-in ((uu____96), (f), (uu____97))))
-in FStar_Extraction_ML_Syntax.MLTY_Fun (uu____92))
-end
-| FStar_Extraction_ML_Syntax.MLTY_Named (args, path) -> begin
-(
-
-let uu____102 = (
-
-let uu____106 = (FStar_List.map (subst_aux subst1) args)
-in ((uu____106), (path)))
-in FStar_Extraction_ML_Syntax.MLTY_Named (uu____102))
-end
-| FStar_Extraction_ML_Syntax.MLTY_Tuple (ts) -> begin
-(
-
-let uu____111 = (FStar_List.map (subst_aux subst1) ts)
-in FStar_Extraction_ML_Syntax.MLTY_Tuple (uu____111))
-end
-| FStar_Extraction_ML_Syntax.MLTY_Top -> begin
-FStar_Extraction_ML_Syntax.MLTY_Top
-end))
-
-
-let subst : FStar_Extraction_ML_Syntax.mltyscheme  ->  FStar_Extraction_ML_Syntax.mlty Prims.list  ->  FStar_Extraction_ML_Syntax.mlty = (fun uu____118 args -> (match (uu____118) with
-| (formals, t) -> begin
-(match (((FStar_List.length formals) <> (FStar_List.length args))) with
-| true -> begin
-(failwith "Substitution must be fully applied (see GitHub issue #490)")
-end
-| uu____127 -> begin
-(
-
-let uu____128 = (FStar_List.zip formals args)
-in (subst_aux uu____128 t))
-end)
-end))
-
-
-let udelta_unfold : FStar_Extraction_ML_UEnv.env  ->  FStar_Extraction_ML_Syntax.mlty  ->  FStar_Extraction_ML_Syntax.mlty FStar_Pervasives_Native.option = (fun g uu___111_138 -> (match (uu___111_138) with
-| FStar_Extraction_ML_Syntax.MLTY_Named (args, n1) -> begin
-(
-
-let uu____144 = (FStar_Extraction_ML_UEnv.lookup_ty_const g n1)
-in (match (uu____144) with
-| FStar_Pervasives_Native.Some (ts) -> begin
-(
-
-let uu____148 = (subst ts args)
-in FStar_Pervasives_Native.Some (uu____148))
-end
-| uu____149 -> begin
-FStar_Pervasives_Native.None
-end))
-end
-| uu____151 -> begin
-FStar_Pervasives_Native.None
-end))
-
-
-let eff_leq : FStar_Extraction_ML_Syntax.e_tag  ->  FStar_Extraction_ML_Syntax.e_tag  ->  Prims.bool = (fun f f' -> (match (((f), (f'))) with
-| (FStar_Extraction_ML_Syntax.E_PURE, uu____158) -> begin
-true
-end
-| (FStar_Extraction_ML_Syntax.E_GHOST, FStar_Extraction_ML_Syntax.E_GHOST) -> begin
-true
-end
-| (FStar_Extraction_ML_Syntax.E_IMPURE, FStar_Extraction_ML_Syntax.E_IMPURE) -> begin
-true
-end
-| uu____159 -> begin
-false
-end))
-
-
-let eff_to_string : FStar_Extraction_ML_Syntax.e_tag  ->  Prims.string = (fun uu___112_164 -> (match (uu___112_164) with
-| FStar_Extraction_ML_Syntax.E_PURE -> begin
-"Pure"
-end
-| FStar_Extraction_ML_Syntax.E_GHOST -> begin
-"Ghost"
-end
-| FStar_Extraction_ML_Syntax.E_IMPURE -> begin
-"Impure"
-end))
-
-
-let join : FStar_Range.range  ->  FStar_Extraction_ML_Syntax.e_tag  ->  FStar_Extraction_ML_Syntax.e_tag  ->  FStar_Extraction_ML_Syntax.e_tag = (fun r f f' -> (match (((f), (f'))) with
-| (FStar_Extraction_ML_Syntax.E_IMPURE, FStar_Extraction_ML_Syntax.E_PURE) -> begin
-FStar_Extraction_ML_Syntax.E_IMPURE
-end
-| (FStar_Extraction_ML_Syntax.E_PURE, FStar_Extraction_ML_Syntax.E_IMPURE) -> begin
-FStar_Extraction_ML_Syntax.E_IMPURE
-end
-| (FStar_Extraction_ML_Syntax.E_IMPURE, FStar_Extraction_ML_Syntax.E_IMPURE) -> begin
-FStar_Extraction_ML_Syntax.E_IMPURE
-end
-| (FStar_Extraction_ML_Syntax.E_GHOST, FStar_Extraction_ML_Syntax.E_GHOST) -> begin
-FStar_Extraction_ML_Syntax.E_GHOST
-end
-| (FStar_Extraction_ML_Syntax.E_PURE, FStar_Extraction_ML_Syntax.E_GHOST) -> begin
-FStar_Extraction_ML_Syntax.E_GHOST
-end
-| (FStar_Extraction_ML_Syntax.E_GHOST, FStar_Extraction_ML_Syntax.E_PURE) -> begin
-FStar_Extraction_ML_Syntax.E_GHOST
-end
-| (FStar_Extraction_ML_Syntax.E_PURE, FStar_Extraction_ML_Syntax.E_PURE) -> begin
-FStar_Extraction_ML_Syntax.E_PURE
-end
-| uu____174 -> begin
-(
-
-let uu____177 = (
-
-let uu____178 = (FStar_Range.string_of_range r)
-in (FStar_Util.format3 "Impossible (%s): Inconsistent effects %s and %s" uu____178 (eff_to_string f) (eff_to_string f')))
-in (failwith uu____177))
-end))
-
-
-let join_l : FStar_Range.range  ->  FStar_Extraction_ML_Syntax.e_tag Prims.list  ->  FStar_Extraction_ML_Syntax.e_tag = (fun r fs -> (FStar_List.fold_left (join r) FStar_Extraction_ML_Syntax.E_PURE fs))
-
-
-let mk_ty_fun = (fun uu____198 -> (FStar_List.fold_right (fun uu____201 t -> (match (uu____201) with
-| (uu____205, t0) -> begin
-FStar_Extraction_ML_Syntax.MLTY_Fun (((t0), (FStar_Extraction_ML_Syntax.E_PURE), (t)))
-end))))
-
-
-type unfold_t =
-FStar_Extraction_ML_Syntax.mlty  ->  FStar_Extraction_ML_Syntax.mlty FStar_Pervasives_Native.option
-
-
-let rec type_leq_c : unfold_t  ->  FStar_Extraction_ML_Syntax.mlexpr FStar_Pervasives_Native.option  ->  FStar_Extraction_ML_Syntax.mlty  ->  FStar_Extraction_ML_Syntax.mlty  ->  (Prims.bool * FStar_Extraction_ML_Syntax.mlexpr FStar_Pervasives_Native.option) = (fun unfold_ty e t t' -> (match (((t), (t'))) with
-| (FStar_Extraction_ML_Syntax.MLTY_Var (x), FStar_Extraction_ML_Syntax.MLTY_Var (y)) -> begin
-(match (((FStar_Pervasives_Native.fst x) = (FStar_Pervasives_Native.fst y))) with
-| true -> begin
-((true), (e))
-end
-| uu____250 -> begin
-((false), (FStar_Pervasives_Native.None))
-end)
-end
-| (FStar_Extraction_ML_Syntax.MLTY_Fun (t1, f, t2), FStar_Extraction_ML_Syntax.MLTY_Fun (t1', f', t2')) -> begin
-(
-
-let mk_fun = (fun xs body -> (match (xs) with
-| [] -> begin
-body
-end
-| uu____273 -> begin
-(
-
-let e1 = (match (body.FStar_Extraction_ML_Syntax.expr) with
-| FStar_Extraction_ML_Syntax.MLE_Fun (ys, body1) -> begin
-FStar_Extraction_ML_Syntax.MLE_Fun ((((FStar_List.append xs ys)), (body1)))
-end
-| uu____291 -> begin
-FStar_Extraction_ML_Syntax.MLE_Fun (((xs), (body)))
-end)
-in (
-
-let uu____295 = ((mk_ty_fun ()) xs body.FStar_Extraction_ML_Syntax.mlty)
-in (FStar_Extraction_ML_Syntax.with_ty uu____295 e1)))
-end))
-in (match (e) with
-| FStar_Pervasives_Native.Some ({FStar_Extraction_ML_Syntax.expr = FStar_Extraction_ML_Syntax.MLE_Fun ((x)::xs, body); FStar_Extraction_ML_Syntax.mlty = uu____302; FStar_Extraction_ML_Syntax.loc = uu____303}) -> begin
-(
-
-let uu____314 = ((type_leq unfold_ty t1' t1) && (eff_leq f f'))
-in (match (uu____314) with
-| true -> begin
-(match (((f = FStar_Extraction_ML_Syntax.E_PURE) && (f' = FStar_Extraction_ML_Syntax.E_GHOST))) with
-| true -> begin
-(
-
-let uu____324 = (type_leq unfold_ty t2 t2')
-in (match (uu____324) with
-| true -> begin
-(
-
-let body1 = (
-
-let uu____332 = (type_leq unfold_ty t2 FStar_Extraction_ML_Syntax.ml_unit_ty)
-in (match (uu____332) with
-| true -> begin
-FStar_Extraction_ML_Syntax.ml_unit
-end
-| uu____336 -> begin
-(FStar_All.pipe_left (FStar_Extraction_ML_Syntax.with_ty t2') (FStar_Extraction_ML_Syntax.MLE_Coerce (((FStar_Extraction_ML_Syntax.ml_unit), (FStar_Extraction_ML_Syntax.ml_unit_ty), (t2')))))
-end))
-in (
-
-let uu____337 = (
-
-let uu____339 = (
-
-let uu____340 = (
-
-let uu____343 = ((mk_ty_fun ()) ((x)::[]) body1.FStar_Extraction_ML_Syntax.mlty)
-in (FStar_Extraction_ML_Syntax.with_ty uu____343))
-in (FStar_All.pipe_left uu____340 (FStar_Extraction_ML_Syntax.MLE_Fun ((((x)::[]), (body1))))))
-in FStar_Pervasives_Native.Some (uu____339))
-in ((true), (uu____337))))
-end
-| uu____356 -> begin
-((false), (FStar_Pervasives_Native.None))
-end))
-end
-| uu____358 -> begin
-(
-
-let uu____359 = (
-
-let uu____363 = (
-
-let uu____365 = (mk_fun xs body)
-in (FStar_All.pipe_left (fun _0_30 -> FStar_Pervasives_Native.Some (_0_30)) uu____365))
-in (type_leq_c unfold_ty uu____363 t2 t2'))
-in (match (uu____359) with
-| (ok, body1) -> begin
-(
-
-let res = (match (body1) with
-| FStar_Pervasives_Native.Some (body2) -> begin
-(
-
-let uu____381 = (mk_fun ((x)::[]) body2)
-in FStar_Pervasives_Native.Some (uu____381))
-end
-| uu____386 -> begin
-FStar_Pervasives_Native.None
-end)
-in ((ok), (res)))
-end))
-end)
-end
-| uu____389 -> begin
-((false), (FStar_Pervasives_Native.None))
-end))
-end
-| uu____391 -> begin
-(
-
-let uu____393 = (((type_leq unfold_ty t1' t1) && (eff_leq f f')) && (type_leq unfold_ty t2 t2'))
-in (match (uu____393) with
-| true -> begin
-((true), (e))
-end
-| uu____404 -> begin
-((false), (FStar_Pervasives_Native.None))
-end))
-end))
-end
-| (FStar_Extraction_ML_Syntax.MLTY_Named (args, path), FStar_Extraction_ML_Syntax.MLTY_Named (args', path')) -> begin
-(match ((path = path')) with
-| true -> begin
-(
-
-let uu____417 = (FStar_List.forall2 (type_leq unfold_ty) args args')
-in (match (uu____417) with
-| true -> begin
-((true), (e))
-end
-| uu____425 -> begin
-((false), (FStar_Pervasives_Native.None))
-end))
-end
-| uu____427 -> begin
-(
-
-let uu____428 = (unfold_ty t)
-in (match (uu____428) with
-| FStar_Pervasives_Native.Some (t1) -> begin
-(type_leq_c unfold_ty e t1 t')
-end
-| FStar_Pervasives_Native.None -> begin
-(
-
-let uu____438 = (unfold_ty t')
-in (match (uu____438) with
-| FStar_Pervasives_Native.None -> begin
-((false), (FStar_Pervasives_Native.None))
-end
-| FStar_Pervasives_Native.Some (t'1) -> begin
-(type_leq_c unfold_ty e t t'1)
-end))
-end))
-end)
-end
-| (FStar_Extraction_ML_Syntax.MLTY_Tuple (ts), FStar_Extraction_ML_Syntax.MLTY_Tuple (ts')) -> begin
-(
-
-let uu____453 = (FStar_List.forall2 (type_leq unfold_ty) ts ts')
-in (match (uu____453) with
-| true -> begin
-((true), (e))
-end
-| uu____461 -> begin
-((false), (FStar_Pervasives_Native.None))
-end))
-end
-| (FStar_Extraction_ML_Syntax.MLTY_Top, FStar_Extraction_ML_Syntax.MLTY_Top) -> begin
-((true), (e))
-end
-| (FStar_Extraction_ML_Syntax.MLTY_Named (uu____464), uu____465) -> begin
-(
-
-let uu____469 = (unfold_ty t)
-in (match (uu____469) with
-| FStar_Pervasives_Native.Some (t1) -> begin
-(type_leq_c unfold_ty e t1 t')
-end
-| uu____479 -> begin
-((false), (FStar_Pervasives_Native.None))
-end))
-end
-| (uu____482, FStar_Extraction_ML_Syntax.MLTY_Named (uu____483)) -> begin
-(
-
-let uu____487 = (unfold_ty t')
-in (match (uu____487) with
-| FStar_Pervasives_Native.Some (t'1) -> begin
-(type_leq_c unfold_ty e t t'1)
-end
-| uu____497 -> begin
-((false), (FStar_Pervasives_Native.None))
-end))
-end
-| uu____500 -> begin
-((false), (FStar_Pervasives_Native.None))
-end))
-and type_leq : unfold_t  ->  FStar_Extraction_ML_Syntax.mlty  ->  FStar_Extraction_ML_Syntax.mlty  ->  Prims.bool = (fun g t1 t2 -> (
-
-let uu____508 = (type_leq_c g FStar_Pervasives_Native.None t1 t2)
-in (FStar_All.pipe_right uu____508 FStar_Pervasives_Native.fst)))
-
-
-let is_type_abstraction = (fun uu___113_534 -> (match (uu___113_534) with
-| ((FStar_Util.Inl (uu____540), uu____541))::uu____542 -> begin
-true
-end
-| uu____554 -> begin
-false
-end))
-
-
-let is_xtuple : (Prims.string Prims.list * Prims.string)  ->  Prims.int FStar_Pervasives_Native.option = (fun uu____566 -> (match (uu____566) with
-| (ns, n1) -> begin
-(
-
-let uu____575 = (
-
-let uu____576 = (FStar_Util.concat_l "." (FStar_List.append ns ((n1)::[])))
-in (FStar_Parser_Const.is_tuple_datacon_string uu____576))
-in (match (uu____575) with
-| true -> begin
-(
-
-let uu____578 = (
-
-let uu____579 = (FStar_Util.char_at n1 (Prims.parse_int "7"))
-in (FStar_Util.int_of_char uu____579))
-in FStar_Pervasives_Native.Some (uu____578))
-end
-| uu____580 -> begin
-FStar_Pervasives_Native.None
-end))
-end))
-
-
-let resugar_exp : FStar_Extraction_ML_Syntax.mlexpr  ->  FStar_Extraction_ML_Syntax.mlexpr = (fun e -> (match (e.FStar_Extraction_ML_Syntax.expr) with
-| FStar_Extraction_ML_Syntax.MLE_CTor (mlp, args) -> begin
-(
-
-let uu____588 = (is_xtuple mlp)
-in (match (uu____588) with
-| FStar_Pervasives_Native.Some (n1) -> begin
-(FStar_All.pipe_left (FStar_Extraction_ML_Syntax.with_ty e.FStar_Extraction_ML_Syntax.mlty) (FStar_Extraction_ML_Syntax.MLE_Tuple (args)))
-end
-| uu____591 -> begin
-e
-end))
-end
-| uu____593 -> begin
-e
-end))
-
-
-let record_field_path : FStar_Ident.lident Prims.list  ->  Prims.string Prims.list = (fun uu___114_598 -> (match (uu___114_598) with
-| (f)::uu____602 -> begin
-(
-
-let uu____604 = (FStar_Util.prefix f.FStar_Ident.ns)
-in (match (uu____604) with
-| (ns, uu____610) -> begin
-(FStar_All.pipe_right ns (FStar_List.map (fun id -> id.FStar_Ident.idText)))
-end))
-end
-| uu____616 -> begin
-(failwith "impos")
-end))
-
-
-let record_fields = (fun fs vs -> (FStar_List.map2 (fun f e -> ((f.FStar_Ident.ident.FStar_Ident.idText), (e))) fs vs))
-
-
-let is_xtuple_ty : (Prims.string Prims.list * Prims.string)  ->  Prims.int FStar_Pervasives_Native.option = (fun uu____648 -> (match (uu____648) with
-| (ns, n1) -> begin
-(
-
-let uu____657 = (
-
-let uu____658 = (FStar_Util.concat_l "." (FStar_List.append ns ((n1)::[])))
-in (FStar_Parser_Const.is_tuple_constructor_string uu____658))
-in (match (uu____657) with
-| true -> begin
-(
-
-let uu____660 = (
-
-let uu____661 = (FStar_Util.char_at n1 (Prims.parse_int "5"))
-in (FStar_Util.int_of_char uu____661))
-in FStar_Pervasives_Native.Some (uu____660))
-end
-| uu____662 -> begin
-FStar_Pervasives_Native.None
-end))
-end))
-
-
-let resugar_mlty : FStar_Extraction_ML_Syntax.mlty  ->  FStar_Extraction_ML_Syntax.mlty = (fun t -> (match (t) with
-| FStar_Extraction_ML_Syntax.MLTY_Named (args, mlp) -> begin
-(
-
-let uu____670 = (is_xtuple_ty mlp)
-in (match (uu____670) with
-| FStar_Pervasives_Native.Some (n1) -> begin
-FStar_Extraction_ML_Syntax.MLTY_Tuple (args)
-end
-| uu____673 -> begin
-t
-end))
-end
-| uu____675 -> begin
-t
-end))
-
-
-let codegen_fsharp : Prims.unit  ->  Prims.bool = (fun uu____678 -> (
-
-let uu____679 = (
-
-let uu____680 = (FStar_Options.codegen ())
-in (FStar_Option.get uu____680))
-in (uu____679 = "FSharp")))
-
-
-let flatten_ns : Prims.string Prims.list  ->  Prims.string = (fun ns -> (
-
-let uu____687 = (codegen_fsharp ())
-in (match (uu____687) with
-| true -> begin
-(FStar_String.concat "." ns)
-end
-| uu____688 -> begin
-(FStar_String.concat "_" ns)
-end)))
-
-
-let flatten_mlpath : (Prims.string Prims.list * Prims.string)  ->  Prims.string = (fun uu____694 -> (match (uu____694) with
-| (ns, n1) -> begin
-(
-
-let uu____702 = (codegen_fsharp ())
-in (match (uu____702) with
-| true -> begin
-(FStar_String.concat "." (FStar_List.append ns ((n1)::[])))
-end
-| uu____703 -> begin
-(FStar_String.concat "_" (FStar_List.append ns ((n1)::[])))
-end))
-end))
-
-
-let mlpath_of_lid : FStar_Ident.lident  ->  (Prims.string Prims.list * Prims.string) = (fun l -> (
-
-let uu____710 = (FStar_All.pipe_right l.FStar_Ident.ns (FStar_List.map (fun i -> i.FStar_Ident.idText)))
-in ((uu____710), (l.FStar_Ident.ident.FStar_Ident.idText))))
-
-
-let rec erasableType : unfold_t  ->  FStar_Extraction_ML_Syntax.mlty  ->  Prims.bool = (fun unfold_ty t -> (match ((FStar_Extraction_ML_UEnv.erasableTypeNoDelta t)) with
-| true -> begin
-true
-end
-| uu____725 -> begin
-(
-
-let uu____726 = (unfold_ty t)
-in (match (uu____726) with
-| FStar_Pervasives_Native.Some (t1) -> begin
-(erasableType unfold_ty t1)
-end
-| FStar_Pervasives_Native.None -> begin
-false
-end))
-end))
-
-
-let rec eraseTypeDeep : unfold_t  ->  FStar_Extraction_ML_Syntax.mlty  ->  FStar_Extraction_ML_Syntax.mlty = (fun unfold_ty t -> (match (t) with
-| FStar_Extraction_ML_Syntax.MLTY_Fun (tyd, etag, tycd) -> begin
-(match ((etag = FStar_Extraction_ML_Syntax.E_PURE)) with
-| true -> begin
-(
-
-let uu____745 = (
-
-let uu____749 = (eraseTypeDeep unfold_ty tyd)
-in (
-
-let uu____753 = (eraseTypeDeep unfold_ty tycd)
-in ((uu____749), (etag), (uu____753))))
-in FStar_Extraction_ML_Syntax.MLTY_Fun (uu____745))
-end
-| uu____757 -> begin
-t
-end)
-end
-| FStar_Extraction_ML_Syntax.MLTY_Named (lty, mlp) -> begin
-(
-
-let uu____762 = (erasableType unfold_ty t)
-in (match (uu____762) with
-| true -> begin
-FStar_Extraction_ML_UEnv.erasedContent
-end
-| uu____766 -> begin
-(
-
-let uu____767 = (
-
-let uu____771 = (FStar_List.map (eraseTypeDeep unfold_ty) lty)
-in ((uu____771), (mlp)))
-in FStar_Extraction_ML_Syntax.MLTY_Named (uu____767))
-end))
-end
-| FStar_Extraction_ML_Syntax.MLTY_Tuple (lty) -> begin
-(
-
-let uu____779 = (FStar_List.map (eraseTypeDeep unfold_ty) lty)
-in FStar_Extraction_ML_Syntax.MLTY_Tuple (uu____779))
-end
-| uu____784 -> begin
-t
-end))
-
-
-let prims_op_equality : FStar_Extraction_ML_Syntax.mlexpr = (FStar_All.pipe_left (FStar_Extraction_ML_Syntax.with_ty FStar_Extraction_ML_Syntax.MLTY_Top) (FStar_Extraction_ML_Syntax.MLE_Name (((("Prims")::[]), ("op_Equality")))))
-
-
-let prims_op_amp_amp : FStar_Extraction_ML_Syntax.mlexpr = (
-
-let uu____786 = (
-
-let uu____789 = ((mk_ty_fun ()) (((((("x"), ((Prims.parse_int "0")))), (FStar_Extraction_ML_Syntax.ml_bool_ty)))::((((("y"), ((Prims.parse_int "0")))), (FStar_Extraction_ML_Syntax.ml_bool_ty)))::[]) FStar_Extraction_ML_Syntax.ml_bool_ty)
-in (FStar_Extraction_ML_Syntax.with_ty uu____789))
-in (FStar_All.pipe_left uu____786 (FStar_Extraction_ML_Syntax.MLE_Name (((("Prims")::[]), ("op_AmpAmp"))))))
-
-
-let conjoin : FStar_Extraction_ML_Syntax.mlexpr  ->  FStar_Extraction_ML_Syntax.mlexpr  ->  FStar_Extraction_ML_Syntax.mlexpr = (fun e1 e2 -> (FStar_All.pipe_left (FStar_Extraction_ML_Syntax.with_ty FStar_Extraction_ML_Syntax.ml_bool_ty) (FStar_Extraction_ML_Syntax.MLE_App (((prims_op_amp_amp), ((e1)::(e2)::[]))))))
-
-
-let conjoin_opt : FStar_Extraction_ML_Syntax.mlexpr FStar_Pervasives_Native.option  ->  FStar_Extraction_ML_Syntax.mlexpr FStar_Pervasives_Native.option  ->  FStar_Extraction_ML_Syntax.mlexpr FStar_Pervasives_Native.option = (fun e1 e2 -> (match (((e1), (e2))) with
-| (FStar_Pervasives_Native.None, FStar_Pervasives_Native.None) -> begin
-FStar_Pervasives_Native.None
-end
-| (FStar_Pervasives_Native.Some (x), FStar_Pervasives_Native.None) -> begin
-FStar_Pervasives_Native.Some (x)
-end
-| (FStar_Pervasives_Native.None, FStar_Pervasives_Native.Some (x)) -> begin
-FStar_Pervasives_Native.Some (x)
-end
-| (FStar_Pervasives_Native.Some (x), FStar_Pervasives_Native.Some (y)) -> begin
-(
-
-let uu____842 = (conjoin x y)
-in FStar_Pervasives_Native.Some (uu____842))
-end))
-
-
-let mlloc_of_range : FStar_Range.range  ->  (Prims.int * Prims.string) = (fun r -> (
-
-let pos = (FStar_Range.start_of_range r)
-in (
-
-let line = (FStar_Range.line_of_pos pos)
-in (
-
-let uu____850 = (FStar_Range.file_of_range r)
-in ((line), (uu____850))))))
-
-
-let rec argTypes : FStar_Extraction_ML_Syntax.mlty  ->  FStar_Extraction_ML_Syntax.mlty Prims.list = (fun t -> (match (t) with
-| FStar_Extraction_ML_Syntax.MLTY_Fun (a, uu____858, b) -> begin
-(
-
-let uu____860 = (argTypes b)
-in (a)::uu____860)
-end
-| uu____862 -> begin
-[]
-end))
-
-
-let rec uncurry_mlty_fun : FStar_Extraction_ML_Syntax.mlty  ->  (FStar_Extraction_ML_Syntax.mlty Prims.list * FStar_Extraction_ML_Syntax.mlty) = (fun t -> (match (t) with
-| FStar_Extraction_ML_Syntax.MLTY_Fun (a, uu____873, b) -> begin
-(
-
-let uu____875 = (uncurry_mlty_fun b)
-in (match (uu____875) with
-| (args, res) -> begin
-(((a)::args), (res))
-end))
-end
-| uu____887 -> begin
-(([]), (t))
-end))
-
-
-
-=======
 let pruneNones:
   'a . 'a FStar_Pervasives_Native.option Prims.list -> 'a Prims.list =
   fun l  ->
@@ -1703,5 +979,4 @@
             ([(("ps", (Prims.parse_int "0")),
                 FStar_Extraction_ML_Syntax.MLTY_Top);
              (("args", (Prims.parse_int "0")),
-               FStar_Extraction_ML_Syntax.MLTY_Top)], app)
->>>>>>> 0a4ecc34
+               FStar_Extraction_ML_Syntax.MLTY_Top)], app)