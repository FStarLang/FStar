open Prims
let pruneNones :
  'a . 'a FStar_Pervasives_Native.option Prims.list -> 'a Prims.list =
  fun l  ->
    FStar_List.fold_right
      (fun x  ->
         fun ll  ->
           match x with
           | FStar_Pervasives_Native.Some xs -> xs :: ll
           | FStar_Pervasives_Native.None  -> ll) l []
  
let mlconst_of_const :
  FStar_Const.sconst -> FStar_Extraction_ML_Syntax.mlconstant =
  fun sctt  ->
    match sctt with
    | FStar_Const.Const_range uu____40 -> failwith "Unsupported constant"
    | FStar_Const.Const_effect  -> failwith "Unsupported constant"
    | FStar_Const.Const_unit  -> FStar_Extraction_ML_Syntax.MLC_Unit
    | FStar_Const.Const_char c -> FStar_Extraction_ML_Syntax.MLC_Char c
    | FStar_Const.Const_int (s,i) ->
        FStar_Extraction_ML_Syntax.MLC_Int (s, i)
    | FStar_Const.Const_bool b -> FStar_Extraction_ML_Syntax.MLC_Bool b
    | FStar_Const.Const_float d -> FStar_Extraction_ML_Syntax.MLC_Float d
    | FStar_Const.Const_bytearray (bytes,uu____65) ->
        FStar_Extraction_ML_Syntax.MLC_Bytes bytes
    | FStar_Const.Const_string (bytes,uu____71) ->
        FStar_Extraction_ML_Syntax.MLC_String
          (FStar_Util.string_of_unicode bytes)
    | FStar_Const.Const_reify  ->
        failwith "Unhandled constant: reify/reflect"
    | FStar_Const.Const_reflect uu____76 ->
        failwith "Unhandled constant: reify/reflect"
  
let mlconst_of_const' :
  FStar_Range.range ->
    FStar_Const.sconst -> FStar_Extraction_ML_Syntax.mlconstant
  =
  fun p  ->
    fun c  ->
      try mlconst_of_const c
      with
      | uu____91 ->
          let uu____92 =
            let uu____93 = FStar_Range.string_of_range p  in
            let uu____94 = FStar_Syntax_Print.const_to_string c  in
            FStar_Util.format2 "(%s) Failed to translate constant %s "
              uu____93 uu____94
             in
          failwith uu____92
  
let rec subst_aux :
  (FStar_Extraction_ML_Syntax.mlident,FStar_Extraction_ML_Syntax.mlty)
    FStar_Pervasives_Native.tuple2 Prims.list ->
    FStar_Extraction_ML_Syntax.mlty -> FStar_Extraction_ML_Syntax.mlty
  =
  fun subst1  ->
    fun t  ->
      match t with
      | FStar_Extraction_ML_Syntax.MLTY_Var x ->
          let uu____116 =
            FStar_Util.find_opt
              (fun uu____130  ->
                 match uu____130 with | (y,uu____136) -> y = x) subst1
             in
          (match uu____116 with
           | FStar_Pervasives_Native.Some ts ->
               FStar_Pervasives_Native.snd ts
           | FStar_Pervasives_Native.None  -> t)
      | FStar_Extraction_ML_Syntax.MLTY_Fun (t1,f,t2) ->
          let uu____153 =
            let uu____160 = subst_aux subst1 t1  in
            let uu____161 = subst_aux subst1 t2  in (uu____160, f, uu____161)
             in
          FStar_Extraction_ML_Syntax.MLTY_Fun uu____153
      | FStar_Extraction_ML_Syntax.MLTY_Named (args,path) ->
          let uu____168 =
            let uu____175 = FStar_List.map (subst_aux subst1) args  in
            (uu____175, path)  in
          FStar_Extraction_ML_Syntax.MLTY_Named uu____168
      | FStar_Extraction_ML_Syntax.MLTY_Tuple ts ->
          let uu____183 = FStar_List.map (subst_aux subst1) ts  in
          FStar_Extraction_ML_Syntax.MLTY_Tuple uu____183
      | FStar_Extraction_ML_Syntax.MLTY_Top  ->
          FStar_Extraction_ML_Syntax.MLTY_Top
  
let try_subst :
  FStar_Extraction_ML_Syntax.mltyscheme ->
    FStar_Extraction_ML_Syntax.mlty Prims.list ->
      FStar_Extraction_ML_Syntax.mlty FStar_Pervasives_Native.option
  =
  fun uu____196  ->
    fun args  ->
      match uu____196 with
      | (formals,t) ->
          if (FStar_List.length formals) <> (FStar_List.length args)
          then FStar_Pervasives_Native.None
          else
            (let uu____207 =
               let uu____208 = FStar_List.zip formals args  in
               subst_aux uu____208 t  in
             FStar_Pervasives_Native.Some uu____207)
  
let subst :
  FStar_Extraction_ML_Syntax.mltyscheme ->
    FStar_Extraction_ML_Syntax.mlty Prims.list ->
      FStar_Extraction_ML_Syntax.mlty
  =
  fun ts  ->
    fun args  ->
      let uu____227 = try_subst ts args  in
      match uu____227 with
      | FStar_Pervasives_Native.None  ->
          failwith
            "Substitution must be fully applied (see GitHub issue #490)"
      | FStar_Pervasives_Native.Some t -> t
  
let udelta_unfold :
  FStar_Extraction_ML_UEnv.env ->
    FStar_Extraction_ML_Syntax.mlty ->
      FStar_Extraction_ML_Syntax.mlty FStar_Pervasives_Native.option
  =
  fun g  ->
    fun uu___117_240  ->
      match uu___117_240 with
      | FStar_Extraction_ML_Syntax.MLTY_Named (args,n1) ->
          let uu____249 = FStar_Extraction_ML_UEnv.lookup_ty_const g n1  in
          (match uu____249 with
           | FStar_Pervasives_Native.Some ts ->
               let uu____255 = try_subst ts args  in
               (match uu____255 with
                | FStar_Pervasives_Native.None  ->
                    let uu____260 =
                      let uu____261 =
                        FStar_Extraction_ML_Syntax.string_of_mlpath n1  in
                      let uu____262 =
                        FStar_Util.string_of_int (FStar_List.length args)  in
                      let uu____263 =
                        FStar_Util.string_of_int
                          (FStar_List.length (FStar_Pervasives_Native.fst ts))
                         in
                      FStar_Util.format3
                        "Substitution must be fully applied; got an application of %s with %s args whereas %s were expected (see GitHub issue #490)"
                        uu____261 uu____262 uu____263
                       in
                    failwith uu____260
                | FStar_Pervasives_Native.Some r ->
                    FStar_Pervasives_Native.Some r)
           | uu____267 -> FStar_Pervasives_Native.None)
      | uu____270 -> FStar_Pervasives_Native.None
  
let eff_leq :
  FStar_Extraction_ML_Syntax.e_tag ->
    FStar_Extraction_ML_Syntax.e_tag -> Prims.bool
  =
  fun f  ->
    fun f'  ->
      match (f, f') with
      | (FStar_Extraction_ML_Syntax.E_PURE ,uu____279) -> true
      | (FStar_Extraction_ML_Syntax.E_GHOST
         ,FStar_Extraction_ML_Syntax.E_GHOST ) -> true
      | (FStar_Extraction_ML_Syntax.E_IMPURE
         ,FStar_Extraction_ML_Syntax.E_IMPURE ) -> true
      | uu____280 -> false
<<<<<<< HEAD
  
let eff_to_string : FStar_Extraction_ML_Syntax.e_tag -> Prims.string =
  fun uu___114_288  ->
    match uu___114_288 with
=======
let eff_to_string: FStar_Extraction_ML_Syntax.e_tag -> Prims.string =
  fun uu___118_288  ->
    match uu___118_288 with
>>>>>>> 207b6569
    | FStar_Extraction_ML_Syntax.E_PURE  -> "Pure"
    | FStar_Extraction_ML_Syntax.E_GHOST  -> "Ghost"
    | FStar_Extraction_ML_Syntax.E_IMPURE  -> "Impure"
  
let join :
  FStar_Range.range ->
    FStar_Extraction_ML_Syntax.e_tag ->
      FStar_Extraction_ML_Syntax.e_tag -> FStar_Extraction_ML_Syntax.e_tag
  =
  fun r  ->
    fun f  ->
      fun f'  ->
        match (f, f') with
        | (FStar_Extraction_ML_Syntax.E_IMPURE
           ,FStar_Extraction_ML_Syntax.E_PURE ) ->
            FStar_Extraction_ML_Syntax.E_IMPURE
        | (FStar_Extraction_ML_Syntax.E_PURE
           ,FStar_Extraction_ML_Syntax.E_IMPURE ) ->
            FStar_Extraction_ML_Syntax.E_IMPURE
        | (FStar_Extraction_ML_Syntax.E_IMPURE
           ,FStar_Extraction_ML_Syntax.E_IMPURE ) ->
            FStar_Extraction_ML_Syntax.E_IMPURE
        | (FStar_Extraction_ML_Syntax.E_GHOST
           ,FStar_Extraction_ML_Syntax.E_GHOST ) ->
            FStar_Extraction_ML_Syntax.E_GHOST
        | (FStar_Extraction_ML_Syntax.E_PURE
           ,FStar_Extraction_ML_Syntax.E_GHOST ) ->
            FStar_Extraction_ML_Syntax.E_GHOST
        | (FStar_Extraction_ML_Syntax.E_GHOST
           ,FStar_Extraction_ML_Syntax.E_PURE ) ->
            FStar_Extraction_ML_Syntax.E_GHOST
        | (FStar_Extraction_ML_Syntax.E_PURE
           ,FStar_Extraction_ML_Syntax.E_PURE ) ->
            FStar_Extraction_ML_Syntax.E_PURE
        | uu____301 ->
            let uu____306 =
              let uu____307 = FStar_Range.string_of_range r  in
              FStar_Util.format3
                "Impossible (%s): Inconsistent effects %s and %s" uu____307
                (eff_to_string f) (eff_to_string f')
               in
            failwith uu____306
  
let join_l :
  FStar_Range.range ->
    FStar_Extraction_ML_Syntax.e_tag Prims.list ->
      FStar_Extraction_ML_Syntax.e_tag
  =
  fun r  ->
    fun fs  ->
      FStar_List.fold_left (join r) FStar_Extraction_ML_Syntax.E_PURE fs
  
let mk_ty_fun :
  'Auu____326 .
    Prims.unit ->
      ('Auu____326,FStar_Extraction_ML_Syntax.mlty)
        FStar_Pervasives_Native.tuple2 Prims.list ->
        FStar_Extraction_ML_Syntax.mlty -> FStar_Extraction_ML_Syntax.mlty
  =
  fun uu____337  ->
    FStar_List.fold_right
      (fun uu____346  ->
         fun t  ->
           match uu____346 with
           | (uu____352,t0) ->
               FStar_Extraction_ML_Syntax.MLTY_Fun
                 (t0, FStar_Extraction_ML_Syntax.E_PURE, t))
  
type unfold_t =
  FStar_Extraction_ML_Syntax.mlty ->
    FStar_Extraction_ML_Syntax.mlty FStar_Pervasives_Native.option
let rec type_leq_c :
  unfold_t ->
    FStar_Extraction_ML_Syntax.mlexpr FStar_Pervasives_Native.option ->
      FStar_Extraction_ML_Syntax.mlty ->
        FStar_Extraction_ML_Syntax.mlty ->
          (Prims.bool,FStar_Extraction_ML_Syntax.mlexpr
                        FStar_Pervasives_Native.option)
            FStar_Pervasives_Native.tuple2
  =
  fun unfold_ty  ->
    fun e  ->
      fun t  ->
        fun t'  ->
          match (t, t') with
          | (FStar_Extraction_ML_Syntax.MLTY_Var
             x,FStar_Extraction_ML_Syntax.MLTY_Var y) ->
              if
                (FStar_Pervasives_Native.fst x) =
                  (FStar_Pervasives_Native.fst y)
              then (true, e)
              else (false, FStar_Pervasives_Native.None)
          | (FStar_Extraction_ML_Syntax.MLTY_Fun
             (t1,f,t2),FStar_Extraction_ML_Syntax.MLTY_Fun (t1',f',t2')) ->
              let mk_fun xs body =
                match xs with
                | [] -> body
                | uu____439 ->
                    let e1 =
                      match body.FStar_Extraction_ML_Syntax.expr with
                      | FStar_Extraction_ML_Syntax.MLE_Fun (ys,body1) ->
                          FStar_Extraction_ML_Syntax.MLE_Fun
                            ((FStar_List.append xs ys), body1)
                      | uu____471 ->
                          FStar_Extraction_ML_Syntax.MLE_Fun (xs, body)
                       in
                    let uu____478 =
<<<<<<< HEAD
                      Obj.magic
                        ((mk_ty_fun ()) (Obj.magic xs)
                           (Obj.magic body.FStar_Extraction_ML_Syntax.mlty))
                       in
                    FStar_Extraction_ML_Syntax.with_ty uu____478 e1
                 in
=======
                      (mk_ty_fun ()) xs body.FStar_Extraction_ML_Syntax.mlty in
                    FStar_Extraction_ML_Syntax.with_ty uu____478 e1 in
>>>>>>> 207b6569
              (match e with
               | FStar_Pervasives_Native.Some
                   {
                     FStar_Extraction_ML_Syntax.expr =
                       FStar_Extraction_ML_Syntax.MLE_Fun (x::xs,body);
                     FStar_Extraction_ML_Syntax.mlty = uu____488;
                     FStar_Extraction_ML_Syntax.loc = uu____489;_}
                   ->
                   let uu____510 =
                     (type_leq unfold_ty t1' t1) && (eff_leq f f')  in
                   if uu____510
                   then
                     (if
                        (f = FStar_Extraction_ML_Syntax.E_PURE) &&
                          (f' = FStar_Extraction_ML_Syntax.E_GHOST)
                      then
                        let uu____526 = type_leq unfold_ty t2 t2'  in
                        (if uu____526
                         then
                           let body1 =
                             let uu____537 =
                               type_leq unfold_ty t2
                                 FStar_Extraction_ML_Syntax.ml_unit_ty
                                in
                             if uu____537
                             then FStar_Extraction_ML_Syntax.ml_unit
                             else
                               FStar_All.pipe_left
                                 (FStar_Extraction_ML_Syntax.with_ty t2')
                                 (FStar_Extraction_ML_Syntax.MLE_Coerce
                                    (FStar_Extraction_ML_Syntax.ml_unit,
                                      FStar_Extraction_ML_Syntax.ml_unit_ty,
                                      t2'))
                              in
                           let uu____542 =
                             let uu____545 =
                               let uu____546 =
                                 let uu____549 =
<<<<<<< HEAD
                                   Obj.magic
                                     ((mk_ty_fun ()) (Obj.magic [x])
                                        (Obj.magic
                                           body1.FStar_Extraction_ML_Syntax.mlty))
                                    in
                                 FStar_Extraction_ML_Syntax.with_ty uu____549
                                  in
=======
                                   (mk_ty_fun ()) [x]
                                     body1.FStar_Extraction_ML_Syntax.mlty in
                                 FStar_Extraction_ML_Syntax.with_ty uu____549 in
>>>>>>> 207b6569
                               FStar_All.pipe_left uu____546
                                 (FStar_Extraction_ML_Syntax.MLE_Fun
                                    ([x], body1))
                                in
                             FStar_Pervasives_Native.Some uu____545  in
                           (true, uu____542)
                         else (false, FStar_Pervasives_Native.None))
                      else
                        (let uu____578 =
                           let uu____585 =
                             let uu____588 = mk_fun xs body  in
                             FStar_All.pipe_left
                               (fun _0_40  ->
                                  FStar_Pervasives_Native.Some _0_40)
                               uu____588
                              in
                           type_leq_c unfold_ty uu____585 t2 t2'  in
                         match uu____578 with
                         | (ok,body1) ->
                             let res =
                               match body1 with
                               | FStar_Pervasives_Native.Some body2 ->
                                   let uu____612 = mk_fun [x] body2  in
                                   FStar_Pervasives_Native.Some uu____612
                               | uu____621 -> FStar_Pervasives_Native.None
                                in
                             (ok, res)))
                   else (false, FStar_Pervasives_Native.None)
               | uu____629 ->
                   let uu____632 =
                     ((type_leq unfold_ty t1' t1) && (eff_leq f f')) &&
                       (type_leq unfold_ty t2 t2')
                      in
                   if uu____632
                   then (true, e)
                   else (false, FStar_Pervasives_Native.None))
          | (FStar_Extraction_ML_Syntax.MLTY_Named
             (args,path),FStar_Extraction_ML_Syntax.MLTY_Named (args',path'))
              ->
              if path = path'
              then
                let uu____668 =
                  FStar_List.forall2 (type_leq unfold_ty) args args'  in
                (if uu____668
                 then (true, e)
                 else (false, FStar_Pervasives_Native.None))
              else
                (let uu____684 = unfold_ty t  in
                 match uu____684 with
                 | FStar_Pervasives_Native.Some t1 ->
                     type_leq_c unfold_ty e t1 t'
                 | FStar_Pervasives_Native.None  ->
                     let uu____698 = unfold_ty t'  in
                     (match uu____698 with
                      | FStar_Pervasives_Native.None  ->
                          (false, FStar_Pervasives_Native.None)
                      | FStar_Pervasives_Native.Some t'1 ->
                          type_leq_c unfold_ty e t t'1))
          | (FStar_Extraction_ML_Syntax.MLTY_Tuple
             ts,FStar_Extraction_ML_Syntax.MLTY_Tuple ts') ->
              let uu____720 = FStar_List.forall2 (type_leq unfold_ty) ts ts'
                 in
              if uu____720
              then (true, e)
              else (false, FStar_Pervasives_Native.None)
          | (FStar_Extraction_ML_Syntax.MLTY_Top
             ,FStar_Extraction_ML_Syntax.MLTY_Top ) -> (true, e)
          | (FStar_Extraction_ML_Syntax.MLTY_Named uu____737,uu____738) ->
              let uu____745 = unfold_ty t  in
              (match uu____745 with
               | FStar_Pervasives_Native.Some t1 ->
                   type_leq_c unfold_ty e t1 t'
               | uu____759 -> (false, FStar_Pervasives_Native.None))
          | (uu____764,FStar_Extraction_ML_Syntax.MLTY_Named uu____765) ->
              let uu____772 = unfold_ty t'  in
              (match uu____772 with
               | FStar_Pervasives_Native.Some t'1 ->
                   type_leq_c unfold_ty e t t'1
               | uu____786 -> (false, FStar_Pervasives_Native.None))
          | uu____791 -> (false, FStar_Pervasives_Native.None)

and type_leq :
  unfold_t ->
    FStar_Extraction_ML_Syntax.mlty ->
      FStar_Extraction_ML_Syntax.mlty -> Prims.bool
  =
  fun g  ->
    fun t1  ->
      fun t2  ->
        let uu____802 = type_leq_c g FStar_Pervasives_Native.None t1 t2  in
        FStar_All.pipe_right uu____802 FStar_Pervasives_Native.fst

let is_type_abstraction :
  'Auu____828 'Auu____829 'Auu____830 .
    (('Auu____830,'Auu____829) FStar_Util.either,'Auu____828)
      FStar_Pervasives_Native.tuple2 Prims.list -> Prims.bool
  =
  fun uu___119_844  ->
    match uu___119_844 with
    | (FStar_Util.Inl uu____855,uu____856)::uu____857 -> true
    | uu____880 -> false
  
let is_xtuple :
  (Prims.string Prims.list,Prims.string) FStar_Pervasives_Native.tuple2 ->
    Prims.int FStar_Pervasives_Native.option
  =
  fun uu____902  ->
    match uu____902 with
    | (ns,n1) ->
        let uu____917 =
          let uu____918 = FStar_Util.concat_l "." (FStar_List.append ns [n1])
             in
          FStar_Parser_Const.is_tuple_datacon_string uu____918  in
        if uu____917
        then
          let uu____921 =
            let uu____922 = FStar_Util.char_at n1 (Prims.parse_int "7")  in
            FStar_Util.int_of_char uu____922  in
          FStar_Pervasives_Native.Some uu____921
        else FStar_Pervasives_Native.None
  
let resugar_exp :
  FStar_Extraction_ML_Syntax.mlexpr -> FStar_Extraction_ML_Syntax.mlexpr =
  fun e  ->
    match e.FStar_Extraction_ML_Syntax.expr with
    | FStar_Extraction_ML_Syntax.MLE_CTor (mlp,args) ->
        let uu____934 = is_xtuple mlp  in
        (match uu____934 with
         | FStar_Pervasives_Native.Some n1 ->
             FStar_All.pipe_left
               (FStar_Extraction_ML_Syntax.with_ty
                  e.FStar_Extraction_ML_Syntax.mlty)
               (FStar_Extraction_ML_Syntax.MLE_Tuple args)
         | uu____938 -> e)
    | uu____941 -> e
  
let record_field_path :
  FStar_Ident.lident Prims.list -> Prims.string Prims.list =
  fun uu___120_949  ->
    match uu___120_949 with
    | f::uu____955 ->
        let uu____958 = FStar_Util.prefix f.FStar_Ident.ns  in
        (match uu____958 with
         | (ns,uu____968) ->
             FStar_All.pipe_right ns
               (FStar_List.map (fun id  -> id.FStar_Ident.idText)))
    | uu____979 -> failwith "impos"
  
let record_fields :
  'Auu____990 .
    FStar_Ident.lident Prims.list ->
      'Auu____990 Prims.list ->
        (Prims.string,'Auu____990) FStar_Pervasives_Native.tuple2 Prims.list
  =
  fun fs  ->
    fun vs  ->
      FStar_List.map2
        (fun f  -> fun e  -> (((f.FStar_Ident.ident).FStar_Ident.idText), e))
        fs vs
  
let is_xtuple_ty :
  (Prims.string Prims.list,Prims.string) FStar_Pervasives_Native.tuple2 ->
    Prims.int FStar_Pervasives_Native.option
  =
  fun uu____1032  ->
    match uu____1032 with
    | (ns,n1) ->
        let uu____1047 =
          let uu____1048 =
            FStar_Util.concat_l "." (FStar_List.append ns [n1])  in
          FStar_Parser_Const.is_tuple_constructor_string uu____1048  in
        if uu____1047
        then
          let uu____1051 =
            let uu____1052 = FStar_Util.char_at n1 (Prims.parse_int "5")  in
            FStar_Util.int_of_char uu____1052  in
          FStar_Pervasives_Native.Some uu____1051
        else FStar_Pervasives_Native.None
  
let resugar_mlty :
  FStar_Extraction_ML_Syntax.mlty -> FStar_Extraction_ML_Syntax.mlty =
  fun t  ->
    match t with
    | FStar_Extraction_ML_Syntax.MLTY_Named (args,mlp) ->
        let uu____1064 = is_xtuple_ty mlp  in
        (match uu____1064 with
         | FStar_Pervasives_Native.Some n1 ->
             FStar_Extraction_ML_Syntax.MLTY_Tuple args
         | uu____1068 -> t)
    | uu____1071 -> t
  
let codegen_fsharp : Prims.unit -> Prims.bool =
  fun uu____1075  ->
    let uu____1076 =
      let uu____1077 = FStar_Options.codegen ()  in
      FStar_Option.get uu____1077  in
    uu____1076 = "FSharp"
  
let flatten_ns : Prims.string Prims.list -> Prims.string =
  fun ns  ->
    let uu____1088 = codegen_fsharp ()  in
    if uu____1088
    then FStar_String.concat "." ns
    else FStar_String.concat "_" ns
  
let flatten_mlpath :
  (Prims.string Prims.list,Prims.string) FStar_Pervasives_Native.tuple2 ->
    Prims.string
  =
  fun uu____1099  ->
    match uu____1099 with
    | (ns,n1) ->
        let uu____1112 = codegen_fsharp ()  in
        if uu____1112
        then FStar_String.concat "." (FStar_List.append ns [n1])
        else FStar_String.concat "_" (FStar_List.append ns [n1])
  
let mlpath_of_lid :
  FStar_Ident.lident ->
    (Prims.string Prims.list,Prims.string) FStar_Pervasives_Native.tuple2
  =
  fun l  ->
    let uu____1124 =
      FStar_All.pipe_right l.FStar_Ident.ns
        (FStar_List.map (fun i  -> i.FStar_Ident.idText))
       in
    (uu____1124, ((l.FStar_Ident.ident).FStar_Ident.idText))
  
let rec erasableType :
  unfold_t -> FStar_Extraction_ML_Syntax.mlty -> Prims.bool =
  fun unfold_ty  ->
    fun t  ->
      if FStar_Extraction_ML_UEnv.erasableTypeNoDelta t
      then true
      else
        (let uu____1147 = unfold_ty t  in
         match uu____1147 with
         | FStar_Pervasives_Native.Some t1 -> erasableType unfold_ty t1
         | FStar_Pervasives_Native.None  -> false)
  
let rec eraseTypeDeep :
  unfold_t ->
    FStar_Extraction_ML_Syntax.mlty -> FStar_Extraction_ML_Syntax.mlty
  =
  fun unfold_ty  ->
    fun t  ->
      match t with
      | FStar_Extraction_ML_Syntax.MLTY_Fun (tyd,etag,tycd) ->
          if etag = FStar_Extraction_ML_Syntax.E_PURE
          then
            let uu____1169 =
              let uu____1176 = eraseTypeDeep unfold_ty tyd  in
              let uu____1180 = eraseTypeDeep unfold_ty tycd  in
              (uu____1176, etag, uu____1180)  in
            FStar_Extraction_ML_Syntax.MLTY_Fun uu____1169
          else t
      | FStar_Extraction_ML_Syntax.MLTY_Named (lty,mlp) ->
          let uu____1191 = erasableType unfold_ty t  in
          if uu____1191
          then FStar_Extraction_ML_UEnv.erasedContent
          else
            (let uu____1196 =
               let uu____1203 = FStar_List.map (eraseTypeDeep unfold_ty) lty
                  in
               (uu____1203, mlp)  in
             FStar_Extraction_ML_Syntax.MLTY_Named uu____1196)
      | FStar_Extraction_ML_Syntax.MLTY_Tuple lty ->
          let uu____1214 = FStar_List.map (eraseTypeDeep unfold_ty) lty  in
          FStar_Extraction_ML_Syntax.MLTY_Tuple uu____1214
      | uu____1220 -> t
  
let prims_op_equality : FStar_Extraction_ML_Syntax.mlexpr =
  FStar_All.pipe_left
    (FStar_Extraction_ML_Syntax.with_ty FStar_Extraction_ML_Syntax.MLTY_Top)
    (FStar_Extraction_ML_Syntax.MLE_Name (["Prims"], "op_Equality"))
  
let prims_op_amp_amp : FStar_Extraction_ML_Syntax.mlexpr =
  let uu____1223 =
    let uu____1226 =
<<<<<<< HEAD
      Obj.magic
        ((mk_ty_fun ())
           (Obj.magic
              [(("x", (Prims.parse_int "0")),
                 FStar_Extraction_ML_Syntax.ml_bool_ty);
              (("y", (Prims.parse_int "0")),
                FStar_Extraction_ML_Syntax.ml_bool_ty)])
           (Obj.magic FStar_Extraction_ML_Syntax.ml_bool_ty))
       in
    FStar_Extraction_ML_Syntax.with_ty uu____1226  in
=======
      (mk_ty_fun ())
        [(("x", (Prims.parse_int "0")),
           FStar_Extraction_ML_Syntax.ml_bool_ty);
        (("y", (Prims.parse_int "0")), FStar_Extraction_ML_Syntax.ml_bool_ty)]
        FStar_Extraction_ML_Syntax.ml_bool_ty in
    FStar_Extraction_ML_Syntax.with_ty uu____1226 in
>>>>>>> 207b6569
  FStar_All.pipe_left uu____1223
    (FStar_Extraction_ML_Syntax.MLE_Name (["Prims"], "op_AmpAmp"))
  
let conjoin :
  FStar_Extraction_ML_Syntax.mlexpr ->
    FStar_Extraction_ML_Syntax.mlexpr -> FStar_Extraction_ML_Syntax.mlexpr
  =
  fun e1  ->
    fun e2  ->
      FStar_All.pipe_left
        (FStar_Extraction_ML_Syntax.with_ty
           FStar_Extraction_ML_Syntax.ml_bool_ty)
        (FStar_Extraction_ML_Syntax.MLE_App (prims_op_amp_amp, [e1; e2]))
  
let conjoin_opt :
  FStar_Extraction_ML_Syntax.mlexpr FStar_Pervasives_Native.option ->
    FStar_Extraction_ML_Syntax.mlexpr FStar_Pervasives_Native.option ->
      FStar_Extraction_ML_Syntax.mlexpr FStar_Pervasives_Native.option
  =
  fun e1  ->
    fun e2  ->
      match (e1, e2) with
      | (FStar_Pervasives_Native.None ,FStar_Pervasives_Native.None ) ->
          FStar_Pervasives_Native.None
      | (FStar_Pervasives_Native.Some x,FStar_Pervasives_Native.None ) ->
          FStar_Pervasives_Native.Some x
      | (FStar_Pervasives_Native.None ,FStar_Pervasives_Native.Some x) ->
          FStar_Pervasives_Native.Some x
      | (FStar_Pervasives_Native.Some x,FStar_Pervasives_Native.Some y) ->
          let uu____1319 = conjoin x y  in
          FStar_Pervasives_Native.Some uu____1319
  
let mlloc_of_range :
  FStar_Range.range ->
    (Prims.int,Prims.string) FStar_Pervasives_Native.tuple2
  =
  fun r  ->
    let pos = FStar_Range.start_of_range r  in
    let line = FStar_Range.line_of_pos pos  in
    let uu____1330 = FStar_Range.file_of_range r  in (line, uu____1330)
  
let rec doms_and_cod :
  FStar_Extraction_ML_Syntax.mlty ->
    (FStar_Extraction_ML_Syntax.mlty Prims.list,FStar_Extraction_ML_Syntax.mlty)
      FStar_Pervasives_Native.tuple2
  =
  fun t  ->
    match t with
    | FStar_Extraction_ML_Syntax.MLTY_Fun (a,uu____1348,b) ->
        let uu____1350 = doms_and_cod b  in
        (match uu____1350 with | (ds,c) -> ((a :: ds), c))
    | uu____1371 -> ([], t)
  
let argTypes :
  FStar_Extraction_ML_Syntax.mlty ->
    FStar_Extraction_ML_Syntax.mlty Prims.list
  =
  fun t  ->
    let uu____1382 = doms_and_cod t  in
    FStar_Pervasives_Native.fst uu____1382
  
let rec uncurry_mlty_fun :
  FStar_Extraction_ML_Syntax.mlty ->
    (FStar_Extraction_ML_Syntax.mlty Prims.list,FStar_Extraction_ML_Syntax.mlty)
      FStar_Pervasives_Native.tuple2
  =
  fun t  ->
    match t with
    | FStar_Extraction_ML_Syntax.MLTY_Fun (a,uu____1408,b) ->
        let uu____1410 = uncurry_mlty_fun b  in
        (match uu____1410 with | (args,res) -> ((a :: args), res))
    | uu____1431 -> ([], t)
  
type emb_decl =
  | Embed 
  | Unembed 
let uu___is_Embed : emb_decl -> Prims.bool =
  fun projectee  ->
    match projectee with | Embed  -> true | uu____1438 -> false
  
let uu___is_Unembed : emb_decl -> Prims.bool =
  fun projectee  ->
    match projectee with | Unembed  -> true | uu____1443 -> false
  
let lid_to_name : FStar_Ident.lident -> FStar_Extraction_ML_Syntax.mlexpr' =
  fun l  ->
    let uu____1448 = FStar_Extraction_ML_Syntax.mlpath_of_lident l  in
    FStar_Extraction_ML_Syntax.MLE_Name uu____1448
  
let lid_to_top_name : FStar_Ident.lident -> FStar_Extraction_ML_Syntax.mlexpr
  =
  fun l  ->
    let uu____1453 =
      let uu____1454 = FStar_Extraction_ML_Syntax.mlpath_of_lident l  in
      FStar_Extraction_ML_Syntax.MLE_Name uu____1454  in
    FStar_All.pipe_left
      (FStar_Extraction_ML_Syntax.with_ty FStar_Extraction_ML_Syntax.MLTY_Top)
      uu____1453
  
let str_to_name : Prims.string -> FStar_Extraction_ML_Syntax.mlexpr' =
  fun s  ->
    let uu____1459 = FStar_Ident.lid_of_str s  in lid_to_name uu____1459
  
let str_to_top_name : Prims.string -> FStar_Extraction_ML_Syntax.mlexpr =
  fun s  ->
    let uu____1464 = FStar_Ident.lid_of_str s  in lid_to_top_name uu____1464
  
let fstar_syn_syn_prefix : Prims.string -> FStar_Extraction_ML_Syntax.mlexpr'
  = fun s  -> str_to_name (Prims.strcat "FStar_Syntax_Syntax." s) 
let fstar_tc_common_prefix :
  Prims.string -> FStar_Extraction_ML_Syntax.mlexpr' =
  fun s  -> str_to_name (Prims.strcat "FStar_TypeChecker_Common." s) 
let fstar_refl_basic_prefix :
  Prims.string -> FStar_Extraction_ML_Syntax.mlexpr' =
  fun s  -> str_to_name (Prims.strcat "FStar_Reflection_Basic." s) 
let fstar_refl_data_prefix :
  Prims.string -> FStar_Extraction_ML_Syntax.mlexpr' =
  fun s  -> str_to_name (Prims.strcat "FStar_Reflection_Data." s) 
let fstar_emb_basic_prefix :
  Prims.string -> FStar_Extraction_ML_Syntax.mlexpr' =
  fun s  -> str_to_name (Prims.strcat "FStar_Syntax_Embeddings." s) 
let mk_basic_embedding :
  emb_decl -> Prims.string -> FStar_Extraction_ML_Syntax.mlexpr' =
  fun m  ->
    fun s  ->
      match m with
      | Embed  -> fstar_emb_basic_prefix (Prims.strcat "embed_" s)
      | Unembed  -> fstar_emb_basic_prefix (Prims.strcat "unembed_" s)
  
let mk_embedding :
  emb_decl -> Prims.string -> FStar_Extraction_ML_Syntax.mlexpr' =
  fun m  ->
    fun s  ->
      match m with
      | Embed  -> fstar_refl_basic_prefix (Prims.strcat "embed_" s)
      | Unembed  -> fstar_refl_basic_prefix (Prims.strcat "unembed_" s)
  
let rec mk_tac_param_type :
  FStar_Syntax_Syntax.term -> FStar_Extraction_ML_Syntax.mlexpr' =
  fun t  ->
    let uu____1505 =
      let uu____1506 = FStar_Syntax_Subst.compress t  in
      uu____1506.FStar_Syntax_Syntax.n  in
    match uu____1505 with
    | FStar_Syntax_Syntax.Tm_fvar fv when
        FStar_Syntax_Syntax.fv_eq_lid fv FStar_Parser_Const.int_lid ->
        fstar_syn_syn_prefix "t_int"
    | FStar_Syntax_Syntax.Tm_fvar fv when
        FStar_Syntax_Syntax.fv_eq_lid fv FStar_Parser_Const.bool_lid ->
        fstar_syn_syn_prefix "t_bool"
    | FStar_Syntax_Syntax.Tm_fvar fv when
        FStar_Syntax_Syntax.fv_eq_lid fv FStar_Parser_Const.unit_lid ->
        fstar_syn_syn_prefix "t_unit"
    | FStar_Syntax_Syntax.Tm_fvar fv when
        FStar_Syntax_Syntax.fv_eq_lid fv FStar_Parser_Const.string_lid ->
        fstar_syn_syn_prefix "t_string"
    | FStar_Syntax_Syntax.Tm_fvar fv when
        let uu____1514 = FStar_Reflection_Data.fstar_refl_types_lid "binder"
           in
        FStar_Syntax_Syntax.fv_eq_lid fv uu____1514 ->
        fstar_refl_data_prefix "t_binder"
    | FStar_Syntax_Syntax.Tm_fvar fv when
        let uu____1516 = FStar_Reflection_Data.fstar_refl_types_lid "term"
           in
        FStar_Syntax_Syntax.fv_eq_lid fv uu____1516 ->
        fstar_refl_data_prefix "t_term"
    | FStar_Syntax_Syntax.Tm_fvar fv when
        let uu____1518 = FStar_Reflection_Data.fstar_refl_types_lid "fv"  in
        FStar_Syntax_Syntax.fv_eq_lid fv uu____1518 ->
        fstar_refl_data_prefix "t_fv"
    | FStar_Syntax_Syntax.Tm_fvar fv when
        let uu____1520 = FStar_Reflection_Data.fstar_refl_syntax_lid "binder"
           in
        FStar_Syntax_Syntax.fv_eq_lid fv uu____1520 ->
        fstar_refl_data_prefix "t_binders"
    | FStar_Syntax_Syntax.Tm_fvar fv when
        let uu____1522 =
          FStar_Reflection_Data.fstar_refl_syntax_lid "norm_step"  in
        FStar_Syntax_Syntax.fv_eq_lid fv uu____1522 ->
        fstar_refl_data_prefix "t_norm_step"
    | FStar_Syntax_Syntax.Tm_app (h,args) ->
        let uu____1545 =
          let uu____1546 = FStar_Syntax_Subst.compress h  in
          uu____1546.FStar_Syntax_Syntax.n  in
        (match uu____1545 with
         | FStar_Syntax_Syntax.Tm_uinst (h',uu____1550) ->
             let uu____1555 =
               let uu____1556 = FStar_Syntax_Subst.compress h'  in
               uu____1556.FStar_Syntax_Syntax.n  in
             (match uu____1555 with
              | FStar_Syntax_Syntax.Tm_fvar fv when
                  FStar_Syntax_Syntax.fv_eq_lid fv
                    FStar_Parser_Const.list_lid
                  ->
                  let arg_term =
                    let uu____1563 = FStar_List.hd args  in
                    FStar_Pervasives_Native.fst uu____1563  in
                  let uu____1578 =
                    let uu____1585 =
                      let uu____1586 = fstar_tc_common_prefix "t_list_of"  in
                      FStar_Extraction_ML_Syntax.with_ty
                        FStar_Extraction_ML_Syntax.MLTY_Top uu____1586
                       in
                    let uu____1587 =
                      let uu____1590 =
                        let uu____1593 = mk_tac_param_type arg_term  in
                        [uu____1593]  in
                      FStar_List.map
                        (FStar_Extraction_ML_Syntax.with_ty
                           FStar_Extraction_ML_Syntax.MLTY_Top) uu____1590
                       in
                    (uu____1585, uu____1587)  in
                  FStar_Extraction_ML_Syntax.MLE_App uu____1578
              | FStar_Syntax_Syntax.Tm_fvar fv when
                  FStar_Syntax_Syntax.fv_eq_lid fv
                    FStar_Parser_Const.option_lid
                  ->
                  let arg_term =
                    let uu____1600 = FStar_List.hd args  in
                    FStar_Pervasives_Native.fst uu____1600  in
                  let uu____1615 =
                    let uu____1622 =
                      let uu____1623 = fstar_tc_common_prefix "t_option_of"
                         in
                      FStar_Extraction_ML_Syntax.with_ty
                        FStar_Extraction_ML_Syntax.MLTY_Top uu____1623
                       in
                    let uu____1624 =
                      let uu____1627 =
                        let uu____1630 = mk_tac_param_type arg_term  in
                        [uu____1630]  in
                      FStar_List.map
                        (FStar_Extraction_ML_Syntax.with_ty
                           FStar_Extraction_ML_Syntax.MLTY_Top) uu____1627
                       in
                    (uu____1622, uu____1624)  in
                  FStar_Extraction_ML_Syntax.MLE_App uu____1615
              | uu____1633 ->
                  let uu____1634 =
                    let uu____1635 =
                      let uu____1636 = FStar_Syntax_Subst.compress h'  in
                      FStar_Syntax_Print.term_to_string uu____1636  in
                    Prims.strcat
                      "Type term not defined for higher-order type "
                      uu____1635
                     in
                  failwith uu____1634)
         | uu____1637 -> failwith "Impossible")
    | uu____1638 ->
        let uu____1639 =
          let uu____1640 =
            let uu____1641 = FStar_Syntax_Subst.compress t  in
            FStar_Syntax_Print.term_to_string uu____1641  in
          Prims.strcat "Type term not defined for " uu____1640  in
        failwith uu____1639
  
let rec mk_tac_embedding_path :
  emb_decl -> FStar_Syntax_Syntax.term -> FStar_Extraction_ML_Syntax.mlexpr'
  =
  fun m  ->
    fun t  ->
      let uu____1650 =
        let uu____1651 = FStar_Syntax_Subst.compress t  in
        uu____1651.FStar_Syntax_Syntax.n  in
      match uu____1650 with
      | FStar_Syntax_Syntax.Tm_fvar fv when
          FStar_Syntax_Syntax.fv_eq_lid fv FStar_Parser_Const.int_lid ->
          mk_basic_embedding m "int"
      | FStar_Syntax_Syntax.Tm_fvar fv when
          FStar_Syntax_Syntax.fv_eq_lid fv FStar_Parser_Const.bool_lid ->
          mk_basic_embedding m "bool"
      | FStar_Syntax_Syntax.Tm_fvar fv when
          FStar_Syntax_Syntax.fv_eq_lid fv FStar_Parser_Const.unit_lid ->
          mk_basic_embedding m "unit"
      | FStar_Syntax_Syntax.Tm_fvar fv when
          FStar_Syntax_Syntax.fv_eq_lid fv FStar_Parser_Const.string_lid ->
          mk_basic_embedding m "string"
      | FStar_Syntax_Syntax.Tm_fvar fv when
          let uu____1659 =
            FStar_Reflection_Data.fstar_refl_types_lid "binder"  in
          FStar_Syntax_Syntax.fv_eq_lid fv uu____1659 ->
          mk_embedding m "binder"
      | FStar_Syntax_Syntax.Tm_fvar fv when
          let uu____1661 = FStar_Reflection_Data.fstar_refl_types_lid "term"
             in
          FStar_Syntax_Syntax.fv_eq_lid fv uu____1661 ->
          mk_embedding m "term"
      | FStar_Syntax_Syntax.Tm_fvar fv when
          let uu____1663 = FStar_Reflection_Data.fstar_refl_types_lid "fv"
             in
          FStar_Syntax_Syntax.fv_eq_lid fv uu____1663 ->
          mk_embedding m "fvar"
      | FStar_Syntax_Syntax.Tm_fvar fv when
          let uu____1665 =
            FStar_Reflection_Data.fstar_refl_syntax_lid "binders"  in
          FStar_Syntax_Syntax.fv_eq_lid fv uu____1665 ->
          mk_embedding m "binders"
      | FStar_Syntax_Syntax.Tm_fvar fv when
          let uu____1667 =
            FStar_Reflection_Data.fstar_refl_syntax_lid "norm_step"  in
          FStar_Syntax_Syntax.fv_eq_lid fv uu____1667 ->
          mk_embedding m "norm_step"
      | FStar_Syntax_Syntax.Tm_app (h,args) ->
          let uu____1690 =
            let uu____1691 = FStar_Syntax_Subst.compress h  in
            uu____1691.FStar_Syntax_Syntax.n  in
          (match uu____1690 with
           | FStar_Syntax_Syntax.Tm_uinst (h',uu____1695) ->
               let uu____1700 =
                 let uu____1709 =
                   let uu____1710 = FStar_Syntax_Subst.compress h'  in
                   uu____1710.FStar_Syntax_Syntax.n  in
                 match uu____1709 with
                 | FStar_Syntax_Syntax.Tm_fvar fv when
                     FStar_Syntax_Syntax.fv_eq_lid fv
                       FStar_Parser_Const.list_lid
                     ->
                     let arg_term =
                       let uu____1725 = FStar_List.hd args  in
                       FStar_Pervasives_Native.fst uu____1725  in
                     let uu____1740 =
                       let uu____1743 = mk_tac_embedding_path m arg_term  in
                       [uu____1743]  in
                     let uu____1744 = mk_tac_param_type arg_term  in
                     ("list", uu____1740, uu____1744)
                 | FStar_Syntax_Syntax.Tm_fvar fv when
                     FStar_Syntax_Syntax.fv_eq_lid fv
                       FStar_Parser_Const.option_lid
                     ->
                     let arg_term =
                       let uu____1751 = FStar_List.hd args  in
                       FStar_Pervasives_Native.fst uu____1751  in
                     let uu____1766 =
                       let uu____1769 = mk_tac_embedding_path m arg_term  in
                       [uu____1769]  in
                     let uu____1770 = mk_tac_param_type arg_term  in
                     ("option", uu____1766, uu____1770)
                 | FStar_Syntax_Syntax.Tm_fvar fv when
                     FStar_Syntax_Syntax.fv_eq_lid fv
                       FStar_Parser_Const.tactic_lid
                     -> failwith "Embedding for tactics not defined"
                 | uu____1782 ->
                     let uu____1783 =
                       let uu____1784 =
                         let uu____1785 = FStar_Syntax_Subst.compress h'  in
                         FStar_Syntax_Print.term_to_string uu____1785  in
                       Prims.strcat
                         "Embedding not defined for higher-order type "
                         uu____1784
                        in
                     failwith uu____1783
                  in
               (match uu____1700 with
                | (ht,hargs,type_arg) ->
                    let hargs1 =
                      match m with
                      | Embed  -> FStar_List.append hargs [type_arg]
                      | Unembed  -> hargs  in
                    let uu____1806 =
                      let uu____1813 =
                        let uu____1814 = mk_embedding m ht  in
                        FStar_Extraction_ML_Syntax.with_ty
                          FStar_Extraction_ML_Syntax.MLTY_Top uu____1814
                         in
                      let uu____1815 =
                        FStar_List.map
                          (FStar_Extraction_ML_Syntax.with_ty
                             FStar_Extraction_ML_Syntax.MLTY_Top) hargs1
                         in
                      (uu____1813, uu____1815)  in
                    FStar_Extraction_ML_Syntax.MLE_App uu____1806)
           | uu____1820 -> failwith "Impossible")
      | uu____1821 ->
          let uu____1822 =
            let uu____1823 =
              let uu____1824 = FStar_Syntax_Subst.compress t  in
              FStar_Syntax_Print.term_to_string uu____1824  in
            Prims.strcat "Embedding not defined for type " uu____1823  in
          failwith uu____1822
  
let mk_interpretation_fun :
  'Auu____1835 .
    FStar_Ident.lident ->
      FStar_Extraction_ML_Syntax.mlexpr' ->
        FStar_Syntax_Syntax.term ->
          (FStar_Syntax_Syntax.bv,'Auu____1835)
            FStar_Pervasives_Native.tuple2 Prims.list ->
            FStar_Extraction_ML_Syntax.mlexpr'
  =
  fun tac_lid  ->
    fun assm_lid  ->
      fun t  ->
        fun bs  ->
          let arg_types =
            FStar_List.map
              (fun x  ->
                 (FStar_Pervasives_Native.fst x).FStar_Syntax_Syntax.sort) bs
             in
          let arity = FStar_List.length bs  in
          let h =
            let uu____1887 =
              let uu____1888 = FStar_Util.string_of_int arity  in
              Prims.strcat
                "FStar_Tactics_Interpreter.mk_tactic_interpretation_"
                uu____1888
               in
            str_to_top_name uu____1887  in
          let tac_fun =
            let uu____1896 =
              let uu____1903 =
                let uu____1904 =
                  let uu____1905 = FStar_Util.string_of_int arity  in
                  Prims.strcat "FStar_Tactics_Native.from_tactic_" uu____1905
                   in
                str_to_top_name uu____1904  in
              let uu____1912 =
                let uu____1915 = lid_to_top_name tac_lid  in [uu____1915]  in
              (uu____1903, uu____1912)  in
            FStar_Extraction_ML_Syntax.MLE_App uu____1896  in
          let tac_lid_app =
            let uu____1919 =
              let uu____1926 = str_to_top_name "FStar_Ident.lid_of_str"  in
              (uu____1926,
                [FStar_Extraction_ML_Syntax.with_ty
                   FStar_Extraction_ML_Syntax.MLTY_Top assm_lid])
               in
            FStar_Extraction_ML_Syntax.MLE_App uu____1919  in
          let args =
            let uu____1932 =
              let uu____1935 = str_to_name "ps"  in [uu____1935; tac_fun]  in
            let uu____1936 =
              let uu____1939 =
                FStar_List.map (mk_tac_embedding_path Unembed) arg_types  in
              let uu____1942 =
                let uu____1945 = mk_tac_embedding_path Embed t  in
                let uu____1946 =
                  let uu____1949 = mk_tac_param_type t  in
                  let uu____1950 =
                    let uu____1953 =
                      let uu____1956 = str_to_name "args"  in [uu____1956]
                       in
                    tac_lid_app :: uu____1953  in
                  uu____1949 :: uu____1950  in
                uu____1945 :: uu____1946  in
              FStar_List.append uu____1939 uu____1942  in
            FStar_List.append uu____1932 uu____1936  in
          let app =
            let uu____1958 =
              let uu____1959 =
                let uu____1966 =
                  FStar_List.map
                    (FStar_Extraction_ML_Syntax.with_ty
                       FStar_Extraction_ML_Syntax.MLTY_Top) args
                   in
                (h, uu____1966)  in
              FStar_Extraction_ML_Syntax.MLE_App uu____1959  in
            FStar_All.pipe_left
              (FStar_Extraction_ML_Syntax.with_ty
                 FStar_Extraction_ML_Syntax.MLTY_Top) uu____1958
             in
          FStar_Extraction_ML_Syntax.MLE_Fun
            ([(("ps", (Prims.parse_int "0")),
                FStar_Extraction_ML_Syntax.MLTY_Top);
             (("args", (Prims.parse_int "0")),
               FStar_Extraction_ML_Syntax.MLTY_Top)], app)
  <|MERGE_RESOLUTION|>--- conflicted
+++ resolved
@@ -161,16 +161,10 @@
       | (FStar_Extraction_ML_Syntax.E_IMPURE
          ,FStar_Extraction_ML_Syntax.E_IMPURE ) -> true
       | uu____280 -> false
-<<<<<<< HEAD
   
 let eff_to_string : FStar_Extraction_ML_Syntax.e_tag -> Prims.string =
-  fun uu___114_288  ->
-    match uu___114_288 with
-=======
-let eff_to_string: FStar_Extraction_ML_Syntax.e_tag -> Prims.string =
   fun uu___118_288  ->
     match uu___118_288 with
->>>>>>> 207b6569
     | FStar_Extraction_ML_Syntax.E_PURE  -> "Pure"
     | FStar_Extraction_ML_Syntax.E_GHOST  -> "Ghost"
     | FStar_Extraction_ML_Syntax.E_IMPURE  -> "Impure"
@@ -278,17 +272,10 @@
                           FStar_Extraction_ML_Syntax.MLE_Fun (xs, body)
                        in
                     let uu____478 =
-<<<<<<< HEAD
-                      Obj.magic
-                        ((mk_ty_fun ()) (Obj.magic xs)
-                           (Obj.magic body.FStar_Extraction_ML_Syntax.mlty))
+                      (mk_ty_fun ()) xs body.FStar_Extraction_ML_Syntax.mlty
                        in
                     FStar_Extraction_ML_Syntax.with_ty uu____478 e1
                  in
-=======
-                      (mk_ty_fun ()) xs body.FStar_Extraction_ML_Syntax.mlty in
-                    FStar_Extraction_ML_Syntax.with_ty uu____478 e1 in
->>>>>>> 207b6569
               (match e with
                | FStar_Pervasives_Native.Some
                    {
@@ -327,19 +314,11 @@
                              let uu____545 =
                                let uu____546 =
                                  let uu____549 =
-<<<<<<< HEAD
-                                   Obj.magic
-                                     ((mk_ty_fun ()) (Obj.magic [x])
-                                        (Obj.magic
-                                           body1.FStar_Extraction_ML_Syntax.mlty))
+                                   (mk_ty_fun ()) [x]
+                                     body1.FStar_Extraction_ML_Syntax.mlty
                                     in
                                  FStar_Extraction_ML_Syntax.with_ty uu____549
                                   in
-=======
-                                   (mk_ty_fun ()) [x]
-                                     body1.FStar_Extraction_ML_Syntax.mlty in
-                                 FStar_Extraction_ML_Syntax.with_ty uu____549 in
->>>>>>> 207b6569
                                FStar_All.pipe_left uu____546
                                  (FStar_Extraction_ML_Syntax.MLE_Fun
                                     ([x], body1))
@@ -619,25 +598,13 @@
 let prims_op_amp_amp : FStar_Extraction_ML_Syntax.mlexpr =
   let uu____1223 =
     let uu____1226 =
-<<<<<<< HEAD
-      Obj.magic
-        ((mk_ty_fun ())
-           (Obj.magic
-              [(("x", (Prims.parse_int "0")),
-                 FStar_Extraction_ML_Syntax.ml_bool_ty);
-              (("y", (Prims.parse_int "0")),
-                FStar_Extraction_ML_Syntax.ml_bool_ty)])
-           (Obj.magic FStar_Extraction_ML_Syntax.ml_bool_ty))
-       in
-    FStar_Extraction_ML_Syntax.with_ty uu____1226  in
-=======
       (mk_ty_fun ())
         [(("x", (Prims.parse_int "0")),
            FStar_Extraction_ML_Syntax.ml_bool_ty);
         (("y", (Prims.parse_int "0")), FStar_Extraction_ML_Syntax.ml_bool_ty)]
-        FStar_Extraction_ML_Syntax.ml_bool_ty in
-    FStar_Extraction_ML_Syntax.with_ty uu____1226 in
->>>>>>> 207b6569
+        FStar_Extraction_ML_Syntax.ml_bool_ty
+       in
+    FStar_Extraction_ML_Syntax.with_ty uu____1226  in
   FStar_All.pipe_left uu____1223
     (FStar_Extraction_ML_Syntax.MLE_Name (["Prims"], "op_AmpAmp"))
   
