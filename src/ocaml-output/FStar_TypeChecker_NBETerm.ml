--- conflicted
+++ resolved
@@ -653,19 +653,11 @@
   fun l  ->
     fun us  ->
       fun args  ->
-<<<<<<< HEAD
-        let uu____2639 =
-          FStar_Syntax_Syntax.lid_as_fv l FStar_Syntax_Syntax.delta_constant
-            (FStar_Pervasives_Native.Some FStar_Syntax_Syntax.Data_ctor)
-           in
-        mkConstruct uu____2639 us args
-=======
         let uu____2789 =
           FStar_Syntax_Syntax.lid_as_fv l FStar_Syntax_Syntax.delta_constant
             (FStar_Pervasives_Native.Some FStar_Syntax_Syntax.Data_ctor)
            in
         mkConstruct uu____2789 us args
->>>>>>> 49e29426
   
 let (lid_as_typ :
   FStar_Ident.lident -> FStar_Syntax_Syntax.universe Prims.list -> args -> t)
@@ -673,19 +665,11 @@
   fun l  ->
     fun us  ->
       fun args  ->
-<<<<<<< HEAD
-        let uu____2659 =
-          FStar_Syntax_Syntax.lid_as_fv l FStar_Syntax_Syntax.delta_constant
-            FStar_Pervasives_Native.None
-           in
-        mkConstruct uu____2659 us args
-=======
         let uu____2809 =
           FStar_Syntax_Syntax.lid_as_fv l FStar_Syntax_Syntax.delta_constant
             FStar_Pervasives_Native.None
            in
         mkConstruct uu____2809 us args
->>>>>>> 49e29426
   
 let (as_iarg : t -> arg) =
   fun a  -> (a, (FStar_Pervasives_Native.Some FStar_Syntax_Syntax.imp_tag)) 
@@ -694,21 +678,6 @@
   fun t1  ->
     fun a  ->
       Arrow
-<<<<<<< HEAD
-        ((fun uu____2697  -> Tot (t1, FStar_Pervasives_Native.None)),
-          [(fun uu____2712  -> a)])
-  
-let (e_any : t embedding) =
-  let em a = a  in
-  let un t = FStar_Pervasives_Native.Some t  in
-  let uu____2742 = lid_as_typ FStar_Parser_Const.term_lid [] []  in
-  mk_emb em un uu____2742 
-let (e_unit : unit embedding) =
-  let em a = Constant Unit  in
-  let un t = FStar_Pervasives_Native.Some ()  in
-  let uu____2765 = lid_as_typ FStar_Parser_Const.unit_lid [] []  in
-  mk_emb em un uu____2765 
-=======
         ((fun uu____2847  -> Tot (t1, FStar_Pervasives_Native.None)),
           [(fun uu____2862  -> a)])
   
@@ -722,89 +691,44 @@
   let un _cb t = FStar_Pervasives_Native.Some ()  in
   let uu____2975 = lid_as_typ FStar_Parser_Const.unit_lid [] []  in
   mk_emb em un uu____2975 
->>>>>>> 49e29426
 let (e_bool : Prims.bool embedding) =
   let em _cb a = Constant (Bool a)  in
   let un _cb t =
     match t with
     | Constant (Bool a) -> FStar_Pervasives_Native.Some a
-<<<<<<< HEAD
-    | uu____2791 -> FStar_Pervasives_Native.None  in
-  let uu____2792 = lid_as_typ FStar_Parser_Const.bool_lid [] []  in
-  mk_emb em un uu____2792 
-=======
     | uu____3031 -> FStar_Pervasives_Native.None  in
   let uu____3032 = lid_as_typ FStar_Parser_Const.bool_lid [] []  in
   mk_emb em un uu____3032 
->>>>>>> 49e29426
 let (e_char : FStar_Char.char embedding) =
   let em _cb c = Constant (Char c)  in
   let un _cb c =
     match c with
     | Constant (Char a) -> FStar_Pervasives_Native.Some a
-<<<<<<< HEAD
-    | uu____2826 -> FStar_Pervasives_Native.None  in
-  let uu____2828 = lid_as_typ FStar_Parser_Const.char_lid [] []  in
-  mk_emb em un uu____2828 
-=======
     | uu____3096 -> FStar_Pervasives_Native.None  in
   let uu____3098 = lid_as_typ FStar_Parser_Const.char_lid [] []  in
   mk_emb em un uu____3098 
->>>>>>> 49e29426
 let (e_string : Prims.string embedding) =
   let em _cb s = Constant (String (s, FStar_Range.dummyRange))  in
   let un _cb s =
     match s with
-<<<<<<< HEAD
-    | Constant (String (s1,uu____2855)) -> FStar_Pervasives_Native.Some s1
-    | uu____2856 -> FStar_Pervasives_Native.None  in
-  let uu____2857 = lid_as_typ FStar_Parser_Const.string_lid [] []  in
-  mk_emb em un uu____2857 
-=======
     | Constant (String (s1,uu____3155)) -> FStar_Pervasives_Native.Some s1
     | uu____3156 -> FStar_Pervasives_Native.None  in
   let uu____3157 = lid_as_typ FStar_Parser_Const.string_lid [] []  in
   mk_emb em un uu____3157 
->>>>>>> 49e29426
 let (e_int : FStar_BigInt.t embedding) =
   let em _cb c = Constant (Int c)  in
   let un _cb c =
     match c with
     | Constant (Int a) -> FStar_Pervasives_Native.Some a
-<<<<<<< HEAD
-    | uu____2883 -> FStar_Pervasives_Native.None  in
-  let uu____2884 = lid_as_typ FStar_Parser_Const.int_lid [] []  in
-  mk_emb em un uu____2884 
-=======
     | uu____3213 -> FStar_Pervasives_Native.None  in
   let uu____3214 = lid_as_typ FStar_Parser_Const.int_lid [] []  in
   mk_emb em un uu____3214 
->>>>>>> 49e29426
 let e_option :
   'a . 'a embedding -> 'a FStar_Pervasives_Native.option embedding =
   fun ea  ->
     let em cb o =
       match o with
       | FStar_Pervasives_Native.None  ->
-<<<<<<< HEAD
-          let uu____2917 =
-            let uu____2918 =
-              let uu____2923 = type_of ea  in as_iarg uu____2923  in
-            [uu____2918]  in
-          lid_as_constr FStar_Parser_Const.none_lid
-            [FStar_Syntax_Syntax.U_zero] uu____2917
-      | FStar_Pervasives_Native.Some x ->
-          let uu____2933 =
-            let uu____2934 =
-              let uu____2939 = type_of ea  in as_iarg uu____2939  in
-            let uu____2940 =
-              let uu____2947 =
-                let uu____2952 = embed ea x  in as_arg uu____2952  in
-              [uu____2947]  in
-            uu____2934 :: uu____2940  in
-          lid_as_constr FStar_Parser_Const.some_lid
-            [FStar_Syntax_Syntax.U_zero] uu____2933
-=======
           let uu____3262 =
             let uu____3263 =
               let uu____3268 = type_of ea  in as_iarg uu____3268  in
@@ -822,31 +746,12 @@
             uu____3279 :: uu____3285  in
           lid_as_constr FStar_Parser_Const.some_lid
             [FStar_Syntax_Syntax.U_zero] uu____3278
->>>>>>> 49e29426
        in
     let un cb trm =
       match trm with
       | Construct (fvar1,us,args) when
           FStar_Syntax_Syntax.fv_eq_lid fvar1 FStar_Parser_Const.none_lid ->
           FStar_Pervasives_Native.Some FStar_Pervasives_Native.None
-<<<<<<< HEAD
-      | Construct (fvar1,us,uu____3002::(a,uu____3004)::[]) when
-          FStar_Syntax_Syntax.fv_eq_lid fvar1 FStar_Parser_Const.some_lid ->
-          let uu____3031 = unembed ea a  in
-          FStar_Util.bind_opt uu____3031
-            (fun a1  ->
-               FStar_Pervasives_Native.Some (FStar_Pervasives_Native.Some a1))
-      | uu____3040 -> FStar_Pervasives_Native.None  in
-    let uu____3043 =
-      let uu____3044 =
-        let uu____3045 = let uu____3050 = type_of ea  in as_arg uu____3050
-           in
-        [uu____3045]  in
-      lid_as_typ FStar_Parser_Const.option_lid [FStar_Syntax_Syntax.U_zero]
-        uu____3044
-       in
-    mk_emb em un uu____3043
-=======
       | Construct (fvar1,us,uu____3366::(a,uu____3368)::[]) when
           FStar_Syntax_Syntax.fv_eq_lid fvar1 FStar_Parser_Const.some_lid ->
           let uu____3395 = unembed ea cb a  in
@@ -863,7 +768,6 @@
         uu____3412
        in
     mk_emb em un uu____3411
->>>>>>> 49e29426
   
 let e_tuple2 :
   'a 'b .
@@ -872,30 +776,6 @@
   =
   fun ea  ->
     fun eb  ->
-<<<<<<< HEAD
-      let em x =
-        let uu____3109 =
-          let uu____3110 = let uu____3115 = type_of ea  in as_iarg uu____3115
-             in
-          let uu____3116 =
-            let uu____3123 =
-              let uu____3128 = type_of eb  in as_iarg uu____3128  in
-            let uu____3129 =
-              let uu____3136 =
-                let uu____3141 = embed ea (FStar_Pervasives_Native.fst x)  in
-                as_arg uu____3141  in
-              let uu____3142 =
-                let uu____3149 =
-                  let uu____3154 = embed eb (FStar_Pervasives_Native.snd x)
-                     in
-                  as_arg uu____3154  in
-                [uu____3149]  in
-              uu____3136 :: uu____3142  in
-            uu____3123 :: uu____3129  in
-          uu____3110 :: uu____3116  in
-        lid_as_constr FStar_Parser_Const.lid_Mktuple2
-          [FStar_Syntax_Syntax.U_zero; FStar_Syntax_Syntax.U_zero] uu____3109
-=======
       let em cb x =
         let uu____3492 =
           let uu____3493 = let uu____3498 = type_of ea  in as_iarg uu____3498
@@ -919,42 +799,15 @@
           uu____3493 :: uu____3499  in
         lid_as_constr FStar_Parser_Const.lid_Mktuple2
           [FStar_Syntax_Syntax.U_zero; FStar_Syntax_Syntax.U_zero] uu____3492
->>>>>>> 49e29426
          in
       let un cb trm =
         match trm with
         | Construct
-<<<<<<< HEAD
-            (fvar1,us,uu____3195::uu____3196::(a,uu____3198)::(b,uu____3200)::[])
-=======
             (fvar1,us,uu____3601::uu____3602::(a,uu____3604)::(b,uu____3606)::[])
->>>>>>> 49e29426
             when
             FStar_Syntax_Syntax.fv_eq_lid fvar1
               FStar_Parser_Const.lid_Mktuple2
             ->
-<<<<<<< HEAD
-            let uu____3239 = unembed ea a  in
-            FStar_Util.bind_opt uu____3239
-              (fun a1  ->
-                 let uu____3249 = unembed eb b  in
-                 FStar_Util.bind_opt uu____3249
-                   (fun b1  -> FStar_Pervasives_Native.Some (a1, b1)))
-        | uu____3262 -> FStar_Pervasives_Native.None  in
-      let uu____3267 =
-        let uu____3268 =
-          let uu____3269 = let uu____3274 = type_of ea  in as_arg uu____3274
-             in
-          let uu____3275 =
-            let uu____3282 =
-              let uu____3287 = type_of eb  in as_arg uu____3287  in
-            [uu____3282]  in
-          uu____3269 :: uu____3275  in
-        lid_as_typ FStar_Parser_Const.lid_tuple2
-          [FStar_Syntax_Syntax.U_zero; FStar_Syntax_Syntax.U_zero] uu____3268
-         in
-      mk_emb em un uu____3267
-=======
             let uu____3645 = unembed ea cb a  in
             FStar_Util.bind_opt uu____3645
               (fun a1  ->
@@ -975,22 +828,12 @@
           [FStar_Syntax_Syntax.U_zero; FStar_Syntax_Syntax.U_zero] uu____3682
          in
       mk_emb em un uu____3681
->>>>>>> 49e29426
   
 let (e_range : FStar_Range.range embedding) =
   let em cb r = Constant (Range r)  in
   let un cb t =
     match t with
     | Constant (Range r) -> FStar_Pervasives_Native.Some r
-<<<<<<< HEAD
-    | uu____3325 -> FStar_Pervasives_Native.None  in
-  let uu____3326 = lid_as_typ FStar_Parser_Const.range_lid [] []  in
-  mk_emb em un uu____3326 
-let e_list : 'a . 'a embedding -> 'a Prims.list embedding =
-  fun ea  ->
-    let em l =
-      let typ = let uu____3360 = type_of ea  in as_iarg uu____3360  in
-=======
     | uu____3769 -> FStar_Pervasives_Native.None  in
   let uu____3770 = lid_as_typ FStar_Parser_Const.range_lid [] []  in
   mk_emb em un uu____3770 
@@ -998,23 +841,11 @@
   fun ea  ->
     let em cb l =
       let typ = let uu____3819 = type_of ea  in as_iarg uu____3819  in
->>>>>>> 49e29426
       let nil =
         lid_as_constr FStar_Parser_Const.nil_lid [FStar_Syntax_Syntax.U_zero]
           [typ]
          in
       let cons1 hd1 tl1 =
-<<<<<<< HEAD
-        let uu____3381 =
-          let uu____3382 =
-            let uu____3389 =
-              let uu____3394 = embed ea hd1  in as_arg uu____3394  in
-            let uu____3395 = let uu____3402 = as_arg tl1  in [uu____3402]  in
-            uu____3389 :: uu____3395  in
-          typ :: uu____3382  in
-        lid_as_constr FStar_Parser_Const.cons_lid
-          [FStar_Syntax_Syntax.U_zero] uu____3381
-=======
         let uu____3840 =
           let uu____3841 =
             let uu____3848 =
@@ -1024,59 +855,20 @@
           typ :: uu____3841  in
         lid_as_constr FStar_Parser_Const.cons_lid
           [FStar_Syntax_Syntax.U_zero] uu____3840
->>>>>>> 49e29426
          in
       FStar_List.fold_right cons1 l nil  in
     let rec un cb trm =
       match trm with
-<<<<<<< HEAD
-      | Construct (fv,uu____3438,uu____3439) when
-          FStar_Syntax_Syntax.fv_eq_lid fv FStar_Parser_Const.nil_lid ->
-          FStar_Pervasives_Native.Some []
-      | Construct
-          (fv,uu____3459,(uu____3460,FStar_Pervasives_Native.Some
-                          (FStar_Syntax_Syntax.Implicit uu____3461))::
-=======
       | Construct (fv,uu____3916,uu____3917) when
           FStar_Syntax_Syntax.fv_eq_lid fv FStar_Parser_Const.nil_lid ->
           FStar_Pervasives_Native.Some []
       | Construct
           (fv,uu____3937,(uu____3938,FStar_Pervasives_Native.Some
                           (FStar_Syntax_Syntax.Implicit uu____3939))::
->>>>>>> 49e29426
            (hd1,FStar_Pervasives_Native.None )::(tl1,FStar_Pervasives_Native.None
                                                  )::[])
           when FStar_Syntax_Syntax.fv_eq_lid fv FStar_Parser_Const.cons_lid
           ->
-<<<<<<< HEAD
-          let uu____3490 = unembed ea hd1  in
-          FStar_Util.bind_opt uu____3490
-            (fun hd2  ->
-               let uu____3498 = un tl1  in
-               FStar_Util.bind_opt uu____3498
-                 (fun tl2  -> FStar_Pervasives_Native.Some (hd2 :: tl2)))
-      | Construct
-          (fv,uu____3514,(hd1,FStar_Pervasives_Native.None )::(tl1,FStar_Pervasives_Native.None
-                                                               )::[])
-          when FStar_Syntax_Syntax.fv_eq_lid fv FStar_Parser_Const.cons_lid
-          ->
-          let uu____3539 = unembed ea hd1  in
-          FStar_Util.bind_opt uu____3539
-            (fun hd2  ->
-               let uu____3547 = un tl1  in
-               FStar_Util.bind_opt uu____3547
-                 (fun tl2  -> FStar_Pervasives_Native.Some (hd2 :: tl2)))
-      | uu____3562 -> FStar_Pervasives_Native.None  in
-    let uu____3565 =
-      let uu____3566 =
-        let uu____3567 = let uu____3572 = type_of ea  in as_arg uu____3572
-           in
-        [uu____3567]  in
-      lid_as_typ FStar_Parser_Const.list_lid [FStar_Syntax_Syntax.U_zero]
-        uu____3566
-       in
-    mk_emb em un uu____3565
-=======
           let uu____3968 = unembed ea cb hd1  in
           FStar_Util.bind_opt uu____3968
             (fun hd2  ->
@@ -1104,7 +896,6 @@
         uu____4064
        in
     mk_emb em un uu____4063
->>>>>>> 49e29426
   
 let e_arrow1 : 'a 'b . 'a embedding -> 'b embedding -> ('a -> 'b) embedding =
   fun ea  ->
@@ -1112,18 +903,6 @@
       let em cb f =
         Lam
           ((fun tas  ->
-<<<<<<< HEAD
-              let uu____3650 =
-                let uu____3653 = FStar_List.hd tas  in unembed ea uu____3653
-                 in
-              match uu____3650 with
-              | FStar_Pervasives_Native.Some a ->
-                  let uu____3655 = f a  in embed eb uu____3655
-              | FStar_Pervasives_Native.None  ->
-                  failwith "cannot unembed function argument"),
-            [(fun uu____3667  ->
-                let uu____3670 = type_of eb  in as_arg uu____3670)],
-=======
               let uu____4163 =
                 let uu____4166 = FStar_List.hd tas  in
                 unembed ea cb uu____4166  in
@@ -1134,33 +913,10 @@
                   failwith "cannot unembed function argument"),
             [(fun uu____4188  ->
                 let uu____4191 = type_of eb  in as_arg uu____4191)],
->>>>>>> 49e29426
             (Prims.parse_int "1"))
          in
       let un cb lam =
         match lam with
-<<<<<<< HEAD
-        | Lam (ft,uu____3702,uu____3703) ->
-            FStar_Pervasives_Native.Some
-              ((fun x  ->
-                  let uu____3743 =
-                    let uu____3746 =
-                      let uu____3747 =
-                        let uu____3750 = embed ea x  in [uu____3750]  in
-                      ft uu____3747  in
-                    unembed eb uu____3746  in
-                  match uu____3743 with
-                  | FStar_Pervasives_Native.Some x1 -> x1
-                  | FStar_Pervasives_Native.None  ->
-                      failwith "cannot unembed function result"))
-        | uu____3752 -> FStar_Pervasives_Native.None  in
-      let uu____3756 =
-        let uu____3757 = type_of ea  in
-        let uu____3758 = let uu____3759 = type_of eb  in as_iarg uu____3759
-           in
-        make_arrow1 uu____3757 uu____3758  in
-      mk_emb em un uu____3756
-=======
         | Lam (ft,uu____4238,uu____4239) ->
             FStar_Pervasives_Native.Some
               ((fun x  ->
@@ -1181,91 +937,11 @@
            in
         make_arrow1 uu____4301 uu____4302  in
       mk_emb em un uu____4300
->>>>>>> 49e29426
   
 let (e_norm_step : FStar_Syntax_Embeddings.norm_step embedding) =
   let em cb n1 =
     match n1 with
     | FStar_Syntax_Embeddings.Simpl  ->
-<<<<<<< HEAD
-        let uu____3771 =
-          FStar_Syntax_Syntax.lid_as_fv FStar_Parser_Const.steps_simpl
-            FStar_Syntax_Syntax.delta_constant FStar_Pervasives_Native.None
-           in
-        mkFV uu____3771 [] []
-    | FStar_Syntax_Embeddings.Weak  ->
-        let uu____3776 =
-          FStar_Syntax_Syntax.lid_as_fv FStar_Parser_Const.steps_weak
-            FStar_Syntax_Syntax.delta_constant FStar_Pervasives_Native.None
-           in
-        mkFV uu____3776 [] []
-    | FStar_Syntax_Embeddings.HNF  ->
-        let uu____3781 =
-          FStar_Syntax_Syntax.lid_as_fv FStar_Parser_Const.steps_hnf
-            FStar_Syntax_Syntax.delta_constant FStar_Pervasives_Native.None
-           in
-        mkFV uu____3781 [] []
-    | FStar_Syntax_Embeddings.Primops  ->
-        let uu____3786 =
-          FStar_Syntax_Syntax.lid_as_fv FStar_Parser_Const.steps_primops
-            FStar_Syntax_Syntax.delta_constant FStar_Pervasives_Native.None
-           in
-        mkFV uu____3786 [] []
-    | FStar_Syntax_Embeddings.Delta  ->
-        let uu____3791 =
-          FStar_Syntax_Syntax.lid_as_fv FStar_Parser_Const.steps_delta
-            FStar_Syntax_Syntax.delta_constant FStar_Pervasives_Native.None
-           in
-        mkFV uu____3791 [] []
-    | FStar_Syntax_Embeddings.Zeta  ->
-        let uu____3796 =
-          FStar_Syntax_Syntax.lid_as_fv FStar_Parser_Const.steps_zeta
-            FStar_Syntax_Syntax.delta_constant FStar_Pervasives_Native.None
-           in
-        mkFV uu____3796 [] []
-    | FStar_Syntax_Embeddings.Iota  ->
-        let uu____3801 =
-          FStar_Syntax_Syntax.lid_as_fv FStar_Parser_Const.steps_iota
-            FStar_Syntax_Syntax.delta_constant FStar_Pervasives_Native.None
-           in
-        mkFV uu____3801 [] []
-    | FStar_Syntax_Embeddings.Reify  ->
-        let uu____3806 =
-          FStar_Syntax_Syntax.lid_as_fv FStar_Parser_Const.steps_reify
-            FStar_Syntax_Syntax.delta_constant FStar_Pervasives_Native.None
-           in
-        mkFV uu____3806 [] []
-    | FStar_Syntax_Embeddings.NBE  ->
-        let uu____3811 =
-          FStar_Syntax_Syntax.lid_as_fv FStar_Parser_Const.steps_nbe
-            FStar_Syntax_Syntax.delta_constant FStar_Pervasives_Native.None
-           in
-        mkFV uu____3811 [] []
-    | FStar_Syntax_Embeddings.UnfoldOnly l ->
-        let uu____3819 =
-          FStar_Syntax_Syntax.lid_as_fv FStar_Parser_Const.steps_unfoldonly
-            FStar_Syntax_Syntax.delta_constant FStar_Pervasives_Native.None
-           in
-        let uu____3820 =
-          let uu____3821 =
-            let uu____3826 =
-              let uu____3827 = e_list e_string  in embed uu____3827 l  in
-            as_arg uu____3826  in
-          [uu____3821]  in
-        mkFV uu____3819 [] uu____3820
-    | FStar_Syntax_Embeddings.UnfoldFully l ->
-        let uu____3845 =
-          FStar_Syntax_Syntax.lid_as_fv FStar_Parser_Const.steps_unfoldfully
-            FStar_Syntax_Syntax.delta_constant FStar_Pervasives_Native.None
-           in
-        let uu____3846 =
-          let uu____3847 =
-            let uu____3852 =
-              let uu____3853 = e_list e_string  in embed uu____3853 l  in
-            as_arg uu____3852  in
-          [uu____3847]  in
-        mkFV uu____3845 [] uu____3846
-=======
         let uu____4330 =
           FStar_Syntax_Syntax.lid_as_fv FStar_Parser_Const.steps_simpl
             FStar_Syntax_Syntax.delta_constant FStar_Pervasives_Native.None
@@ -1343,46 +1019,10 @@
             as_arg uu____4415  in
           [uu____4410]  in
         mkFV uu____4408 [] uu____4409
->>>>>>> 49e29426
     | FStar_Syntax_Embeddings.UnfoldAttr a -> failwith "NBE UnfoldAttr..."
      in
   let un cb t0 =
     match t0 with
-<<<<<<< HEAD
-    | FV (fv,uu____3880,[]) when
-        FStar_Syntax_Syntax.fv_eq_lid fv FStar_Parser_Const.steps_simpl ->
-        FStar_Pervasives_Native.Some FStar_Syntax_Embeddings.Simpl
-    | FV (fv,uu____3896,[]) when
-        FStar_Syntax_Syntax.fv_eq_lid fv FStar_Parser_Const.steps_weak ->
-        FStar_Pervasives_Native.Some FStar_Syntax_Embeddings.Weak
-    | FV (fv,uu____3912,[]) when
-        FStar_Syntax_Syntax.fv_eq_lid fv FStar_Parser_Const.steps_hnf ->
-        FStar_Pervasives_Native.Some FStar_Syntax_Embeddings.HNF
-    | FV (fv,uu____3928,[]) when
-        FStar_Syntax_Syntax.fv_eq_lid fv FStar_Parser_Const.steps_primops ->
-        FStar_Pervasives_Native.Some FStar_Syntax_Embeddings.Primops
-    | FV (fv,uu____3944,[]) when
-        FStar_Syntax_Syntax.fv_eq_lid fv FStar_Parser_Const.steps_delta ->
-        FStar_Pervasives_Native.Some FStar_Syntax_Embeddings.Delta
-    | FV (fv,uu____3960,[]) when
-        FStar_Syntax_Syntax.fv_eq_lid fv FStar_Parser_Const.steps_zeta ->
-        FStar_Pervasives_Native.Some FStar_Syntax_Embeddings.Zeta
-    | FV (fv,uu____3976,[]) when
-        FStar_Syntax_Syntax.fv_eq_lid fv FStar_Parser_Const.steps_iota ->
-        FStar_Pervasives_Native.Some FStar_Syntax_Embeddings.Iota
-    | FV (fv,uu____3992,[]) when
-        FStar_Syntax_Syntax.fv_eq_lid fv FStar_Parser_Const.steps_nbe ->
-        FStar_Pervasives_Native.Some FStar_Syntax_Embeddings.NBE
-    | FV (fv,uu____4008,[]) when
-        FStar_Syntax_Syntax.fv_eq_lid fv FStar_Parser_Const.steps_reify ->
-        FStar_Pervasives_Native.Some FStar_Syntax_Embeddings.Reify
-    | FV (fv,uu____4024,(l,uu____4026)::[]) when
-        FStar_Syntax_Syntax.fv_eq_lid fv FStar_Parser_Const.steps_unfoldonly
-        ->
-        let uu____4045 =
-          let uu____4050 = e_list e_string  in unembed uu____4050 l  in
-        FStar_Util.bind_opt uu____4045
-=======
     | FV (fv,uu____4462,[]) when
         FStar_Syntax_Syntax.fv_eq_lid fv FStar_Parser_Const.steps_simpl ->
         FStar_Pervasives_Native.Some FStar_Syntax_Embeddings.Simpl
@@ -1416,49 +1056,20 @@
         let uu____4627 =
           let uu____4632 = e_list e_string  in unembed uu____4632 cb l  in
         FStar_Util.bind_opt uu____4627
->>>>>>> 49e29426
           (fun ss  ->
              FStar_All.pipe_left
                (fun _0_16  -> FStar_Pervasives_Native.Some _0_16)
                (FStar_Syntax_Embeddings.UnfoldOnly ss))
-<<<<<<< HEAD
-    | FV (fv,uu____4066,(l,uu____4068)::[]) when
-        FStar_Syntax_Syntax.fv_eq_lid fv FStar_Parser_Const.steps_unfoldfully
-        ->
-        let uu____4087 =
-          let uu____4092 = e_list e_string  in unembed uu____4092 l  in
-        FStar_Util.bind_opt uu____4087
-=======
     | FV (fv,uu____4652,(l,uu____4654)::[]) when
         FStar_Syntax_Syntax.fv_eq_lid fv FStar_Parser_Const.steps_unfoldfully
         ->
         let uu____4673 =
           let uu____4678 = e_list e_string  in unembed uu____4678 cb l  in
         FStar_Util.bind_opt uu____4673
->>>>>>> 49e29426
           (fun ss  ->
              FStar_All.pipe_left
                (fun _0_17  -> FStar_Pervasives_Native.Some _0_17)
                (FStar_Syntax_Embeddings.UnfoldFully ss))
-<<<<<<< HEAD
-    | uu____4107 ->
-        ((let uu____4109 =
-            let uu____4114 =
-              let uu____4115 = t_to_string t0  in
-              FStar_Util.format1 "Not an embedded norm_step: %s" uu____4115
-               in
-            (FStar_Errors.Warning_NotEmbedded, uu____4114)  in
-          FStar_Errors.log_issue FStar_Range.dummyRange uu____4109);
-         FStar_Pervasives_Native.None)
-     in
-  let uu____4116 =
-    let uu____4117 =
-      FStar_Syntax_Syntax.lid_as_fv FStar_Parser_Const.norm_step_lid
-        FStar_Syntax_Syntax.delta_constant FStar_Pervasives_Native.None
-       in
-    mkFV uu____4117 [] []  in
-  mk_emb em un uu____4116 
-=======
     | uu____4697 ->
         ((let uu____4699 =
             let uu____4704 =
@@ -1479,7 +1090,6 @@
 let bogus_cb :
   'Auu____4720 'Auu____4721 . 'Auu____4720 -> 'Auu____4721 -> 'Auu____4720 =
   fun h  -> fun _args  -> h 
->>>>>>> 49e29426
 let (arg_as_int : arg -> FStar_BigInt.t FStar_Pervasives_Native.option) =
   fun a  ->
     FStar_All.pipe_right (FStar_Pervasives_Native.fst a)
@@ -1504,34 +1114,15 @@
   'a . 'a embedding -> arg -> 'a Prims.list FStar_Pervasives_Native.option =
   fun e  ->
     fun a  ->
-<<<<<<< HEAD
-      let uu____4186 = let uu____4195 = e_list e  in unembed uu____4195  in
-      FStar_All.pipe_right (FStar_Pervasives_Native.fst a) uu____4186
-=======
       let uu____4796 =
         let uu____4805 = e_list e  in unembed uu____4805 bogus_cb  in
       FStar_All.pipe_right (FStar_Pervasives_Native.fst a) uu____4796
->>>>>>> 49e29426
   
 let (arg_as_bounded_int :
   arg ->
     (FStar_Syntax_Syntax.fv,FStar_BigInt.t) FStar_Pervasives_Native.tuple2
       FStar_Pervasives_Native.option)
   =
-<<<<<<< HEAD
-  fun uu____4216  ->
-    match uu____4216 with
-    | (a,uu____4224) ->
-        (match a with
-         | FV (fv1,[],(Constant (Int i),uu____4239)::[]) when
-             let uu____4256 =
-               FStar_Ident.text_of_lid
-                 (fv1.FStar_Syntax_Syntax.fv_name).FStar_Syntax_Syntax.v
-                in
-             FStar_Util.ends_with uu____4256 "int_to_t" ->
-             FStar_Pervasives_Native.Some (fv1, i)
-         | uu____4261 -> FStar_Pervasives_Native.None)
-=======
   fun uu____4826  ->
     match uu____4826 with
     | (a,uu____4834) ->
@@ -1544,20 +1135,14 @@
              FStar_Util.ends_with uu____4866 "int_to_t" ->
              FStar_Pervasives_Native.Some (fv1, i)
          | uu____4871 -> FStar_Pervasives_Native.None)
->>>>>>> 49e29426
   
 let (int_as_bounded : FStar_Syntax_Syntax.fv -> FStar_BigInt.t -> t) =
   fun int_to_t1  ->
     fun n1  ->
       let c = embed e_int bogus_cb n1  in
       let int_to_t2 args = FV (int_to_t1, [], args)  in
-<<<<<<< HEAD
-      let uu____4303 = let uu____4310 = as_arg c  in [uu____4310]  in
-      int_to_t2 uu____4303
-=======
       let uu____4913 = let uu____4920 = as_arg c  in [uu____4920]  in
       int_to_t2 uu____4913
->>>>>>> 49e29426
   
 let lift_unary :
   'a 'b .
@@ -1569,13 +1154,8 @@
     fun aopts  ->
       match aopts with
       | (FStar_Pervasives_Native.Some a)::[] ->
-<<<<<<< HEAD
-          let uu____4363 = f a  in FStar_Pervasives_Native.Some uu____4363
-      | uu____4364 -> FStar_Pervasives_Native.None
-=======
           let uu____4973 = f a  in FStar_Pervasives_Native.Some uu____4973
       | uu____4974 -> FStar_Pervasives_Native.None
->>>>>>> 49e29426
   
 let lift_binary :
   'a 'b .
@@ -1588,15 +1168,9 @@
       match aopts with
       | (FStar_Pervasives_Native.Some a0)::(FStar_Pervasives_Native.Some
           a1)::[] ->
-<<<<<<< HEAD
-          let uu____4417 = f a0 a1  in
-          FStar_Pervasives_Native.Some uu____4417
-      | uu____4418 -> FStar_Pervasives_Native.None
-=======
           let uu____5027 = f a0 a1  in
           FStar_Pervasives_Native.Some uu____5027
       | uu____5028 -> FStar_Pervasives_Native.None
->>>>>>> 49e29426
   
 let unary_op :
   'a .
@@ -1606,11 +1180,7 @@
   fun as_a  ->
     fun f  ->
       fun args  ->
-<<<<<<< HEAD
-        let uu____4461 = FStar_List.map as_a args  in lift_unary f uu____4461
-=======
         let uu____5071 = FStar_List.map as_a args  in lift_unary f uu____5071
->>>>>>> 49e29426
   
 let binary_op :
   'a .
@@ -1620,13 +1190,8 @@
   fun as_a  ->
     fun f  ->
       fun args  ->
-<<<<<<< HEAD
-        let uu____4515 = FStar_List.map as_a args  in
-        lift_binary f uu____4515
-=======
         let uu____5125 = FStar_List.map as_a args  in
         lift_binary f uu____5125
->>>>>>> 49e29426
   
 let (unary_int_op :
   (FStar_BigInt.t -> FStar_BigInt.t) ->
@@ -1634,11 +1199,7 @@
   =
   fun f  ->
     unary_op arg_as_int
-<<<<<<< HEAD
-      (fun x  -> let uu____4544 = f x  in embed e_int uu____4544)
-=======
       (fun x  -> let uu____5154 = f x  in embed e_int bogus_cb uu____5154)
->>>>>>> 49e29426
   
 let (binary_int_op :
   (FStar_BigInt.t -> FStar_BigInt.t -> FStar_BigInt.t) ->
@@ -1646,22 +1207,14 @@
   =
   fun f  ->
     binary_op arg_as_int
-<<<<<<< HEAD
-      (fun x  -> fun y  -> let uu____4570 = f x y  in embed e_int uu____4570)
-=======
       (fun x  ->
          fun y  -> let uu____5180 = f x y  in embed e_int bogus_cb uu____5180)
->>>>>>> 49e29426
   
 let (unary_bool_op :
   (Prims.bool -> Prims.bool) -> args -> t FStar_Pervasives_Native.option) =
   fun f  ->
     unary_op arg_as_bool
-<<<<<<< HEAD
-      (fun x  -> let uu____4589 = f x  in embed e_bool uu____4589)
-=======
       (fun x  -> let uu____5199 = f x  in embed e_bool bogus_cb uu____5199)
->>>>>>> 49e29426
   
 let (binary_bool_op :
   (Prims.bool -> Prims.bool -> Prims.bool) ->
@@ -1669,13 +1222,9 @@
   =
   fun f  ->
     binary_op arg_as_bool
-<<<<<<< HEAD
-      (fun x  -> fun y  -> let uu____4615 = f x y  in embed e_bool uu____4615)
-=======
       (fun x  ->
          fun y  ->
            let uu____5225 = f x y  in embed e_bool bogus_cb uu____5225)
->>>>>>> 49e29426
   
 let (binary_string_op :
   (Prims.string -> Prims.string -> Prims.string) ->
@@ -1684,12 +1233,8 @@
   fun f  ->
     binary_op arg_as_string
       (fun x  ->
-<<<<<<< HEAD
-         fun y  -> let uu____4641 = f x y  in embed e_string uu____4641)
-=======
          fun y  ->
            let uu____5251 = f x y  in embed e_string bogus_cb uu____5251)
->>>>>>> 49e29426
   
 let mixed_binary_op :
   'a 'b 'c .
@@ -1705,25 +1250,6 @@
           fun args  ->
             match args with
             | a::b::[] ->
-<<<<<<< HEAD
-                let uu____4743 =
-                  let uu____4752 = as_a a  in
-                  let uu____4755 = as_b b  in (uu____4752, uu____4755)  in
-                (match uu____4743 with
-                 | (FStar_Pervasives_Native.Some
-                    a1,FStar_Pervasives_Native.Some b1) ->
-                     let uu____4770 =
-                       let uu____4771 = f a1 b1  in embed_c uu____4771  in
-                     FStar_Pervasives_Native.Some uu____4770
-                 | uu____4772 -> FStar_Pervasives_Native.None)
-            | uu____4781 -> FStar_Pervasives_Native.None
-  
-let (list_of_string' : Prims.string -> t) =
-  fun s  ->
-    let uu____4787 = e_list e_char  in
-    let uu____4794 = FStar_String.list_of_string s  in
-    embed uu____4787 uu____4794
-=======
                 let uu____5353 =
                   let uu____5362 = as_a a  in
                   let uu____5365 = as_b b  in (uu____5362, uu____5365)  in
@@ -1741,7 +1267,6 @@
     let uu____5397 = e_list e_char  in
     let uu____5404 = FStar_String.list_of_string s  in
     embed uu____5397 bogus_cb uu____5404
->>>>>>> 49e29426
   
 let (string_of_list' : FStar_Char.char Prims.list -> t) =
   fun l  ->
@@ -1752,41 +1277,15 @@
   fun s1  ->
     fun s2  ->
       let r = FStar_String.compare s1 s2  in
-<<<<<<< HEAD
-      let uu____4824 =
-        let uu____4825 = FStar_Util.string_of_int r  in
-        FStar_BigInt.big_int_of_string uu____4825  in
-      embed e_int uu____4824
-=======
       let uu____5434 =
         let uu____5435 = FStar_Util.string_of_int r  in
         FStar_BigInt.big_int_of_string uu____5435  in
       embed e_int bogus_cb uu____5434
->>>>>>> 49e29426
   
 let (string_concat' : args -> t FStar_Pervasives_Native.option) =
   fun args  ->
     match args with
     | a1::a2::[] ->
-<<<<<<< HEAD
-        let uu____4857 = arg_as_string a1  in
-        (match uu____4857 with
-         | FStar_Pervasives_Native.Some s1 ->
-             let uu____4863 = arg_as_list e_string a2  in
-             (match uu____4863 with
-              | FStar_Pervasives_Native.Some s2 ->
-                  let r = FStar_String.concat s1 s2  in
-                  let uu____4876 = embed e_string r  in
-                  FStar_Pervasives_Native.Some uu____4876
-              | uu____4877 -> FStar_Pervasives_Native.None)
-         | uu____4882 -> FStar_Pervasives_Native.None)
-    | uu____4885 -> FStar_Pervasives_Native.None
-  
-let (string_of_int : FStar_BigInt.t -> t) =
-  fun i  ->
-    let uu____4891 = FStar_BigInt.string_of_big_int i  in
-    embed e_string uu____4891
-=======
         let uu____5467 = arg_as_string a1  in
         (match uu____5467 with
          | FStar_Pervasives_Native.Some s1 ->
@@ -1804,7 +1303,6 @@
   fun i  ->
     let uu____5501 = FStar_BigInt.string_of_big_int i  in
     embed e_string bogus_cb uu____5501
->>>>>>> 49e29426
   
 let (string_of_bool : Prims.bool -> t) =
   fun b  -> embed e_string bogus_cb (if b then "true" else "false") 
@@ -1814,46 +1312,20 @@
       let tru = embed e_bool bogus_cb true  in
       let fal = embed e_bool bogus_cb false  in
       match args with
-<<<<<<< HEAD
-      | (_univ,uu____4917)::(_typ,uu____4919)::(a1,uu____4921)::(a2,uu____4923)::[]
-          ->
-          let uu____4944 = eq_t a1 a2  in
-          (match uu____4944 with
-=======
       | (_univ,uu____5527)::(_typ,uu____5529)::(a1,uu____5531)::(a2,uu____5533)::[]
           ->
           let uu____5554 = eq_t a1 a2  in
           (match uu____5554 with
->>>>>>> 49e29426
            | FStar_Syntax_Util.Equal  ->
                FStar_Pervasives_Native.Some (if neg then fal else tru)
            | FStar_Syntax_Util.NotEqual  ->
                FStar_Pervasives_Native.Some (if neg then tru else fal)
-<<<<<<< HEAD
-           | uu____4949 -> FStar_Pervasives_Native.None)
-      | uu____4950 -> failwith "Unexpected number of arguments"
-=======
            | uu____5559 -> FStar_Pervasives_Native.None)
       | uu____5560 -> failwith "Unexpected number of arguments"
->>>>>>> 49e29426
   
 let (interp_prop : args -> t FStar_Pervasives_Native.option) =
   fun args  ->
     match args with
-<<<<<<< HEAD
-    | (_u,uu____4963)::(_typ,uu____4965)::(a1,uu____4967)::(a2,uu____4969)::[]
-        ->
-        let uu____4990 = eq_t a1 a2  in
-        (match uu____4990 with
-         | FStar_Syntax_Util.Equal  ->
-             let uu____4993 = embed e_bool true  in
-             FStar_Pervasives_Native.Some uu____4993
-         | FStar_Syntax_Util.NotEqual  ->
-             let uu____4994 = embed e_bool false  in
-             FStar_Pervasives_Native.Some uu____4994
-         | FStar_Syntax_Util.Unknown  -> FStar_Pervasives_Native.None)
-    | uu____4995 -> failwith "Unexpected number of arguments"
-=======
     | (_u,uu____5573)::(_typ,uu____5575)::(a1,uu____5577)::(a2,uu____5579)::[]
         ->
         let uu____5600 = eq_t a1 a2  in
@@ -1866,37 +1338,19 @@
              FStar_Pervasives_Native.Some uu____5604
          | FStar_Syntax_Util.Unknown  -> FStar_Pervasives_Native.None)
     | uu____5605 -> failwith "Unexpected number of arguments"
->>>>>>> 49e29426
   
 let (dummy_interp :
   FStar_Ident.lid -> args -> t FStar_Pervasives_Native.option) =
   fun lid  ->
     fun args  ->
-<<<<<<< HEAD
-      let uu____5012 =
-        let uu____5013 = FStar_Ident.string_of_lid lid  in
-        Prims.strcat "No interpretation for " uu____5013  in
-      failwith uu____5012
-=======
       let uu____5622 =
         let uu____5623 = FStar_Ident.string_of_lid lid  in
         Prims.strcat "No interpretation for " uu____5623  in
       failwith uu____5622
->>>>>>> 49e29426
   
 let (prims_to_fstar_range_step : args -> t FStar_Pervasives_Native.option) =
   fun args  ->
     match args with
-<<<<<<< HEAD
-    | (a1,uu____5026)::[] ->
-        let uu____5035 = unembed e_range a1  in
-        (match uu____5035 with
-         | FStar_Pervasives_Native.Some r ->
-             let uu____5041 = embed e_range r  in
-             FStar_Pervasives_Native.Some uu____5041
-         | FStar_Pervasives_Native.None  -> FStar_Pervasives_Native.None)
-    | uu____5042 -> failwith "Unexpected number of arguments"
-=======
     | (a1,uu____5636)::[] ->
         let uu____5645 = unembed e_range bogus_cb a1  in
         (match uu____5645 with
@@ -1905,28 +1359,11 @@
              FStar_Pervasives_Native.Some uu____5651
          | FStar_Pervasives_Native.None  -> FStar_Pervasives_Native.None)
     | uu____5652 -> failwith "Unexpected number of arguments"
->>>>>>> 49e29426
   
 let (string_split' : args -> t FStar_Pervasives_Native.option) =
   fun args  ->
     match args with
     | a1::a2::[] ->
-<<<<<<< HEAD
-        let uu____5076 = arg_as_list e_char a1  in
-        (match uu____5076 with
-         | FStar_Pervasives_Native.Some s1 ->
-             let uu____5092 = arg_as_string a2  in
-             (match uu____5092 with
-              | FStar_Pervasives_Native.Some s2 ->
-                  let r = FStar_String.split s1 s2  in
-                  let uu____5101 =
-                    let uu____5102 = e_list e_string  in embed uu____5102 r
-                     in
-                  FStar_Pervasives_Native.Some uu____5101
-              | uu____5109 -> FStar_Pervasives_Native.None)
-         | uu____5112 -> FStar_Pervasives_Native.None)
-    | uu____5118 -> FStar_Pervasives_Native.None
-=======
         let uu____5686 = arg_as_list e_char a1  in
         (match uu____5686 with
          | FStar_Pervasives_Native.Some s1 ->
@@ -1941,40 +1378,22 @@
               | uu____5719 -> FStar_Pervasives_Native.None)
          | uu____5722 -> FStar_Pervasives_Native.None)
     | uu____5728 -> FStar_Pervasives_Native.None
->>>>>>> 49e29426
   
 let (string_substring' : args -> t FStar_Pervasives_Native.option) =
   fun args  ->
     match args with
     | a1::a2::a3::[] ->
-<<<<<<< HEAD
-        let uu____5159 =
-          let uu____5172 = arg_as_string a1  in
-          let uu____5175 = arg_as_int a2  in
-          let uu____5178 = arg_as_int a3  in
-          (uu____5172, uu____5175, uu____5178)  in
-        (match uu____5159 with
-=======
         let uu____5769 =
           let uu____5782 = arg_as_string a1  in
           let uu____5785 = arg_as_int a2  in
           let uu____5788 = arg_as_int a3  in
           (uu____5782, uu____5785, uu____5788)  in
         (match uu____5769 with
->>>>>>> 49e29426
          | (FStar_Pervasives_Native.Some s1,FStar_Pervasives_Native.Some
             n1,FStar_Pervasives_Native.Some n2) ->
              let n11 = FStar_BigInt.to_int_fs n1  in
              let n21 = FStar_BigInt.to_int_fs n2  in
              (try
-<<<<<<< HEAD
-                let r = FStar_String.substring s1 n11 n21  in
-                let uu____5209 = embed e_string r  in
-                FStar_Pervasives_Native.Some uu____5209
-              with | uu____5215 -> FStar_Pervasives_Native.None)
-         | uu____5216 -> FStar_Pervasives_Native.None)
-    | uu____5229 -> FStar_Pervasives_Native.None
-=======
                 (fun uu___229_5815  ->
                    match () with
                    | () ->
@@ -2015,5 +1434,4 @@
              FStar_Pervasives_Native.Some uu____5968
          | uu____5969 -> FStar_Pervasives_Native.None)
     | uu____5990 -> FStar_Pervasives_Native.None
->>>>>>> 49e29426
   