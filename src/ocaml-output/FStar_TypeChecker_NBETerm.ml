--- conflicted
+++ resolved
@@ -46,9 +46,12 @@
   (t,t -> t,(t -> FStar_Syntax_Syntax.term) ->
               FStar_Syntax_Syntax.branch Prims.list)
   FStar_Pervasives_Native.tuple3 
+  | Rec of
+  (FStar_Syntax_Syntax.letbinding,FStar_Syntax_Syntax.letbinding Prims.list,
+  t Prims.list) FStar_Pervasives_Native.tuple3 
 and t =
   | Lam of
-  (t Prims.list -> t,(t Prims.list ->
+  (t Prims.list -> t,(unit ->
                         (t,FStar_Syntax_Syntax.aqual)
                           FStar_Pervasives_Native.tuple2)
                        Prims.list,Prims.int)
@@ -74,47 +77,24 @@
   | Univ of FStar_Syntax_Syntax.universe 
   | Unknown 
   | Arrow of
-  (t Prims.list -> comp,(t Prims.list ->
-                           (t,FStar_Syntax_Syntax.aqual)
-                             FStar_Pervasives_Native.tuple2)
-                          Prims.list)
+  (t Prims.list -> t,(unit ->
+                        (t,FStar_Syntax_Syntax.aqual)
+                          FStar_Pervasives_Native.tuple2)
+                       Prims.list)
   FStar_Pervasives_Native.tuple2 
   | Refinement of
   (t -> t,unit ->
             (t,FStar_Syntax_Syntax.aqual) FStar_Pervasives_Native.tuple2)
   FStar_Pervasives_Native.tuple2 
-  | Quote of (FStar_Syntax_Syntax.term,FStar_Syntax_Syntax.quoteinfo)
-  FStar_Pervasives_Native.tuple2 
-  | Lazy of FStar_Syntax_Syntax.lazyinfo 
-  | Rec of
-  (FStar_Syntax_Syntax.letbinding,FStar_Syntax_Syntax.letbinding Prims.list,
-  t Prims.list,(t,FStar_Syntax_Syntax.aqual) FStar_Pervasives_Native.tuple2
-                 Prims.list,Prims.int,t Prims.list ->
-                                        FStar_Syntax_Syntax.letbinding -> t)
-  FStar_Pervasives_Native.tuple6 
-and comp =
-  | Tot of (t,FStar_Syntax_Syntax.universe FStar_Pervasives_Native.option)
-  FStar_Pervasives_Native.tuple2 
-  | GTot of (t,FStar_Syntax_Syntax.universe FStar_Pervasives_Native.option)
-  FStar_Pervasives_Native.tuple2 
-  | Comp of comp_typ 
-and comp_typ =
-  {
-  comp_univs: FStar_Syntax_Syntax.universes ;
-  effect_name: FStar_Ident.lident ;
-  result_typ: t ;
-  effect_args:
-    (t,FStar_Syntax_Syntax.aqual) FStar_Pervasives_Native.tuple2 Prims.list ;
-  flags: FStar_Syntax_Syntax.cflags Prims.list }
 let (uu___is_Var : atom -> Prims.bool) =
   fun projectee  ->
-    match projectee with | Var _0 -> true | uu____419 -> false
+    match projectee with | Var _0 -> true | uu____319 -> false
   
 let (__proj__Var__item___0 : atom -> var) =
   fun projectee  -> match projectee with | Var _0 -> _0 
 let (uu___is_Match : atom -> Prims.bool) =
   fun projectee  ->
-    match projectee with | Match _0 -> true | uu____450 -> false
+    match projectee with | Match _0 -> true | uu____350 -> false
   
 let (__proj__Match__item___0 :
   atom ->
@@ -122,13 +102,22 @@
                 FStar_Syntax_Syntax.branch Prims.list)
       FStar_Pervasives_Native.tuple3)
   = fun projectee  -> match projectee with | Match _0 -> _0 
+let (uu___is_Rec : atom -> Prims.bool) =
+  fun projectee  ->
+    match projectee with | Rec _0 -> true | uu____425 -> false
+  
+let (__proj__Rec__item___0 :
+  atom ->
+    (FStar_Syntax_Syntax.letbinding,FStar_Syntax_Syntax.letbinding Prims.list,
+      t Prims.list) FStar_Pervasives_Native.tuple3)
+  = fun projectee  -> match projectee with | Rec _0 -> _0 
 let (uu___is_Lam : t -> Prims.bool) =
   fun projectee  ->
-    match projectee with | Lam _0 -> true | uu____537 -> false
+    match projectee with | Lam _0 -> true | uu____489 -> false
   
 let (__proj__Lam__item___0 :
   t ->
-    (t Prims.list -> t,(t Prims.list ->
+    (t Prims.list -> t,(unit ->
                           (t,FStar_Syntax_Syntax.aqual)
                             FStar_Pervasives_Native.tuple2)
                          Prims.list,Prims.int)
@@ -136,7 +125,7 @@
   = fun projectee  -> match projectee with | Lam _0 -> _0 
 let (uu___is_Accu : t -> Prims.bool) =
   fun projectee  ->
-    match projectee with | Accu _0 -> true | uu____627 -> false
+    match projectee with | Accu _0 -> true | uu____573 -> false
   
 let (__proj__Accu__item___0 :
   t ->
@@ -146,7 +135,7 @@
   = fun projectee  -> match projectee with | Accu _0 -> _0 
 let (uu___is_Construct : t -> Prims.bool) =
   fun projectee  ->
-    match projectee with | Construct _0 -> true | uu____685 -> false
+    match projectee with | Construct _0 -> true | uu____631 -> false
   
 let (__proj__Construct__item___0 :
   t ->
@@ -157,7 +146,7 @@
       FStar_Pervasives_Native.tuple3)
   = fun projectee  -> match projectee with | Construct _0 -> _0 
 let (uu___is_FV : t -> Prims.bool) =
-  fun projectee  -> match projectee with | FV _0 -> true | uu____755 -> false 
+  fun projectee  -> match projectee with | FV _0 -> true | uu____701 -> false 
 let (__proj__FV__item___0 :
   t ->
     (FStar_Syntax_Syntax.fv,FStar_Syntax_Syntax.universe Prims.list,(t,
@@ -168,41 +157,41 @@
   = fun projectee  -> match projectee with | FV _0 -> _0 
 let (uu___is_Constant : t -> Prims.bool) =
   fun projectee  ->
-    match projectee with | Constant _0 -> true | uu____811 -> false
+    match projectee with | Constant _0 -> true | uu____757 -> false
   
 let (__proj__Constant__item___0 : t -> constant) =
   fun projectee  -> match projectee with | Constant _0 -> _0 
 let (uu___is_Type_t : t -> Prims.bool) =
   fun projectee  ->
-    match projectee with | Type_t _0 -> true | uu____825 -> false
+    match projectee with | Type_t _0 -> true | uu____771 -> false
   
 let (__proj__Type_t__item___0 : t -> FStar_Syntax_Syntax.universe) =
   fun projectee  -> match projectee with | Type_t _0 -> _0 
 let (uu___is_Univ : t -> Prims.bool) =
   fun projectee  ->
-    match projectee with | Univ _0 -> true | uu____839 -> false
+    match projectee with | Univ _0 -> true | uu____785 -> false
   
 let (__proj__Univ__item___0 : t -> FStar_Syntax_Syntax.universe) =
   fun projectee  -> match projectee with | Univ _0 -> _0 
 let (uu___is_Unknown : t -> Prims.bool) =
   fun projectee  ->
-    match projectee with | Unknown  -> true | uu____852 -> false
+    match projectee with | Unknown  -> true | uu____798 -> false
   
 let (uu___is_Arrow : t -> Prims.bool) =
   fun projectee  ->
-    match projectee with | Arrow _0 -> true | uu____879 -> false
+    match projectee with | Arrow _0 -> true | uu____823 -> false
   
 let (__proj__Arrow__item___0 :
   t ->
-    (t Prims.list -> comp,(t Prims.list ->
-                             (t,FStar_Syntax_Syntax.aqual)
-                               FStar_Pervasives_Native.tuple2)
-                            Prims.list)
+    (t Prims.list -> t,(unit ->
+                          (t,FStar_Syntax_Syntax.aqual)
+                            FStar_Pervasives_Native.tuple2)
+                         Prims.list)
       FStar_Pervasives_Native.tuple2)
   = fun projectee  -> match projectee with | Arrow _0 -> _0 
 let (uu___is_Refinement : t -> Prims.bool) =
   fun projectee  ->
-    match projectee with | Refinement _0 -> true | uu____967 -> false
+    match projectee with | Refinement _0 -> true | uu____905 -> false
   
 let (__proj__Refinement__item___0 :
   t ->
@@ -210,108 +199,16 @@
               (t,FStar_Syntax_Syntax.aqual) FStar_Pervasives_Native.tuple2)
       FStar_Pervasives_Native.tuple2)
   = fun projectee  -> match projectee with | Refinement _0 -> _0 
-let (uu___is_Quote : t -> Prims.bool) =
-  fun projectee  ->
-    match projectee with | Quote _0 -> true | uu____1027 -> false
-  
-let (__proj__Quote__item___0 :
-  t ->
-    (FStar_Syntax_Syntax.term,FStar_Syntax_Syntax.quoteinfo)
-      FStar_Pervasives_Native.tuple2)
-  = fun projectee  -> match projectee with | Quote _0 -> _0 
-let (uu___is_Lazy : t -> Prims.bool) =
-  fun projectee  ->
-    match projectee with | Lazy _0 -> true | uu____1053 -> false
-  
-let (__proj__Lazy__item___0 : t -> FStar_Syntax_Syntax.lazyinfo) =
-  fun projectee  -> match projectee with | Lazy _0 -> _0 
-let (uu___is_Rec : t -> Prims.bool) =
-  fun projectee  ->
-    match projectee with | Rec _0 -> true | uu____1097 -> false
-  
-let (__proj__Rec__item___0 :
-  t ->
-    (FStar_Syntax_Syntax.letbinding,FStar_Syntax_Syntax.letbinding Prims.list,
-      t Prims.list,(t,FStar_Syntax_Syntax.aqual)
-                     FStar_Pervasives_Native.tuple2 Prims.list,Prims.int,
-      t Prims.list -> FStar_Syntax_Syntax.letbinding -> t)
-      FStar_Pervasives_Native.tuple6)
-  = fun projectee  -> match projectee with | Rec _0 -> _0 
-let (uu___is_Tot : comp -> Prims.bool) =
-  fun projectee  ->
-    match projectee with | Tot _0 -> true | uu____1207 -> false
-  
-let (__proj__Tot__item___0 :
-  comp ->
-    (t,FStar_Syntax_Syntax.universe FStar_Pervasives_Native.option)
-      FStar_Pervasives_Native.tuple2)
-  = fun projectee  -> match projectee with | Tot _0 -> _0 
-let (uu___is_GTot : comp -> Prims.bool) =
-  fun projectee  ->
-    match projectee with | GTot _0 -> true | uu____1245 -> false
-  
-let (__proj__GTot__item___0 :
-  comp ->
-    (t,FStar_Syntax_Syntax.universe FStar_Pervasives_Native.option)
-      FStar_Pervasives_Native.tuple2)
-  = fun projectee  -> match projectee with | GTot _0 -> _0 
-let (uu___is_Comp : comp -> Prims.bool) =
-  fun projectee  ->
-    match projectee with | Comp _0 -> true | uu____1277 -> false
-  
-let (__proj__Comp__item___0 : comp -> comp_typ) =
-  fun projectee  -> match projectee with | Comp _0 -> _0 
-let (__proj__Mkcomp_typ__item__comp_univs :
-  comp_typ -> FStar_Syntax_Syntax.universes) =
-  fun projectee  ->
-    match projectee with
-    | { comp_univs = __fname__comp_univs; effect_name = __fname__effect_name;
-        result_typ = __fname__result_typ; effect_args = __fname__effect_args;
-        flags = __fname__flags;_} -> __fname__comp_univs
-  
-let (__proj__Mkcomp_typ__item__effect_name : comp_typ -> FStar_Ident.lident)
-  =
-  fun projectee  ->
-    match projectee with
-    | { comp_univs = __fname__comp_univs; effect_name = __fname__effect_name;
-        result_typ = __fname__result_typ; effect_args = __fname__effect_args;
-        flags = __fname__flags;_} -> __fname__effect_name
-  
-let (__proj__Mkcomp_typ__item__result_typ : comp_typ -> t) =
-  fun projectee  ->
-    match projectee with
-    | { comp_univs = __fname__comp_univs; effect_name = __fname__effect_name;
-        result_typ = __fname__result_typ; effect_args = __fname__effect_args;
-        flags = __fname__flags;_} -> __fname__result_typ
-  
-let (__proj__Mkcomp_typ__item__effect_args :
-  comp_typ ->
-    (t,FStar_Syntax_Syntax.aqual) FStar_Pervasives_Native.tuple2 Prims.list)
-  =
-  fun projectee  ->
-    match projectee with
-    | { comp_univs = __fname__comp_univs; effect_name = __fname__effect_name;
-        result_typ = __fname__result_typ; effect_args = __fname__effect_args;
-        flags = __fname__flags;_} -> __fname__effect_args
-  
-let (__proj__Mkcomp_typ__item__flags :
-  comp_typ -> FStar_Syntax_Syntax.cflags Prims.list) =
-  fun projectee  ->
-    match projectee with
-    | { comp_univs = __fname__comp_univs; effect_name = __fname__effect_name;
-        result_typ = __fname__result_typ; effect_args = __fname__effect_args;
-        flags = __fname__flags;_} -> __fname__flags
-  
 type arg = (t,FStar_Syntax_Syntax.aqual) FStar_Pervasives_Native.tuple2
 type args =
   (t,FStar_Syntax_Syntax.aqual) FStar_Pervasives_Native.tuple2 Prims.list
 type head = t
 type annot = t FStar_Pervasives_Native.option
 let (isAccu : t -> Prims.bool) =
-  fun trm  -> match trm with | Accu uu____1408 -> true | uu____1419 -> false 
+  fun trm  -> match trm with | Accu uu____972 -> true | uu____983 -> false 
 let (isNotAccu : t -> Prims.bool) =
   fun x  ->
-    match x with | Accu (uu____1425,uu____1426) -> false | uu____1439 -> true
+    match x with | Accu (uu____989,uu____990) -> false | uu____1003 -> true
   
 let (mkConstruct :
   FStar_Syntax_Syntax.fv ->
@@ -329,15 +226,19 @@
          FStar_Syntax_Syntax.branch Prims.list)
         -> t)
   = fun s  -> fun cases  -> fun bs  -> Accu ((Match (s, cases, bs)), []) 
+let (mkAccuRec :
+  FStar_Syntax_Syntax.letbinding ->
+    FStar_Syntax_Syntax.letbinding Prims.list -> t Prims.list -> t)
+  = fun b  -> fun bs  -> fun env  -> Accu ((Rec (b, bs, env)), []) 
 let (equal_if : Prims.bool -> FStar_Syntax_Util.eq_result) =
-  fun uu___226_1568  ->
-    if uu___226_1568
+  fun uu___222_1169  ->
+    if uu___222_1169
     then FStar_Syntax_Util.Equal
     else FStar_Syntax_Util.Unknown
   
 let (equal_iff : Prims.bool -> FStar_Syntax_Util.eq_result) =
-  fun uu___227_1574  ->
-    if uu___227_1574
+  fun uu___223_1175  ->
+    if uu___223_1175
     then FStar_Syntax_Util.Equal
     else FStar_Syntax_Util.NotEqual
   
@@ -350,12 +251,12 @@
       match (r1, r2) with
       | (FStar_Syntax_Util.Equal ,FStar_Syntax_Util.Equal ) ->
           FStar_Syntax_Util.Equal
-      | (FStar_Syntax_Util.NotEqual ,uu____1586) ->
+      | (FStar_Syntax_Util.NotEqual ,uu____1187) ->
           FStar_Syntax_Util.NotEqual
-      | (uu____1587,FStar_Syntax_Util.NotEqual ) ->
+      | (uu____1188,FStar_Syntax_Util.NotEqual ) ->
           FStar_Syntax_Util.NotEqual
-      | (FStar_Syntax_Util.Unknown ,uu____1588) -> FStar_Syntax_Util.Unknown
-      | (uu____1589,FStar_Syntax_Util.Unknown ) -> FStar_Syntax_Util.Unknown
+      | (FStar_Syntax_Util.Unknown ,uu____1189) -> FStar_Syntax_Util.Unknown
+      | (uu____1190,FStar_Syntax_Util.Unknown ) -> FStar_Syntax_Util.Unknown
   
 let (eq_and :
   FStar_Syntax_Util.eq_result ->
@@ -365,7 +266,7 @@
     fun g  ->
       match f with
       | FStar_Syntax_Util.Equal  -> g ()
-      | uu____1605 -> FStar_Syntax_Util.Unknown
+      | uu____1206 -> FStar_Syntax_Util.Unknown
   
 let (eq_constant : constant -> constant -> FStar_Syntax_Util.eq_result) =
   fun c1  ->
@@ -374,74 +275,74 @@
       | (Unit ,Unit ) -> FStar_Syntax_Util.Equal
       | (Bool b1,Bool b2) -> equal_iff (b1 = b2)
       | (Int i1,Int i2) -> equal_iff (i1 = i2)
-      | (String (s1,uu____1621),String (s2,uu____1623)) ->
+      | (String (s1,uu____1222),String (s2,uu____1224)) ->
           equal_iff (s1 = s2)
       | (Char c11,Char c21) -> equal_iff (c11 = c21)
       | (Range r1,Range r2) -> FStar_Syntax_Util.Unknown
-      | (uu____1631,uu____1632) -> FStar_Syntax_Util.NotEqual
+      | (uu____1232,uu____1233) -> FStar_Syntax_Util.NotEqual
   
 let rec (eq_t : t -> t -> FStar_Syntax_Util.eq_result) =
   fun t1  ->
     fun t2  ->
       match (t1, t2) with
-      | (Lam uu____1667,Lam uu____1668) -> FStar_Syntax_Util.Unknown
+      | (Lam uu____1268,Lam uu____1269) -> FStar_Syntax_Util.Unknown
       | (Accu (a1,as1),Accu (a2,as2)) ->
-          let uu____1741 = eq_atom a1 a2  in
-          eq_and uu____1741 (fun uu____1743  -> eq_args as1 as2)
+          let uu____1338 = eq_atom a1 a2  in
+          eq_and uu____1338 (fun uu____1340  -> eq_args as1 as2)
       | (Construct (v1,us1,args1),Construct (v2,us2,args2)) ->
-          let uu____1782 = FStar_Syntax_Syntax.fv_eq v1 v2  in
-          if uu____1782
+          let uu____1379 = FStar_Syntax_Syntax.fv_eq v1 v2  in
+          if uu____1379
           then
-            let uu____1783 =
-              let uu____1784 = FStar_Syntax_Util.eq_univs_list us1 us2  in
-              equal_iff uu____1784  in
-            eq_and uu____1783 (fun uu____1786  -> eq_args args1 args2)
+            let uu____1380 =
+              let uu____1381 = FStar_Syntax_Util.eq_univs_list us1 us2  in
+              equal_iff uu____1381  in
+            eq_and uu____1380 (fun uu____1383  -> eq_args args1 args2)
           else FStar_Syntax_Util.NotEqual
       | (FV (v1,us1,args1),FV (v2,us2,args2)) ->
-          let uu____1826 = FStar_Syntax_Syntax.fv_eq v1 v2  in
-          if uu____1826
+          let uu____1423 = FStar_Syntax_Syntax.fv_eq v1 v2  in
+          if uu____1423
           then
-            let uu____1827 =
-              let uu____1828 = FStar_Syntax_Util.eq_univs_list us1 us2  in
-              equal_iff uu____1828  in
-            eq_and uu____1827 (fun uu____1830  -> eq_args args1 args2)
+            let uu____1424 =
+              let uu____1425 = FStar_Syntax_Util.eq_univs_list us1 us2  in
+              equal_iff uu____1425  in
+            eq_and uu____1424 (fun uu____1427  -> eq_args args1 args2)
           else FStar_Syntax_Util.NotEqual
       | (Constant c1,Constant c2) -> eq_constant c1 c2
       | (Type_t u1,Type_t u2) ->
-          let uu____1836 = FStar_Syntax_Util.eq_univs u1 u2  in
-          equal_iff uu____1836
+          let uu____1433 = FStar_Syntax_Util.eq_univs u1 u2  in
+          equal_iff uu____1433
       | (Univ u1,Univ u2) ->
-          let uu____1839 = FStar_Syntax_Util.eq_univs u1 u2  in
-          equal_iff uu____1839
+          let uu____1436 = FStar_Syntax_Util.eq_univs u1 u2  in
+          equal_iff uu____1436
       | (Refinement (r1,t11),Refinement (r2,t21)) ->
           let x =
             FStar_Syntax_Syntax.new_bv FStar_Pervasives_Native.None
               FStar_Syntax_Syntax.t_unit
              in
-          let uu____1885 =
-            let uu____1886 =
-              let uu____1887 = t11 ()  in
-              FStar_Pervasives_Native.fst uu____1887  in
-            let uu____1892 =
-              let uu____1893 = t11 ()  in
-              FStar_Pervasives_Native.fst uu____1893  in
-            eq_t uu____1886 uu____1892  in
-          eq_and uu____1885
-            (fun uu____1901  ->
-               let uu____1902 =
-                 let uu____1903 = mkAccuVar x  in r1 uu____1903  in
-               let uu____1904 =
-                 let uu____1905 = mkAccuVar x  in r2 uu____1905  in
-               eq_t uu____1902 uu____1904)
+          let uu____1482 =
+            let uu____1483 =
+              let uu____1484 = t11 ()  in
+              FStar_Pervasives_Native.fst uu____1484  in
+            let uu____1489 =
+              let uu____1490 = t11 ()  in
+              FStar_Pervasives_Native.fst uu____1490  in
+            eq_t uu____1483 uu____1489  in
+          eq_and uu____1482
+            (fun uu____1498  ->
+               let uu____1499 =
+                 let uu____1500 = mkAccuVar x  in r1 uu____1500  in
+               let uu____1501 =
+                 let uu____1502 = mkAccuVar x  in r2 uu____1502  in
+               eq_t uu____1499 uu____1501)
       | (Unknown ,Unknown ) -> FStar_Syntax_Util.Equal
-      | (uu____1906,uu____1907) -> FStar_Syntax_Util.Unknown
+      | (uu____1503,uu____1504) -> FStar_Syntax_Util.Unknown
 
 and (eq_atom : atom -> atom -> FStar_Syntax_Util.eq_result) =
   fun a1  ->
     fun a2  ->
       match (a1, a2) with
       | (Var bv1,Var bv2) -> equal_if (FStar_Syntax_Syntax.bv_eq bv1 bv2)
-      | (uu____1912,uu____1913) -> FStar_Syntax_Util.Unknown
+      | (uu____1509,uu____1510) -> FStar_Syntax_Util.Unknown
 
 and (eq_arg : arg -> arg -> FStar_Syntax_Util.eq_result) =
   fun a1  ->
@@ -454,9 +355,9 @@
       match (as1, as2) with
       | ([],[]) -> FStar_Syntax_Util.Equal
       | (x::xs,y::ys) ->
-          let uu____1994 = eq_arg x y  in
-          eq_and uu____1994 (fun uu____1996  -> eq_args xs ys)
-      | (uu____1997,uu____1998) -> FStar_Syntax_Util.Unknown
+          let uu____1591 = eq_arg x y  in
+          eq_and uu____1591 (fun uu____1593  -> eq_args xs ys)
+      | (uu____1594,uu____1595) -> FStar_Syntax_Util.Unknown
 
 let (constant_to_string : constant -> Prims.string) =
   fun c  ->
@@ -465,146 +366,140 @@
     | Bool b -> if b then "Bool true" else "Bool false"
     | Int i -> FStar_BigInt.string_of_big_int i
     | Char c1 -> FStar_Util.format1 "'%s'" (FStar_Util.string_of_char c1)
-    | String (s,uu____2034) -> FStar_Util.format1 "\"%s\"" s
+    | String (s,uu____1631) -> FStar_Util.format1 "\"%s\"" s
     | Range r ->
-        let uu____2036 = FStar_Range.string_of_range r  in
-        FStar_Util.format1 "Range %s" uu____2036
+        let uu____1633 = FStar_Range.string_of_range r  in
+        FStar_Util.format1 "Range %s" uu____1633
   
 let rec (t_to_string : t -> Prims.string) =
   fun x  ->
     match x with
-    | Lam (b,args,arity) ->
-        let uu____2089 = FStar_Util.string_of_int (FStar_List.length args)
-           in
-        let uu____2099 = FStar_Util.string_of_int arity  in
-        FStar_Util.format2 "Lam (_, %s args, %s)" uu____2089 uu____2099
+    | Lam uu____1651 -> "Lam"
     | Accu (a,l) ->
-        let uu____2114 =
-          let uu____2115 = atom_to_string a  in
-          let uu____2116 =
-            let uu____2117 =
-              let uu____2118 =
-                let uu____2119 =
+        let uu____1686 =
+          let uu____1687 = atom_to_string a  in
+          let uu____1688 =
+            let uu____1689 =
+              let uu____1690 =
+                let uu____1691 =
                   FStar_List.map
                     (fun x1  -> t_to_string (FStar_Pervasives_Native.fst x1))
                     l
                    in
-                FStar_String.concat "; " uu____2119  in
-              Prims.strcat uu____2118 ")"  in
-            Prims.strcat ") (" uu____2117  in
-          Prims.strcat uu____2115 uu____2116  in
-        Prims.strcat "Accu (" uu____2114
+                FStar_String.concat "; " uu____1691  in
+              Prims.strcat uu____1690 ")"  in
+            Prims.strcat ") (" uu____1689  in
+          Prims.strcat uu____1687 uu____1688  in
+        Prims.strcat "Accu (" uu____1686
     | Construct (fv,us,l) ->
-        let uu____2151 =
-          let uu____2152 = FStar_Syntax_Print.fv_to_string fv  in
-          let uu____2153 =
-            let uu____2154 =
-              let uu____2155 =
-                let uu____2156 =
+        let uu____1723 =
+          let uu____1724 = FStar_Syntax_Print.fv_to_string fv  in
+          let uu____1725 =
+            let uu____1726 =
+              let uu____1727 =
+                let uu____1728 =
                   FStar_List.map FStar_Syntax_Print.univ_to_string us  in
-                FStar_String.concat "; " uu____2156  in
-              let uu____2159 =
-                let uu____2160 =
-                  let uu____2161 =
-                    let uu____2162 =
+                FStar_String.concat "; " uu____1728  in
+              let uu____1731 =
+                let uu____1732 =
+                  let uu____1733 =
+                    let uu____1734 =
                       FStar_List.map
                         (fun x1  ->
                            t_to_string (FStar_Pervasives_Native.fst x1)) l
                        in
-                    FStar_String.concat "; " uu____2162  in
-                  Prims.strcat uu____2161 "]"  in
-                Prims.strcat "] [" uu____2160  in
-              Prims.strcat uu____2155 uu____2159  in
-            Prims.strcat ") [" uu____2154  in
-          Prims.strcat uu____2152 uu____2153  in
-        Prims.strcat "Construct (" uu____2151
+                    FStar_String.concat "; " uu____1734  in
+                  Prims.strcat uu____1733 "]"  in
+                Prims.strcat "] [" uu____1732  in
+              Prims.strcat uu____1727 uu____1731  in
+            Prims.strcat ") [" uu____1726  in
+          Prims.strcat uu____1724 uu____1725  in
+        Prims.strcat "Construct (" uu____1723
     | FV (fv,us,l) ->
-        let uu____2194 =
-          let uu____2195 = FStar_Syntax_Print.fv_to_string fv  in
-          let uu____2196 =
-            let uu____2197 =
-              let uu____2198 =
-                let uu____2199 =
+        let uu____1766 =
+          let uu____1767 = FStar_Syntax_Print.fv_to_string fv  in
+          let uu____1768 =
+            let uu____1769 =
+              let uu____1770 =
+                let uu____1771 =
                   FStar_List.map FStar_Syntax_Print.univ_to_string us  in
-                FStar_String.concat "; " uu____2199  in
-              let uu____2202 =
-                let uu____2203 =
-                  let uu____2204 =
-                    let uu____2205 =
+                FStar_String.concat "; " uu____1771  in
+              let uu____1774 =
+                let uu____1775 =
+                  let uu____1776 =
+                    let uu____1777 =
                       FStar_List.map
                         (fun x1  ->
                            t_to_string (FStar_Pervasives_Native.fst x1)) l
                        in
-                    FStar_String.concat "; " uu____2205  in
-                  Prims.strcat uu____2204 "]"  in
-                Prims.strcat "] [" uu____2203  in
-              Prims.strcat uu____2198 uu____2202  in
-            Prims.strcat ") [" uu____2197  in
-          Prims.strcat uu____2195 uu____2196  in
-        Prims.strcat "FV (" uu____2194
+                    FStar_String.concat "; " uu____1777  in
+                  Prims.strcat uu____1776 "]"  in
+                Prims.strcat "] [" uu____1775  in
+              Prims.strcat uu____1770 uu____1774  in
+            Prims.strcat ") [" uu____1769  in
+          Prims.strcat uu____1767 uu____1768  in
+        Prims.strcat "FV (" uu____1766
     | Constant c -> constant_to_string c
     | Univ u ->
-        let uu____2220 = FStar_Syntax_Print.univ_to_string u  in
-        Prims.strcat "Universe " uu____2220
+        let uu____1792 = FStar_Syntax_Print.univ_to_string u  in
+        Prims.strcat "Universe " uu____1792
     | Type_t u ->
-        let uu____2222 = FStar_Syntax_Print.univ_to_string u  in
-        Prims.strcat "Type_t " uu____2222
-    | Arrow uu____2223 -> "Arrow"
+        let uu____1794 = FStar_Syntax_Print.univ_to_string u  in
+        Prims.strcat "Type_t " uu____1794
+    | Arrow uu____1795 -> "Arrow"
     | Refinement (f,t) ->
         let x1 =
           FStar_Syntax_Syntax.new_bv FStar_Pervasives_Native.None
             FStar_Syntax_Syntax.t_unit
            in
         let t1 =
-          let uu____2268 = t ()  in FStar_Pervasives_Native.fst uu____2268
+          let uu____1838 = t ()  in FStar_Pervasives_Native.fst uu____1838
            in
-        let uu____2273 =
-          let uu____2274 = FStar_Syntax_Print.bv_to_string x1  in
-          let uu____2275 =
-            let uu____2276 =
-              let uu____2277 = t_to_string t1  in
-              let uu____2278 =
-                let uu____2279 =
-                  let uu____2280 =
-                    let uu____2281 =
-                      let uu____2282 = mkAccuVar x1  in f uu____2282  in
-                    t_to_string uu____2281  in
-                  Prims.strcat uu____2280 "}"  in
-                Prims.strcat "{" uu____2279  in
-              Prims.strcat uu____2277 uu____2278  in
-            Prims.strcat ":" uu____2276  in
-          Prims.strcat uu____2274 uu____2275  in
-        Prims.strcat "Refinement " uu____2273
+        let uu____1843 =
+          let uu____1844 = FStar_Syntax_Print.bv_to_string x1  in
+          let uu____1845 =
+            let uu____1846 =
+              let uu____1847 = t_to_string t1  in
+              let uu____1848 =
+                let uu____1849 =
+                  let uu____1850 =
+                    let uu____1851 =
+                      let uu____1852 = mkAccuVar x1  in f uu____1852  in
+                    t_to_string uu____1851  in
+                  Prims.strcat uu____1850 "}"  in
+                Prims.strcat "{" uu____1849  in
+              Prims.strcat uu____1847 uu____1848  in
+            Prims.strcat ":" uu____1846  in
+          Prims.strcat uu____1844 uu____1845  in
+        Prims.strcat "Refinement " uu____1843
     | Unknown  -> "Unknown"
-    | Quote uu____2283 -> "Quote _"
-    | Lazy uu____2288 -> "Lazy _"
-    | Rec (uu____2289,uu____2290,l,uu____2292,uu____2293,uu____2294) ->
-        let uu____2331 =
-          let uu____2332 =
-            let uu____2333 = FStar_List.map t_to_string l  in
-            FStar_String.concat "; " uu____2333  in
-          Prims.strcat uu____2332 ")"  in
-        Prims.strcat "Rec (" uu____2331
 
 and (atom_to_string : atom -> Prims.string) =
   fun a  ->
     match a with
     | Var v1 ->
-        let uu____2338 = FStar_Syntax_Print.bv_to_string v1  in
-        Prims.strcat "Var " uu____2338
-    | Match (t,uu____2340,uu____2341) ->
-        let uu____2364 = t_to_string t  in Prims.strcat "Match " uu____2364
+        let uu____1855 = FStar_Syntax_Print.bv_to_string v1  in
+        Prims.strcat "Var " uu____1855
+    | Match (t,uu____1857,uu____1858) ->
+        let uu____1881 = t_to_string t  in Prims.strcat "Match " uu____1881
+    | Rec (uu____1882,uu____1883,l) ->
+        let uu____1893 =
+          let uu____1894 =
+            let uu____1895 = FStar_List.map t_to_string l  in
+            FStar_String.concat "; " uu____1895  in
+          Prims.strcat uu____1894 ")"  in
+        Prims.strcat "Rec (" uu____1893
 
 and (arg_to_string : arg -> Prims.string) =
   fun a  ->
-    let uu____2366 = FStar_All.pipe_right a FStar_Pervasives_Native.fst  in
-    FStar_All.pipe_right uu____2366 t_to_string
+    let uu____1899 = FStar_All.pipe_right a FStar_Pervasives_Native.fst  in
+    FStar_All.pipe_right uu____1899 t_to_string
 
 and (args_to_string : args -> Prims.string) =
   fun args  ->
-    let uu____2372 = FStar_All.pipe_right args (FStar_List.map arg_to_string)
+    let uu____1905 = FStar_All.pipe_right args (FStar_List.map arg_to_string)
        in
-    FStar_All.pipe_right uu____2372 (FStar_String.concat " ")
+    FStar_All.pipe_right uu____1905 (FStar_String.concat " ")
 
 type 'a embedding =
   {
@@ -635,9 +530,10 @@
   fun e  -> fun trm  -> e.un trm 
 let type_of : 'a . 'a embedding -> t = fun e  -> e.typ 
 let mk_emb :
-  'a .
-    ('a -> t) ->
-      (t -> 'a FStar_Pervasives_Native.option) -> t -> 'a embedding
+  'Auu____2096 .
+    ('Auu____2096 -> t) ->
+      (t -> 'Auu____2096 FStar_Pervasives_Native.option) ->
+        t -> 'Auu____2096 embedding
   = fun em  -> fun un  -> fun typ  -> { em; un; typ } 
 let (lid_as_constr :
   FStar_Ident.lident -> FStar_Syntax_Syntax.universe Prims.list -> args -> t)
@@ -645,11 +541,11 @@
   fun l  ->
     fun us  ->
       fun args  ->
-        let uu____2614 =
+        let uu____2147 =
           FStar_Syntax_Syntax.lid_as_fv l FStar_Syntax_Syntax.delta_constant
             (FStar_Pervasives_Native.Some FStar_Syntax_Syntax.Data_ctor)
            in
-        mkConstruct uu____2614 us args
+        mkConstruct uu____2147 us args
   
 let (lid_as_typ :
   FStar_Ident.lident -> FStar_Syntax_Syntax.universe Prims.list -> args -> t)
@@ -657,109 +553,106 @@
   fun l  ->
     fun us  ->
       fun args  ->
-        let uu____2634 =
+        let uu____2167 =
           FStar_Syntax_Syntax.lid_as_fv l FStar_Syntax_Syntax.delta_constant
             FStar_Pervasives_Native.None
            in
-        mkConstruct uu____2634 us args
+        mkConstruct uu____2167 us args
   
 let (as_iarg : t -> arg) =
   fun a  -> (a, (FStar_Pervasives_Native.Some FStar_Syntax_Syntax.imp_tag)) 
 let (as_arg : t -> arg) = fun a  -> (a, FStar_Pervasives_Native.None) 
 let (make_arrow1 : t -> arg -> t) =
   fun t1  ->
-    fun a  ->
-      Arrow
-        ((fun uu____2672  -> Tot (t1, FStar_Pervasives_Native.None)),
-          [(fun uu____2687  -> a)])
+    fun a  -> Arrow ((fun uu____2203  -> t1), [(fun uu____2214  -> a)])
   
 let (e_any : t embedding) =
   let em a = a  in
   let un t = FStar_Pervasives_Native.Some t  in
-  let uu____2717 = lid_as_typ FStar_Parser_Const.term_lid [] []  in
-  mk_emb em un uu____2717 
+  let uu____2238 = lid_as_typ FStar_Parser_Const.term_lid [] []  in
+  mk_emb em un uu____2238 
 let (e_unit : unit embedding) =
   let em a = Constant Unit  in
   let un t = FStar_Pervasives_Native.Some ()  in
-  let uu____2740 = lid_as_typ FStar_Parser_Const.unit_lid [] []  in
-  mk_emb em un uu____2740 
+  let uu____2259 = lid_as_typ FStar_Parser_Const.unit_lid [] []  in
+  mk_emb em un uu____2259 
 let (e_bool : Prims.bool embedding) =
   let em a = Constant (Bool a)  in
   let un t =
     match t with
     | Constant (Bool a) -> FStar_Pervasives_Native.Some a
-    | uu____2766 -> FStar_Pervasives_Native.None  in
-  let uu____2767 = lid_as_typ FStar_Parser_Const.bool_lid [] []  in
-  mk_emb em un uu____2767 
+    | uu____2285 -> FStar_Pervasives_Native.None  in
+  let uu____2286 = lid_as_typ FStar_Parser_Const.bool_lid [] []  in
+  mk_emb em un uu____2286 
 let (e_char : FStar_Char.char embedding) =
   let em c = Constant (Char c)  in
   let un c =
     match c with
     | Constant (Char a) -> FStar_Pervasives_Native.Some a
-    | uu____2801 -> FStar_Pervasives_Native.None  in
-  let uu____2803 = lid_as_typ FStar_Parser_Const.char_lid [] []  in
-  mk_emb em un uu____2803 
+    | uu____2320 -> FStar_Pervasives_Native.None  in
+  let uu____2322 = lid_as_typ FStar_Parser_Const.char_lid [] []  in
+  mk_emb em un uu____2322 
 let (e_string : Prims.string embedding) =
   let em s = Constant (String (s, FStar_Range.dummyRange))  in
   let un s =
     match s with
-    | Constant (String (s1,uu____2830)) -> FStar_Pervasives_Native.Some s1
-    | uu____2831 -> FStar_Pervasives_Native.None  in
-  let uu____2832 = lid_as_typ FStar_Parser_Const.string_lid [] []  in
-  mk_emb em un uu____2832 
+    | Constant (String (s1,uu____2349)) -> FStar_Pervasives_Native.Some s1
+    | uu____2350 -> FStar_Pervasives_Native.None  in
+  let uu____2351 = lid_as_typ FStar_Parser_Const.string_lid [] []  in
+  mk_emb em un uu____2351 
 let (e_int : FStar_BigInt.t embedding) =
   let em c = Constant (Int c)  in
   let un c =
     match c with
     | Constant (Int a) -> FStar_Pervasives_Native.Some a
-    | uu____2858 -> FStar_Pervasives_Native.None  in
-  let uu____2859 = lid_as_typ FStar_Parser_Const.int_lid [] []  in
-  mk_emb em un uu____2859 
+    | uu____2377 -> FStar_Pervasives_Native.None  in
+  let uu____2378 = lid_as_typ FStar_Parser_Const.int_lid [] []  in
+  mk_emb em un uu____2378 
 let e_option :
   'a . 'a embedding -> 'a FStar_Pervasives_Native.option embedding =
   fun ea  ->
     let em o =
       match o with
       | FStar_Pervasives_Native.None  ->
-          let uu____2892 =
-            let uu____2893 =
-              let uu____2898 = type_of ea  in as_iarg uu____2898  in
-            [uu____2893]  in
+          let uu____2411 =
+            let uu____2412 =
+              let uu____2417 = type_of ea  in as_iarg uu____2417  in
+            [uu____2412]  in
           lid_as_constr FStar_Parser_Const.none_lid
-            [FStar_Syntax_Syntax.U_zero] uu____2892
+            [FStar_Syntax_Syntax.U_zero] uu____2411
       | FStar_Pervasives_Native.Some x ->
-          let uu____2908 =
-            let uu____2909 =
-              let uu____2914 = type_of ea  in as_iarg uu____2914  in
-            let uu____2915 =
-              let uu____2922 =
-                let uu____2927 = embed ea x  in as_arg uu____2927  in
-              [uu____2922]  in
-            uu____2909 :: uu____2915  in
+          let uu____2427 =
+            let uu____2428 =
+              let uu____2433 = type_of ea  in as_iarg uu____2433  in
+            let uu____2434 =
+              let uu____2441 =
+                let uu____2446 = embed ea x  in as_arg uu____2446  in
+              [uu____2441]  in
+            uu____2428 :: uu____2434  in
           lid_as_constr FStar_Parser_Const.some_lid
-            [FStar_Syntax_Syntax.U_zero] uu____2908
+            [FStar_Syntax_Syntax.U_zero] uu____2427
        in
     let un trm =
       match trm with
       | Construct (fvar1,us,args) when
           FStar_Syntax_Syntax.fv_eq_lid fvar1 FStar_Parser_Const.none_lid ->
           FStar_Pervasives_Native.Some FStar_Pervasives_Native.None
-      | Construct (fvar1,us,uu____2977::(a,uu____2979)::[]) when
+      | Construct (fvar1,us,uu____2496::(a,uu____2498)::[]) when
           FStar_Syntax_Syntax.fv_eq_lid fvar1 FStar_Parser_Const.some_lid ->
-          let uu____3006 = unembed ea a  in
-          FStar_Util.bind_opt uu____3006
+          let uu____2525 = unembed ea a  in
+          FStar_Util.bind_opt uu____2525
             (fun a1  ->
                FStar_Pervasives_Native.Some (FStar_Pervasives_Native.Some a1))
-      | uu____3015 -> FStar_Pervasives_Native.None  in
-    let uu____3018 =
-      let uu____3019 =
-        let uu____3020 = let uu____3025 = type_of ea  in as_arg uu____3025
+      | uu____2534 -> FStar_Pervasives_Native.None  in
+    let uu____2537 =
+      let uu____2538 =
+        let uu____2539 = let uu____2544 = type_of ea  in as_arg uu____2544
            in
-        [uu____3020]  in
+        [uu____2539]  in
       lid_as_typ FStar_Parser_Const.option_lid [FStar_Syntax_Syntax.U_zero]
-        uu____3019
+        uu____2538
        in
-    mk_emb em un uu____3018
+    mk_emb em un uu____2537
   
 let e_tuple2 :
   'a 'b .
@@ -769,124 +662,124 @@
   fun ea  ->
     fun eb  ->
       let em x =
-        let uu____3084 =
-          let uu____3085 = let uu____3090 = type_of ea  in as_iarg uu____3090
+        let uu____2603 =
+          let uu____2604 = let uu____2609 = type_of ea  in as_iarg uu____2609
              in
-          let uu____3091 =
-            let uu____3098 =
-              let uu____3103 = type_of eb  in as_iarg uu____3103  in
-            let uu____3104 =
-              let uu____3111 =
-                let uu____3116 = embed ea (FStar_Pervasives_Native.fst x)  in
-                as_arg uu____3116  in
-              let uu____3117 =
-                let uu____3124 =
-                  let uu____3129 = embed eb (FStar_Pervasives_Native.snd x)
+          let uu____2610 =
+            let uu____2617 =
+              let uu____2622 = type_of eb  in as_iarg uu____2622  in
+            let uu____2623 =
+              let uu____2630 =
+                let uu____2635 = embed ea (FStar_Pervasives_Native.fst x)  in
+                as_arg uu____2635  in
+              let uu____2636 =
+                let uu____2643 =
+                  let uu____2648 = embed eb (FStar_Pervasives_Native.snd x)
                      in
-                  as_arg uu____3129  in
-                [uu____3124]  in
-              uu____3111 :: uu____3117  in
-            uu____3098 :: uu____3104  in
-          uu____3085 :: uu____3091  in
+                  as_arg uu____2648  in
+                [uu____2643]  in
+              uu____2630 :: uu____2636  in
+            uu____2617 :: uu____2623  in
+          uu____2604 :: uu____2610  in
         lid_as_constr FStar_Parser_Const.lid_Mktuple2
-          [FStar_Syntax_Syntax.U_zero; FStar_Syntax_Syntax.U_zero] uu____3084
+          [FStar_Syntax_Syntax.U_zero; FStar_Syntax_Syntax.U_zero] uu____2603
          in
       let un trm =
         match trm with
         | Construct
-            (fvar1,us,uu____3170::uu____3171::(a,uu____3173)::(b,uu____3175)::[])
+            (fvar1,us,uu____2689::uu____2690::(a,uu____2692)::(b,uu____2694)::[])
             when
             FStar_Syntax_Syntax.fv_eq_lid fvar1
               FStar_Parser_Const.lid_Mktuple2
             ->
-            let uu____3214 = unembed ea a  in
-            FStar_Util.bind_opt uu____3214
+            let uu____2733 = unembed ea a  in
+            FStar_Util.bind_opt uu____2733
               (fun a1  ->
-                 let uu____3224 = unembed eb b  in
-                 FStar_Util.bind_opt uu____3224
+                 let uu____2743 = unembed eb b  in
+                 FStar_Util.bind_opt uu____2743
                    (fun b1  -> FStar_Pervasives_Native.Some (a1, b1)))
-        | uu____3237 -> FStar_Pervasives_Native.None  in
-      let uu____3242 =
-        let uu____3243 =
-          let uu____3244 = let uu____3249 = type_of ea  in as_arg uu____3249
+        | uu____2756 -> FStar_Pervasives_Native.None  in
+      let uu____2761 =
+        let uu____2762 =
+          let uu____2763 = let uu____2768 = type_of ea  in as_arg uu____2768
              in
-          let uu____3250 =
-            let uu____3257 =
-              let uu____3262 = type_of eb  in as_arg uu____3262  in
-            [uu____3257]  in
-          uu____3244 :: uu____3250  in
-        lid_as_typ FStar_Parser_Const.lid_tuple2
-          [FStar_Syntax_Syntax.U_zero; FStar_Syntax_Syntax.U_zero] uu____3243
+          let uu____2769 =
+            let uu____2776 =
+              let uu____2781 = type_of eb  in as_arg uu____2781  in
+            [uu____2776]  in
+          uu____2763 :: uu____2769  in
+        lid_as_typ FStar_Parser_Const.lid_tuple2 [FStar_Syntax_Syntax.U_zero]
+          uu____2762
          in
-      mk_emb em un uu____3242
+      mk_emb em un uu____2761
   
 let (e_range : FStar_Range.range embedding) =
   let em r = Constant (Range r)  in
   let un t =
     match t with
     | Constant (Range r) -> FStar_Pervasives_Native.Some r
-    | uu____3300 -> FStar_Pervasives_Native.None  in
-  let uu____3301 = lid_as_typ FStar_Parser_Const.range_lid [] []  in
-  mk_emb em un uu____3301 
+    | uu____2819 -> FStar_Pervasives_Native.None  in
+  let uu____2820 = lid_as_typ FStar_Parser_Const.range_lid [] []  in
+  mk_emb em un uu____2820 
 let e_list : 'a . 'a embedding -> 'a Prims.list embedding =
   fun ea  ->
     let em l =
-      let typ = let uu____3335 = type_of ea  in as_iarg uu____3335  in
+      let typ = let uu____2854 = type_of ea  in as_iarg uu____2854  in
       let nil =
         lid_as_constr FStar_Parser_Const.nil_lid [FStar_Syntax_Syntax.U_zero]
           [typ]
          in
       let cons1 hd1 tl1 =
-        let uu____3356 =
-          let uu____3357 =
-            let uu____3364 =
-              let uu____3369 = embed ea hd1  in as_arg uu____3369  in
-            let uu____3370 = let uu____3377 = as_arg tl1  in [uu____3377]  in
-            uu____3364 :: uu____3370  in
-          typ :: uu____3357  in
+        let uu____2875 =
+          let uu____2876 =
+            let uu____2883 =
+              let uu____2888 = embed ea hd1  in as_arg uu____2888  in
+            let uu____2889 = let uu____2896 = as_arg tl1  in [uu____2896]  in
+            uu____2883 :: uu____2889  in
+          typ :: uu____2876  in
         lid_as_constr FStar_Parser_Const.cons_lid
-          [FStar_Syntax_Syntax.U_zero] uu____3356
+          [FStar_Syntax_Syntax.U_zero] uu____2875
          in
       FStar_List.fold_right cons1 l nil  in
     let rec un trm =
       match trm with
-      | Construct (fv,uu____3413,uu____3414) when
+      | Construct (fv,uu____2932,uu____2933) when
           FStar_Syntax_Syntax.fv_eq_lid fv FStar_Parser_Const.nil_lid ->
           FStar_Pervasives_Native.Some []
       | Construct
-          (fv,uu____3434,(uu____3435,FStar_Pervasives_Native.Some
-                          (FStar_Syntax_Syntax.Implicit uu____3436))::
+          (fv,uu____2953,(uu____2954,FStar_Pervasives_Native.Some
+                          (FStar_Syntax_Syntax.Implicit uu____2955))::
            (hd1,FStar_Pervasives_Native.None )::(tl1,FStar_Pervasives_Native.None
                                                  )::[])
           when FStar_Syntax_Syntax.fv_eq_lid fv FStar_Parser_Const.cons_lid
           ->
-          let uu____3465 = unembed ea hd1  in
-          FStar_Util.bind_opt uu____3465
+          let uu____2984 = unembed ea hd1  in
+          FStar_Util.bind_opt uu____2984
             (fun hd2  ->
-               let uu____3473 = un tl1  in
-               FStar_Util.bind_opt uu____3473
+               let uu____2992 = un tl1  in
+               FStar_Util.bind_opt uu____2992
                  (fun tl2  -> FStar_Pervasives_Native.Some (hd2 :: tl2)))
       | Construct
-          (fv,uu____3489,(hd1,FStar_Pervasives_Native.None )::(tl1,FStar_Pervasives_Native.None
+          (fv,uu____3008,(hd1,FStar_Pervasives_Native.None )::(tl1,FStar_Pervasives_Native.None
                                                                )::[])
           when FStar_Syntax_Syntax.fv_eq_lid fv FStar_Parser_Const.cons_lid
           ->
-          let uu____3514 = unembed ea hd1  in
-          FStar_Util.bind_opt uu____3514
+          let uu____3033 = unembed ea hd1  in
+          FStar_Util.bind_opt uu____3033
             (fun hd2  ->
-               let uu____3522 = un tl1  in
-               FStar_Util.bind_opt uu____3522
+               let uu____3041 = un tl1  in
+               FStar_Util.bind_opt uu____3041
                  (fun tl2  -> FStar_Pervasives_Native.Some (hd2 :: tl2)))
-      | uu____3537 -> FStar_Pervasives_Native.None  in
-    let uu____3540 =
-      let uu____3541 =
-        let uu____3542 = let uu____3547 = type_of ea  in as_arg uu____3547
+      | uu____3056 -> FStar_Pervasives_Native.None  in
+    let uu____3059 =
+      let uu____3060 =
+        let uu____3061 = let uu____3066 = type_of ea  in as_arg uu____3066
            in
-        [uu____3542]  in
+        [uu____3061]  in
       lid_as_typ FStar_Parser_Const.list_lid [FStar_Syntax_Syntax.U_zero]
-        uu____3541
+        uu____3060
        in
-    mk_emb em un uu____3540
+    mk_emb em un uu____3059
   
 let e_arrow1 : 'a 'b . 'a embedding -> 'b embedding -> ('a -> 'b) embedding =
   fun ea  ->
@@ -894,190 +787,41 @@
       let em f =
         Lam
           ((fun tas  ->
-              let uu____3625 =
-                let uu____3628 = FStar_List.hd tas  in unembed ea uu____3628
+              let uu____3142 =
+                let uu____3145 = FStar_List.hd tas  in unembed ea uu____3145
                  in
-              match uu____3625 with
+              match uu____3142 with
               | FStar_Pervasives_Native.Some a ->
-                  let uu____3630 = f a  in embed eb uu____3630
+                  let uu____3147 = f a  in embed eb uu____3147
               | FStar_Pervasives_Native.None  ->
                   failwith "cannot unembed function argument"),
-            [(fun uu____3642  ->
-                let uu____3645 = type_of eb  in as_arg uu____3645)],
+            [(fun uu____3157  ->
+                let uu____3158 = type_of eb  in as_arg uu____3158)],
             (Prims.parse_int "1"))
          in
       let un lam =
         match lam with
-        | Lam (ft,uu____3677,uu____3678) ->
+        | Lam (ft,uu____3188,uu____3189) ->
             FStar_Pervasives_Native.Some
               ((fun x  ->
-                  let uu____3718 =
-                    let uu____3721 =
-                      let uu____3722 =
-                        let uu____3725 = embed ea x  in [uu____3725]  in
-                      ft uu____3722  in
-                    unembed eb uu____3721  in
-                  match uu____3718 with
+                  let uu____3225 =
+                    let uu____3228 =
+                      let uu____3229 =
+                        let uu____3232 = embed ea x  in [uu____3232]  in
+                      ft uu____3229  in
+                    unembed eb uu____3228  in
+                  match uu____3225 with
                   | FStar_Pervasives_Native.Some x1 -> x1
                   | FStar_Pervasives_Native.None  ->
                       failwith "cannot unembed function result"))
-        | uu____3727 -> FStar_Pervasives_Native.None  in
-      let uu____3731 =
-        let uu____3732 = type_of ea  in
-        let uu____3733 = let uu____3734 = type_of eb  in as_iarg uu____3734
+        | uu____3234 -> FStar_Pervasives_Native.None  in
+      let uu____3238 =
+        let uu____3239 = type_of ea  in
+        let uu____3240 = let uu____3241 = type_of eb  in as_iarg uu____3241
            in
-        make_arrow1 uu____3732 uu____3733  in
-      mk_emb em un uu____3731
-  
-let (e_norm_step : FStar_Syntax_Embeddings.norm_step embedding) =
-  let em n1 =
-    match n1 with
-    | FStar_Syntax_Embeddings.Simpl  ->
-        let uu____3746 =
-          FStar_Syntax_Syntax.lid_as_fv FStar_Parser_Const.steps_simpl
-            FStar_Syntax_Syntax.delta_constant FStar_Pervasives_Native.None
-           in
-        mkFV uu____3746 [] []
-    | FStar_Syntax_Embeddings.Weak  ->
-        let uu____3751 =
-          FStar_Syntax_Syntax.lid_as_fv FStar_Parser_Const.steps_weak
-            FStar_Syntax_Syntax.delta_constant FStar_Pervasives_Native.None
-           in
-        mkFV uu____3751 [] []
-    | FStar_Syntax_Embeddings.HNF  ->
-        let uu____3756 =
-          FStar_Syntax_Syntax.lid_as_fv FStar_Parser_Const.steps_hnf
-            FStar_Syntax_Syntax.delta_constant FStar_Pervasives_Native.None
-           in
-        mkFV uu____3756 [] []
-    | FStar_Syntax_Embeddings.Primops  ->
-        let uu____3761 =
-          FStar_Syntax_Syntax.lid_as_fv FStar_Parser_Const.steps_primops
-            FStar_Syntax_Syntax.delta_constant FStar_Pervasives_Native.None
-           in
-        mkFV uu____3761 [] []
-    | FStar_Syntax_Embeddings.Delta  ->
-        let uu____3766 =
-          FStar_Syntax_Syntax.lid_as_fv FStar_Parser_Const.steps_delta
-            FStar_Syntax_Syntax.delta_constant FStar_Pervasives_Native.None
-           in
-        mkFV uu____3766 [] []
-    | FStar_Syntax_Embeddings.Zeta  ->
-        let uu____3771 =
-          FStar_Syntax_Syntax.lid_as_fv FStar_Parser_Const.steps_zeta
-            FStar_Syntax_Syntax.delta_constant FStar_Pervasives_Native.None
-           in
-        mkFV uu____3771 [] []
-    | FStar_Syntax_Embeddings.Iota  ->
-        let uu____3776 =
-          FStar_Syntax_Syntax.lid_as_fv FStar_Parser_Const.steps_iota
-            FStar_Syntax_Syntax.delta_constant FStar_Pervasives_Native.None
-           in
-        mkFV uu____3776 [] []
-    | FStar_Syntax_Embeddings.Reify  ->
-        let uu____3781 =
-          FStar_Syntax_Syntax.lid_as_fv FStar_Parser_Const.steps_reify
-            FStar_Syntax_Syntax.delta_constant FStar_Pervasives_Native.None
-           in
-        mkFV uu____3781 [] []
-    | FStar_Syntax_Embeddings.NBE  ->
-        let uu____3786 =
-          FStar_Syntax_Syntax.lid_as_fv FStar_Parser_Const.steps_nbe
-            FStar_Syntax_Syntax.delta_constant FStar_Pervasives_Native.None
-           in
-        mkFV uu____3786 [] []
-    | FStar_Syntax_Embeddings.UnfoldOnly l ->
-        let uu____3794 =
-          FStar_Syntax_Syntax.lid_as_fv FStar_Parser_Const.steps_unfoldonly
-            FStar_Syntax_Syntax.delta_constant FStar_Pervasives_Native.None
-           in
-        let uu____3795 =
-          let uu____3796 =
-            let uu____3801 =
-              let uu____3802 = e_list e_string  in embed uu____3802 l  in
-            as_arg uu____3801  in
-          [uu____3796]  in
-        mkFV uu____3794 [] uu____3795
-    | FStar_Syntax_Embeddings.UnfoldFully l ->
-        let uu____3820 =
-          FStar_Syntax_Syntax.lid_as_fv FStar_Parser_Const.steps_unfoldfully
-            FStar_Syntax_Syntax.delta_constant FStar_Pervasives_Native.None
-           in
-        let uu____3821 =
-          let uu____3822 =
-            let uu____3827 =
-              let uu____3828 = e_list e_string  in embed uu____3828 l  in
-            as_arg uu____3827  in
-          [uu____3822]  in
-        mkFV uu____3820 [] uu____3821
-    | FStar_Syntax_Embeddings.UnfoldAttr a -> failwith "NBE UnfoldAttr..."
-     in
-  let un t0 =
-    match t0 with
-    | FV (fv,uu____3855,[]) when
-        FStar_Syntax_Syntax.fv_eq_lid fv FStar_Parser_Const.steps_simpl ->
-        FStar_Pervasives_Native.Some FStar_Syntax_Embeddings.Simpl
-    | FV (fv,uu____3871,[]) when
-        FStar_Syntax_Syntax.fv_eq_lid fv FStar_Parser_Const.steps_weak ->
-        FStar_Pervasives_Native.Some FStar_Syntax_Embeddings.Weak
-    | FV (fv,uu____3887,[]) when
-        FStar_Syntax_Syntax.fv_eq_lid fv FStar_Parser_Const.steps_hnf ->
-        FStar_Pervasives_Native.Some FStar_Syntax_Embeddings.HNF
-    | FV (fv,uu____3903,[]) when
-        FStar_Syntax_Syntax.fv_eq_lid fv FStar_Parser_Const.steps_primops ->
-        FStar_Pervasives_Native.Some FStar_Syntax_Embeddings.Primops
-    | FV (fv,uu____3919,[]) when
-        FStar_Syntax_Syntax.fv_eq_lid fv FStar_Parser_Const.steps_delta ->
-        FStar_Pervasives_Native.Some FStar_Syntax_Embeddings.Delta
-    | FV (fv,uu____3935,[]) when
-        FStar_Syntax_Syntax.fv_eq_lid fv FStar_Parser_Const.steps_zeta ->
-        FStar_Pervasives_Native.Some FStar_Syntax_Embeddings.Zeta
-    | FV (fv,uu____3951,[]) when
-        FStar_Syntax_Syntax.fv_eq_lid fv FStar_Parser_Const.steps_iota ->
-        FStar_Pervasives_Native.Some FStar_Syntax_Embeddings.Iota
-    | FV (fv,uu____3967,[]) when
-        FStar_Syntax_Syntax.fv_eq_lid fv FStar_Parser_Const.steps_nbe ->
-        FStar_Pervasives_Native.Some FStar_Syntax_Embeddings.NBE
-    | FV (fv,uu____3983,[]) when
-        FStar_Syntax_Syntax.fv_eq_lid fv FStar_Parser_Const.steps_reify ->
-        FStar_Pervasives_Native.Some FStar_Syntax_Embeddings.Reify
-    | FV (fv,uu____3999,(l,uu____4001)::[]) when
-        FStar_Syntax_Syntax.fv_eq_lid fv FStar_Parser_Const.steps_unfoldonly
-        ->
-        let uu____4020 =
-          let uu____4025 = e_list e_string  in unembed uu____4025 l  in
-        FStar_Util.bind_opt uu____4020
-          (fun ss  ->
-             FStar_All.pipe_left
-               (fun _0_16  -> FStar_Pervasives_Native.Some _0_16)
-               (FStar_Syntax_Embeddings.UnfoldOnly ss))
-    | FV (fv,uu____4041,(l,uu____4043)::[]) when
-        FStar_Syntax_Syntax.fv_eq_lid fv FStar_Parser_Const.steps_unfoldfully
-        ->
-        let uu____4062 =
-          let uu____4067 = e_list e_string  in unembed uu____4067 l  in
-        FStar_Util.bind_opt uu____4062
-          (fun ss  ->
-             FStar_All.pipe_left
-               (fun _0_17  -> FStar_Pervasives_Native.Some _0_17)
-               (FStar_Syntax_Embeddings.UnfoldFully ss))
-    | uu____4082 ->
-        ((let uu____4084 =
-            let uu____4089 =
-              let uu____4090 = t_to_string t0  in
-              FStar_Util.format1 "Not an embedded norm_step: %s" uu____4090
-               in
-            (FStar_Errors.Warning_NotEmbedded, uu____4089)  in
-          FStar_Errors.log_issue FStar_Range.dummyRange uu____4084);
-         FStar_Pervasives_Native.None)
-     in
-  let uu____4091 =
-    let uu____4092 =
-      FStar_Syntax_Syntax.lid_as_fv FStar_Parser_Const.norm_step_lid
-        FStar_Syntax_Syntax.delta_constant FStar_Pervasives_Native.None
-       in
-    mkFV uu____4092 [] []  in
-  mk_emb em un uu____4091 
+        make_arrow1 uu____3239 uu____3240  in
+      mk_emb em un uu____3238
+  
 let (arg_as_int : arg -> FStar_BigInt.t FStar_Pervasives_Native.option) =
   fun a  ->
     FStar_All.pipe_right (FStar_Pervasives_Native.fst a) (unembed e_int)
@@ -1098,34 +842,34 @@
   'a . 'a embedding -> arg -> 'a Prims.list FStar_Pervasives_Native.option =
   fun e  ->
     fun a  ->
-      let uu____4161 = let uu____4170 = e_list e  in unembed uu____4170  in
-      FStar_All.pipe_right (FStar_Pervasives_Native.fst a) uu____4161
+      let uu____3309 = let uu____3318 = e_list e  in unembed uu____3318  in
+      FStar_All.pipe_right (FStar_Pervasives_Native.fst a) uu____3309
   
 let (arg_as_bounded_int :
   arg ->
     (FStar_Syntax_Syntax.fv,FStar_BigInt.t) FStar_Pervasives_Native.tuple2
       FStar_Pervasives_Native.option)
   =
-  fun uu____4191  ->
-    match uu____4191 with
-    | (a,uu____4199) ->
+  fun uu____3339  ->
+    match uu____3339 with
+    | (a,uu____3347) ->
         (match a with
-         | FV (fv1,[],(Constant (Int i),uu____4214)::[]) when
-             let uu____4231 =
+         | FV (fv1,[],(Constant (Int i),uu____3362)::[]) when
+             let uu____3379 =
                FStar_Ident.text_of_lid
                  (fv1.FStar_Syntax_Syntax.fv_name).FStar_Syntax_Syntax.v
                 in
-             FStar_Util.ends_with uu____4231 "int_to_t" ->
+             FStar_Util.ends_with uu____3379 "int_to_t" ->
              FStar_Pervasives_Native.Some (fv1, i)
-         | uu____4236 -> FStar_Pervasives_Native.None)
+         | uu____3384 -> FStar_Pervasives_Native.None)
   
 let (int_as_bounded : FStar_Syntax_Syntax.fv -> FStar_BigInt.t -> t) =
   fun int_to_t1  ->
     fun n1  ->
       let c = embed e_int n1  in
       let int_to_t2 args = FV (int_to_t1, [], args)  in
-      let uu____4278 = let uu____4285 = as_arg c  in [uu____4285]  in
-      int_to_t2 uu____4278
+      let uu____3426 = let uu____3433 = as_arg c  in [uu____3433]  in
+      int_to_t2 uu____3426
   
 let lift_unary :
   'a 'b .
@@ -1137,8 +881,8 @@
     fun aopts  ->
       match aopts with
       | (FStar_Pervasives_Native.Some a)::[] ->
-          let uu____4338 = f a  in FStar_Pervasives_Native.Some uu____4338
-      | uu____4339 -> FStar_Pervasives_Native.None
+          let uu____3486 = f a  in FStar_Pervasives_Native.Some uu____3486
+      | uu____3487 -> FStar_Pervasives_Native.None
   
 let lift_binary :
   'a 'b .
@@ -1151,9 +895,9 @@
       match aopts with
       | (FStar_Pervasives_Native.Some a0)::(FStar_Pervasives_Native.Some
           a1)::[] ->
-          let uu____4392 = f a0 a1  in
-          FStar_Pervasives_Native.Some uu____4392
-      | uu____4393 -> FStar_Pervasives_Native.None
+          let uu____3540 = f a0 a1  in
+          FStar_Pervasives_Native.Some uu____3540
+      | uu____3541 -> FStar_Pervasives_Native.None
   
 let unary_op :
   'a .
@@ -1163,7 +907,7 @@
   fun as_a  ->
     fun f  ->
       fun args  ->
-        let uu____4436 = FStar_List.map as_a args  in lift_unary f uu____4436
+        let uu____3584 = FStar_List.map as_a args  in lift_unary f uu____3584
   
 let binary_op :
   'a .
@@ -1173,8 +917,8 @@
   fun as_a  ->
     fun f  ->
       fun args  ->
-        let uu____4490 = FStar_List.map as_a args  in
-        lift_binary f uu____4490
+        let uu____3638 = FStar_List.map as_a args  in
+        lift_binary f uu____3638
   
 let (unary_int_op :
   (FStar_BigInt.t -> FStar_BigInt.t) ->
@@ -1182,7 +926,7 @@
   =
   fun f  ->
     unary_op arg_as_int
-      (fun x  -> let uu____4519 = f x  in embed e_int uu____4519)
+      (fun x  -> let uu____3667 = f x  in embed e_int uu____3667)
   
 let (binary_int_op :
   (FStar_BigInt.t -> FStar_BigInt.t -> FStar_BigInt.t) ->
@@ -1190,13 +934,13 @@
   =
   fun f  ->
     binary_op arg_as_int
-      (fun x  -> fun y  -> let uu____4545 = f x y  in embed e_int uu____4545)
+      (fun x  -> fun y  -> let uu____3693 = f x y  in embed e_int uu____3693)
   
 let (unary_bool_op :
   (Prims.bool -> Prims.bool) -> args -> t FStar_Pervasives_Native.option) =
   fun f  ->
     unary_op arg_as_bool
-      (fun x  -> let uu____4564 = f x  in embed e_bool uu____4564)
+      (fun x  -> let uu____3712 = f x  in embed e_bool uu____3712)
   
 let (binary_bool_op :
   (Prims.bool -> Prims.bool -> Prims.bool) ->
@@ -1204,7 +948,7 @@
   =
   fun f  ->
     binary_op arg_as_bool
-      (fun x  -> fun y  -> let uu____4590 = f x y  in embed e_bool uu____4590)
+      (fun x  -> fun y  -> let uu____3738 = f x y  in embed e_bool uu____3738)
   
 let (binary_string_op :
   (Prims.string -> Prims.string -> Prims.string) ->
@@ -1213,7 +957,7 @@
   fun f  ->
     binary_op arg_as_string
       (fun x  ->
-         fun y  -> let uu____4616 = f x y  in embed e_string uu____4616)
+         fun y  -> let uu____3764 = f x y  in embed e_string uu____3764)
   
 let mixed_binary_op :
   'a 'b 'c .
@@ -1229,23 +973,23 @@
           fun args  ->
             match args with
             | a::b::[] ->
-                let uu____4718 =
-                  let uu____4727 = as_a a  in
-                  let uu____4730 = as_b b  in (uu____4727, uu____4730)  in
-                (match uu____4718 with
+                let uu____3866 =
+                  let uu____3875 = as_a a  in
+                  let uu____3878 = as_b b  in (uu____3875, uu____3878)  in
+                (match uu____3866 with
                  | (FStar_Pervasives_Native.Some
                     a1,FStar_Pervasives_Native.Some b1) ->
-                     let uu____4745 =
-                       let uu____4746 = f a1 b1  in embed_c uu____4746  in
-                     FStar_Pervasives_Native.Some uu____4745
-                 | uu____4747 -> FStar_Pervasives_Native.None)
-            | uu____4756 -> FStar_Pervasives_Native.None
+                     let uu____3893 =
+                       let uu____3894 = f a1 b1  in embed_c uu____3894  in
+                     FStar_Pervasives_Native.Some uu____3893
+                 | uu____3895 -> FStar_Pervasives_Native.None)
+            | uu____3904 -> FStar_Pervasives_Native.None
   
 let (list_of_string' : Prims.string -> t) =
   fun s  ->
-    let uu____4762 = e_list e_char  in
-    let uu____4769 = FStar_String.list_of_string s  in
-    embed uu____4762 uu____4769
+    let uu____3910 = e_list e_char  in
+    let uu____3917 = FStar_String.list_of_string s  in
+    embed uu____3910 uu____3917
   
 let (string_of_list' : FStar_Char.char Prims.list -> t) =
   fun l  ->
@@ -1256,32 +1000,32 @@
   fun s1  ->
     fun s2  ->
       let r = FStar_String.compare s1 s2  in
-      let uu____4799 =
-        let uu____4800 = FStar_Util.string_of_int r  in
-        FStar_BigInt.big_int_of_string uu____4800  in
-      embed e_int uu____4799
+      let uu____3947 =
+        let uu____3948 = FStar_Util.string_of_int r  in
+        FStar_BigInt.big_int_of_string uu____3948  in
+      embed e_int uu____3947
   
 let (string_concat' : args -> t FStar_Pervasives_Native.option) =
   fun args  ->
     match args with
     | a1::a2::[] ->
-        let uu____4832 = arg_as_string a1  in
-        (match uu____4832 with
+        let uu____3980 = arg_as_string a1  in
+        (match uu____3980 with
          | FStar_Pervasives_Native.Some s1 ->
-             let uu____4838 = arg_as_list e_string a2  in
-             (match uu____4838 with
+             let uu____3986 = arg_as_list e_string a2  in
+             (match uu____3986 with
               | FStar_Pervasives_Native.Some s2 ->
                   let r = FStar_String.concat s1 s2  in
-                  let uu____4851 = embed e_string r  in
-                  FStar_Pervasives_Native.Some uu____4851
-              | uu____4852 -> FStar_Pervasives_Native.None)
-         | uu____4857 -> FStar_Pervasives_Native.None)
-    | uu____4860 -> FStar_Pervasives_Native.None
+                  let uu____3999 = embed e_string r  in
+                  FStar_Pervasives_Native.Some uu____3999
+              | uu____4000 -> FStar_Pervasives_Native.None)
+         | uu____4005 -> FStar_Pervasives_Native.None)
+    | uu____4008 -> FStar_Pervasives_Native.None
   
 let (string_of_int : FStar_BigInt.t -> t) =
   fun i  ->
-    let uu____4866 = FStar_BigInt.string_of_big_int i  in
-    embed e_string uu____4866
+    let uu____4014 = FStar_BigInt.string_of_big_int i  in
+    embed e_string uu____4014
   
 let (string_of_bool : Prims.bool -> t) =
   fun b  -> embed e_string (if b then "true" else "false") 
@@ -1291,96 +1035,88 @@
       let tru = embed e_bool true  in
       let fal = embed e_bool false  in
       match args with
-      | (_univ,uu____4892)::(_typ,uu____4894)::(a1,uu____4896)::(a2,uu____4898)::[]
+      | (_univ,uu____4040)::(_typ,uu____4042)::(a1,uu____4044)::(a2,uu____4046)::[]
           ->
-          let uu____4919 = eq_t a1 a2  in
-          (match uu____4919 with
+          let uu____4067 = eq_t a1 a2  in
+          (match uu____4067 with
            | FStar_Syntax_Util.Equal  ->
                FStar_Pervasives_Native.Some (if neg then fal else tru)
            | FStar_Syntax_Util.NotEqual  ->
                FStar_Pervasives_Native.Some (if neg then tru else fal)
-           | uu____4924 -> FStar_Pervasives_Native.None)
-      | uu____4925 -> failwith "Unexpected number of arguments"
+           | uu____4072 -> FStar_Pervasives_Native.None)
+      | uu____4073 -> failwith "Unexpected number of arguments"
   
 let (interp_prop : args -> t FStar_Pervasives_Native.option) =
   fun args  ->
     match args with
-    | (_u,uu____4938)::(_typ,uu____4940)::(a1,uu____4942)::(a2,uu____4944)::[]
+    | (_u,uu____4086)::(_typ,uu____4088)::(a1,uu____4090)::(a2,uu____4092)::[]
         ->
-        let uu____4965 = eq_t a1 a2  in
-        (match uu____4965 with
+        let uu____4113 = eq_t a1 a2  in
+        (match uu____4113 with
          | FStar_Syntax_Util.Equal  ->
-             let uu____4968 = embed e_bool true  in
-             FStar_Pervasives_Native.Some uu____4968
+             let uu____4116 = embed e_bool true  in
+             FStar_Pervasives_Native.Some uu____4116
          | FStar_Syntax_Util.NotEqual  ->
-             let uu____4969 = embed e_bool false  in
-             FStar_Pervasives_Native.Some uu____4969
+             let uu____4117 = embed e_bool false  in
+             FStar_Pervasives_Native.Some uu____4117
          | FStar_Syntax_Util.Unknown  -> FStar_Pervasives_Native.None)
-    | uu____4970 -> failwith "Unexpected number of arguments"
+    | uu____4118 -> failwith "Unexpected number of arguments"
   
 let (dummy_interp :
   FStar_Ident.lid -> args -> t FStar_Pervasives_Native.option) =
   fun lid  ->
     fun args  ->
-      let uu____4987 =
-        let uu____4988 = FStar_Ident.string_of_lid lid  in
-        Prims.strcat "No interpretation for " uu____4988  in
-      failwith uu____4987
+      let uu____4135 =
+        let uu____4136 = FStar_Ident.string_of_lid lid  in
+        Prims.strcat "No interpretation for " uu____4136  in
+      failwith uu____4135
   
 let (prims_to_fstar_range_step : args -> t FStar_Pervasives_Native.option) =
   fun args  ->
     match args with
-    | (a1,uu____5001)::[] ->
-        let uu____5010 = unembed e_range a1  in
-        (match uu____5010 with
+    | (a1,uu____4149)::[] ->
+        let uu____4158 = unembed e_range a1  in
+        (match uu____4158 with
          | FStar_Pervasives_Native.Some r ->
-             let uu____5016 = embed e_range r  in
-             FStar_Pervasives_Native.Some uu____5016
+             let uu____4164 = embed e_range r  in
+             FStar_Pervasives_Native.Some uu____4164
          | FStar_Pervasives_Native.None  -> FStar_Pervasives_Native.None)
-    | uu____5017 -> failwith "Unexpected number of arguments"
+    | uu____4165 -> failwith "Unexpected number of arguments"
   
 let (string_split' : args -> t FStar_Pervasives_Native.option) =
   fun args  ->
     match args with
     | a1::a2::[] ->
-        let uu____5051 = arg_as_list e_char a1  in
-        (match uu____5051 with
+        let uu____4199 = arg_as_list e_char a1  in
+        (match uu____4199 with
          | FStar_Pervasives_Native.Some s1 ->
-             let uu____5067 = arg_as_string a2  in
-             (match uu____5067 with
+             let uu____4215 = arg_as_string a2  in
+             (match uu____4215 with
               | FStar_Pervasives_Native.Some s2 ->
                   let r = FStar_String.split s1 s2  in
-                  let uu____5076 =
-                    let uu____5077 = e_list e_string  in embed uu____5077 r
+                  let uu____4224 =
+                    let uu____4225 = e_list e_string  in embed uu____4225 r
                      in
-                  FStar_Pervasives_Native.Some uu____5076
-              | uu____5084 -> FStar_Pervasives_Native.None)
-         | uu____5087 -> FStar_Pervasives_Native.None)
-    | uu____5093 -> FStar_Pervasives_Native.None
+                  FStar_Pervasives_Native.Some uu____4224
+              | uu____4232 -> FStar_Pervasives_Native.None)
+         | uu____4235 -> FStar_Pervasives_Native.None)
+    | uu____4241 -> FStar_Pervasives_Native.None
   
 let (string_substring' : args -> t FStar_Pervasives_Native.option) =
   fun args  ->
     match args with
     | a1::a2::a3::[] ->
-        let uu____5134 =
-          let uu____5147 = arg_as_string a1  in
-          let uu____5150 = arg_as_int a2  in
-          let uu____5153 = arg_as_int a3  in
-          (uu____5147, uu____5150, uu____5153)  in
-        (match uu____5134 with
+        let uu____4282 =
+          let uu____4295 = arg_as_string a1  in
+          let uu____4298 = arg_as_int a2  in
+          let uu____4301 = arg_as_int a3  in
+          (uu____4295, uu____4298, uu____4301)  in
+        (match uu____4282 with
          | (FStar_Pervasives_Native.Some s1,FStar_Pervasives_Native.Some
             n1,FStar_Pervasives_Native.Some n2) ->
              let n11 = FStar_BigInt.to_int_fs n1  in
              let n21 = FStar_BigInt.to_int_fs n2  in
              (try
-<<<<<<< HEAD
-                let r = FStar_String.substring s1 n11 n21  in
-                let uu____5184 = embed e_string r  in
-                FStar_Pervasives_Native.Some uu____5184
-              with | uu____5190 -> FStar_Pervasives_Native.None)
-         | uu____5191 -> FStar_Pervasives_Native.None)
-    | uu____5204 -> FStar_Pervasives_Native.None
-=======
                 (fun uu___225_4328  ->
                    match () with
                    | () ->
@@ -1390,5 +1126,4 @@
               with | uu____4338 -> FStar_Pervasives_Native.None)
          | uu____4339 -> FStar_Pervasives_Native.None)
     | uu____4352 -> FStar_Pervasives_Native.None
->>>>>>> a10a3da9
   