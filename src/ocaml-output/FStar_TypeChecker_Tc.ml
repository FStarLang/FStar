open Prims
let (set_hint_correlator :
  FStar_TypeChecker_Env.env ->
    FStar_Syntax_Syntax.sigelt -> FStar_TypeChecker_Env.env)
  =
  fun env ->
    fun se ->
      let tbl =
        FStar_Compiler_Effect.op_Bar_Greater
          env.FStar_TypeChecker_Env.qtbl_name_and_index
          FStar_Pervasives_Native.fst in
      let get_n lid =
        let n_opt =
          let uu___ = FStar_Ident.string_of_lid lid in
          FStar_Compiler_Util.smap_try_find tbl uu___ in
        if FStar_Compiler_Util.is_some n_opt
        then
          FStar_Compiler_Effect.op_Bar_Greater n_opt FStar_Compiler_Util.must
        else Prims.int_zero in
      let uu___ = FStar_Options.reuse_hint_for () in
      match uu___ with
      | FStar_Pervasives_Native.Some l ->
          let lid =
            let uu___1 = FStar_TypeChecker_Env.current_module env in
            FStar_Ident.lid_add_suffix uu___1 l in
          let uu___1 =
            let uu___2 =
              let uu___3 = let uu___4 = get_n lid in (lid, uu___4) in
              FStar_Pervasives_Native.Some uu___3 in
            (tbl, uu___2) in
          {
            FStar_TypeChecker_Env.solver = (env.FStar_TypeChecker_Env.solver);
            FStar_TypeChecker_Env.range = (env.FStar_TypeChecker_Env.range);
            FStar_TypeChecker_Env.curmodule =
              (env.FStar_TypeChecker_Env.curmodule);
            FStar_TypeChecker_Env.gamma = (env.FStar_TypeChecker_Env.gamma);
            FStar_TypeChecker_Env.gamma_sig =
              (env.FStar_TypeChecker_Env.gamma_sig);
            FStar_TypeChecker_Env.gamma_cache =
              (env.FStar_TypeChecker_Env.gamma_cache);
            FStar_TypeChecker_Env.modules =
              (env.FStar_TypeChecker_Env.modules);
            FStar_TypeChecker_Env.expected_typ =
              (env.FStar_TypeChecker_Env.expected_typ);
            FStar_TypeChecker_Env.sigtab = (env.FStar_TypeChecker_Env.sigtab);
            FStar_TypeChecker_Env.attrtab =
              (env.FStar_TypeChecker_Env.attrtab);
            FStar_TypeChecker_Env.instantiate_imp =
              (env.FStar_TypeChecker_Env.instantiate_imp);
            FStar_TypeChecker_Env.effects =
              (env.FStar_TypeChecker_Env.effects);
            FStar_TypeChecker_Env.generalize =
              (env.FStar_TypeChecker_Env.generalize);
            FStar_TypeChecker_Env.letrecs =
              (env.FStar_TypeChecker_Env.letrecs);
            FStar_TypeChecker_Env.top_level =
              (env.FStar_TypeChecker_Env.top_level);
            FStar_TypeChecker_Env.check_uvars =
              (env.FStar_TypeChecker_Env.check_uvars);
            FStar_TypeChecker_Env.use_eq_strict =
              (env.FStar_TypeChecker_Env.use_eq_strict);
            FStar_TypeChecker_Env.is_iface =
              (env.FStar_TypeChecker_Env.is_iface);
            FStar_TypeChecker_Env.admit = (env.FStar_TypeChecker_Env.admit);
            FStar_TypeChecker_Env.lax = (env.FStar_TypeChecker_Env.lax);
            FStar_TypeChecker_Env.lax_universes =
              (env.FStar_TypeChecker_Env.lax_universes);
            FStar_TypeChecker_Env.phase1 = (env.FStar_TypeChecker_Env.phase1);
            FStar_TypeChecker_Env.failhard =
              (env.FStar_TypeChecker_Env.failhard);
            FStar_TypeChecker_Env.nosynth =
              (env.FStar_TypeChecker_Env.nosynth);
            FStar_TypeChecker_Env.uvar_subtyping =
              (env.FStar_TypeChecker_Env.uvar_subtyping);
            FStar_TypeChecker_Env.tc_term =
              (env.FStar_TypeChecker_Env.tc_term);
            FStar_TypeChecker_Env.typeof_tot_or_gtot_term =
              (env.FStar_TypeChecker_Env.typeof_tot_or_gtot_term);
            FStar_TypeChecker_Env.universe_of =
              (env.FStar_TypeChecker_Env.universe_of);
            FStar_TypeChecker_Env.typeof_well_typed_tot_or_gtot_term =
              (env.FStar_TypeChecker_Env.typeof_well_typed_tot_or_gtot_term);
            FStar_TypeChecker_Env.teq_nosmt_force =
              (env.FStar_TypeChecker_Env.teq_nosmt_force);
            FStar_TypeChecker_Env.subtype_nosmt_force =
              (env.FStar_TypeChecker_Env.subtype_nosmt_force);
            FStar_TypeChecker_Env.use_bv_sorts =
              (env.FStar_TypeChecker_Env.use_bv_sorts);
            FStar_TypeChecker_Env.qtbl_name_and_index = uu___1;
            FStar_TypeChecker_Env.normalized_eff_names =
              (env.FStar_TypeChecker_Env.normalized_eff_names);
            FStar_TypeChecker_Env.fv_delta_depths =
              (env.FStar_TypeChecker_Env.fv_delta_depths);
            FStar_TypeChecker_Env.proof_ns =
              (env.FStar_TypeChecker_Env.proof_ns);
            FStar_TypeChecker_Env.synth_hook =
              (env.FStar_TypeChecker_Env.synth_hook);
            FStar_TypeChecker_Env.try_solve_implicits_hook =
              (env.FStar_TypeChecker_Env.try_solve_implicits_hook);
            FStar_TypeChecker_Env.splice = (env.FStar_TypeChecker_Env.splice);
            FStar_TypeChecker_Env.mpreprocess =
              (env.FStar_TypeChecker_Env.mpreprocess);
            FStar_TypeChecker_Env.postprocess =
              (env.FStar_TypeChecker_Env.postprocess);
            FStar_TypeChecker_Env.identifier_info =
              (env.FStar_TypeChecker_Env.identifier_info);
            FStar_TypeChecker_Env.tc_hooks =
              (env.FStar_TypeChecker_Env.tc_hooks);
            FStar_TypeChecker_Env.dsenv = (env.FStar_TypeChecker_Env.dsenv);
            FStar_TypeChecker_Env.nbe = (env.FStar_TypeChecker_Env.nbe);
            FStar_TypeChecker_Env.strict_args_tab =
              (env.FStar_TypeChecker_Env.strict_args_tab);
            FStar_TypeChecker_Env.erasable_types_tab =
              (env.FStar_TypeChecker_Env.erasable_types_tab);
            FStar_TypeChecker_Env.enable_defer_to_tac =
              (env.FStar_TypeChecker_Env.enable_defer_to_tac);
            FStar_TypeChecker_Env.unif_allow_ref_guards =
              (env.FStar_TypeChecker_Env.unif_allow_ref_guards);
            FStar_TypeChecker_Env.erase_erasable_args =
              (env.FStar_TypeChecker_Env.erase_erasable_args);
            FStar_TypeChecker_Env.core_check =
              (env.FStar_TypeChecker_Env.core_check)
          }
      | FStar_Pervasives_Native.None ->
          let lids = FStar_Syntax_Util.lids_of_sigelt se in
          let lid =
            match lids with
            | [] ->
                let uu___1 = FStar_TypeChecker_Env.current_module env in
                let uu___2 =
                  let uu___3 = FStar_Ident.next_id () in
                  FStar_Compiler_Effect.op_Bar_Greater uu___3
                    FStar_Compiler_Util.string_of_int in
                FStar_Ident.lid_add_suffix uu___1 uu___2
            | l::uu___1 -> l in
          let uu___1 =
            let uu___2 =
              let uu___3 = let uu___4 = get_n lid in (lid, uu___4) in
              FStar_Pervasives_Native.Some uu___3 in
            (tbl, uu___2) in
          {
            FStar_TypeChecker_Env.solver = (env.FStar_TypeChecker_Env.solver);
            FStar_TypeChecker_Env.range = (env.FStar_TypeChecker_Env.range);
            FStar_TypeChecker_Env.curmodule =
              (env.FStar_TypeChecker_Env.curmodule);
            FStar_TypeChecker_Env.gamma = (env.FStar_TypeChecker_Env.gamma);
            FStar_TypeChecker_Env.gamma_sig =
              (env.FStar_TypeChecker_Env.gamma_sig);
            FStar_TypeChecker_Env.gamma_cache =
              (env.FStar_TypeChecker_Env.gamma_cache);
            FStar_TypeChecker_Env.modules =
              (env.FStar_TypeChecker_Env.modules);
            FStar_TypeChecker_Env.expected_typ =
              (env.FStar_TypeChecker_Env.expected_typ);
            FStar_TypeChecker_Env.sigtab = (env.FStar_TypeChecker_Env.sigtab);
            FStar_TypeChecker_Env.attrtab =
              (env.FStar_TypeChecker_Env.attrtab);
            FStar_TypeChecker_Env.instantiate_imp =
              (env.FStar_TypeChecker_Env.instantiate_imp);
            FStar_TypeChecker_Env.effects =
              (env.FStar_TypeChecker_Env.effects);
            FStar_TypeChecker_Env.generalize =
              (env.FStar_TypeChecker_Env.generalize);
            FStar_TypeChecker_Env.letrecs =
              (env.FStar_TypeChecker_Env.letrecs);
            FStar_TypeChecker_Env.top_level =
              (env.FStar_TypeChecker_Env.top_level);
            FStar_TypeChecker_Env.check_uvars =
              (env.FStar_TypeChecker_Env.check_uvars);
            FStar_TypeChecker_Env.use_eq_strict =
              (env.FStar_TypeChecker_Env.use_eq_strict);
            FStar_TypeChecker_Env.is_iface =
              (env.FStar_TypeChecker_Env.is_iface);
            FStar_TypeChecker_Env.admit = (env.FStar_TypeChecker_Env.admit);
            FStar_TypeChecker_Env.lax = (env.FStar_TypeChecker_Env.lax);
            FStar_TypeChecker_Env.lax_universes =
              (env.FStar_TypeChecker_Env.lax_universes);
            FStar_TypeChecker_Env.phase1 = (env.FStar_TypeChecker_Env.phase1);
            FStar_TypeChecker_Env.failhard =
              (env.FStar_TypeChecker_Env.failhard);
            FStar_TypeChecker_Env.nosynth =
              (env.FStar_TypeChecker_Env.nosynth);
            FStar_TypeChecker_Env.uvar_subtyping =
              (env.FStar_TypeChecker_Env.uvar_subtyping);
            FStar_TypeChecker_Env.tc_term =
              (env.FStar_TypeChecker_Env.tc_term);
            FStar_TypeChecker_Env.typeof_tot_or_gtot_term =
              (env.FStar_TypeChecker_Env.typeof_tot_or_gtot_term);
            FStar_TypeChecker_Env.universe_of =
              (env.FStar_TypeChecker_Env.universe_of);
            FStar_TypeChecker_Env.typeof_well_typed_tot_or_gtot_term =
              (env.FStar_TypeChecker_Env.typeof_well_typed_tot_or_gtot_term);
            FStar_TypeChecker_Env.teq_nosmt_force =
              (env.FStar_TypeChecker_Env.teq_nosmt_force);
            FStar_TypeChecker_Env.subtype_nosmt_force =
              (env.FStar_TypeChecker_Env.subtype_nosmt_force);
            FStar_TypeChecker_Env.use_bv_sorts =
              (env.FStar_TypeChecker_Env.use_bv_sorts);
            FStar_TypeChecker_Env.qtbl_name_and_index = uu___1;
            FStar_TypeChecker_Env.normalized_eff_names =
              (env.FStar_TypeChecker_Env.normalized_eff_names);
            FStar_TypeChecker_Env.fv_delta_depths =
              (env.FStar_TypeChecker_Env.fv_delta_depths);
            FStar_TypeChecker_Env.proof_ns =
              (env.FStar_TypeChecker_Env.proof_ns);
            FStar_TypeChecker_Env.synth_hook =
              (env.FStar_TypeChecker_Env.synth_hook);
            FStar_TypeChecker_Env.try_solve_implicits_hook =
              (env.FStar_TypeChecker_Env.try_solve_implicits_hook);
            FStar_TypeChecker_Env.splice = (env.FStar_TypeChecker_Env.splice);
            FStar_TypeChecker_Env.mpreprocess =
              (env.FStar_TypeChecker_Env.mpreprocess);
            FStar_TypeChecker_Env.postprocess =
              (env.FStar_TypeChecker_Env.postprocess);
            FStar_TypeChecker_Env.identifier_info =
              (env.FStar_TypeChecker_Env.identifier_info);
            FStar_TypeChecker_Env.tc_hooks =
              (env.FStar_TypeChecker_Env.tc_hooks);
            FStar_TypeChecker_Env.dsenv = (env.FStar_TypeChecker_Env.dsenv);
            FStar_TypeChecker_Env.nbe = (env.FStar_TypeChecker_Env.nbe);
            FStar_TypeChecker_Env.strict_args_tab =
              (env.FStar_TypeChecker_Env.strict_args_tab);
            FStar_TypeChecker_Env.erasable_types_tab =
              (env.FStar_TypeChecker_Env.erasable_types_tab);
            FStar_TypeChecker_Env.enable_defer_to_tac =
              (env.FStar_TypeChecker_Env.enable_defer_to_tac);
            FStar_TypeChecker_Env.unif_allow_ref_guards =
              (env.FStar_TypeChecker_Env.unif_allow_ref_guards);
            FStar_TypeChecker_Env.erase_erasable_args =
              (env.FStar_TypeChecker_Env.erase_erasable_args);
            FStar_TypeChecker_Env.core_check =
              (env.FStar_TypeChecker_Env.core_check)
          }
let (log : FStar_TypeChecker_Env.env -> Prims.bool) =
  fun env ->
    (FStar_Options.log_types ()) &&
      (let uu___ =
         let uu___1 = FStar_TypeChecker_Env.current_module env in
         FStar_Ident.lid_equals FStar_Parser_Const.prims_lid uu___1 in
       Prims.op_Negation uu___)
let (tc_type_common :
  FStar_TypeChecker_Env.env ->
    FStar_Syntax_Syntax.tscheme ->
      FStar_Syntax_Syntax.typ ->
        FStar_Compiler_Range.range -> FStar_Syntax_Syntax.tscheme)
  =
  fun env ->
    fun uu___ ->
      fun expected_typ ->
        fun r ->
          match uu___ with
          | (uvs, t) ->
              let uu___1 = FStar_Syntax_Subst.open_univ_vars uvs t in
              (match uu___1 with
               | (uvs1, t1) ->
                   let env1 = FStar_TypeChecker_Env.push_univ_vars env uvs1 in
                   let t2 =
                     FStar_TypeChecker_TcTerm.tc_check_trivial_guard env1 t1
                       expected_typ in
                   if uvs1 = []
                   then
                     let uu___2 =
                       FStar_TypeChecker_Generalize.generalize_universes env1
                         t2 in
                     (match uu___2 with
                      | (uvs2, t3) ->
                          (FStar_TypeChecker_Util.check_uvars r t3;
                           (uvs2, t3)))
                   else
                     (let uu___3 =
                        let uu___4 =
                          FStar_Compiler_Effect.op_Bar_Greater t2
                            (FStar_TypeChecker_Normalize.remove_uvar_solutions
                               env1) in
                        FStar_Compiler_Effect.op_Bar_Greater uu___4
                          (FStar_Syntax_Subst.close_univ_vars uvs1) in
                      (uvs1, uu___3)))
let (tc_declare_typ :
  FStar_TypeChecker_Env.env ->
    FStar_Syntax_Syntax.tscheme ->
      FStar_Compiler_Range.range -> FStar_Syntax_Syntax.tscheme)
  =
  fun env ->
    fun ts ->
      fun r ->
        let uu___ =
          let uu___1 = FStar_Syntax_Util.type_u () in
          FStar_Compiler_Effect.op_Bar_Greater uu___1
            FStar_Pervasives_Native.fst in
        tc_type_common env ts uu___ r
let (tc_assume :
  FStar_TypeChecker_Env.env ->
    FStar_Syntax_Syntax.tscheme ->
      FStar_Compiler_Range.range -> FStar_Syntax_Syntax.tscheme)
  =
  fun env ->
    fun ts ->
      fun r ->
        let uu___ =
          let uu___1 = FStar_Syntax_Util.type_u () in
          FStar_Compiler_Effect.op_Bar_Greater uu___1
            FStar_Pervasives_Native.fst in
        tc_type_common env ts uu___ r
let (tc_decl_attributes :
  FStar_TypeChecker_Env.env ->
    FStar_Syntax_Syntax.sigelt -> FStar_Syntax_Syntax.sigelt)
  =
  fun env ->
    fun se ->
      let uu___ =
        let uu___1 =
          FStar_TypeChecker_Env.lid_exists env
            FStar_Parser_Const.attr_substitute_lid in
        if uu___1
        then ([], (se.FStar_Syntax_Syntax.sigattrs))
        else
          FStar_Compiler_List.partition
            ((=) FStar_Syntax_Util.attr_substitute)
            se.FStar_Syntax_Syntax.sigattrs in
      match uu___ with
      | (blacklisted_attrs, other_attrs) ->
          let uu___1 =
            let uu___2 =
              FStar_TypeChecker_TcTerm.tc_attributes env other_attrs in
            FStar_Compiler_List.op_At blacklisted_attrs uu___2 in
          {
            FStar_Syntax_Syntax.sigel = (se.FStar_Syntax_Syntax.sigel);
            FStar_Syntax_Syntax.sigrng = (se.FStar_Syntax_Syntax.sigrng);
            FStar_Syntax_Syntax.sigquals = (se.FStar_Syntax_Syntax.sigquals);
            FStar_Syntax_Syntax.sigmeta = (se.FStar_Syntax_Syntax.sigmeta);
            FStar_Syntax_Syntax.sigattrs = uu___1;
            FStar_Syntax_Syntax.sigopts = (se.FStar_Syntax_Syntax.sigopts)
          }
let (tc_inductive' :
  FStar_TypeChecker_Env.env ->
    FStar_Syntax_Syntax.sigelt Prims.list ->
      FStar_Syntax_Syntax.qualifier Prims.list ->
        FStar_Syntax_Syntax.attribute Prims.list ->
          FStar_Ident.lident Prims.list ->
            (FStar_Syntax_Syntax.sigelt * FStar_Syntax_Syntax.sigelt
              Prims.list))
  =
  fun env ->
    fun ses ->
      fun quals ->
        fun attrs ->
          fun lids ->
            (let uu___1 = FStar_TypeChecker_Env.debug env FStar_Options.Low in
             if uu___1
             then
               let uu___2 =
                 FStar_Common.string_of_list
                   FStar_Syntax_Print.sigelt_to_string ses in
               FStar_Compiler_Util.print1 ">>>>>>>>>>>>>>tc_inductive %s\n"
                 uu___2
             else ());
            (let ses1 = FStar_Compiler_List.map (tc_decl_attributes env) ses in
             let uu___1 =
               FStar_TypeChecker_TcInductive.check_inductive_well_typedness
                 env ses1 quals lids in
             match uu___1 with
             | (sig_bndle, tcs, datas) ->
                 let attrs' =
                   FStar_Syntax_Util.remove_attr
                     FStar_Parser_Const.erasable_attr attrs in
                 let data_ops_ses =
                   let uu___2 =
                     FStar_Compiler_List.map
                       (FStar_TypeChecker_TcInductive.mk_data_operations
                          quals attrs' env tcs) datas in
                   FStar_Compiler_Effect.op_Bar_Greater uu___2
                     FStar_Compiler_List.flatten in
                 ((let uu___3 =
                     (FStar_Options.no_positivity ()) ||
                       (let uu___4 = FStar_TypeChecker_Env.should_verify env in
                        Prims.op_Negation uu___4) in
                   if uu___3
                   then ()
                   else
                     (let env1 =
                        FStar_TypeChecker_Env.push_sigelt env sig_bndle in
                      FStar_Compiler_List.iter
                        (fun ty ->
                           let b =
                             FStar_TypeChecker_Util.check_positivity env1 ty in
                           if Prims.op_Negation b
                           then
                             let uu___6 =
                               match ty.FStar_Syntax_Syntax.sigel with
                               | FStar_Syntax_Syntax.Sig_inductive_typ
                                   (lid, uu___7, uu___8, uu___9, uu___10,
                                    uu___11)
                                   -> (lid, (ty.FStar_Syntax_Syntax.sigrng))
                               | uu___7 -> failwith "Impossible!" in
                             match uu___6 with
                             | (lid, r) ->
                                 let uu___7 =
                                   let uu___8 =
                                     let uu___9 =
                                       let uu___10 =
                                         FStar_Ident.string_of_lid lid in
                                       Prims.op_Hat uu___10
                                         " does not satisfy the strict positivity condition" in
                                     Prims.op_Hat "Inductive type " uu___9 in
                                   (FStar_Errors.Error_InductiveTypeNotSatisfyPositivityCondition,
                                     uu___8) in
                                 FStar_Errors.log_issue r uu___7
                           else ()) tcs;
                      FStar_Compiler_List.iter
                        (fun d ->
                           let uu___6 =
                             match d.FStar_Syntax_Syntax.sigel with
                             | FStar_Syntax_Syntax.Sig_datacon
                                 (data_lid, uu___7, uu___8, ty_lid, uu___9,
                                  uu___10)
                                 -> (data_lid, ty_lid)
                             | uu___7 -> failwith "Impossible" in
                           match uu___6 with
                           | (data_lid, ty_lid) ->
                               let uu___7 =
                                 (FStar_Ident.lid_equals ty_lid
                                    FStar_Parser_Const.exn_lid)
                                   &&
                                   (let uu___8 =
                                      FStar_TypeChecker_Util.check_exn_positivity
                                        env1 data_lid in
                                    Prims.op_Negation uu___8) in
                               if uu___7
                               then
                                 let uu___8 =
                                   let uu___9 =
                                     let uu___10 =
                                       let uu___11 =
                                         FStar_Ident.string_of_lid data_lid in
                                       Prims.op_Hat uu___11
                                         " does not satisfy the positivity condition" in
                                     Prims.op_Hat "Exception " uu___10 in
                                   (FStar_Errors.Error_InductiveTypeNotSatisfyPositivityCondition,
                                     uu___9) in
                                 FStar_Errors.log_issue
                                   d.FStar_Syntax_Syntax.sigrng uu___8
                               else ()) datas));
                  (let skip_haseq =
                     let skip_prims_type uu___3 =
                       let lid =
                         let ty = FStar_Compiler_List.hd tcs in
                         match ty.FStar_Syntax_Syntax.sigel with
                         | FStar_Syntax_Syntax.Sig_inductive_typ
                             (lid1, uu___4, uu___5, uu___6, uu___7, uu___8)
                             -> lid1
                         | uu___4 -> failwith "Impossible" in
                       FStar_Compiler_List.existsb
                         (fun s ->
                            let uu___4 =
                              let uu___5 = FStar_Ident.ident_of_lid lid in
                              FStar_Ident.string_of_id uu___5 in
                            s = uu___4)
                         FStar_TypeChecker_TcInductive.early_prims_inductives in
                     let is_noeq =
                       FStar_Compiler_List.existsb
                         (fun q -> q = FStar_Syntax_Syntax.Noeq) quals in
                     let is_erasable uu___3 =
                       let uu___4 =
                         let uu___5 = FStar_Compiler_List.hd tcs in
                         uu___5.FStar_Syntax_Syntax.sigattrs in
                       FStar_Syntax_Util.has_attribute uu___4
                         FStar_Parser_Const.erasable_attr in
                     ((((FStar_Compiler_List.length tcs) = Prims.int_zero) ||
                         ((FStar_Ident.lid_equals
                             env.FStar_TypeChecker_Env.curmodule
                             FStar_Parser_Const.prims_lid)
                            && (skip_prims_type ())))
                        || is_noeq)
                       || (is_erasable ()) in
                   let res =
                     if skip_haseq
                     then (sig_bndle, data_ops_ses)
                     else
                       (let is_unopteq =
                          FStar_Compiler_List.existsb
                            (fun q -> q = FStar_Syntax_Syntax.Unopteq) quals in
                        let ses2 =
                          if is_unopteq
                          then
                            FStar_TypeChecker_TcInductive.unoptimized_haseq_scheme
                              sig_bndle tcs datas env
                          else
                            FStar_TypeChecker_TcInductive.optimized_haseq_scheme
                              sig_bndle tcs datas env in
                        (sig_bndle,
                          (FStar_Compiler_List.op_At ses2 data_ops_ses))) in
                   res)))
let (tc_inductive :
  FStar_TypeChecker_Env.env ->
    FStar_Syntax_Syntax.sigelt Prims.list ->
      FStar_Syntax_Syntax.qualifier Prims.list ->
        FStar_Syntax_Syntax.attribute Prims.list ->
          FStar_Ident.lident Prims.list ->
            (FStar_Syntax_Syntax.sigelt * FStar_Syntax_Syntax.sigelt
              Prims.list))
  =
  fun env ->
    fun ses ->
      fun quals ->
        fun attrs ->
          fun lids ->
            let env1 = FStar_TypeChecker_Env.push env "tc_inductive" in
            let pop uu___ =
              let uu___1 = FStar_TypeChecker_Env.pop env1 "tc_inductive" in
              () in
            let uu___ = FStar_Options.trace_error () in
            if uu___
            then
              let r = tc_inductive' env1 ses quals attrs lids in (pop (); r)
            else
              (try
                 (fun uu___2 ->
                    match () with
                    | () ->
                        let uu___3 = tc_inductive' env1 ses quals attrs lids in
                        FStar_Compiler_Effect.op_Bar_Greater uu___3
                          (fun r -> pop (); r)) ()
               with | uu___2 -> (pop (); FStar_Compiler_Effect.raise uu___2))
let (check_must_erase_attribute :
  FStar_TypeChecker_Env.env -> FStar_Syntax_Syntax.sigelt -> unit) =
  fun env ->
    fun se ->
      match se.FStar_Syntax_Syntax.sigel with
      | FStar_Syntax_Syntax.Sig_let (lbs, l) ->
          let uu___ =
            let uu___1 = FStar_Options.ide () in Prims.op_Negation uu___1 in
          if uu___
          then
            let uu___1 =
              let uu___2 = FStar_TypeChecker_Env.dsenv env in
              let uu___3 = FStar_TypeChecker_Env.current_module env in
              FStar_Syntax_DsEnv.iface_decls uu___2 uu___3 in
            (match uu___1 with
             | FStar_Pervasives_Native.None -> ()
             | FStar_Pervasives_Native.Some iface_decls ->
                 FStar_Compiler_Effect.op_Bar_Greater
                   (FStar_Pervasives_Native.snd lbs)
                   (FStar_Compiler_List.iter
                      (fun lb ->
                         let lbname =
                           FStar_Compiler_Util.right
                             lb.FStar_Syntax_Syntax.lbname in
                         let has_iface_val =
                           let uu___2 =
                             let uu___3 =
                               let uu___4 =
                                 FStar_Ident.ident_of_lid
                                   (lbname.FStar_Syntax_Syntax.fv_name).FStar_Syntax_Syntax.v in
                               FStar_Parser_AST.decl_is_val uu___4 in
                             FStar_Compiler_Util.for_some uu___3 in
                           FStar_Compiler_Effect.op_Bar_Greater iface_decls
                             uu___2 in
                         if has_iface_val
                         then
                           let must_erase =
                             FStar_TypeChecker_Util.must_erase_for_extraction
                               env lb.FStar_Syntax_Syntax.lbdef in
                           let has_attr =
                             FStar_TypeChecker_Env.fv_has_attr env lbname
                               FStar_Parser_Const.must_erase_for_extraction_attr in
                           (if must_erase && (Prims.op_Negation has_attr)
                            then
                              let uu___2 =
                                FStar_Syntax_Syntax.range_of_fv lbname in
                              let uu___3 =
                                let uu___4 =
                                  let uu___5 =
                                    FStar_Syntax_Print.fv_to_string lbname in
                                  let uu___6 =
                                    FStar_Syntax_Print.fv_to_string lbname in
                                  FStar_Compiler_Util.format2
                                    "Values of type `%s` will be erased during extraction, but its interface hides this fact. Add the `must_erase_for_extraction` attribute to the `val %s` declaration for this symbol in the interface"
                                    uu___5 uu___6 in
                                (FStar_Errors.Error_MustEraseMissing, uu___4) in
                              FStar_Errors.log_issue uu___2 uu___3
                            else
                              if has_attr && (Prims.op_Negation must_erase)
                              then
                                (let uu___3 =
                                   FStar_Syntax_Syntax.range_of_fv lbname in
                                 let uu___4 =
                                   let uu___5 =
                                     let uu___6 =
                                       FStar_Syntax_Print.fv_to_string lbname in
                                     FStar_Compiler_Util.format1
                                       "Values of type `%s` cannot be erased during extraction, but the `must_erase_for_extraction` attribute claims that it can. Please remove the attribute."
                                       uu___6 in
                                   (FStar_Errors.Error_MustEraseMissing,
                                     uu___5) in
                                 FStar_Errors.log_issue uu___3 uu___4)
                              else ())
                         else ())))
          else ()
      | uu___ -> ()
let (check_typeclass_instance_attribute :
  FStar_TypeChecker_Env.env -> FStar_Syntax_Syntax.sigelt -> unit) =
  fun env ->
    fun se ->
      let is_tc_instance =
        FStar_Compiler_Effect.op_Bar_Greater se.FStar_Syntax_Syntax.sigattrs
          (FStar_Compiler_Util.for_some
             (fun t ->
                match t.FStar_Syntax_Syntax.n with
                | FStar_Syntax_Syntax.Tm_fvar fv ->
                    FStar_Syntax_Syntax.fv_eq_lid fv
                      FStar_Parser_Const.tcinstance_lid
                | uu___ -> false)) in
      if Prims.op_Negation is_tc_instance
      then ()
      else
        (match se.FStar_Syntax_Syntax.sigel with
         | FStar_Syntax_Syntax.Sig_let ((false, lb::[]), uu___1) ->
             let uu___2 =
               FStar_Syntax_Util.arrow_formals_comp
                 lb.FStar_Syntax_Syntax.lbtyp in
             (match uu___2 with
              | (uu___3, res) ->
                  let uu___4 = FStar_Syntax_Util.is_total_comp res in
                  if uu___4
                  then
                    let t = FStar_Syntax_Util.comp_result res in
                    let uu___5 = FStar_Syntax_Util.head_and_args t in
                    (match uu___5 with
                     | (head, uu___6) ->
                         let err uu___7 =
                           let uu___8 =
                             let uu___9 =
                               let uu___10 =
                                 FStar_Syntax_Print.term_to_string t in
                               FStar_Compiler_Util.format1
                                 "Instances must define instances of `class` types. Type %s is not a class"
                                 uu___10 in
                             (FStar_Errors.Error_UnexpectedTypeclassInstance,
                               uu___9) in
                           FStar_Errors.log_issue
                             (FStar_Syntax_Util.range_of_sigelt se) uu___8 in
                         let uu___7 =
                           let uu___8 = FStar_Syntax_Util.un_uinst head in
                           uu___8.FStar_Syntax_Syntax.n in
                         (match uu___7 with
                          | FStar_Syntax_Syntax.Tm_fvar fv ->
                              let uu___8 =
                                let uu___9 =
                                  FStar_TypeChecker_Env.fv_has_attr env fv
                                    FStar_Parser_Const.tcclass_lid in
                                Prims.op_Negation uu___9 in
                              if uu___8 then err () else ()
                          | uu___8 -> err ()))
                  else
                    (let uu___6 =
                       let uu___7 =
                         let uu___8 =
                           FStar_Ident.string_of_lid
                             (FStar_Syntax_Util.comp_effect_name res) in
                         FStar_Compiler_Util.format1
                           "Instances are expected to be total. This instance has effect %s"
                           uu___8 in
                       (FStar_Errors.Error_UnexpectedTypeclassInstance,
                         uu___7) in
                     FStar_Errors.log_issue
                       (FStar_Syntax_Util.range_of_sigelt se) uu___6))
         | uu___1 ->
             FStar_Errors.log_issue (FStar_Syntax_Util.range_of_sigelt se)
               (FStar_Errors.Error_UnexpectedTypeclassInstance,
                 "An `instance` is expected to be a non-recursive definition whose type is an instance of a `class`"))
let proc_check_with :
  'a . FStar_Syntax_Syntax.attribute Prims.list -> (unit -> 'a) -> 'a =
  fun attrs ->
    fun kont ->
      let uu___ =
        FStar_Syntax_Util.get_attribute FStar_Parser_Const.check_with_lid
          attrs in
      match uu___ with
      | FStar_Pervasives_Native.None -> kont ()
      | FStar_Pervasives_Native.Some ((a1, FStar_Pervasives_Native.None)::[])
          ->
          let uu___1 =
            let uu___2 =
              FStar_Syntax_Embeddings.unembed
                FStar_Syntax_Embeddings.e_vconfig a1 in
            uu___2 true FStar_Syntax_Embeddings.id_norm_cb in
          (match uu___1 with
           | FStar_Pervasives_Native.None -> failwith "nah"
           | FStar_Pervasives_Native.Some vcfg ->
               FStar_Options.with_saved_options
                 (fun uu___2 -> FStar_Options.set_vconfig vcfg; kont ())
           | uu___2 -> failwith "ill-formed `check_with`")
let (handle_postprocess_with_attr :
  FStar_TypeChecker_Env.env ->
    FStar_Syntax_Syntax.attribute Prims.list ->
      (FStar_Syntax_Syntax.attribute Prims.list * FStar_Syntax_Syntax.term
        FStar_Pervasives_Native.option))
  =
  fun env ->
    fun ats ->
      let uu___ =
        FStar_Syntax_Util.extract_attr' FStar_Parser_Const.postprocess_with
          ats in
      match uu___ with
      | FStar_Pervasives_Native.None -> (ats, FStar_Pervasives_Native.None)
      | FStar_Pervasives_Native.Some
          (ats1, (tau, FStar_Pervasives_Native.None)::[]) ->
          (ats1, (FStar_Pervasives_Native.Some tau))
      | FStar_Pervasives_Native.Some (ats1, args) ->
          ((let uu___2 = FStar_TypeChecker_Env.get_range env in
            let uu___3 =
              let uu___4 =
                let uu___5 =
                  FStar_Ident.string_of_lid
                    FStar_Parser_Const.postprocess_with in
                FStar_Compiler_Util.format1 "Ill-formed application of `%s`"
                  uu___5 in
              (FStar_Errors.Warning_UnrecognizedAttribute, uu___4) in
            FStar_Errors.log_issue uu___2 uu___3);
           (ats1, FStar_Pervasives_Native.None))
let (store_sigopts :
  FStar_Syntax_Syntax.sigelt -> FStar_Syntax_Syntax.sigelt) =
  fun se ->
    let uu___ =
      let uu___1 = FStar_Options.get_vconfig () in
      FStar_Pervasives_Native.Some uu___1 in
    {
      FStar_Syntax_Syntax.sigel = (se.FStar_Syntax_Syntax.sigel);
      FStar_Syntax_Syntax.sigrng = (se.FStar_Syntax_Syntax.sigrng);
      FStar_Syntax_Syntax.sigquals = (se.FStar_Syntax_Syntax.sigquals);
      FStar_Syntax_Syntax.sigmeta = (se.FStar_Syntax_Syntax.sigmeta);
      FStar_Syntax_Syntax.sigattrs = (se.FStar_Syntax_Syntax.sigattrs);
      FStar_Syntax_Syntax.sigopts = uu___
    }
let (tc_decls_knot :
  (FStar_TypeChecker_Env.env ->
     FStar_Syntax_Syntax.sigelt Prims.list ->
       (FStar_Syntax_Syntax.sigelt Prims.list * FStar_TypeChecker_Env.env))
    FStar_Pervasives_Native.option FStar_Compiler_Effect.ref)
  = FStar_Compiler_Util.mk_ref FStar_Pervasives_Native.None
let (do_two_phases : FStar_TypeChecker_Env.env -> Prims.bool) =
  fun env -> FStar_TypeChecker_Env.should_verify env
let (tc_sig_let :
  FStar_TypeChecker_Env.env ->
    FStar_Compiler_Range.range ->
      FStar_Syntax_Syntax.sigelt ->
        (Prims.bool * FStar_Syntax_Syntax.letbinding Prims.list) ->
          FStar_Ident.lident Prims.list ->
            (FStar_Syntax_Syntax.sigelt Prims.list *
              FStar_Syntax_Syntax.sigelt Prims.list *
              FStar_TypeChecker_Env.env))
  =
  fun env ->
    fun r ->
      fun se ->
        fun lbs ->
          fun lids ->
            let env0 = env in
            let env1 = FStar_TypeChecker_Env.set_range env r in
            let check_quals_eq l qopt val_q =
              match qopt with
              | FStar_Pervasives_Native.None ->
                  FStar_Pervasives_Native.Some val_q
              | FStar_Pervasives_Native.Some q' ->
                  let drop_logic_and_irreducible =
                    FStar_Compiler_List.filter
                      (fun x ->
                         Prims.op_Negation
                           ((x = FStar_Syntax_Syntax.Logic) ||
                              (x = FStar_Syntax_Syntax.Irreducible))) in
                  let uu___ =
                    let uu___1 =
                      let uu___2 = drop_logic_and_irreducible val_q in
                      let uu___3 = drop_logic_and_irreducible q' in
                      (uu___2, uu___3) in
                    match uu___1 with
                    | (val_q1, q'1) ->
                        ((FStar_Compiler_List.length val_q1) =
                           (FStar_Compiler_List.length q'1))
                          &&
                          (FStar_Compiler_List.forall2
                             FStar_Syntax_Util.qualifier_equal val_q1 q'1) in
                  if uu___
                  then FStar_Pervasives_Native.Some q'
                  else
                    (let uu___2 =
                       let uu___3 =
                         let uu___4 = FStar_Syntax_Print.lid_to_string l in
                         let uu___5 =
                           FStar_Syntax_Print.quals_to_string val_q in
                         let uu___6 = FStar_Syntax_Print.quals_to_string q' in
                         FStar_Compiler_Util.format3
                           "Inconsistent qualifier annotations on %s; Expected {%s}, got {%s}"
                           uu___4 uu___5 uu___6 in
                       (FStar_Errors.Fatal_InconsistentQualifierAnnotation,
                         uu___3) in
                     FStar_Errors.raise_error uu___2 r) in
            let rename_parameters lb =
              let rename_in_typ def typ =
                let typ1 = FStar_Syntax_Subst.compress typ in
                let def_bs =
                  let uu___ =
                    let uu___1 = FStar_Syntax_Subst.compress def in
                    uu___1.FStar_Syntax_Syntax.n in
                  match uu___ with
                  | FStar_Syntax_Syntax.Tm_abs (binders, uu___1, uu___2) ->
                      binders
                  | uu___1 -> [] in
                match typ1 with
                | {
                    FStar_Syntax_Syntax.n = FStar_Syntax_Syntax.Tm_arrow
                      (val_bs, c);
                    FStar_Syntax_Syntax.pos = r1;
                    FStar_Syntax_Syntax.vars = uu___;
                    FStar_Syntax_Syntax.hash_code = uu___1;_} ->
                    let has_auto_name bv =
                      let uu___2 =
                        FStar_Ident.string_of_id
                          bv.FStar_Syntax_Syntax.ppname in
                      FStar_Compiler_Util.starts_with uu___2
                        FStar_Ident.reserved_prefix in
                    let rec rename_binders def_bs1 val_bs1 =
                      match (def_bs1, val_bs1) with
                      | ([], uu___2) -> val_bs1
                      | (uu___2, []) -> val_bs1
                      | ({ FStar_Syntax_Syntax.binder_bv = body_bv;
                           FStar_Syntax_Syntax.binder_qual = uu___2;
                           FStar_Syntax_Syntax.binder_attrs = uu___3;_}::bt,
                         val_b::vt) ->
                          let uu___4 =
                            let uu___5 =
                              let uu___6 = has_auto_name body_bv in
                              let uu___7 =
                                has_auto_name
                                  val_b.FStar_Syntax_Syntax.binder_bv in
                              (uu___6, uu___7) in
                            match uu___5 with
                            | (true, uu___6) -> val_b
                            | (false, true) ->
                                let uu___6 =
                                  let uu___7 =
                                    val_b.FStar_Syntax_Syntax.binder_bv in
                                  let uu___8 =
                                    let uu___9 =
                                      let uu___10 =
                                        FStar_Ident.string_of_id
                                          body_bv.FStar_Syntax_Syntax.ppname in
                                      let uu___11 =
                                        FStar_Ident.range_of_id
                                          (val_b.FStar_Syntax_Syntax.binder_bv).FStar_Syntax_Syntax.ppname in
                                      (uu___10, uu___11) in
                                    FStar_Ident.mk_ident uu___9 in
                                  {
                                    FStar_Syntax_Syntax.ppname = uu___8;
                                    FStar_Syntax_Syntax.index =
                                      (uu___7.FStar_Syntax_Syntax.index);
                                    FStar_Syntax_Syntax.sort =
                                      (uu___7.FStar_Syntax_Syntax.sort)
                                  } in
                                {
                                  FStar_Syntax_Syntax.binder_bv = uu___6;
                                  FStar_Syntax_Syntax.binder_qual =
                                    (val_b.FStar_Syntax_Syntax.binder_qual);
                                  FStar_Syntax_Syntax.binder_attrs =
                                    (val_b.FStar_Syntax_Syntax.binder_attrs)
                                }
                            | (false, false) -> val_b in
                          let uu___5 = rename_binders bt vt in uu___4 ::
                            uu___5 in
                    let uu___2 =
                      let uu___3 =
                        let uu___4 = rename_binders def_bs val_bs in
                        (uu___4, c) in
                      FStar_Syntax_Syntax.Tm_arrow uu___3 in
                    FStar_Syntax_Syntax.mk uu___2 r1
                | uu___ -> typ1 in
              let uu___ =
                rename_in_typ lb.FStar_Syntax_Syntax.lbdef
                  lb.FStar_Syntax_Syntax.lbtyp in
              {
                FStar_Syntax_Syntax.lbname = (lb.FStar_Syntax_Syntax.lbname);
                FStar_Syntax_Syntax.lbunivs =
                  (lb.FStar_Syntax_Syntax.lbunivs);
                FStar_Syntax_Syntax.lbtyp = uu___;
                FStar_Syntax_Syntax.lbeff = (lb.FStar_Syntax_Syntax.lbeff);
                FStar_Syntax_Syntax.lbdef = (lb.FStar_Syntax_Syntax.lbdef);
                FStar_Syntax_Syntax.lbattrs =
                  (lb.FStar_Syntax_Syntax.lbattrs);
                FStar_Syntax_Syntax.lbpos = (lb.FStar_Syntax_Syntax.lbpos)
              } in
            let uu___ =
              FStar_Compiler_Effect.op_Bar_Greater
                (FStar_Pervasives_Native.snd lbs)
                (FStar_Compiler_List.fold_left
                   (fun uu___1 ->
                      fun lb ->
                        match uu___1 with
                        | (gen, lbs1, quals_opt) ->
                            let lbname =
                              FStar_Compiler_Util.right
                                lb.FStar_Syntax_Syntax.lbname in
                            let uu___2 =
                              let uu___3 =
                                FStar_TypeChecker_Env.try_lookup_val_decl
                                  env1
                                  (lbname.FStar_Syntax_Syntax.fv_name).FStar_Syntax_Syntax.v in
                              match uu___3 with
                              | FStar_Pervasives_Native.None ->
                                  (gen, lb, quals_opt)
                              | FStar_Pervasives_Native.Some
                                  ((uvs, tval), quals) ->
                                  let quals_opt1 =
                                    check_quals_eq
                                      (lbname.FStar_Syntax_Syntax.fv_name).FStar_Syntax_Syntax.v
                                      quals_opt quals in
                                  let def =
                                    match (lb.FStar_Syntax_Syntax.lbtyp).FStar_Syntax_Syntax.n
                                    with
                                    | FStar_Syntax_Syntax.Tm_unknown ->
                                        lb.FStar_Syntax_Syntax.lbdef
                                    | uu___4 ->
                                        FStar_Syntax_Syntax.mk
                                          (FStar_Syntax_Syntax.Tm_ascribed
                                             ((lb.FStar_Syntax_Syntax.lbdef),
                                               ((FStar_Pervasives.Inl
                                                   (lb.FStar_Syntax_Syntax.lbtyp)),
                                                 FStar_Pervasives_Native.None,
                                                 false),
                                               FStar_Pervasives_Native.None))
                                          (lb.FStar_Syntax_Syntax.lbdef).FStar_Syntax_Syntax.pos in
                                  (if
                                     (lb.FStar_Syntax_Syntax.lbunivs <> [])
                                       &&
                                       ((FStar_Compiler_List.length
                                           lb.FStar_Syntax_Syntax.lbunivs)
                                          <> (FStar_Compiler_List.length uvs))
                                   then
                                     FStar_Errors.raise_error
                                       (FStar_Errors.Fatal_IncoherentInlineUniverse,
                                         "Inline universes are incoherent with annotation from val declaration")
                                       r
                                   else ();
                                   (let uu___5 =
                                      let uu___6 =
                                        let uu___7 =
                                          FStar_Parser_Const.effect_ALL_lid
                                            () in
                                        ((FStar_Pervasives.Inr lbname), uvs,
                                          uu___7, tval, def, [],
                                          (lb.FStar_Syntax_Syntax.lbpos)) in
                                      FStar_Syntax_Syntax.mk_lb uu___6 in
                                    (false, uu___5, quals_opt1))) in
                            (match uu___2 with
                             | (gen1, lb1, quals_opt1) ->
                                 (gen1, (lb1 :: lbs1), quals_opt1)))
                   (true, [],
                     (if se.FStar_Syntax_Syntax.sigquals = []
                      then FStar_Pervasives_Native.None
                      else
                        FStar_Pervasives_Native.Some
                          (se.FStar_Syntax_Syntax.sigquals)))) in
            match uu___ with
            | (should_generalize, lbs', quals_opt) ->
                (FStar_Syntax_Util.check_mutual_universes lbs';
                 (let quals =
                    match quals_opt with
                    | FStar_Pervasives_Native.None ->
                        [FStar_Syntax_Syntax.Visible_default]
                    | FStar_Pervasives_Native.Some q ->
                        let uu___2 =
                          FStar_Compiler_Effect.op_Bar_Greater q
                            (FStar_Compiler_Util.for_some
                               (fun uu___3 ->
                                  match uu___3 with
                                  | FStar_Syntax_Syntax.Irreducible -> true
                                  | FStar_Syntax_Syntax.Visible_default ->
                                      true
                                  | FStar_Syntax_Syntax.Unfold_for_unification_and_vcgen
                                      -> true
                                  | uu___4 -> false)) in
                        if uu___2
                        then q
                        else FStar_Syntax_Syntax.Visible_default :: q in
                  let lbs'1 = FStar_Compiler_List.rev lbs' in
                  let uu___2 =
                    let uu___3 =
                      FStar_Syntax_Util.extract_attr'
                        FStar_Parser_Const.preprocess_with
                        se.FStar_Syntax_Syntax.sigattrs in
                    match uu___3 with
                    | FStar_Pervasives_Native.None ->
                        ((se.FStar_Syntax_Syntax.sigattrs),
                          FStar_Pervasives_Native.None)
                    | FStar_Pervasives_Native.Some
                        (ats, (tau, FStar_Pervasives_Native.None)::[]) ->
                        (ats, (FStar_Pervasives_Native.Some tau))
                    | FStar_Pervasives_Native.Some (ats, args) ->
                        (FStar_Errors.log_issue r
                           (FStar_Errors.Warning_UnrecognizedAttribute,
                             "Ill-formed application of `preprocess_with`");
                         ((se.FStar_Syntax_Syntax.sigattrs),
                           FStar_Pervasives_Native.None)) in
                  match uu___2 with
                  | (attrs, pre_tau) ->
                      let se1 =
                        {
                          FStar_Syntax_Syntax.sigel =
                            (se.FStar_Syntax_Syntax.sigel);
                          FStar_Syntax_Syntax.sigrng =
                            (se.FStar_Syntax_Syntax.sigrng);
                          FStar_Syntax_Syntax.sigquals =
                            (se.FStar_Syntax_Syntax.sigquals);
                          FStar_Syntax_Syntax.sigmeta =
                            (se.FStar_Syntax_Syntax.sigmeta);
                          FStar_Syntax_Syntax.sigattrs = attrs;
                          FStar_Syntax_Syntax.sigopts =
                            (se.FStar_Syntax_Syntax.sigopts)
                        } in
                      let preprocess_lb tau lb =
                        let lbdef =
                          FStar_TypeChecker_Env.preprocess env1 tau
                            lb.FStar_Syntax_Syntax.lbdef in
                        (let uu___4 =
                           FStar_Compiler_Effect.op_Less_Bar
                             (FStar_TypeChecker_Env.debug env1)
                             (FStar_Options.Other "TwoPhases") in
                         if uu___4
                         then
                           let uu___5 =
                             FStar_Syntax_Print.term_to_string lbdef in
                           FStar_Compiler_Util.print1
                             "lb preprocessed into: %s\n" uu___5
                         else ());
                        {
                          FStar_Syntax_Syntax.lbname =
                            (lb.FStar_Syntax_Syntax.lbname);
                          FStar_Syntax_Syntax.lbunivs =
                            (lb.FStar_Syntax_Syntax.lbunivs);
                          FStar_Syntax_Syntax.lbtyp =
                            (lb.FStar_Syntax_Syntax.lbtyp);
                          FStar_Syntax_Syntax.lbeff =
                            (lb.FStar_Syntax_Syntax.lbeff);
                          FStar_Syntax_Syntax.lbdef = lbdef;
                          FStar_Syntax_Syntax.lbattrs =
                            (lb.FStar_Syntax_Syntax.lbattrs);
                          FStar_Syntax_Syntax.lbpos =
                            (lb.FStar_Syntax_Syntax.lbpos)
                        } in
                      let lbs'2 =
                        match pre_tau with
                        | FStar_Pervasives_Native.Some tau ->
                            FStar_Compiler_List.map (preprocess_lb tau) lbs'1
                        | FStar_Pervasives_Native.None -> lbs'1 in
                      let e =
                        let uu___3 =
                          let uu___4 =
                            let uu___5 =
                              FStar_Syntax_Syntax.mk
                                (FStar_Syntax_Syntax.Tm_constant
                                   FStar_Const.Const_unit) r in
                            (((FStar_Pervasives_Native.fst lbs), lbs'2),
                              uu___5) in
                          FStar_Syntax_Syntax.Tm_let uu___4 in
                        FStar_Syntax_Syntax.mk uu___3 r in
                      let env' =
                        {
                          FStar_TypeChecker_Env.solver =
                            (env1.FStar_TypeChecker_Env.solver);
                          FStar_TypeChecker_Env.range =
                            (env1.FStar_TypeChecker_Env.range);
                          FStar_TypeChecker_Env.curmodule =
                            (env1.FStar_TypeChecker_Env.curmodule);
                          FStar_TypeChecker_Env.gamma =
                            (env1.FStar_TypeChecker_Env.gamma);
                          FStar_TypeChecker_Env.gamma_sig =
                            (env1.FStar_TypeChecker_Env.gamma_sig);
                          FStar_TypeChecker_Env.gamma_cache =
                            (env1.FStar_TypeChecker_Env.gamma_cache);
                          FStar_TypeChecker_Env.modules =
                            (env1.FStar_TypeChecker_Env.modules);
                          FStar_TypeChecker_Env.expected_typ =
                            (env1.FStar_TypeChecker_Env.expected_typ);
                          FStar_TypeChecker_Env.sigtab =
                            (env1.FStar_TypeChecker_Env.sigtab);
                          FStar_TypeChecker_Env.attrtab =
                            (env1.FStar_TypeChecker_Env.attrtab);
                          FStar_TypeChecker_Env.instantiate_imp =
                            (env1.FStar_TypeChecker_Env.instantiate_imp);
                          FStar_TypeChecker_Env.effects =
                            (env1.FStar_TypeChecker_Env.effects);
                          FStar_TypeChecker_Env.generalize =
                            should_generalize;
                          FStar_TypeChecker_Env.letrecs =
                            (env1.FStar_TypeChecker_Env.letrecs);
                          FStar_TypeChecker_Env.top_level = true;
                          FStar_TypeChecker_Env.check_uvars =
                            (env1.FStar_TypeChecker_Env.check_uvars);
                          FStar_TypeChecker_Env.use_eq_strict =
                            (env1.FStar_TypeChecker_Env.use_eq_strict);
                          FStar_TypeChecker_Env.is_iface =
                            (env1.FStar_TypeChecker_Env.is_iface);
                          FStar_TypeChecker_Env.admit =
                            (env1.FStar_TypeChecker_Env.admit);
                          FStar_TypeChecker_Env.lax =
                            (env1.FStar_TypeChecker_Env.lax);
                          FStar_TypeChecker_Env.lax_universes =
                            (env1.FStar_TypeChecker_Env.lax_universes);
                          FStar_TypeChecker_Env.phase1 =
                            (env1.FStar_TypeChecker_Env.phase1);
                          FStar_TypeChecker_Env.failhard =
                            (env1.FStar_TypeChecker_Env.failhard);
                          FStar_TypeChecker_Env.nosynth =
                            (env1.FStar_TypeChecker_Env.nosynth);
                          FStar_TypeChecker_Env.uvar_subtyping =
                            (env1.FStar_TypeChecker_Env.uvar_subtyping);
                          FStar_TypeChecker_Env.tc_term =
                            (env1.FStar_TypeChecker_Env.tc_term);
                          FStar_TypeChecker_Env.typeof_tot_or_gtot_term =
                            (env1.FStar_TypeChecker_Env.typeof_tot_or_gtot_term);
                          FStar_TypeChecker_Env.universe_of =
                            (env1.FStar_TypeChecker_Env.universe_of);
                          FStar_TypeChecker_Env.typeof_well_typed_tot_or_gtot_term
                            =
                            (env1.FStar_TypeChecker_Env.typeof_well_typed_tot_or_gtot_term);
                          FStar_TypeChecker_Env.teq_nosmt_force =
                            (env1.FStar_TypeChecker_Env.teq_nosmt_force);
                          FStar_TypeChecker_Env.subtype_nosmt_force =
                            (env1.FStar_TypeChecker_Env.subtype_nosmt_force);
                          FStar_TypeChecker_Env.use_bv_sorts =
                            (env1.FStar_TypeChecker_Env.use_bv_sorts);
                          FStar_TypeChecker_Env.qtbl_name_and_index =
                            (env1.FStar_TypeChecker_Env.qtbl_name_and_index);
                          FStar_TypeChecker_Env.normalized_eff_names =
                            (env1.FStar_TypeChecker_Env.normalized_eff_names);
                          FStar_TypeChecker_Env.fv_delta_depths =
                            (env1.FStar_TypeChecker_Env.fv_delta_depths);
                          FStar_TypeChecker_Env.proof_ns =
                            (env1.FStar_TypeChecker_Env.proof_ns);
                          FStar_TypeChecker_Env.synth_hook =
                            (env1.FStar_TypeChecker_Env.synth_hook);
                          FStar_TypeChecker_Env.try_solve_implicits_hook =
                            (env1.FStar_TypeChecker_Env.try_solve_implicits_hook);
                          FStar_TypeChecker_Env.splice =
                            (env1.FStar_TypeChecker_Env.splice);
                          FStar_TypeChecker_Env.mpreprocess =
                            (env1.FStar_TypeChecker_Env.mpreprocess);
                          FStar_TypeChecker_Env.postprocess =
                            (env1.FStar_TypeChecker_Env.postprocess);
                          FStar_TypeChecker_Env.identifier_info =
                            (env1.FStar_TypeChecker_Env.identifier_info);
                          FStar_TypeChecker_Env.tc_hooks =
                            (env1.FStar_TypeChecker_Env.tc_hooks);
                          FStar_TypeChecker_Env.dsenv =
                            (env1.FStar_TypeChecker_Env.dsenv);
                          FStar_TypeChecker_Env.nbe =
                            (env1.FStar_TypeChecker_Env.nbe);
                          FStar_TypeChecker_Env.strict_args_tab =
                            (env1.FStar_TypeChecker_Env.strict_args_tab);
                          FStar_TypeChecker_Env.erasable_types_tab =
                            (env1.FStar_TypeChecker_Env.erasable_types_tab);
                          FStar_TypeChecker_Env.enable_defer_to_tac =
                            (env1.FStar_TypeChecker_Env.enable_defer_to_tac);
                          FStar_TypeChecker_Env.unif_allow_ref_guards =
                            (env1.FStar_TypeChecker_Env.unif_allow_ref_guards);
                          FStar_TypeChecker_Env.erase_erasable_args =
                            (env1.FStar_TypeChecker_Env.erase_erasable_args);
                          FStar_TypeChecker_Env.core_check =
                            (env1.FStar_TypeChecker_Env.core_check)
                        } in
                      let e1 =
                        let uu___3 = do_two_phases env' in
                        if uu___3
                        then
                          let drop_lbtyp e_lax =
                            let uu___4 =
                              let uu___5 = FStar_Syntax_Subst.compress e_lax in
                              uu___5.FStar_Syntax_Syntax.n in
                            match uu___4 with
                            | FStar_Syntax_Syntax.Tm_let
                                ((false, lb::[]), e2) ->
                                let lb_unannotated =
                                  let uu___5 =
                                    let uu___6 =
                                      FStar_Syntax_Subst.compress e in
                                    uu___6.FStar_Syntax_Syntax.n in
                                  match uu___5 with
                                  | FStar_Syntax_Syntax.Tm_let
                                      ((uu___6, lb1::[]), uu___7) ->
                                      let uu___8 =
                                        let uu___9 =
                                          FStar_Syntax_Subst.compress
                                            lb1.FStar_Syntax_Syntax.lbtyp in
                                        uu___9.FStar_Syntax_Syntax.n in
                                      (match uu___8 with
                                       | FStar_Syntax_Syntax.Tm_unknown ->
                                           true
                                       | uu___9 -> false)
                                  | uu___6 ->
                                      failwith
                                        "Impossible: first phase lb and second phase lb differ in structure!" in
                                if lb_unannotated
                                then
                                  {
                                    FStar_Syntax_Syntax.n =
                                      (FStar_Syntax_Syntax.Tm_let
                                         ((false,
                                            [{
                                               FStar_Syntax_Syntax.lbname =
                                                 (lb.FStar_Syntax_Syntax.lbname);
                                               FStar_Syntax_Syntax.lbunivs =
                                                 (lb.FStar_Syntax_Syntax.lbunivs);
                                               FStar_Syntax_Syntax.lbtyp =
                                                 FStar_Syntax_Syntax.tun;
                                               FStar_Syntax_Syntax.lbeff =
                                                 (lb.FStar_Syntax_Syntax.lbeff);
                                               FStar_Syntax_Syntax.lbdef =
                                                 (lb.FStar_Syntax_Syntax.lbdef);
                                               FStar_Syntax_Syntax.lbattrs =
                                                 (lb.FStar_Syntax_Syntax.lbattrs);
                                               FStar_Syntax_Syntax.lbpos =
                                                 (lb.FStar_Syntax_Syntax.lbpos)
                                             }]), e2));
                                    FStar_Syntax_Syntax.pos =
                                      (e_lax.FStar_Syntax_Syntax.pos);
                                    FStar_Syntax_Syntax.vars =
                                      (e_lax.FStar_Syntax_Syntax.vars);
                                    FStar_Syntax_Syntax.hash_code =
                                      (e_lax.FStar_Syntax_Syntax.hash_code)
                                  }
                                else e_lax
                            | FStar_Syntax_Syntax.Tm_let
                                ((true, lbs1), uu___5) ->
                                (FStar_Syntax_Util.check_mutual_universes
                                   lbs1;
                                 e_lax) in
                          let e2 =
                            let uu___4 =
                              let uu___5 =
                                let uu___6 =
                                  FStar_TypeChecker_Env.current_module env1 in
                                FStar_Ident.string_of_lid uu___6 in
                              FStar_Pervasives_Native.Some uu___5 in
                            FStar_Profiling.profile
                              (fun uu___5 ->
                                 let uu___6 =
                                   FStar_TypeChecker_TcTerm.tc_maybe_toplevel_term
                                     {
                                       FStar_TypeChecker_Env.solver =
                                         (env'.FStar_TypeChecker_Env.solver);
                                       FStar_TypeChecker_Env.range =
                                         (env'.FStar_TypeChecker_Env.range);
                                       FStar_TypeChecker_Env.curmodule =
                                         (env'.FStar_TypeChecker_Env.curmodule);
                                       FStar_TypeChecker_Env.gamma =
                                         (env'.FStar_TypeChecker_Env.gamma);
                                       FStar_TypeChecker_Env.gamma_sig =
                                         (env'.FStar_TypeChecker_Env.gamma_sig);
                                       FStar_TypeChecker_Env.gamma_cache =
                                         (env'.FStar_TypeChecker_Env.gamma_cache);
                                       FStar_TypeChecker_Env.modules =
                                         (env'.FStar_TypeChecker_Env.modules);
                                       FStar_TypeChecker_Env.expected_typ =
                                         (env'.FStar_TypeChecker_Env.expected_typ);
                                       FStar_TypeChecker_Env.sigtab =
                                         (env'.FStar_TypeChecker_Env.sigtab);
                                       FStar_TypeChecker_Env.attrtab =
                                         (env'.FStar_TypeChecker_Env.attrtab);
                                       FStar_TypeChecker_Env.instantiate_imp
                                         =
                                         (env'.FStar_TypeChecker_Env.instantiate_imp);
                                       FStar_TypeChecker_Env.effects =
                                         (env'.FStar_TypeChecker_Env.effects);
                                       FStar_TypeChecker_Env.generalize =
                                         (env'.FStar_TypeChecker_Env.generalize);
                                       FStar_TypeChecker_Env.letrecs =
                                         (env'.FStar_TypeChecker_Env.letrecs);
                                       FStar_TypeChecker_Env.top_level =
                                         (env'.FStar_TypeChecker_Env.top_level);
                                       FStar_TypeChecker_Env.check_uvars =
                                         (env'.FStar_TypeChecker_Env.check_uvars);
                                       FStar_TypeChecker_Env.use_eq_strict =
                                         (env'.FStar_TypeChecker_Env.use_eq_strict);
                                       FStar_TypeChecker_Env.is_iface =
                                         (env'.FStar_TypeChecker_Env.is_iface);
                                       FStar_TypeChecker_Env.admit =
                                         (env'.FStar_TypeChecker_Env.admit);
                                       FStar_TypeChecker_Env.lax = true;
                                       FStar_TypeChecker_Env.lax_universes =
                                         (env'.FStar_TypeChecker_Env.lax_universes);
                                       FStar_TypeChecker_Env.phase1 = true;
                                       FStar_TypeChecker_Env.failhard =
                                         (env'.FStar_TypeChecker_Env.failhard);
                                       FStar_TypeChecker_Env.nosynth =
                                         (env'.FStar_TypeChecker_Env.nosynth);
                                       FStar_TypeChecker_Env.uvar_subtyping =
                                         (env'.FStar_TypeChecker_Env.uvar_subtyping);
                                       FStar_TypeChecker_Env.tc_term =
                                         (env'.FStar_TypeChecker_Env.tc_term);
                                       FStar_TypeChecker_Env.typeof_tot_or_gtot_term
                                         =
                                         (env'.FStar_TypeChecker_Env.typeof_tot_or_gtot_term);
                                       FStar_TypeChecker_Env.universe_of =
                                         (env'.FStar_TypeChecker_Env.universe_of);
                                       FStar_TypeChecker_Env.typeof_well_typed_tot_or_gtot_term
                                         =
                                         (env'.FStar_TypeChecker_Env.typeof_well_typed_tot_or_gtot_term);
                                       FStar_TypeChecker_Env.teq_nosmt_force
                                         =
                                         (env'.FStar_TypeChecker_Env.teq_nosmt_force);
                                       FStar_TypeChecker_Env.subtype_nosmt_force
                                         =
                                         (env'.FStar_TypeChecker_Env.subtype_nosmt_force);
                                       FStar_TypeChecker_Env.use_bv_sorts =
                                         (env'.FStar_TypeChecker_Env.use_bv_sorts);
                                       FStar_TypeChecker_Env.qtbl_name_and_index
                                         =
                                         (env'.FStar_TypeChecker_Env.qtbl_name_and_index);
                                       FStar_TypeChecker_Env.normalized_eff_names
                                         =
                                         (env'.FStar_TypeChecker_Env.normalized_eff_names);
                                       FStar_TypeChecker_Env.fv_delta_depths
                                         =
                                         (env'.FStar_TypeChecker_Env.fv_delta_depths);
                                       FStar_TypeChecker_Env.proof_ns =
                                         (env'.FStar_TypeChecker_Env.proof_ns);
                                       FStar_TypeChecker_Env.synth_hook =
                                         (env'.FStar_TypeChecker_Env.synth_hook);
                                       FStar_TypeChecker_Env.try_solve_implicits_hook
                                         =
                                         (env'.FStar_TypeChecker_Env.try_solve_implicits_hook);
                                       FStar_TypeChecker_Env.splice =
                                         (env'.FStar_TypeChecker_Env.splice);
                                       FStar_TypeChecker_Env.mpreprocess =
                                         (env'.FStar_TypeChecker_Env.mpreprocess);
                                       FStar_TypeChecker_Env.postprocess =
                                         (env'.FStar_TypeChecker_Env.postprocess);
                                       FStar_TypeChecker_Env.identifier_info
                                         =
                                         (env'.FStar_TypeChecker_Env.identifier_info);
                                       FStar_TypeChecker_Env.tc_hooks =
                                         (env'.FStar_TypeChecker_Env.tc_hooks);
                                       FStar_TypeChecker_Env.dsenv =
                                         (env'.FStar_TypeChecker_Env.dsenv);
                                       FStar_TypeChecker_Env.nbe =
                                         (env'.FStar_TypeChecker_Env.nbe);
                                       FStar_TypeChecker_Env.strict_args_tab
                                         =
                                         (env'.FStar_TypeChecker_Env.strict_args_tab);
                                       FStar_TypeChecker_Env.erasable_types_tab
                                         =
                                         (env'.FStar_TypeChecker_Env.erasable_types_tab);
                                       FStar_TypeChecker_Env.enable_defer_to_tac
                                         =
                                         (env'.FStar_TypeChecker_Env.enable_defer_to_tac);
                                       FStar_TypeChecker_Env.unif_allow_ref_guards
                                         =
                                         (env'.FStar_TypeChecker_Env.unif_allow_ref_guards);
                                       FStar_TypeChecker_Env.erase_erasable_args
                                         =
                                         (env'.FStar_TypeChecker_Env.erase_erasable_args);
                                       FStar_TypeChecker_Env.core_check =
                                         (env'.FStar_TypeChecker_Env.core_check)
                                     } e in
                                 match uu___6 with
                                 | (e3, uu___7, uu___8) -> e3) uu___4
                              "FStar.TypeChecker.Tc.tc_sig_let-tc-phase1" in
                          ((let uu___5 =
                              FStar_Compiler_Effect.op_Less_Bar
                                (FStar_TypeChecker_Env.debug env1)
                                (FStar_Options.Other "TwoPhases") in
                            if uu___5
                            then
                              let uu___6 =
                                FStar_Syntax_Print.term_to_string e2 in
                              FStar_Compiler_Util.print1
                                "Let binding after phase 1, before removing uvars: %s\n"
                                uu___6
                            else ());
                           (let e3 =
                              let uu___5 =
                                FStar_TypeChecker_Normalize.remove_uvar_solutions
                                  env' e2 in
                              FStar_Compiler_Effect.op_Bar_Greater uu___5
                                drop_lbtyp in
                            (let uu___6 =
                               FStar_Compiler_Effect.op_Less_Bar
                                 (FStar_TypeChecker_Env.debug env1)
                                 (FStar_Options.Other "TwoPhases") in
                             if uu___6
                             then
                               let uu___7 =
                                 FStar_Syntax_Print.term_to_string e3 in
                               FStar_Compiler_Util.print1
                                 "Let binding after phase 1, uvars removed: %s\n"
                                 uu___7
                             else ());
                            e3))
                        else e in
                      let uu___3 =
                        handle_postprocess_with_attr env1
                          se1.FStar_Syntax_Syntax.sigattrs in
                      (match uu___3 with
                       | (attrs1, post_tau) ->
                           let se2 =
                             {
                               FStar_Syntax_Syntax.sigel =
                                 (se1.FStar_Syntax_Syntax.sigel);
                               FStar_Syntax_Syntax.sigrng =
                                 (se1.FStar_Syntax_Syntax.sigrng);
                               FStar_Syntax_Syntax.sigquals =
                                 (se1.FStar_Syntax_Syntax.sigquals);
                               FStar_Syntax_Syntax.sigmeta =
                                 (se1.FStar_Syntax_Syntax.sigmeta);
                               FStar_Syntax_Syntax.sigattrs = attrs1;
                               FStar_Syntax_Syntax.sigopts =
                                 (se1.FStar_Syntax_Syntax.sigopts)
                             } in
                           let postprocess_lb tau lb =
                             let uu___4 =
                               FStar_Syntax_Subst.univ_var_opening
                                 lb.FStar_Syntax_Syntax.lbunivs in
                             match uu___4 with
                             | (s, univnames) ->
                                 let lbdef =
                                   FStar_Syntax_Subst.subst s
                                     lb.FStar_Syntax_Syntax.lbdef in
                                 let lbtyp =
                                   FStar_Syntax_Subst.subst s
                                     lb.FStar_Syntax_Syntax.lbtyp in
                                 let env2 =
                                   FStar_TypeChecker_Env.push_univ_vars env1
                                     univnames in
                                 let lbdef1 =
                                   FStar_TypeChecker_Env.postprocess env2 tau
                                     lbtyp lbdef in
                                 let lbdef2 =
                                   FStar_Syntax_Subst.close_univ_vars
                                     univnames lbdef1 in
                                 {
                                   FStar_Syntax_Syntax.lbname =
                                     (lb.FStar_Syntax_Syntax.lbname);
                                   FStar_Syntax_Syntax.lbunivs =
                                     (lb.FStar_Syntax_Syntax.lbunivs);
                                   FStar_Syntax_Syntax.lbtyp =
                                     (lb.FStar_Syntax_Syntax.lbtyp);
                                   FStar_Syntax_Syntax.lbeff =
                                     (lb.FStar_Syntax_Syntax.lbeff);
                                   FStar_Syntax_Syntax.lbdef = lbdef2;
                                   FStar_Syntax_Syntax.lbattrs =
                                     (lb.FStar_Syntax_Syntax.lbattrs);
                                   FStar_Syntax_Syntax.lbpos =
                                     (lb.FStar_Syntax_Syntax.lbpos)
                                 } in
                           let r1 =
                             let should_generalize1 =
                               let uu___4 = do_two_phases env' in
                               Prims.op_Negation uu___4 in
                             let uu___4 =
                               let uu___5 =
                                 let uu___6 =
                                   FStar_TypeChecker_Env.current_module env1 in
                                 FStar_Ident.string_of_lid uu___6 in
                               FStar_Pervasives_Native.Some uu___5 in
                             FStar_Profiling.profile
                               (fun uu___5 ->
                                  FStar_TypeChecker_TcTerm.tc_maybe_toplevel_term
                                    {
                                      FStar_TypeChecker_Env.solver =
                                        (env'.FStar_TypeChecker_Env.solver);
                                      FStar_TypeChecker_Env.range =
                                        (env'.FStar_TypeChecker_Env.range);
                                      FStar_TypeChecker_Env.curmodule =
                                        (env'.FStar_TypeChecker_Env.curmodule);
                                      FStar_TypeChecker_Env.gamma =
                                        (env'.FStar_TypeChecker_Env.gamma);
                                      FStar_TypeChecker_Env.gamma_sig =
                                        (env'.FStar_TypeChecker_Env.gamma_sig);
                                      FStar_TypeChecker_Env.gamma_cache =
                                        (env'.FStar_TypeChecker_Env.gamma_cache);
                                      FStar_TypeChecker_Env.modules =
                                        (env'.FStar_TypeChecker_Env.modules);
                                      FStar_TypeChecker_Env.expected_typ =
                                        (env'.FStar_TypeChecker_Env.expected_typ);
                                      FStar_TypeChecker_Env.sigtab =
                                        (env'.FStar_TypeChecker_Env.sigtab);
                                      FStar_TypeChecker_Env.attrtab =
                                        (env'.FStar_TypeChecker_Env.attrtab);
                                      FStar_TypeChecker_Env.instantiate_imp =
                                        (env'.FStar_TypeChecker_Env.instantiate_imp);
                                      FStar_TypeChecker_Env.effects =
                                        (env'.FStar_TypeChecker_Env.effects);
                                      FStar_TypeChecker_Env.generalize =
                                        should_generalize1;
                                      FStar_TypeChecker_Env.letrecs =
                                        (env'.FStar_TypeChecker_Env.letrecs);
                                      FStar_TypeChecker_Env.top_level =
                                        (env'.FStar_TypeChecker_Env.top_level);
                                      FStar_TypeChecker_Env.check_uvars =
                                        (env'.FStar_TypeChecker_Env.check_uvars);
                                      FStar_TypeChecker_Env.use_eq_strict =
                                        (env'.FStar_TypeChecker_Env.use_eq_strict);
                                      FStar_TypeChecker_Env.is_iface =
                                        (env'.FStar_TypeChecker_Env.is_iface);
                                      FStar_TypeChecker_Env.admit =
                                        (env'.FStar_TypeChecker_Env.admit);
                                      FStar_TypeChecker_Env.lax =
                                        (env'.FStar_TypeChecker_Env.lax);
                                      FStar_TypeChecker_Env.lax_universes =
                                        (env'.FStar_TypeChecker_Env.lax_universes);
                                      FStar_TypeChecker_Env.phase1 =
                                        (env'.FStar_TypeChecker_Env.phase1);
                                      FStar_TypeChecker_Env.failhard =
                                        (env'.FStar_TypeChecker_Env.failhard);
                                      FStar_TypeChecker_Env.nosynth =
                                        (env'.FStar_TypeChecker_Env.nosynth);
                                      FStar_TypeChecker_Env.uvar_subtyping =
                                        (env'.FStar_TypeChecker_Env.uvar_subtyping);
                                      FStar_TypeChecker_Env.tc_term =
                                        (env'.FStar_TypeChecker_Env.tc_term);
                                      FStar_TypeChecker_Env.typeof_tot_or_gtot_term
                                        =
                                        (env'.FStar_TypeChecker_Env.typeof_tot_or_gtot_term);
                                      FStar_TypeChecker_Env.universe_of =
                                        (env'.FStar_TypeChecker_Env.universe_of);
                                      FStar_TypeChecker_Env.typeof_well_typed_tot_or_gtot_term
                                        =
                                        (env'.FStar_TypeChecker_Env.typeof_well_typed_tot_or_gtot_term);
                                      FStar_TypeChecker_Env.teq_nosmt_force =
                                        (env'.FStar_TypeChecker_Env.teq_nosmt_force);
                                      FStar_TypeChecker_Env.subtype_nosmt_force
                                        =
                                        (env'.FStar_TypeChecker_Env.subtype_nosmt_force);
                                      FStar_TypeChecker_Env.use_bv_sorts =
                                        (env'.FStar_TypeChecker_Env.use_bv_sorts);
                                      FStar_TypeChecker_Env.qtbl_name_and_index
                                        =
                                        (env'.FStar_TypeChecker_Env.qtbl_name_and_index);
                                      FStar_TypeChecker_Env.normalized_eff_names
                                        =
                                        (env'.FStar_TypeChecker_Env.normalized_eff_names);
                                      FStar_TypeChecker_Env.fv_delta_depths =
                                        (env'.FStar_TypeChecker_Env.fv_delta_depths);
                                      FStar_TypeChecker_Env.proof_ns =
                                        (env'.FStar_TypeChecker_Env.proof_ns);
                                      FStar_TypeChecker_Env.synth_hook =
                                        (env'.FStar_TypeChecker_Env.synth_hook);
                                      FStar_TypeChecker_Env.try_solve_implicits_hook
                                        =
                                        (env'.FStar_TypeChecker_Env.try_solve_implicits_hook);
                                      FStar_TypeChecker_Env.splice =
                                        (env'.FStar_TypeChecker_Env.splice);
                                      FStar_TypeChecker_Env.mpreprocess =
                                        (env'.FStar_TypeChecker_Env.mpreprocess);
                                      FStar_TypeChecker_Env.postprocess =
                                        (env'.FStar_TypeChecker_Env.postprocess);
                                      FStar_TypeChecker_Env.identifier_info =
                                        (env'.FStar_TypeChecker_Env.identifier_info);
                                      FStar_TypeChecker_Env.tc_hooks =
                                        (env'.FStar_TypeChecker_Env.tc_hooks);
                                      FStar_TypeChecker_Env.dsenv =
                                        (env'.FStar_TypeChecker_Env.dsenv);
                                      FStar_TypeChecker_Env.nbe =
                                        (env'.FStar_TypeChecker_Env.nbe);
                                      FStar_TypeChecker_Env.strict_args_tab =
                                        (env'.FStar_TypeChecker_Env.strict_args_tab);
                                      FStar_TypeChecker_Env.erasable_types_tab
                                        =
                                        (env'.FStar_TypeChecker_Env.erasable_types_tab);
                                      FStar_TypeChecker_Env.enable_defer_to_tac
                                        =
                                        (env'.FStar_TypeChecker_Env.enable_defer_to_tac);
                                      FStar_TypeChecker_Env.unif_allow_ref_guards
                                        =
                                        (env'.FStar_TypeChecker_Env.unif_allow_ref_guards);
                                      FStar_TypeChecker_Env.erase_erasable_args
                                        =
                                        (env'.FStar_TypeChecker_Env.erase_erasable_args);
                                      FStar_TypeChecker_Env.core_check =
                                        (env'.FStar_TypeChecker_Env.core_check)
                                    } e1) uu___4
                               "FStar.TypeChecker.Tc.tc_sig_let-tc-phase2" in
                           let uu___4 =
                             match r1 with
                             | ({
                                  FStar_Syntax_Syntax.n =
                                    FStar_Syntax_Syntax.Tm_let (lbs1, e2);
                                  FStar_Syntax_Syntax.pos = uu___5;
                                  FStar_Syntax_Syntax.vars = uu___6;
                                  FStar_Syntax_Syntax.hash_code = uu___7;_},
                                uu___8, g) when
                                 FStar_TypeChecker_Env.is_trivial g ->
                                 (FStar_Syntax_Util.check_mutual_universes
                                    (FStar_Pervasives_Native.snd lbs1);
                                  (let lbs2 =
                                     let uu___10 =
                                       FStar_Compiler_Effect.op_Bar_Greater
                                         (FStar_Pervasives_Native.snd lbs1)
                                         (FStar_Compiler_List.map
                                            rename_parameters) in
                                     ((FStar_Pervasives_Native.fst lbs1),
                                       uu___10) in
                                   let lbs3 =
                                     let uu___10 =
                                       match post_tau with
                                       | FStar_Pervasives_Native.Some tau ->
                                           FStar_Compiler_List.map
                                             (postprocess_lb tau)
                                             (FStar_Pervasives_Native.snd
                                                lbs2)
                                       | FStar_Pervasives_Native.None ->
                                           FStar_Pervasives_Native.snd lbs2 in
                                     ((FStar_Pervasives_Native.fst lbs2),
                                       uu___10) in
                                   let quals1 =
                                     match e2.FStar_Syntax_Syntax.n with
                                     | FStar_Syntax_Syntax.Tm_meta
                                         (uu___10,
                                          FStar_Syntax_Syntax.Meta_desugared
                                          (FStar_Syntax_Syntax.Masked_effect))
                                         ->
                                         FStar_Syntax_Syntax.HasMaskedEffect
                                         :: quals
                                     | uu___10 -> quals in
                                   ({
                                      FStar_Syntax_Syntax.sigel =
                                        (FStar_Syntax_Syntax.Sig_let
                                           (lbs3, lids));
                                      FStar_Syntax_Syntax.sigrng =
                                        (se2.FStar_Syntax_Syntax.sigrng);
                                      FStar_Syntax_Syntax.sigquals = quals1;
                                      FStar_Syntax_Syntax.sigmeta =
                                        (se2.FStar_Syntax_Syntax.sigmeta);
                                      FStar_Syntax_Syntax.sigattrs =
                                        (se2.FStar_Syntax_Syntax.sigattrs);
                                      FStar_Syntax_Syntax.sigopts =
                                        (se2.FStar_Syntax_Syntax.sigopts)
                                    }, lbs3)))
                             | uu___5 ->
                                 failwith
                                   "impossible (typechecking should preserve Tm_let)" in
                           (match uu___4 with
                            | (se3, lbs1) ->
                                ((let uu___6 =
                                    FStar_Syntax_Util.has_attribute
                                      se3.FStar_Syntax_Syntax.sigattrs
                                      FStar_Parser_Const.no_subtping_attr_lid in
                                  if uu___6
                                  then
                                    let env'1 =
                                      {
                                        FStar_TypeChecker_Env.solver =
                                          (env'.FStar_TypeChecker_Env.solver);
                                        FStar_TypeChecker_Env.range =
                                          (env'.FStar_TypeChecker_Env.range);
                                        FStar_TypeChecker_Env.curmodule =
                                          (env'.FStar_TypeChecker_Env.curmodule);
                                        FStar_TypeChecker_Env.gamma =
                                          (env'.FStar_TypeChecker_Env.gamma);
                                        FStar_TypeChecker_Env.gamma_sig =
                                          (env'.FStar_TypeChecker_Env.gamma_sig);
                                        FStar_TypeChecker_Env.gamma_cache =
                                          (env'.FStar_TypeChecker_Env.gamma_cache);
                                        FStar_TypeChecker_Env.modules =
                                          (env'.FStar_TypeChecker_Env.modules);
                                        FStar_TypeChecker_Env.expected_typ =
                                          (env'.FStar_TypeChecker_Env.expected_typ);
                                        FStar_TypeChecker_Env.sigtab =
                                          (env'.FStar_TypeChecker_Env.sigtab);
                                        FStar_TypeChecker_Env.attrtab =
                                          (env'.FStar_TypeChecker_Env.attrtab);
                                        FStar_TypeChecker_Env.instantiate_imp
                                          =
                                          (env'.FStar_TypeChecker_Env.instantiate_imp);
                                        FStar_TypeChecker_Env.effects =
                                          (env'.FStar_TypeChecker_Env.effects);
                                        FStar_TypeChecker_Env.generalize =
                                          (env'.FStar_TypeChecker_Env.generalize);
                                        FStar_TypeChecker_Env.letrecs =
                                          (env'.FStar_TypeChecker_Env.letrecs);
                                        FStar_TypeChecker_Env.top_level =
                                          (env'.FStar_TypeChecker_Env.top_level);
                                        FStar_TypeChecker_Env.check_uvars =
                                          (env'.FStar_TypeChecker_Env.check_uvars);
                                        FStar_TypeChecker_Env.use_eq_strict =
                                          true;
                                        FStar_TypeChecker_Env.is_iface =
                                          (env'.FStar_TypeChecker_Env.is_iface);
                                        FStar_TypeChecker_Env.admit =
                                          (env'.FStar_TypeChecker_Env.admit);
                                        FStar_TypeChecker_Env.lax =
                                          (env'.FStar_TypeChecker_Env.lax);
                                        FStar_TypeChecker_Env.lax_universes =
                                          (env'.FStar_TypeChecker_Env.lax_universes);
                                        FStar_TypeChecker_Env.phase1 =
                                          (env'.FStar_TypeChecker_Env.phase1);
                                        FStar_TypeChecker_Env.failhard =
                                          (env'.FStar_TypeChecker_Env.failhard);
                                        FStar_TypeChecker_Env.nosynth =
                                          (env'.FStar_TypeChecker_Env.nosynth);
                                        FStar_TypeChecker_Env.uvar_subtyping
                                          =
                                          (env'.FStar_TypeChecker_Env.uvar_subtyping);
                                        FStar_TypeChecker_Env.tc_term =
                                          (env'.FStar_TypeChecker_Env.tc_term);
                                        FStar_TypeChecker_Env.typeof_tot_or_gtot_term
                                          =
                                          (env'.FStar_TypeChecker_Env.typeof_tot_or_gtot_term);
                                        FStar_TypeChecker_Env.universe_of =
                                          (env'.FStar_TypeChecker_Env.universe_of);
                                        FStar_TypeChecker_Env.typeof_well_typed_tot_or_gtot_term
                                          =
                                          (env'.FStar_TypeChecker_Env.typeof_well_typed_tot_or_gtot_term);
                                        FStar_TypeChecker_Env.teq_nosmt_force
                                          =
                                          (env'.FStar_TypeChecker_Env.teq_nosmt_force);
                                        FStar_TypeChecker_Env.subtype_nosmt_force
                                          =
                                          (env'.FStar_TypeChecker_Env.subtype_nosmt_force);
                                        FStar_TypeChecker_Env.use_bv_sorts =
                                          (env'.FStar_TypeChecker_Env.use_bv_sorts);
                                        FStar_TypeChecker_Env.qtbl_name_and_index
                                          =
                                          (env'.FStar_TypeChecker_Env.qtbl_name_and_index);
                                        FStar_TypeChecker_Env.normalized_eff_names
                                          =
                                          (env'.FStar_TypeChecker_Env.normalized_eff_names);
                                        FStar_TypeChecker_Env.fv_delta_depths
                                          =
                                          (env'.FStar_TypeChecker_Env.fv_delta_depths);
                                        FStar_TypeChecker_Env.proof_ns =
                                          (env'.FStar_TypeChecker_Env.proof_ns);
                                        FStar_TypeChecker_Env.synth_hook =
                                          (env'.FStar_TypeChecker_Env.synth_hook);
                                        FStar_TypeChecker_Env.try_solve_implicits_hook
                                          =
                                          (env'.FStar_TypeChecker_Env.try_solve_implicits_hook);
                                        FStar_TypeChecker_Env.splice =
                                          (env'.FStar_TypeChecker_Env.splice);
                                        FStar_TypeChecker_Env.mpreprocess =
                                          (env'.FStar_TypeChecker_Env.mpreprocess);
                                        FStar_TypeChecker_Env.postprocess =
                                          (env'.FStar_TypeChecker_Env.postprocess);
                                        FStar_TypeChecker_Env.identifier_info
                                          =
                                          (env'.FStar_TypeChecker_Env.identifier_info);
                                        FStar_TypeChecker_Env.tc_hooks =
                                          (env'.FStar_TypeChecker_Env.tc_hooks);
                                        FStar_TypeChecker_Env.dsenv =
                                          (env'.FStar_TypeChecker_Env.dsenv);
                                        FStar_TypeChecker_Env.nbe =
                                          (env'.FStar_TypeChecker_Env.nbe);
                                        FStar_TypeChecker_Env.strict_args_tab
                                          =
                                          (env'.FStar_TypeChecker_Env.strict_args_tab);
                                        FStar_TypeChecker_Env.erasable_types_tab
                                          =
                                          (env'.FStar_TypeChecker_Env.erasable_types_tab);
                                        FStar_TypeChecker_Env.enable_defer_to_tac
                                          =
                                          (env'.FStar_TypeChecker_Env.enable_defer_to_tac);
                                        FStar_TypeChecker_Env.unif_allow_ref_guards
                                          =
                                          (env'.FStar_TypeChecker_Env.unif_allow_ref_guards);
                                        FStar_TypeChecker_Env.erase_erasable_args
                                          =
                                          (env'.FStar_TypeChecker_Env.erase_erasable_args);
                                        FStar_TypeChecker_Env.core_check =
                                          (env'.FStar_TypeChecker_Env.core_check)
                                      } in
                                    let err s pos =
                                      FStar_Errors.raise_error
                                        (FStar_Errors.Fatal_InconsistentQualifierAnnotation,
                                          s) pos in
                                    FStar_Compiler_Effect.op_Bar_Greater
                                      (FStar_Pervasives_Native.snd lbs1)
                                      (FStar_Compiler_List.iter
                                         (fun lb ->
                                            let uu___7 =
                                              let uu___8 =
                                                FStar_Syntax_Util.is_lemma
                                                  lb.FStar_Syntax_Syntax.lbtyp in
                                              Prims.op_Negation uu___8 in
                                            if uu___7
                                            then
                                              err
                                                "no_subtype annotation on a non-lemma"
                                                lb.FStar_Syntax_Syntax.lbpos
                                            else
                                              (let lid_opt =
                                                 let uu___9 =
                                                   let uu___10 =
                                                     FStar_Syntax_Free.fvars
                                                       lb.FStar_Syntax_Syntax.lbtyp in
                                                   FStar_Compiler_Effect.op_Bar_Greater
                                                     uu___10
                                                     FStar_Compiler_Util.set_elements in
                                                 FStar_Compiler_Effect.op_Bar_Greater
                                                   uu___9
                                                   (FStar_Compiler_List.tryFind
                                                      (fun lid ->
                                                         let uu___10 =
                                                           (let uu___11 =
                                                              let uu___12 =
                                                                FStar_Compiler_Effect.op_Bar_Greater
                                                                  lid
                                                                  FStar_Ident.path_of_lid in
                                                              FStar_Compiler_Effect.op_Bar_Greater
                                                                uu___12
                                                                FStar_Compiler_List.hd in
                                                            uu___11 = "Prims")
                                                             ||
                                                             (FStar_Ident.lid_equals
                                                                lid
                                                                FStar_Parser_Const.pattern_lid) in
                                                         Prims.op_Negation
                                                           uu___10)) in
                                               let uu___9 =
                                                 FStar_Compiler_Effect.op_Bar_Greater
                                                   lid_opt
                                                   FStar_Compiler_Util.is_some in
                                               if uu___9
                                               then
                                                 let uu___10 =
                                                   let uu___11 =
                                                     let uu___12 =
                                                       FStar_Compiler_Effect.op_Bar_Greater
                                                         lid_opt
                                                         FStar_Compiler_Util.must in
                                                     FStar_Compiler_Effect.op_Bar_Greater
                                                       uu___12
                                                       FStar_Ident.string_of_lid in
                                                   FStar_Compiler_Util.format1
                                                     "%s is not allowed in no_subtyping lemmas (only prims symbols)"
                                                     uu___11 in
                                                 err uu___10
                                                   lb.FStar_Syntax_Syntax.lbpos
                                               else
                                                 (let uu___11 =
                                                    FStar_Syntax_Util.type_u
                                                      () in
                                                  match uu___11 with
                                                  | (t, uu___12) ->
                                                      let uu___13 =
                                                        FStar_Syntax_Subst.open_univ_vars
                                                          lb.FStar_Syntax_Syntax.lbunivs
                                                          lb.FStar_Syntax_Syntax.lbtyp in
                                                      (match uu___13 with
                                                       | (uvs, lbtyp) ->
                                                           let uu___14 =
                                                             let uu___15 =
                                                               FStar_TypeChecker_Env.push_univ_vars
                                                                 env'1 uvs in
                                                             FStar_TypeChecker_TcTerm.tc_check_tot_or_gtot_term
                                                               uu___15 lbtyp
                                                               t
                                                               "checking no_subtype annotation" in
                                                           (match uu___14
                                                            with
                                                            | (uu___15,
                                                               uu___16, g) ->
                                                                FStar_TypeChecker_Rel.force_trivial_guard
                                                                  env'1 g))))))
                                  else ());
                                 FStar_Compiler_Effect.op_Bar_Greater
                                   (FStar_Pervasives_Native.snd lbs1)
                                   (FStar_Compiler_List.iter
                                      (fun lb ->
                                         let fv =
                                           FStar_Compiler_Util.right
                                             lb.FStar_Syntax_Syntax.lbname in
                                         FStar_TypeChecker_Env.insert_fv_info
                                           env1 fv
                                           lb.FStar_Syntax_Syntax.lbtyp));
                                 (let uu___8 = log env1 in
                                  if uu___8
                                  then
                                    let uu___9 =
                                      let uu___10 =
                                        FStar_Compiler_Effect.op_Bar_Greater
                                          (FStar_Pervasives_Native.snd lbs1)
                                          (FStar_Compiler_List.map
                                             (fun lb ->
                                                let should_log =
                                                  let uu___11 =
                                                    let uu___12 =
                                                      let uu___13 =
                                                        let uu___14 =
                                                          FStar_Compiler_Util.right
                                                            lb.FStar_Syntax_Syntax.lbname in
                                                        uu___14.FStar_Syntax_Syntax.fv_name in
                                                      uu___13.FStar_Syntax_Syntax.v in
                                                    FStar_TypeChecker_Env.try_lookup_val_decl
                                                      env1 uu___12 in
                                                  match uu___11 with
                                                  | FStar_Pervasives_Native.None
                                                      -> true
                                                  | uu___12 -> false in
                                                if should_log
                                                then
                                                  let uu___11 =
                                                    FStar_Syntax_Print.lbname_to_string
                                                      lb.FStar_Syntax_Syntax.lbname in
                                                  let uu___12 =
                                                    FStar_Syntax_Print.term_to_string
                                                      lb.FStar_Syntax_Syntax.lbtyp in
                                                  FStar_Compiler_Util.format2
                                                    "let %s : %s" uu___11
                                                    uu___12
                                                else "")) in
                                      FStar_Compiler_Effect.op_Bar_Greater
                                        uu___10 (FStar_String.concat "\n") in
                                    FStar_Compiler_Util.print1 "%s\n" uu___9
                                  else ());
                                 check_must_erase_attribute env0 se3;
                                 check_typeclass_instance_attribute env0 se3;
                                 ([se3], [], env0))))))
let (tc_decl' :
  FStar_TypeChecker_Env.env ->
    FStar_Syntax_Syntax.sigelt ->
      (FStar_Syntax_Syntax.sigelt Prims.list * FStar_Syntax_Syntax.sigelt
        Prims.list * FStar_TypeChecker_Env.env))
  =
  fun env0 ->
    fun se ->
      let env = env0 in
      let se1 =
        match se.FStar_Syntax_Syntax.sigel with
        | FStar_Syntax_Syntax.Sig_fail uu___ -> se
        | uu___ -> tc_decl_attributes env se in
      FStar_TypeChecker_Util.check_sigelt_quals env se1;
      proc_check_with se1.FStar_Syntax_Syntax.sigattrs
        (fun uu___1 ->
           let r = se1.FStar_Syntax_Syntax.sigrng in
           let se2 =
             let uu___2 = FStar_Options.record_options () in
             if uu___2 then store_sigopts se1 else se1 in
           match se2.FStar_Syntax_Syntax.sigel with
           | FStar_Syntax_Syntax.Sig_inductive_typ uu___2 ->
               failwith "Impossible bare data-constructor"
           | FStar_Syntax_Syntax.Sig_datacon uu___2 ->
               failwith "Impossible bare data-constructor"
           | FStar_Syntax_Syntax.Sig_fail (uu___2, false, uu___3) when
               (let uu___4 = FStar_TypeChecker_Env.should_verify env in
                Prims.op_Negation uu___4) ||
                 (FStar_Options.admit_smt_queries ())
               -> ([], [], env)
           | FStar_Syntax_Syntax.Sig_fail (expected_errors, lax, ses) ->
               let env' =
                 if lax
                 then
                   {
                     FStar_TypeChecker_Env.solver =
                       (env.FStar_TypeChecker_Env.solver);
                     FStar_TypeChecker_Env.range =
                       (env.FStar_TypeChecker_Env.range);
                     FStar_TypeChecker_Env.curmodule =
                       (env.FStar_TypeChecker_Env.curmodule);
                     FStar_TypeChecker_Env.gamma =
                       (env.FStar_TypeChecker_Env.gamma);
                     FStar_TypeChecker_Env.gamma_sig =
                       (env.FStar_TypeChecker_Env.gamma_sig);
                     FStar_TypeChecker_Env.gamma_cache =
                       (env.FStar_TypeChecker_Env.gamma_cache);
                     FStar_TypeChecker_Env.modules =
                       (env.FStar_TypeChecker_Env.modules);
                     FStar_TypeChecker_Env.expected_typ =
                       (env.FStar_TypeChecker_Env.expected_typ);
                     FStar_TypeChecker_Env.sigtab =
                       (env.FStar_TypeChecker_Env.sigtab);
                     FStar_TypeChecker_Env.attrtab =
                       (env.FStar_TypeChecker_Env.attrtab);
                     FStar_TypeChecker_Env.instantiate_imp =
                       (env.FStar_TypeChecker_Env.instantiate_imp);
                     FStar_TypeChecker_Env.effects =
                       (env.FStar_TypeChecker_Env.effects);
                     FStar_TypeChecker_Env.generalize =
                       (env.FStar_TypeChecker_Env.generalize);
                     FStar_TypeChecker_Env.letrecs =
                       (env.FStar_TypeChecker_Env.letrecs);
                     FStar_TypeChecker_Env.top_level =
                       (env.FStar_TypeChecker_Env.top_level);
                     FStar_TypeChecker_Env.check_uvars =
                       (env.FStar_TypeChecker_Env.check_uvars);
                     FStar_TypeChecker_Env.use_eq_strict =
                       (env.FStar_TypeChecker_Env.use_eq_strict);
                     FStar_TypeChecker_Env.is_iface =
                       (env.FStar_TypeChecker_Env.is_iface);
                     FStar_TypeChecker_Env.admit =
                       (env.FStar_TypeChecker_Env.admit);
                     FStar_TypeChecker_Env.lax = true;
                     FStar_TypeChecker_Env.lax_universes =
                       (env.FStar_TypeChecker_Env.lax_universes);
                     FStar_TypeChecker_Env.phase1 =
                       (env.FStar_TypeChecker_Env.phase1);
                     FStar_TypeChecker_Env.failhard =
                       (env.FStar_TypeChecker_Env.failhard);
                     FStar_TypeChecker_Env.nosynth =
                       (env.FStar_TypeChecker_Env.nosynth);
                     FStar_TypeChecker_Env.uvar_subtyping =
                       (env.FStar_TypeChecker_Env.uvar_subtyping);
                     FStar_TypeChecker_Env.tc_term =
                       (env.FStar_TypeChecker_Env.tc_term);
                     FStar_TypeChecker_Env.typeof_tot_or_gtot_term =
                       (env.FStar_TypeChecker_Env.typeof_tot_or_gtot_term);
                     FStar_TypeChecker_Env.universe_of =
                       (env.FStar_TypeChecker_Env.universe_of);
                     FStar_TypeChecker_Env.typeof_well_typed_tot_or_gtot_term
                       =
                       (env.FStar_TypeChecker_Env.typeof_well_typed_tot_or_gtot_term);
                     FStar_TypeChecker_Env.teq_nosmt_force =
                       (env.FStar_TypeChecker_Env.teq_nosmt_force);
                     FStar_TypeChecker_Env.subtype_nosmt_force =
                       (env.FStar_TypeChecker_Env.subtype_nosmt_force);
                     FStar_TypeChecker_Env.use_bv_sorts =
                       (env.FStar_TypeChecker_Env.use_bv_sorts);
                     FStar_TypeChecker_Env.qtbl_name_and_index =
                       (env.FStar_TypeChecker_Env.qtbl_name_and_index);
                     FStar_TypeChecker_Env.normalized_eff_names =
                       (env.FStar_TypeChecker_Env.normalized_eff_names);
                     FStar_TypeChecker_Env.fv_delta_depths =
                       (env.FStar_TypeChecker_Env.fv_delta_depths);
                     FStar_TypeChecker_Env.proof_ns =
                       (env.FStar_TypeChecker_Env.proof_ns);
                     FStar_TypeChecker_Env.synth_hook =
                       (env.FStar_TypeChecker_Env.synth_hook);
                     FStar_TypeChecker_Env.try_solve_implicits_hook =
                       (env.FStar_TypeChecker_Env.try_solve_implicits_hook);
                     FStar_TypeChecker_Env.splice =
                       (env.FStar_TypeChecker_Env.splice);
                     FStar_TypeChecker_Env.mpreprocess =
                       (env.FStar_TypeChecker_Env.mpreprocess);
                     FStar_TypeChecker_Env.postprocess =
                       (env.FStar_TypeChecker_Env.postprocess);
                     FStar_TypeChecker_Env.identifier_info =
                       (env.FStar_TypeChecker_Env.identifier_info);
                     FStar_TypeChecker_Env.tc_hooks =
                       (env.FStar_TypeChecker_Env.tc_hooks);
                     FStar_TypeChecker_Env.dsenv =
                       (env.FStar_TypeChecker_Env.dsenv);
                     FStar_TypeChecker_Env.nbe =
                       (env.FStar_TypeChecker_Env.nbe);
                     FStar_TypeChecker_Env.strict_args_tab =
                       (env.FStar_TypeChecker_Env.strict_args_tab);
                     FStar_TypeChecker_Env.erasable_types_tab =
                       (env.FStar_TypeChecker_Env.erasable_types_tab);
                     FStar_TypeChecker_Env.enable_defer_to_tac =
                       (env.FStar_TypeChecker_Env.enable_defer_to_tac);
                     FStar_TypeChecker_Env.unif_allow_ref_guards =
                       (env.FStar_TypeChecker_Env.unif_allow_ref_guards);
                     FStar_TypeChecker_Env.erase_erasable_args =
                       (env.FStar_TypeChecker_Env.erase_erasable_args);
                     FStar_TypeChecker_Env.core_check =
                       (env.FStar_TypeChecker_Env.core_check)
                   }
                 else env in
               let env'1 = FStar_TypeChecker_Env.push env' "expect_failure" in
               ((let uu___3 =
                   FStar_TypeChecker_Env.debug env FStar_Options.Low in
                 if uu___3
                 then
                   let uu___4 =
                     let uu___5 =
                       FStar_Compiler_List.map
                         FStar_Compiler_Util.string_of_int expected_errors in
                     FStar_Compiler_Effect.op_Less_Bar
                       (FStar_String.concat "; ") uu___5 in
                   FStar_Compiler_Util.print1 ">> Expecting errors: [%s]\n"
                     uu___4
                 else ());
                (let uu___3 =
                   FStar_Errors.catch_errors
                     (fun uu___4 ->
                        FStar_Options.with_saved_options
                          (fun uu___5 ->
                             let uu___6 =
                               let uu___7 =
                                 FStar_Compiler_Effect.op_Bang tc_decls_knot in
                               FStar_Compiler_Util.must uu___7 in
                             uu___6 env'1 ses)) in
                 match uu___3 with
                 | (errs, uu___4) ->
                     ((let uu___6 =
                         (FStar_Options.print_expected_failures ()) ||
                           (FStar_TypeChecker_Env.debug env FStar_Options.Low) in
                       if uu___6
                       then
                         (FStar_Compiler_Util.print_string
                            ">> Got issues: [\n";
                          FStar_Compiler_List.iter FStar_Errors.print_issue
                            errs;
                          FStar_Compiler_Util.print_string ">>]\n")
                       else ());
                      (let uu___6 =
                         FStar_TypeChecker_Env.pop env'1 "expect_failure" in
                       let actual_errors =
                         FStar_Compiler_List.concatMap
                           (fun i ->
                              FStar_Common.list_of_option
                                i.FStar_Errors.issue_number) errs in
                       (match errs with
                        | [] ->
                            (FStar_Compiler_List.iter
                               FStar_Errors.print_issue errs;
                             FStar_Errors.log_issue
                               se2.FStar_Syntax_Syntax.sigrng
                               (FStar_Errors.Error_DidNotFail,
                                 "This top-level definition was expected to fail, but it succeeded"))
                        | uu___8 ->
                            if expected_errors <> []
                            then
                              let uu___9 =
                                FStar_Errors.find_multiset_discrepancy
                                  expected_errors actual_errors in
                              (match uu___9 with
                               | FStar_Pervasives_Native.None -> ()
                               | FStar_Pervasives_Native.Some (e, n1, n2) ->
                                   (FStar_Compiler_List.iter
                                      FStar_Errors.print_issue errs;
                                    (let uu___11 =
                                       let uu___12 =
                                         let uu___13 =
                                           FStar_Common.string_of_list
                                             FStar_Compiler_Util.string_of_int
                                             expected_errors in
                                         let uu___14 =
                                           FStar_Common.string_of_list
                                             FStar_Compiler_Util.string_of_int
                                             actual_errors in
                                         let uu___15 =
                                           FStar_Compiler_Util.string_of_int
                                             e in
                                         let uu___16 =
                                           FStar_Compiler_Util.string_of_int
                                             n2 in
                                         let uu___17 =
                                           FStar_Compiler_Util.string_of_int
                                             n1 in
                                         FStar_Compiler_Util.format5
                                           "This top-level definition was expected to raise error codes %s, but it raised %s. Error #%s was raised %s times, instead of %s."
                                           uu___13 uu___14 uu___15 uu___16
                                           uu___17 in
                                       (FStar_Errors.Error_DidNotFail,
                                         uu___12) in
                                     FStar_Errors.log_issue
                                       se2.FStar_Syntax_Syntax.sigrng uu___11)))
                            else ());
                       ([], [], env)))))
           | FStar_Syntax_Syntax.Sig_bundle (ses, lids) ->
               let env1 = FStar_TypeChecker_Env.set_range env r in
               let ses1 =
                 let uu___2 = do_two_phases env1 in
                 if uu___2
                 then
                   let ses2 =
                     let uu___3 =
                       let uu___4 =
                         let uu___5 =
                           tc_inductive
                             {
                               FStar_TypeChecker_Env.solver =
                                 (env1.FStar_TypeChecker_Env.solver);
                               FStar_TypeChecker_Env.range =
                                 (env1.FStar_TypeChecker_Env.range);
                               FStar_TypeChecker_Env.curmodule =
                                 (env1.FStar_TypeChecker_Env.curmodule);
                               FStar_TypeChecker_Env.gamma =
                                 (env1.FStar_TypeChecker_Env.gamma);
                               FStar_TypeChecker_Env.gamma_sig =
                                 (env1.FStar_TypeChecker_Env.gamma_sig);
                               FStar_TypeChecker_Env.gamma_cache =
                                 (env1.FStar_TypeChecker_Env.gamma_cache);
                               FStar_TypeChecker_Env.modules =
                                 (env1.FStar_TypeChecker_Env.modules);
                               FStar_TypeChecker_Env.expected_typ =
                                 (env1.FStar_TypeChecker_Env.expected_typ);
                               FStar_TypeChecker_Env.sigtab =
                                 (env1.FStar_TypeChecker_Env.sigtab);
                               FStar_TypeChecker_Env.attrtab =
                                 (env1.FStar_TypeChecker_Env.attrtab);
                               FStar_TypeChecker_Env.instantiate_imp =
                                 (env1.FStar_TypeChecker_Env.instantiate_imp);
                               FStar_TypeChecker_Env.effects =
                                 (env1.FStar_TypeChecker_Env.effects);
                               FStar_TypeChecker_Env.generalize =
                                 (env1.FStar_TypeChecker_Env.generalize);
                               FStar_TypeChecker_Env.letrecs =
                                 (env1.FStar_TypeChecker_Env.letrecs);
                               FStar_TypeChecker_Env.top_level =
                                 (env1.FStar_TypeChecker_Env.top_level);
                               FStar_TypeChecker_Env.check_uvars =
                                 (env1.FStar_TypeChecker_Env.check_uvars);
                               FStar_TypeChecker_Env.use_eq_strict =
                                 (env1.FStar_TypeChecker_Env.use_eq_strict);
                               FStar_TypeChecker_Env.is_iface =
                                 (env1.FStar_TypeChecker_Env.is_iface);
                               FStar_TypeChecker_Env.admit =
                                 (env1.FStar_TypeChecker_Env.admit);
                               FStar_TypeChecker_Env.lax = true;
                               FStar_TypeChecker_Env.lax_universes =
                                 (env1.FStar_TypeChecker_Env.lax_universes);
                               FStar_TypeChecker_Env.phase1 = true;
                               FStar_TypeChecker_Env.failhard =
                                 (env1.FStar_TypeChecker_Env.failhard);
                               FStar_TypeChecker_Env.nosynth =
                                 (env1.FStar_TypeChecker_Env.nosynth);
                               FStar_TypeChecker_Env.uvar_subtyping =
                                 (env1.FStar_TypeChecker_Env.uvar_subtyping);
                               FStar_TypeChecker_Env.tc_term =
                                 (env1.FStar_TypeChecker_Env.tc_term);
                               FStar_TypeChecker_Env.typeof_tot_or_gtot_term
                                 =
                                 (env1.FStar_TypeChecker_Env.typeof_tot_or_gtot_term);
                               FStar_TypeChecker_Env.universe_of =
                                 (env1.FStar_TypeChecker_Env.universe_of);
                               FStar_TypeChecker_Env.typeof_well_typed_tot_or_gtot_term
                                 =
                                 (env1.FStar_TypeChecker_Env.typeof_well_typed_tot_or_gtot_term);
                               FStar_TypeChecker_Env.teq_nosmt_force =
                                 (env1.FStar_TypeChecker_Env.teq_nosmt_force);
                               FStar_TypeChecker_Env.subtype_nosmt_force =
                                 (env1.FStar_TypeChecker_Env.subtype_nosmt_force);
                               FStar_TypeChecker_Env.use_bv_sorts =
                                 (env1.FStar_TypeChecker_Env.use_bv_sorts);
                               FStar_TypeChecker_Env.qtbl_name_and_index =
                                 (env1.FStar_TypeChecker_Env.qtbl_name_and_index);
                               FStar_TypeChecker_Env.normalized_eff_names =
                                 (env1.FStar_TypeChecker_Env.normalized_eff_names);
                               FStar_TypeChecker_Env.fv_delta_depths =
                                 (env1.FStar_TypeChecker_Env.fv_delta_depths);
                               FStar_TypeChecker_Env.proof_ns =
                                 (env1.FStar_TypeChecker_Env.proof_ns);
                               FStar_TypeChecker_Env.synth_hook =
                                 (env1.FStar_TypeChecker_Env.synth_hook);
                               FStar_TypeChecker_Env.try_solve_implicits_hook
                                 =
                                 (env1.FStar_TypeChecker_Env.try_solve_implicits_hook);
                               FStar_TypeChecker_Env.splice =
                                 (env1.FStar_TypeChecker_Env.splice);
                               FStar_TypeChecker_Env.mpreprocess =
                                 (env1.FStar_TypeChecker_Env.mpreprocess);
                               FStar_TypeChecker_Env.postprocess =
                                 (env1.FStar_TypeChecker_Env.postprocess);
                               FStar_TypeChecker_Env.identifier_info =
                                 (env1.FStar_TypeChecker_Env.identifier_info);
                               FStar_TypeChecker_Env.tc_hooks =
                                 (env1.FStar_TypeChecker_Env.tc_hooks);
                               FStar_TypeChecker_Env.dsenv =
                                 (env1.FStar_TypeChecker_Env.dsenv);
                               FStar_TypeChecker_Env.nbe =
                                 (env1.FStar_TypeChecker_Env.nbe);
                               FStar_TypeChecker_Env.strict_args_tab =
                                 (env1.FStar_TypeChecker_Env.strict_args_tab);
                               FStar_TypeChecker_Env.erasable_types_tab =
                                 (env1.FStar_TypeChecker_Env.erasable_types_tab);
                               FStar_TypeChecker_Env.enable_defer_to_tac =
                                 (env1.FStar_TypeChecker_Env.enable_defer_to_tac);
                               FStar_TypeChecker_Env.unif_allow_ref_guards =
                                 (env1.FStar_TypeChecker_Env.unif_allow_ref_guards);
                               FStar_TypeChecker_Env.erase_erasable_args =
                                 (env1.FStar_TypeChecker_Env.erase_erasable_args);
<<<<<<< HEAD
                               FStar_TypeChecker_Env.core_check =
                                 (env1.FStar_TypeChecker_Env.core_check)
                             } ses se1.FStar_Syntax_Syntax.sigquals
                             se1.FStar_Syntax_Syntax.sigattrs lids in
=======
                               FStar_TypeChecker_Env.rel_query_for_apply_tac_uvar
                                 =
                                 (env1.FStar_TypeChecker_Env.rel_query_for_apply_tac_uvar)
                             } ses se2.FStar_Syntax_Syntax.sigquals
                             se2.FStar_Syntax_Syntax.sigattrs lids in
>>>>>>> 20e3eede
                         FStar_Compiler_Effect.op_Bar_Greater uu___5
                           FStar_Pervasives_Native.fst in
                       FStar_Compiler_Effect.op_Bar_Greater uu___4
                         (FStar_TypeChecker_Normalize.elim_uvars env1) in
                     FStar_Compiler_Effect.op_Bar_Greater uu___3
                       FStar_Syntax_Util.ses_of_sigbundle in
                   ((let uu___4 =
                       FStar_Compiler_Effect.op_Less_Bar
                         (FStar_TypeChecker_Env.debug env1)
                         (FStar_Options.Other "TwoPhases") in
                     if uu___4
                     then
                       let uu___5 =
                         FStar_Syntax_Print.sigelt_to_string
                           {
                             FStar_Syntax_Syntax.sigel =
                               (FStar_Syntax_Syntax.Sig_bundle (ses2, lids));
                             FStar_Syntax_Syntax.sigrng =
                               (se2.FStar_Syntax_Syntax.sigrng);
                             FStar_Syntax_Syntax.sigquals =
                               (se2.FStar_Syntax_Syntax.sigquals);
                             FStar_Syntax_Syntax.sigmeta =
                               (se2.FStar_Syntax_Syntax.sigmeta);
                             FStar_Syntax_Syntax.sigattrs =
                               (se2.FStar_Syntax_Syntax.sigattrs);
                             FStar_Syntax_Syntax.sigopts =
                               (se2.FStar_Syntax_Syntax.sigopts)
                           } in
                       FStar_Compiler_Util.print1
                         "Inductive after phase 1: %s\n" uu___5
                     else ());
                    ses2)
                 else ses in
               let uu___2 =
                 tc_inductive env1 ses1 se2.FStar_Syntax_Syntax.sigquals
                   se2.FStar_Syntax_Syntax.sigattrs lids in
               (match uu___2 with
                | (sigbndle, projectors_ses) ->
                    let sigbndle1 =
                      {
                        FStar_Syntax_Syntax.sigel =
                          (sigbndle.FStar_Syntax_Syntax.sigel);
                        FStar_Syntax_Syntax.sigrng =
                          (sigbndle.FStar_Syntax_Syntax.sigrng);
                        FStar_Syntax_Syntax.sigquals =
                          (sigbndle.FStar_Syntax_Syntax.sigquals);
                        FStar_Syntax_Syntax.sigmeta =
                          (sigbndle.FStar_Syntax_Syntax.sigmeta);
                        FStar_Syntax_Syntax.sigattrs =
                          (se2.FStar_Syntax_Syntax.sigattrs);
                        FStar_Syntax_Syntax.sigopts =
                          (sigbndle.FStar_Syntax_Syntax.sigopts)
                      } in
                    ([sigbndle1], projectors_ses, env0))
           | FStar_Syntax_Syntax.Sig_pragma p ->
               (FStar_Syntax_Util.process_pragma p r; ([se2], [], env0))
           | FStar_Syntax_Syntax.Sig_new_effect ne ->
               let is_unelaborated_dm4f =
                 match ne.FStar_Syntax_Syntax.combinators with
                 | FStar_Syntax_Syntax.DM4F_eff combs ->
                     let uu___2 =
                       let uu___3 =
                         FStar_Compiler_Effect.op_Bar_Greater
                           combs.FStar_Syntax_Syntax.ret_wp
                           FStar_Pervasives_Native.snd in
                       FStar_Compiler_Effect.op_Bar_Greater uu___3
                         FStar_Syntax_Subst.compress in
                     (match uu___2 with
                      | {
                          FStar_Syntax_Syntax.n =
                            FStar_Syntax_Syntax.Tm_unknown;
                          FStar_Syntax_Syntax.pos = uu___3;
                          FStar_Syntax_Syntax.vars = uu___4;
                          FStar_Syntax_Syntax.hash_code = uu___5;_} -> true
                      | uu___3 -> false)
                 | uu___2 -> false in
               if is_unelaborated_dm4f
               then
                 let env1 = FStar_TypeChecker_Env.set_range env r in
                 let uu___2 =
                   FStar_TypeChecker_TcEffect.dmff_cps_and_elaborate env1 ne in
                 (match uu___2 with
                  | (ses, ne1, lift_from_pure_opt) ->
                      let effect_and_lift_ses =
                        match lift_from_pure_opt with
                        | FStar_Pervasives_Native.Some lift ->
                            [{
                               FStar_Syntax_Syntax.sigel =
                                 (FStar_Syntax_Syntax.Sig_new_effect ne1);
                               FStar_Syntax_Syntax.sigrng =
                                 (se2.FStar_Syntax_Syntax.sigrng);
                               FStar_Syntax_Syntax.sigquals =
                                 (se2.FStar_Syntax_Syntax.sigquals);
                               FStar_Syntax_Syntax.sigmeta =
                                 (se2.FStar_Syntax_Syntax.sigmeta);
                               FStar_Syntax_Syntax.sigattrs =
                                 (se2.FStar_Syntax_Syntax.sigattrs);
                               FStar_Syntax_Syntax.sigopts =
                                 (se2.FStar_Syntax_Syntax.sigopts)
                             };
                            lift]
                        | FStar_Pervasives_Native.None ->
                            [{
                               FStar_Syntax_Syntax.sigel =
                                 (FStar_Syntax_Syntax.Sig_new_effect ne1);
                               FStar_Syntax_Syntax.sigrng =
                                 (se2.FStar_Syntax_Syntax.sigrng);
                               FStar_Syntax_Syntax.sigquals =
                                 (se2.FStar_Syntax_Syntax.sigquals);
                               FStar_Syntax_Syntax.sigmeta =
                                 (se2.FStar_Syntax_Syntax.sigmeta);
                               FStar_Syntax_Syntax.sigattrs =
                                 (se2.FStar_Syntax_Syntax.sigattrs);
                               FStar_Syntax_Syntax.sigopts =
                                 (se2.FStar_Syntax_Syntax.sigopts)
                             }] in
                      let effect_and_lift_ses1 =
                        FStar_Compiler_Effect.op_Bar_Greater
                          effect_and_lift_ses
                          (FStar_Compiler_List.map
                             (fun sigelt ->
                                {
                                  FStar_Syntax_Syntax.sigel =
                                    (sigelt.FStar_Syntax_Syntax.sigel);
                                  FStar_Syntax_Syntax.sigrng =
                                    (sigelt.FStar_Syntax_Syntax.sigrng);
                                  FStar_Syntax_Syntax.sigquals =
                                    (sigelt.FStar_Syntax_Syntax.sigquals);
                                  FStar_Syntax_Syntax.sigmeta =
                                    (let uu___3 =
                                       sigelt.FStar_Syntax_Syntax.sigmeta in
                                     {
                                       FStar_Syntax_Syntax.sigmeta_active =
                                         (uu___3.FStar_Syntax_Syntax.sigmeta_active);
                                       FStar_Syntax_Syntax.sigmeta_fact_db_ids
                                         =
                                         (uu___3.FStar_Syntax_Syntax.sigmeta_fact_db_ids);
                                       FStar_Syntax_Syntax.sigmeta_admit =
                                         true
                                     });
                                  FStar_Syntax_Syntax.sigattrs =
                                    (sigelt.FStar_Syntax_Syntax.sigattrs);
                                  FStar_Syntax_Syntax.sigopts =
                                    (sigelt.FStar_Syntax_Syntax.sigopts)
                                })) in
                      ([],
                        (FStar_Compiler_List.op_At ses effect_and_lift_ses1),
                        env0))
               else
                 (let ne1 =
                    let uu___3 = do_two_phases env in
                    if uu___3
                    then
                      let ne2 =
                        let uu___4 =
                          let uu___5 =
                            let uu___6 =
                              let uu___7 =
                                FStar_TypeChecker_TcEffect.tc_eff_decl
                                  {
                                    FStar_TypeChecker_Env.solver =
                                      (env.FStar_TypeChecker_Env.solver);
                                    FStar_TypeChecker_Env.range =
                                      (env.FStar_TypeChecker_Env.range);
                                    FStar_TypeChecker_Env.curmodule =
                                      (env.FStar_TypeChecker_Env.curmodule);
                                    FStar_TypeChecker_Env.gamma =
                                      (env.FStar_TypeChecker_Env.gamma);
                                    FStar_TypeChecker_Env.gamma_sig =
                                      (env.FStar_TypeChecker_Env.gamma_sig);
                                    FStar_TypeChecker_Env.gamma_cache =
                                      (env.FStar_TypeChecker_Env.gamma_cache);
                                    FStar_TypeChecker_Env.modules =
                                      (env.FStar_TypeChecker_Env.modules);
                                    FStar_TypeChecker_Env.expected_typ =
                                      (env.FStar_TypeChecker_Env.expected_typ);
                                    FStar_TypeChecker_Env.sigtab =
                                      (env.FStar_TypeChecker_Env.sigtab);
                                    FStar_TypeChecker_Env.attrtab =
                                      (env.FStar_TypeChecker_Env.attrtab);
                                    FStar_TypeChecker_Env.instantiate_imp =
                                      (env.FStar_TypeChecker_Env.instantiate_imp);
                                    FStar_TypeChecker_Env.effects =
                                      (env.FStar_TypeChecker_Env.effects);
                                    FStar_TypeChecker_Env.generalize =
                                      (env.FStar_TypeChecker_Env.generalize);
                                    FStar_TypeChecker_Env.letrecs =
                                      (env.FStar_TypeChecker_Env.letrecs);
                                    FStar_TypeChecker_Env.top_level =
                                      (env.FStar_TypeChecker_Env.top_level);
                                    FStar_TypeChecker_Env.check_uvars =
                                      (env.FStar_TypeChecker_Env.check_uvars);
                                    FStar_TypeChecker_Env.use_eq_strict =
                                      (env.FStar_TypeChecker_Env.use_eq_strict);
                                    FStar_TypeChecker_Env.is_iface =
                                      (env.FStar_TypeChecker_Env.is_iface);
                                    FStar_TypeChecker_Env.admit =
                                      (env.FStar_TypeChecker_Env.admit);
                                    FStar_TypeChecker_Env.lax = true;
                                    FStar_TypeChecker_Env.lax_universes =
                                      (env.FStar_TypeChecker_Env.lax_universes);
                                    FStar_TypeChecker_Env.phase1 = true;
                                    FStar_TypeChecker_Env.failhard =
                                      (env.FStar_TypeChecker_Env.failhard);
                                    FStar_TypeChecker_Env.nosynth =
                                      (env.FStar_TypeChecker_Env.nosynth);
                                    FStar_TypeChecker_Env.uvar_subtyping =
                                      (env.FStar_TypeChecker_Env.uvar_subtyping);
                                    FStar_TypeChecker_Env.tc_term =
                                      (env.FStar_TypeChecker_Env.tc_term);
                                    FStar_TypeChecker_Env.typeof_tot_or_gtot_term
                                      =
                                      (env.FStar_TypeChecker_Env.typeof_tot_or_gtot_term);
                                    FStar_TypeChecker_Env.universe_of =
                                      (env.FStar_TypeChecker_Env.universe_of);
                                    FStar_TypeChecker_Env.typeof_well_typed_tot_or_gtot_term
                                      =
                                      (env.FStar_TypeChecker_Env.typeof_well_typed_tot_or_gtot_term);
                                    FStar_TypeChecker_Env.teq_nosmt_force =
                                      (env.FStar_TypeChecker_Env.teq_nosmt_force);
                                    FStar_TypeChecker_Env.subtype_nosmt_force
                                      =
                                      (env.FStar_TypeChecker_Env.subtype_nosmt_force);
                                    FStar_TypeChecker_Env.use_bv_sorts =
                                      (env.FStar_TypeChecker_Env.use_bv_sorts);
                                    FStar_TypeChecker_Env.qtbl_name_and_index
                                      =
                                      (env.FStar_TypeChecker_Env.qtbl_name_and_index);
                                    FStar_TypeChecker_Env.normalized_eff_names
                                      =
                                      (env.FStar_TypeChecker_Env.normalized_eff_names);
                                    FStar_TypeChecker_Env.fv_delta_depths =
                                      (env.FStar_TypeChecker_Env.fv_delta_depths);
                                    FStar_TypeChecker_Env.proof_ns =
                                      (env.FStar_TypeChecker_Env.proof_ns);
                                    FStar_TypeChecker_Env.synth_hook =
                                      (env.FStar_TypeChecker_Env.synth_hook);
                                    FStar_TypeChecker_Env.try_solve_implicits_hook
                                      =
                                      (env.FStar_TypeChecker_Env.try_solve_implicits_hook);
                                    FStar_TypeChecker_Env.splice =
                                      (env.FStar_TypeChecker_Env.splice);
                                    FStar_TypeChecker_Env.mpreprocess =
                                      (env.FStar_TypeChecker_Env.mpreprocess);
                                    FStar_TypeChecker_Env.postprocess =
                                      (env.FStar_TypeChecker_Env.postprocess);
                                    FStar_TypeChecker_Env.identifier_info =
                                      (env.FStar_TypeChecker_Env.identifier_info);
                                    FStar_TypeChecker_Env.tc_hooks =
                                      (env.FStar_TypeChecker_Env.tc_hooks);
                                    FStar_TypeChecker_Env.dsenv =
                                      (env.FStar_TypeChecker_Env.dsenv);
                                    FStar_TypeChecker_Env.nbe =
                                      (env.FStar_TypeChecker_Env.nbe);
                                    FStar_TypeChecker_Env.strict_args_tab =
                                      (env.FStar_TypeChecker_Env.strict_args_tab);
                                    FStar_TypeChecker_Env.erasable_types_tab
                                      =
                                      (env.FStar_TypeChecker_Env.erasable_types_tab);
                                    FStar_TypeChecker_Env.enable_defer_to_tac
                                      =
                                      (env.FStar_TypeChecker_Env.enable_defer_to_tac);
                                    FStar_TypeChecker_Env.unif_allow_ref_guards
                                      =
                                      (env.FStar_TypeChecker_Env.unif_allow_ref_guards);
                                    FStar_TypeChecker_Env.erase_erasable_args
                                      =
                                      (env.FStar_TypeChecker_Env.erase_erasable_args);
<<<<<<< HEAD
                                    FStar_TypeChecker_Env.core_check =
                                      (env.FStar_TypeChecker_Env.core_check)
                                  } ne se1.FStar_Syntax_Syntax.sigquals
                                  se1.FStar_Syntax_Syntax.sigattrs in
=======
                                    FStar_TypeChecker_Env.rel_query_for_apply_tac_uvar
                                      =
                                      (env.FStar_TypeChecker_Env.rel_query_for_apply_tac_uvar)
                                  } ne se2.FStar_Syntax_Syntax.sigquals
                                  se2.FStar_Syntax_Syntax.sigattrs in
>>>>>>> 20e3eede
                              FStar_Compiler_Effect.op_Bar_Greater uu___7
                                FStar_Pervasives_Native.fst in
                            FStar_Compiler_Effect.op_Bar_Greater uu___6
                              (fun ne3 ->
                                 {
                                   FStar_Syntax_Syntax.sigel =
                                     (FStar_Syntax_Syntax.Sig_new_effect ne3);
                                   FStar_Syntax_Syntax.sigrng =
                                     (se2.FStar_Syntax_Syntax.sigrng);
                                   FStar_Syntax_Syntax.sigquals =
                                     (se2.FStar_Syntax_Syntax.sigquals);
                                   FStar_Syntax_Syntax.sigmeta =
                                     (se2.FStar_Syntax_Syntax.sigmeta);
                                   FStar_Syntax_Syntax.sigattrs =
                                     (se2.FStar_Syntax_Syntax.sigattrs);
                                   FStar_Syntax_Syntax.sigopts =
                                     (se2.FStar_Syntax_Syntax.sigopts)
                                 }) in
                          FStar_Compiler_Effect.op_Bar_Greater uu___5
                            (FStar_TypeChecker_Normalize.elim_uvars env) in
                        FStar_Compiler_Effect.op_Bar_Greater uu___4
                          FStar_Syntax_Util.eff_decl_of_new_effect in
                      ((let uu___5 =
                          FStar_Compiler_Effect.op_Less_Bar
                            (FStar_TypeChecker_Env.debug env)
                            (FStar_Options.Other "TwoPhases") in
                        if uu___5
                        then
                          let uu___6 =
                            FStar_Syntax_Print.sigelt_to_string
                              {
                                FStar_Syntax_Syntax.sigel =
                                  (FStar_Syntax_Syntax.Sig_new_effect ne2);
                                FStar_Syntax_Syntax.sigrng =
                                  (se2.FStar_Syntax_Syntax.sigrng);
                                FStar_Syntax_Syntax.sigquals =
                                  (se2.FStar_Syntax_Syntax.sigquals);
                                FStar_Syntax_Syntax.sigmeta =
                                  (se2.FStar_Syntax_Syntax.sigmeta);
                                FStar_Syntax_Syntax.sigattrs =
                                  (se2.FStar_Syntax_Syntax.sigattrs);
                                FStar_Syntax_Syntax.sigopts =
                                  (se2.FStar_Syntax_Syntax.sigopts)
                              } in
                          FStar_Compiler_Util.print1
                            "Effect decl after phase 1: %s\n" uu___6
                        else ());
                       ne2)
                    else ne in
                  let uu___3 =
                    FStar_TypeChecker_TcEffect.tc_eff_decl env ne1
                      se2.FStar_Syntax_Syntax.sigquals
                      se2.FStar_Syntax_Syntax.sigattrs in
                  match uu___3 with
                  | (ne2, ses) ->
                      let se3 =
                        {
                          FStar_Syntax_Syntax.sigel =
                            (FStar_Syntax_Syntax.Sig_new_effect ne2);
                          FStar_Syntax_Syntax.sigrng =
                            (se2.FStar_Syntax_Syntax.sigrng);
                          FStar_Syntax_Syntax.sigquals =
                            (se2.FStar_Syntax_Syntax.sigquals);
                          FStar_Syntax_Syntax.sigmeta =
                            (se2.FStar_Syntax_Syntax.sigmeta);
                          FStar_Syntax_Syntax.sigattrs =
                            (se2.FStar_Syntax_Syntax.sigattrs);
                          FStar_Syntax_Syntax.sigopts =
                            (se2.FStar_Syntax_Syntax.sigopts)
                        } in
                      ([se3], ses, env0))
           | FStar_Syntax_Syntax.Sig_sub_effect sub ->
               let sub1 = FStar_TypeChecker_TcEffect.tc_lift env sub r in
               let se3 =
                 {
                   FStar_Syntax_Syntax.sigel =
                     (FStar_Syntax_Syntax.Sig_sub_effect sub1);
                   FStar_Syntax_Syntax.sigrng =
                     (se2.FStar_Syntax_Syntax.sigrng);
                   FStar_Syntax_Syntax.sigquals =
                     (se2.FStar_Syntax_Syntax.sigquals);
                   FStar_Syntax_Syntax.sigmeta =
                     (se2.FStar_Syntax_Syntax.sigmeta);
                   FStar_Syntax_Syntax.sigattrs =
                     (se2.FStar_Syntax_Syntax.sigattrs);
                   FStar_Syntax_Syntax.sigopts =
                     (se2.FStar_Syntax_Syntax.sigopts)
                 } in
               ([se3], [], env)
           | FStar_Syntax_Syntax.Sig_effect_abbrev (lid, uvs, tps, c, flags)
               ->
               let uu___2 =
                 let uu___3 = do_two_phases env in
                 if uu___3
                 then
                   let uu___4 =
                     let uu___5 =
                       let uu___6 =
                         FStar_TypeChecker_TcEffect.tc_effect_abbrev
                           {
                             FStar_TypeChecker_Env.solver =
                               (env.FStar_TypeChecker_Env.solver);
                             FStar_TypeChecker_Env.range =
                               (env.FStar_TypeChecker_Env.range);
                             FStar_TypeChecker_Env.curmodule =
                               (env.FStar_TypeChecker_Env.curmodule);
                             FStar_TypeChecker_Env.gamma =
                               (env.FStar_TypeChecker_Env.gamma);
                             FStar_TypeChecker_Env.gamma_sig =
                               (env.FStar_TypeChecker_Env.gamma_sig);
                             FStar_TypeChecker_Env.gamma_cache =
                               (env.FStar_TypeChecker_Env.gamma_cache);
                             FStar_TypeChecker_Env.modules =
                               (env.FStar_TypeChecker_Env.modules);
                             FStar_TypeChecker_Env.expected_typ =
                               (env.FStar_TypeChecker_Env.expected_typ);
                             FStar_TypeChecker_Env.sigtab =
                               (env.FStar_TypeChecker_Env.sigtab);
                             FStar_TypeChecker_Env.attrtab =
                               (env.FStar_TypeChecker_Env.attrtab);
                             FStar_TypeChecker_Env.instantiate_imp =
                               (env.FStar_TypeChecker_Env.instantiate_imp);
                             FStar_TypeChecker_Env.effects =
                               (env.FStar_TypeChecker_Env.effects);
                             FStar_TypeChecker_Env.generalize =
                               (env.FStar_TypeChecker_Env.generalize);
                             FStar_TypeChecker_Env.letrecs =
                               (env.FStar_TypeChecker_Env.letrecs);
                             FStar_TypeChecker_Env.top_level =
                               (env.FStar_TypeChecker_Env.top_level);
                             FStar_TypeChecker_Env.check_uvars =
                               (env.FStar_TypeChecker_Env.check_uvars);
                             FStar_TypeChecker_Env.use_eq_strict =
                               (env.FStar_TypeChecker_Env.use_eq_strict);
                             FStar_TypeChecker_Env.is_iface =
                               (env.FStar_TypeChecker_Env.is_iface);
                             FStar_TypeChecker_Env.admit =
                               (env.FStar_TypeChecker_Env.admit);
                             FStar_TypeChecker_Env.lax = true;
                             FStar_TypeChecker_Env.lax_universes =
                               (env.FStar_TypeChecker_Env.lax_universes);
                             FStar_TypeChecker_Env.phase1 = true;
                             FStar_TypeChecker_Env.failhard =
                               (env.FStar_TypeChecker_Env.failhard);
                             FStar_TypeChecker_Env.nosynth =
                               (env.FStar_TypeChecker_Env.nosynth);
                             FStar_TypeChecker_Env.uvar_subtyping =
                               (env.FStar_TypeChecker_Env.uvar_subtyping);
                             FStar_TypeChecker_Env.tc_term =
                               (env.FStar_TypeChecker_Env.tc_term);
                             FStar_TypeChecker_Env.typeof_tot_or_gtot_term =
                               (env.FStar_TypeChecker_Env.typeof_tot_or_gtot_term);
                             FStar_TypeChecker_Env.universe_of =
                               (env.FStar_TypeChecker_Env.universe_of);
                             FStar_TypeChecker_Env.typeof_well_typed_tot_or_gtot_term
                               =
                               (env.FStar_TypeChecker_Env.typeof_well_typed_tot_or_gtot_term);
                             FStar_TypeChecker_Env.teq_nosmt_force =
                               (env.FStar_TypeChecker_Env.teq_nosmt_force);
                             FStar_TypeChecker_Env.subtype_nosmt_force =
                               (env.FStar_TypeChecker_Env.subtype_nosmt_force);
                             FStar_TypeChecker_Env.use_bv_sorts =
                               (env.FStar_TypeChecker_Env.use_bv_sorts);
                             FStar_TypeChecker_Env.qtbl_name_and_index =
                               (env.FStar_TypeChecker_Env.qtbl_name_and_index);
                             FStar_TypeChecker_Env.normalized_eff_names =
                               (env.FStar_TypeChecker_Env.normalized_eff_names);
                             FStar_TypeChecker_Env.fv_delta_depths =
                               (env.FStar_TypeChecker_Env.fv_delta_depths);
                             FStar_TypeChecker_Env.proof_ns =
                               (env.FStar_TypeChecker_Env.proof_ns);
                             FStar_TypeChecker_Env.synth_hook =
                               (env.FStar_TypeChecker_Env.synth_hook);
                             FStar_TypeChecker_Env.try_solve_implicits_hook =
                               (env.FStar_TypeChecker_Env.try_solve_implicits_hook);
                             FStar_TypeChecker_Env.splice =
                               (env.FStar_TypeChecker_Env.splice);
                             FStar_TypeChecker_Env.mpreprocess =
                               (env.FStar_TypeChecker_Env.mpreprocess);
                             FStar_TypeChecker_Env.postprocess =
                               (env.FStar_TypeChecker_Env.postprocess);
                             FStar_TypeChecker_Env.identifier_info =
                               (env.FStar_TypeChecker_Env.identifier_info);
                             FStar_TypeChecker_Env.tc_hooks =
                               (env.FStar_TypeChecker_Env.tc_hooks);
                             FStar_TypeChecker_Env.dsenv =
                               (env.FStar_TypeChecker_Env.dsenv);
                             FStar_TypeChecker_Env.nbe =
                               (env.FStar_TypeChecker_Env.nbe);
                             FStar_TypeChecker_Env.strict_args_tab =
                               (env.FStar_TypeChecker_Env.strict_args_tab);
                             FStar_TypeChecker_Env.erasable_types_tab =
                               (env.FStar_TypeChecker_Env.erasable_types_tab);
                             FStar_TypeChecker_Env.enable_defer_to_tac =
                               (env.FStar_TypeChecker_Env.enable_defer_to_tac);
                             FStar_TypeChecker_Env.unif_allow_ref_guards =
                               (env.FStar_TypeChecker_Env.unif_allow_ref_guards);
                             FStar_TypeChecker_Env.erase_erasable_args =
                               (env.FStar_TypeChecker_Env.erase_erasable_args);
                             FStar_TypeChecker_Env.core_check =
                               (env.FStar_TypeChecker_Env.core_check)
                           } (lid, uvs, tps, c) r in
                       FStar_Compiler_Effect.op_Bar_Greater uu___6
                         (fun uu___7 ->
                            match uu___7 with
                            | (lid1, uvs1, tps1, c1) ->
                                {
                                  FStar_Syntax_Syntax.sigel =
                                    (FStar_Syntax_Syntax.Sig_effect_abbrev
                                       (lid1, uvs1, tps1, c1, flags));
                                  FStar_Syntax_Syntax.sigrng =
                                    (se2.FStar_Syntax_Syntax.sigrng);
                                  FStar_Syntax_Syntax.sigquals =
                                    (se2.FStar_Syntax_Syntax.sigquals);
                                  FStar_Syntax_Syntax.sigmeta =
                                    (se2.FStar_Syntax_Syntax.sigmeta);
                                  FStar_Syntax_Syntax.sigattrs =
                                    (se2.FStar_Syntax_Syntax.sigattrs);
                                  FStar_Syntax_Syntax.sigopts =
                                    (se2.FStar_Syntax_Syntax.sigopts)
                                }) in
                     FStar_Compiler_Effect.op_Bar_Greater uu___5
                       (FStar_TypeChecker_Normalize.elim_uvars env) in
                   FStar_Compiler_Effect.op_Bar_Greater uu___4
                     (fun se3 ->
                        match se3.FStar_Syntax_Syntax.sigel with
                        | FStar_Syntax_Syntax.Sig_effect_abbrev
                            (lid1, uvs1, tps1, c1, uu___5) ->
                            (lid1, uvs1, tps1, c1)
                        | uu___5 ->
                            failwith
                              "Did not expect Sig_effect_abbrev to not be one after phase 1")
                 else (lid, uvs, tps, c) in
               (match uu___2 with
                | (lid1, uvs1, tps1, c1) ->
                    let uu___3 =
                      FStar_TypeChecker_TcEffect.tc_effect_abbrev env
                        (lid1, uvs1, tps1, c1) r in
                    (match uu___3 with
                     | (lid2, uvs2, tps2, c2) ->
                         let se3 =
                           {
                             FStar_Syntax_Syntax.sigel =
                               (FStar_Syntax_Syntax.Sig_effect_abbrev
                                  (lid2, uvs2, tps2, c2, flags));
                             FStar_Syntax_Syntax.sigrng =
                               (se2.FStar_Syntax_Syntax.sigrng);
                             FStar_Syntax_Syntax.sigquals =
                               (se2.FStar_Syntax_Syntax.sigquals);
                             FStar_Syntax_Syntax.sigmeta =
                               (se2.FStar_Syntax_Syntax.sigmeta);
                             FStar_Syntax_Syntax.sigattrs =
                               (se2.FStar_Syntax_Syntax.sigattrs);
                             FStar_Syntax_Syntax.sigopts =
                               (se2.FStar_Syntax_Syntax.sigopts)
                           } in
                         ([se3], [], env0)))
           | FStar_Syntax_Syntax.Sig_declare_typ (uu___2, uu___3, uu___4)
               when
               FStar_Compiler_Effect.op_Bar_Greater
                 se2.FStar_Syntax_Syntax.sigquals
                 (FStar_Compiler_Util.for_some
                    (fun uu___5 ->
                       match uu___5 with
                       | FStar_Syntax_Syntax.OnlyName -> true
                       | uu___6 -> false))
               -> ([], [], env0)
           | FStar_Syntax_Syntax.Sig_let (uu___2, uu___3) when
               FStar_Compiler_Effect.op_Bar_Greater
                 se2.FStar_Syntax_Syntax.sigquals
                 (FStar_Compiler_Util.for_some
                    (fun uu___4 ->
                       match uu___4 with
                       | FStar_Syntax_Syntax.OnlyName -> true
                       | uu___5 -> false))
               -> ([], [], env0)
           | FStar_Syntax_Syntax.Sig_declare_typ (lid, uvs, t) ->
               let env1 = FStar_TypeChecker_Env.set_range env r in
               ((let uu___3 = FStar_TypeChecker_Env.lid_exists env1 lid in
                 if uu___3
                 then
                   let uu___4 =
                     let uu___5 =
                       let uu___6 = FStar_Ident.string_of_lid lid in
                       FStar_Compiler_Util.format1
                         "Top-level declaration %s for a name that is already used in this module; top-level declarations must be unique in their module"
                         uu___6 in
                     (FStar_Errors.Fatal_AlreadyDefinedTopLevelDeclaration,
                       uu___5) in
                   FStar_Errors.raise_error uu___4 r
                 else ());
                (let uu___3 =
                   let uu___4 = do_two_phases env1 in
                   if uu___4
                   then
                     let uu___5 =
                       tc_declare_typ
                         {
                           FStar_TypeChecker_Env.solver =
                             (env1.FStar_TypeChecker_Env.solver);
                           FStar_TypeChecker_Env.range =
                             (env1.FStar_TypeChecker_Env.range);
                           FStar_TypeChecker_Env.curmodule =
                             (env1.FStar_TypeChecker_Env.curmodule);
                           FStar_TypeChecker_Env.gamma =
                             (env1.FStar_TypeChecker_Env.gamma);
                           FStar_TypeChecker_Env.gamma_sig =
                             (env1.FStar_TypeChecker_Env.gamma_sig);
                           FStar_TypeChecker_Env.gamma_cache =
                             (env1.FStar_TypeChecker_Env.gamma_cache);
                           FStar_TypeChecker_Env.modules =
                             (env1.FStar_TypeChecker_Env.modules);
                           FStar_TypeChecker_Env.expected_typ =
                             (env1.FStar_TypeChecker_Env.expected_typ);
                           FStar_TypeChecker_Env.sigtab =
                             (env1.FStar_TypeChecker_Env.sigtab);
                           FStar_TypeChecker_Env.attrtab =
                             (env1.FStar_TypeChecker_Env.attrtab);
                           FStar_TypeChecker_Env.instantiate_imp =
                             (env1.FStar_TypeChecker_Env.instantiate_imp);
                           FStar_TypeChecker_Env.effects =
                             (env1.FStar_TypeChecker_Env.effects);
                           FStar_TypeChecker_Env.generalize =
                             (env1.FStar_TypeChecker_Env.generalize);
                           FStar_TypeChecker_Env.letrecs =
                             (env1.FStar_TypeChecker_Env.letrecs);
                           FStar_TypeChecker_Env.top_level =
                             (env1.FStar_TypeChecker_Env.top_level);
                           FStar_TypeChecker_Env.check_uvars =
                             (env1.FStar_TypeChecker_Env.check_uvars);
                           FStar_TypeChecker_Env.use_eq_strict =
                             (env1.FStar_TypeChecker_Env.use_eq_strict);
                           FStar_TypeChecker_Env.is_iface =
                             (env1.FStar_TypeChecker_Env.is_iface);
                           FStar_TypeChecker_Env.admit =
                             (env1.FStar_TypeChecker_Env.admit);
                           FStar_TypeChecker_Env.lax = true;
                           FStar_TypeChecker_Env.lax_universes =
                             (env1.FStar_TypeChecker_Env.lax_universes);
                           FStar_TypeChecker_Env.phase1 = true;
                           FStar_TypeChecker_Env.failhard =
                             (env1.FStar_TypeChecker_Env.failhard);
                           FStar_TypeChecker_Env.nosynth =
                             (env1.FStar_TypeChecker_Env.nosynth);
                           FStar_TypeChecker_Env.uvar_subtyping =
                             (env1.FStar_TypeChecker_Env.uvar_subtyping);
                           FStar_TypeChecker_Env.tc_term =
                             (env1.FStar_TypeChecker_Env.tc_term);
                           FStar_TypeChecker_Env.typeof_tot_or_gtot_term =
                             (env1.FStar_TypeChecker_Env.typeof_tot_or_gtot_term);
                           FStar_TypeChecker_Env.universe_of =
                             (env1.FStar_TypeChecker_Env.universe_of);
                           FStar_TypeChecker_Env.typeof_well_typed_tot_or_gtot_term
                             =
                             (env1.FStar_TypeChecker_Env.typeof_well_typed_tot_or_gtot_term);
                           FStar_TypeChecker_Env.teq_nosmt_force =
                             (env1.FStar_TypeChecker_Env.teq_nosmt_force);
                           FStar_TypeChecker_Env.subtype_nosmt_force =
                             (env1.FStar_TypeChecker_Env.subtype_nosmt_force);
                           FStar_TypeChecker_Env.use_bv_sorts =
                             (env1.FStar_TypeChecker_Env.use_bv_sorts);
                           FStar_TypeChecker_Env.qtbl_name_and_index =
                             (env1.FStar_TypeChecker_Env.qtbl_name_and_index);
                           FStar_TypeChecker_Env.normalized_eff_names =
                             (env1.FStar_TypeChecker_Env.normalized_eff_names);
                           FStar_TypeChecker_Env.fv_delta_depths =
                             (env1.FStar_TypeChecker_Env.fv_delta_depths);
                           FStar_TypeChecker_Env.proof_ns =
                             (env1.FStar_TypeChecker_Env.proof_ns);
                           FStar_TypeChecker_Env.synth_hook =
                             (env1.FStar_TypeChecker_Env.synth_hook);
                           FStar_TypeChecker_Env.try_solve_implicits_hook =
                             (env1.FStar_TypeChecker_Env.try_solve_implicits_hook);
                           FStar_TypeChecker_Env.splice =
                             (env1.FStar_TypeChecker_Env.splice);
                           FStar_TypeChecker_Env.mpreprocess =
                             (env1.FStar_TypeChecker_Env.mpreprocess);
                           FStar_TypeChecker_Env.postprocess =
                             (env1.FStar_TypeChecker_Env.postprocess);
                           FStar_TypeChecker_Env.identifier_info =
                             (env1.FStar_TypeChecker_Env.identifier_info);
                           FStar_TypeChecker_Env.tc_hooks =
                             (env1.FStar_TypeChecker_Env.tc_hooks);
                           FStar_TypeChecker_Env.dsenv =
                             (env1.FStar_TypeChecker_Env.dsenv);
                           FStar_TypeChecker_Env.nbe =
                             (env1.FStar_TypeChecker_Env.nbe);
                           FStar_TypeChecker_Env.strict_args_tab =
                             (env1.FStar_TypeChecker_Env.strict_args_tab);
                           FStar_TypeChecker_Env.erasable_types_tab =
                             (env1.FStar_TypeChecker_Env.erasable_types_tab);
                           FStar_TypeChecker_Env.enable_defer_to_tac =
                             (env1.FStar_TypeChecker_Env.enable_defer_to_tac);
                           FStar_TypeChecker_Env.unif_allow_ref_guards =
                             (env1.FStar_TypeChecker_Env.unif_allow_ref_guards);
                           FStar_TypeChecker_Env.erase_erasable_args =
                             (env1.FStar_TypeChecker_Env.erase_erasable_args);
<<<<<<< HEAD
                           FStar_TypeChecker_Env.core_check =
                             (env1.FStar_TypeChecker_Env.core_check)
                         } (uvs, t) se1.FStar_Syntax_Syntax.sigrng in
=======
                           FStar_TypeChecker_Env.rel_query_for_apply_tac_uvar
                             =
                             (env1.FStar_TypeChecker_Env.rel_query_for_apply_tac_uvar)
                         } (uvs, t) se2.FStar_Syntax_Syntax.sigrng in
>>>>>>> 20e3eede
                     match uu___5 with
                     | (uvs1, t1) ->
                         ((let uu___7 =
                             FStar_Compiler_Effect.op_Less_Bar
                               (FStar_TypeChecker_Env.debug env1)
                               (FStar_Options.Other "TwoPhases") in
                           if uu___7
                           then
                             let uu___8 =
                               FStar_Syntax_Print.term_to_string t1 in
                             let uu___9 =
                               FStar_Syntax_Print.univ_names_to_string uvs1 in
                             FStar_Compiler_Util.print2
                               "Val declaration after phase 1: %s and uvs: %s\n"
                               uu___8 uu___9
                           else ());
                          (uvs1, t1))
                   else (uvs, t) in
                 match uu___3 with
                 | (uvs1, t1) ->
                     let uu___4 =
                       tc_declare_typ env1 (uvs1, t1)
                         se2.FStar_Syntax_Syntax.sigrng in
                     (match uu___4 with
                      | (uvs2, t2) ->
                          ([{
                              FStar_Syntax_Syntax.sigel =
                                (FStar_Syntax_Syntax.Sig_declare_typ
                                   (lid, uvs2, t2));
                              FStar_Syntax_Syntax.sigrng =
                                (se2.FStar_Syntax_Syntax.sigrng);
                              FStar_Syntax_Syntax.sigquals =
                                (se2.FStar_Syntax_Syntax.sigquals);
                              FStar_Syntax_Syntax.sigmeta =
                                (se2.FStar_Syntax_Syntax.sigmeta);
                              FStar_Syntax_Syntax.sigattrs =
                                (se2.FStar_Syntax_Syntax.sigattrs);
                              FStar_Syntax_Syntax.sigopts =
                                (se2.FStar_Syntax_Syntax.sigopts)
                            }], [], env0))))
           | FStar_Syntax_Syntax.Sig_assume (lid, uvs, t) ->
               ((let uu___3 =
                   let uu___4 =
                     let uu___5 = FStar_Syntax_Print.lid_to_string lid in
                     FStar_Compiler_Util.format1
                       "Admitting a top-level assumption %s" uu___5 in
                   (FStar_Errors.Warning_WarnOnUse, uu___4) in
                 FStar_Errors.log_issue r uu___3);
                (let env1 = FStar_TypeChecker_Env.set_range env r in
                 let uu___3 =
                   let uu___4 = do_two_phases env1 in
                   if uu___4
                   then
                     let uu___5 =
                       tc_assume
                         {
                           FStar_TypeChecker_Env.solver =
                             (env1.FStar_TypeChecker_Env.solver);
                           FStar_TypeChecker_Env.range =
                             (env1.FStar_TypeChecker_Env.range);
                           FStar_TypeChecker_Env.curmodule =
                             (env1.FStar_TypeChecker_Env.curmodule);
                           FStar_TypeChecker_Env.gamma =
                             (env1.FStar_TypeChecker_Env.gamma);
                           FStar_TypeChecker_Env.gamma_sig =
                             (env1.FStar_TypeChecker_Env.gamma_sig);
                           FStar_TypeChecker_Env.gamma_cache =
                             (env1.FStar_TypeChecker_Env.gamma_cache);
                           FStar_TypeChecker_Env.modules =
                             (env1.FStar_TypeChecker_Env.modules);
                           FStar_TypeChecker_Env.expected_typ =
                             (env1.FStar_TypeChecker_Env.expected_typ);
                           FStar_TypeChecker_Env.sigtab =
                             (env1.FStar_TypeChecker_Env.sigtab);
                           FStar_TypeChecker_Env.attrtab =
                             (env1.FStar_TypeChecker_Env.attrtab);
                           FStar_TypeChecker_Env.instantiate_imp =
                             (env1.FStar_TypeChecker_Env.instantiate_imp);
                           FStar_TypeChecker_Env.effects =
                             (env1.FStar_TypeChecker_Env.effects);
                           FStar_TypeChecker_Env.generalize =
                             (env1.FStar_TypeChecker_Env.generalize);
                           FStar_TypeChecker_Env.letrecs =
                             (env1.FStar_TypeChecker_Env.letrecs);
                           FStar_TypeChecker_Env.top_level =
                             (env1.FStar_TypeChecker_Env.top_level);
                           FStar_TypeChecker_Env.check_uvars =
                             (env1.FStar_TypeChecker_Env.check_uvars);
                           FStar_TypeChecker_Env.use_eq_strict =
                             (env1.FStar_TypeChecker_Env.use_eq_strict);
                           FStar_TypeChecker_Env.is_iface =
                             (env1.FStar_TypeChecker_Env.is_iface);
                           FStar_TypeChecker_Env.admit =
                             (env1.FStar_TypeChecker_Env.admit);
                           FStar_TypeChecker_Env.lax = true;
                           FStar_TypeChecker_Env.lax_universes =
                             (env1.FStar_TypeChecker_Env.lax_universes);
                           FStar_TypeChecker_Env.phase1 = true;
                           FStar_TypeChecker_Env.failhard =
                             (env1.FStar_TypeChecker_Env.failhard);
                           FStar_TypeChecker_Env.nosynth =
                             (env1.FStar_TypeChecker_Env.nosynth);
                           FStar_TypeChecker_Env.uvar_subtyping =
                             (env1.FStar_TypeChecker_Env.uvar_subtyping);
                           FStar_TypeChecker_Env.tc_term =
                             (env1.FStar_TypeChecker_Env.tc_term);
                           FStar_TypeChecker_Env.typeof_tot_or_gtot_term =
                             (env1.FStar_TypeChecker_Env.typeof_tot_or_gtot_term);
                           FStar_TypeChecker_Env.universe_of =
                             (env1.FStar_TypeChecker_Env.universe_of);
                           FStar_TypeChecker_Env.typeof_well_typed_tot_or_gtot_term
                             =
                             (env1.FStar_TypeChecker_Env.typeof_well_typed_tot_or_gtot_term);
                           FStar_TypeChecker_Env.teq_nosmt_force =
                             (env1.FStar_TypeChecker_Env.teq_nosmt_force);
                           FStar_TypeChecker_Env.subtype_nosmt_force =
                             (env1.FStar_TypeChecker_Env.subtype_nosmt_force);
                           FStar_TypeChecker_Env.use_bv_sorts =
                             (env1.FStar_TypeChecker_Env.use_bv_sorts);
                           FStar_TypeChecker_Env.qtbl_name_and_index =
                             (env1.FStar_TypeChecker_Env.qtbl_name_and_index);
                           FStar_TypeChecker_Env.normalized_eff_names =
                             (env1.FStar_TypeChecker_Env.normalized_eff_names);
                           FStar_TypeChecker_Env.fv_delta_depths =
                             (env1.FStar_TypeChecker_Env.fv_delta_depths);
                           FStar_TypeChecker_Env.proof_ns =
                             (env1.FStar_TypeChecker_Env.proof_ns);
                           FStar_TypeChecker_Env.synth_hook =
                             (env1.FStar_TypeChecker_Env.synth_hook);
                           FStar_TypeChecker_Env.try_solve_implicits_hook =
                             (env1.FStar_TypeChecker_Env.try_solve_implicits_hook);
                           FStar_TypeChecker_Env.splice =
                             (env1.FStar_TypeChecker_Env.splice);
                           FStar_TypeChecker_Env.mpreprocess =
                             (env1.FStar_TypeChecker_Env.mpreprocess);
                           FStar_TypeChecker_Env.postprocess =
                             (env1.FStar_TypeChecker_Env.postprocess);
                           FStar_TypeChecker_Env.identifier_info =
                             (env1.FStar_TypeChecker_Env.identifier_info);
                           FStar_TypeChecker_Env.tc_hooks =
                             (env1.FStar_TypeChecker_Env.tc_hooks);
                           FStar_TypeChecker_Env.dsenv =
                             (env1.FStar_TypeChecker_Env.dsenv);
                           FStar_TypeChecker_Env.nbe =
                             (env1.FStar_TypeChecker_Env.nbe);
                           FStar_TypeChecker_Env.strict_args_tab =
                             (env1.FStar_TypeChecker_Env.strict_args_tab);
                           FStar_TypeChecker_Env.erasable_types_tab =
                             (env1.FStar_TypeChecker_Env.erasable_types_tab);
                           FStar_TypeChecker_Env.enable_defer_to_tac =
                             (env1.FStar_TypeChecker_Env.enable_defer_to_tac);
                           FStar_TypeChecker_Env.unif_allow_ref_guards =
                             (env1.FStar_TypeChecker_Env.unif_allow_ref_guards);
                           FStar_TypeChecker_Env.erase_erasable_args =
                             (env1.FStar_TypeChecker_Env.erase_erasable_args);
<<<<<<< HEAD
                           FStar_TypeChecker_Env.core_check =
                             (env1.FStar_TypeChecker_Env.core_check)
                         } (uvs, t) se1.FStar_Syntax_Syntax.sigrng in
=======
                           FStar_TypeChecker_Env.rel_query_for_apply_tac_uvar
                             =
                             (env1.FStar_TypeChecker_Env.rel_query_for_apply_tac_uvar)
                         } (uvs, t) se2.FStar_Syntax_Syntax.sigrng in
>>>>>>> 20e3eede
                     match uu___5 with
                     | (uvs1, t1) ->
                         ((let uu___7 =
                             FStar_Compiler_Effect.op_Less_Bar
                               (FStar_TypeChecker_Env.debug env1)
                               (FStar_Options.Other "TwoPhases") in
                           if uu___7
                           then
                             let uu___8 =
                               FStar_Syntax_Print.term_to_string t1 in
                             let uu___9 =
                               FStar_Syntax_Print.univ_names_to_string uvs1 in
                             FStar_Compiler_Util.print2
                               "Assume after phase 1: %s and uvs: %s\n"
                               uu___8 uu___9
                           else ());
                          (uvs1, t1))
                   else (uvs, t) in
                 match uu___3 with
                 | (uvs1, t1) ->
                     let uu___4 =
                       tc_assume env1 (uvs1, t1)
                         se2.FStar_Syntax_Syntax.sigrng in
                     (match uu___4 with
                      | (uvs2, t2) ->
                          ([{
                              FStar_Syntax_Syntax.sigel =
                                (FStar_Syntax_Syntax.Sig_assume
                                   (lid, uvs2, t2));
                              FStar_Syntax_Syntax.sigrng =
                                (se2.FStar_Syntax_Syntax.sigrng);
                              FStar_Syntax_Syntax.sigquals =
                                (se2.FStar_Syntax_Syntax.sigquals);
                              FStar_Syntax_Syntax.sigmeta =
                                (se2.FStar_Syntax_Syntax.sigmeta);
                              FStar_Syntax_Syntax.sigattrs =
                                (se2.FStar_Syntax_Syntax.sigattrs);
                              FStar_Syntax_Syntax.sigopts =
                                (se2.FStar_Syntax_Syntax.sigopts)
                            }], [], env0))))
           | FStar_Syntax_Syntax.Sig_splice (lids, t) ->
               ((let uu___3 = FStar_Options.debug_any () in
                 if uu___3
                 then
                   let uu___4 =
                     FStar_Ident.string_of_lid
                       env.FStar_TypeChecker_Env.curmodule in
                   let uu___5 = FStar_Syntax_Print.term_to_string t in
                   FStar_Compiler_Util.print2 "%s: Found splice of (%s)\n"
                     uu___4 uu___5
                 else ());
                (let uu___3 =
                   FStar_TypeChecker_TcTerm.tc_tactic
                     FStar_Syntax_Syntax.t_unit FStar_Syntax_Syntax.t_decls
                     env t in
                 match uu___3 with
                 | (t1, uu___4, g) ->
                     (FStar_TypeChecker_Rel.force_trivial_guard env g;
                      (let ses =
                         env.FStar_TypeChecker_Env.splice env
                           se2.FStar_Syntax_Syntax.sigrng t1 in
                       let lids' =
                         FStar_Compiler_List.collect
                           FStar_Syntax_Util.lids_of_sigelt ses in
                       FStar_Compiler_List.iter
                         (fun lid ->
                            let uu___7 =
                              FStar_Compiler_List.tryFind
                                (FStar_Ident.lid_equals lid) lids' in
                            match uu___7 with
                            | FStar_Pervasives_Native.None when
                                Prims.op_Negation
                                  env.FStar_TypeChecker_Env.nosynth
                                ->
                                let uu___8 =
                                  let uu___9 =
                                    let uu___10 =
                                      FStar_Ident.string_of_lid lid in
                                    let uu___11 =
                                      let uu___12 =
                                        FStar_Compiler_List.map
                                          FStar_Ident.string_of_lid lids' in
                                      FStar_Compiler_Effect.op_Less_Bar
                                        (FStar_String.concat ", ") uu___12 in
                                    FStar_Compiler_Util.format2
                                      "Splice declared the name %s but it was not defined.\nThose defined were: %s"
                                      uu___10 uu___11 in
                                  (FStar_Errors.Fatal_SplicedUndef, uu___9) in
                                FStar_Errors.raise_error uu___8 r
                            | uu___8 -> ()) lids;
                       (let dsenv =
                          FStar_Compiler_List.fold_left
                            FStar_Syntax_DsEnv.push_sigelt_force
                            env.FStar_TypeChecker_Env.dsenv ses in
                        let env1 =
                          {
                            FStar_TypeChecker_Env.solver =
                              (env.FStar_TypeChecker_Env.solver);
                            FStar_TypeChecker_Env.range =
                              (env.FStar_TypeChecker_Env.range);
                            FStar_TypeChecker_Env.curmodule =
                              (env.FStar_TypeChecker_Env.curmodule);
                            FStar_TypeChecker_Env.gamma =
                              (env.FStar_TypeChecker_Env.gamma);
                            FStar_TypeChecker_Env.gamma_sig =
                              (env.FStar_TypeChecker_Env.gamma_sig);
                            FStar_TypeChecker_Env.gamma_cache =
                              (env.FStar_TypeChecker_Env.gamma_cache);
                            FStar_TypeChecker_Env.modules =
                              (env.FStar_TypeChecker_Env.modules);
                            FStar_TypeChecker_Env.expected_typ =
                              (env.FStar_TypeChecker_Env.expected_typ);
                            FStar_TypeChecker_Env.sigtab =
                              (env.FStar_TypeChecker_Env.sigtab);
                            FStar_TypeChecker_Env.attrtab =
                              (env.FStar_TypeChecker_Env.attrtab);
                            FStar_TypeChecker_Env.instantiate_imp =
                              (env.FStar_TypeChecker_Env.instantiate_imp);
                            FStar_TypeChecker_Env.effects =
                              (env.FStar_TypeChecker_Env.effects);
                            FStar_TypeChecker_Env.generalize =
                              (env.FStar_TypeChecker_Env.generalize);
                            FStar_TypeChecker_Env.letrecs =
                              (env.FStar_TypeChecker_Env.letrecs);
                            FStar_TypeChecker_Env.top_level =
                              (env.FStar_TypeChecker_Env.top_level);
                            FStar_TypeChecker_Env.check_uvars =
                              (env.FStar_TypeChecker_Env.check_uvars);
                            FStar_TypeChecker_Env.use_eq_strict =
                              (env.FStar_TypeChecker_Env.use_eq_strict);
                            FStar_TypeChecker_Env.is_iface =
                              (env.FStar_TypeChecker_Env.is_iface);
                            FStar_TypeChecker_Env.admit =
                              (env.FStar_TypeChecker_Env.admit);
                            FStar_TypeChecker_Env.lax =
                              (env.FStar_TypeChecker_Env.lax);
                            FStar_TypeChecker_Env.lax_universes =
                              (env.FStar_TypeChecker_Env.lax_universes);
                            FStar_TypeChecker_Env.phase1 =
                              (env.FStar_TypeChecker_Env.phase1);
                            FStar_TypeChecker_Env.failhard =
                              (env.FStar_TypeChecker_Env.failhard);
                            FStar_TypeChecker_Env.nosynth =
                              (env.FStar_TypeChecker_Env.nosynth);
                            FStar_TypeChecker_Env.uvar_subtyping =
                              (env.FStar_TypeChecker_Env.uvar_subtyping);
                            FStar_TypeChecker_Env.tc_term =
                              (env.FStar_TypeChecker_Env.tc_term);
                            FStar_TypeChecker_Env.typeof_tot_or_gtot_term =
                              (env.FStar_TypeChecker_Env.typeof_tot_or_gtot_term);
                            FStar_TypeChecker_Env.universe_of =
                              (env.FStar_TypeChecker_Env.universe_of);
                            FStar_TypeChecker_Env.typeof_well_typed_tot_or_gtot_term
                              =
                              (env.FStar_TypeChecker_Env.typeof_well_typed_tot_or_gtot_term);
                            FStar_TypeChecker_Env.teq_nosmt_force =
                              (env.FStar_TypeChecker_Env.teq_nosmt_force);
                            FStar_TypeChecker_Env.subtype_nosmt_force =
                              (env.FStar_TypeChecker_Env.subtype_nosmt_force);
                            FStar_TypeChecker_Env.use_bv_sorts =
                              (env.FStar_TypeChecker_Env.use_bv_sorts);
                            FStar_TypeChecker_Env.qtbl_name_and_index =
                              (env.FStar_TypeChecker_Env.qtbl_name_and_index);
                            FStar_TypeChecker_Env.normalized_eff_names =
                              (env.FStar_TypeChecker_Env.normalized_eff_names);
                            FStar_TypeChecker_Env.fv_delta_depths =
                              (env.FStar_TypeChecker_Env.fv_delta_depths);
                            FStar_TypeChecker_Env.proof_ns =
                              (env.FStar_TypeChecker_Env.proof_ns);
                            FStar_TypeChecker_Env.synth_hook =
                              (env.FStar_TypeChecker_Env.synth_hook);
                            FStar_TypeChecker_Env.try_solve_implicits_hook =
                              (env.FStar_TypeChecker_Env.try_solve_implicits_hook);
                            FStar_TypeChecker_Env.splice =
                              (env.FStar_TypeChecker_Env.splice);
                            FStar_TypeChecker_Env.mpreprocess =
                              (env.FStar_TypeChecker_Env.mpreprocess);
                            FStar_TypeChecker_Env.postprocess =
                              (env.FStar_TypeChecker_Env.postprocess);
                            FStar_TypeChecker_Env.identifier_info =
                              (env.FStar_TypeChecker_Env.identifier_info);
                            FStar_TypeChecker_Env.tc_hooks =
                              (env.FStar_TypeChecker_Env.tc_hooks);
                            FStar_TypeChecker_Env.dsenv = dsenv;
                            FStar_TypeChecker_Env.nbe =
                              (env.FStar_TypeChecker_Env.nbe);
                            FStar_TypeChecker_Env.strict_args_tab =
                              (env.FStar_TypeChecker_Env.strict_args_tab);
                            FStar_TypeChecker_Env.erasable_types_tab =
                              (env.FStar_TypeChecker_Env.erasable_types_tab);
                            FStar_TypeChecker_Env.enable_defer_to_tac =
                              (env.FStar_TypeChecker_Env.enable_defer_to_tac);
                            FStar_TypeChecker_Env.unif_allow_ref_guards =
                              (env.FStar_TypeChecker_Env.unif_allow_ref_guards);
                            FStar_TypeChecker_Env.erase_erasable_args =
                              (env.FStar_TypeChecker_Env.erase_erasable_args);
                            FStar_TypeChecker_Env.core_check =
                              (env.FStar_TypeChecker_Env.core_check)
                          } in
                        (let uu___8 =
                           FStar_TypeChecker_Env.debug env1 FStar_Options.Low in
                         if uu___8
                         then
                           let uu___9 =
                             let uu___10 =
                               FStar_Compiler_List.map
                                 FStar_Syntax_Print.sigelt_to_string ses in
                             FStar_Compiler_Effect.op_Less_Bar
                               (FStar_String.concat "\n") uu___10 in
                           FStar_Compiler_Util.print1
                             "Splice returned sigelts {\n%s\n}\n" uu___9
                         else ());
                        ([], ses, env1))))))
           | FStar_Syntax_Syntax.Sig_let (lbs, lids) ->
               let uu___2 =
                 let uu___3 =
                   let uu___4 = FStar_TypeChecker_Env.current_module env in
                   FStar_Ident.string_of_lid uu___4 in
                 FStar_Pervasives_Native.Some uu___3 in
               FStar_Profiling.profile
                 (fun uu___3 -> tc_sig_let env r se2 lbs lids) uu___2
                 "FStar.TypeChecker.Tc.tc_sig_let"
           | FStar_Syntax_Syntax.Sig_polymonadic_bind (m, n, p, t, uu___2) ->
               let t1 =
                 let uu___3 = do_two_phases env in
                 if uu___3
                 then
                   let uu___4 =
                     let uu___5 =
                       let uu___6 =
                         let uu___7 =
                           FStar_TypeChecker_TcEffect.tc_polymonadic_bind
                             {
                               FStar_TypeChecker_Env.solver =
                                 (env.FStar_TypeChecker_Env.solver);
                               FStar_TypeChecker_Env.range =
                                 (env.FStar_TypeChecker_Env.range);
                               FStar_TypeChecker_Env.curmodule =
                                 (env.FStar_TypeChecker_Env.curmodule);
                               FStar_TypeChecker_Env.gamma =
                                 (env.FStar_TypeChecker_Env.gamma);
                               FStar_TypeChecker_Env.gamma_sig =
                                 (env.FStar_TypeChecker_Env.gamma_sig);
                               FStar_TypeChecker_Env.gamma_cache =
                                 (env.FStar_TypeChecker_Env.gamma_cache);
                               FStar_TypeChecker_Env.modules =
                                 (env.FStar_TypeChecker_Env.modules);
                               FStar_TypeChecker_Env.expected_typ =
                                 (env.FStar_TypeChecker_Env.expected_typ);
                               FStar_TypeChecker_Env.sigtab =
                                 (env.FStar_TypeChecker_Env.sigtab);
                               FStar_TypeChecker_Env.attrtab =
                                 (env.FStar_TypeChecker_Env.attrtab);
                               FStar_TypeChecker_Env.instantiate_imp =
                                 (env.FStar_TypeChecker_Env.instantiate_imp);
                               FStar_TypeChecker_Env.effects =
                                 (env.FStar_TypeChecker_Env.effects);
                               FStar_TypeChecker_Env.generalize =
                                 (env.FStar_TypeChecker_Env.generalize);
                               FStar_TypeChecker_Env.letrecs =
                                 (env.FStar_TypeChecker_Env.letrecs);
                               FStar_TypeChecker_Env.top_level =
                                 (env.FStar_TypeChecker_Env.top_level);
                               FStar_TypeChecker_Env.check_uvars =
                                 (env.FStar_TypeChecker_Env.check_uvars);
                               FStar_TypeChecker_Env.use_eq_strict =
                                 (env.FStar_TypeChecker_Env.use_eq_strict);
                               FStar_TypeChecker_Env.is_iface =
                                 (env.FStar_TypeChecker_Env.is_iface);
                               FStar_TypeChecker_Env.admit =
                                 (env.FStar_TypeChecker_Env.admit);
                               FStar_TypeChecker_Env.lax = true;
                               FStar_TypeChecker_Env.lax_universes =
                                 (env.FStar_TypeChecker_Env.lax_universes);
                               FStar_TypeChecker_Env.phase1 = true;
                               FStar_TypeChecker_Env.failhard =
                                 (env.FStar_TypeChecker_Env.failhard);
                               FStar_TypeChecker_Env.nosynth =
                                 (env.FStar_TypeChecker_Env.nosynth);
                               FStar_TypeChecker_Env.uvar_subtyping =
                                 (env.FStar_TypeChecker_Env.uvar_subtyping);
                               FStar_TypeChecker_Env.tc_term =
                                 (env.FStar_TypeChecker_Env.tc_term);
                               FStar_TypeChecker_Env.typeof_tot_or_gtot_term
                                 =
                                 (env.FStar_TypeChecker_Env.typeof_tot_or_gtot_term);
                               FStar_TypeChecker_Env.universe_of =
                                 (env.FStar_TypeChecker_Env.universe_of);
                               FStar_TypeChecker_Env.typeof_well_typed_tot_or_gtot_term
                                 =
                                 (env.FStar_TypeChecker_Env.typeof_well_typed_tot_or_gtot_term);
                               FStar_TypeChecker_Env.teq_nosmt_force =
                                 (env.FStar_TypeChecker_Env.teq_nosmt_force);
                               FStar_TypeChecker_Env.subtype_nosmt_force =
                                 (env.FStar_TypeChecker_Env.subtype_nosmt_force);
                               FStar_TypeChecker_Env.use_bv_sorts =
                                 (env.FStar_TypeChecker_Env.use_bv_sorts);
                               FStar_TypeChecker_Env.qtbl_name_and_index =
                                 (env.FStar_TypeChecker_Env.qtbl_name_and_index);
                               FStar_TypeChecker_Env.normalized_eff_names =
                                 (env.FStar_TypeChecker_Env.normalized_eff_names);
                               FStar_TypeChecker_Env.fv_delta_depths =
                                 (env.FStar_TypeChecker_Env.fv_delta_depths);
                               FStar_TypeChecker_Env.proof_ns =
                                 (env.FStar_TypeChecker_Env.proof_ns);
                               FStar_TypeChecker_Env.synth_hook =
                                 (env.FStar_TypeChecker_Env.synth_hook);
                               FStar_TypeChecker_Env.try_solve_implicits_hook
                                 =
                                 (env.FStar_TypeChecker_Env.try_solve_implicits_hook);
                               FStar_TypeChecker_Env.splice =
                                 (env.FStar_TypeChecker_Env.splice);
                               FStar_TypeChecker_Env.mpreprocess =
                                 (env.FStar_TypeChecker_Env.mpreprocess);
                               FStar_TypeChecker_Env.postprocess =
                                 (env.FStar_TypeChecker_Env.postprocess);
                               FStar_TypeChecker_Env.identifier_info =
                                 (env.FStar_TypeChecker_Env.identifier_info);
                               FStar_TypeChecker_Env.tc_hooks =
                                 (env.FStar_TypeChecker_Env.tc_hooks);
                               FStar_TypeChecker_Env.dsenv =
                                 (env.FStar_TypeChecker_Env.dsenv);
                               FStar_TypeChecker_Env.nbe =
                                 (env.FStar_TypeChecker_Env.nbe);
                               FStar_TypeChecker_Env.strict_args_tab =
                                 (env.FStar_TypeChecker_Env.strict_args_tab);
                               FStar_TypeChecker_Env.erasable_types_tab =
                                 (env.FStar_TypeChecker_Env.erasable_types_tab);
                               FStar_TypeChecker_Env.enable_defer_to_tac =
                                 (env.FStar_TypeChecker_Env.enable_defer_to_tac);
                               FStar_TypeChecker_Env.unif_allow_ref_guards =
                                 (env.FStar_TypeChecker_Env.unif_allow_ref_guards);
                               FStar_TypeChecker_Env.erase_erasable_args =
                                 (env.FStar_TypeChecker_Env.erase_erasable_args);
                               FStar_TypeChecker_Env.core_check =
                                 (env.FStar_TypeChecker_Env.core_check)
                             } m n p t in
                         FStar_Compiler_Effect.op_Bar_Greater uu___7
                           (fun uu___8 ->
                              match uu___8 with
                              | (t2, ty) ->
                                  {
                                    FStar_Syntax_Syntax.sigel =
                                      (FStar_Syntax_Syntax.Sig_polymonadic_bind
                                         (m, n, p, t2, ty));
                                    FStar_Syntax_Syntax.sigrng =
                                      (se2.FStar_Syntax_Syntax.sigrng);
                                    FStar_Syntax_Syntax.sigquals =
                                      (se2.FStar_Syntax_Syntax.sigquals);
                                    FStar_Syntax_Syntax.sigmeta =
                                      (se2.FStar_Syntax_Syntax.sigmeta);
                                    FStar_Syntax_Syntax.sigattrs =
                                      (se2.FStar_Syntax_Syntax.sigattrs);
                                    FStar_Syntax_Syntax.sigopts =
                                      (se2.FStar_Syntax_Syntax.sigopts)
                                  }) in
                       FStar_Compiler_Effect.op_Bar_Greater uu___6
                         (FStar_TypeChecker_Normalize.elim_uvars env) in
                     FStar_Compiler_Effect.op_Bar_Greater uu___5
                       (fun se3 ->
                          match se3.FStar_Syntax_Syntax.sigel with
                          | FStar_Syntax_Syntax.Sig_polymonadic_bind
                              (uu___6, uu___7, uu___8, t2, ty) -> (t2, ty)
                          | uu___6 ->
                              failwith
                                "Impossible! tc for Sig_polymonadic_bind must be a Sig_polymonadic_bind") in
                   match uu___4 with
                   | (t2, ty) ->
                       ((let uu___6 =
                           FStar_Compiler_Effect.op_Less_Bar
                             (FStar_TypeChecker_Env.debug env)
                             (FStar_Options.Other "TwoPhases") in
                         if uu___6
                         then
                           let uu___7 =
                             FStar_Syntax_Print.sigelt_to_string
                               {
                                 FStar_Syntax_Syntax.sigel =
                                   (FStar_Syntax_Syntax.Sig_polymonadic_bind
                                      (m, n, p, t2, ty));
                                 FStar_Syntax_Syntax.sigrng =
                                   (se2.FStar_Syntax_Syntax.sigrng);
                                 FStar_Syntax_Syntax.sigquals =
                                   (se2.FStar_Syntax_Syntax.sigquals);
                                 FStar_Syntax_Syntax.sigmeta =
                                   (se2.FStar_Syntax_Syntax.sigmeta);
                                 FStar_Syntax_Syntax.sigattrs =
                                   (se2.FStar_Syntax_Syntax.sigattrs);
                                 FStar_Syntax_Syntax.sigopts =
                                   (se2.FStar_Syntax_Syntax.sigopts)
                               } in
                           FStar_Compiler_Util.print1
                             "Polymonadic bind after phase 1: %s\n" uu___7
                         else ());
                        t2)
                 else t in
               let uu___3 =
                 FStar_TypeChecker_TcEffect.tc_polymonadic_bind env m n p t1 in
               (match uu___3 with
                | (t2, ty) ->
                    let se3 =
                      {
                        FStar_Syntax_Syntax.sigel =
                          (FStar_Syntax_Syntax.Sig_polymonadic_bind
                             (m, n, p, t2, ty));
                        FStar_Syntax_Syntax.sigrng =
                          (se2.FStar_Syntax_Syntax.sigrng);
                        FStar_Syntax_Syntax.sigquals =
                          (se2.FStar_Syntax_Syntax.sigquals);
                        FStar_Syntax_Syntax.sigmeta =
                          (se2.FStar_Syntax_Syntax.sigmeta);
                        FStar_Syntax_Syntax.sigattrs =
                          (se2.FStar_Syntax_Syntax.sigattrs);
                        FStar_Syntax_Syntax.sigopts =
                          (se2.FStar_Syntax_Syntax.sigopts)
                      } in
                    ([se3], [], env0))
           | FStar_Syntax_Syntax.Sig_polymonadic_subcomp (m, n, t, uu___2) ->
               let t1 =
                 let uu___3 = do_two_phases env in
                 if uu___3
                 then
                   let uu___4 =
                     let uu___5 =
                       let uu___6 =
                         let uu___7 =
                           FStar_TypeChecker_TcEffect.tc_polymonadic_subcomp
                             {
                               FStar_TypeChecker_Env.solver =
                                 (env.FStar_TypeChecker_Env.solver);
                               FStar_TypeChecker_Env.range =
                                 (env.FStar_TypeChecker_Env.range);
                               FStar_TypeChecker_Env.curmodule =
                                 (env.FStar_TypeChecker_Env.curmodule);
                               FStar_TypeChecker_Env.gamma =
                                 (env.FStar_TypeChecker_Env.gamma);
                               FStar_TypeChecker_Env.gamma_sig =
                                 (env.FStar_TypeChecker_Env.gamma_sig);
                               FStar_TypeChecker_Env.gamma_cache =
                                 (env.FStar_TypeChecker_Env.gamma_cache);
                               FStar_TypeChecker_Env.modules =
                                 (env.FStar_TypeChecker_Env.modules);
                               FStar_TypeChecker_Env.expected_typ =
                                 (env.FStar_TypeChecker_Env.expected_typ);
                               FStar_TypeChecker_Env.sigtab =
                                 (env.FStar_TypeChecker_Env.sigtab);
                               FStar_TypeChecker_Env.attrtab =
                                 (env.FStar_TypeChecker_Env.attrtab);
                               FStar_TypeChecker_Env.instantiate_imp =
                                 (env.FStar_TypeChecker_Env.instantiate_imp);
                               FStar_TypeChecker_Env.effects =
                                 (env.FStar_TypeChecker_Env.effects);
                               FStar_TypeChecker_Env.generalize =
                                 (env.FStar_TypeChecker_Env.generalize);
                               FStar_TypeChecker_Env.letrecs =
                                 (env.FStar_TypeChecker_Env.letrecs);
                               FStar_TypeChecker_Env.top_level =
                                 (env.FStar_TypeChecker_Env.top_level);
                               FStar_TypeChecker_Env.check_uvars =
                                 (env.FStar_TypeChecker_Env.check_uvars);
                               FStar_TypeChecker_Env.use_eq_strict =
                                 (env.FStar_TypeChecker_Env.use_eq_strict);
                               FStar_TypeChecker_Env.is_iface =
                                 (env.FStar_TypeChecker_Env.is_iface);
                               FStar_TypeChecker_Env.admit =
                                 (env.FStar_TypeChecker_Env.admit);
                               FStar_TypeChecker_Env.lax = true;
                               FStar_TypeChecker_Env.lax_universes =
                                 (env.FStar_TypeChecker_Env.lax_universes);
                               FStar_TypeChecker_Env.phase1 = true;
                               FStar_TypeChecker_Env.failhard =
                                 (env.FStar_TypeChecker_Env.failhard);
                               FStar_TypeChecker_Env.nosynth =
                                 (env.FStar_TypeChecker_Env.nosynth);
                               FStar_TypeChecker_Env.uvar_subtyping =
                                 (env.FStar_TypeChecker_Env.uvar_subtyping);
                               FStar_TypeChecker_Env.tc_term =
                                 (env.FStar_TypeChecker_Env.tc_term);
                               FStar_TypeChecker_Env.typeof_tot_or_gtot_term
                                 =
                                 (env.FStar_TypeChecker_Env.typeof_tot_or_gtot_term);
                               FStar_TypeChecker_Env.universe_of =
                                 (env.FStar_TypeChecker_Env.universe_of);
                               FStar_TypeChecker_Env.typeof_well_typed_tot_or_gtot_term
                                 =
                                 (env.FStar_TypeChecker_Env.typeof_well_typed_tot_or_gtot_term);
                               FStar_TypeChecker_Env.teq_nosmt_force =
                                 (env.FStar_TypeChecker_Env.teq_nosmt_force);
                               FStar_TypeChecker_Env.subtype_nosmt_force =
                                 (env.FStar_TypeChecker_Env.subtype_nosmt_force);
                               FStar_TypeChecker_Env.use_bv_sorts =
                                 (env.FStar_TypeChecker_Env.use_bv_sorts);
                               FStar_TypeChecker_Env.qtbl_name_and_index =
                                 (env.FStar_TypeChecker_Env.qtbl_name_and_index);
                               FStar_TypeChecker_Env.normalized_eff_names =
                                 (env.FStar_TypeChecker_Env.normalized_eff_names);
                               FStar_TypeChecker_Env.fv_delta_depths =
                                 (env.FStar_TypeChecker_Env.fv_delta_depths);
                               FStar_TypeChecker_Env.proof_ns =
                                 (env.FStar_TypeChecker_Env.proof_ns);
                               FStar_TypeChecker_Env.synth_hook =
                                 (env.FStar_TypeChecker_Env.synth_hook);
                               FStar_TypeChecker_Env.try_solve_implicits_hook
                                 =
                                 (env.FStar_TypeChecker_Env.try_solve_implicits_hook);
                               FStar_TypeChecker_Env.splice =
                                 (env.FStar_TypeChecker_Env.splice);
                               FStar_TypeChecker_Env.mpreprocess =
                                 (env.FStar_TypeChecker_Env.mpreprocess);
                               FStar_TypeChecker_Env.postprocess =
                                 (env.FStar_TypeChecker_Env.postprocess);
                               FStar_TypeChecker_Env.identifier_info =
                                 (env.FStar_TypeChecker_Env.identifier_info);
                               FStar_TypeChecker_Env.tc_hooks =
                                 (env.FStar_TypeChecker_Env.tc_hooks);
                               FStar_TypeChecker_Env.dsenv =
                                 (env.FStar_TypeChecker_Env.dsenv);
                               FStar_TypeChecker_Env.nbe =
                                 (env.FStar_TypeChecker_Env.nbe);
                               FStar_TypeChecker_Env.strict_args_tab =
                                 (env.FStar_TypeChecker_Env.strict_args_tab);
                               FStar_TypeChecker_Env.erasable_types_tab =
                                 (env.FStar_TypeChecker_Env.erasable_types_tab);
                               FStar_TypeChecker_Env.enable_defer_to_tac =
                                 (env.FStar_TypeChecker_Env.enable_defer_to_tac);
                               FStar_TypeChecker_Env.unif_allow_ref_guards =
                                 (env.FStar_TypeChecker_Env.unif_allow_ref_guards);
                               FStar_TypeChecker_Env.erase_erasable_args =
                                 (env.FStar_TypeChecker_Env.erase_erasable_args);
                               FStar_TypeChecker_Env.core_check =
                                 (env.FStar_TypeChecker_Env.core_check)
                             } m n t in
                         FStar_Compiler_Effect.op_Bar_Greater uu___7
                           (fun uu___8 ->
                              match uu___8 with
                              | (t2, ty) ->
                                  {
                                    FStar_Syntax_Syntax.sigel =
                                      (FStar_Syntax_Syntax.Sig_polymonadic_subcomp
                                         (m, n, t2, ty));
                                    FStar_Syntax_Syntax.sigrng =
                                      (se2.FStar_Syntax_Syntax.sigrng);
                                    FStar_Syntax_Syntax.sigquals =
                                      (se2.FStar_Syntax_Syntax.sigquals);
                                    FStar_Syntax_Syntax.sigmeta =
                                      (se2.FStar_Syntax_Syntax.sigmeta);
                                    FStar_Syntax_Syntax.sigattrs =
                                      (se2.FStar_Syntax_Syntax.sigattrs);
                                    FStar_Syntax_Syntax.sigopts =
                                      (se2.FStar_Syntax_Syntax.sigopts)
                                  }) in
                       FStar_Compiler_Effect.op_Bar_Greater uu___6
                         (FStar_TypeChecker_Normalize.elim_uvars env) in
                     FStar_Compiler_Effect.op_Bar_Greater uu___5
                       (fun se3 ->
                          match se3.FStar_Syntax_Syntax.sigel with
                          | FStar_Syntax_Syntax.Sig_polymonadic_subcomp
                              (uu___6, uu___7, t2, ty) -> (t2, ty)
                          | uu___6 ->
                              failwith
                                "Impossible! tc for Sig_polymonadic_subcomp must be a Sig_polymonadic_subcomp") in
                   match uu___4 with
                   | (t2, ty) ->
                       ((let uu___6 =
                           FStar_Compiler_Effect.op_Less_Bar
                             (FStar_TypeChecker_Env.debug env)
                             (FStar_Options.Other "TwoPhases") in
                         if uu___6
                         then
                           let uu___7 =
                             FStar_Syntax_Print.sigelt_to_string
                               {
                                 FStar_Syntax_Syntax.sigel =
                                   (FStar_Syntax_Syntax.Sig_polymonadic_subcomp
                                      (m, n, t2, ty));
                                 FStar_Syntax_Syntax.sigrng =
                                   (se2.FStar_Syntax_Syntax.sigrng);
                                 FStar_Syntax_Syntax.sigquals =
                                   (se2.FStar_Syntax_Syntax.sigquals);
                                 FStar_Syntax_Syntax.sigmeta =
                                   (se2.FStar_Syntax_Syntax.sigmeta);
                                 FStar_Syntax_Syntax.sigattrs =
                                   (se2.FStar_Syntax_Syntax.sigattrs);
                                 FStar_Syntax_Syntax.sigopts =
                                   (se2.FStar_Syntax_Syntax.sigopts)
                               } in
                           FStar_Compiler_Util.print1
                             "Polymonadic subcomp after phase 1: %s\n" uu___7
                         else ());
                        t2)
                 else t in
               let uu___3 =
                 FStar_TypeChecker_TcEffect.tc_polymonadic_subcomp env m n t1 in
               (match uu___3 with
                | (t2, ty) ->
                    let se3 =
                      {
                        FStar_Syntax_Syntax.sigel =
                          (FStar_Syntax_Syntax.Sig_polymonadic_subcomp
                             (m, n, t2, ty));
                        FStar_Syntax_Syntax.sigrng =
                          (se2.FStar_Syntax_Syntax.sigrng);
                        FStar_Syntax_Syntax.sigquals =
                          (se2.FStar_Syntax_Syntax.sigquals);
                        FStar_Syntax_Syntax.sigmeta =
                          (se2.FStar_Syntax_Syntax.sigmeta);
                        FStar_Syntax_Syntax.sigattrs =
                          (se2.FStar_Syntax_Syntax.sigattrs);
                        FStar_Syntax_Syntax.sigopts =
                          (se2.FStar_Syntax_Syntax.sigopts)
                      } in
                    ([se3], [], env0)))
let (tc_decl :
  FStar_TypeChecker_Env.env ->
    FStar_Syntax_Syntax.sigelt ->
      (FStar_Syntax_Syntax.sigelt Prims.list * FStar_Syntax_Syntax.sigelt
        Prims.list * FStar_TypeChecker_Env.env))
  =
  fun env ->
    fun se ->
      let env1 = set_hint_correlator env se in
      (let uu___1 =
         let uu___2 =
           FStar_Ident.string_of_lid env1.FStar_TypeChecker_Env.curmodule in
         FStar_Options.debug_module uu___2 in
       if uu___1
       then
         let uu___2 =
           let uu___3 =
             FStar_Compiler_Effect.op_Bar_Greater
               (FStar_Syntax_Util.lids_of_sigelt se)
               (FStar_Compiler_List.map FStar_Ident.string_of_lid) in
           FStar_Compiler_Effect.op_Bar_Greater uu___3
             (FStar_String.concat ", ") in
         FStar_Compiler_Util.print1 "Processing %s\n" uu___2
       else ());
      (let uu___2 = FStar_TypeChecker_Env.debug env1 FStar_Options.Low in
       if uu___2
       then
         let uu___3 = FStar_Syntax_Print.sigelt_to_string se in
         FStar_Compiler_Util.print1 ">>>>>>>>>>>>>>tc_decl %s\n" uu___3
       else ());
      if (se.FStar_Syntax_Syntax.sigmeta).FStar_Syntax_Syntax.sigmeta_admit
      then
        (let old = FStar_Options.admit_smt_queries () in
         FStar_Options.set_admit_smt_queries true;
         (let result = tc_decl' env1 se in
          FStar_Options.set_admit_smt_queries old; result))
      else tc_decl' env1 se
let (add_sigelt_to_env :
  FStar_TypeChecker_Env.env ->
    FStar_Syntax_Syntax.sigelt -> Prims.bool -> FStar_TypeChecker_Env.env)
  =
  fun env ->
    fun se ->
      fun from_cache ->
        (let uu___1 = FStar_TypeChecker_Env.debug env FStar_Options.Low in
         if uu___1
         then
           let uu___2 = FStar_Syntax_Print.sigelt_to_string se in
           let uu___3 = FStar_Compiler_Util.string_of_bool from_cache in
           FStar_Compiler_Util.print2
             ">>>>>>>>>>>>>>Adding top-level decl to environment: %s (from_cache:%s)\n"
             uu___2 uu___3
         else ());
        (match se.FStar_Syntax_Syntax.sigel with
         | FStar_Syntax_Syntax.Sig_inductive_typ uu___1 ->
             let uu___2 =
               let uu___3 =
                 let uu___4 = FStar_Syntax_Print.sigelt_to_string se in
                 FStar_Compiler_Util.format1
                   "add_sigelt_to_env: unexpected bare type/data constructor: %s"
                   uu___4 in
               (FStar_Errors.Fatal_UnexpectedInductivetype, uu___3) in
             FStar_Errors.raise_error uu___2 se.FStar_Syntax_Syntax.sigrng
         | FStar_Syntax_Syntax.Sig_datacon uu___1 ->
             let uu___2 =
               let uu___3 =
                 let uu___4 = FStar_Syntax_Print.sigelt_to_string se in
                 FStar_Compiler_Util.format1
                   "add_sigelt_to_env: unexpected bare type/data constructor: %s"
                   uu___4 in
               (FStar_Errors.Fatal_UnexpectedInductivetype, uu___3) in
             FStar_Errors.raise_error uu___2 se.FStar_Syntax_Syntax.sigrng
         | FStar_Syntax_Syntax.Sig_declare_typ (uu___1, uu___2, uu___3) when
             FStar_Compiler_Effect.op_Bar_Greater
               se.FStar_Syntax_Syntax.sigquals
               (FStar_Compiler_Util.for_some
                  (fun uu___4 ->
                     match uu___4 with
                     | FStar_Syntax_Syntax.OnlyName -> true
                     | uu___5 -> false))
             -> env
         | FStar_Syntax_Syntax.Sig_let (uu___1, uu___2) when
             FStar_Compiler_Effect.op_Bar_Greater
               se.FStar_Syntax_Syntax.sigquals
               (FStar_Compiler_Util.for_some
                  (fun uu___3 ->
                     match uu___3 with
                     | FStar_Syntax_Syntax.OnlyName -> true
                     | uu___4 -> false))
             -> env
         | uu___1 ->
             let env1 = FStar_TypeChecker_Env.push_sigelt env se in
             (match se.FStar_Syntax_Syntax.sigel with
              | FStar_Syntax_Syntax.Sig_pragma
                  (FStar_Syntax_Syntax.PushOptions uu___2) ->
                  if from_cache
                  then env1
                  else
                    (let uu___4 = FStar_Options.using_facts_from () in
                     {
                       FStar_TypeChecker_Env.solver =
                         (env1.FStar_TypeChecker_Env.solver);
                       FStar_TypeChecker_Env.range =
                         (env1.FStar_TypeChecker_Env.range);
                       FStar_TypeChecker_Env.curmodule =
                         (env1.FStar_TypeChecker_Env.curmodule);
                       FStar_TypeChecker_Env.gamma =
                         (env1.FStar_TypeChecker_Env.gamma);
                       FStar_TypeChecker_Env.gamma_sig =
                         (env1.FStar_TypeChecker_Env.gamma_sig);
                       FStar_TypeChecker_Env.gamma_cache =
                         (env1.FStar_TypeChecker_Env.gamma_cache);
                       FStar_TypeChecker_Env.modules =
                         (env1.FStar_TypeChecker_Env.modules);
                       FStar_TypeChecker_Env.expected_typ =
                         (env1.FStar_TypeChecker_Env.expected_typ);
                       FStar_TypeChecker_Env.sigtab =
                         (env1.FStar_TypeChecker_Env.sigtab);
                       FStar_TypeChecker_Env.attrtab =
                         (env1.FStar_TypeChecker_Env.attrtab);
                       FStar_TypeChecker_Env.instantiate_imp =
                         (env1.FStar_TypeChecker_Env.instantiate_imp);
                       FStar_TypeChecker_Env.effects =
                         (env1.FStar_TypeChecker_Env.effects);
                       FStar_TypeChecker_Env.generalize =
                         (env1.FStar_TypeChecker_Env.generalize);
                       FStar_TypeChecker_Env.letrecs =
                         (env1.FStar_TypeChecker_Env.letrecs);
                       FStar_TypeChecker_Env.top_level =
                         (env1.FStar_TypeChecker_Env.top_level);
                       FStar_TypeChecker_Env.check_uvars =
                         (env1.FStar_TypeChecker_Env.check_uvars);
                       FStar_TypeChecker_Env.use_eq_strict =
                         (env1.FStar_TypeChecker_Env.use_eq_strict);
                       FStar_TypeChecker_Env.is_iface =
                         (env1.FStar_TypeChecker_Env.is_iface);
                       FStar_TypeChecker_Env.admit =
                         (env1.FStar_TypeChecker_Env.admit);
                       FStar_TypeChecker_Env.lax =
                         (env1.FStar_TypeChecker_Env.lax);
                       FStar_TypeChecker_Env.lax_universes =
                         (env1.FStar_TypeChecker_Env.lax_universes);
                       FStar_TypeChecker_Env.phase1 =
                         (env1.FStar_TypeChecker_Env.phase1);
                       FStar_TypeChecker_Env.failhard =
                         (env1.FStar_TypeChecker_Env.failhard);
                       FStar_TypeChecker_Env.nosynth =
                         (env1.FStar_TypeChecker_Env.nosynth);
                       FStar_TypeChecker_Env.uvar_subtyping =
                         (env1.FStar_TypeChecker_Env.uvar_subtyping);
                       FStar_TypeChecker_Env.tc_term =
                         (env1.FStar_TypeChecker_Env.tc_term);
                       FStar_TypeChecker_Env.typeof_tot_or_gtot_term =
                         (env1.FStar_TypeChecker_Env.typeof_tot_or_gtot_term);
                       FStar_TypeChecker_Env.universe_of =
                         (env1.FStar_TypeChecker_Env.universe_of);
                       FStar_TypeChecker_Env.typeof_well_typed_tot_or_gtot_term
                         =
                         (env1.FStar_TypeChecker_Env.typeof_well_typed_tot_or_gtot_term);
                       FStar_TypeChecker_Env.teq_nosmt_force =
                         (env1.FStar_TypeChecker_Env.teq_nosmt_force);
                       FStar_TypeChecker_Env.subtype_nosmt_force =
                         (env1.FStar_TypeChecker_Env.subtype_nosmt_force);
                       FStar_TypeChecker_Env.use_bv_sorts =
                         (env1.FStar_TypeChecker_Env.use_bv_sorts);
                       FStar_TypeChecker_Env.qtbl_name_and_index =
                         (env1.FStar_TypeChecker_Env.qtbl_name_and_index);
                       FStar_TypeChecker_Env.normalized_eff_names =
                         (env1.FStar_TypeChecker_Env.normalized_eff_names);
                       FStar_TypeChecker_Env.fv_delta_depths =
                         (env1.FStar_TypeChecker_Env.fv_delta_depths);
                       FStar_TypeChecker_Env.proof_ns = uu___4;
                       FStar_TypeChecker_Env.synth_hook =
                         (env1.FStar_TypeChecker_Env.synth_hook);
                       FStar_TypeChecker_Env.try_solve_implicits_hook =
                         (env1.FStar_TypeChecker_Env.try_solve_implicits_hook);
                       FStar_TypeChecker_Env.splice =
                         (env1.FStar_TypeChecker_Env.splice);
                       FStar_TypeChecker_Env.mpreprocess =
                         (env1.FStar_TypeChecker_Env.mpreprocess);
                       FStar_TypeChecker_Env.postprocess =
                         (env1.FStar_TypeChecker_Env.postprocess);
                       FStar_TypeChecker_Env.identifier_info =
                         (env1.FStar_TypeChecker_Env.identifier_info);
                       FStar_TypeChecker_Env.tc_hooks =
                         (env1.FStar_TypeChecker_Env.tc_hooks);
                       FStar_TypeChecker_Env.dsenv =
                         (env1.FStar_TypeChecker_Env.dsenv);
                       FStar_TypeChecker_Env.nbe =
                         (env1.FStar_TypeChecker_Env.nbe);
                       FStar_TypeChecker_Env.strict_args_tab =
                         (env1.FStar_TypeChecker_Env.strict_args_tab);
                       FStar_TypeChecker_Env.erasable_types_tab =
                         (env1.FStar_TypeChecker_Env.erasable_types_tab);
                       FStar_TypeChecker_Env.enable_defer_to_tac =
                         (env1.FStar_TypeChecker_Env.enable_defer_to_tac);
                       FStar_TypeChecker_Env.unif_allow_ref_guards =
                         (env1.FStar_TypeChecker_Env.unif_allow_ref_guards);
                       FStar_TypeChecker_Env.erase_erasable_args =
                         (env1.FStar_TypeChecker_Env.erase_erasable_args);
                       FStar_TypeChecker_Env.core_check =
                         (env1.FStar_TypeChecker_Env.core_check)
                     })
              | FStar_Syntax_Syntax.Sig_pragma
                  (FStar_Syntax_Syntax.PopOptions) ->
                  if from_cache
                  then env1
                  else
                    (let uu___3 = FStar_Options.using_facts_from () in
                     {
                       FStar_TypeChecker_Env.solver =
                         (env1.FStar_TypeChecker_Env.solver);
                       FStar_TypeChecker_Env.range =
                         (env1.FStar_TypeChecker_Env.range);
                       FStar_TypeChecker_Env.curmodule =
                         (env1.FStar_TypeChecker_Env.curmodule);
                       FStar_TypeChecker_Env.gamma =
                         (env1.FStar_TypeChecker_Env.gamma);
                       FStar_TypeChecker_Env.gamma_sig =
                         (env1.FStar_TypeChecker_Env.gamma_sig);
                       FStar_TypeChecker_Env.gamma_cache =
                         (env1.FStar_TypeChecker_Env.gamma_cache);
                       FStar_TypeChecker_Env.modules =
                         (env1.FStar_TypeChecker_Env.modules);
                       FStar_TypeChecker_Env.expected_typ =
                         (env1.FStar_TypeChecker_Env.expected_typ);
                       FStar_TypeChecker_Env.sigtab =
                         (env1.FStar_TypeChecker_Env.sigtab);
                       FStar_TypeChecker_Env.attrtab =
                         (env1.FStar_TypeChecker_Env.attrtab);
                       FStar_TypeChecker_Env.instantiate_imp =
                         (env1.FStar_TypeChecker_Env.instantiate_imp);
                       FStar_TypeChecker_Env.effects =
                         (env1.FStar_TypeChecker_Env.effects);
                       FStar_TypeChecker_Env.generalize =
                         (env1.FStar_TypeChecker_Env.generalize);
                       FStar_TypeChecker_Env.letrecs =
                         (env1.FStar_TypeChecker_Env.letrecs);
                       FStar_TypeChecker_Env.top_level =
                         (env1.FStar_TypeChecker_Env.top_level);
                       FStar_TypeChecker_Env.check_uvars =
                         (env1.FStar_TypeChecker_Env.check_uvars);
                       FStar_TypeChecker_Env.use_eq_strict =
                         (env1.FStar_TypeChecker_Env.use_eq_strict);
                       FStar_TypeChecker_Env.is_iface =
                         (env1.FStar_TypeChecker_Env.is_iface);
                       FStar_TypeChecker_Env.admit =
                         (env1.FStar_TypeChecker_Env.admit);
                       FStar_TypeChecker_Env.lax =
                         (env1.FStar_TypeChecker_Env.lax);
                       FStar_TypeChecker_Env.lax_universes =
                         (env1.FStar_TypeChecker_Env.lax_universes);
                       FStar_TypeChecker_Env.phase1 =
                         (env1.FStar_TypeChecker_Env.phase1);
                       FStar_TypeChecker_Env.failhard =
                         (env1.FStar_TypeChecker_Env.failhard);
                       FStar_TypeChecker_Env.nosynth =
                         (env1.FStar_TypeChecker_Env.nosynth);
                       FStar_TypeChecker_Env.uvar_subtyping =
                         (env1.FStar_TypeChecker_Env.uvar_subtyping);
                       FStar_TypeChecker_Env.tc_term =
                         (env1.FStar_TypeChecker_Env.tc_term);
                       FStar_TypeChecker_Env.typeof_tot_or_gtot_term =
                         (env1.FStar_TypeChecker_Env.typeof_tot_or_gtot_term);
                       FStar_TypeChecker_Env.universe_of =
                         (env1.FStar_TypeChecker_Env.universe_of);
                       FStar_TypeChecker_Env.typeof_well_typed_tot_or_gtot_term
                         =
                         (env1.FStar_TypeChecker_Env.typeof_well_typed_tot_or_gtot_term);
                       FStar_TypeChecker_Env.teq_nosmt_force =
                         (env1.FStar_TypeChecker_Env.teq_nosmt_force);
                       FStar_TypeChecker_Env.subtype_nosmt_force =
                         (env1.FStar_TypeChecker_Env.subtype_nosmt_force);
                       FStar_TypeChecker_Env.use_bv_sorts =
                         (env1.FStar_TypeChecker_Env.use_bv_sorts);
                       FStar_TypeChecker_Env.qtbl_name_and_index =
                         (env1.FStar_TypeChecker_Env.qtbl_name_and_index);
                       FStar_TypeChecker_Env.normalized_eff_names =
                         (env1.FStar_TypeChecker_Env.normalized_eff_names);
                       FStar_TypeChecker_Env.fv_delta_depths =
                         (env1.FStar_TypeChecker_Env.fv_delta_depths);
                       FStar_TypeChecker_Env.proof_ns = uu___3;
                       FStar_TypeChecker_Env.synth_hook =
                         (env1.FStar_TypeChecker_Env.synth_hook);
                       FStar_TypeChecker_Env.try_solve_implicits_hook =
                         (env1.FStar_TypeChecker_Env.try_solve_implicits_hook);
                       FStar_TypeChecker_Env.splice =
                         (env1.FStar_TypeChecker_Env.splice);
                       FStar_TypeChecker_Env.mpreprocess =
                         (env1.FStar_TypeChecker_Env.mpreprocess);
                       FStar_TypeChecker_Env.postprocess =
                         (env1.FStar_TypeChecker_Env.postprocess);
                       FStar_TypeChecker_Env.identifier_info =
                         (env1.FStar_TypeChecker_Env.identifier_info);
                       FStar_TypeChecker_Env.tc_hooks =
                         (env1.FStar_TypeChecker_Env.tc_hooks);
                       FStar_TypeChecker_Env.dsenv =
                         (env1.FStar_TypeChecker_Env.dsenv);
                       FStar_TypeChecker_Env.nbe =
                         (env1.FStar_TypeChecker_Env.nbe);
                       FStar_TypeChecker_Env.strict_args_tab =
                         (env1.FStar_TypeChecker_Env.strict_args_tab);
                       FStar_TypeChecker_Env.erasable_types_tab =
                         (env1.FStar_TypeChecker_Env.erasable_types_tab);
                       FStar_TypeChecker_Env.enable_defer_to_tac =
                         (env1.FStar_TypeChecker_Env.enable_defer_to_tac);
                       FStar_TypeChecker_Env.unif_allow_ref_guards =
                         (env1.FStar_TypeChecker_Env.unif_allow_ref_guards);
                       FStar_TypeChecker_Env.erase_erasable_args =
                         (env1.FStar_TypeChecker_Env.erase_erasable_args);
                       FStar_TypeChecker_Env.core_check =
                         (env1.FStar_TypeChecker_Env.core_check)
                     })
              | FStar_Syntax_Syntax.Sig_pragma
                  (FStar_Syntax_Syntax.SetOptions uu___2) ->
                  if from_cache
                  then env1
                  else
                    (let uu___4 = FStar_Options.using_facts_from () in
                     {
                       FStar_TypeChecker_Env.solver =
                         (env1.FStar_TypeChecker_Env.solver);
                       FStar_TypeChecker_Env.range =
                         (env1.FStar_TypeChecker_Env.range);
                       FStar_TypeChecker_Env.curmodule =
                         (env1.FStar_TypeChecker_Env.curmodule);
                       FStar_TypeChecker_Env.gamma =
                         (env1.FStar_TypeChecker_Env.gamma);
                       FStar_TypeChecker_Env.gamma_sig =
                         (env1.FStar_TypeChecker_Env.gamma_sig);
                       FStar_TypeChecker_Env.gamma_cache =
                         (env1.FStar_TypeChecker_Env.gamma_cache);
                       FStar_TypeChecker_Env.modules =
                         (env1.FStar_TypeChecker_Env.modules);
                       FStar_TypeChecker_Env.expected_typ =
                         (env1.FStar_TypeChecker_Env.expected_typ);
                       FStar_TypeChecker_Env.sigtab =
                         (env1.FStar_TypeChecker_Env.sigtab);
                       FStar_TypeChecker_Env.attrtab =
                         (env1.FStar_TypeChecker_Env.attrtab);
                       FStar_TypeChecker_Env.instantiate_imp =
                         (env1.FStar_TypeChecker_Env.instantiate_imp);
                       FStar_TypeChecker_Env.effects =
                         (env1.FStar_TypeChecker_Env.effects);
                       FStar_TypeChecker_Env.generalize =
                         (env1.FStar_TypeChecker_Env.generalize);
                       FStar_TypeChecker_Env.letrecs =
                         (env1.FStar_TypeChecker_Env.letrecs);
                       FStar_TypeChecker_Env.top_level =
                         (env1.FStar_TypeChecker_Env.top_level);
                       FStar_TypeChecker_Env.check_uvars =
                         (env1.FStar_TypeChecker_Env.check_uvars);
                       FStar_TypeChecker_Env.use_eq_strict =
                         (env1.FStar_TypeChecker_Env.use_eq_strict);
                       FStar_TypeChecker_Env.is_iface =
                         (env1.FStar_TypeChecker_Env.is_iface);
                       FStar_TypeChecker_Env.admit =
                         (env1.FStar_TypeChecker_Env.admit);
                       FStar_TypeChecker_Env.lax =
                         (env1.FStar_TypeChecker_Env.lax);
                       FStar_TypeChecker_Env.lax_universes =
                         (env1.FStar_TypeChecker_Env.lax_universes);
                       FStar_TypeChecker_Env.phase1 =
                         (env1.FStar_TypeChecker_Env.phase1);
                       FStar_TypeChecker_Env.failhard =
                         (env1.FStar_TypeChecker_Env.failhard);
                       FStar_TypeChecker_Env.nosynth =
                         (env1.FStar_TypeChecker_Env.nosynth);
                       FStar_TypeChecker_Env.uvar_subtyping =
                         (env1.FStar_TypeChecker_Env.uvar_subtyping);
                       FStar_TypeChecker_Env.tc_term =
                         (env1.FStar_TypeChecker_Env.tc_term);
                       FStar_TypeChecker_Env.typeof_tot_or_gtot_term =
                         (env1.FStar_TypeChecker_Env.typeof_tot_or_gtot_term);
                       FStar_TypeChecker_Env.universe_of =
                         (env1.FStar_TypeChecker_Env.universe_of);
                       FStar_TypeChecker_Env.typeof_well_typed_tot_or_gtot_term
                         =
                         (env1.FStar_TypeChecker_Env.typeof_well_typed_tot_or_gtot_term);
                       FStar_TypeChecker_Env.teq_nosmt_force =
                         (env1.FStar_TypeChecker_Env.teq_nosmt_force);
                       FStar_TypeChecker_Env.subtype_nosmt_force =
                         (env1.FStar_TypeChecker_Env.subtype_nosmt_force);
                       FStar_TypeChecker_Env.use_bv_sorts =
                         (env1.FStar_TypeChecker_Env.use_bv_sorts);
                       FStar_TypeChecker_Env.qtbl_name_and_index =
                         (env1.FStar_TypeChecker_Env.qtbl_name_and_index);
                       FStar_TypeChecker_Env.normalized_eff_names =
                         (env1.FStar_TypeChecker_Env.normalized_eff_names);
                       FStar_TypeChecker_Env.fv_delta_depths =
                         (env1.FStar_TypeChecker_Env.fv_delta_depths);
                       FStar_TypeChecker_Env.proof_ns = uu___4;
                       FStar_TypeChecker_Env.synth_hook =
                         (env1.FStar_TypeChecker_Env.synth_hook);
                       FStar_TypeChecker_Env.try_solve_implicits_hook =
                         (env1.FStar_TypeChecker_Env.try_solve_implicits_hook);
                       FStar_TypeChecker_Env.splice =
                         (env1.FStar_TypeChecker_Env.splice);
                       FStar_TypeChecker_Env.mpreprocess =
                         (env1.FStar_TypeChecker_Env.mpreprocess);
                       FStar_TypeChecker_Env.postprocess =
                         (env1.FStar_TypeChecker_Env.postprocess);
                       FStar_TypeChecker_Env.identifier_info =
                         (env1.FStar_TypeChecker_Env.identifier_info);
                       FStar_TypeChecker_Env.tc_hooks =
                         (env1.FStar_TypeChecker_Env.tc_hooks);
                       FStar_TypeChecker_Env.dsenv =
                         (env1.FStar_TypeChecker_Env.dsenv);
                       FStar_TypeChecker_Env.nbe =
                         (env1.FStar_TypeChecker_Env.nbe);
                       FStar_TypeChecker_Env.strict_args_tab =
                         (env1.FStar_TypeChecker_Env.strict_args_tab);
                       FStar_TypeChecker_Env.erasable_types_tab =
                         (env1.FStar_TypeChecker_Env.erasable_types_tab);
                       FStar_TypeChecker_Env.enable_defer_to_tac =
                         (env1.FStar_TypeChecker_Env.enable_defer_to_tac);
                       FStar_TypeChecker_Env.unif_allow_ref_guards =
                         (env1.FStar_TypeChecker_Env.unif_allow_ref_guards);
                       FStar_TypeChecker_Env.erase_erasable_args =
                         (env1.FStar_TypeChecker_Env.erase_erasable_args);
                       FStar_TypeChecker_Env.core_check =
                         (env1.FStar_TypeChecker_Env.core_check)
                     })
              | FStar_Syntax_Syntax.Sig_pragma
                  (FStar_Syntax_Syntax.ResetOptions uu___2) ->
                  if from_cache
                  then env1
                  else
                    (let uu___4 = FStar_Options.using_facts_from () in
                     {
                       FStar_TypeChecker_Env.solver =
                         (env1.FStar_TypeChecker_Env.solver);
                       FStar_TypeChecker_Env.range =
                         (env1.FStar_TypeChecker_Env.range);
                       FStar_TypeChecker_Env.curmodule =
                         (env1.FStar_TypeChecker_Env.curmodule);
                       FStar_TypeChecker_Env.gamma =
                         (env1.FStar_TypeChecker_Env.gamma);
                       FStar_TypeChecker_Env.gamma_sig =
                         (env1.FStar_TypeChecker_Env.gamma_sig);
                       FStar_TypeChecker_Env.gamma_cache =
                         (env1.FStar_TypeChecker_Env.gamma_cache);
                       FStar_TypeChecker_Env.modules =
                         (env1.FStar_TypeChecker_Env.modules);
                       FStar_TypeChecker_Env.expected_typ =
                         (env1.FStar_TypeChecker_Env.expected_typ);
                       FStar_TypeChecker_Env.sigtab =
                         (env1.FStar_TypeChecker_Env.sigtab);
                       FStar_TypeChecker_Env.attrtab =
                         (env1.FStar_TypeChecker_Env.attrtab);
                       FStar_TypeChecker_Env.instantiate_imp =
                         (env1.FStar_TypeChecker_Env.instantiate_imp);
                       FStar_TypeChecker_Env.effects =
                         (env1.FStar_TypeChecker_Env.effects);
                       FStar_TypeChecker_Env.generalize =
                         (env1.FStar_TypeChecker_Env.generalize);
                       FStar_TypeChecker_Env.letrecs =
                         (env1.FStar_TypeChecker_Env.letrecs);
                       FStar_TypeChecker_Env.top_level =
                         (env1.FStar_TypeChecker_Env.top_level);
                       FStar_TypeChecker_Env.check_uvars =
                         (env1.FStar_TypeChecker_Env.check_uvars);
                       FStar_TypeChecker_Env.use_eq_strict =
                         (env1.FStar_TypeChecker_Env.use_eq_strict);
                       FStar_TypeChecker_Env.is_iface =
                         (env1.FStar_TypeChecker_Env.is_iface);
                       FStar_TypeChecker_Env.admit =
                         (env1.FStar_TypeChecker_Env.admit);
                       FStar_TypeChecker_Env.lax =
                         (env1.FStar_TypeChecker_Env.lax);
                       FStar_TypeChecker_Env.lax_universes =
                         (env1.FStar_TypeChecker_Env.lax_universes);
                       FStar_TypeChecker_Env.phase1 =
                         (env1.FStar_TypeChecker_Env.phase1);
                       FStar_TypeChecker_Env.failhard =
                         (env1.FStar_TypeChecker_Env.failhard);
                       FStar_TypeChecker_Env.nosynth =
                         (env1.FStar_TypeChecker_Env.nosynth);
                       FStar_TypeChecker_Env.uvar_subtyping =
                         (env1.FStar_TypeChecker_Env.uvar_subtyping);
                       FStar_TypeChecker_Env.tc_term =
                         (env1.FStar_TypeChecker_Env.tc_term);
                       FStar_TypeChecker_Env.typeof_tot_or_gtot_term =
                         (env1.FStar_TypeChecker_Env.typeof_tot_or_gtot_term);
                       FStar_TypeChecker_Env.universe_of =
                         (env1.FStar_TypeChecker_Env.universe_of);
                       FStar_TypeChecker_Env.typeof_well_typed_tot_or_gtot_term
                         =
                         (env1.FStar_TypeChecker_Env.typeof_well_typed_tot_or_gtot_term);
                       FStar_TypeChecker_Env.teq_nosmt_force =
                         (env1.FStar_TypeChecker_Env.teq_nosmt_force);
                       FStar_TypeChecker_Env.subtype_nosmt_force =
                         (env1.FStar_TypeChecker_Env.subtype_nosmt_force);
                       FStar_TypeChecker_Env.use_bv_sorts =
                         (env1.FStar_TypeChecker_Env.use_bv_sorts);
                       FStar_TypeChecker_Env.qtbl_name_and_index =
                         (env1.FStar_TypeChecker_Env.qtbl_name_and_index);
                       FStar_TypeChecker_Env.normalized_eff_names =
                         (env1.FStar_TypeChecker_Env.normalized_eff_names);
                       FStar_TypeChecker_Env.fv_delta_depths =
                         (env1.FStar_TypeChecker_Env.fv_delta_depths);
                       FStar_TypeChecker_Env.proof_ns = uu___4;
                       FStar_TypeChecker_Env.synth_hook =
                         (env1.FStar_TypeChecker_Env.synth_hook);
                       FStar_TypeChecker_Env.try_solve_implicits_hook =
                         (env1.FStar_TypeChecker_Env.try_solve_implicits_hook);
                       FStar_TypeChecker_Env.splice =
                         (env1.FStar_TypeChecker_Env.splice);
                       FStar_TypeChecker_Env.mpreprocess =
                         (env1.FStar_TypeChecker_Env.mpreprocess);
                       FStar_TypeChecker_Env.postprocess =
                         (env1.FStar_TypeChecker_Env.postprocess);
                       FStar_TypeChecker_Env.identifier_info =
                         (env1.FStar_TypeChecker_Env.identifier_info);
                       FStar_TypeChecker_Env.tc_hooks =
                         (env1.FStar_TypeChecker_Env.tc_hooks);
                       FStar_TypeChecker_Env.dsenv =
                         (env1.FStar_TypeChecker_Env.dsenv);
                       FStar_TypeChecker_Env.nbe =
                         (env1.FStar_TypeChecker_Env.nbe);
                       FStar_TypeChecker_Env.strict_args_tab =
                         (env1.FStar_TypeChecker_Env.strict_args_tab);
                       FStar_TypeChecker_Env.erasable_types_tab =
                         (env1.FStar_TypeChecker_Env.erasable_types_tab);
                       FStar_TypeChecker_Env.enable_defer_to_tac =
                         (env1.FStar_TypeChecker_Env.enable_defer_to_tac);
                       FStar_TypeChecker_Env.unif_allow_ref_guards =
                         (env1.FStar_TypeChecker_Env.unif_allow_ref_guards);
                       FStar_TypeChecker_Env.erase_erasable_args =
                         (env1.FStar_TypeChecker_Env.erase_erasable_args);
                       FStar_TypeChecker_Env.core_check =
                         (env1.FStar_TypeChecker_Env.core_check)
                     })
              | FStar_Syntax_Syntax.Sig_pragma
                  (FStar_Syntax_Syntax.RestartSolver) ->
                  if from_cache || env1.FStar_TypeChecker_Env.nosynth
                  then env1
                  else
                    ((env1.FStar_TypeChecker_Env.solver).FStar_TypeChecker_Env.refresh
                       ();
                     env1)
              | FStar_Syntax_Syntax.Sig_pragma
                  (FStar_Syntax_Syntax.PrintEffectsGraph) ->
                  ((let uu___3 =
                      FStar_TypeChecker_Env.print_effects_graph env1 in
                    FStar_Compiler_Util.write_file "effects.graph" uu___3);
                   env1)
              | FStar_Syntax_Syntax.Sig_new_effect ne ->
                  let env2 =
                    FStar_TypeChecker_Env.push_new_effect env1
                      (ne, (se.FStar_Syntax_Syntax.sigquals)) in
                  FStar_Compiler_Effect.op_Bar_Greater
                    ne.FStar_Syntax_Syntax.actions
                    (FStar_Compiler_List.fold_left
                       (fun env3 ->
                          fun a ->
                            let uu___2 =
                              FStar_Syntax_Util.action_as_lb
                                ne.FStar_Syntax_Syntax.mname a
                                (a.FStar_Syntax_Syntax.action_defn).FStar_Syntax_Syntax.pos in
                            FStar_TypeChecker_Env.push_sigelt env3 uu___2)
                       env2)
              | FStar_Syntax_Syntax.Sig_sub_effect sub ->
                  FStar_TypeChecker_Util.update_env_sub_eff env1 sub
                    se.FStar_Syntax_Syntax.sigrng
              | FStar_Syntax_Syntax.Sig_polymonadic_bind
                  (m, n, p, uu___2, ty) ->
                  FStar_TypeChecker_Util.update_env_polymonadic_bind env1 m n
                    p ty
              | FStar_Syntax_Syntax.Sig_polymonadic_subcomp
                  (m, n, uu___2, ty) ->
                  FStar_TypeChecker_Env.add_polymonadic_subcomp env1 m n ty
              | uu___2 -> env1))
let (tc_decls :
  FStar_TypeChecker_Env.env ->
    FStar_Syntax_Syntax.sigelt Prims.list ->
      (FStar_Syntax_Syntax.sigelt Prims.list * FStar_TypeChecker_Env.env))
  =
  fun env ->
    fun ses ->
      let rec process_one_decl uu___ se =
        match uu___ with
        | (ses1, env1) ->
            let uu___1 =
              env1.FStar_TypeChecker_Env.nosynth &&
                (FStar_Options.debug_any ()) in
            if uu___1
            then ((ses1, env1), [])
            else
              ((let uu___4 =
                  FStar_TypeChecker_Env.debug env1 FStar_Options.Low in
                if uu___4
                then
                  let uu___5 = FStar_Syntax_Print.tag_of_sigelt se in
                  let uu___6 = FStar_Syntax_Print.sigelt_to_string se in
                  FStar_Compiler_Util.print2
                    ">>>>>>>>>>>>>>Checking top-level %s decl %s\n" uu___5
                    uu___6
                else ());
               (let uu___5 = FStar_Options.ide_id_info_off () in
                if uu___5
                then FStar_TypeChecker_Env.toggle_id_info env1 false
                else ());
               (let uu___6 =
                  FStar_TypeChecker_Env.debug env1
                    (FStar_Options.Other "IdInfoOn") in
                if uu___6
                then FStar_TypeChecker_Env.toggle_id_info env1 true
                else ());
               (let uu___6 =
                  let uu___7 =
                    let uu___8 = FStar_Syntax_Print.sigelt_to_string_short se in
                    FStar_Compiler_Util.format1
                      "While typechecking the top-level declaration `%s`"
                      uu___8 in
                  FStar_Errors.with_ctx uu___7
                    (fun uu___8 -> tc_decl env1 se) in
                match uu___6 with
                | (ses', ses_elaborated, env2) ->
                    let ses'1 =
                      FStar_Compiler_Effect.op_Bar_Greater ses'
                        (FStar_Compiler_List.map
                           (fun se1 ->
                              (let uu___8 =
                                 FStar_TypeChecker_Env.debug env2
                                   (FStar_Options.Other "UF") in
                               if uu___8
                               then
                                 let uu___9 =
                                   FStar_Syntax_Print.sigelt_to_string se1 in
                                 FStar_Compiler_Util.print1
                                   "About to elim vars from %s\n" uu___9
                               else ());
                              FStar_TypeChecker_Normalize.elim_uvars env2 se1)) in
                    let ses_elaborated1 =
                      FStar_Compiler_Effect.op_Bar_Greater ses_elaborated
                        (FStar_Compiler_List.map
                           (fun se1 ->
                              (let uu___8 =
                                 FStar_TypeChecker_Env.debug env2
                                   (FStar_Options.Other "UF") in
                               if uu___8
                               then
                                 let uu___9 =
                                   FStar_Syntax_Print.sigelt_to_string se1 in
                                 FStar_Compiler_Util.print1
                                   "About to elim vars from (elaborated) %s\n"
                                   uu___9
                               else ());
                              FStar_TypeChecker_Normalize.elim_uvars env2 se1)) in
                    ((let uu___8 =
                        let uu___9 =
                          let uu___10 =
                            FStar_TypeChecker_Env.current_module env2 in
                          FStar_Ident.string_of_lid uu___10 in
                        FStar_Pervasives_Native.Some uu___9 in
                      FStar_Profiling.profile
                        (fun uu___9 ->
                           FStar_TypeChecker_Env.promote_id_info env2
                             (fun t ->
                                (let uu___11 =
                                   FStar_TypeChecker_Env.debug env2
                                     (FStar_Options.Other "UF") in
                                 if uu___11
                                 then
                                   let uu___12 =
                                     FStar_Syntax_Print.term_to_string t in
                                   FStar_Compiler_Util.print1
                                     "check uvars %s\n" uu___12
                                 else ());
                                FStar_TypeChecker_Normalize.normalize
                                  [FStar_TypeChecker_Env.AllowUnboundUniverses;
                                  FStar_TypeChecker_Env.CheckNoUvars;
                                  FStar_TypeChecker_Env.Beta;
                                  FStar_TypeChecker_Env.DoNotUnfoldPureLets;
                                  FStar_TypeChecker_Env.CompressUvars;
                                  FStar_TypeChecker_Env.Exclude
                                    FStar_TypeChecker_Env.Zeta;
                                  FStar_TypeChecker_Env.Exclude
                                    FStar_TypeChecker_Env.Iota;
                                  FStar_TypeChecker_Env.NoFullNorm] env2 t))
                        uu___8 "FStar.TypeChecker.Tc.chec_uvars");
                     (let env3 =
                        FStar_Compiler_Effect.op_Bar_Greater ses'1
                          (FStar_Compiler_List.fold_left
                             (fun env4 ->
                                fun se1 -> add_sigelt_to_env env4 se1 false)
                             env2) in
                      FStar_Syntax_Unionfind.reset ();
                      (let uu___10 =
                         (FStar_Options.log_types ()) ||
                           (FStar_Compiler_Effect.op_Less_Bar
                              (FStar_TypeChecker_Env.debug env3)
                              (FStar_Options.Other "LogTypes")) in
                       if uu___10
                       then
                         let uu___11 =
                           FStar_Compiler_List.fold_left
                             (fun s ->
                                fun se1 ->
                                  let uu___12 =
                                    let uu___13 =
                                      FStar_Syntax_Print.sigelt_to_string se1 in
                                    Prims.op_Hat uu___13 "\n" in
                                  Prims.op_Hat s uu___12) "" ses'1 in
                         FStar_Compiler_Util.print1 "Checked: %s\n" uu___11
                       else ());
                      (let uu___11 =
                         let uu___12 =
                           let uu___13 =
                             FStar_TypeChecker_Env.current_module env3 in
                           FStar_Ident.string_of_lid uu___13 in
                         FStar_Pervasives_Native.Some uu___12 in
                       FStar_Profiling.profile
                         (fun uu___12 ->
                            FStar_Compiler_List.iter
                              (fun se1 ->
                                 (env3.FStar_TypeChecker_Env.solver).FStar_TypeChecker_Env.encode_sig
                                   env3 se1) ses'1) uu___11
                         "FStar.TypeChecker.Tc.encode_sig");
                      (((FStar_Compiler_List.rev_append ses'1 ses1), env3),
                        ses_elaborated1))))) in
      let process_one_decl_timed acc se =
        FStar_TypeChecker_Core.clear_memo_table ();
        (let uu___1 = acc in
         match uu___1 with
         | (uu___2, env1) ->
             let r =
               let uu___3 =
                 let uu___4 =
                   let uu___5 = FStar_TypeChecker_Env.current_module env1 in
                   FStar_Ident.string_of_lid uu___5 in
                 FStar_Pervasives_Native.Some uu___4 in
               FStar_Profiling.profile
                 (fun uu___4 -> process_one_decl acc se) uu___3
                 "FStar.TypeChecker.Tc.process_one_decl" in
             ((let uu___4 = FStar_Options.profile_group_by_decls () in
               if uu___4
               then
                 let tag =
                   match FStar_Syntax_Util.lids_of_sigelt se with
                   | hd::uu___5 -> FStar_Ident.string_of_lid hd
                   | uu___5 ->
                       FStar_Compiler_Range.string_of_range
                         (FStar_Syntax_Util.range_of_sigelt se) in
                 FStar_Profiling.report_and_clear tag
               else ());
              r)) in
      let uu___ =
        FStar_Syntax_Unionfind.with_uf_enabled
          (fun uu___1 ->
             FStar_Compiler_Util.fold_flatten process_one_decl_timed
               ([], env) ses) in
      match uu___ with
      | (ses1, env1) -> ((FStar_Compiler_List.rev_append ses1 []), env1)
<<<<<<< HEAD
let (uu___909 : unit) =
=======
let (uu___890 : unit) =
>>>>>>> 20e3eede
  FStar_Compiler_Effect.op_Colon_Equals tc_decls_knot
    (FStar_Pervasives_Native.Some tc_decls)
let (snapshot_context :
  FStar_TypeChecker_Env.env ->
    Prims.string ->
      ((Prims.int * Prims.int * FStar_TypeChecker_Env.solver_depth_t *
        Prims.int) * FStar_TypeChecker_Env.env))
  =
  fun env ->
    fun msg ->
      FStar_Compiler_Util.atomically
        (fun uu___ -> FStar_TypeChecker_Env.snapshot env msg)
let (rollback_context :
  FStar_TypeChecker_Env.solver_t ->
    Prims.string ->
      (Prims.int * Prims.int * FStar_TypeChecker_Env.solver_depth_t *
        Prims.int) FStar_Pervasives_Native.option ->
        FStar_TypeChecker_Env.env)
  =
  fun solver ->
    fun msg ->
      fun depth ->
        FStar_Compiler_Util.atomically
          (fun uu___ ->
             let env = FStar_TypeChecker_Env.rollback solver msg depth in env)
let (push_context :
  FStar_TypeChecker_Env.env -> Prims.string -> FStar_TypeChecker_Env.env) =
  fun env ->
    fun msg ->
      let uu___ = snapshot_context env msg in
      FStar_Pervasives_Native.snd uu___
let (pop_context :
  FStar_TypeChecker_Env.env -> Prims.string -> FStar_TypeChecker_Env.env) =
  fun env ->
    fun msg ->
      rollback_context env.FStar_TypeChecker_Env.solver msg
        FStar_Pervasives_Native.None
let (tc_partial_modul :
  FStar_TypeChecker_Env.env ->
    FStar_Syntax_Syntax.modul ->
      (FStar_Syntax_Syntax.modul * FStar_TypeChecker_Env.env))
  =
  fun env ->
    fun modul ->
      let verify =
        let uu___ = FStar_Ident.string_of_lid modul.FStar_Syntax_Syntax.name in
        FStar_Options.should_verify uu___ in
      let action = if verify then "verifying" else "lax-checking" in
      let label =
        if modul.FStar_Syntax_Syntax.is_interface
        then "interface"
        else "implementation" in
      (let uu___1 = FStar_Options.debug_any () in
       if uu___1
       then
         let uu___2 =
           FStar_Ident.string_of_lid modul.FStar_Syntax_Syntax.name in
         FStar_Compiler_Util.print3 "Now %s %s of %s\n" action label uu___2
       else ());
      (let name =
         let uu___1 =
           FStar_Ident.string_of_lid modul.FStar_Syntax_Syntax.name in
         FStar_Compiler_Util.format2 "%s %s"
           (if modul.FStar_Syntax_Syntax.is_interface
            then "interface"
            else "module") uu___1 in
       let env1 =
         {
           FStar_TypeChecker_Env.solver = (env.FStar_TypeChecker_Env.solver);
           FStar_TypeChecker_Env.range = (env.FStar_TypeChecker_Env.range);
           FStar_TypeChecker_Env.curmodule =
             (env.FStar_TypeChecker_Env.curmodule);
           FStar_TypeChecker_Env.gamma = (env.FStar_TypeChecker_Env.gamma);
           FStar_TypeChecker_Env.gamma_sig =
             (env.FStar_TypeChecker_Env.gamma_sig);
           FStar_TypeChecker_Env.gamma_cache =
             (env.FStar_TypeChecker_Env.gamma_cache);
           FStar_TypeChecker_Env.modules =
             (env.FStar_TypeChecker_Env.modules);
           FStar_TypeChecker_Env.expected_typ =
             (env.FStar_TypeChecker_Env.expected_typ);
           FStar_TypeChecker_Env.sigtab = (env.FStar_TypeChecker_Env.sigtab);
           FStar_TypeChecker_Env.attrtab =
             (env.FStar_TypeChecker_Env.attrtab);
           FStar_TypeChecker_Env.instantiate_imp =
             (env.FStar_TypeChecker_Env.instantiate_imp);
           FStar_TypeChecker_Env.effects =
             (env.FStar_TypeChecker_Env.effects);
           FStar_TypeChecker_Env.generalize =
             (env.FStar_TypeChecker_Env.generalize);
           FStar_TypeChecker_Env.letrecs =
             (env.FStar_TypeChecker_Env.letrecs);
           FStar_TypeChecker_Env.top_level =
             (env.FStar_TypeChecker_Env.top_level);
           FStar_TypeChecker_Env.check_uvars =
             (env.FStar_TypeChecker_Env.check_uvars);
           FStar_TypeChecker_Env.use_eq_strict =
             (env.FStar_TypeChecker_Env.use_eq_strict);
           FStar_TypeChecker_Env.is_iface =
             (modul.FStar_Syntax_Syntax.is_interface);
           FStar_TypeChecker_Env.admit = (Prims.op_Negation verify);
           FStar_TypeChecker_Env.lax = (env.FStar_TypeChecker_Env.lax);
           FStar_TypeChecker_Env.lax_universes =
             (env.FStar_TypeChecker_Env.lax_universes);
           FStar_TypeChecker_Env.phase1 = (env.FStar_TypeChecker_Env.phase1);
           FStar_TypeChecker_Env.failhard =
             (env.FStar_TypeChecker_Env.failhard);
           FStar_TypeChecker_Env.nosynth =
             (env.FStar_TypeChecker_Env.nosynth);
           FStar_TypeChecker_Env.uvar_subtyping =
             (env.FStar_TypeChecker_Env.uvar_subtyping);
           FStar_TypeChecker_Env.tc_term =
             (env.FStar_TypeChecker_Env.tc_term);
           FStar_TypeChecker_Env.typeof_tot_or_gtot_term =
             (env.FStar_TypeChecker_Env.typeof_tot_or_gtot_term);
           FStar_TypeChecker_Env.universe_of =
             (env.FStar_TypeChecker_Env.universe_of);
           FStar_TypeChecker_Env.typeof_well_typed_tot_or_gtot_term =
             (env.FStar_TypeChecker_Env.typeof_well_typed_tot_or_gtot_term);
           FStar_TypeChecker_Env.teq_nosmt_force =
             (env.FStar_TypeChecker_Env.teq_nosmt_force);
           FStar_TypeChecker_Env.subtype_nosmt_force =
             (env.FStar_TypeChecker_Env.subtype_nosmt_force);
           FStar_TypeChecker_Env.use_bv_sorts =
             (env.FStar_TypeChecker_Env.use_bv_sorts);
           FStar_TypeChecker_Env.qtbl_name_and_index =
             (env.FStar_TypeChecker_Env.qtbl_name_and_index);
           FStar_TypeChecker_Env.normalized_eff_names =
             (env.FStar_TypeChecker_Env.normalized_eff_names);
           FStar_TypeChecker_Env.fv_delta_depths =
             (env.FStar_TypeChecker_Env.fv_delta_depths);
           FStar_TypeChecker_Env.proof_ns =
             (env.FStar_TypeChecker_Env.proof_ns);
           FStar_TypeChecker_Env.synth_hook =
             (env.FStar_TypeChecker_Env.synth_hook);
           FStar_TypeChecker_Env.try_solve_implicits_hook =
             (env.FStar_TypeChecker_Env.try_solve_implicits_hook);
           FStar_TypeChecker_Env.splice = (env.FStar_TypeChecker_Env.splice);
           FStar_TypeChecker_Env.mpreprocess =
             (env.FStar_TypeChecker_Env.mpreprocess);
           FStar_TypeChecker_Env.postprocess =
             (env.FStar_TypeChecker_Env.postprocess);
           FStar_TypeChecker_Env.identifier_info =
             (env.FStar_TypeChecker_Env.identifier_info);
           FStar_TypeChecker_Env.tc_hooks =
             (env.FStar_TypeChecker_Env.tc_hooks);
           FStar_TypeChecker_Env.dsenv = (env.FStar_TypeChecker_Env.dsenv);
           FStar_TypeChecker_Env.nbe = (env.FStar_TypeChecker_Env.nbe);
           FStar_TypeChecker_Env.strict_args_tab =
             (env.FStar_TypeChecker_Env.strict_args_tab);
           FStar_TypeChecker_Env.erasable_types_tab =
             (env.FStar_TypeChecker_Env.erasable_types_tab);
           FStar_TypeChecker_Env.enable_defer_to_tac =
             (env.FStar_TypeChecker_Env.enable_defer_to_tac);
           FStar_TypeChecker_Env.unif_allow_ref_guards =
             (env.FStar_TypeChecker_Env.unif_allow_ref_guards);
           FStar_TypeChecker_Env.erase_erasable_args =
             (env.FStar_TypeChecker_Env.erase_erasable_args);
           FStar_TypeChecker_Env.core_check =
             (env.FStar_TypeChecker_Env.core_check)
         } in
       let env2 =
         FStar_TypeChecker_Env.set_current_module env1
           modul.FStar_Syntax_Syntax.name in
       let uu___1 =
         let uu___2 =
           let uu___3 =
             FStar_Ident.string_of_lid modul.FStar_Syntax_Syntax.name in
           FStar_Options.should_check uu___3 in
         Prims.op_Negation uu___2 in
       let uu___2 =
         let uu___3 =
           FStar_Ident.string_of_lid modul.FStar_Syntax_Syntax.name in
         FStar_Compiler_Util.format2 "While loading dependency %s%s" uu___3
           (if modul.FStar_Syntax_Syntax.is_interface
            then " (interface)"
            else "") in
       FStar_Errors.with_ctx_if uu___1 uu___2
         (fun uu___3 ->
            let uu___4 = tc_decls env2 modul.FStar_Syntax_Syntax.declarations in
            match uu___4 with
            | (ses, env3) ->
                ({
                   FStar_Syntax_Syntax.name =
                     (modul.FStar_Syntax_Syntax.name);
                   FStar_Syntax_Syntax.declarations = ses;
                   FStar_Syntax_Syntax.is_interface =
                     (modul.FStar_Syntax_Syntax.is_interface)
                 }, env3)))
let (tc_more_partial_modul :
  FStar_TypeChecker_Env.env ->
    FStar_Syntax_Syntax.modul ->
      FStar_Syntax_Syntax.sigelt Prims.list ->
        (FStar_Syntax_Syntax.modul * FStar_Syntax_Syntax.sigelt Prims.list *
          FStar_TypeChecker_Env.env))
  =
  fun env ->
    fun modul ->
      fun decls ->
        let uu___ = tc_decls env decls in
        match uu___ with
        | (ses, env1) ->
            let modul1 =
              {
                FStar_Syntax_Syntax.name = (modul.FStar_Syntax_Syntax.name);
                FStar_Syntax_Syntax.declarations =
                  (FStar_Compiler_List.op_At
                     modul.FStar_Syntax_Syntax.declarations ses);
                FStar_Syntax_Syntax.is_interface =
                  (modul.FStar_Syntax_Syntax.is_interface)
              } in
            (modul1, ses, env1)
let (finish_partial_modul :
  Prims.bool ->
    Prims.bool ->
      FStar_TypeChecker_Env.env ->
        FStar_Syntax_Syntax.modul ->
          (FStar_Syntax_Syntax.modul * FStar_TypeChecker_Env.env))
  =
  fun loading_from_cache ->
    fun iface_exists ->
      fun en ->
        fun m ->
          let env = FStar_TypeChecker_Env.finish_module en m in
          (let uu___1 =
             FStar_Compiler_Effect.op_Bar_Greater
               env.FStar_TypeChecker_Env.qtbl_name_and_index
               FStar_Pervasives_Native.fst in
           FStar_Compiler_Effect.op_Bar_Greater uu___1
             FStar_Compiler_Util.smap_clear);
          (let uu___2 =
             let uu___3 =
               let uu___4 =
                 FStar_Ident.string_of_lid m.FStar_Syntax_Syntax.name in
               Prims.op_Hat "Ending modul " uu___4 in
             pop_context env uu___3 in
           FStar_Compiler_Effect.op_Bar_Greater uu___2 (fun uu___3 -> ()));
          (m, env)
let (tc_modul :
  FStar_TypeChecker_Env.env ->
    FStar_Syntax_Syntax.modul ->
      Prims.bool -> (FStar_Syntax_Syntax.modul * FStar_TypeChecker_Env.env))
  =
  fun env0 ->
    fun m ->
      fun iface_exists ->
        let msg =
          let uu___ = FStar_Ident.string_of_lid m.FStar_Syntax_Syntax.name in
          Prims.op_Hat "Internals for " uu___ in
        let env01 = push_context env0 msg in
        let uu___ = tc_partial_modul env01 m in
        match uu___ with
        | (modul, env) -> finish_partial_modul false iface_exists env modul
let (load_checked_module :
  FStar_TypeChecker_Env.env ->
    FStar_Syntax_Syntax.modul -> FStar_TypeChecker_Env.env)
  =
  fun en ->
    fun m ->
      let env =
        FStar_TypeChecker_Env.set_current_module en
          m.FStar_Syntax_Syntax.name in
      let env1 =
        let uu___ =
          let uu___1 = FStar_Ident.string_of_lid m.FStar_Syntax_Syntax.name in
          Prims.op_Hat "Internals for " uu___1 in
        push_context env uu___ in
      let env2 =
        FStar_Compiler_List.fold_left
          (fun env3 ->
             fun se ->
               let env4 = add_sigelt_to_env env3 se true in
               let lids = FStar_Syntax_Util.lids_of_sigelt se in
               FStar_Compiler_Effect.op_Bar_Greater lids
                 (FStar_Compiler_List.iter
                    (fun lid ->
                       let uu___1 =
                         FStar_TypeChecker_Env.lookup_sigelt env4 lid in
                       ()));
               env4) env1 m.FStar_Syntax_Syntax.declarations in
      let uu___ = finish_partial_modul true true env2 m in
      match uu___ with | (uu___1, env3) -> env3
let (check_module :
  FStar_TypeChecker_Env.env ->
    FStar_Syntax_Syntax.modul ->
      Prims.bool -> (FStar_Syntax_Syntax.modul * FStar_TypeChecker_Env.env))
  =
  fun env ->
    fun m ->
      fun b ->
        (let uu___1 = FStar_Options.debug_any () in
         if uu___1
         then
           let uu___2 =
             FStar_Syntax_Print.lid_to_string m.FStar_Syntax_Syntax.name in
           FStar_Compiler_Util.print2 "Checking %s: %s\n"
             (if m.FStar_Syntax_Syntax.is_interface
              then "i'face"
              else "module") uu___2
         else ());
        (let uu___2 =
           let uu___3 = FStar_Ident.string_of_lid m.FStar_Syntax_Syntax.name in
           FStar_Options.dump_module uu___3 in
         if uu___2
         then
           let uu___3 = FStar_Syntax_Print.modul_to_string m in
           FStar_Compiler_Util.print1 "Module before type checking:\n%s\n"
             uu___3
         else ());
        (let env1 =
           let uu___2 =
             let uu___3 =
               let uu___4 =
                 FStar_Ident.string_of_lid m.FStar_Syntax_Syntax.name in
               FStar_Options.should_verify uu___4 in
             Prims.op_Negation uu___3 in
           {
             FStar_TypeChecker_Env.solver =
               (env.FStar_TypeChecker_Env.solver);
             FStar_TypeChecker_Env.range = (env.FStar_TypeChecker_Env.range);
             FStar_TypeChecker_Env.curmodule =
               (env.FStar_TypeChecker_Env.curmodule);
             FStar_TypeChecker_Env.gamma = (env.FStar_TypeChecker_Env.gamma);
             FStar_TypeChecker_Env.gamma_sig =
               (env.FStar_TypeChecker_Env.gamma_sig);
             FStar_TypeChecker_Env.gamma_cache =
               (env.FStar_TypeChecker_Env.gamma_cache);
             FStar_TypeChecker_Env.modules =
               (env.FStar_TypeChecker_Env.modules);
             FStar_TypeChecker_Env.expected_typ =
               (env.FStar_TypeChecker_Env.expected_typ);
             FStar_TypeChecker_Env.sigtab =
               (env.FStar_TypeChecker_Env.sigtab);
             FStar_TypeChecker_Env.attrtab =
               (env.FStar_TypeChecker_Env.attrtab);
             FStar_TypeChecker_Env.instantiate_imp =
               (env.FStar_TypeChecker_Env.instantiate_imp);
             FStar_TypeChecker_Env.effects =
               (env.FStar_TypeChecker_Env.effects);
             FStar_TypeChecker_Env.generalize =
               (env.FStar_TypeChecker_Env.generalize);
             FStar_TypeChecker_Env.letrecs =
               (env.FStar_TypeChecker_Env.letrecs);
             FStar_TypeChecker_Env.top_level =
               (env.FStar_TypeChecker_Env.top_level);
             FStar_TypeChecker_Env.check_uvars =
               (env.FStar_TypeChecker_Env.check_uvars);
             FStar_TypeChecker_Env.use_eq_strict =
               (env.FStar_TypeChecker_Env.use_eq_strict);
             FStar_TypeChecker_Env.is_iface =
               (env.FStar_TypeChecker_Env.is_iface);
             FStar_TypeChecker_Env.admit = (env.FStar_TypeChecker_Env.admit);
             FStar_TypeChecker_Env.lax = uu___2;
             FStar_TypeChecker_Env.lax_universes =
               (env.FStar_TypeChecker_Env.lax_universes);
             FStar_TypeChecker_Env.phase1 =
               (env.FStar_TypeChecker_Env.phase1);
             FStar_TypeChecker_Env.failhard =
               (env.FStar_TypeChecker_Env.failhard);
             FStar_TypeChecker_Env.nosynth =
               (env.FStar_TypeChecker_Env.nosynth);
             FStar_TypeChecker_Env.uvar_subtyping =
               (env.FStar_TypeChecker_Env.uvar_subtyping);
             FStar_TypeChecker_Env.tc_term =
               (env.FStar_TypeChecker_Env.tc_term);
             FStar_TypeChecker_Env.typeof_tot_or_gtot_term =
               (env.FStar_TypeChecker_Env.typeof_tot_or_gtot_term);
             FStar_TypeChecker_Env.universe_of =
               (env.FStar_TypeChecker_Env.universe_of);
             FStar_TypeChecker_Env.typeof_well_typed_tot_or_gtot_term =
               (env.FStar_TypeChecker_Env.typeof_well_typed_tot_or_gtot_term);
             FStar_TypeChecker_Env.teq_nosmt_force =
               (env.FStar_TypeChecker_Env.teq_nosmt_force);
             FStar_TypeChecker_Env.subtype_nosmt_force =
               (env.FStar_TypeChecker_Env.subtype_nosmt_force);
             FStar_TypeChecker_Env.use_bv_sorts =
               (env.FStar_TypeChecker_Env.use_bv_sorts);
             FStar_TypeChecker_Env.qtbl_name_and_index =
               (env.FStar_TypeChecker_Env.qtbl_name_and_index);
             FStar_TypeChecker_Env.normalized_eff_names =
               (env.FStar_TypeChecker_Env.normalized_eff_names);
             FStar_TypeChecker_Env.fv_delta_depths =
               (env.FStar_TypeChecker_Env.fv_delta_depths);
             FStar_TypeChecker_Env.proof_ns =
               (env.FStar_TypeChecker_Env.proof_ns);
             FStar_TypeChecker_Env.synth_hook =
               (env.FStar_TypeChecker_Env.synth_hook);
             FStar_TypeChecker_Env.try_solve_implicits_hook =
               (env.FStar_TypeChecker_Env.try_solve_implicits_hook);
             FStar_TypeChecker_Env.splice =
               (env.FStar_TypeChecker_Env.splice);
             FStar_TypeChecker_Env.mpreprocess =
               (env.FStar_TypeChecker_Env.mpreprocess);
             FStar_TypeChecker_Env.postprocess =
               (env.FStar_TypeChecker_Env.postprocess);
             FStar_TypeChecker_Env.identifier_info =
               (env.FStar_TypeChecker_Env.identifier_info);
             FStar_TypeChecker_Env.tc_hooks =
               (env.FStar_TypeChecker_Env.tc_hooks);
             FStar_TypeChecker_Env.dsenv = (env.FStar_TypeChecker_Env.dsenv);
             FStar_TypeChecker_Env.nbe = (env.FStar_TypeChecker_Env.nbe);
             FStar_TypeChecker_Env.strict_args_tab =
               (env.FStar_TypeChecker_Env.strict_args_tab);
             FStar_TypeChecker_Env.erasable_types_tab =
               (env.FStar_TypeChecker_Env.erasable_types_tab);
             FStar_TypeChecker_Env.enable_defer_to_tac =
               (env.FStar_TypeChecker_Env.enable_defer_to_tac);
             FStar_TypeChecker_Env.unif_allow_ref_guards =
               (env.FStar_TypeChecker_Env.unif_allow_ref_guards);
             FStar_TypeChecker_Env.erase_erasable_args =
               (env.FStar_TypeChecker_Env.erase_erasable_args);
             FStar_TypeChecker_Env.core_check =
               (env.FStar_TypeChecker_Env.core_check)
           } in
         let uu___2 = tc_modul env1 m b in
         match uu___2 with
         | (m1, env2) ->
             ((let uu___4 =
                 let uu___5 =
                   FStar_Ident.string_of_lid m1.FStar_Syntax_Syntax.name in
                 FStar_Options.dump_module uu___5 in
               if uu___4
               then
                 let uu___5 = FStar_Syntax_Print.modul_to_string m1 in
                 FStar_Compiler_Util.print1
                   "Module after type checking:\n%s\n" uu___5
               else ());
              (let uu___5 =
                 (let uu___6 =
                    FStar_Ident.string_of_lid m1.FStar_Syntax_Syntax.name in
                  FStar_Options.dump_module uu___6) &&
                   (let uu___6 =
                      FStar_Ident.string_of_lid m1.FStar_Syntax_Syntax.name in
                    FStar_Options.debug_at_level uu___6
                      (FStar_Options.Other "Normalize")) in
               if uu___5
               then
                 let normalize_toplevel_lets se =
                   match se.FStar_Syntax_Syntax.sigel with
                   | FStar_Syntax_Syntax.Sig_let ((b1, lbs), ids) ->
                       let n =
                         FStar_TypeChecker_Normalize.normalize
                           [FStar_TypeChecker_Env.Beta;
                           FStar_TypeChecker_Env.Eager_unfolding;
                           FStar_TypeChecker_Env.Reify;
                           FStar_TypeChecker_Env.Inlining;
                           FStar_TypeChecker_Env.Primops;
                           FStar_TypeChecker_Env.UnfoldUntil
                             FStar_Syntax_Syntax.delta_constant;
                           FStar_TypeChecker_Env.AllowUnboundUniverses] in
                       let update lb =
                         let uu___6 =
                           FStar_Syntax_Subst.open_univ_vars
                             lb.FStar_Syntax_Syntax.lbunivs
                             lb.FStar_Syntax_Syntax.lbdef in
                         match uu___6 with
                         | (univnames, e) ->
                             let uu___7 =
                               let uu___8 =
                                 FStar_TypeChecker_Env.push_univ_vars env2
                                   univnames in
                               n uu___8 e in
                             {
                               FStar_Syntax_Syntax.lbname =
                                 (lb.FStar_Syntax_Syntax.lbname);
                               FStar_Syntax_Syntax.lbunivs =
                                 (lb.FStar_Syntax_Syntax.lbunivs);
                               FStar_Syntax_Syntax.lbtyp =
                                 (lb.FStar_Syntax_Syntax.lbtyp);
                               FStar_Syntax_Syntax.lbeff =
                                 (lb.FStar_Syntax_Syntax.lbeff);
                               FStar_Syntax_Syntax.lbdef = uu___7;
                               FStar_Syntax_Syntax.lbattrs =
                                 (lb.FStar_Syntax_Syntax.lbattrs);
                               FStar_Syntax_Syntax.lbpos =
                                 (lb.FStar_Syntax_Syntax.lbpos)
                             } in
                       let uu___6 =
                         let uu___7 =
                           let uu___8 =
                             let uu___9 = FStar_Compiler_List.map update lbs in
                             (b1, uu___9) in
                           (uu___8, ids) in
                         FStar_Syntax_Syntax.Sig_let uu___7 in
                       {
                         FStar_Syntax_Syntax.sigel = uu___6;
                         FStar_Syntax_Syntax.sigrng =
                           (se.FStar_Syntax_Syntax.sigrng);
                         FStar_Syntax_Syntax.sigquals =
                           (se.FStar_Syntax_Syntax.sigquals);
                         FStar_Syntax_Syntax.sigmeta =
                           (se.FStar_Syntax_Syntax.sigmeta);
                         FStar_Syntax_Syntax.sigattrs =
                           (se.FStar_Syntax_Syntax.sigattrs);
                         FStar_Syntax_Syntax.sigopts =
                           (se.FStar_Syntax_Syntax.sigopts)
                       }
                   | uu___6 -> se in
                 let normalized_module =
                   let uu___6 =
                     FStar_Compiler_List.map normalize_toplevel_lets
                       m1.FStar_Syntax_Syntax.declarations in
                   {
                     FStar_Syntax_Syntax.name = (m1.FStar_Syntax_Syntax.name);
                     FStar_Syntax_Syntax.declarations = uu___6;
                     FStar_Syntax_Syntax.is_interface =
                       (m1.FStar_Syntax_Syntax.is_interface)
                   } in
                 let uu___6 =
                   FStar_Syntax_Print.modul_to_string normalized_module in
                 FStar_Compiler_Util.print1 "%s\n" uu___6
               else ());
              (m1, env2)))<|MERGE_RESOLUTION|>--- conflicted
+++ resolved
@@ -2258,18 +2258,10 @@
                                  (env1.FStar_TypeChecker_Env.unif_allow_ref_guards);
                                FStar_TypeChecker_Env.erase_erasable_args =
                                  (env1.FStar_TypeChecker_Env.erase_erasable_args);
-<<<<<<< HEAD
                                FStar_TypeChecker_Env.core_check =
                                  (env1.FStar_TypeChecker_Env.core_check)
-                             } ses se1.FStar_Syntax_Syntax.sigquals
-                             se1.FStar_Syntax_Syntax.sigattrs lids in
-=======
-                               FStar_TypeChecker_Env.rel_query_for_apply_tac_uvar
-                                 =
-                                 (env1.FStar_TypeChecker_Env.rel_query_for_apply_tac_uvar)
                              } ses se2.FStar_Syntax_Syntax.sigquals
                              se2.FStar_Syntax_Syntax.sigattrs lids in
->>>>>>> 20e3eede
                          FStar_Compiler_Effect.op_Bar_Greater uu___5
                            FStar_Pervasives_Native.fst in
                        FStar_Compiler_Effect.op_Bar_Greater uu___4
@@ -2538,18 +2530,10 @@
                                     FStar_TypeChecker_Env.erase_erasable_args
                                       =
                                       (env.FStar_TypeChecker_Env.erase_erasable_args);
-<<<<<<< HEAD
                                     FStar_TypeChecker_Env.core_check =
                                       (env.FStar_TypeChecker_Env.core_check)
-                                  } ne se1.FStar_Syntax_Syntax.sigquals
-                                  se1.FStar_Syntax_Syntax.sigattrs in
-=======
-                                    FStar_TypeChecker_Env.rel_query_for_apply_tac_uvar
-                                      =
-                                      (env.FStar_TypeChecker_Env.rel_query_for_apply_tac_uvar)
                                   } ne se2.FStar_Syntax_Syntax.sigquals
                                   se2.FStar_Syntax_Syntax.sigattrs in
->>>>>>> 20e3eede
                               FStar_Compiler_Effect.op_Bar_Greater uu___7
                                 FStar_Pervasives_Native.fst in
                             FStar_Compiler_Effect.op_Bar_Greater uu___6
@@ -2947,16 +2931,9 @@
                              (env1.FStar_TypeChecker_Env.unif_allow_ref_guards);
                            FStar_TypeChecker_Env.erase_erasable_args =
                              (env1.FStar_TypeChecker_Env.erase_erasable_args);
-<<<<<<< HEAD
                            FStar_TypeChecker_Env.core_check =
                              (env1.FStar_TypeChecker_Env.core_check)
-                         } (uvs, t) se1.FStar_Syntax_Syntax.sigrng in
-=======
-                           FStar_TypeChecker_Env.rel_query_for_apply_tac_uvar
-                             =
-                             (env1.FStar_TypeChecker_Env.rel_query_for_apply_tac_uvar)
                          } (uvs, t) se2.FStar_Syntax_Syntax.sigrng in
->>>>>>> 20e3eede
                      match uu___5 with
                      | (uvs1, t1) ->
                          ((let uu___7 =
@@ -3112,16 +3089,9 @@
                              (env1.FStar_TypeChecker_Env.unif_allow_ref_guards);
                            FStar_TypeChecker_Env.erase_erasable_args =
                              (env1.FStar_TypeChecker_Env.erase_erasable_args);
-<<<<<<< HEAD
                            FStar_TypeChecker_Env.core_check =
                              (env1.FStar_TypeChecker_Env.core_check)
-                         } (uvs, t) se1.FStar_Syntax_Syntax.sigrng in
-=======
-                           FStar_TypeChecker_Env.rel_query_for_apply_tac_uvar
-                             =
-                             (env1.FStar_TypeChecker_Env.rel_query_for_apply_tac_uvar)
                          } (uvs, t) se2.FStar_Syntax_Syntax.sigrng in
->>>>>>> 20e3eede
                      match uu___5 with
                      | (uvs1, t1) ->
                          ((let uu___7 =
@@ -4489,11 +4459,7 @@
                ([], env) ses) in
       match uu___ with
       | (ses1, env1) -> ((FStar_Compiler_List.rev_append ses1 []), env1)
-<<<<<<< HEAD
-let (uu___909 : unit) =
-=======
-let (uu___890 : unit) =
->>>>>>> 20e3eede
+let (uu___893 : unit) =
   FStar_Compiler_Effect.op_Colon_Equals tc_decls_knot
     (FStar_Pervasives_Native.Some tc_decls)
 let (snapshot_context :
