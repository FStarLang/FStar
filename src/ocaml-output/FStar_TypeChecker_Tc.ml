open Prims
let (set_hint_correlator :
  FStar_TypeChecker_Env.env ->
    FStar_Syntax_Syntax.sigelt -> FStar_TypeChecker_Env.env)
  =
  fun env  ->
    fun se  ->
      let tbl =
        FStar_All.pipe_right env.FStar_TypeChecker_Env.qtbl_name_and_index
          FStar_Pervasives_Native.fst
         in
      let get_n lid =
        let n_opt = FStar_Util.smap_try_find tbl lid.FStar_Ident.str  in
        if FStar_Util.is_some n_opt
        then FStar_All.pipe_right n_opt FStar_Util.must
        else (Prims.parse_int "0")  in
      let uu____48 = FStar_Options.reuse_hint_for ()  in
      match uu____48 with
      | FStar_Pervasives_Native.Some l ->
          let lid =
            let uu____53 = FStar_TypeChecker_Env.current_module env  in
            FStar_Ident.lid_add_suffix uu____53 l  in
          let uu___89_54 = env  in
          let uu____55 =
            let uu____68 =
              let uu____75 = let uu____80 = get_n lid  in (lid, uu____80)  in
              FStar_Pervasives_Native.Some uu____75  in
            (tbl, uu____68)  in
          {
            FStar_TypeChecker_Env.solver =
              (uu___89_54.FStar_TypeChecker_Env.solver);
            FStar_TypeChecker_Env.range =
              (uu___89_54.FStar_TypeChecker_Env.range);
            FStar_TypeChecker_Env.curmodule =
              (uu___89_54.FStar_TypeChecker_Env.curmodule);
            FStar_TypeChecker_Env.gamma =
              (uu___89_54.FStar_TypeChecker_Env.gamma);
            FStar_TypeChecker_Env.gamma_sig =
              (uu___89_54.FStar_TypeChecker_Env.gamma_sig);
            FStar_TypeChecker_Env.gamma_cache =
              (uu___89_54.FStar_TypeChecker_Env.gamma_cache);
            FStar_TypeChecker_Env.modules =
              (uu___89_54.FStar_TypeChecker_Env.modules);
            FStar_TypeChecker_Env.expected_typ =
              (uu___89_54.FStar_TypeChecker_Env.expected_typ);
            FStar_TypeChecker_Env.sigtab =
              (uu___89_54.FStar_TypeChecker_Env.sigtab);
            FStar_TypeChecker_Env.is_pattern =
              (uu___89_54.FStar_TypeChecker_Env.is_pattern);
            FStar_TypeChecker_Env.instantiate_imp =
              (uu___89_54.FStar_TypeChecker_Env.instantiate_imp);
            FStar_TypeChecker_Env.effects =
              (uu___89_54.FStar_TypeChecker_Env.effects);
            FStar_TypeChecker_Env.generalize =
              (uu___89_54.FStar_TypeChecker_Env.generalize);
            FStar_TypeChecker_Env.letrecs =
              (uu___89_54.FStar_TypeChecker_Env.letrecs);
            FStar_TypeChecker_Env.top_level =
              (uu___89_54.FStar_TypeChecker_Env.top_level);
            FStar_TypeChecker_Env.check_uvars =
              (uu___89_54.FStar_TypeChecker_Env.check_uvars);
            FStar_TypeChecker_Env.use_eq =
              (uu___89_54.FStar_TypeChecker_Env.use_eq);
            FStar_TypeChecker_Env.is_iface =
              (uu___89_54.FStar_TypeChecker_Env.is_iface);
            FStar_TypeChecker_Env.admit =
              (uu___89_54.FStar_TypeChecker_Env.admit);
            FStar_TypeChecker_Env.lax =
              (uu___89_54.FStar_TypeChecker_Env.lax);
            FStar_TypeChecker_Env.lax_universes =
              (uu___89_54.FStar_TypeChecker_Env.lax_universes);
            FStar_TypeChecker_Env.failhard =
              (uu___89_54.FStar_TypeChecker_Env.failhard);
            FStar_TypeChecker_Env.nosynth =
<<<<<<< HEAD
              (uu___93_54.FStar_TypeChecker_Env.nosynth);
            FStar_TypeChecker_Env.uvar_subtyping =
              (uu___93_54.FStar_TypeChecker_Env.uvar_subtyping);
=======
              (uu___89_54.FStar_TypeChecker_Env.nosynth);
>>>>>>> 06652f84
            FStar_TypeChecker_Env.tc_term =
              (uu___89_54.FStar_TypeChecker_Env.tc_term);
            FStar_TypeChecker_Env.type_of =
              (uu___89_54.FStar_TypeChecker_Env.type_of);
            FStar_TypeChecker_Env.universe_of =
              (uu___89_54.FStar_TypeChecker_Env.universe_of);
            FStar_TypeChecker_Env.check_type_of =
              (uu___89_54.FStar_TypeChecker_Env.check_type_of);
            FStar_TypeChecker_Env.use_bv_sorts =
              (uu___89_54.FStar_TypeChecker_Env.use_bv_sorts);
            FStar_TypeChecker_Env.qtbl_name_and_index = uu____55;
            FStar_TypeChecker_Env.normalized_eff_names =
              (uu___89_54.FStar_TypeChecker_Env.normalized_eff_names);
            FStar_TypeChecker_Env.proof_ns =
              (uu___89_54.FStar_TypeChecker_Env.proof_ns);
            FStar_TypeChecker_Env.synth_hook =
              (uu___89_54.FStar_TypeChecker_Env.synth_hook);
            FStar_TypeChecker_Env.splice =
              (uu___89_54.FStar_TypeChecker_Env.splice);
            FStar_TypeChecker_Env.is_native_tactic =
              (uu___89_54.FStar_TypeChecker_Env.is_native_tactic);
            FStar_TypeChecker_Env.identifier_info =
              (uu___89_54.FStar_TypeChecker_Env.identifier_info);
            FStar_TypeChecker_Env.tc_hooks =
              (uu___89_54.FStar_TypeChecker_Env.tc_hooks);
            FStar_TypeChecker_Env.dsenv =
              (uu___89_54.FStar_TypeChecker_Env.dsenv);
            FStar_TypeChecker_Env.dep_graph =
              (uu___89_54.FStar_TypeChecker_Env.dep_graph)
          }
      | FStar_Pervasives_Native.None  ->
          let lids = FStar_Syntax_Util.lids_of_sigelt se  in
          let lid =
            match lids with
            | [] ->
                let uu____97 = FStar_TypeChecker_Env.current_module env  in
                let uu____98 =
                  let uu____99 = FStar_Syntax_Syntax.next_id ()  in
                  FStar_All.pipe_right uu____99 FStar_Util.string_of_int  in
                FStar_Ident.lid_add_suffix uu____97 uu____98
            | l::uu____101 -> l  in
          let uu___90_104 = env  in
          let uu____105 =
            let uu____118 =
              let uu____125 = let uu____130 = get_n lid  in (lid, uu____130)
                 in
              FStar_Pervasives_Native.Some uu____125  in
            (tbl, uu____118)  in
          {
            FStar_TypeChecker_Env.solver =
              (uu___90_104.FStar_TypeChecker_Env.solver);
            FStar_TypeChecker_Env.range =
              (uu___90_104.FStar_TypeChecker_Env.range);
            FStar_TypeChecker_Env.curmodule =
              (uu___90_104.FStar_TypeChecker_Env.curmodule);
            FStar_TypeChecker_Env.gamma =
              (uu___90_104.FStar_TypeChecker_Env.gamma);
            FStar_TypeChecker_Env.gamma_sig =
              (uu___90_104.FStar_TypeChecker_Env.gamma_sig);
            FStar_TypeChecker_Env.gamma_cache =
              (uu___90_104.FStar_TypeChecker_Env.gamma_cache);
            FStar_TypeChecker_Env.modules =
              (uu___90_104.FStar_TypeChecker_Env.modules);
            FStar_TypeChecker_Env.expected_typ =
              (uu___90_104.FStar_TypeChecker_Env.expected_typ);
            FStar_TypeChecker_Env.sigtab =
              (uu___90_104.FStar_TypeChecker_Env.sigtab);
            FStar_TypeChecker_Env.is_pattern =
              (uu___90_104.FStar_TypeChecker_Env.is_pattern);
            FStar_TypeChecker_Env.instantiate_imp =
              (uu___90_104.FStar_TypeChecker_Env.instantiate_imp);
            FStar_TypeChecker_Env.effects =
              (uu___90_104.FStar_TypeChecker_Env.effects);
            FStar_TypeChecker_Env.generalize =
              (uu___90_104.FStar_TypeChecker_Env.generalize);
            FStar_TypeChecker_Env.letrecs =
              (uu___90_104.FStar_TypeChecker_Env.letrecs);
            FStar_TypeChecker_Env.top_level =
              (uu___90_104.FStar_TypeChecker_Env.top_level);
            FStar_TypeChecker_Env.check_uvars =
              (uu___90_104.FStar_TypeChecker_Env.check_uvars);
            FStar_TypeChecker_Env.use_eq =
              (uu___90_104.FStar_TypeChecker_Env.use_eq);
            FStar_TypeChecker_Env.is_iface =
              (uu___90_104.FStar_TypeChecker_Env.is_iface);
            FStar_TypeChecker_Env.admit =
              (uu___90_104.FStar_TypeChecker_Env.admit);
            FStar_TypeChecker_Env.lax =
              (uu___90_104.FStar_TypeChecker_Env.lax);
            FStar_TypeChecker_Env.lax_universes =
              (uu___90_104.FStar_TypeChecker_Env.lax_universes);
            FStar_TypeChecker_Env.failhard =
              (uu___90_104.FStar_TypeChecker_Env.failhard);
            FStar_TypeChecker_Env.nosynth =
<<<<<<< HEAD
              (uu___94_104.FStar_TypeChecker_Env.nosynth);
            FStar_TypeChecker_Env.uvar_subtyping =
              (uu___94_104.FStar_TypeChecker_Env.uvar_subtyping);
=======
              (uu___90_104.FStar_TypeChecker_Env.nosynth);
>>>>>>> 06652f84
            FStar_TypeChecker_Env.tc_term =
              (uu___90_104.FStar_TypeChecker_Env.tc_term);
            FStar_TypeChecker_Env.type_of =
              (uu___90_104.FStar_TypeChecker_Env.type_of);
            FStar_TypeChecker_Env.universe_of =
              (uu___90_104.FStar_TypeChecker_Env.universe_of);
            FStar_TypeChecker_Env.check_type_of =
              (uu___90_104.FStar_TypeChecker_Env.check_type_of);
            FStar_TypeChecker_Env.use_bv_sorts =
              (uu___90_104.FStar_TypeChecker_Env.use_bv_sorts);
            FStar_TypeChecker_Env.qtbl_name_and_index = uu____105;
            FStar_TypeChecker_Env.normalized_eff_names =
              (uu___90_104.FStar_TypeChecker_Env.normalized_eff_names);
            FStar_TypeChecker_Env.proof_ns =
              (uu___90_104.FStar_TypeChecker_Env.proof_ns);
            FStar_TypeChecker_Env.synth_hook =
              (uu___90_104.FStar_TypeChecker_Env.synth_hook);
            FStar_TypeChecker_Env.splice =
              (uu___90_104.FStar_TypeChecker_Env.splice);
            FStar_TypeChecker_Env.is_native_tactic =
              (uu___90_104.FStar_TypeChecker_Env.is_native_tactic);
            FStar_TypeChecker_Env.identifier_info =
              (uu___90_104.FStar_TypeChecker_Env.identifier_info);
            FStar_TypeChecker_Env.tc_hooks =
              (uu___90_104.FStar_TypeChecker_Env.tc_hooks);
            FStar_TypeChecker_Env.dsenv =
              (uu___90_104.FStar_TypeChecker_Env.dsenv);
            FStar_TypeChecker_Env.dep_graph =
              (uu___90_104.FStar_TypeChecker_Env.dep_graph)
          }
  
let (log : FStar_TypeChecker_Env.env -> Prims.bool) =
  fun env  ->
    (FStar_Options.log_types ()) &&
      (let uu____149 =
         let uu____150 = FStar_TypeChecker_Env.current_module env  in
         FStar_Ident.lid_equals FStar_Parser_Const.prims_lid uu____150  in
       Prims.op_Negation uu____149)
  
let (tc_check_trivial_guard :
  FStar_TypeChecker_Env.env ->
    FStar_Syntax_Syntax.term ->
      FStar_Syntax_Syntax.typ -> FStar_Syntax_Syntax.term)
  =
  fun env  ->
    fun t  ->
      fun k  ->
        let uu____166 =
          FStar_TypeChecker_TcTerm.tc_check_tot_or_gtot_term env t k  in
        match uu____166 with
        | (t1,c,g) -> (FStar_TypeChecker_Rel.force_trivial_guard env g; t1)
  
let (recheck_debug :
  Prims.string ->
    FStar_TypeChecker_Env.env ->
      FStar_Syntax_Syntax.term -> FStar_Syntax_Syntax.term)
  =
  fun s  ->
    fun env  ->
      fun t  ->
        (let uu____193 =
           FStar_TypeChecker_Env.debug env (FStar_Options.Other "ED")  in
         if uu____193
         then
           let uu____194 = FStar_Syntax_Print.term_to_string t  in
           FStar_Util.print2
             "Term has been %s-transformed to:\n%s\n----------\n" s uu____194
         else ());
        (let uu____196 = FStar_TypeChecker_TcTerm.tc_term env t  in
         match uu____196 with
         | (t',uu____204,uu____205) ->
             ((let uu____207 =
                 FStar_TypeChecker_Env.debug env (FStar_Options.Other "ED")
                  in
               if uu____207
               then
                 let uu____208 = FStar_Syntax_Print.term_to_string t'  in
                 FStar_Util.print1 "Re-checked; got:\n%s\n----------\n"
                   uu____208
               else ());
              t'))
  
let (check_and_gen :
  FStar_TypeChecker_Env.env ->
    FStar_Syntax_Syntax.term ->
      FStar_Syntax_Syntax.typ -> FStar_Syntax_Syntax.tscheme)
  =
  fun env  ->
    fun t  ->
      fun k  ->
        let uu____225 = tc_check_trivial_guard env t k  in
        FStar_TypeChecker_Util.generalize_universes env uu____225
  
let check_nogen :
  'Auu____234 .
    FStar_TypeChecker_Env.env ->
      FStar_Syntax_Syntax.term ->
        FStar_Syntax_Syntax.typ ->
          ('Auu____234 Prims.list,FStar_Syntax_Syntax.term)
            FStar_Pervasives_Native.tuple2
  =
  fun env  ->
    fun t  ->
      fun k  ->
        let t1 = tc_check_trivial_guard env t k  in
        let uu____257 =
          FStar_TypeChecker_Normalize.normalize
            [FStar_TypeChecker_Normalize.Beta] env t1
           in
        ([], uu____257)
  
let (monad_signature :
  FStar_TypeChecker_Env.env ->
    FStar_Ident.lident ->
      FStar_Syntax_Syntax.term ->
        (FStar_Syntax_Syntax.bv,FStar_Syntax_Syntax.term'
                                  FStar_Syntax_Syntax.syntax)
          FStar_Pervasives_Native.tuple2)
  =
  fun env  ->
    fun m  ->
      fun s  ->
        let fail1 uu____292 =
          let uu____293 =
            FStar_TypeChecker_Err.unexpected_signature_for_monad env m s  in
          let uu____298 = FStar_Ident.range_of_lid m  in
          FStar_Errors.raise_error uu____293 uu____298  in
        let s1 = FStar_Syntax_Subst.compress s  in
        match s1.FStar_Syntax_Syntax.n with
        | FStar_Syntax_Syntax.Tm_arrow (bs,c) ->
            let bs1 = FStar_Syntax_Subst.open_binders bs  in
            (match bs1 with
             | (a,uu____338)::(wp,uu____340)::[] ->
                 (a, (wp.FStar_Syntax_Syntax.sort))
             | uu____355 -> fail1 ())
        | uu____356 -> fail1 ()
  
let (tc_eff_decl :
  FStar_TypeChecker_Env.env ->
    FStar_Syntax_Syntax.eff_decl -> FStar_Syntax_Syntax.eff_decl)
  =
  fun env0  ->
    fun ed  ->
      let uu____367 =
        FStar_Syntax_Subst.univ_var_opening ed.FStar_Syntax_Syntax.univs  in
      match uu____367 with
      | (open_annotated_univs,annotated_univ_names) ->
          let open_univs n_binders t =
            let uu____397 =
              FStar_Syntax_Subst.shift_subst n_binders open_annotated_univs
               in
            FStar_Syntax_Subst.subst uu____397 t  in
          let open_univs_binders n_binders bs =
            let uu____411 =
              FStar_Syntax_Subst.shift_subst n_binders open_annotated_univs
               in
            FStar_Syntax_Subst.subst_binders uu____411 bs  in
          let n_effect_params =
            FStar_List.length ed.FStar_Syntax_Syntax.binders  in
          let uu____419 =
            let uu____426 =
              open_univs_binders (Prims.parse_int "0")
                ed.FStar_Syntax_Syntax.binders
               in
            let uu____427 =
              open_univs n_effect_params ed.FStar_Syntax_Syntax.signature  in
            FStar_Syntax_Subst.open_term' uu____426 uu____427  in
          (match uu____419 with
           | (effect_params_un,signature_un,opening) ->
               let env =
                 FStar_TypeChecker_Env.push_univ_vars env0
                   annotated_univ_names
                  in
               let uu____438 =
                 FStar_TypeChecker_TcTerm.tc_tparams env effect_params_un  in
               (match uu____438 with
                | (effect_params,env1,uu____447) ->
                    let uu____448 =
                      FStar_TypeChecker_TcTerm.tc_trivial_guard env1
                        signature_un
                       in
                    (match uu____448 with
                     | (signature,uu____454) ->
                         let ed1 =
                           let uu___91_456 = ed  in
                           {
                             FStar_Syntax_Syntax.cattributes =
                               (uu___91_456.FStar_Syntax_Syntax.cattributes);
                             FStar_Syntax_Syntax.mname =
                               (uu___91_456.FStar_Syntax_Syntax.mname);
                             FStar_Syntax_Syntax.univs =
                               (uu___91_456.FStar_Syntax_Syntax.univs);
                             FStar_Syntax_Syntax.binders = effect_params;
                             FStar_Syntax_Syntax.signature = signature;
                             FStar_Syntax_Syntax.ret_wp =
                               (uu___91_456.FStar_Syntax_Syntax.ret_wp);
                             FStar_Syntax_Syntax.bind_wp =
                               (uu___91_456.FStar_Syntax_Syntax.bind_wp);
                             FStar_Syntax_Syntax.if_then_else =
                               (uu___91_456.FStar_Syntax_Syntax.if_then_else);
                             FStar_Syntax_Syntax.ite_wp =
                               (uu___91_456.FStar_Syntax_Syntax.ite_wp);
                             FStar_Syntax_Syntax.stronger =
                               (uu___91_456.FStar_Syntax_Syntax.stronger);
                             FStar_Syntax_Syntax.close_wp =
                               (uu___91_456.FStar_Syntax_Syntax.close_wp);
                             FStar_Syntax_Syntax.assert_p =
                               (uu___91_456.FStar_Syntax_Syntax.assert_p);
                             FStar_Syntax_Syntax.assume_p =
                               (uu___91_456.FStar_Syntax_Syntax.assume_p);
                             FStar_Syntax_Syntax.null_wp =
                               (uu___91_456.FStar_Syntax_Syntax.null_wp);
                             FStar_Syntax_Syntax.trivial =
                               (uu___91_456.FStar_Syntax_Syntax.trivial);
                             FStar_Syntax_Syntax.repr =
                               (uu___91_456.FStar_Syntax_Syntax.repr);
                             FStar_Syntax_Syntax.return_repr =
                               (uu___91_456.FStar_Syntax_Syntax.return_repr);
                             FStar_Syntax_Syntax.bind_repr =
                               (uu___91_456.FStar_Syntax_Syntax.bind_repr);
                             FStar_Syntax_Syntax.actions =
                               (uu___91_456.FStar_Syntax_Syntax.actions);
                             FStar_Syntax_Syntax.eff_attrs =
                               (uu___91_456.FStar_Syntax_Syntax.eff_attrs)
                           }  in
                         let ed2 =
                           match (effect_params, annotated_univ_names) with
                           | ([],[]) -> ed1
                           | uu____478 ->
                               let op uu____508 =
                                 match uu____508 with
                                 | (us,t) ->
                                     let n_us = FStar_List.length us  in
                                     let uu____528 =
                                       let uu____529 =
                                         FStar_Syntax_Subst.shift_subst n_us
                                           opening
                                          in
                                       let uu____538 = open_univs n_us t  in
                                       FStar_Syntax_Subst.subst uu____529
                                         uu____538
                                        in
                                     (us, uu____528)
                                  in
                               let uu___92_547 = ed1  in
                               let uu____548 =
                                 op ed1.FStar_Syntax_Syntax.ret_wp  in
                               let uu____549 =
                                 op ed1.FStar_Syntax_Syntax.bind_wp  in
                               let uu____550 =
                                 op ed1.FStar_Syntax_Syntax.if_then_else  in
                               let uu____551 =
                                 op ed1.FStar_Syntax_Syntax.ite_wp  in
                               let uu____552 =
                                 op ed1.FStar_Syntax_Syntax.stronger  in
                               let uu____553 =
                                 op ed1.FStar_Syntax_Syntax.close_wp  in
                               let uu____554 =
                                 op ed1.FStar_Syntax_Syntax.assert_p  in
                               let uu____555 =
                                 op ed1.FStar_Syntax_Syntax.assume_p  in
                               let uu____556 =
                                 op ed1.FStar_Syntax_Syntax.null_wp  in
                               let uu____557 =
                                 op ed1.FStar_Syntax_Syntax.trivial  in
                               let uu____558 =
                                 let uu____559 =
                                   op ([], (ed1.FStar_Syntax_Syntax.repr))
                                    in
                                 FStar_Pervasives_Native.snd uu____559  in
                               let uu____570 =
                                 op ed1.FStar_Syntax_Syntax.return_repr  in
                               let uu____571 =
                                 op ed1.FStar_Syntax_Syntax.bind_repr  in
                               let uu____572 =
                                 FStar_List.map
                                   (fun a  ->
                                      let uu___93_580 = a  in
                                      let uu____581 =
                                        let uu____582 =
                                          op
                                            ((a.FStar_Syntax_Syntax.action_univs),
                                              (a.FStar_Syntax_Syntax.action_defn))
                                           in
                                        FStar_Pervasives_Native.snd uu____582
                                         in
                                      let uu____593 =
                                        let uu____594 =
                                          op
                                            ((a.FStar_Syntax_Syntax.action_univs),
                                              (a.FStar_Syntax_Syntax.action_typ))
                                           in
                                        FStar_Pervasives_Native.snd uu____594
                                         in
                                      {
                                        FStar_Syntax_Syntax.action_name =
                                          (uu___93_580.FStar_Syntax_Syntax.action_name);
                                        FStar_Syntax_Syntax.action_unqualified_name
                                          =
                                          (uu___93_580.FStar_Syntax_Syntax.action_unqualified_name);
                                        FStar_Syntax_Syntax.action_univs =
                                          (uu___93_580.FStar_Syntax_Syntax.action_univs);
                                        FStar_Syntax_Syntax.action_params =
                                          (uu___93_580.FStar_Syntax_Syntax.action_params);
                                        FStar_Syntax_Syntax.action_defn =
                                          uu____581;
                                        FStar_Syntax_Syntax.action_typ =
                                          uu____593
                                      }) ed1.FStar_Syntax_Syntax.actions
                                  in
                               {
                                 FStar_Syntax_Syntax.cattributes =
                                   (uu___92_547.FStar_Syntax_Syntax.cattributes);
                                 FStar_Syntax_Syntax.mname =
                                   (uu___92_547.FStar_Syntax_Syntax.mname);
                                 FStar_Syntax_Syntax.univs =
                                   annotated_univ_names;
                                 FStar_Syntax_Syntax.binders =
                                   (uu___92_547.FStar_Syntax_Syntax.binders);
                                 FStar_Syntax_Syntax.signature =
                                   (uu___92_547.FStar_Syntax_Syntax.signature);
                                 FStar_Syntax_Syntax.ret_wp = uu____548;
                                 FStar_Syntax_Syntax.bind_wp = uu____549;
                                 FStar_Syntax_Syntax.if_then_else = uu____550;
                                 FStar_Syntax_Syntax.ite_wp = uu____551;
                                 FStar_Syntax_Syntax.stronger = uu____552;
                                 FStar_Syntax_Syntax.close_wp = uu____553;
                                 FStar_Syntax_Syntax.assert_p = uu____554;
                                 FStar_Syntax_Syntax.assume_p = uu____555;
                                 FStar_Syntax_Syntax.null_wp = uu____556;
                                 FStar_Syntax_Syntax.trivial = uu____557;
                                 FStar_Syntax_Syntax.repr = uu____558;
                                 FStar_Syntax_Syntax.return_repr = uu____570;
                                 FStar_Syntax_Syntax.bind_repr = uu____571;
                                 FStar_Syntax_Syntax.actions = uu____572;
                                 FStar_Syntax_Syntax.eff_attrs =
                                   (uu___92_547.FStar_Syntax_Syntax.eff_attrs)
                               }
                            in
                         let wp_with_fresh_result_type env2 mname signature1
                           =
                           let fail1 t =
                             let uu____639 =
                               FStar_TypeChecker_Err.unexpected_signature_for_monad
                                 env2 mname t
                                in
                             let uu____644 = FStar_Ident.range_of_lid mname
                                in
                             FStar_Errors.raise_error uu____639 uu____644  in
                           let uu____651 =
                             let uu____652 =
                               FStar_Syntax_Subst.compress signature1  in
                             uu____652.FStar_Syntax_Syntax.n  in
                           match uu____651 with
                           | FStar_Syntax_Syntax.Tm_arrow (bs,c) ->
                               let bs1 = FStar_Syntax_Subst.open_binders bs
                                  in
                               (match bs1 with
                                | (a,uu____687)::(wp,uu____689)::[] ->
                                    (a, (wp.FStar_Syntax_Syntax.sort))
                                | uu____704 -> fail1 signature1)
                           | uu____705 -> fail1 signature1  in
                         let uu____706 =
                           wp_with_fresh_result_type env1
                             ed2.FStar_Syntax_Syntax.mname
                             ed2.FStar_Syntax_Syntax.signature
                            in
                         (match uu____706 with
                          | (a,wp_a) ->
                              let fresh_effect_signature uu____730 =
                                match annotated_univ_names with
                                | [] ->
                                    let uu____737 =
                                      FStar_TypeChecker_TcTerm.tc_trivial_guard
                                        env1 signature_un
                                       in
                                    (match uu____737 with
                                     | (signature1,uu____749) ->
                                         wp_with_fresh_result_type env1
                                           ed2.FStar_Syntax_Syntax.mname
                                           signature1)
                                | uu____750 ->
                                    let uu____753 =
                                      let uu____758 =
                                        let uu____759 =
                                          FStar_Syntax_Subst.close_univ_vars
                                            annotated_univ_names signature
                                           in
                                        (annotated_univ_names, uu____759)  in
                                      FStar_TypeChecker_Env.inst_tscheme
                                        uu____758
                                       in
                                    (match uu____753 with
                                     | (uu____772,signature1) ->
                                         wp_with_fresh_result_type env1
                                           ed2.FStar_Syntax_Syntax.mname
                                           signature1)
                                 in
                              let env2 =
                                let uu____775 =
                                  FStar_Syntax_Syntax.new_bv
                                    FStar_Pervasives_Native.None
                                    ed2.FStar_Syntax_Syntax.signature
                                   in
                                FStar_TypeChecker_Env.push_bv env1 uu____775
                                 in
                              ((let uu____777 =
                                  FStar_All.pipe_left
                                    (FStar_TypeChecker_Env.debug env0)
                                    (FStar_Options.Other "ED")
                                   in
                                if uu____777
                                then
                                  let uu____778 =
                                    FStar_Syntax_Print.lid_to_string
                                      ed2.FStar_Syntax_Syntax.mname
                                     in
                                  let uu____779 =
                                    FStar_Syntax_Print.binders_to_string " "
                                      ed2.FStar_Syntax_Syntax.binders
                                     in
                                  let uu____780 =
                                    FStar_Syntax_Print.term_to_string
                                      ed2.FStar_Syntax_Syntax.signature
                                     in
                                  let uu____781 =
                                    let uu____782 =
                                      FStar_Syntax_Syntax.bv_to_name a  in
                                    FStar_Syntax_Print.term_to_string
                                      uu____782
                                     in
                                  let uu____783 =
                                    FStar_Syntax_Print.term_to_string
                                      a.FStar_Syntax_Syntax.sort
                                     in
                                  FStar_Util.print5
                                    "Checking effect signature: %s %s : %s\n(a is %s:%s)\n"
                                    uu____778 uu____779 uu____780 uu____781
                                    uu____783
                                else ());
                               (let check_and_gen' env3 uu____815 k =
                                  match uu____815 with
                                  | (us,t) ->
                                      (match annotated_univ_names with
                                       | [] -> check_and_gen env3 t k
                                       | uu____851::uu____852 ->
                                           let uu____855 =
                                             FStar_Syntax_Subst.subst_tscheme
                                               open_annotated_univs (us, t)
                                              in
                                           (match uu____855 with
                                            | (us1,t1) ->
                                                let uu____878 =
                                                  FStar_Syntax_Subst.open_univ_vars
                                                    us1 t1
                                                   in
                                                (match uu____878 with
                                                 | (us2,t2) ->
                                                     let uu____893 =
                                                       let uu____894 =
                                                         FStar_TypeChecker_Env.push_univ_vars
                                                           env3 us2
                                                          in
                                                       tc_check_trivial_guard
                                                         uu____894 t2 k
                                                        in
                                                     let uu____895 =
                                                       FStar_Syntax_Subst.close_univ_vars
                                                         us2 t2
                                                        in
                                                     (us2, uu____895))))
                                   in
                                let return_wp =
                                  let expected_k =
                                    let uu____908 =
                                      let uu____915 =
                                        FStar_Syntax_Syntax.mk_binder a  in
                                      let uu____920 =
                                        let uu____927 =
                                          let uu____932 =
                                            FStar_Syntax_Syntax.bv_to_name a
                                             in
                                          FStar_Syntax_Syntax.null_binder
                                            uu____932
                                           in
                                        [uu____927]  in
                                      uu____915 :: uu____920  in
                                    let uu____945 =
                                      FStar_Syntax_Syntax.mk_GTotal wp_a  in
                                    FStar_Syntax_Util.arrow uu____908
                                      uu____945
                                     in
                                  check_and_gen' env2
                                    ed2.FStar_Syntax_Syntax.ret_wp expected_k
                                   in
                                let bind_wp =
                                  let uu____957 = fresh_effect_signature ()
                                     in
                                  match uu____957 with
                                  | (b,wp_b) ->
                                      let a_wp_b =
                                        let uu____981 =
                                          let uu____988 =
                                            let uu____993 =
                                              FStar_Syntax_Syntax.bv_to_name
                                                a
                                               in
                                            FStar_Syntax_Syntax.null_binder
                                              uu____993
                                             in
                                          [uu____988]  in
                                        let uu____1002 =
                                          FStar_Syntax_Syntax.mk_Total wp_b
                                           in
                                        FStar_Syntax_Util.arrow uu____981
                                          uu____1002
                                         in
                                      let expected_k =
                                        let uu____1008 =
                                          let uu____1015 =
                                            FStar_Syntax_Syntax.null_binder
                                              FStar_Syntax_Syntax.t_range
                                             in
                                          let uu____1020 =
                                            let uu____1027 =
                                              FStar_Syntax_Syntax.mk_binder a
                                               in
                                            let uu____1032 =
                                              let uu____1039 =
                                                FStar_Syntax_Syntax.mk_binder
                                                  b
                                                 in
                                              let uu____1044 =
                                                let uu____1051 =
                                                  FStar_Syntax_Syntax.null_binder
                                                    wp_a
                                                   in
                                                let uu____1056 =
                                                  let uu____1063 =
                                                    FStar_Syntax_Syntax.null_binder
                                                      a_wp_b
                                                     in
                                                  [uu____1063]  in
                                                uu____1051 :: uu____1056  in
                                              uu____1039 :: uu____1044  in
                                            uu____1027 :: uu____1032  in
                                          uu____1015 :: uu____1020  in
                                        let uu____1092 =
                                          FStar_Syntax_Syntax.mk_Total wp_b
                                           in
                                        FStar_Syntax_Util.arrow uu____1008
                                          uu____1092
                                         in
                                      check_and_gen' env2
                                        ed2.FStar_Syntax_Syntax.bind_wp
                                        expected_k
                                   in
                                let if_then_else1 =
                                  let p =
                                    let uu____1105 =
                                      let uu____1108 =
                                        FStar_Ident.range_of_lid
                                          ed2.FStar_Syntax_Syntax.mname
                                         in
                                      FStar_Pervasives_Native.Some uu____1108
                                       in
                                    let uu____1109 =
                                      let uu____1110 =
                                        FStar_Syntax_Util.type_u ()  in
                                      FStar_All.pipe_right uu____1110
                                        FStar_Pervasives_Native.fst
                                       in
                                    FStar_Syntax_Syntax.new_bv uu____1105
                                      uu____1109
                                     in
                                  let expected_k =
                                    let uu____1122 =
                                      let uu____1129 =
                                        FStar_Syntax_Syntax.mk_binder a  in
                                      let uu____1134 =
                                        let uu____1141 =
                                          FStar_Syntax_Syntax.mk_binder p  in
                                        let uu____1146 =
                                          let uu____1153 =
                                            FStar_Syntax_Syntax.null_binder
                                              wp_a
                                             in
                                          let uu____1158 =
                                            let uu____1165 =
                                              FStar_Syntax_Syntax.null_binder
                                                wp_a
                                               in
                                            [uu____1165]  in
                                          uu____1153 :: uu____1158  in
                                        uu____1141 :: uu____1146  in
                                      uu____1129 :: uu____1134  in
                                    let uu____1190 =
                                      FStar_Syntax_Syntax.mk_Total wp_a  in
                                    FStar_Syntax_Util.arrow uu____1122
                                      uu____1190
                                     in
                                  check_and_gen' env2
                                    ed2.FStar_Syntax_Syntax.if_then_else
                                    expected_k
                                   in
                                let ite_wp =
                                  let expected_k =
                                    let uu____1205 =
                                      let uu____1212 =
                                        FStar_Syntax_Syntax.mk_binder a  in
                                      let uu____1217 =
                                        let uu____1224 =
                                          FStar_Syntax_Syntax.null_binder
                                            wp_a
                                           in
                                        [uu____1224]  in
                                      uu____1212 :: uu____1217  in
                                    let uu____1241 =
                                      FStar_Syntax_Syntax.mk_Total wp_a  in
                                    FStar_Syntax_Util.arrow uu____1205
                                      uu____1241
                                     in
                                  check_and_gen' env2
                                    ed2.FStar_Syntax_Syntax.ite_wp expected_k
                                   in
                                let stronger =
                                  let uu____1253 =
                                    FStar_Syntax_Util.type_u ()  in
                                  match uu____1253 with
                                  | (t,uu____1267) ->
                                      let expected_k =
                                        let uu____1271 =
                                          let uu____1278 =
                                            FStar_Syntax_Syntax.mk_binder a
                                             in
                                          let uu____1283 =
                                            let uu____1290 =
                                              FStar_Syntax_Syntax.null_binder
                                                wp_a
                                               in
                                            let uu____1295 =
                                              let uu____1302 =
                                                FStar_Syntax_Syntax.null_binder
                                                  wp_a
                                                 in
                                              [uu____1302]  in
                                            uu____1290 :: uu____1295  in
                                          uu____1278 :: uu____1283  in
                                        let uu____1323 =
                                          FStar_Syntax_Syntax.mk_Total t  in
                                        FStar_Syntax_Util.arrow uu____1271
                                          uu____1323
                                         in
                                      check_and_gen' env2
                                        ed2.FStar_Syntax_Syntax.stronger
                                        expected_k
                                   in
                                let close_wp =
                                  let b =
                                    let uu____1336 =
                                      let uu____1339 =
                                        FStar_Ident.range_of_lid
                                          ed2.FStar_Syntax_Syntax.mname
                                         in
                                      FStar_Pervasives_Native.Some uu____1339
                                       in
                                    let uu____1340 =
                                      let uu____1341 =
                                        FStar_Syntax_Util.type_u ()  in
                                      FStar_All.pipe_right uu____1341
                                        FStar_Pervasives_Native.fst
                                       in
                                    FStar_Syntax_Syntax.new_bv uu____1336
                                      uu____1340
                                     in
                                  let b_wp_a =
                                    let uu____1353 =
                                      let uu____1360 =
                                        let uu____1365 =
                                          FStar_Syntax_Syntax.bv_to_name b
                                           in
                                        FStar_Syntax_Syntax.null_binder
                                          uu____1365
                                         in
                                      [uu____1360]  in
                                    let uu____1374 =
                                      FStar_Syntax_Syntax.mk_Total wp_a  in
                                    FStar_Syntax_Util.arrow uu____1353
                                      uu____1374
                                     in
                                  let expected_k =
                                    let uu____1380 =
                                      let uu____1387 =
                                        FStar_Syntax_Syntax.mk_binder a  in
                                      let uu____1392 =
                                        let uu____1399 =
                                          FStar_Syntax_Syntax.mk_binder b  in
                                        let uu____1404 =
                                          let uu____1411 =
                                            FStar_Syntax_Syntax.null_binder
                                              b_wp_a
                                             in
                                          [uu____1411]  in
                                        uu____1399 :: uu____1404  in
                                      uu____1387 :: uu____1392  in
                                    let uu____1432 =
                                      FStar_Syntax_Syntax.mk_Total wp_a  in
                                    FStar_Syntax_Util.arrow uu____1380
                                      uu____1432
                                     in
                                  check_and_gen' env2
                                    ed2.FStar_Syntax_Syntax.close_wp
                                    expected_k
                                   in
                                let assert_p =
                                  let expected_k =
                                    let uu____1447 =
                                      let uu____1454 =
                                        FStar_Syntax_Syntax.mk_binder a  in
                                      let uu____1459 =
                                        let uu____1466 =
                                          let uu____1471 =
                                            let uu____1472 =
                                              FStar_Syntax_Util.type_u ()  in
                                            FStar_All.pipe_right uu____1472
                                              FStar_Pervasives_Native.fst
                                             in
                                          FStar_Syntax_Syntax.null_binder
                                            uu____1471
                                           in
                                        let uu____1481 =
                                          let uu____1488 =
                                            FStar_Syntax_Syntax.null_binder
                                              wp_a
                                             in
                                          [uu____1488]  in
                                        uu____1466 :: uu____1481  in
                                      uu____1454 :: uu____1459  in
                                    let uu____1509 =
                                      FStar_Syntax_Syntax.mk_Total wp_a  in
                                    FStar_Syntax_Util.arrow uu____1447
                                      uu____1509
                                     in
                                  check_and_gen' env2
                                    ed2.FStar_Syntax_Syntax.assert_p
                                    expected_k
                                   in
                                let assume_p =
                                  let expected_k =
                                    let uu____1524 =
                                      let uu____1531 =
                                        FStar_Syntax_Syntax.mk_binder a  in
                                      let uu____1536 =
                                        let uu____1543 =
                                          let uu____1548 =
                                            let uu____1549 =
                                              FStar_Syntax_Util.type_u ()  in
                                            FStar_All.pipe_right uu____1549
                                              FStar_Pervasives_Native.fst
                                             in
                                          FStar_Syntax_Syntax.null_binder
                                            uu____1548
                                           in
                                        let uu____1558 =
                                          let uu____1565 =
                                            FStar_Syntax_Syntax.null_binder
                                              wp_a
                                             in
                                          [uu____1565]  in
                                        uu____1543 :: uu____1558  in
                                      uu____1531 :: uu____1536  in
                                    let uu____1586 =
                                      FStar_Syntax_Syntax.mk_Total wp_a  in
                                    FStar_Syntax_Util.arrow uu____1524
                                      uu____1586
                                     in
                                  check_and_gen' env2
                                    ed2.FStar_Syntax_Syntax.assume_p
                                    expected_k
                                   in
                                let null_wp =
                                  let expected_k =
                                    let uu____1601 =
                                      let uu____1608 =
                                        FStar_Syntax_Syntax.mk_binder a  in
                                      [uu____1608]  in
                                    let uu____1621 =
                                      FStar_Syntax_Syntax.mk_Total wp_a  in
                                    FStar_Syntax_Util.arrow uu____1601
                                      uu____1621
                                     in
                                  check_and_gen' env2
                                    ed2.FStar_Syntax_Syntax.null_wp
                                    expected_k
                                   in
                                let trivial_wp =
                                  let uu____1633 =
                                    FStar_Syntax_Util.type_u ()  in
                                  match uu____1633 with
                                  | (t,uu____1647) ->
                                      let expected_k =
                                        let uu____1651 =
                                          let uu____1658 =
                                            FStar_Syntax_Syntax.mk_binder a
                                             in
                                          let uu____1663 =
                                            let uu____1670 =
                                              FStar_Syntax_Syntax.null_binder
                                                wp_a
                                               in
                                            [uu____1670]  in
                                          uu____1658 :: uu____1663  in
                                        let uu____1687 =
                                          FStar_Syntax_Syntax.mk_GTotal t  in
                                        FStar_Syntax_Util.arrow uu____1651
                                          uu____1687
                                         in
                                      check_and_gen' env2
                                        ed2.FStar_Syntax_Syntax.trivial
                                        expected_k
                                   in
                                let uu____1690 =
                                  let uu____1717 =
                                    let uu____1718 =
                                      FStar_Syntax_Subst.compress
                                        ed2.FStar_Syntax_Syntax.repr
                                       in
                                    uu____1718.FStar_Syntax_Syntax.n  in
                                  match uu____1717 with
                                  | FStar_Syntax_Syntax.Tm_unknown  ->
                                      ((ed2.FStar_Syntax_Syntax.repr),
                                        (ed2.FStar_Syntax_Syntax.bind_repr),
                                        (ed2.FStar_Syntax_Syntax.return_repr),
                                        (ed2.FStar_Syntax_Syntax.actions))
                                  | uu____1765 ->
                                      let repr =
                                        let uu____1767 =
                                          FStar_Syntax_Util.type_u ()  in
                                        match uu____1767 with
                                        | (t,uu____1773) ->
                                            let expected_k =
                                              let uu____1777 =
                                                let uu____1784 =
                                                  FStar_Syntax_Syntax.mk_binder
                                                    a
                                                   in
                                                let uu____1789 =
                                                  let uu____1796 =
                                                    FStar_Syntax_Syntax.null_binder
                                                      wp_a
                                                     in
                                                  [uu____1796]  in
                                                uu____1784 :: uu____1789  in
                                              let uu____1813 =
                                                FStar_Syntax_Syntax.mk_GTotal
                                                  t
                                                 in
                                              FStar_Syntax_Util.arrow
                                                uu____1777 uu____1813
                                               in
                                            tc_check_trivial_guard env2
                                              ed2.FStar_Syntax_Syntax.repr
                                              expected_k
                                         in
                                      let mk_repr' t wp =
                                        let repr1 =
                                          FStar_TypeChecker_Normalize.normalize
                                            [FStar_TypeChecker_Normalize.EraseUniverses;
                                            FStar_TypeChecker_Normalize.AllowUnboundUniverses]
                                            env2 repr
                                           in
                                        let uu____1830 =
                                          let uu____1837 =
                                            let uu____1838 =
                                              let uu____1853 =
                                                let uu____1862 =
                                                  FStar_Syntax_Syntax.as_arg
                                                    t
                                                   in
                                                let uu____1869 =
                                                  let uu____1878 =
                                                    FStar_Syntax_Syntax.as_arg
                                                      wp
                                                     in
                                                  [uu____1878]  in
                                                uu____1862 :: uu____1869  in
                                              (repr1, uu____1853)  in
                                            FStar_Syntax_Syntax.Tm_app
                                              uu____1838
                                             in
                                          FStar_Syntax_Syntax.mk uu____1837
                                           in
                                        uu____1830
                                          FStar_Pervasives_Native.None
                                          FStar_Range.dummyRange
                                         in
                                      let mk_repr a1 wp =
                                        let uu____1929 =
                                          FStar_Syntax_Syntax.bv_to_name a1
                                           in
                                        mk_repr' uu____1929 wp  in
                                      let destruct_repr t =
                                        let uu____1944 =
                                          let uu____1945 =
                                            FStar_Syntax_Subst.compress t  in
                                          uu____1945.FStar_Syntax_Syntax.n
                                           in
                                        match uu____1944 with
                                        | FStar_Syntax_Syntax.Tm_app
                                            (uu____1956,(t1,uu____1958)::
                                             (wp,uu____1960)::[])
                                            -> (t1, wp)
                                        | uu____2003 ->
                                            failwith "Unexpected repr type"
                                         in
                                      let bind_repr =
                                        let r =
                                          let uu____2022 =
                                            FStar_Syntax_Syntax.lid_as_fv
                                              FStar_Parser_Const.range_0
                                              FStar_Syntax_Syntax.delta_constant
                                              FStar_Pervasives_Native.None
                                             in
                                          FStar_All.pipe_right uu____2022
                                            FStar_Syntax_Syntax.fv_to_tm
                                           in
                                        let uu____2023 =
                                          fresh_effect_signature ()  in
                                        match uu____2023 with
                                        | (b,wp_b) ->
                                            let a_wp_b =
                                              let uu____2047 =
                                                let uu____2054 =
                                                  let uu____2059 =
                                                    FStar_Syntax_Syntax.bv_to_name
                                                      a
                                                     in
                                                  FStar_Syntax_Syntax.null_binder
                                                    uu____2059
                                                   in
                                                [uu____2054]  in
                                              let uu____2068 =
                                                FStar_Syntax_Syntax.mk_Total
                                                  wp_b
                                                 in
                                              FStar_Syntax_Util.arrow
                                                uu____2047 uu____2068
                                               in
                                            let wp_f =
                                              FStar_Syntax_Syntax.gen_bv
                                                "wp_f"
                                                FStar_Pervasives_Native.None
                                                wp_a
                                               in
                                            let wp_g =
                                              FStar_Syntax_Syntax.gen_bv
                                                "wp_g"
                                                FStar_Pervasives_Native.None
                                                a_wp_b
                                               in
                                            let x_a =
                                              let uu____2074 =
                                                FStar_Syntax_Syntax.bv_to_name
                                                  a
                                                 in
                                              FStar_Syntax_Syntax.gen_bv
                                                "x_a"
                                                FStar_Pervasives_Native.None
                                                uu____2074
                                               in
                                            let wp_g_x =
                                              let uu____2078 =
                                                let uu____2083 =
                                                  FStar_Syntax_Syntax.bv_to_name
                                                    wp_g
                                                   in
                                                let uu____2084 =
                                                  let uu____2085 =
                                                    let uu____2092 =
                                                      FStar_Syntax_Syntax.bv_to_name
                                                        x_a
                                                       in
                                                    FStar_All.pipe_left
                                                      FStar_Syntax_Syntax.as_arg
                                                      uu____2092
                                                     in
                                                  [uu____2085]  in
                                                FStar_Syntax_Syntax.mk_Tm_app
                                                  uu____2083 uu____2084
                                                 in
                                              uu____2078
                                                FStar_Pervasives_Native.None
                                                FStar_Range.dummyRange
                                               in
                                            let res =
                                              let wp =
                                                let uu____2119 =
                                                  let uu____2124 =
                                                    let uu____2125 =
                                                      FStar_TypeChecker_Env.inst_tscheme
                                                        bind_wp
                                                       in
                                                    FStar_All.pipe_right
                                                      uu____2125
                                                      FStar_Pervasives_Native.snd
                                                     in
                                                  let uu____2134 =
                                                    let uu____2135 =
                                                      let uu____2138 =
                                                        let uu____2141 =
                                                          FStar_Syntax_Syntax.bv_to_name
                                                            a
                                                           in
                                                        let uu____2142 =
                                                          let uu____2145 =
                                                            FStar_Syntax_Syntax.bv_to_name
                                                              b
                                                             in
                                                          let uu____2146 =
                                                            let uu____2149 =
                                                              FStar_Syntax_Syntax.bv_to_name
                                                                wp_f
                                                               in
                                                            let uu____2150 =
                                                              let uu____2153
                                                                =
                                                                FStar_Syntax_Syntax.bv_to_name
                                                                  wp_g
                                                                 in
                                                              [uu____2153]
                                                               in
                                                            uu____2149 ::
                                                              uu____2150
                                                             in
                                                          uu____2145 ::
                                                            uu____2146
                                                           in
                                                        uu____2141 ::
                                                          uu____2142
                                                         in
                                                      r :: uu____2138  in
                                                    FStar_List.map
                                                      FStar_Syntax_Syntax.as_arg
                                                      uu____2135
                                                     in
                                                  FStar_Syntax_Syntax.mk_Tm_app
                                                    uu____2124 uu____2134
                                                   in
                                                uu____2119
                                                  FStar_Pervasives_Native.None
                                                  FStar_Range.dummyRange
                                                 in
                                              mk_repr b wp  in
                                            let maybe_range_arg =
                                              let uu____2169 =
                                                FStar_Util.for_some
                                                  (FStar_Syntax_Util.attr_eq
                                                     FStar_Syntax_Util.dm4f_bind_range_attr)
                                                  ed2.FStar_Syntax_Syntax.eff_attrs
                                                 in
                                              if uu____2169
                                              then
                                                let uu____2176 =
                                                  FStar_Syntax_Syntax.null_binder
                                                    FStar_Syntax_Syntax.t_range
                                                   in
                                                let uu____2181 =
                                                  let uu____2188 =
                                                    FStar_Syntax_Syntax.null_binder
                                                      FStar_Syntax_Syntax.t_range
                                                     in
                                                  [uu____2188]  in
                                                uu____2176 :: uu____2181
                                              else []  in
                                            let expected_k =
                                              let uu____2213 =
                                                let uu____2220 =
                                                  let uu____2227 =
                                                    FStar_Syntax_Syntax.mk_binder
                                                      a
                                                     in
                                                  let uu____2232 =
                                                    let uu____2239 =
                                                      FStar_Syntax_Syntax.mk_binder
                                                        b
                                                       in
                                                    [uu____2239]  in
                                                  uu____2227 :: uu____2232
                                                   in
                                                let uu____2256 =
                                                  let uu____2263 =
                                                    let uu____2270 =
                                                      FStar_Syntax_Syntax.mk_binder
                                                        wp_f
                                                       in
                                                    let uu____2275 =
                                                      let uu____2282 =
                                                        let uu____2287 =
                                                          let uu____2288 =
                                                            FStar_Syntax_Syntax.bv_to_name
                                                              wp_f
                                                             in
                                                          mk_repr a
                                                            uu____2288
                                                           in
                                                        FStar_Syntax_Syntax.null_binder
                                                          uu____2287
                                                         in
                                                      let uu____2289 =
                                                        let uu____2296 =
                                                          FStar_Syntax_Syntax.mk_binder
                                                            wp_g
                                                           in
                                                        let uu____2301 =
                                                          let uu____2308 =
                                                            let uu____2313 =
                                                              let uu____2314
                                                                =
                                                                let uu____2321
                                                                  =
                                                                  FStar_Syntax_Syntax.mk_binder
                                                                    x_a
                                                                   in
                                                                [uu____2321]
                                                                 in
                                                              let uu____2334
                                                                =
                                                                let uu____2337
                                                                  =
                                                                  mk_repr b
                                                                    wp_g_x
                                                                   in
                                                                FStar_All.pipe_left
                                                                  FStar_Syntax_Syntax.mk_Total
                                                                  uu____2337
                                                                 in
                                                              FStar_Syntax_Util.arrow
                                                                uu____2314
                                                                uu____2334
                                                               in
                                                            FStar_Syntax_Syntax.null_binder
                                                              uu____2313
                                                             in
                                                          [uu____2308]  in
                                                        uu____2296 ::
                                                          uu____2301
                                                         in
                                                      uu____2282 ::
                                                        uu____2289
                                                       in
                                                    uu____2270 :: uu____2275
                                                     in
                                                  FStar_List.append
                                                    maybe_range_arg
                                                    uu____2263
                                                   in
                                                FStar_List.append uu____2220
                                                  uu____2256
                                                 in
                                              let uu____2368 =
                                                FStar_Syntax_Syntax.mk_Total
                                                  res
                                                 in
                                              FStar_Syntax_Util.arrow
                                                uu____2213 uu____2368
                                               in
                                            let uu____2371 =
                                              FStar_TypeChecker_TcTerm.tc_tot_or_gtot_term
                                                env2 expected_k
                                               in
                                            (match uu____2371 with
                                             | (expected_k1,uu____2387,uu____2388)
                                                 ->
                                                 let env3 =
                                                   FStar_TypeChecker_Env.set_range
                                                     env2
                                                     (FStar_Pervasives_Native.snd
                                                        ed2.FStar_Syntax_Syntax.bind_repr).FStar_Syntax_Syntax.pos
                                                    in
                                                 let env4 =
                                                   let uu___94_2395 = env3
                                                      in
                                                   {
                                                     FStar_TypeChecker_Env.solver
                                                       =
                                                       (uu___94_2395.FStar_TypeChecker_Env.solver);
                                                     FStar_TypeChecker_Env.range
                                                       =
                                                       (uu___94_2395.FStar_TypeChecker_Env.range);
                                                     FStar_TypeChecker_Env.curmodule
                                                       =
                                                       (uu___94_2395.FStar_TypeChecker_Env.curmodule);
                                                     FStar_TypeChecker_Env.gamma
                                                       =
                                                       (uu___94_2395.FStar_TypeChecker_Env.gamma);
                                                     FStar_TypeChecker_Env.gamma_sig
                                                       =
                                                       (uu___94_2395.FStar_TypeChecker_Env.gamma_sig);
                                                     FStar_TypeChecker_Env.gamma_cache
                                                       =
                                                       (uu___94_2395.FStar_TypeChecker_Env.gamma_cache);
                                                     FStar_TypeChecker_Env.modules
                                                       =
                                                       (uu___94_2395.FStar_TypeChecker_Env.modules);
                                                     FStar_TypeChecker_Env.expected_typ
                                                       =
                                                       (uu___94_2395.FStar_TypeChecker_Env.expected_typ);
                                                     FStar_TypeChecker_Env.sigtab
                                                       =
                                                       (uu___94_2395.FStar_TypeChecker_Env.sigtab);
                                                     FStar_TypeChecker_Env.is_pattern
                                                       =
                                                       (uu___94_2395.FStar_TypeChecker_Env.is_pattern);
                                                     FStar_TypeChecker_Env.instantiate_imp
                                                       =
                                                       (uu___94_2395.FStar_TypeChecker_Env.instantiate_imp);
                                                     FStar_TypeChecker_Env.effects
                                                       =
                                                       (uu___94_2395.FStar_TypeChecker_Env.effects);
                                                     FStar_TypeChecker_Env.generalize
                                                       =
                                                       (uu___94_2395.FStar_TypeChecker_Env.generalize);
                                                     FStar_TypeChecker_Env.letrecs
                                                       =
                                                       (uu___94_2395.FStar_TypeChecker_Env.letrecs);
                                                     FStar_TypeChecker_Env.top_level
                                                       =
                                                       (uu___94_2395.FStar_TypeChecker_Env.top_level);
                                                     FStar_TypeChecker_Env.check_uvars
                                                       =
                                                       (uu___94_2395.FStar_TypeChecker_Env.check_uvars);
                                                     FStar_TypeChecker_Env.use_eq
                                                       =
                                                       (uu___94_2395.FStar_TypeChecker_Env.use_eq);
                                                     FStar_TypeChecker_Env.is_iface
                                                       =
                                                       (uu___94_2395.FStar_TypeChecker_Env.is_iface);
                                                     FStar_TypeChecker_Env.admit
                                                       =
                                                       (uu___94_2395.FStar_TypeChecker_Env.admit);
                                                     FStar_TypeChecker_Env.lax
                                                       = true;
                                                     FStar_TypeChecker_Env.lax_universes
                                                       =
                                                       (uu___94_2395.FStar_TypeChecker_Env.lax_universes);
                                                     FStar_TypeChecker_Env.failhard
                                                       =
                                                       (uu___94_2395.FStar_TypeChecker_Env.failhard);
                                                     FStar_TypeChecker_Env.nosynth
                                                       =
<<<<<<< HEAD
                                                       (uu___98_2395.FStar_TypeChecker_Env.nosynth);
                                                     FStar_TypeChecker_Env.uvar_subtyping
                                                       =
                                                       (uu___98_2395.FStar_TypeChecker_Env.uvar_subtyping);
=======
                                                       (uu___94_2395.FStar_TypeChecker_Env.nosynth);
>>>>>>> 06652f84
                                                     FStar_TypeChecker_Env.tc_term
                                                       =
                                                       (uu___94_2395.FStar_TypeChecker_Env.tc_term);
                                                     FStar_TypeChecker_Env.type_of
                                                       =
                                                       (uu___94_2395.FStar_TypeChecker_Env.type_of);
                                                     FStar_TypeChecker_Env.universe_of
                                                       =
                                                       (uu___94_2395.FStar_TypeChecker_Env.universe_of);
                                                     FStar_TypeChecker_Env.check_type_of
                                                       =
                                                       (uu___94_2395.FStar_TypeChecker_Env.check_type_of);
                                                     FStar_TypeChecker_Env.use_bv_sorts
                                                       =
                                                       (uu___94_2395.FStar_TypeChecker_Env.use_bv_sorts);
                                                     FStar_TypeChecker_Env.qtbl_name_and_index
                                                       =
                                                       (uu___94_2395.FStar_TypeChecker_Env.qtbl_name_and_index);
                                                     FStar_TypeChecker_Env.normalized_eff_names
                                                       =
                                                       (uu___94_2395.FStar_TypeChecker_Env.normalized_eff_names);
                                                     FStar_TypeChecker_Env.proof_ns
                                                       =
                                                       (uu___94_2395.FStar_TypeChecker_Env.proof_ns);
                                                     FStar_TypeChecker_Env.synth_hook
                                                       =
                                                       (uu___94_2395.FStar_TypeChecker_Env.synth_hook);
                                                     FStar_TypeChecker_Env.splice
                                                       =
                                                       (uu___94_2395.FStar_TypeChecker_Env.splice);
                                                     FStar_TypeChecker_Env.is_native_tactic
                                                       =
                                                       (uu___94_2395.FStar_TypeChecker_Env.is_native_tactic);
                                                     FStar_TypeChecker_Env.identifier_info
                                                       =
                                                       (uu___94_2395.FStar_TypeChecker_Env.identifier_info);
                                                     FStar_TypeChecker_Env.tc_hooks
                                                       =
                                                       (uu___94_2395.FStar_TypeChecker_Env.tc_hooks);
                                                     FStar_TypeChecker_Env.dsenv
                                                       =
                                                       (uu___94_2395.FStar_TypeChecker_Env.dsenv);
                                                     FStar_TypeChecker_Env.dep_graph
                                                       =
                                                       (uu___94_2395.FStar_TypeChecker_Env.dep_graph)
                                                   }  in
                                                 let br =
                                                   check_and_gen' env4
                                                     ed2.FStar_Syntax_Syntax.bind_repr
                                                     expected_k1
                                                    in
                                                 br)
                                         in
                                      let return_repr =
                                        let x_a =
                                          let uu____2415 =
                                            FStar_Syntax_Syntax.bv_to_name a
                                             in
                                          FStar_Syntax_Syntax.gen_bv "x_a"
                                            FStar_Pervasives_Native.None
                                            uu____2415
                                           in
                                        let res =
                                          let wp =
                                            let uu____2422 =
                                              let uu____2427 =
                                                let uu____2428 =
                                                  FStar_TypeChecker_Env.inst_tscheme
                                                    return_wp
                                                   in
                                                FStar_All.pipe_right
                                                  uu____2428
                                                  FStar_Pervasives_Native.snd
                                                 in
                                              let uu____2437 =
                                                let uu____2438 =
                                                  let uu____2441 =
                                                    FStar_Syntax_Syntax.bv_to_name
                                                      a
                                                     in
                                                  let uu____2442 =
                                                    let uu____2445 =
                                                      FStar_Syntax_Syntax.bv_to_name
                                                        x_a
                                                       in
                                                    [uu____2445]  in
                                                  uu____2441 :: uu____2442
                                                   in
                                                FStar_List.map
                                                  FStar_Syntax_Syntax.as_arg
                                                  uu____2438
                                                 in
                                              FStar_Syntax_Syntax.mk_Tm_app
                                                uu____2427 uu____2437
                                               in
                                            uu____2422
                                              FStar_Pervasives_Native.None
                                              FStar_Range.dummyRange
                                             in
                                          mk_repr a wp  in
                                        let expected_k =
                                          let uu____2457 =
                                            let uu____2464 =
                                              FStar_Syntax_Syntax.mk_binder a
                                               in
                                            let uu____2469 =
                                              let uu____2476 =
                                                FStar_Syntax_Syntax.mk_binder
                                                  x_a
                                                 in
                                              [uu____2476]  in
                                            uu____2464 :: uu____2469  in
                                          let uu____2493 =
                                            FStar_Syntax_Syntax.mk_Total res
                                             in
                                          FStar_Syntax_Util.arrow uu____2457
                                            uu____2493
                                           in
                                        let uu____2496 =
                                          FStar_TypeChecker_TcTerm.tc_tot_or_gtot_term
                                            env2 expected_k
                                           in
                                        match uu____2496 with
                                        | (expected_k1,uu____2512,uu____2513)
                                            ->
                                            let env3 =
                                              FStar_TypeChecker_Env.set_range
                                                env2
                                                (FStar_Pervasives_Native.snd
                                                   ed2.FStar_Syntax_Syntax.return_repr).FStar_Syntax_Syntax.pos
                                               in
                                            let uu____2519 =
                                              check_and_gen' env3
                                                ed2.FStar_Syntax_Syntax.return_repr
                                                expected_k1
                                               in
                                            (match uu____2519 with
                                             | (univs1,repr1) ->
                                                 (match univs1 with
                                                  | [] -> ([], repr1)
                                                  | uu____2558 ->
                                                      FStar_Errors.raise_error
                                                        (FStar_Errors.Fatal_UnexpectedUniversePolymorphicReturn,
                                                          "Unexpected universe-polymorphic return for effect")
                                                        repr1.FStar_Syntax_Syntax.pos))
                                         in
                                      let actions =
                                        let check_action act =
                                          let uu____2579 =
                                            if
                                              act.FStar_Syntax_Syntax.action_univs
                                                = []
                                            then (env2, act)
                                            else
                                              (let uu____2591 =
                                                 FStar_Syntax_Subst.univ_var_opening
                                                   act.FStar_Syntax_Syntax.action_univs
                                                  in
                                               match uu____2591 with
                                               | (usubst,uvs) ->
                                                   let uu____2614 =
                                                     FStar_TypeChecker_Env.push_univ_vars
                                                       env2 uvs
                                                      in
                                                   let uu____2615 =
                                                     let uu___95_2616 = act
                                                        in
                                                     let uu____2617 =
                                                       FStar_Syntax_Subst.subst_binders
                                                         usubst
                                                         act.FStar_Syntax_Syntax.action_params
                                                        in
                                                     let uu____2618 =
                                                       FStar_Syntax_Subst.subst
                                                         usubst
                                                         act.FStar_Syntax_Syntax.action_defn
                                                        in
                                                     let uu____2619 =
                                                       FStar_Syntax_Subst.subst
                                                         usubst
                                                         act.FStar_Syntax_Syntax.action_typ
                                                        in
                                                     {
                                                       FStar_Syntax_Syntax.action_name
                                                         =
                                                         (uu___95_2616.FStar_Syntax_Syntax.action_name);
                                                       FStar_Syntax_Syntax.action_unqualified_name
                                                         =
                                                         (uu___95_2616.FStar_Syntax_Syntax.action_unqualified_name);
                                                       FStar_Syntax_Syntax.action_univs
                                                         = uvs;
                                                       FStar_Syntax_Syntax.action_params
                                                         = uu____2617;
                                                       FStar_Syntax_Syntax.action_defn
                                                         = uu____2618;
                                                       FStar_Syntax_Syntax.action_typ
                                                         = uu____2619
                                                     }  in
                                                   (uu____2614, uu____2615))
                                             in
                                          match uu____2579 with
                                          | (env3,act1) ->
                                              let act_typ =
                                                let uu____2623 =
                                                  let uu____2624 =
                                                    FStar_Syntax_Subst.compress
                                                      act1.FStar_Syntax_Syntax.action_typ
                                                     in
                                                  uu____2624.FStar_Syntax_Syntax.n
                                                   in
                                                match uu____2623 with
                                                | FStar_Syntax_Syntax.Tm_arrow
                                                    (bs,c) ->
                                                    let c1 =
                                                      FStar_Syntax_Util.comp_to_comp_typ
                                                        c
                                                       in
                                                    let uu____2646 =
                                                      FStar_Ident.lid_equals
                                                        c1.FStar_Syntax_Syntax.effect_name
                                                        ed2.FStar_Syntax_Syntax.mname
                                                       in
                                                    if uu____2646
                                                    then
                                                      let uu____2647 =
                                                        let uu____2650 =
                                                          let uu____2651 =
                                                            let uu____2652 =
                                                              FStar_List.hd
                                                                c1.FStar_Syntax_Syntax.effect_args
                                                               in
                                                            FStar_Pervasives_Native.fst
                                                              uu____2652
                                                             in
                                                          mk_repr'
                                                            c1.FStar_Syntax_Syntax.result_typ
                                                            uu____2651
                                                           in
                                                        FStar_Syntax_Syntax.mk_Total
                                                          uu____2650
                                                         in
                                                      FStar_Syntax_Util.arrow
                                                        bs uu____2647
                                                    else
                                                      act1.FStar_Syntax_Syntax.action_typ
                                                | uu____2668 ->
                                                    act1.FStar_Syntax_Syntax.action_typ
                                                 in
                                              let uu____2669 =
                                                FStar_TypeChecker_TcTerm.tc_tot_or_gtot_term
                                                  env3 act_typ
                                                 in
                                              (match uu____2669 with
                                               | (act_typ1,uu____2677,g_t) ->
                                                   let env' =
                                                     let uu___96_2680 =
                                                       FStar_TypeChecker_Env.set_expected_typ
                                                         env3 act_typ1
                                                        in
                                                     {
                                                       FStar_TypeChecker_Env.solver
                                                         =
                                                         (uu___96_2680.FStar_TypeChecker_Env.solver);
                                                       FStar_TypeChecker_Env.range
                                                         =
                                                         (uu___96_2680.FStar_TypeChecker_Env.range);
                                                       FStar_TypeChecker_Env.curmodule
                                                         =
                                                         (uu___96_2680.FStar_TypeChecker_Env.curmodule);
                                                       FStar_TypeChecker_Env.gamma
                                                         =
                                                         (uu___96_2680.FStar_TypeChecker_Env.gamma);
                                                       FStar_TypeChecker_Env.gamma_sig
                                                         =
                                                         (uu___96_2680.FStar_TypeChecker_Env.gamma_sig);
                                                       FStar_TypeChecker_Env.gamma_cache
                                                         =
                                                         (uu___96_2680.FStar_TypeChecker_Env.gamma_cache);
                                                       FStar_TypeChecker_Env.modules
                                                         =
                                                         (uu___96_2680.FStar_TypeChecker_Env.modules);
                                                       FStar_TypeChecker_Env.expected_typ
                                                         =
                                                         (uu___96_2680.FStar_TypeChecker_Env.expected_typ);
                                                       FStar_TypeChecker_Env.sigtab
                                                         =
                                                         (uu___96_2680.FStar_TypeChecker_Env.sigtab);
                                                       FStar_TypeChecker_Env.is_pattern
                                                         =
                                                         (uu___96_2680.FStar_TypeChecker_Env.is_pattern);
                                                       FStar_TypeChecker_Env.instantiate_imp
                                                         = false;
                                                       FStar_TypeChecker_Env.effects
                                                         =
                                                         (uu___96_2680.FStar_TypeChecker_Env.effects);
                                                       FStar_TypeChecker_Env.generalize
                                                         =
                                                         (uu___96_2680.FStar_TypeChecker_Env.generalize);
                                                       FStar_TypeChecker_Env.letrecs
                                                         =
                                                         (uu___96_2680.FStar_TypeChecker_Env.letrecs);
                                                       FStar_TypeChecker_Env.top_level
                                                         =
                                                         (uu___96_2680.FStar_TypeChecker_Env.top_level);
                                                       FStar_TypeChecker_Env.check_uvars
                                                         =
                                                         (uu___96_2680.FStar_TypeChecker_Env.check_uvars);
                                                       FStar_TypeChecker_Env.use_eq
                                                         =
                                                         (uu___96_2680.FStar_TypeChecker_Env.use_eq);
                                                       FStar_TypeChecker_Env.is_iface
                                                         =
                                                         (uu___96_2680.FStar_TypeChecker_Env.is_iface);
                                                       FStar_TypeChecker_Env.admit
                                                         =
                                                         (uu___96_2680.FStar_TypeChecker_Env.admit);
                                                       FStar_TypeChecker_Env.lax
                                                         =
                                                         (uu___96_2680.FStar_TypeChecker_Env.lax);
                                                       FStar_TypeChecker_Env.lax_universes
                                                         =
                                                         (uu___96_2680.FStar_TypeChecker_Env.lax_universes);
                                                       FStar_TypeChecker_Env.failhard
                                                         =
                                                         (uu___96_2680.FStar_TypeChecker_Env.failhard);
                                                       FStar_TypeChecker_Env.nosynth
                                                         =
<<<<<<< HEAD
                                                         (uu___100_2680.FStar_TypeChecker_Env.nosynth);
                                                       FStar_TypeChecker_Env.uvar_subtyping
                                                         =
                                                         (uu___100_2680.FStar_TypeChecker_Env.uvar_subtyping);
=======
                                                         (uu___96_2680.FStar_TypeChecker_Env.nosynth);
>>>>>>> 06652f84
                                                       FStar_TypeChecker_Env.tc_term
                                                         =
                                                         (uu___96_2680.FStar_TypeChecker_Env.tc_term);
                                                       FStar_TypeChecker_Env.type_of
                                                         =
                                                         (uu___96_2680.FStar_TypeChecker_Env.type_of);
                                                       FStar_TypeChecker_Env.universe_of
                                                         =
                                                         (uu___96_2680.FStar_TypeChecker_Env.universe_of);
                                                       FStar_TypeChecker_Env.check_type_of
                                                         =
                                                         (uu___96_2680.FStar_TypeChecker_Env.check_type_of);
                                                       FStar_TypeChecker_Env.use_bv_sorts
                                                         =
                                                         (uu___96_2680.FStar_TypeChecker_Env.use_bv_sorts);
                                                       FStar_TypeChecker_Env.qtbl_name_and_index
                                                         =
                                                         (uu___96_2680.FStar_TypeChecker_Env.qtbl_name_and_index);
                                                       FStar_TypeChecker_Env.normalized_eff_names
                                                         =
                                                         (uu___96_2680.FStar_TypeChecker_Env.normalized_eff_names);
                                                       FStar_TypeChecker_Env.proof_ns
                                                         =
                                                         (uu___96_2680.FStar_TypeChecker_Env.proof_ns);
                                                       FStar_TypeChecker_Env.synth_hook
                                                         =
                                                         (uu___96_2680.FStar_TypeChecker_Env.synth_hook);
                                                       FStar_TypeChecker_Env.splice
                                                         =
                                                         (uu___96_2680.FStar_TypeChecker_Env.splice);
                                                       FStar_TypeChecker_Env.is_native_tactic
                                                         =
                                                         (uu___96_2680.FStar_TypeChecker_Env.is_native_tactic);
                                                       FStar_TypeChecker_Env.identifier_info
                                                         =
                                                         (uu___96_2680.FStar_TypeChecker_Env.identifier_info);
                                                       FStar_TypeChecker_Env.tc_hooks
                                                         =
                                                         (uu___96_2680.FStar_TypeChecker_Env.tc_hooks);
                                                       FStar_TypeChecker_Env.dsenv
                                                         =
                                                         (uu___96_2680.FStar_TypeChecker_Env.dsenv);
                                                       FStar_TypeChecker_Env.dep_graph
                                                         =
                                                         (uu___96_2680.FStar_TypeChecker_Env.dep_graph)
                                                     }  in
                                                   ((let uu____2682 =
                                                       FStar_TypeChecker_Env.debug
                                                         env3
                                                         (FStar_Options.Other
                                                            "ED")
                                                        in
                                                     if uu____2682
                                                     then
                                                       let uu____2683 =
                                                         FStar_Ident.text_of_lid
                                                           act1.FStar_Syntax_Syntax.action_name
                                                          in
                                                       let uu____2684 =
                                                         FStar_Syntax_Print.term_to_string
                                                           act1.FStar_Syntax_Syntax.action_defn
                                                          in
                                                       let uu____2685 =
                                                         FStar_Syntax_Print.term_to_string
                                                           act_typ1
                                                          in
                                                       FStar_Util.print3
                                                         "Checking action %s:\n[definition]: %s\n[cps'd type]: %s\n"
                                                         uu____2683
                                                         uu____2684
                                                         uu____2685
                                                     else ());
                                                    (let uu____2687 =
                                                       FStar_TypeChecker_TcTerm.tc_tot_or_gtot_term
                                                         env'
                                                         act1.FStar_Syntax_Syntax.action_defn
                                                        in
                                                     match uu____2687 with
                                                     | (act_defn,uu____2695,g_a)
                                                         ->
                                                         let act_defn1 =
                                                           FStar_TypeChecker_Normalize.normalize
                                                             [FStar_TypeChecker_Normalize.UnfoldUntil
                                                                FStar_Syntax_Syntax.delta_constant]
                                                             env3 act_defn
                                                            in
                                                         let act_typ2 =
                                                           FStar_TypeChecker_Normalize.normalize
                                                             [FStar_TypeChecker_Normalize.UnfoldUntil
                                                                FStar_Syntax_Syntax.delta_constant;
                                                             FStar_TypeChecker_Normalize.Eager_unfolding;
                                                             FStar_TypeChecker_Normalize.Beta]
                                                             env3 act_typ1
                                                            in
                                                         let uu____2699 =
                                                           let act_typ3 =
                                                             FStar_Syntax_Subst.compress
                                                               act_typ2
                                                              in
                                                           match act_typ3.FStar_Syntax_Syntax.n
                                                           with
                                                           | FStar_Syntax_Syntax.Tm_arrow
                                                               (bs,c) ->
                                                               let uu____2727
                                                                 =
                                                                 FStar_Syntax_Subst.open_comp
                                                                   bs c
                                                                  in
                                                               (match uu____2727
                                                                with
                                                                | (bs1,uu____2737)
                                                                    ->
                                                                    let res =
                                                                    mk_repr'
                                                                    FStar_Syntax_Syntax.tun
                                                                    FStar_Syntax_Syntax.tun
                                                                     in
                                                                    let k =
                                                                    let uu____2744
                                                                    =
                                                                    FStar_Syntax_Syntax.mk_Total
                                                                    res  in
                                                                    FStar_Syntax_Util.arrow
                                                                    bs1
                                                                    uu____2744
                                                                     in
                                                                    let uu____2747
                                                                    =
                                                                    FStar_TypeChecker_TcTerm.tc_tot_or_gtot_term
                                                                    env3 k
                                                                     in
                                                                    (match uu____2747
                                                                    with
                                                                    | 
                                                                    (k1,uu____2759,g)
                                                                    ->
                                                                    (k1, g)))
                                                           | uu____2761 ->
                                                               let uu____2762
                                                                 =
                                                                 let uu____2767
                                                                   =
                                                                   let uu____2768
                                                                    =
                                                                    FStar_Syntax_Print.term_to_string
                                                                    act_typ3
                                                                     in
                                                                   let uu____2769
                                                                    =
                                                                    FStar_Syntax_Print.tag_of_term
                                                                    act_typ3
                                                                     in
                                                                   FStar_Util.format2
                                                                    "Actions must have function types (not: %s, a.k.a. %s)"
                                                                    uu____2768
                                                                    uu____2769
                                                                    in
                                                                 (FStar_Errors.Fatal_ActionMustHaveFunctionType,
                                                                   uu____2767)
                                                                  in
                                                               FStar_Errors.raise_error
                                                                 uu____2762
                                                                 act_defn1.FStar_Syntax_Syntax.pos
                                                            in
                                                         (match uu____2699
                                                          with
                                                          | (expected_k,g_k)
                                                              ->
                                                              let g =
                                                                FStar_TypeChecker_Rel.teq
                                                                  env3
                                                                  act_typ2
                                                                  expected_k
                                                                 in
                                                              ((let uu____2778
                                                                  =
                                                                  let uu____2779
                                                                    =
                                                                    let uu____2780
                                                                    =
                                                                    FStar_TypeChecker_Rel.conj_guard
                                                                    g_t g  in
                                                                    FStar_TypeChecker_Rel.conj_guard
                                                                    g_k
                                                                    uu____2780
                                                                     in
                                                                  FStar_TypeChecker_Rel.conj_guard
                                                                    g_a
                                                                    uu____2779
                                                                   in
                                                                FStar_TypeChecker_Rel.force_trivial_guard
                                                                  env3
                                                                  uu____2778);
                                                               (let act_typ3
                                                                  =
                                                                  let uu____2782
                                                                    =
                                                                    let uu____2783
                                                                    =
                                                                    FStar_Syntax_Subst.compress
                                                                    expected_k
                                                                     in
                                                                    uu____2783.FStar_Syntax_Syntax.n
                                                                     in
                                                                  match uu____2782
                                                                  with
                                                                  | FStar_Syntax_Syntax.Tm_arrow
                                                                    (bs,c) ->
                                                                    let uu____2804
                                                                    =
                                                                    FStar_Syntax_Subst.open_comp
                                                                    bs c  in
                                                                    (match uu____2804
                                                                    with
                                                                    | 
                                                                    (bs1,c1)
                                                                    ->
                                                                    let uu____2811
                                                                    =
                                                                    destruct_repr
                                                                    (FStar_Syntax_Util.comp_result
                                                                    c1)  in
                                                                    (match uu____2811
                                                                    with
                                                                    | 
                                                                    (a1,wp)
                                                                    ->
                                                                    let c2 =
                                                                    let uu____2831
                                                                    =
                                                                    let uu____2832
                                                                    =
                                                                    env3.FStar_TypeChecker_Env.universe_of
                                                                    env3 a1
                                                                     in
                                                                    [uu____2832]
                                                                     in
                                                                    let uu____2833
                                                                    =
                                                                    let uu____2842
                                                                    =
                                                                    FStar_Syntax_Syntax.as_arg
                                                                    wp  in
                                                                    [uu____2842]
                                                                     in
                                                                    {
                                                                    FStar_Syntax_Syntax.comp_univs
                                                                    =
                                                                    uu____2831;
                                                                    FStar_Syntax_Syntax.effect_name
                                                                    =
                                                                    (ed2.FStar_Syntax_Syntax.mname);
                                                                    FStar_Syntax_Syntax.result_typ
                                                                    = a1;
                                                                    FStar_Syntax_Syntax.effect_args
                                                                    =
                                                                    uu____2833;
                                                                    FStar_Syntax_Syntax.flags
                                                                    = []
                                                                    }  in
                                                                    let uu____2861
                                                                    =
                                                                    FStar_Syntax_Syntax.mk_Comp
                                                                    c2  in
                                                                    FStar_Syntax_Util.arrow
                                                                    bs1
                                                                    uu____2861))
                                                                  | uu____2864
                                                                    ->
                                                                    failwith
                                                                    "Impossible (expected_k is an arrow)"
                                                                   in
                                                                let uu____2865
                                                                  =
                                                                  if
                                                                    act1.FStar_Syntax_Syntax.action_univs
                                                                    = []
                                                                  then
                                                                    FStar_TypeChecker_Util.generalize_universes
                                                                    env3
                                                                    act_defn1
                                                                  else
                                                                    (
                                                                    let uu____2885
                                                                    =
                                                                    FStar_Syntax_Subst.close_univ_vars
                                                                    act1.FStar_Syntax_Syntax.action_univs
                                                                    act_defn1
                                                                     in
                                                                    ((act1.FStar_Syntax_Syntax.action_univs),
                                                                    uu____2885))
                                                                   in
                                                                match uu____2865
                                                                with
                                                                | (univs1,act_defn2)
                                                                    ->
                                                                    let act_typ4
                                                                    =
                                                                    FStar_TypeChecker_Normalize.normalize
                                                                    [FStar_TypeChecker_Normalize.Beta]
                                                                    env3
                                                                    act_typ3
                                                                     in
                                                                    let act_typ5
                                                                    =
                                                                    FStar_Syntax_Subst.close_univ_vars
                                                                    univs1
                                                                    act_typ4
                                                                     in
                                                                    let uu___97_2898
                                                                    = act1
                                                                     in
                                                                    {
                                                                    FStar_Syntax_Syntax.action_name
                                                                    =
                                                                    (uu___97_2898.FStar_Syntax_Syntax.action_name);
                                                                    FStar_Syntax_Syntax.action_unqualified_name
                                                                    =
                                                                    (uu___97_2898.FStar_Syntax_Syntax.action_unqualified_name);
                                                                    FStar_Syntax_Syntax.action_univs
                                                                    = univs1;
                                                                    FStar_Syntax_Syntax.action_params
                                                                    =
                                                                    (uu___97_2898.FStar_Syntax_Syntax.action_params);
                                                                    FStar_Syntax_Syntax.action_defn
                                                                    =
                                                                    act_defn2;
                                                                    FStar_Syntax_Syntax.action_typ
                                                                    =
                                                                    act_typ5
                                                                    }))))))
                                           in
                                        FStar_All.pipe_right
                                          ed2.FStar_Syntax_Syntax.actions
                                          (FStar_List.map check_action)
                                         in
                                      (repr, bind_repr, return_repr, actions)
                                   in
                                match uu____1690 with
                                | (repr,bind_repr,return_repr,actions) ->
                                    let t0 =
                                      let uu____2964 =
                                        FStar_Syntax_Syntax.mk_Total
                                          ed2.FStar_Syntax_Syntax.signature
                                         in
                                      FStar_Syntax_Util.arrow
                                        ed2.FStar_Syntax_Syntax.binders
                                        uu____2964
                                       in
                                    let uu____2967 =
                                      let uu____2976 =
                                        FStar_TypeChecker_Util.generalize_universes
                                          env0 t0
                                         in
                                      match uu____2976 with
                                      | (gen_univs,t) ->
                                          (match annotated_univ_names with
                                           | [] -> (gen_univs, t)
                                           | uu____3007 ->
                                               let uu____3010 =
                                                 ((FStar_List.length
                                                     gen_univs)
                                                    =
                                                    (FStar_List.length
                                                       annotated_univ_names))
                                                   &&
                                                   (FStar_List.forall2
                                                      (fun u1  ->
                                                         fun u2  ->
                                                           let uu____3016 =
                                                             FStar_Syntax_Syntax.order_univ_name
                                                               u1 u2
                                                              in
                                                           uu____3016 =
                                                             (Prims.parse_int "0"))
                                                      gen_univs
                                                      annotated_univ_names)
                                                  in
                                               if uu____3010
                                               then (gen_univs, t)
                                               else
                                                 (let uu____3030 =
                                                    let uu____3035 =
                                                      let uu____3036 =
                                                        FStar_Util.string_of_int
                                                          (FStar_List.length
                                                             annotated_univ_names)
                                                         in
                                                      let uu____3037 =
                                                        FStar_Util.string_of_int
                                                          (FStar_List.length
                                                             gen_univs)
                                                         in
                                                      FStar_Util.format2
                                                        "Expected an effect definition with %s universes; but found %s"
                                                        uu____3036 uu____3037
                                                       in
                                                    (FStar_Errors.Fatal_UnexpectedNumberOfUniverse,
                                                      uu____3035)
                                                     in
                                                  FStar_Errors.raise_error
                                                    uu____3030
                                                    (ed2.FStar_Syntax_Syntax.signature).FStar_Syntax_Syntax.pos))
                                       in
                                    (match uu____2967 with
                                     | (univs1,t) ->
                                         let signature1 =
                                           let uu____3057 =
                                             let uu____3068 =
                                               let uu____3069 =
                                                 FStar_Syntax_Subst.compress
                                                   t
                                                  in
                                               uu____3069.FStar_Syntax_Syntax.n
                                                in
                                             (effect_params, uu____3068)  in
                                           match uu____3057 with
                                           | ([],uu____3078) -> t
                                           | (uu____3089,FStar_Syntax_Syntax.Tm_arrow
                                              (uu____3090,c)) ->
                                               FStar_Syntax_Util.comp_result
                                                 c
                                           | uu____3120 ->
                                               failwith
                                                 "Impossible : t is an arrow"
                                            in
                                         let close1 n1 ts =
                                           let ts1 =
                                             let uu____3144 =
                                               FStar_Syntax_Subst.close_tscheme
                                                 effect_params ts
                                                in
                                             FStar_Syntax_Subst.close_univ_vars_tscheme
                                               univs1 uu____3144
                                              in
                                           let m =
                                             FStar_List.length
                                               (FStar_Pervasives_Native.fst
                                                  ts1)
                                              in
                                           (let uu____3151 =
                                              ((n1 >= (Prims.parse_int "0"))
                                                 &&
                                                 (let uu____3153 =
                                                    FStar_Syntax_Util.is_unknown
                                                      (FStar_Pervasives_Native.snd
                                                         ts1)
                                                     in
                                                  Prims.op_Negation
                                                    uu____3153))
                                                && (m <> n1)
                                               in
                                            if uu____3151
                                            then
                                              let error =
                                                if m < n1
                                                then
                                                  "not universe-polymorphic enough"
                                                else
                                                  "too universe-polymorphic"
                                                 in
                                              let err_msg =
                                                let uu____3171 =
                                                  FStar_Util.string_of_int m
                                                   in
                                                let uu____3178 =
                                                  FStar_Util.string_of_int n1
                                                   in
                                                let uu____3179 =
                                                  FStar_Syntax_Print.tscheme_to_string
                                                    ts1
                                                   in
                                                FStar_Util.format4
                                                  "The effect combinator is %s (m,n=%s,%s) (%s)"
                                                  error uu____3171 uu____3178
                                                  uu____3179
                                                 in
                                              FStar_Errors.raise_error
                                                (FStar_Errors.Fatal_MismatchUniversePolymorphic,
                                                  err_msg)
                                                (FStar_Pervasives_Native.snd
                                                   ts1).FStar_Syntax_Syntax.pos
                                            else ());
                                           ts1  in
                                         let close_action act =
                                           let uu____3191 =
                                             close1
                                               (~- (Prims.parse_int "1"))
                                               ((act.FStar_Syntax_Syntax.action_univs),
                                                 (act.FStar_Syntax_Syntax.action_defn))
                                              in
                                           match uu____3191 with
                                           | (univs2,defn) ->
                                               let uu____3206 =
                                                 close1
                                                   (~- (Prims.parse_int "1"))
                                                   ((act.FStar_Syntax_Syntax.action_univs),
                                                     (act.FStar_Syntax_Syntax.action_typ))
                                                  in
                                               (match uu____3206 with
                                                | (univs',typ) ->
                                                    let uu___98_3222 = act
                                                       in
                                                    {
                                                      FStar_Syntax_Syntax.action_name
                                                        =
                                                        (uu___98_3222.FStar_Syntax_Syntax.action_name);
                                                      FStar_Syntax_Syntax.action_unqualified_name
                                                        =
                                                        (uu___98_3222.FStar_Syntax_Syntax.action_unqualified_name);
                                                      FStar_Syntax_Syntax.action_univs
                                                        = univs2;
                                                      FStar_Syntax_Syntax.action_params
                                                        =
                                                        (uu___98_3222.FStar_Syntax_Syntax.action_params);
                                                      FStar_Syntax_Syntax.action_defn
                                                        = defn;
                                                      FStar_Syntax_Syntax.action_typ
                                                        = typ
                                                    })
                                            in
                                         let ed3 =
                                           let uu___99_3225 = ed2  in
                                           let uu____3226 =
                                             close1 (Prims.parse_int "0")
                                               return_wp
                                              in
                                           let uu____3227 =
                                             close1 (Prims.parse_int "1")
                                               bind_wp
                                              in
                                           let uu____3228 =
                                             close1 (Prims.parse_int "0")
                                               if_then_else1
                                              in
                                           let uu____3229 =
                                             close1 (Prims.parse_int "0")
                                               ite_wp
                                              in
                                           let uu____3230 =
                                             close1 (Prims.parse_int "0")
                                               stronger
                                              in
                                           let uu____3231 =
                                             close1 (Prims.parse_int "1")
                                               close_wp
                                              in
                                           let uu____3232 =
                                             close1 (Prims.parse_int "0")
                                               assert_p
                                              in
                                           let uu____3233 =
                                             close1 (Prims.parse_int "0")
                                               assume_p
                                              in
                                           let uu____3234 =
                                             close1 (Prims.parse_int "0")
                                               null_wp
                                              in
                                           let uu____3235 =
                                             close1 (Prims.parse_int "0")
                                               trivial_wp
                                              in
                                           let uu____3236 =
                                             let uu____3237 =
                                               close1 (Prims.parse_int "0")
                                                 ([], repr)
                                                in
                                             FStar_Pervasives_Native.snd
                                               uu____3237
                                              in
                                           let uu____3254 =
                                             close1 (Prims.parse_int "0")
                                               return_repr
                                              in
                                           let uu____3255 =
                                             close1 (Prims.parse_int "1")
                                               bind_repr
                                              in
                                           let uu____3256 =
                                             FStar_List.map close_action
                                               actions
                                              in
                                           {
                                             FStar_Syntax_Syntax.cattributes
                                               =
                                               (uu___99_3225.FStar_Syntax_Syntax.cattributes);
                                             FStar_Syntax_Syntax.mname =
                                               (uu___99_3225.FStar_Syntax_Syntax.mname);
                                             FStar_Syntax_Syntax.univs =
                                               univs1;
                                             FStar_Syntax_Syntax.binders =
                                               effect_params;
                                             FStar_Syntax_Syntax.signature =
                                               signature1;
                                             FStar_Syntax_Syntax.ret_wp =
                                               uu____3226;
                                             FStar_Syntax_Syntax.bind_wp =
                                               uu____3227;
                                             FStar_Syntax_Syntax.if_then_else
                                               = uu____3228;
                                             FStar_Syntax_Syntax.ite_wp =
                                               uu____3229;
                                             FStar_Syntax_Syntax.stronger =
                                               uu____3230;
                                             FStar_Syntax_Syntax.close_wp =
                                               uu____3231;
                                             FStar_Syntax_Syntax.assert_p =
                                               uu____3232;
                                             FStar_Syntax_Syntax.assume_p =
                                               uu____3233;
                                             FStar_Syntax_Syntax.null_wp =
                                               uu____3234;
                                             FStar_Syntax_Syntax.trivial =
                                               uu____3235;
                                             FStar_Syntax_Syntax.repr =
                                               uu____3236;
                                             FStar_Syntax_Syntax.return_repr
                                               = uu____3254;
                                             FStar_Syntax_Syntax.bind_repr =
                                               uu____3255;
                                             FStar_Syntax_Syntax.actions =
                                               uu____3256;
                                             FStar_Syntax_Syntax.eff_attrs =
                                               (uu___99_3225.FStar_Syntax_Syntax.eff_attrs)
                                           }  in
                                         ((let uu____3260 =
                                             (FStar_TypeChecker_Env.debug
                                                env2 FStar_Options.Low)
                                               ||
                                               (FStar_All.pipe_left
                                                  (FStar_TypeChecker_Env.debug
                                                     env2)
                                                  (FStar_Options.Other "ED"))
                                              in
                                           if uu____3260
                                           then
                                             let uu____3261 =
                                               FStar_Syntax_Print.eff_decl_to_string
                                                 false ed3
                                                in
                                             FStar_Util.print_string
                                               uu____3261
                                           else ());
                                          ed3))))))))
  
let (cps_and_elaborate :
  FStar_TypeChecker_Env.env_t ->
    FStar_Syntax_Syntax.eff_decl ->
      (FStar_Syntax_Syntax.sigelt Prims.list,FStar_Syntax_Syntax.eff_decl,
        FStar_Syntax_Syntax.sigelt FStar_Pervasives_Native.option)
        FStar_Pervasives_Native.tuple3)
  =
  fun env  ->
    fun ed  ->
      let uu____3283 =
        FStar_Syntax_Subst.open_term ed.FStar_Syntax_Syntax.binders
          ed.FStar_Syntax_Syntax.signature
         in
      match uu____3283 with
      | (effect_binders_un,signature_un) ->
          let uu____3300 =
            FStar_TypeChecker_TcTerm.tc_tparams env effect_binders_un  in
          (match uu____3300 with
           | (effect_binders,env1,uu____3319) ->
               let uu____3320 =
                 FStar_TypeChecker_TcTerm.tc_trivial_guard env1 signature_un
                  in
               (match uu____3320 with
                | (signature,uu____3336) ->
                    let raise_error1 uu____3351 =
                      match uu____3351 with
                      | (e,err_msg) ->
                          FStar_Errors.raise_error (e, err_msg)
                            signature.FStar_Syntax_Syntax.pos
                       in
                    let effect_binders1 =
                      FStar_List.map
                        (fun uu____3377  ->
                           match uu____3377 with
                           | (bv,qual) ->
                               let uu____3388 =
                                 let uu___100_3389 = bv  in
                                 let uu____3390 =
                                   FStar_TypeChecker_Normalize.normalize
                                     [FStar_TypeChecker_Normalize.EraseUniverses]
                                     env1 bv.FStar_Syntax_Syntax.sort
                                    in
                                 {
                                   FStar_Syntax_Syntax.ppname =
                                     (uu___100_3389.FStar_Syntax_Syntax.ppname);
                                   FStar_Syntax_Syntax.index =
                                     (uu___100_3389.FStar_Syntax_Syntax.index);
                                   FStar_Syntax_Syntax.sort = uu____3390
                                 }  in
                               (uu____3388, qual)) effect_binders
                       in
                    let uu____3393 =
                      let uu____3400 =
                        let uu____3401 =
                          FStar_Syntax_Subst.compress signature_un  in
                        uu____3401.FStar_Syntax_Syntax.n  in
                      match uu____3400 with
                      | FStar_Syntax_Syntax.Tm_arrow
                          ((a,uu____3411)::[],effect_marker) ->
                          (a, effect_marker)
                      | uu____3433 ->
                          raise_error1
                            (FStar_Errors.Fatal_BadSignatureShape,
                              "bad shape for effect-for-free signature")
                       in
                    (match uu____3393 with
                     | (a,effect_marker) ->
                         let a1 =
                           let uu____3457 = FStar_Syntax_Syntax.is_null_bv a
                              in
                           if uu____3457
                           then
                             let uu____3458 =
                               let uu____3461 =
                                 FStar_Syntax_Syntax.range_of_bv a  in
                               FStar_Pervasives_Native.Some uu____3461  in
                             FStar_Syntax_Syntax.gen_bv "a" uu____3458
                               a.FStar_Syntax_Syntax.sort
                           else a  in
                         let open_and_check env2 other_binders t =
                           let subst1 =
                             FStar_Syntax_Subst.opening_of_binders
                               (FStar_List.append effect_binders1
                                  other_binders)
                              in
                           let t1 = FStar_Syntax_Subst.subst subst1 t  in
                           let uu____3501 =
                             FStar_TypeChecker_TcTerm.tc_term env2 t1  in
                           match uu____3501 with
                           | (t2,comp,uu____3514) -> (t2, comp)  in
                         let mk1 x =
                           FStar_Syntax_Syntax.mk x
                             FStar_Pervasives_Native.None
                             signature.FStar_Syntax_Syntax.pos
                            in
                         let uu____3523 =
                           open_and_check env1 [] ed.FStar_Syntax_Syntax.repr
                            in
                         (match uu____3523 with
                          | (repr,_comp) ->
                              ((let uu____3545 =
                                  FStar_TypeChecker_Env.debug env1
                                    (FStar_Options.Other "ED")
                                   in
                                if uu____3545
                                then
                                  let uu____3546 =
                                    FStar_Syntax_Print.term_to_string repr
                                     in
                                  FStar_Util.print1 "Representation is: %s\n"
                                    uu____3546
                                else ());
                               (let dmff_env =
                                  FStar_TypeChecker_DMFF.empty env1
                                    (FStar_TypeChecker_TcTerm.tc_constant
                                       env1 FStar_Range.dummyRange)
                                   in
                                let wp_type =
                                  FStar_TypeChecker_DMFF.star_type dmff_env
                                    repr
                                   in
                                let uu____3550 =
                                  recheck_debug "*" env1 wp_type  in
                                let wp_a =
                                  let uu____3552 =
                                    let uu____3553 =
                                      let uu____3554 =
                                        let uu____3569 =
                                          let uu____3578 =
                                            let uu____3585 =
                                              FStar_Syntax_Syntax.bv_to_name
                                                a1
                                               in
                                            let uu____3588 =
                                              FStar_Syntax_Syntax.as_implicit
                                                false
                                               in
                                            (uu____3585, uu____3588)  in
                                          [uu____3578]  in
                                        (wp_type, uu____3569)  in
                                      FStar_Syntax_Syntax.Tm_app uu____3554
                                       in
                                    mk1 uu____3553  in
                                  FStar_TypeChecker_Normalize.normalize
                                    [FStar_TypeChecker_Normalize.Beta] env1
                                    uu____3552
                                   in
                                let effect_signature =
                                  let binders =
                                    let uu____3623 =
                                      let uu____3628 =
                                        FStar_Syntax_Syntax.as_implicit false
                                         in
                                      (a1, uu____3628)  in
                                    let uu____3629 =
                                      let uu____3636 =
                                        let uu____3641 =
                                          FStar_Syntax_Syntax.gen_bv
                                            "dijkstra_wp"
                                            FStar_Pervasives_Native.None wp_a
                                           in
                                        FStar_All.pipe_right uu____3641
                                          FStar_Syntax_Syntax.mk_binder
                                         in
                                      [uu____3636]  in
                                    uu____3623 :: uu____3629  in
                                  let binders1 =
                                    FStar_Syntax_Subst.close_binders binders
                                     in
                                  mk1
                                    (FStar_Syntax_Syntax.Tm_arrow
                                       (binders1, effect_marker))
                                   in
                                let uu____3667 =
                                  recheck_debug
                                    "turned into the effect signature" env1
                                    effect_signature
                                   in
                                let sigelts = FStar_Util.mk_ref []  in
                                let mk_lid name =
                                  FStar_Syntax_Util.dm4f_lid ed name  in
                                let elaborate_and_star dmff_env1
                                  other_binders item =
                                  let env2 =
                                    FStar_TypeChecker_DMFF.get_env dmff_env1
                                     in
                                  let uu____3726 = item  in
                                  match uu____3726 with
                                  | (u_item,item1) ->
                                      let uu____3741 =
                                        open_and_check env2 other_binders
                                          item1
                                         in
                                      (match uu____3741 with
                                       | (item2,item_comp) ->
                                           ((let uu____3757 =
                                               let uu____3758 =
                                                 FStar_Syntax_Util.is_total_lcomp
                                                   item_comp
                                                  in
                                               Prims.op_Negation uu____3758
                                                in
                                             if uu____3757
                                             then
                                               let uu____3759 =
                                                 let uu____3764 =
                                                   let uu____3765 =
                                                     FStar_Syntax_Print.term_to_string
                                                       item2
                                                      in
                                                   let uu____3766 =
                                                     FStar_Syntax_Print.lcomp_to_string
                                                       item_comp
                                                      in
                                                   FStar_Util.format2
                                                     "Computation for [%s] is not total : %s !"
                                                     uu____3765 uu____3766
                                                    in
                                                 (FStar_Errors.Fatal_ComputationNotTotal,
                                                   uu____3764)
                                                  in
                                               FStar_Errors.raise_err
                                                 uu____3759
                                             else ());
                                            (let uu____3768 =
                                               FStar_TypeChecker_DMFF.star_expr
                                                 dmff_env1 item2
                                                in
                                             match uu____3768 with
                                             | (item_t,item_wp,item_elab) ->
                                                 let uu____3786 =
                                                   recheck_debug "*" env2
                                                     item_wp
                                                    in
                                                 let uu____3787 =
                                                   recheck_debug "_" env2
                                                     item_elab
                                                    in
                                                 (dmff_env1, item_t, item_wp,
                                                   item_elab))))
                                   in
                                let uu____3788 =
                                  elaborate_and_star dmff_env []
                                    ed.FStar_Syntax_Syntax.bind_repr
                                   in
                                match uu____3788 with
                                | (dmff_env1,uu____3812,bind_wp,bind_elab) ->
                                    let uu____3815 =
                                      elaborate_and_star dmff_env1 []
                                        ed.FStar_Syntax_Syntax.return_repr
                                       in
                                    (match uu____3815 with
                                     | (dmff_env2,uu____3839,return_wp,return_elab)
                                         ->
                                         let rc_gtot =
                                           {
                                             FStar_Syntax_Syntax.residual_effect
                                               =
                                               FStar_Parser_Const.effect_GTot_lid;
                                             FStar_Syntax_Syntax.residual_typ
                                               = FStar_Pervasives_Native.None;
                                             FStar_Syntax_Syntax.residual_flags
                                               = []
                                           }  in
                                         let lift_from_pure_wp =
                                           let uu____3848 =
                                             let uu____3849 =
                                               FStar_Syntax_Subst.compress
                                                 return_wp
                                                in
                                             uu____3849.FStar_Syntax_Syntax.n
                                              in
                                           match uu____3848 with
                                           | FStar_Syntax_Syntax.Tm_abs
                                               (b1::b2::bs,body,what) ->
                                               let uu____3895 =
                                                 let uu____3910 =
                                                   let uu____3915 =
                                                     FStar_Syntax_Util.abs bs
                                                       body
                                                       FStar_Pervasives_Native.None
                                                      in
                                                   FStar_Syntax_Subst.open_term
                                                     [b1; b2] uu____3915
                                                    in
                                                 match uu____3910 with
                                                 | (b11::b21::[],body1) ->
                                                     (b11, b21, body1)
                                                 | uu____3973 ->
                                                     failwith
                                                       "Impossible : open_term not preserving binders arity"
                                                  in
                                               (match uu____3895 with
                                                | (b11,b21,body1) ->
                                                    let env0 =
                                                      let uu____4014 =
                                                        FStar_TypeChecker_DMFF.get_env
                                                          dmff_env2
                                                         in
                                                      FStar_TypeChecker_Env.push_binders
                                                        uu____4014 [b11; b21]
                                                       in
                                                    let wp_b1 =
                                                      let raw_wp_b1 =
                                                        let uu____4031 =
                                                          let uu____4032 =
                                                            let uu____4047 =
                                                              let uu____4056
                                                                =
                                                                let uu____4063
                                                                  =
                                                                  FStar_Syntax_Syntax.bv_to_name
                                                                    (
                                                                    FStar_Pervasives_Native.fst
                                                                    b11)
                                                                   in
                                                                let uu____4066
                                                                  =
                                                                  FStar_Syntax_Syntax.as_implicit
                                                                    false
                                                                   in
                                                                (uu____4063,
                                                                  uu____4066)
                                                                 in
                                                              [uu____4056]
                                                               in
                                                            (wp_type,
                                                              uu____4047)
                                                             in
                                                          FStar_Syntax_Syntax.Tm_app
                                                            uu____4032
                                                           in
                                                        mk1 uu____4031  in
                                                      FStar_TypeChecker_Normalize.normalize
                                                        [FStar_TypeChecker_Normalize.Beta]
                                                        env0 raw_wp_b1
                                                       in
                                                    let uu____4091 =
                                                      let uu____4100 =
                                                        let uu____4101 =
                                                          FStar_Syntax_Util.unascribe
                                                            wp_b1
                                                           in
                                                        FStar_TypeChecker_Normalize.eta_expand_with_type
                                                          env0 body1
                                                          uu____4101
                                                         in
                                                      FStar_All.pipe_left
                                                        FStar_Syntax_Util.abs_formals
                                                        uu____4100
                                                       in
                                                    (match uu____4091 with
                                                     | (bs1,body2,what') ->
                                                         let fail1 uu____4124
                                                           =
                                                           let error_msg =
                                                             let uu____4126 =
                                                               FStar_Syntax_Print.term_to_string
                                                                 body2
                                                                in
                                                             let uu____4127 =
                                                               match what'
                                                               with
                                                               | FStar_Pervasives_Native.None
                                                                    -> "None"
                                                               | FStar_Pervasives_Native.Some
                                                                   rc ->
                                                                   FStar_Ident.text_of_lid
                                                                    rc.FStar_Syntax_Syntax.residual_effect
                                                                in
                                                             FStar_Util.format2
                                                               "The body of return_wp (%s) should be of type Type0 but is of type %s"
                                                               uu____4126
                                                               uu____4127
                                                              in
                                                           raise_error1
                                                             (FStar_Errors.Fatal_WrongBodyTypeForReturnWP,
                                                               error_msg)
                                                            in
                                                         ((match what' with
                                                           | FStar_Pervasives_Native.None
                                                                -> fail1 ()
                                                           | FStar_Pervasives_Native.Some
                                                               rc ->
                                                               ((let uu____4132
                                                                   =
                                                                   let uu____4133
                                                                    =
                                                                    FStar_Syntax_Util.is_pure_effect
                                                                    rc.FStar_Syntax_Syntax.residual_effect
                                                                     in
                                                                   Prims.op_Negation
                                                                    uu____4133
                                                                    in
                                                                 if
                                                                   uu____4132
                                                                 then
                                                                   fail1 ()
                                                                 else ());
                                                                (let uu____4135
                                                                   =
                                                                   FStar_Util.map_opt
                                                                    rc.FStar_Syntax_Syntax.residual_typ
                                                                    (fun rt 
                                                                    ->
                                                                    let g_opt
                                                                    =
                                                                    FStar_TypeChecker_Rel.try_teq
                                                                    true env1
                                                                    rt
                                                                    FStar_Syntax_Util.ktype0
                                                                     in
                                                                    match g_opt
                                                                    with
                                                                    | 
                                                                    FStar_Pervasives_Native.Some
                                                                    g' ->
                                                                    FStar_TypeChecker_Rel.force_trivial_guard
                                                                    env1 g'
                                                                    | 
                                                                    FStar_Pervasives_Native.None
                                                                     ->
                                                                    fail1 ())
                                                                    in
                                                                 FStar_All.pipe_right
                                                                   uu____4135
                                                                   (fun a237 
                                                                    -> ()))));
                                                          (let wp =
                                                             let t2 =
                                                               (FStar_Pervasives_Native.fst
                                                                  b21).FStar_Syntax_Syntax.sort
                                                                in
                                                             let pure_wp_type
                                                               =
                                                               FStar_TypeChecker_DMFF.double_star
                                                                 t2
                                                                in
                                                             FStar_Syntax_Syntax.gen_bv
                                                               "wp"
                                                               FStar_Pervasives_Native.None
                                                               pure_wp_type
                                                              in
                                                           let body3 =
                                                             let uu____4160 =
                                                               let uu____4165
                                                                 =
                                                                 FStar_Syntax_Syntax.bv_to_name
                                                                   wp
                                                                  in
                                                               let uu____4166
                                                                 =
                                                                 let uu____4167
                                                                   =
                                                                   let uu____4174
                                                                    =
                                                                    FStar_Syntax_Util.abs
                                                                    [b21]
                                                                    body2
                                                                    what'  in
                                                                   (uu____4174,
                                                                    FStar_Pervasives_Native.None)
                                                                    in
                                                                 [uu____4167]
                                                                  in
                                                               FStar_Syntax_Syntax.mk_Tm_app
                                                                 uu____4165
                                                                 uu____4166
                                                                in
                                                             uu____4160
                                                               FStar_Pervasives_Native.None
                                                               FStar_Range.dummyRange
                                                              in
                                                           let uu____4201 =
                                                             let uu____4202 =
                                                               let uu____4209
                                                                 =
                                                                 FStar_Syntax_Syntax.mk_binder
                                                                   wp
                                                                  in
                                                               [uu____4209]
                                                                in
                                                             b11 ::
                                                               uu____4202
                                                              in
                                                           let uu____4226 =
                                                             FStar_Syntax_Util.abs
                                                               bs1 body3 what
                                                              in
                                                           FStar_Syntax_Util.abs
                                                             uu____4201
                                                             uu____4226
                                                             (FStar_Pervasives_Native.Some
                                                                rc_gtot)))))
                                           | uu____4229 ->
                                               raise_error1
                                                 (FStar_Errors.Fatal_UnexpectedReturnShape,
                                                   "unexpected shape for return")
                                            in
                                         let return_wp1 =
                                           let uu____4235 =
                                             let uu____4236 =
                                               FStar_Syntax_Subst.compress
                                                 return_wp
                                                in
                                             uu____4236.FStar_Syntax_Syntax.n
                                              in
                                           match uu____4235 with
                                           | FStar_Syntax_Syntax.Tm_abs
                                               (b1::b2::bs,body,what) ->
                                               let uu____4282 =
                                                 FStar_Syntax_Util.abs bs
                                                   body what
                                                  in
                                               FStar_Syntax_Util.abs 
                                                 [b1; b2] uu____4282
                                                 (FStar_Pervasives_Native.Some
                                                    rc_gtot)
                                           | uu____4297 ->
                                               raise_error1
                                                 (FStar_Errors.Fatal_UnexpectedReturnShape,
                                                   "unexpected shape for return")
                                            in
                                         let bind_wp1 =
                                           let uu____4303 =
                                             let uu____4304 =
                                               FStar_Syntax_Subst.compress
                                                 bind_wp
                                                in
                                             uu____4304.FStar_Syntax_Syntax.n
                                              in
                                           match uu____4303 with
                                           | FStar_Syntax_Syntax.Tm_abs
                                               (binders,body,what) ->
                                               let r =
                                                 FStar_Syntax_Syntax.lid_as_fv
                                                   FStar_Parser_Const.range_lid
                                                   (FStar_Syntax_Syntax.Delta_constant_at_level
                                                      (Prims.parse_int "1"))
                                                   FStar_Pervasives_Native.None
                                                  in
                                               let uu____4333 =
                                                 let uu____4334 =
                                                   let uu____4341 =
                                                     let uu____4346 =
                                                       mk1
                                                         (FStar_Syntax_Syntax.Tm_fvar
                                                            r)
                                                        in
                                                     FStar_Syntax_Syntax.null_binder
                                                       uu____4346
                                                      in
                                                   [uu____4341]  in
                                                 FStar_List.append uu____4334
                                                   binders
                                                  in
                                               FStar_Syntax_Util.abs
                                                 uu____4333 body what
                                           | uu____4359 ->
                                               raise_error1
                                                 (FStar_Errors.Fatal_UnexpectedBindShape,
                                                   "unexpected shape for bind")
                                            in
                                         let apply_close t =
                                           if
                                             (FStar_List.length
                                                effect_binders1)
                                               = (Prims.parse_int "0")
                                           then t
                                           else
                                             (let uu____4382 =
                                                let uu____4383 =
                                                  let uu____4384 =
                                                    let uu____4399 =
                                                      let uu____4408 =
                                                        FStar_Syntax_Util.args_of_binders
                                                          effect_binders1
                                                         in
                                                      FStar_Pervasives_Native.snd
                                                        uu____4408
                                                       in
                                                    (t, uu____4399)  in
                                                  FStar_Syntax_Syntax.Tm_app
                                                    uu____4384
                                                   in
                                                mk1 uu____4383  in
                                              FStar_Syntax_Subst.close
                                                effect_binders1 uu____4382)
                                            in
                                         let rec apply_last1 f l =
                                           match l with
                                           | [] -> failwith "empty path.."
                                           | a2::[] ->
                                               let uu____4450 = f a2  in
                                               [uu____4450]
                                           | x::xs ->
                                               let uu____4455 =
                                                 apply_last1 f xs  in
                                               x :: uu____4455
                                            in
                                         let register name item =
                                           let p =
                                             FStar_Ident.path_of_lid
                                               ed.FStar_Syntax_Syntax.mname
                                              in
                                           let p' =
                                             apply_last1
                                               (fun s  ->
                                                  Prims.strcat "__"
                                                    (Prims.strcat s
                                                       (Prims.strcat
                                                          "_eff_override_"
                                                          name))) p
                                              in
                                           let l' =
                                             FStar_Ident.lid_of_path p'
                                               FStar_Range.dummyRange
                                              in
                                           let uu____4481 =
                                             FStar_TypeChecker_Env.try_lookup_lid
                                               env1 l'
                                              in
                                           match uu____4481 with
                                           | FStar_Pervasives_Native.Some
                                               (_us,_t) ->
                                               ((let uu____4511 =
                                                   FStar_Options.debug_any ()
                                                    in
                                                 if uu____4511
                                                 then
                                                   let uu____4512 =
                                                     FStar_Ident.string_of_lid
                                                       l'
                                                      in
                                                   FStar_Util.print1
                                                     "DM4F: Applying override %s\n"
                                                     uu____4512
                                                 else ());
                                                (let uu____4514 =
                                                   FStar_Syntax_Syntax.lid_as_fv
                                                     l'
                                                     FStar_Syntax_Syntax.delta_equational
                                                     FStar_Pervasives_Native.None
                                                    in
                                                 FStar_Syntax_Syntax.fv_to_tm
                                                   uu____4514))
                                           | FStar_Pervasives_Native.None  ->
                                               let uu____4523 =
                                                 let uu____4528 = mk_lid name
                                                    in
                                                 let uu____4529 =
                                                   FStar_Syntax_Util.abs
                                                     effect_binders1 item
                                                     FStar_Pervasives_Native.None
                                                    in
                                                 FStar_TypeChecker_Util.mk_toplevel_definition
                                                   env1 uu____4528 uu____4529
                                                  in
                                               (match uu____4523 with
                                                | (sigelt,fv) ->
                                                    ((let uu____4533 =
                                                        let uu____4536 =
                                                          FStar_ST.op_Bang
                                                            sigelts
                                                           in
                                                        sigelt :: uu____4536
                                                         in
                                                      FStar_ST.op_Colon_Equals
                                                        sigelts uu____4533);
                                                     fv))
                                            in
                                         let lift_from_pure_wp1 =
                                           register "lift_from_pure"
                                             lift_from_pure_wp
                                            in
                                         let return_wp2 =
                                           register "return_wp" return_wp1
                                            in
                                         (FStar_Options.push ();
                                          (let uu____4641 =
                                             let uu____4644 =
                                               FStar_Syntax_Syntax.mk_sigelt
                                                 (FStar_Syntax_Syntax.Sig_pragma
                                                    (FStar_Syntax_Syntax.SetOptions
                                                       "--admit_smt_queries true"))
                                                in
                                             let uu____4645 =
                                               FStar_ST.op_Bang sigelts  in
                                             uu____4644 :: uu____4645  in
                                           FStar_ST.op_Colon_Equals sigelts
                                             uu____4641);
                                          (let return_elab1 =
                                             register "return_elab"
                                               return_elab
                                              in
                                           FStar_Options.pop ();
                                           (let bind_wp2 =
                                              register "bind_wp" bind_wp1  in
                                            FStar_Options.push ();
                                            (let uu____4751 =
                                               let uu____4754 =
                                                 FStar_Syntax_Syntax.mk_sigelt
                                                   (FStar_Syntax_Syntax.Sig_pragma
                                                      (FStar_Syntax_Syntax.SetOptions
                                                         "--admit_smt_queries true"))
                                                  in
                                               let uu____4755 =
                                                 FStar_ST.op_Bang sigelts  in
                                               uu____4754 :: uu____4755  in
                                             FStar_ST.op_Colon_Equals sigelts
                                               uu____4751);
                                            (let bind_elab1 =
                                               register "bind_elab" bind_elab
                                                in
                                             FStar_Options.pop ();
                                             (let uu____4858 =
                                                FStar_List.fold_left
                                                  (fun uu____4898  ->
                                                     fun action  ->
                                                       match uu____4898 with
                                                       | (dmff_env3,actions)
                                                           ->
                                                           let params_un =
                                                             FStar_Syntax_Subst.open_binders
                                                               action.FStar_Syntax_Syntax.action_params
                                                              in
                                                           let uu____4919 =
                                                             let uu____4926 =
                                                               FStar_TypeChecker_DMFF.get_env
                                                                 dmff_env3
                                                                in
                                                             FStar_TypeChecker_TcTerm.tc_tparams
                                                               uu____4926
                                                               params_un
                                                              in
                                                           (match uu____4919
                                                            with
                                                            | (action_params,env',uu____4935)
                                                                ->
                                                                let action_params1
                                                                  =
                                                                  FStar_List.map
                                                                    (
                                                                    fun
                                                                    uu____4955
                                                                     ->
                                                                    match uu____4955
                                                                    with
                                                                    | 
                                                                    (bv,qual)
                                                                    ->
                                                                    let uu____4966
                                                                    =
                                                                    let uu___101_4967
                                                                    = bv  in
                                                                    let uu____4968
                                                                    =
                                                                    FStar_TypeChecker_Normalize.normalize
                                                                    [FStar_TypeChecker_Normalize.EraseUniverses]
                                                                    env'
                                                                    bv.FStar_Syntax_Syntax.sort
                                                                     in
                                                                    {
                                                                    FStar_Syntax_Syntax.ppname
                                                                    =
                                                                    (uu___101_4967.FStar_Syntax_Syntax.ppname);
                                                                    FStar_Syntax_Syntax.index
                                                                    =
                                                                    (uu___101_4967.FStar_Syntax_Syntax.index);
                                                                    FStar_Syntax_Syntax.sort
                                                                    =
                                                                    uu____4968
                                                                    }  in
                                                                    (uu____4966,
                                                                    qual))
                                                                    action_params
                                                                   in
                                                                let dmff_env'
                                                                  =
                                                                  FStar_TypeChecker_DMFF.set_env
                                                                    dmff_env3
                                                                    env'
                                                                   in
                                                                let uu____4972
                                                                  =
                                                                  elaborate_and_star
                                                                    dmff_env'
                                                                    action_params1
                                                                    ((action.FStar_Syntax_Syntax.action_univs),
                                                                    (action.FStar_Syntax_Syntax.action_defn))
                                                                   in
                                                                (match uu____4972
                                                                 with
                                                                 | (dmff_env4,action_t,action_wp,action_elab)
                                                                    ->
                                                                    let name
                                                                    =
                                                                    ((action.FStar_Syntax_Syntax.action_name).FStar_Ident.ident).FStar_Ident.idText
                                                                     in
                                                                    let action_typ_with_wp
                                                                    =
                                                                    FStar_TypeChecker_DMFF.trans_F
                                                                    dmff_env'
                                                                    action_t
                                                                    action_wp
                                                                     in
                                                                    let action_params2
                                                                    =
                                                                    FStar_Syntax_Subst.close_binders
                                                                    action_params1
                                                                     in
                                                                    let action_elab1
                                                                    =
                                                                    FStar_Syntax_Subst.close
                                                                    action_params2
                                                                    action_elab
                                                                     in
                                                                    let action_typ_with_wp1
                                                                    =
                                                                    FStar_Syntax_Subst.close
                                                                    action_params2
                                                                    action_typ_with_wp
                                                                     in
                                                                    let action_elab2
                                                                    =
                                                                    FStar_Syntax_Util.abs
                                                                    action_params2
                                                                    action_elab1
                                                                    FStar_Pervasives_Native.None
                                                                     in
                                                                    let action_typ_with_wp2
                                                                    =
                                                                    match action_params2
                                                                    with
                                                                    | 
                                                                    [] ->
                                                                    action_typ_with_wp1
                                                                    | 
                                                                    uu____5008
                                                                    ->
                                                                    let uu____5009
                                                                    =
                                                                    FStar_Syntax_Syntax.mk_Total
                                                                    action_typ_with_wp1
                                                                     in
                                                                    FStar_Syntax_Util.flat_arrow
                                                                    action_params2
                                                                    uu____5009
                                                                     in
                                                                    ((
                                                                    let uu____5013
                                                                    =
                                                                    FStar_All.pipe_left
                                                                    (FStar_TypeChecker_Env.debug
                                                                    env1)
                                                                    (FStar_Options.Other
                                                                    "ED")  in
                                                                    if
                                                                    uu____5013
                                                                    then
                                                                    let uu____5014
                                                                    =
                                                                    FStar_Syntax_Print.binders_to_string
                                                                    ","
                                                                    params_un
                                                                     in
                                                                    let uu____5015
                                                                    =
                                                                    FStar_Syntax_Print.binders_to_string
                                                                    ","
                                                                    action_params2
                                                                     in
                                                                    let uu____5016
                                                                    =
                                                                    FStar_Syntax_Print.term_to_string
                                                                    action_typ_with_wp2
                                                                     in
                                                                    let uu____5017
                                                                    =
                                                                    FStar_Syntax_Print.term_to_string
                                                                    action_elab2
                                                                     in
                                                                    FStar_Util.print4
                                                                    "original action_params %s, end action_params %s, type %s, term %s\n"
                                                                    uu____5014
                                                                    uu____5015
                                                                    uu____5016
                                                                    uu____5017
                                                                    else ());
                                                                    (let action_elab3
                                                                    =
                                                                    register
                                                                    (Prims.strcat
                                                                    name
                                                                    "_elab")
                                                                    action_elab2
                                                                     in
                                                                    let action_typ_with_wp3
                                                                    =
                                                                    register
                                                                    (Prims.strcat
                                                                    name
                                                                    "_complete_type")
                                                                    action_typ_with_wp2
                                                                     in
                                                                    let uu____5021
                                                                    =
                                                                    let uu____5024
                                                                    =
                                                                    let uu___102_5025
                                                                    = action
                                                                     in
                                                                    let uu____5026
                                                                    =
                                                                    apply_close
                                                                    action_elab3
                                                                     in
                                                                    let uu____5027
                                                                    =
                                                                    apply_close
                                                                    action_typ_with_wp3
                                                                     in
                                                                    {
                                                                    FStar_Syntax_Syntax.action_name
                                                                    =
                                                                    (uu___102_5025.FStar_Syntax_Syntax.action_name);
                                                                    FStar_Syntax_Syntax.action_unqualified_name
                                                                    =
                                                                    (uu___102_5025.FStar_Syntax_Syntax.action_unqualified_name);
                                                                    FStar_Syntax_Syntax.action_univs
                                                                    =
                                                                    (uu___102_5025.FStar_Syntax_Syntax.action_univs);
                                                                    FStar_Syntax_Syntax.action_params
                                                                    = [];
                                                                    FStar_Syntax_Syntax.action_defn
                                                                    =
                                                                    uu____5026;
                                                                    FStar_Syntax_Syntax.action_typ
                                                                    =
                                                                    uu____5027
                                                                    }  in
                                                                    uu____5024
                                                                    ::
                                                                    actions
                                                                     in
                                                                    (dmff_env4,
                                                                    uu____5021))))))
                                                  (dmff_env2, [])
                                                  ed.FStar_Syntax_Syntax.actions
                                                 in
                                              match uu____4858 with
                                              | (dmff_env3,actions) ->
                                                  let actions1 =
                                                    FStar_List.rev actions
                                                     in
                                                  let repr1 =
                                                    let wp =
                                                      FStar_Syntax_Syntax.gen_bv
                                                        "wp_a"
                                                        FStar_Pervasives_Native.None
                                                        wp_a
                                                       in
                                                    let binders =
                                                      let uu____5066 =
                                                        FStar_Syntax_Syntax.mk_binder
                                                          a1
                                                         in
                                                      let uu____5071 =
                                                        let uu____5078 =
                                                          FStar_Syntax_Syntax.mk_binder
                                                            wp
                                                           in
                                                        [uu____5078]  in
                                                      uu____5066 ::
                                                        uu____5071
                                                       in
                                                    let uu____5095 =
                                                      let uu____5098 =
                                                        let uu____5099 =
                                                          let uu____5100 =
                                                            let uu____5115 =
                                                              let uu____5124
                                                                =
                                                                let uu____5131
                                                                  =
                                                                  FStar_Syntax_Syntax.bv_to_name
                                                                    a1
                                                                   in
                                                                let uu____5134
                                                                  =
                                                                  FStar_Syntax_Syntax.as_implicit
                                                                    false
                                                                   in
                                                                (uu____5131,
                                                                  uu____5134)
                                                                 in
                                                              [uu____5124]
                                                               in
                                                            (repr,
                                                              uu____5115)
                                                             in
                                                          FStar_Syntax_Syntax.Tm_app
                                                            uu____5100
                                                           in
                                                        mk1 uu____5099  in
                                                      let uu____5159 =
                                                        FStar_Syntax_Syntax.bv_to_name
                                                          wp
                                                         in
                                                      FStar_TypeChecker_DMFF.trans_F
                                                        dmff_env3 uu____5098
                                                        uu____5159
                                                       in
                                                    FStar_Syntax_Util.abs
                                                      binders uu____5095
                                                      FStar_Pervasives_Native.None
                                                     in
                                                  let uu____5160 =
                                                    recheck_debug "FC" env1
                                                      repr1
                                                     in
                                                  let repr2 =
                                                    register "repr" repr1  in
                                                  let uu____5162 =
                                                    let uu____5171 =
                                                      let uu____5172 =
                                                        let uu____5175 =
                                                          FStar_Syntax_Subst.compress
                                                            wp_type
                                                           in
                                                        FStar_All.pipe_left
                                                          FStar_Syntax_Util.unascribe
                                                          uu____5175
                                                         in
                                                      uu____5172.FStar_Syntax_Syntax.n
                                                       in
                                                    match uu____5171 with
                                                    | FStar_Syntax_Syntax.Tm_abs
                                                        (type_param::effect_param,arrow1,uu____5189)
                                                        ->
                                                        let uu____5218 =
                                                          let uu____5235 =
                                                            FStar_Syntax_Subst.open_term
                                                              (type_param ::
                                                              effect_param)
                                                              arrow1
                                                             in
                                                          match uu____5235
                                                          with
                                                          | (b::bs,body) ->
                                                              (b, bs, body)
                                                          | uu____5287 ->
                                                              failwith
                                                                "Impossible : open_term nt preserving binders arity"
                                                           in
                                                        (match uu____5218
                                                         with
                                                         | (type_param1,effect_param1,arrow2)
                                                             ->
                                                             let uu____5339 =
                                                               let uu____5340
                                                                 =
                                                                 let uu____5343
                                                                   =
                                                                   FStar_Syntax_Subst.compress
                                                                    arrow2
                                                                    in
                                                                 FStar_All.pipe_left
                                                                   FStar_Syntax_Util.unascribe
                                                                   uu____5343
                                                                  in
                                                               uu____5340.FStar_Syntax_Syntax.n
                                                                in
                                                             (match uu____5339
                                                              with
                                                              | FStar_Syntax_Syntax.Tm_arrow
                                                                  (wp_binders,c)
                                                                  ->
                                                                  let uu____5372
                                                                    =
                                                                    FStar_Syntax_Subst.open_comp
                                                                    wp_binders
                                                                    c  in
                                                                  (match uu____5372
                                                                   with
                                                                   | 
                                                                   (wp_binders1,c1)
                                                                    ->
                                                                    let uu____5387
                                                                    =
                                                                    FStar_List.partition
                                                                    (fun
                                                                    uu____5412
                                                                     ->
                                                                    match uu____5412
                                                                    with
                                                                    | 
                                                                    (bv,uu____5418)
                                                                    ->
                                                                    let uu____5419
                                                                    =
                                                                    let uu____5420
                                                                    =
                                                                    FStar_Syntax_Free.names
                                                                    bv.FStar_Syntax_Syntax.sort
                                                                     in
                                                                    FStar_All.pipe_right
                                                                    uu____5420
                                                                    (FStar_Util.set_mem
                                                                    (FStar_Pervasives_Native.fst
                                                                    type_param1))
                                                                     in
                                                                    FStar_All.pipe_right
                                                                    uu____5419
                                                                    Prims.op_Negation)
                                                                    wp_binders1
                                                                     in
                                                                    (match uu____5387
                                                                    with
                                                                    | 
                                                                    (pre_args,post_args)
                                                                    ->
                                                                    let post
                                                                    =
                                                                    match post_args
                                                                    with
                                                                    | 
                                                                    post::[]
                                                                    -> post
                                                                    | 
                                                                    [] ->
                                                                    let err_msg
                                                                    =
                                                                    let uu____5486
                                                                    =
                                                                    FStar_Syntax_Print.term_to_string
                                                                    arrow2
                                                                     in
                                                                    FStar_Util.format1
                                                                    "Impossible to generate DM effect: no post candidate %s (Type variable does not appear)"
                                                                    uu____5486
                                                                     in
                                                                    FStar_Errors.raise_err
                                                                    (FStar_Errors.Fatal_ImpossibleToGenerateDMEffect,
                                                                    err_msg)
                                                                    | 
                                                                    uu____5491
                                                                    ->
                                                                    let err_msg
                                                                    =
                                                                    let uu____5499
                                                                    =
                                                                    FStar_Syntax_Print.term_to_string
                                                                    arrow2
                                                                     in
                                                                    FStar_Util.format1
                                                                    "Impossible to generate DM effect: multiple post candidates %s"
                                                                    uu____5499
                                                                     in
                                                                    FStar_Errors.raise_err
                                                                    (FStar_Errors.Fatal_ImpossibleToGenerateDMEffect,
                                                                    err_msg)
                                                                     in
                                                                    let uu____5504
                                                                    =
                                                                    FStar_Syntax_Util.arrow
                                                                    pre_args
                                                                    c1  in
                                                                    let uu____5507
                                                                    =
                                                                    FStar_Syntax_Util.abs
                                                                    (type_param1
                                                                    ::
                                                                    effect_param1)
                                                                    (FStar_Pervasives_Native.fst
                                                                    post).FStar_Syntax_Syntax.sort
                                                                    FStar_Pervasives_Native.None
                                                                     in
                                                                    (uu____5504,
                                                                    uu____5507)))
                                                              | uu____5518 ->
                                                                  let uu____5519
                                                                    =
                                                                    let uu____5524
                                                                    =
                                                                    let uu____5525
                                                                    =
                                                                    FStar_Syntax_Print.term_to_string
                                                                    arrow2
                                                                     in
                                                                    FStar_Util.format1
                                                                    "Impossible: pre/post arrow %s"
                                                                    uu____5525
                                                                     in
                                                                    (FStar_Errors.Fatal_ImpossiblePrePostArrow,
                                                                    uu____5524)
                                                                     in
                                                                  raise_error1
                                                                    uu____5519))
                                                    | uu____5534 ->
                                                        let uu____5535 =
                                                          let uu____5540 =
                                                            let uu____5541 =
                                                              FStar_Syntax_Print.term_to_string
                                                                wp_type
                                                               in
                                                            FStar_Util.format1
                                                              "Impossible: pre/post abs %s"
                                                              uu____5541
                                                             in
                                                          (FStar_Errors.Fatal_ImpossiblePrePostAbs,
                                                            uu____5540)
                                                           in
                                                        raise_error1
                                                          uu____5535
                                                     in
                                                  (match uu____5162 with
                                                   | (pre,post) ->
                                                       ((let uu____5571 =
                                                           register "pre" pre
                                                            in
                                                         ());
                                                        (let uu____5573 =
                                                           register "post"
                                                             post
                                                            in
                                                         ());
                                                        (let uu____5575 =
                                                           register "wp"
                                                             wp_type
                                                            in
                                                         ());
                                                        (let ed1 =
                                                           let uu___103_5577
                                                             = ed  in
                                                           let uu____5578 =
                                                             FStar_Syntax_Subst.close_binders
                                                               effect_binders1
                                                              in
                                                           let uu____5579 =
                                                             FStar_Syntax_Subst.close
                                                               effect_binders1
                                                               effect_signature
                                                              in
                                                           let uu____5580 =
                                                             let uu____5581 =
                                                               apply_close
                                                                 return_wp2
                                                                in
                                                             ([], uu____5581)
                                                              in
                                                           let uu____5588 =
                                                             let uu____5589 =
                                                               apply_close
                                                                 bind_wp2
                                                                in
                                                             ([], uu____5589)
                                                              in
                                                           let uu____5596 =
                                                             apply_close
                                                               repr2
                                                              in
                                                           let uu____5597 =
                                                             let uu____5598 =
                                                               apply_close
                                                                 return_elab1
                                                                in
                                                             ([], uu____5598)
                                                              in
                                                           let uu____5605 =
                                                             let uu____5606 =
                                                               apply_close
                                                                 bind_elab1
                                                                in
                                                             ([], uu____5606)
                                                              in
                                                           {
                                                             FStar_Syntax_Syntax.cattributes
                                                               =
                                                               (uu___103_5577.FStar_Syntax_Syntax.cattributes);
                                                             FStar_Syntax_Syntax.mname
                                                               =
                                                               (uu___103_5577.FStar_Syntax_Syntax.mname);
                                                             FStar_Syntax_Syntax.univs
                                                               =
                                                               (uu___103_5577.FStar_Syntax_Syntax.univs);
                                                             FStar_Syntax_Syntax.binders
                                                               = uu____5578;
                                                             FStar_Syntax_Syntax.signature
                                                               = uu____5579;
                                                             FStar_Syntax_Syntax.ret_wp
                                                               = uu____5580;
                                                             FStar_Syntax_Syntax.bind_wp
                                                               = uu____5588;
                                                             FStar_Syntax_Syntax.if_then_else
                                                               =
                                                               (uu___103_5577.FStar_Syntax_Syntax.if_then_else);
                                                             FStar_Syntax_Syntax.ite_wp
                                                               =
                                                               (uu___103_5577.FStar_Syntax_Syntax.ite_wp);
                                                             FStar_Syntax_Syntax.stronger
                                                               =
                                                               (uu___103_5577.FStar_Syntax_Syntax.stronger);
                                                             FStar_Syntax_Syntax.close_wp
                                                               =
                                                               (uu___103_5577.FStar_Syntax_Syntax.close_wp);
                                                             FStar_Syntax_Syntax.assert_p
                                                               =
                                                               (uu___103_5577.FStar_Syntax_Syntax.assert_p);
                                                             FStar_Syntax_Syntax.assume_p
                                                               =
                                                               (uu___103_5577.FStar_Syntax_Syntax.assume_p);
                                                             FStar_Syntax_Syntax.null_wp
                                                               =
                                                               (uu___103_5577.FStar_Syntax_Syntax.null_wp);
                                                             FStar_Syntax_Syntax.trivial
                                                               =
                                                               (uu___103_5577.FStar_Syntax_Syntax.trivial);
                                                             FStar_Syntax_Syntax.repr
                                                               = uu____5596;
                                                             FStar_Syntax_Syntax.return_repr
                                                               = uu____5597;
                                                             FStar_Syntax_Syntax.bind_repr
                                                               = uu____5605;
                                                             FStar_Syntax_Syntax.actions
                                                               = actions1;
                                                             FStar_Syntax_Syntax.eff_attrs
                                                               =
                                                               (uu___103_5577.FStar_Syntax_Syntax.eff_attrs)
                                                           }  in
                                                         let uu____5613 =
                                                           FStar_TypeChecker_DMFF.gen_wps_for_free
                                                             env1
                                                             effect_binders1
                                                             a1 wp_a ed1
                                                            in
                                                         match uu____5613
                                                         with
                                                         | (sigelts',ed2) ->
                                                             ((let uu____5631
                                                                 =
                                                                 FStar_TypeChecker_Env.debug
                                                                   env1
                                                                   (FStar_Options.Other
                                                                    "ED")
                                                                  in
                                                               if uu____5631
                                                               then
                                                                 let uu____5632
                                                                   =
                                                                   FStar_Syntax_Print.eff_decl_to_string
                                                                    true ed2
                                                                    in
                                                                 FStar_Util.print_string
                                                                   uu____5632
                                                               else ());
                                                              (let lift_from_pure_opt
                                                                 =
                                                                 if
                                                                   (FStar_List.length
                                                                    effect_binders1)
                                                                    =
                                                                    (Prims.parse_int "0")
                                                                 then
                                                                   let lift_from_pure
                                                                    =
                                                                    let uu____5645
                                                                    =
                                                                    let uu____5648
                                                                    =
                                                                    let uu____5649
                                                                    =
                                                                    apply_close
                                                                    lift_from_pure_wp1
                                                                     in
                                                                    ([],
                                                                    uu____5649)
                                                                     in
                                                                    FStar_Pervasives_Native.Some
                                                                    uu____5648
                                                                     in
                                                                    {
                                                                    FStar_Syntax_Syntax.source
                                                                    =
                                                                    FStar_Parser_Const.effect_PURE_lid;
                                                                    FStar_Syntax_Syntax.target
                                                                    =
                                                                    (ed2.FStar_Syntax_Syntax.mname);
                                                                    FStar_Syntax_Syntax.lift_wp
                                                                    =
                                                                    uu____5645;
                                                                    FStar_Syntax_Syntax.lift
                                                                    =
                                                                    FStar_Pervasives_Native.None
                                                                    }  in
                                                                   let uu____5656
                                                                    =
                                                                    FStar_Syntax_Syntax.mk_sigelt
                                                                    (FStar_Syntax_Syntax.Sig_sub_effect
                                                                    lift_from_pure)
                                                                     in
                                                                   FStar_Pervasives_Native.Some
                                                                    uu____5656
                                                                 else
                                                                   FStar_Pervasives_Native.None
                                                                  in
                                                               let uu____5658
                                                                 =
                                                                 let uu____5661
                                                                   =
                                                                   let uu____5664
                                                                    =
                                                                    FStar_ST.op_Bang
                                                                    sigelts
                                                                     in
                                                                   FStar_List.rev
                                                                    uu____5664
                                                                    in
                                                                 FStar_List.append
                                                                   uu____5661
                                                                   sigelts'
                                                                  in
                                                               (uu____5658,
                                                                 ed2,
                                                                 lift_from_pure_opt))))))))))))))))))
  
let tc_lex_t :
  'Auu____5730 .
    FStar_TypeChecker_Env.env ->
      FStar_Syntax_Syntax.sigelt Prims.list ->
        'Auu____5730 Prims.list ->
          FStar_Ident.lident Prims.list -> FStar_Syntax_Syntax.sigelt
  =
  fun env  ->
    fun ses  ->
      fun quals  ->
        fun lids  ->
          let err_range =
            let uu____5765 = FStar_List.hd ses  in
            uu____5765.FStar_Syntax_Syntax.sigrng  in
          (match lids with
           | lex_t1::lex_top1::lex_cons::[] when
               ((FStar_Ident.lid_equals lex_t1 FStar_Parser_Const.lex_t_lid)
                  &&
                  (FStar_Ident.lid_equals lex_top1
                     FStar_Parser_Const.lextop_lid))
                 &&
                 (FStar_Ident.lid_equals lex_cons
                    FStar_Parser_Const.lexcons_lid)
               -> ()
           | uu____5770 ->
               FStar_Errors.raise_error
                 (FStar_Errors.Fatal_InvalidRedefinitionOfLexT,
                   "Invalid (partial) redefinition of lex_t") err_range);
          (match ses with
           | {
               FStar_Syntax_Syntax.sigel =
                 FStar_Syntax_Syntax.Sig_inductive_typ
                 (lex_t1,uu____5774,[],t,uu____5776,uu____5777);
               FStar_Syntax_Syntax.sigrng = r;
               FStar_Syntax_Syntax.sigquals = [];
               FStar_Syntax_Syntax.sigmeta = uu____5779;
               FStar_Syntax_Syntax.sigattrs = uu____5780;_}::{
                                                               FStar_Syntax_Syntax.sigel
                                                                 =
                                                                 FStar_Syntax_Syntax.Sig_datacon
                                                                 (lex_top1,uu____5782,_t_top,_lex_t_top,_0_16,uu____5785);
                                                               FStar_Syntax_Syntax.sigrng
                                                                 = r1;
                                                               FStar_Syntax_Syntax.sigquals
                                                                 = [];
                                                               FStar_Syntax_Syntax.sigmeta
                                                                 = uu____5787;
                                                               FStar_Syntax_Syntax.sigattrs
                                                                 = uu____5788;_}::
               {
                 FStar_Syntax_Syntax.sigel = FStar_Syntax_Syntax.Sig_datacon
                   (lex_cons,uu____5790,_t_cons,_lex_t_cons,_0_17,uu____5793);
                 FStar_Syntax_Syntax.sigrng = r2;
                 FStar_Syntax_Syntax.sigquals = [];
                 FStar_Syntax_Syntax.sigmeta = uu____5795;
                 FStar_Syntax_Syntax.sigattrs = uu____5796;_}::[]
               when
               ((_0_16 = (Prims.parse_int "0")) &&
                  (_0_17 = (Prims.parse_int "0")))
                 &&
                 (((FStar_Ident.lid_equals lex_t1
                      FStar_Parser_Const.lex_t_lid)
                     &&
                     (FStar_Ident.lid_equals lex_top1
                        FStar_Parser_Const.lextop_lid))
                    &&
                    (FStar_Ident.lid_equals lex_cons
                       FStar_Parser_Const.lexcons_lid))
               ->
               let u =
                 FStar_Syntax_Syntax.new_univ_name
                   (FStar_Pervasives_Native.Some r)
                  in
               let t1 =
                 FStar_Syntax_Syntax.mk
                   (FStar_Syntax_Syntax.Tm_type
                      (FStar_Syntax_Syntax.U_name u))
                   FStar_Pervasives_Native.None r
                  in
               let t2 = FStar_Syntax_Subst.close_univ_vars [u] t1  in
               let tc =
                 {
                   FStar_Syntax_Syntax.sigel =
                     (FStar_Syntax_Syntax.Sig_inductive_typ
                        (lex_t1, [u], [], t2, [],
                          [FStar_Parser_Const.lextop_lid;
                          FStar_Parser_Const.lexcons_lid]));
                   FStar_Syntax_Syntax.sigrng = r;
                   FStar_Syntax_Syntax.sigquals = [];
                   FStar_Syntax_Syntax.sigmeta =
                     FStar_Syntax_Syntax.default_sigmeta;
                   FStar_Syntax_Syntax.sigattrs = []
                 }  in
               let utop =
                 FStar_Syntax_Syntax.new_univ_name
                   (FStar_Pervasives_Native.Some r1)
                  in
               let lex_top_t =
                 let uu____5841 =
                   let uu____5848 =
                     let uu____5849 =
                       let uu____5856 =
                         let uu____5859 =
                           FStar_Ident.set_lid_range
                             FStar_Parser_Const.lex_t_lid r1
                            in
                         FStar_Syntax_Syntax.fvar uu____5859
                           FStar_Syntax_Syntax.delta_constant
                           FStar_Pervasives_Native.None
                          in
                       (uu____5856, [FStar_Syntax_Syntax.U_name utop])  in
                     FStar_Syntax_Syntax.Tm_uinst uu____5849  in
                   FStar_Syntax_Syntax.mk uu____5848  in
                 uu____5841 FStar_Pervasives_Native.None r1  in
               let lex_top_t1 =
                 FStar_Syntax_Subst.close_univ_vars [utop] lex_top_t  in
               let dc_lextop =
                 {
                   FStar_Syntax_Syntax.sigel =
                     (FStar_Syntax_Syntax.Sig_datacon
                        (lex_top1, [utop], lex_top_t1,
                          FStar_Parser_Const.lex_t_lid,
                          (Prims.parse_int "0"), []));
                   FStar_Syntax_Syntax.sigrng = r1;
                   FStar_Syntax_Syntax.sigquals = [];
                   FStar_Syntax_Syntax.sigmeta =
                     FStar_Syntax_Syntax.default_sigmeta;
                   FStar_Syntax_Syntax.sigattrs = []
                 }  in
               let ucons1 =
                 FStar_Syntax_Syntax.new_univ_name
                   (FStar_Pervasives_Native.Some r2)
                  in
               let ucons2 =
                 FStar_Syntax_Syntax.new_univ_name
                   (FStar_Pervasives_Native.Some r2)
                  in
               let lex_cons_t =
                 let a =
                   let uu____5875 =
                     FStar_Syntax_Syntax.mk
                       (FStar_Syntax_Syntax.Tm_type
                          (FStar_Syntax_Syntax.U_name ucons1))
                       FStar_Pervasives_Native.None r2
                      in
                   FStar_Syntax_Syntax.new_bv
                     (FStar_Pervasives_Native.Some r2) uu____5875
                    in
                 let hd1 =
                   let uu____5877 = FStar_Syntax_Syntax.bv_to_name a  in
                   FStar_Syntax_Syntax.new_bv
                     (FStar_Pervasives_Native.Some r2) uu____5877
                    in
                 let tl1 =
                   let uu____5879 =
                     let uu____5880 =
                       let uu____5887 =
                         let uu____5888 =
                           let uu____5895 =
                             let uu____5898 =
                               FStar_Ident.set_lid_range
                                 FStar_Parser_Const.lex_t_lid r2
                                in
                             FStar_Syntax_Syntax.fvar uu____5898
                               FStar_Syntax_Syntax.delta_constant
                               FStar_Pervasives_Native.None
                              in
                           (uu____5895, [FStar_Syntax_Syntax.U_name ucons2])
                            in
                         FStar_Syntax_Syntax.Tm_uinst uu____5888  in
                       FStar_Syntax_Syntax.mk uu____5887  in
                     uu____5880 FStar_Pervasives_Native.None r2  in
                   FStar_Syntax_Syntax.new_bv
                     (FStar_Pervasives_Native.Some r2) uu____5879
                    in
                 let res =
                   let uu____5907 =
                     let uu____5914 =
                       let uu____5915 =
                         let uu____5922 =
                           let uu____5925 =
                             FStar_Ident.set_lid_range
                               FStar_Parser_Const.lex_t_lid r2
                              in
                           FStar_Syntax_Syntax.fvar uu____5925
                             FStar_Syntax_Syntax.delta_constant
                             FStar_Pervasives_Native.None
                            in
                         (uu____5922,
                           [FStar_Syntax_Syntax.U_max
                              [FStar_Syntax_Syntax.U_name ucons1;
                              FStar_Syntax_Syntax.U_name ucons2]])
                          in
                       FStar_Syntax_Syntax.Tm_uinst uu____5915  in
                     FStar_Syntax_Syntax.mk uu____5914  in
                   uu____5907 FStar_Pervasives_Native.None r2  in
                 let uu____5931 = FStar_Syntax_Syntax.mk_Total res  in
                 FStar_Syntax_Util.arrow
                   [(a,
                      (FStar_Pervasives_Native.Some
                         FStar_Syntax_Syntax.imp_tag));
                   (hd1, FStar_Pervasives_Native.None);
                   (tl1, FStar_Pervasives_Native.None)] uu____5931
                  in
               let lex_cons_t1 =
                 FStar_Syntax_Subst.close_univ_vars [ucons1; ucons2]
                   lex_cons_t
                  in
               let dc_lexcons =
                 {
                   FStar_Syntax_Syntax.sigel =
                     (FStar_Syntax_Syntax.Sig_datacon
                        (lex_cons, [ucons1; ucons2], lex_cons_t1,
                          FStar_Parser_Const.lex_t_lid,
                          (Prims.parse_int "0"), []));
                   FStar_Syntax_Syntax.sigrng = r2;
                   FStar_Syntax_Syntax.sigquals = [];
                   FStar_Syntax_Syntax.sigmeta =
                     FStar_Syntax_Syntax.default_sigmeta;
                   FStar_Syntax_Syntax.sigattrs = []
                 }  in
               let uu____5954 = FStar_TypeChecker_Env.get_range env  in
               {
                 FStar_Syntax_Syntax.sigel =
                   (FStar_Syntax_Syntax.Sig_bundle
                      ([tc; dc_lextop; dc_lexcons], lids));
                 FStar_Syntax_Syntax.sigrng = uu____5954;
                 FStar_Syntax_Syntax.sigquals = [];
                 FStar_Syntax_Syntax.sigmeta =
                   FStar_Syntax_Syntax.default_sigmeta;
                 FStar_Syntax_Syntax.sigattrs = []
               }
           | uu____5959 ->
               let err_msg =
                 let uu____5963 =
                   let uu____5964 =
                     FStar_Syntax_Syntax.mk_sigelt
                       (FStar_Syntax_Syntax.Sig_bundle (ses, lids))
                      in
                   FStar_Syntax_Print.sigelt_to_string uu____5964  in
                 FStar_Util.format1 "Invalid (re)definition of lex_t: %s\n"
                   uu____5963
                  in
               FStar_Errors.raise_error
                 (FStar_Errors.Fatal_InvalidRedefinitionOfLexT, err_msg)
                 err_range)
  
let (tc_assume :
  FStar_TypeChecker_Env.env ->
    FStar_Syntax_Syntax.formula ->
      FStar_Range.range -> FStar_Syntax_Syntax.term)
  =
  fun env  ->
    fun phi  ->
      fun r  ->
        let env1 = FStar_TypeChecker_Env.set_range env r  in
        let uu____5985 = FStar_Syntax_Util.type_u ()  in
        match uu____5985 with
        | (k,uu____5991) ->
            let phi1 =
              let uu____5995 = tc_check_trivial_guard env1 phi k  in
              FStar_All.pipe_right uu____5995
                (FStar_TypeChecker_Normalize.normalize
                   [FStar_TypeChecker_Normalize.Beta;
                   FStar_TypeChecker_Normalize.Eager_unfolding] env1)
               in
            (FStar_TypeChecker_Util.check_uvars r phi1; phi1)
  
let (tc_inductive :
  FStar_TypeChecker_Env.env ->
    FStar_Syntax_Syntax.sigelt Prims.list ->
      FStar_Syntax_Syntax.qualifier Prims.list ->
        FStar_Ident.lident Prims.list ->
          (FStar_Syntax_Syntax.sigelt,FStar_Syntax_Syntax.sigelt Prims.list)
            FStar_Pervasives_Native.tuple2)
  =
  fun env  ->
    fun ses  ->
      fun quals  ->
        fun lids  ->
          let env1 = FStar_TypeChecker_Env.push env "tc_inductive"  in
          let uu____6038 =
            FStar_TypeChecker_TcInductive.check_inductive_well_typedness env1
              ses quals lids
             in
          match uu____6038 with
          | (sig_bndle,tcs,datas) ->
              let data_ops_ses =
                let uu____6069 =
                  FStar_List.map
                    (FStar_TypeChecker_TcInductive.mk_data_operations quals
                       env1 tcs) datas
                   in
                FStar_All.pipe_right uu____6069 FStar_List.flatten  in
              ((let uu____6083 =
                  (FStar_Options.no_positivity ()) ||
                    (let uu____6085 =
                       FStar_TypeChecker_Env.should_verify env1  in
                     Prims.op_Negation uu____6085)
                   in
                if uu____6083
                then ()
                else
                  (let env2 =
                     FStar_TypeChecker_Env.push_sigelt env1 sig_bndle  in
                   FStar_List.iter
                     (fun ty  ->
                        let b =
                          FStar_TypeChecker_TcInductive.check_positivity ty
                            env2
                           in
                        if Prims.op_Negation b
                        then
                          let uu____6096 =
                            match ty.FStar_Syntax_Syntax.sigel with
                            | FStar_Syntax_Syntax.Sig_inductive_typ
                                (lid,uu____6106,uu____6107,uu____6108,uu____6109,uu____6110)
                                -> (lid, (ty.FStar_Syntax_Syntax.sigrng))
                            | uu____6119 -> failwith "Impossible!"  in
                          match uu____6096 with
                          | (lid,r) ->
                              FStar_Errors.log_issue r
                                (FStar_Errors.Error_InductiveTypeNotSatisfyPositivityCondition,
                                  (Prims.strcat "Inductive type "
                                     (Prims.strcat lid.FStar_Ident.str
                                        " does not satisfy the positivity condition")))
                        else ()) tcs));
               (let skip_prims_type uu____6132 =
                  let lid =
                    let ty = FStar_List.hd tcs  in
                    match ty.FStar_Syntax_Syntax.sigel with
                    | FStar_Syntax_Syntax.Sig_inductive_typ
                        (lid,uu____6136,uu____6137,uu____6138,uu____6139,uu____6140)
                        -> lid
                    | uu____6149 -> failwith "Impossible"  in
                  FStar_List.existsb
                    (fun s  -> s = (lid.FStar_Ident.ident).FStar_Ident.idText)
                    FStar_TypeChecker_TcInductive.early_prims_inductives
                   in
                let is_noeq =
                  FStar_List.existsb (fun q  -> q = FStar_Syntax_Syntax.Noeq)
                    quals
                   in
                let res =
                  let uu____6162 =
                    (((FStar_List.length tcs) = (Prims.parse_int "0")) ||
                       ((FStar_Ident.lid_equals
                           env1.FStar_TypeChecker_Env.curmodule
                           FStar_Parser_Const.prims_lid)
                          && (skip_prims_type ())))
                      || is_noeq
                     in
                  if uu____6162
                  then (sig_bndle, data_ops_ses)
                  else
                    (let is_unopteq =
                       FStar_List.existsb
                         (fun q  -> q = FStar_Syntax_Syntax.Unopteq) quals
                        in
                     let ses1 =
                       if is_unopteq
                       then
                         FStar_TypeChecker_TcInductive.unoptimized_haseq_scheme
                           sig_bndle tcs datas env1
                       else
                         FStar_TypeChecker_TcInductive.optimized_haseq_scheme
                           sig_bndle tcs datas env1
                        in
                     (sig_bndle, (FStar_List.append ses1 data_ops_ses)))
                   in
                (let uu____6185 =
                   FStar_TypeChecker_Env.pop env1 "tc_inductive"  in
                 ());
                res))
  
let (z3_reset_options :
  FStar_TypeChecker_Env.env -> FStar_TypeChecker_Env.env) =
  fun en  ->
    let env =
      let uu____6192 = FStar_Options.using_facts_from ()  in
      FStar_TypeChecker_Env.set_proof_ns uu____6192 en  in
    (env.FStar_TypeChecker_Env.solver).FStar_TypeChecker_Env.refresh (); env
  
let (get_fail_se :
  FStar_Syntax_Syntax.sigelt ->
    (Prims.int Prims.list,Prims.bool) FStar_Pervasives_Native.tuple2
      FStar_Pervasives_Native.option)
  =
  fun se  ->
    let comb f1 f2 =
      match (f1, f2) with
      | (FStar_Pervasives_Native.Some (e1,l1),FStar_Pervasives_Native.Some
         (e2,l2)) ->
          FStar_Pervasives_Native.Some
            ((FStar_List.append e1 e2), (l1 || l2))
      | (FStar_Pervasives_Native.Some (e,l),FStar_Pervasives_Native.None ) ->
          FStar_Pervasives_Native.Some (e, l)
      | (FStar_Pervasives_Native.None ,FStar_Pervasives_Native.Some (e,l)) ->
          FStar_Pervasives_Native.Some (e, l)
      | uu____6422 -> FStar_Pervasives_Native.None  in
    FStar_List.fold_right
      (fun at  ->
         fun acc  ->
           let uu____6470 = FStar_ToSyntax_ToSyntax.get_fail_attr true at  in
           comb uu____6470 acc) se.FStar_Syntax_Syntax.sigattrs
      FStar_Pervasives_Native.None
  
let list_of_option :
  'Auu____6489 .
    'Auu____6489 FStar_Pervasives_Native.option -> 'Auu____6489 Prims.list
  =
  fun uu___83_6498  ->
    match uu___83_6498 with
    | FStar_Pervasives_Native.None  -> []
    | FStar_Pervasives_Native.Some x -> [x]
  
let (check_multi_contained :
  Prims.int Prims.list ->
    Prims.int Prims.list ->
      (Prims.int,Prims.int,Prims.int) FStar_Pervasives_Native.tuple3
        FStar_Pervasives_Native.option)
  =
  fun l1  ->
    fun l2  ->
      match l1 with
      | [] -> FStar_Pervasives_Native.None
      | uu____6542 ->
          let rec collect1 l =
            match l with
            | [] -> []
            | hd1::tl1 ->
                let uu____6574 = collect1 tl1  in
                (match uu____6574 with
                 | [] -> [(hd1, (Prims.parse_int "1"))]
                 | (h,n1)::t ->
                     if h = hd1
                     then (h, (n1 + (Prims.parse_int "1"))) :: t
                     else (hd1, (Prims.parse_int "1")) :: (h, n1) :: t)
             in
          let summ l =
            let l3 = FStar_List.sortWith (fun x  -> fun y  -> x - y) l  in
            collect1 l3  in
          let l11 = summ l1  in
          let l21 = summ l2  in
          let rec aux l12 l22 =
            match (l12, l22) with
            | ([],[]) -> FStar_Pervasives_Native.None
            | ((e,n1)::uu____6759,[]) ->
                FStar_Pervasives_Native.Some (e, n1, (Prims.parse_int "0"))
            | ([],(e,n1)::uu____6794) ->
                FStar_Pervasives_Native.Some (e, (Prims.parse_int "0"), n1)
            | ((hd1,n1)::tl1,(hd2,n2)::tl2) when hd1 <> hd2 ->
                FStar_Pervasives_Native.Some (hd1, n1, (Prims.parse_int "0"))
            | ((hd1,n1)::tl1,(hd2,n2)::tl2) when hd1 = hd2 ->
                if n1 <> n2
                then FStar_Pervasives_Native.Some (hd1, n1, n2)
                else aux tl1 tl2
             in
          aux l11 l21
  
let rec (tc_decl :
  FStar_TypeChecker_Env.env ->
    FStar_Syntax_Syntax.sigelt ->
      (FStar_Syntax_Syntax.sigelt Prims.list,FStar_Syntax_Syntax.sigelt
                                               Prims.list)
        FStar_Pervasives_Native.tuple2)
  =
  fun env  ->
    fun se  ->
      let env1 = set_hint_correlator env se  in
      (let uu____6968 = FStar_TypeChecker_Env.debug env1 FStar_Options.Low
          in
       if uu____6968
       then
         let uu____6969 = FStar_Syntax_Print.sigelt_to_string se  in
         FStar_Util.print1 ">>>>>>>>>>>>>>tc_decl %s\n" uu____6969
       else ());
      FStar_TypeChecker_Util.check_sigelt_quals env1 se;
      (let uu____6972 = get_fail_se se  in
       match uu____6972 with
       | FStar_Pervasives_Native.Some (uu____6989,false ) when
           let uu____7000 = FStar_TypeChecker_Env.should_verify env1  in
           Prims.op_Negation uu____7000 -> ([], [])
       | FStar_Pervasives_Native.Some (errnos,uu____7006) ->
           ((let uu____7018 =
               FStar_TypeChecker_Env.debug env1 FStar_Options.Low  in
             if uu____7018
             then
               let uu____7019 =
                 let uu____7020 =
                   FStar_List.map FStar_Util.string_of_int errnos  in
                 FStar_All.pipe_left (FStar_String.concat "; ") uu____7020
                  in
               FStar_Util.print1 ">> Expecting errors: [%s]\n" uu____7019
             else ());
            (let errs =
               FStar_Errors.catch_errors
                 (fun uu____7038  -> tc_decl' env1 se)
                in
             (let uu____7040 =
                FStar_TypeChecker_Env.debug env1 FStar_Options.Low  in
              if uu____7040
              then
                (FStar_Util.print_string ">> Got issues:\n";
                 FStar_List.iter FStar_Errors.print_issue errs;
                 FStar_Util.print_string ">> //Got issues:\n")
              else ());
             (let uu____7044 =
                let uu____7059 =
                  let uu____7068 =
                    FStar_List.concatMap
                      (fun i  -> list_of_option i.FStar_Errors.issue_number)
                      errs
                     in
                  check_multi_contained errnos uu____7068  in
                (errs, uu____7059)  in
              match uu____7044 with
              | ([],uu____7091) ->
                  (FStar_List.iter FStar_Errors.print_issue errs;
                   FStar_Errors.raise_error
                     (FStar_Errors.Error_DidNotFail,
                       "This top-level definition was expected to fail, but it succeeded")
                     se.FStar_Syntax_Syntax.sigrng)
              | (uu____7119,FStar_Pervasives_Native.Some (e,n1,n2)) ->
                  (FStar_List.iter FStar_Errors.print_issue errs;
                   (let uu____7142 =
                      let uu____7147 =
                        let uu____7148 = FStar_Util.string_of_int e  in
                        let uu____7149 = FStar_Util.string_of_int n1  in
                        let uu____7150 = FStar_Util.string_of_int n2  in
                        FStar_Util.format3
                          "This top-level definition was expected to raise Error #%s %s times, but it raised it %s times"
                          uu____7148 uu____7149 uu____7150
                         in
                      (FStar_Errors.Error_DidNotFail, uu____7147)  in
                    FStar_Errors.raise_error uu____7142
                      se.FStar_Syntax_Syntax.sigrng))
              | (uu____7159,FStar_Pervasives_Native.None ) -> ([], []))))
       | FStar_Pervasives_Native.None  -> tc_decl' env1 se)

and (tc_decl' :
  FStar_TypeChecker_Env.env ->
    FStar_Syntax_Syntax.sigelt ->
      (FStar_Syntax_Syntax.sigelt Prims.list,FStar_Syntax_Syntax.sigelt
                                               Prims.list)
        FStar_Pervasives_Native.tuple2)
  =
  fun env  ->
    fun se  ->
      let r = se.FStar_Syntax_Syntax.sigrng  in
      match se.FStar_Syntax_Syntax.sigel with
      | FStar_Syntax_Syntax.Sig_inductive_typ uu____7207 ->
          failwith "Impossible bare data-constructor"
      | FStar_Syntax_Syntax.Sig_datacon uu____7232 ->
          failwith "Impossible bare data-constructor"
      | FStar_Syntax_Syntax.Sig_bundle (ses,lids) when
          FStar_All.pipe_right lids
            (FStar_Util.for_some
               (FStar_Ident.lid_equals FStar_Parser_Const.lex_t_lid))
          ->
          let env1 = FStar_TypeChecker_Env.set_range env r  in
          let se1 = tc_lex_t env1 ses se.FStar_Syntax_Syntax.sigquals lids
             in
          ([se1], [])
      | FStar_Syntax_Syntax.Sig_bundle (ses,lids) ->
          let env1 = FStar_TypeChecker_Env.set_range env r  in
          let ses1 =
            let uu____7287 =
              (FStar_Options.use_two_phase_tc ()) &&
                (FStar_TypeChecker_Env.should_verify env1)
               in
            if uu____7287
            then
              let ses1 =
                let uu____7293 =
                  let uu____7294 =
                    let uu____7295 =
                      tc_inductive
                        (let uu___104_7304 = env1  in
                         {
                           FStar_TypeChecker_Env.solver =
                             (uu___104_7304.FStar_TypeChecker_Env.solver);
                           FStar_TypeChecker_Env.range =
                             (uu___104_7304.FStar_TypeChecker_Env.range);
                           FStar_TypeChecker_Env.curmodule =
                             (uu___104_7304.FStar_TypeChecker_Env.curmodule);
                           FStar_TypeChecker_Env.gamma =
                             (uu___104_7304.FStar_TypeChecker_Env.gamma);
                           FStar_TypeChecker_Env.gamma_sig =
                             (uu___104_7304.FStar_TypeChecker_Env.gamma_sig);
                           FStar_TypeChecker_Env.gamma_cache =
                             (uu___104_7304.FStar_TypeChecker_Env.gamma_cache);
                           FStar_TypeChecker_Env.modules =
                             (uu___104_7304.FStar_TypeChecker_Env.modules);
                           FStar_TypeChecker_Env.expected_typ =
                             (uu___104_7304.FStar_TypeChecker_Env.expected_typ);
                           FStar_TypeChecker_Env.sigtab =
                             (uu___104_7304.FStar_TypeChecker_Env.sigtab);
                           FStar_TypeChecker_Env.is_pattern =
                             (uu___104_7304.FStar_TypeChecker_Env.is_pattern);
                           FStar_TypeChecker_Env.instantiate_imp =
                             (uu___104_7304.FStar_TypeChecker_Env.instantiate_imp);
                           FStar_TypeChecker_Env.effects =
                             (uu___104_7304.FStar_TypeChecker_Env.effects);
                           FStar_TypeChecker_Env.generalize =
                             (uu___104_7304.FStar_TypeChecker_Env.generalize);
                           FStar_TypeChecker_Env.letrecs =
                             (uu___104_7304.FStar_TypeChecker_Env.letrecs);
                           FStar_TypeChecker_Env.top_level =
                             (uu___104_7304.FStar_TypeChecker_Env.top_level);
                           FStar_TypeChecker_Env.check_uvars =
                             (uu___104_7304.FStar_TypeChecker_Env.check_uvars);
                           FStar_TypeChecker_Env.use_eq =
                             (uu___104_7304.FStar_TypeChecker_Env.use_eq);
                           FStar_TypeChecker_Env.is_iface =
                             (uu___104_7304.FStar_TypeChecker_Env.is_iface);
                           FStar_TypeChecker_Env.admit =
                             (uu___104_7304.FStar_TypeChecker_Env.admit);
                           FStar_TypeChecker_Env.lax = true;
                           FStar_TypeChecker_Env.lax_universes =
                             (uu___104_7304.FStar_TypeChecker_Env.lax_universes);
                           FStar_TypeChecker_Env.failhard =
                             (uu___104_7304.FStar_TypeChecker_Env.failhard);
                           FStar_TypeChecker_Env.nosynth =
<<<<<<< HEAD
                             (uu___108_7304.FStar_TypeChecker_Env.nosynth);
                           FStar_TypeChecker_Env.uvar_subtyping =
                             (uu___108_7304.FStar_TypeChecker_Env.uvar_subtyping);
=======
                             (uu___104_7304.FStar_TypeChecker_Env.nosynth);
>>>>>>> 06652f84
                           FStar_TypeChecker_Env.tc_term =
                             (uu___104_7304.FStar_TypeChecker_Env.tc_term);
                           FStar_TypeChecker_Env.type_of =
                             (uu___104_7304.FStar_TypeChecker_Env.type_of);
                           FStar_TypeChecker_Env.universe_of =
                             (uu___104_7304.FStar_TypeChecker_Env.universe_of);
                           FStar_TypeChecker_Env.check_type_of =
                             (uu___104_7304.FStar_TypeChecker_Env.check_type_of);
                           FStar_TypeChecker_Env.use_bv_sorts =
                             (uu___104_7304.FStar_TypeChecker_Env.use_bv_sorts);
                           FStar_TypeChecker_Env.qtbl_name_and_index =
                             (uu___104_7304.FStar_TypeChecker_Env.qtbl_name_and_index);
                           FStar_TypeChecker_Env.normalized_eff_names =
                             (uu___104_7304.FStar_TypeChecker_Env.normalized_eff_names);
                           FStar_TypeChecker_Env.proof_ns =
                             (uu___104_7304.FStar_TypeChecker_Env.proof_ns);
                           FStar_TypeChecker_Env.synth_hook =
                             (uu___104_7304.FStar_TypeChecker_Env.synth_hook);
                           FStar_TypeChecker_Env.splice =
                             (uu___104_7304.FStar_TypeChecker_Env.splice);
                           FStar_TypeChecker_Env.is_native_tactic =
                             (uu___104_7304.FStar_TypeChecker_Env.is_native_tactic);
                           FStar_TypeChecker_Env.identifier_info =
                             (uu___104_7304.FStar_TypeChecker_Env.identifier_info);
                           FStar_TypeChecker_Env.tc_hooks =
                             (uu___104_7304.FStar_TypeChecker_Env.tc_hooks);
                           FStar_TypeChecker_Env.dsenv =
                             (uu___104_7304.FStar_TypeChecker_Env.dsenv);
                           FStar_TypeChecker_Env.dep_graph =
                             (uu___104_7304.FStar_TypeChecker_Env.dep_graph)
                         }) ses se.FStar_Syntax_Syntax.sigquals lids
                       in
                    FStar_All.pipe_right uu____7295
                      FStar_Pervasives_Native.fst
                     in
                  FStar_All.pipe_right uu____7294
                    (FStar_TypeChecker_Normalize.elim_uvars env1)
                   in
                FStar_All.pipe_right uu____7293
                  FStar_Syntax_Util.ses_of_sigbundle
                 in
              ((let uu____7316 =
                  FStar_All.pipe_left (FStar_TypeChecker_Env.debug env1)
                    (FStar_Options.Other "TwoPhases")
                   in
                if uu____7316
                then
                  let uu____7317 =
                    FStar_Syntax_Print.sigelt_to_string
                      (let uu___105_7320 = se  in
                       {
                         FStar_Syntax_Syntax.sigel =
                           (FStar_Syntax_Syntax.Sig_bundle (ses1, lids));
                         FStar_Syntax_Syntax.sigrng =
                           (uu___105_7320.FStar_Syntax_Syntax.sigrng);
                         FStar_Syntax_Syntax.sigquals =
                           (uu___105_7320.FStar_Syntax_Syntax.sigquals);
                         FStar_Syntax_Syntax.sigmeta =
                           (uu___105_7320.FStar_Syntax_Syntax.sigmeta);
                         FStar_Syntax_Syntax.sigattrs =
                           (uu___105_7320.FStar_Syntax_Syntax.sigattrs)
                       })
                     in
                  FStar_Util.print1 "Inductive after phase 1: %s\n"
                    uu____7317
                else ());
               ses1)
            else ses  in
          let uu____7327 =
            tc_inductive env1 ses1 se.FStar_Syntax_Syntax.sigquals lids  in
          (match uu____7327 with
           | (sigbndle,projectors_ses) -> ([sigbndle], projectors_ses))
      | FStar_Syntax_Syntax.Sig_pragma p ->
          (FStar_Syntax_Util.process_pragma p r; ([se], []))
      | FStar_Syntax_Syntax.Sig_new_effect_for_free ne ->
          let uu____7359 = cps_and_elaborate env ne  in
          (match uu____7359 with
           | (ses,ne1,lift_from_pure_opt) ->
               let effect_and_lift_ses =
                 match lift_from_pure_opt with
                 | FStar_Pervasives_Native.Some lift ->
                     [(let uu___106_7396 = se  in
                       {
                         FStar_Syntax_Syntax.sigel =
                           (FStar_Syntax_Syntax.Sig_new_effect ne1);
                         FStar_Syntax_Syntax.sigrng =
                           (uu___106_7396.FStar_Syntax_Syntax.sigrng);
                         FStar_Syntax_Syntax.sigquals =
                           (uu___106_7396.FStar_Syntax_Syntax.sigquals);
                         FStar_Syntax_Syntax.sigmeta =
                           (uu___106_7396.FStar_Syntax_Syntax.sigmeta);
                         FStar_Syntax_Syntax.sigattrs =
                           (uu___106_7396.FStar_Syntax_Syntax.sigattrs)
                       });
                     lift]
                 | FStar_Pervasives_Native.None  ->
                     [(let uu___107_7398 = se  in
                       {
                         FStar_Syntax_Syntax.sigel =
                           (FStar_Syntax_Syntax.Sig_new_effect ne1);
                         FStar_Syntax_Syntax.sigrng =
                           (uu___107_7398.FStar_Syntax_Syntax.sigrng);
                         FStar_Syntax_Syntax.sigquals =
                           (uu___107_7398.FStar_Syntax_Syntax.sigquals);
                         FStar_Syntax_Syntax.sigmeta =
                           (uu___107_7398.FStar_Syntax_Syntax.sigmeta);
                         FStar_Syntax_Syntax.sigattrs =
                           (uu___107_7398.FStar_Syntax_Syntax.sigattrs)
                       })]
                  in
               ([], (FStar_List.append ses effect_and_lift_ses)))
      | FStar_Syntax_Syntax.Sig_new_effect ne ->
          let ne1 =
            let uu____7405 =
              (FStar_Options.use_two_phase_tc ()) &&
                (FStar_TypeChecker_Env.should_verify env)
               in
            if uu____7405
            then
              let ne1 =
                let uu____7407 =
                  let uu____7408 =
                    let uu____7409 =
                      tc_eff_decl
                        (let uu___108_7412 = env  in
                         {
                           FStar_TypeChecker_Env.solver =
                             (uu___108_7412.FStar_TypeChecker_Env.solver);
                           FStar_TypeChecker_Env.range =
                             (uu___108_7412.FStar_TypeChecker_Env.range);
                           FStar_TypeChecker_Env.curmodule =
                             (uu___108_7412.FStar_TypeChecker_Env.curmodule);
                           FStar_TypeChecker_Env.gamma =
                             (uu___108_7412.FStar_TypeChecker_Env.gamma);
                           FStar_TypeChecker_Env.gamma_sig =
                             (uu___108_7412.FStar_TypeChecker_Env.gamma_sig);
                           FStar_TypeChecker_Env.gamma_cache =
                             (uu___108_7412.FStar_TypeChecker_Env.gamma_cache);
                           FStar_TypeChecker_Env.modules =
                             (uu___108_7412.FStar_TypeChecker_Env.modules);
                           FStar_TypeChecker_Env.expected_typ =
                             (uu___108_7412.FStar_TypeChecker_Env.expected_typ);
                           FStar_TypeChecker_Env.sigtab =
                             (uu___108_7412.FStar_TypeChecker_Env.sigtab);
                           FStar_TypeChecker_Env.is_pattern =
                             (uu___108_7412.FStar_TypeChecker_Env.is_pattern);
                           FStar_TypeChecker_Env.instantiate_imp =
                             (uu___108_7412.FStar_TypeChecker_Env.instantiate_imp);
                           FStar_TypeChecker_Env.effects =
                             (uu___108_7412.FStar_TypeChecker_Env.effects);
                           FStar_TypeChecker_Env.generalize =
                             (uu___108_7412.FStar_TypeChecker_Env.generalize);
                           FStar_TypeChecker_Env.letrecs =
                             (uu___108_7412.FStar_TypeChecker_Env.letrecs);
                           FStar_TypeChecker_Env.top_level =
                             (uu___108_7412.FStar_TypeChecker_Env.top_level);
                           FStar_TypeChecker_Env.check_uvars =
                             (uu___108_7412.FStar_TypeChecker_Env.check_uvars);
                           FStar_TypeChecker_Env.use_eq =
                             (uu___108_7412.FStar_TypeChecker_Env.use_eq);
                           FStar_TypeChecker_Env.is_iface =
                             (uu___108_7412.FStar_TypeChecker_Env.is_iface);
                           FStar_TypeChecker_Env.admit =
                             (uu___108_7412.FStar_TypeChecker_Env.admit);
                           FStar_TypeChecker_Env.lax = true;
                           FStar_TypeChecker_Env.lax_universes =
                             (uu___108_7412.FStar_TypeChecker_Env.lax_universes);
                           FStar_TypeChecker_Env.failhard =
                             (uu___108_7412.FStar_TypeChecker_Env.failhard);
                           FStar_TypeChecker_Env.nosynth =
<<<<<<< HEAD
                             (uu___112_7412.FStar_TypeChecker_Env.nosynth);
                           FStar_TypeChecker_Env.uvar_subtyping =
                             (uu___112_7412.FStar_TypeChecker_Env.uvar_subtyping);
=======
                             (uu___108_7412.FStar_TypeChecker_Env.nosynth);
>>>>>>> 06652f84
                           FStar_TypeChecker_Env.tc_term =
                             (uu___108_7412.FStar_TypeChecker_Env.tc_term);
                           FStar_TypeChecker_Env.type_of =
                             (uu___108_7412.FStar_TypeChecker_Env.type_of);
                           FStar_TypeChecker_Env.universe_of =
                             (uu___108_7412.FStar_TypeChecker_Env.universe_of);
                           FStar_TypeChecker_Env.check_type_of =
                             (uu___108_7412.FStar_TypeChecker_Env.check_type_of);
                           FStar_TypeChecker_Env.use_bv_sorts =
                             (uu___108_7412.FStar_TypeChecker_Env.use_bv_sorts);
                           FStar_TypeChecker_Env.qtbl_name_and_index =
                             (uu___108_7412.FStar_TypeChecker_Env.qtbl_name_and_index);
                           FStar_TypeChecker_Env.normalized_eff_names =
                             (uu___108_7412.FStar_TypeChecker_Env.normalized_eff_names);
                           FStar_TypeChecker_Env.proof_ns =
                             (uu___108_7412.FStar_TypeChecker_Env.proof_ns);
                           FStar_TypeChecker_Env.synth_hook =
                             (uu___108_7412.FStar_TypeChecker_Env.synth_hook);
                           FStar_TypeChecker_Env.splice =
                             (uu___108_7412.FStar_TypeChecker_Env.splice);
                           FStar_TypeChecker_Env.is_native_tactic =
                             (uu___108_7412.FStar_TypeChecker_Env.is_native_tactic);
                           FStar_TypeChecker_Env.identifier_info =
                             (uu___108_7412.FStar_TypeChecker_Env.identifier_info);
                           FStar_TypeChecker_Env.tc_hooks =
                             (uu___108_7412.FStar_TypeChecker_Env.tc_hooks);
                           FStar_TypeChecker_Env.dsenv =
                             (uu___108_7412.FStar_TypeChecker_Env.dsenv);
                           FStar_TypeChecker_Env.dep_graph =
                             (uu___108_7412.FStar_TypeChecker_Env.dep_graph)
                         }) ne
                       in
                    FStar_All.pipe_right uu____7409
                      (fun ne1  ->
                         let uu___109_7416 = se  in
                         {
                           FStar_Syntax_Syntax.sigel =
                             (FStar_Syntax_Syntax.Sig_new_effect ne1);
                           FStar_Syntax_Syntax.sigrng =
                             (uu___109_7416.FStar_Syntax_Syntax.sigrng);
                           FStar_Syntax_Syntax.sigquals =
                             (uu___109_7416.FStar_Syntax_Syntax.sigquals);
                           FStar_Syntax_Syntax.sigmeta =
                             (uu___109_7416.FStar_Syntax_Syntax.sigmeta);
                           FStar_Syntax_Syntax.sigattrs =
                             (uu___109_7416.FStar_Syntax_Syntax.sigattrs)
                         })
                     in
                  FStar_All.pipe_right uu____7408
                    (FStar_TypeChecker_Normalize.elim_uvars env)
                   in
                FStar_All.pipe_right uu____7407
                  FStar_Syntax_Util.eff_decl_of_new_effect
                 in
              ((let uu____7418 =
                  FStar_All.pipe_left (FStar_TypeChecker_Env.debug env)
                    (FStar_Options.Other "TwoPhases")
                   in
                if uu____7418
                then
                  let uu____7419 =
                    FStar_Syntax_Print.sigelt_to_string
                      (let uu___110_7422 = se  in
                       {
                         FStar_Syntax_Syntax.sigel =
                           (FStar_Syntax_Syntax.Sig_new_effect ne1);
                         FStar_Syntax_Syntax.sigrng =
                           (uu___110_7422.FStar_Syntax_Syntax.sigrng);
                         FStar_Syntax_Syntax.sigquals =
                           (uu___110_7422.FStar_Syntax_Syntax.sigquals);
                         FStar_Syntax_Syntax.sigmeta =
                           (uu___110_7422.FStar_Syntax_Syntax.sigmeta);
                         FStar_Syntax_Syntax.sigattrs =
                           (uu___110_7422.FStar_Syntax_Syntax.sigattrs)
                       })
                     in
                  FStar_Util.print1 "Effect decl after phase 1: %s\n"
                    uu____7419
                else ());
               ne1)
            else ne  in
          let ne2 = tc_eff_decl env ne1  in
          let se1 =
            let uu___111_7427 = se  in
            {
              FStar_Syntax_Syntax.sigel =
                (FStar_Syntax_Syntax.Sig_new_effect ne2);
              FStar_Syntax_Syntax.sigrng =
                (uu___111_7427.FStar_Syntax_Syntax.sigrng);
              FStar_Syntax_Syntax.sigquals =
                (uu___111_7427.FStar_Syntax_Syntax.sigquals);
              FStar_Syntax_Syntax.sigmeta =
                (uu___111_7427.FStar_Syntax_Syntax.sigmeta);
              FStar_Syntax_Syntax.sigattrs =
                (uu___111_7427.FStar_Syntax_Syntax.sigattrs)
            }  in
          ([se1], [])
      | FStar_Syntax_Syntax.Sig_sub_effect sub1 ->
          let ed_src =
            FStar_TypeChecker_Env.get_effect_decl env
              sub1.FStar_Syntax_Syntax.source
             in
          let ed_tgt =
            FStar_TypeChecker_Env.get_effect_decl env
              sub1.FStar_Syntax_Syntax.target
             in
          let uu____7435 =
            let uu____7442 =
              FStar_TypeChecker_Env.lookup_effect_lid env
                sub1.FStar_Syntax_Syntax.source
               in
            monad_signature env sub1.FStar_Syntax_Syntax.source uu____7442
             in
          (match uu____7435 with
           | (a,wp_a_src) ->
               let uu____7457 =
                 let uu____7464 =
                   FStar_TypeChecker_Env.lookup_effect_lid env
                     sub1.FStar_Syntax_Syntax.target
                    in
                 monad_signature env sub1.FStar_Syntax_Syntax.target
                   uu____7464
                  in
               (match uu____7457 with
                | (b,wp_b_tgt) ->
                    let wp_a_tgt =
                      let uu____7480 =
                        let uu____7483 =
                          let uu____7484 =
                            let uu____7491 = FStar_Syntax_Syntax.bv_to_name a
                               in
                            (b, uu____7491)  in
                          FStar_Syntax_Syntax.NT uu____7484  in
                        [uu____7483]  in
                      FStar_Syntax_Subst.subst uu____7480 wp_b_tgt  in
                    let expected_k =
                      let uu____7499 =
                        let uu____7506 = FStar_Syntax_Syntax.mk_binder a  in
                        let uu____7511 =
                          let uu____7518 =
                            FStar_Syntax_Syntax.null_binder wp_a_src  in
                          [uu____7518]  in
                        uu____7506 :: uu____7511  in
                      let uu____7535 = FStar_Syntax_Syntax.mk_Total wp_a_tgt
                         in
                      FStar_Syntax_Util.arrow uu____7499 uu____7535  in
                    let repr_type eff_name a1 wp =
                      let no_reify l =
                        let uu____7564 =
                          let uu____7569 =
                            FStar_Util.format1 "Effect %s cannot be reified"
                              l.FStar_Ident.str
                             in
                          (FStar_Errors.Fatal_EffectCannotBeReified,
                            uu____7569)
                           in
                        let uu____7570 = FStar_TypeChecker_Env.get_range env
                           in
                        FStar_Errors.raise_error uu____7564 uu____7570  in
                      let uu____7573 =
                        FStar_TypeChecker_Env.effect_decl_opt env eff_name
                         in
                      match uu____7573 with
                      | FStar_Pervasives_Native.None  -> no_reify eff_name
                      | FStar_Pervasives_Native.Some (ed,qualifiers) ->
                          let repr =
                            FStar_TypeChecker_Env.inst_effect_fun_with
                              [FStar_Syntax_Syntax.U_unknown] env ed
                              ([], (ed.FStar_Syntax_Syntax.repr))
                             in
                          let uu____7607 =
                            let uu____7608 =
                              FStar_All.pipe_right qualifiers
                                (FStar_List.contains
                                   FStar_Syntax_Syntax.Reifiable)
                               in
                            Prims.op_Negation uu____7608  in
                          if uu____7607
                          then no_reify eff_name
                          else
                            (let uu____7614 =
                               FStar_TypeChecker_Env.get_range env  in
                             let uu____7615 =
                               let uu____7622 =
                                 let uu____7623 =
                                   let uu____7638 =
                                     let uu____7647 =
                                       FStar_Syntax_Syntax.as_arg a1  in
                                     let uu____7654 =
                                       let uu____7663 =
                                         FStar_Syntax_Syntax.as_arg wp  in
                                       [uu____7663]  in
                                     uu____7647 :: uu____7654  in
                                   (repr, uu____7638)  in
                                 FStar_Syntax_Syntax.Tm_app uu____7623  in
                               FStar_Syntax_Syntax.mk uu____7622  in
                             uu____7615 FStar_Pervasives_Native.None
                               uu____7614)
                       in
                    let uu____7701 =
                      match ((sub1.FStar_Syntax_Syntax.lift),
                              (sub1.FStar_Syntax_Syntax.lift_wp))
                      with
                      | (FStar_Pervasives_Native.None
                         ,FStar_Pervasives_Native.None ) ->
                          failwith "Impossible (parser)"
                      | (lift,FStar_Pervasives_Native.Some (uvs,lift_wp)) ->
                          let uu____7867 =
                            if
                              (FStar_List.length uvs) > (Prims.parse_int "0")
                            then
                              let uu____7876 =
                                FStar_Syntax_Subst.univ_var_opening uvs  in
                              match uu____7876 with
                              | (usubst,uvs1) ->
                                  let uu____7899 =
                                    FStar_TypeChecker_Env.push_univ_vars env
                                      uvs1
                                     in
                                  let uu____7900 =
                                    FStar_Syntax_Subst.subst usubst lift_wp
                                     in
                                  (uu____7899, uu____7900)
                            else (env, lift_wp)  in
                          (match uu____7867 with
                           | (env1,lift_wp1) ->
                               let lift_wp2 =
                                 if
                                   (FStar_List.length uvs) =
                                     (Prims.parse_int "0")
                                 then check_and_gen env1 lift_wp1 expected_k
                                 else
                                   (let lift_wp2 =
                                      tc_check_trivial_guard env1 lift_wp1
                                        expected_k
                                       in
                                    let uu____7940 =
                                      FStar_Syntax_Subst.close_univ_vars uvs
                                        lift_wp2
                                       in
                                    (uvs, uu____7940))
                                  in
                               (lift, lift_wp2))
                      | (FStar_Pervasives_Native.Some
                         (what,lift),FStar_Pervasives_Native.None ) ->
                          let uu____8005 =
                            if
                              (FStar_List.length what) >
                                (Prims.parse_int "0")
                            then
                              let uu____8018 =
                                FStar_Syntax_Subst.univ_var_opening what  in
                              match uu____8018 with
                              | (usubst,uvs) ->
                                  let uu____8043 =
                                    FStar_Syntax_Subst.subst usubst lift  in
                                  (uvs, uu____8043)
                            else ([], lift)  in
                          (match uu____8005 with
                           | (uvs,lift1) ->
                               ((let uu____8076 =
                                   FStar_TypeChecker_Env.debug env
                                     (FStar_Options.Other "ED")
                                    in
                                 if uu____8076
                                 then
                                   let uu____8077 =
                                     FStar_Syntax_Print.term_to_string lift1
                                      in
                                   FStar_Util.print1 "Lift for free : %s\n"
                                     uu____8077
                                 else ());
                                (let dmff_env =
                                   FStar_TypeChecker_DMFF.empty env
                                     (FStar_TypeChecker_TcTerm.tc_constant
                                        env FStar_Range.dummyRange)
                                    in
                                 let uu____8080 =
                                   let uu____8087 =
                                     FStar_TypeChecker_Env.push_univ_vars env
                                       uvs
                                      in
                                   FStar_TypeChecker_TcTerm.tc_term
                                     uu____8087 lift1
                                    in
                                 match uu____8080 with
                                 | (lift2,comp,uu____8110) ->
                                     let uu____8111 =
                                       FStar_TypeChecker_DMFF.star_expr
                                         dmff_env lift2
                                        in
                                     (match uu____8111 with
                                      | (uu____8138,lift_wp,lift_elab) ->
                                          let lift_wp1 =
                                            recheck_debug "lift-wp" env
                                              lift_wp
                                             in
                                          let lift_elab1 =
                                            recheck_debug "lift-elab" env
                                              lift_elab
                                             in
                                          if
                                            (FStar_List.length uvs) =
                                              (Prims.parse_int "0")
                                          then
                                            let uu____8164 =
                                              let uu____8167 =
                                                FStar_TypeChecker_Util.generalize_universes
                                                  env lift_elab1
                                                 in
                                              FStar_Pervasives_Native.Some
                                                uu____8167
                                               in
                                            let uu____8168 =
                                              FStar_TypeChecker_Util.generalize_universes
                                                env lift_wp1
                                               in
                                            (uu____8164, uu____8168)
                                          else
                                            (let uu____8172 =
                                               let uu____8181 =
                                                 let uu____8188 =
                                                   FStar_Syntax_Subst.close_univ_vars
                                                     uvs lift_elab1
                                                    in
                                                 (uvs, uu____8188)  in
                                               FStar_Pervasives_Native.Some
                                                 uu____8181
                                                in
                                             let uu____8197 =
                                               let uu____8204 =
                                                 FStar_Syntax_Subst.close_univ_vars
                                                   uvs lift_wp1
                                                  in
                                               (uvs, uu____8204)  in
                                             (uu____8172, uu____8197))))))
                       in
                    (match uu____7701 with
                     | (lift,lift_wp) ->
                         let env1 =
                           let uu___112_8264 = env  in
                           {
                             FStar_TypeChecker_Env.solver =
                               (uu___112_8264.FStar_TypeChecker_Env.solver);
                             FStar_TypeChecker_Env.range =
                               (uu___112_8264.FStar_TypeChecker_Env.range);
                             FStar_TypeChecker_Env.curmodule =
                               (uu___112_8264.FStar_TypeChecker_Env.curmodule);
                             FStar_TypeChecker_Env.gamma =
                               (uu___112_8264.FStar_TypeChecker_Env.gamma);
                             FStar_TypeChecker_Env.gamma_sig =
                               (uu___112_8264.FStar_TypeChecker_Env.gamma_sig);
                             FStar_TypeChecker_Env.gamma_cache =
                               (uu___112_8264.FStar_TypeChecker_Env.gamma_cache);
                             FStar_TypeChecker_Env.modules =
                               (uu___112_8264.FStar_TypeChecker_Env.modules);
                             FStar_TypeChecker_Env.expected_typ =
                               (uu___112_8264.FStar_TypeChecker_Env.expected_typ);
                             FStar_TypeChecker_Env.sigtab =
                               (uu___112_8264.FStar_TypeChecker_Env.sigtab);
                             FStar_TypeChecker_Env.is_pattern =
                               (uu___112_8264.FStar_TypeChecker_Env.is_pattern);
                             FStar_TypeChecker_Env.instantiate_imp =
                               (uu___112_8264.FStar_TypeChecker_Env.instantiate_imp);
                             FStar_TypeChecker_Env.effects =
                               (uu___112_8264.FStar_TypeChecker_Env.effects);
                             FStar_TypeChecker_Env.generalize =
                               (uu___112_8264.FStar_TypeChecker_Env.generalize);
                             FStar_TypeChecker_Env.letrecs =
                               (uu___112_8264.FStar_TypeChecker_Env.letrecs);
                             FStar_TypeChecker_Env.top_level =
                               (uu___112_8264.FStar_TypeChecker_Env.top_level);
                             FStar_TypeChecker_Env.check_uvars =
                               (uu___112_8264.FStar_TypeChecker_Env.check_uvars);
                             FStar_TypeChecker_Env.use_eq =
                               (uu___112_8264.FStar_TypeChecker_Env.use_eq);
                             FStar_TypeChecker_Env.is_iface =
                               (uu___112_8264.FStar_TypeChecker_Env.is_iface);
                             FStar_TypeChecker_Env.admit =
                               (uu___112_8264.FStar_TypeChecker_Env.admit);
                             FStar_TypeChecker_Env.lax = true;
                             FStar_TypeChecker_Env.lax_universes =
                               (uu___112_8264.FStar_TypeChecker_Env.lax_universes);
                             FStar_TypeChecker_Env.failhard =
                               (uu___112_8264.FStar_TypeChecker_Env.failhard);
                             FStar_TypeChecker_Env.nosynth =
<<<<<<< HEAD
                               (uu___116_8264.FStar_TypeChecker_Env.nosynth);
                             FStar_TypeChecker_Env.uvar_subtyping =
                               (uu___116_8264.FStar_TypeChecker_Env.uvar_subtyping);
=======
                               (uu___112_8264.FStar_TypeChecker_Env.nosynth);
>>>>>>> 06652f84
                             FStar_TypeChecker_Env.tc_term =
                               (uu___112_8264.FStar_TypeChecker_Env.tc_term);
                             FStar_TypeChecker_Env.type_of =
                               (uu___112_8264.FStar_TypeChecker_Env.type_of);
                             FStar_TypeChecker_Env.universe_of =
                               (uu___112_8264.FStar_TypeChecker_Env.universe_of);
                             FStar_TypeChecker_Env.check_type_of =
                               (uu___112_8264.FStar_TypeChecker_Env.check_type_of);
                             FStar_TypeChecker_Env.use_bv_sorts =
                               (uu___112_8264.FStar_TypeChecker_Env.use_bv_sorts);
                             FStar_TypeChecker_Env.qtbl_name_and_index =
                               (uu___112_8264.FStar_TypeChecker_Env.qtbl_name_and_index);
                             FStar_TypeChecker_Env.normalized_eff_names =
                               (uu___112_8264.FStar_TypeChecker_Env.normalized_eff_names);
                             FStar_TypeChecker_Env.proof_ns =
                               (uu___112_8264.FStar_TypeChecker_Env.proof_ns);
                             FStar_TypeChecker_Env.synth_hook =
                               (uu___112_8264.FStar_TypeChecker_Env.synth_hook);
                             FStar_TypeChecker_Env.splice =
                               (uu___112_8264.FStar_TypeChecker_Env.splice);
                             FStar_TypeChecker_Env.is_native_tactic =
                               (uu___112_8264.FStar_TypeChecker_Env.is_native_tactic);
                             FStar_TypeChecker_Env.identifier_info =
                               (uu___112_8264.FStar_TypeChecker_Env.identifier_info);
                             FStar_TypeChecker_Env.tc_hooks =
                               (uu___112_8264.FStar_TypeChecker_Env.tc_hooks);
                             FStar_TypeChecker_Env.dsenv =
                               (uu___112_8264.FStar_TypeChecker_Env.dsenv);
                             FStar_TypeChecker_Env.dep_graph =
                               (uu___112_8264.FStar_TypeChecker_Env.dep_graph)
                           }  in
                         let lift1 =
                           match lift with
                           | FStar_Pervasives_Native.None  ->
                               FStar_Pervasives_Native.None
                           | FStar_Pervasives_Native.Some (uvs,lift1) ->
                               let uu____8296 =
                                 let uu____8301 =
                                   FStar_Syntax_Subst.univ_var_opening uvs
                                    in
                                 match uu____8301 with
                                 | (usubst,uvs1) ->
                                     let uu____8324 =
                                       FStar_TypeChecker_Env.push_univ_vars
                                         env1 uvs1
                                        in
                                     let uu____8325 =
                                       FStar_Syntax_Subst.subst usubst lift1
                                        in
                                     (uu____8324, uu____8325)
                                  in
                               (match uu____8296 with
                                | (env2,lift2) ->
                                    let uu____8330 =
                                      let uu____8337 =
                                        FStar_TypeChecker_Env.lookup_effect_lid
                                          env2
                                          sub1.FStar_Syntax_Syntax.source
                                         in
                                      monad_signature env2
                                        sub1.FStar_Syntax_Syntax.source
                                        uu____8337
                                       in
                                    (match uu____8330 with
                                     | (a1,wp_a_src1) ->
                                         let wp_a =
                                           FStar_Syntax_Syntax.new_bv
                                             FStar_Pervasives_Native.None
                                             wp_a_src1
                                            in
                                         let a_typ =
                                           FStar_Syntax_Syntax.bv_to_name a1
                                            in
                                         let wp_a_typ =
                                           FStar_Syntax_Syntax.bv_to_name
                                             wp_a
                                            in
                                         let repr_f =
                                           repr_type
                                             sub1.FStar_Syntax_Syntax.source
                                             a_typ wp_a_typ
                                            in
                                         let repr_result =
                                           let lift_wp1 =
                                             FStar_TypeChecker_Normalize.normalize
                                               [FStar_TypeChecker_Normalize.EraseUniverses;
                                               FStar_TypeChecker_Normalize.AllowUnboundUniverses]
                                               env2
                                               (FStar_Pervasives_Native.snd
                                                  lift_wp)
                                              in
                                           let lift_wp_a =
                                             let uu____8361 =
                                               FStar_TypeChecker_Env.get_range
                                                 env2
                                                in
                                             let uu____8362 =
                                               let uu____8369 =
                                                 let uu____8370 =
                                                   let uu____8385 =
                                                     let uu____8394 =
                                                       FStar_Syntax_Syntax.as_arg
                                                         a_typ
                                                        in
                                                     let uu____8401 =
                                                       let uu____8410 =
                                                         FStar_Syntax_Syntax.as_arg
                                                           wp_a_typ
                                                          in
                                                       [uu____8410]  in
                                                     uu____8394 :: uu____8401
                                                      in
                                                   (lift_wp1, uu____8385)  in
                                                 FStar_Syntax_Syntax.Tm_app
                                                   uu____8370
                                                  in
                                               FStar_Syntax_Syntax.mk
                                                 uu____8369
                                                in
                                             uu____8362
                                               FStar_Pervasives_Native.None
                                               uu____8361
                                              in
                                           repr_type
                                             sub1.FStar_Syntax_Syntax.target
                                             a_typ lift_wp_a
                                            in
                                         let expected_k1 =
                                           let uu____8451 =
                                             let uu____8458 =
                                               FStar_Syntax_Syntax.mk_binder
                                                 a1
                                                in
                                             let uu____8463 =
                                               let uu____8470 =
                                                 FStar_Syntax_Syntax.mk_binder
                                                   wp_a
                                                  in
                                               let uu____8475 =
                                                 let uu____8482 =
                                                   FStar_Syntax_Syntax.null_binder
                                                     repr_f
                                                    in
                                                 [uu____8482]  in
                                               uu____8470 :: uu____8475  in
                                             uu____8458 :: uu____8463  in
                                           let uu____8503 =
                                             FStar_Syntax_Syntax.mk_Total
                                               repr_result
                                              in
                                           FStar_Syntax_Util.arrow uu____8451
                                             uu____8503
                                            in
                                         let uu____8506 =
                                           FStar_TypeChecker_TcTerm.tc_tot_or_gtot_term
                                             env2 expected_k1
                                            in
                                         (match uu____8506 with
                                          | (expected_k2,uu____8516,uu____8517)
                                              ->
                                              let lift3 =
                                                if
                                                  (FStar_List.length uvs) =
                                                    (Prims.parse_int "0")
                                                then
                                                  check_and_gen env2 lift2
                                                    expected_k2
                                                else
                                                  (let lift3 =
                                                     tc_check_trivial_guard
                                                       env2 lift2 expected_k2
                                                      in
                                                   let uu____8534 =
                                                     FStar_Syntax_Subst.close_univ_vars
                                                       uvs lift3
                                                      in
                                                   (uvs, uu____8534))
                                                 in
                                              FStar_Pervasives_Native.Some
                                                lift3)))
                            in
                         ((let uu____8544 =
                             let uu____8545 =
                               let uu____8546 =
                                 FStar_All.pipe_right lift_wp
                                   FStar_Pervasives_Native.fst
                                  in
                               FStar_All.pipe_right uu____8546
                                 FStar_List.length
                                in
                             uu____8545 <> (Prims.parse_int "1")  in
                           if uu____8544
                           then
                             let uu____8561 =
                               let uu____8566 =
                                 let uu____8567 =
                                   FStar_Syntax_Print.lid_to_string
                                     sub1.FStar_Syntax_Syntax.source
                                    in
                                 let uu____8568 =
                                   FStar_Syntax_Print.lid_to_string
                                     sub1.FStar_Syntax_Syntax.target
                                    in
                                 let uu____8569 =
                                   let uu____8570 =
                                     let uu____8571 =
                                       FStar_All.pipe_right lift_wp
                                         FStar_Pervasives_Native.fst
                                        in
                                     FStar_All.pipe_right uu____8571
                                       FStar_List.length
                                      in
                                   FStar_All.pipe_right uu____8570
                                     FStar_Util.string_of_int
                                    in
                                 FStar_Util.format3
                                   "Sub effect wp must be polymorphic in exactly 1 universe; %s ~> %s has %s universes"
                                   uu____8567 uu____8568 uu____8569
                                  in
                               (FStar_Errors.Fatal_TooManyUniverse,
                                 uu____8566)
                                in
                             FStar_Errors.raise_error uu____8561 r
                           else ());
                          (let uu____8588 =
                             (FStar_Util.is_some lift1) &&
                               (let uu____8590 =
                                  let uu____8591 =
                                    let uu____8594 =
                                      FStar_All.pipe_right lift1
                                        FStar_Util.must
                                       in
                                    FStar_All.pipe_right uu____8594
                                      FStar_Pervasives_Native.fst
                                     in
                                  FStar_All.pipe_right uu____8591
                                    FStar_List.length
                                   in
                                uu____8590 <> (Prims.parse_int "1"))
                              in
                           if uu____8588
                           then
                             let uu____8629 =
                               let uu____8634 =
                                 let uu____8635 =
                                   FStar_Syntax_Print.lid_to_string
                                     sub1.FStar_Syntax_Syntax.source
                                    in
                                 let uu____8636 =
                                   FStar_Syntax_Print.lid_to_string
                                     sub1.FStar_Syntax_Syntax.target
                                    in
                                 let uu____8637 =
                                   let uu____8638 =
                                     let uu____8639 =
                                       let uu____8642 =
                                         FStar_All.pipe_right lift1
                                           FStar_Util.must
                                          in
                                       FStar_All.pipe_right uu____8642
                                         FStar_Pervasives_Native.fst
                                        in
                                     FStar_All.pipe_right uu____8639
                                       FStar_List.length
                                      in
                                   FStar_All.pipe_right uu____8638
                                     FStar_Util.string_of_int
                                    in
                                 FStar_Util.format3
                                   "Sub effect lift must be polymorphic in exactly 1 universe; %s ~> %s has %s universes"
                                   uu____8635 uu____8636 uu____8637
                                  in
                               (FStar_Errors.Fatal_TooManyUniverse,
                                 uu____8634)
                                in
                             FStar_Errors.raise_error uu____8629 r
                           else ());
                          (let sub2 =
                             let uu___113_8679 = sub1  in
                             {
                               FStar_Syntax_Syntax.source =
                                 (uu___113_8679.FStar_Syntax_Syntax.source);
                               FStar_Syntax_Syntax.target =
                                 (uu___113_8679.FStar_Syntax_Syntax.target);
                               FStar_Syntax_Syntax.lift_wp =
                                 (FStar_Pervasives_Native.Some lift_wp);
                               FStar_Syntax_Syntax.lift = lift1
                             }  in
                           let se1 =
                             let uu___114_8681 = se  in
                             {
                               FStar_Syntax_Syntax.sigel =
                                 (FStar_Syntax_Syntax.Sig_sub_effect sub2);
                               FStar_Syntax_Syntax.sigrng =
                                 (uu___114_8681.FStar_Syntax_Syntax.sigrng);
                               FStar_Syntax_Syntax.sigquals =
                                 (uu___114_8681.FStar_Syntax_Syntax.sigquals);
                               FStar_Syntax_Syntax.sigmeta =
                                 (uu___114_8681.FStar_Syntax_Syntax.sigmeta);
                               FStar_Syntax_Syntax.sigattrs =
                                 (uu___114_8681.FStar_Syntax_Syntax.sigattrs)
                             }  in
                           ([se1], []))))))
      | FStar_Syntax_Syntax.Sig_effect_abbrev (lid,uvs,tps,c,flags1) ->
          let env0 = env  in
          let uu____8696 =
            if (FStar_List.length uvs) = (Prims.parse_int "0")
            then (env, uvs, tps, c)
            else
              (let uu____8721 = FStar_Syntax_Subst.univ_var_opening uvs  in
               match uu____8721 with
               | (usubst,uvs1) ->
                   let tps1 = FStar_Syntax_Subst.subst_binders usubst tps  in
                   let c1 =
                     let uu____8752 =
                       FStar_Syntax_Subst.shift_subst
                         (FStar_List.length tps1) usubst
                        in
                     FStar_Syntax_Subst.subst_comp uu____8752 c  in
                   let uu____8759 =
                     FStar_TypeChecker_Env.push_univ_vars env uvs1  in
                   (uu____8759, uvs1, tps1, c1))
             in
          (match uu____8696 with
           | (env1,uvs1,tps1,c1) ->
               let env2 = FStar_TypeChecker_Env.set_range env1 r  in
               let uu____8779 = FStar_Syntax_Subst.open_comp tps1 c1  in
               (match uu____8779 with
                | (tps2,c2) ->
                    let uu____8794 =
                      FStar_TypeChecker_TcTerm.tc_tparams env2 tps2  in
                    (match uu____8794 with
                     | (tps3,env3,us) ->
                         let uu____8812 =
                           FStar_TypeChecker_TcTerm.tc_comp env3 c2  in
                         (match uu____8812 with
                          | (c3,u,g) ->
                              (FStar_TypeChecker_Rel.force_trivial_guard env3
                                 g;
                               (let tps4 =
                                  FStar_Syntax_Subst.close_binders tps3  in
                                let c4 =
                                  FStar_Syntax_Subst.close_comp tps4 c3  in
                                let uu____8833 =
                                  let uu____8834 =
                                    FStar_Syntax_Syntax.mk
                                      (FStar_Syntax_Syntax.Tm_arrow
                                         (tps4, c4))
                                      FStar_Pervasives_Native.None r
                                     in
                                  FStar_TypeChecker_Util.generalize_universes
                                    env0 uu____8834
                                   in
                                match uu____8833 with
                                | (uvs2,t) ->
                                    let uu____8861 =
                                      let uu____8874 =
                                        let uu____8885 =
                                          let uu____8886 =
                                            FStar_Syntax_Subst.compress t  in
                                          uu____8886.FStar_Syntax_Syntax.n
                                           in
                                        (tps4, uu____8885)  in
                                      match uu____8874 with
                                      | ([],FStar_Syntax_Syntax.Tm_arrow
                                         (uu____8907,c5)) -> ([], c5)
                                      | (uu____8947,FStar_Syntax_Syntax.Tm_arrow
                                         (tps5,c5)) -> (tps5, c5)
                                      | uu____8986 ->
                                          failwith
                                            "Impossible (t is an arrow)"
                                       in
                                    (match uu____8861 with
                                     | (tps5,c5) ->
                                         (if
                                            (FStar_List.length uvs2) <>
                                              (Prims.parse_int "1")
                                          then
                                            (let uu____9037 =
                                               FStar_Syntax_Subst.open_univ_vars
                                                 uvs2 t
                                                in
                                             match uu____9037 with
                                             | (uu____9042,t1) ->
                                                 let uu____9044 =
                                                   let uu____9049 =
                                                     let uu____9050 =
                                                       FStar_Syntax_Print.lid_to_string
                                                         lid
                                                        in
                                                     let uu____9051 =
                                                       FStar_All.pipe_right
                                                         (FStar_List.length
                                                            uvs2)
                                                         FStar_Util.string_of_int
                                                        in
                                                     let uu____9052 =
                                                       FStar_Syntax_Print.term_to_string
                                                         t1
                                                        in
                                                     FStar_Util.format3
                                                       "Effect abbreviations must be polymorphic in exactly 1 universe; %s has %s universes (%s)"
                                                       uu____9050 uu____9051
                                                       uu____9052
                                                      in
                                                   (FStar_Errors.Fatal_TooManyUniverse,
                                                     uu____9049)
                                                    in
                                                 FStar_Errors.raise_error
                                                   uu____9044 r)
                                          else ();
                                          (let se1 =
                                             let uu___115_9055 = se  in
                                             {
                                               FStar_Syntax_Syntax.sigel =
                                                 (FStar_Syntax_Syntax.Sig_effect_abbrev
                                                    (lid, uvs2, tps5, c5,
                                                      flags1));
                                               FStar_Syntax_Syntax.sigrng =
                                                 (uu___115_9055.FStar_Syntax_Syntax.sigrng);
                                               FStar_Syntax_Syntax.sigquals =
                                                 (uu___115_9055.FStar_Syntax_Syntax.sigquals);
                                               FStar_Syntax_Syntax.sigmeta =
                                                 (uu___115_9055.FStar_Syntax_Syntax.sigmeta);
                                               FStar_Syntax_Syntax.sigattrs =
                                                 (uu___115_9055.FStar_Syntax_Syntax.sigattrs)
                                             }  in
                                           ([se1], []))))))))))
      | FStar_Syntax_Syntax.Sig_declare_typ
          (uu____9062,uu____9063,uu____9064) when
          FStar_All.pipe_right se.FStar_Syntax_Syntax.sigquals
            (FStar_Util.for_some
               (fun uu___84_9068  ->
                  match uu___84_9068 with
                  | FStar_Syntax_Syntax.OnlyName  -> true
                  | uu____9069 -> false))
          -> ([], [])
      | FStar_Syntax_Syntax.Sig_let (uu____9074,uu____9075) when
          FStar_All.pipe_right se.FStar_Syntax_Syntax.sigquals
            (FStar_Util.for_some
               (fun uu___84_9083  ->
                  match uu___84_9083 with
                  | FStar_Syntax_Syntax.OnlyName  -> true
                  | uu____9084 -> false))
          -> ([], [])
      | FStar_Syntax_Syntax.Sig_declare_typ (lid,uvs,t) ->
          let env1 = FStar_TypeChecker_Env.set_range env r  in
          ((let uu____9094 = FStar_TypeChecker_Env.lid_exists env1 lid  in
            if uu____9094
            then
              let uu____9095 =
                let uu____9100 =
                  let uu____9101 = FStar_Ident.text_of_lid lid  in
                  FStar_Util.format1
                    "Top-level declaration %s for a name that is already used in this module; top-level declarations must be unique in their module"
                    uu____9101
                   in
                (FStar_Errors.Fatal_AlreadyDefinedTopLevelDeclaration,
                  uu____9100)
                 in
              FStar_Errors.raise_error uu____9095 r
            else ());
           (let uu____9103 =
              if uvs = []
              then
                let uu____9122 =
                  let uu____9123 = FStar_Syntax_Util.type_u ()  in
                  FStar_Pervasives_Native.fst uu____9123  in
                check_and_gen env1 t uu____9122
              else
                (let uu____9129 = FStar_Syntax_Subst.open_univ_vars uvs t  in
                 match uu____9129 with
                 | (uvs1,t1) ->
                     let env2 =
                       FStar_TypeChecker_Env.push_univ_vars env1 uvs1  in
                     let t2 =
                       let uu____9146 =
                         let uu____9147 = FStar_Syntax_Util.type_u ()  in
                         FStar_Pervasives_Native.fst uu____9147  in
                       tc_check_trivial_guard env2 t1 uu____9146  in
                     let t3 =
                       FStar_TypeChecker_Normalize.normalize
                         [FStar_TypeChecker_Normalize.NoFullNorm;
                         FStar_TypeChecker_Normalize.Beta;
                         FStar_TypeChecker_Normalize.DoNotUnfoldPureLets]
                         env2 t2
                        in
                     let uu____9153 =
                       FStar_Syntax_Subst.close_univ_vars uvs1 t3  in
                     (uvs1, uu____9153))
               in
            match uu____9103 with
            | (uvs1,t1) ->
                let se1 =
                  let uu___116_9173 = se  in
                  {
                    FStar_Syntax_Syntax.sigel =
                      (FStar_Syntax_Syntax.Sig_declare_typ (lid, uvs1, t1));
                    FStar_Syntax_Syntax.sigrng =
                      (uu___116_9173.FStar_Syntax_Syntax.sigrng);
                    FStar_Syntax_Syntax.sigquals =
                      (uu___116_9173.FStar_Syntax_Syntax.sigquals);
                    FStar_Syntax_Syntax.sigmeta =
                      (uu___116_9173.FStar_Syntax_Syntax.sigmeta);
                    FStar_Syntax_Syntax.sigattrs =
                      (uu___116_9173.FStar_Syntax_Syntax.sigattrs)
                  }  in
                ([se1], [])))
      | FStar_Syntax_Syntax.Sig_assume (lid,us,phi) ->
          let uu____9181 = FStar_Syntax_Subst.open_univ_vars us phi  in
          (match uu____9181 with
           | (us1,phi1) ->
               let env1 = FStar_TypeChecker_Env.push_univ_vars env us1  in
               let phi2 =
                 let uu____9198 =
                   (FStar_Options.use_two_phase_tc ()) &&
                     (FStar_TypeChecker_Env.should_verify env1)
                    in
                 if uu____9198
                 then
                   let phi2 =
                     let uu____9200 =
                       tc_assume
                         (let uu___117_9203 = env1  in
                          {
                            FStar_TypeChecker_Env.solver =
                              (uu___117_9203.FStar_TypeChecker_Env.solver);
                            FStar_TypeChecker_Env.range =
                              (uu___117_9203.FStar_TypeChecker_Env.range);
                            FStar_TypeChecker_Env.curmodule =
                              (uu___117_9203.FStar_TypeChecker_Env.curmodule);
                            FStar_TypeChecker_Env.gamma =
                              (uu___117_9203.FStar_TypeChecker_Env.gamma);
                            FStar_TypeChecker_Env.gamma_sig =
                              (uu___117_9203.FStar_TypeChecker_Env.gamma_sig);
                            FStar_TypeChecker_Env.gamma_cache =
                              (uu___117_9203.FStar_TypeChecker_Env.gamma_cache);
                            FStar_TypeChecker_Env.modules =
                              (uu___117_9203.FStar_TypeChecker_Env.modules);
                            FStar_TypeChecker_Env.expected_typ =
                              (uu___117_9203.FStar_TypeChecker_Env.expected_typ);
                            FStar_TypeChecker_Env.sigtab =
                              (uu___117_9203.FStar_TypeChecker_Env.sigtab);
                            FStar_TypeChecker_Env.is_pattern =
                              (uu___117_9203.FStar_TypeChecker_Env.is_pattern);
                            FStar_TypeChecker_Env.instantiate_imp =
                              (uu___117_9203.FStar_TypeChecker_Env.instantiate_imp);
                            FStar_TypeChecker_Env.effects =
                              (uu___117_9203.FStar_TypeChecker_Env.effects);
                            FStar_TypeChecker_Env.generalize =
                              (uu___117_9203.FStar_TypeChecker_Env.generalize);
                            FStar_TypeChecker_Env.letrecs =
                              (uu___117_9203.FStar_TypeChecker_Env.letrecs);
                            FStar_TypeChecker_Env.top_level =
                              (uu___117_9203.FStar_TypeChecker_Env.top_level);
                            FStar_TypeChecker_Env.check_uvars =
                              (uu___117_9203.FStar_TypeChecker_Env.check_uvars);
                            FStar_TypeChecker_Env.use_eq =
                              (uu___117_9203.FStar_TypeChecker_Env.use_eq);
                            FStar_TypeChecker_Env.is_iface =
                              (uu___117_9203.FStar_TypeChecker_Env.is_iface);
                            FStar_TypeChecker_Env.admit =
                              (uu___117_9203.FStar_TypeChecker_Env.admit);
                            FStar_TypeChecker_Env.lax = true;
                            FStar_TypeChecker_Env.lax_universes =
                              (uu___117_9203.FStar_TypeChecker_Env.lax_universes);
                            FStar_TypeChecker_Env.failhard =
                              (uu___117_9203.FStar_TypeChecker_Env.failhard);
                            FStar_TypeChecker_Env.nosynth =
<<<<<<< HEAD
                              (uu___121_9203.FStar_TypeChecker_Env.nosynth);
                            FStar_TypeChecker_Env.uvar_subtyping =
                              (uu___121_9203.FStar_TypeChecker_Env.uvar_subtyping);
=======
                              (uu___117_9203.FStar_TypeChecker_Env.nosynth);
>>>>>>> 06652f84
                            FStar_TypeChecker_Env.tc_term =
                              (uu___117_9203.FStar_TypeChecker_Env.tc_term);
                            FStar_TypeChecker_Env.type_of =
                              (uu___117_9203.FStar_TypeChecker_Env.type_of);
                            FStar_TypeChecker_Env.universe_of =
                              (uu___117_9203.FStar_TypeChecker_Env.universe_of);
                            FStar_TypeChecker_Env.check_type_of =
                              (uu___117_9203.FStar_TypeChecker_Env.check_type_of);
                            FStar_TypeChecker_Env.use_bv_sorts =
                              (uu___117_9203.FStar_TypeChecker_Env.use_bv_sorts);
                            FStar_TypeChecker_Env.qtbl_name_and_index =
                              (uu___117_9203.FStar_TypeChecker_Env.qtbl_name_and_index);
                            FStar_TypeChecker_Env.normalized_eff_names =
                              (uu___117_9203.FStar_TypeChecker_Env.normalized_eff_names);
                            FStar_TypeChecker_Env.proof_ns =
                              (uu___117_9203.FStar_TypeChecker_Env.proof_ns);
                            FStar_TypeChecker_Env.synth_hook =
                              (uu___117_9203.FStar_TypeChecker_Env.synth_hook);
                            FStar_TypeChecker_Env.splice =
                              (uu___117_9203.FStar_TypeChecker_Env.splice);
                            FStar_TypeChecker_Env.is_native_tactic =
                              (uu___117_9203.FStar_TypeChecker_Env.is_native_tactic);
                            FStar_TypeChecker_Env.identifier_info =
                              (uu___117_9203.FStar_TypeChecker_Env.identifier_info);
                            FStar_TypeChecker_Env.tc_hooks =
                              (uu___117_9203.FStar_TypeChecker_Env.tc_hooks);
                            FStar_TypeChecker_Env.dsenv =
                              (uu___117_9203.FStar_TypeChecker_Env.dsenv);
                            FStar_TypeChecker_Env.dep_graph =
                              (uu___117_9203.FStar_TypeChecker_Env.dep_graph)
                          }) phi1 r
                        in
                     FStar_All.pipe_right uu____9200
                       (FStar_TypeChecker_Normalize.remove_uvar_solutions
                          env1)
                      in
                   ((let uu____9205 =
                       FStar_All.pipe_left (FStar_TypeChecker_Env.debug env1)
                         (FStar_Options.Other "TwoPhases")
                        in
                     if uu____9205
                     then
                       let uu____9206 =
                         FStar_Syntax_Print.term_to_string phi2  in
                       FStar_Util.print1 "Assume after phase 1: %s\n"
                         uu____9206
                     else ());
                    phi2)
                 else phi1  in
               let phi3 = tc_assume env1 phi2 r  in
               let uu____9210 =
                 if us1 = []
                 then FStar_TypeChecker_Util.generalize_universes env1 phi3
                 else
                   (let uu____9230 =
                      FStar_Syntax_Subst.close_univ_vars us1 phi3  in
                    (us1, uu____9230))
                  in
               (match uu____9210 with
                | (us2,phi4) ->
                    ([{
                        FStar_Syntax_Syntax.sigel =
                          (FStar_Syntax_Syntax.Sig_assume (lid, us2, phi4));
                        FStar_Syntax_Syntax.sigrng = r;
                        FStar_Syntax_Syntax.sigquals =
                          (se.FStar_Syntax_Syntax.sigquals);
                        FStar_Syntax_Syntax.sigmeta =
                          FStar_Syntax_Syntax.default_sigmeta;
                        FStar_Syntax_Syntax.sigattrs = []
                      }], [])))
      | FStar_Syntax_Syntax.Sig_main e ->
          let env1 = FStar_TypeChecker_Env.set_range env r  in
          let env2 =
            FStar_TypeChecker_Env.set_expected_typ env1
              FStar_Syntax_Syntax.t_unit
             in
          let uu____9256 = FStar_TypeChecker_TcTerm.tc_term env2 e  in
          (match uu____9256 with
           | (e1,c,g1) ->
               let uu____9274 =
                 let uu____9281 =
                   let uu____9284 =
                     FStar_Syntax_Util.ml_comp FStar_Syntax_Syntax.t_unit r
                      in
                   FStar_Pervasives_Native.Some uu____9284  in
                 let uu____9285 =
                   let uu____9290 = FStar_Syntax_Syntax.lcomp_comp c  in
                   (e1, uu____9290)  in
                 FStar_TypeChecker_TcTerm.check_expected_effect env2
                   uu____9281 uu____9285
                  in
               (match uu____9274 with
                | (e2,uu____9300,g) ->
                    ((let uu____9303 = FStar_TypeChecker_Rel.conj_guard g1 g
                         in
                      FStar_TypeChecker_Rel.force_trivial_guard env2
                        uu____9303);
                     (let se1 =
                        let uu___118_9305 = se  in
                        {
                          FStar_Syntax_Syntax.sigel =
                            (FStar_Syntax_Syntax.Sig_main e2);
                          FStar_Syntax_Syntax.sigrng =
                            (uu___118_9305.FStar_Syntax_Syntax.sigrng);
                          FStar_Syntax_Syntax.sigquals =
                            (uu___118_9305.FStar_Syntax_Syntax.sigquals);
                          FStar_Syntax_Syntax.sigmeta =
                            (uu___118_9305.FStar_Syntax_Syntax.sigmeta);
                          FStar_Syntax_Syntax.sigattrs =
                            (uu___118_9305.FStar_Syntax_Syntax.sigattrs)
                        }  in
                      ([se1], [])))))
      | FStar_Syntax_Syntax.Sig_splice (lids,t) ->
          ((let uu____9317 = FStar_Options.debug_any ()  in
            if uu____9317
            then
              let uu____9318 =
                FStar_Ident.string_of_lid env.FStar_TypeChecker_Env.curmodule
                 in
              let uu____9319 = FStar_Syntax_Print.term_to_string t  in
              FStar_Util.print2 "%s: Found splice of (%s)\n" uu____9318
                uu____9319
            else ());
           (let ses = env.FStar_TypeChecker_Env.splice env t  in
            let lids' =
              FStar_List.collect FStar_Syntax_Util.lids_of_sigelt ses  in
            FStar_List.iter
              (fun lid  ->
                 let uu____9332 =
                   FStar_List.tryFind (FStar_Ident.lid_equals lid) lids'  in
                 match uu____9332 with
                 | FStar_Pervasives_Native.Some uu____9335 -> ()
                 | FStar_Pervasives_Native.None  ->
                     let uu____9336 =
                       let uu____9341 =
                         let uu____9342 = FStar_Ident.string_of_lid lid  in
                         let uu____9343 =
                           let uu____9344 =
                             FStar_List.map FStar_Ident.string_of_lid lids'
                              in
                           FStar_All.pipe_left (FStar_String.concat ", ")
                             uu____9344
                            in
                         FStar_Util.format2
                           "Splice declared the name %s but it was not defined.\nThose defined were: %s"
                           uu____9342 uu____9343
                          in
                       (FStar_Errors.Fatal_SplicedUndef, uu____9341)  in
                     FStar_Errors.raise_error uu____9336 r) lids;
            ([], ses)))
      | FStar_Syntax_Syntax.Sig_let (lbs,lids) ->
          let env1 = FStar_TypeChecker_Env.set_range env r  in
          let check_quals_eq l qopt q =
            match qopt with
            | FStar_Pervasives_Native.None  -> FStar_Pervasives_Native.Some q
            | FStar_Pervasives_Native.Some q' ->
                let uu____9405 =
                  ((FStar_List.length q) = (FStar_List.length q')) &&
                    (FStar_List.forall2 FStar_Syntax_Util.qualifier_equal q
                       q')
                   in
                if uu____9405
                then FStar_Pervasives_Native.Some q
                else
                  (let uu____9413 =
                     let uu____9418 =
                       let uu____9419 = FStar_Syntax_Print.lid_to_string l
                          in
                       let uu____9420 = FStar_Syntax_Print.quals_to_string q
                          in
                       let uu____9421 = FStar_Syntax_Print.quals_to_string q'
                          in
                       FStar_Util.format3
                         "Inconsistent qualifier annotations on %s; Expected {%s}, got {%s}"
                         uu____9419 uu____9420 uu____9421
                        in
                     (FStar_Errors.Fatal_InconsistentQualifierAnnotation,
                       uu____9418)
                      in
                   FStar_Errors.raise_error uu____9413 r)
             in
          let rename_parameters lb =
            let rename_in_typ def typ =
              let typ1 = FStar_Syntax_Subst.compress typ  in
              let def_bs =
                let uu____9453 =
                  let uu____9454 = FStar_Syntax_Subst.compress def  in
                  uu____9454.FStar_Syntax_Syntax.n  in
                match uu____9453 with
                | FStar_Syntax_Syntax.Tm_abs (binders,uu____9464,uu____9465)
                    -> binders
                | uu____9486 -> []  in
              match typ1 with
              | {
                  FStar_Syntax_Syntax.n = FStar_Syntax_Syntax.Tm_arrow
                    (val_bs,c);
                  FStar_Syntax_Syntax.pos = r1;
                  FStar_Syntax_Syntax.vars = uu____9496;_} ->
                  let has_auto_name bv =
                    FStar_Util.starts_with
                      (bv.FStar_Syntax_Syntax.ppname).FStar_Ident.idText
                      FStar_Ident.reserved_prefix
                     in
                  let rec rename_binders1 def_bs1 val_bs1 =
                    match (def_bs1, val_bs1) with
                    | ([],uu____9580) -> val_bs1
                    | (uu____9603,[]) -> val_bs1
                    | ((body_bv,uu____9627)::bt,(val_bv,aqual)::vt) ->
                        let uu____9664 = rename_binders1 bt vt  in
                        ((match ((has_auto_name body_bv),
                                  (has_auto_name val_bv))
                          with
                          | (true ,uu____9680) -> (val_bv, aqual)
                          | (false ,true ) ->
                              ((let uu___119_9682 = val_bv  in
                                {
                                  FStar_Syntax_Syntax.ppname =
                                    (let uu___120_9685 =
                                       val_bv.FStar_Syntax_Syntax.ppname  in
                                     {
                                       FStar_Ident.idText =
                                         ((body_bv.FStar_Syntax_Syntax.ppname).FStar_Ident.idText);
                                       FStar_Ident.idRange =
                                         (uu___120_9685.FStar_Ident.idRange)
                                     });
                                  FStar_Syntax_Syntax.index =
                                    (uu___119_9682.FStar_Syntax_Syntax.index);
                                  FStar_Syntax_Syntax.sort =
                                    (uu___119_9682.FStar_Syntax_Syntax.sort)
                                }), aqual)
                          | (false ,false ) -> (val_bv, aqual))) ::
                          uu____9664
                     in
                  let uu____9686 =
                    let uu____9693 =
                      let uu____9694 =
                        let uu____9707 = rename_binders1 def_bs val_bs  in
                        (uu____9707, c)  in
                      FStar_Syntax_Syntax.Tm_arrow uu____9694  in
                    FStar_Syntax_Syntax.mk uu____9693  in
                  uu____9686 FStar_Pervasives_Native.None r1
              | uu____9725 -> typ1  in
            let uu___121_9726 = lb  in
            let uu____9727 =
              rename_in_typ lb.FStar_Syntax_Syntax.lbdef
                lb.FStar_Syntax_Syntax.lbtyp
               in
            {
              FStar_Syntax_Syntax.lbname =
                (uu___121_9726.FStar_Syntax_Syntax.lbname);
              FStar_Syntax_Syntax.lbunivs =
                (uu___121_9726.FStar_Syntax_Syntax.lbunivs);
              FStar_Syntax_Syntax.lbtyp = uu____9727;
              FStar_Syntax_Syntax.lbeff =
                (uu___121_9726.FStar_Syntax_Syntax.lbeff);
              FStar_Syntax_Syntax.lbdef =
                (uu___121_9726.FStar_Syntax_Syntax.lbdef);
              FStar_Syntax_Syntax.lbattrs =
                (uu___121_9726.FStar_Syntax_Syntax.lbattrs);
              FStar_Syntax_Syntax.lbpos =
                (uu___121_9726.FStar_Syntax_Syntax.lbpos)
            }  in
          let uu____9730 =
            FStar_All.pipe_right (FStar_Pervasives_Native.snd lbs)
              (FStar_List.fold_left
                 (fun uu____9781  ->
                    fun lb  ->
                      match uu____9781 with
                      | (gen1,lbs1,quals_opt) ->
                          let lbname =
                            FStar_Util.right lb.FStar_Syntax_Syntax.lbname
                             in
                          let uu____9823 =
                            let uu____9834 =
                              FStar_TypeChecker_Env.try_lookup_val_decl env1
                                (lbname.FStar_Syntax_Syntax.fv_name).FStar_Syntax_Syntax.v
                               in
                            match uu____9834 with
                            | FStar_Pervasives_Native.None  ->
                                if lb.FStar_Syntax_Syntax.lbunivs <> []
                                then (false, lb, quals_opt)
                                else (gen1, lb, quals_opt)
                            | FStar_Pervasives_Native.Some ((uvs,tval),quals)
                                ->
                                let quals_opt1 =
                                  check_quals_eq
                                    (lbname.FStar_Syntax_Syntax.fv_name).FStar_Syntax_Syntax.v
                                    quals_opt quals
                                   in
                                let def =
                                  match (lb.FStar_Syntax_Syntax.lbtyp).FStar_Syntax_Syntax.n
                                  with
                                  | FStar_Syntax_Syntax.Tm_unknown  ->
                                      lb.FStar_Syntax_Syntax.lbdef
                                  | uu____9907 ->
                                      FStar_Syntax_Syntax.mk
                                        (FStar_Syntax_Syntax.Tm_ascribed
                                           ((lb.FStar_Syntax_Syntax.lbdef),
                                             ((FStar_Util.Inl
                                                 (lb.FStar_Syntax_Syntax.lbtyp)),
                                               FStar_Pervasives_Native.None),
                                             FStar_Pervasives_Native.None))
                                        FStar_Pervasives_Native.None
                                        (lb.FStar_Syntax_Syntax.lbdef).FStar_Syntax_Syntax.pos
                                   in
                                (if
                                   (lb.FStar_Syntax_Syntax.lbunivs <> []) &&
                                     ((FStar_List.length
                                         lb.FStar_Syntax_Syntax.lbunivs)
                                        <> (FStar_List.length uvs))
                                 then
                                   FStar_Errors.raise_error
                                     (FStar_Errors.Fatal_IncoherentInlineUniverse,
                                       "Inline universes are incoherent with annotation from val declaration")
                                     r
                                 else ();
                                 (let uu____9950 =
                                    FStar_Syntax_Syntax.mk_lb
                                      ((FStar_Util.Inr lbname), uvs,
                                        FStar_Parser_Const.effect_ALL_lid,
                                        tval, def,
                                        (lb.FStar_Syntax_Syntax.lbpos))
                                     in
                                  (false, uu____9950, quals_opt1)))
                             in
                          (match uu____9823 with
                           | (gen2,lb1,quals_opt1) ->
                               (gen2, (lb1 :: lbs1), quals_opt1)))
                 (true, [],
                   (if se.FStar_Syntax_Syntax.sigquals = []
                    then FStar_Pervasives_Native.None
                    else
                      FStar_Pervasives_Native.Some
                        (se.FStar_Syntax_Syntax.sigquals))))
             in
          (match uu____9730 with
           | (should_generalize,lbs',quals_opt) ->
               let quals =
                 match quals_opt with
                 | FStar_Pervasives_Native.None  ->
                     [FStar_Syntax_Syntax.Visible_default]
                 | FStar_Pervasives_Native.Some q ->
                     let uu____10038 =
                       FStar_All.pipe_right q
                         (FStar_Util.for_some
                            (fun uu___85_10042  ->
                               match uu___85_10042 with
                               | FStar_Syntax_Syntax.Irreducible  -> true
                               | FStar_Syntax_Syntax.Visible_default  -> true
                               | FStar_Syntax_Syntax.Unfold_for_unification_and_vcgen
                                    -> true
                               | uu____10043 -> false))
                        in
                     if uu____10038
                     then q
                     else FStar_Syntax_Syntax.Visible_default :: q
                  in
               let lbs'1 = FStar_List.rev lbs'  in
               let e =
                 let uu____10053 =
                   let uu____10060 =
                     let uu____10061 =
                       let uu____10074 =
                         FStar_Syntax_Syntax.mk
                           (FStar_Syntax_Syntax.Tm_constant
                              FStar_Const.Const_unit)
                           FStar_Pervasives_Native.None r
                          in
                       (((FStar_Pervasives_Native.fst lbs), lbs'1),
                         uu____10074)
                        in
                     FStar_Syntax_Syntax.Tm_let uu____10061  in
                   FStar_Syntax_Syntax.mk uu____10060  in
                 uu____10053 FStar_Pervasives_Native.None r  in
               let env0 =
                 let uu___122_10093 = env1  in
                 {
                   FStar_TypeChecker_Env.solver =
                     (uu___122_10093.FStar_TypeChecker_Env.solver);
                   FStar_TypeChecker_Env.range =
                     (uu___122_10093.FStar_TypeChecker_Env.range);
                   FStar_TypeChecker_Env.curmodule =
                     (uu___122_10093.FStar_TypeChecker_Env.curmodule);
                   FStar_TypeChecker_Env.gamma =
                     (uu___122_10093.FStar_TypeChecker_Env.gamma);
                   FStar_TypeChecker_Env.gamma_sig =
                     (uu___122_10093.FStar_TypeChecker_Env.gamma_sig);
                   FStar_TypeChecker_Env.gamma_cache =
                     (uu___122_10093.FStar_TypeChecker_Env.gamma_cache);
                   FStar_TypeChecker_Env.modules =
                     (uu___122_10093.FStar_TypeChecker_Env.modules);
                   FStar_TypeChecker_Env.expected_typ =
                     (uu___122_10093.FStar_TypeChecker_Env.expected_typ);
                   FStar_TypeChecker_Env.sigtab =
                     (uu___122_10093.FStar_TypeChecker_Env.sigtab);
                   FStar_TypeChecker_Env.is_pattern =
                     (uu___122_10093.FStar_TypeChecker_Env.is_pattern);
                   FStar_TypeChecker_Env.instantiate_imp =
                     (uu___122_10093.FStar_TypeChecker_Env.instantiate_imp);
                   FStar_TypeChecker_Env.effects =
                     (uu___122_10093.FStar_TypeChecker_Env.effects);
                   FStar_TypeChecker_Env.generalize = should_generalize;
                   FStar_TypeChecker_Env.letrecs =
                     (uu___122_10093.FStar_TypeChecker_Env.letrecs);
                   FStar_TypeChecker_Env.top_level = true;
                   FStar_TypeChecker_Env.check_uvars =
                     (uu___122_10093.FStar_TypeChecker_Env.check_uvars);
                   FStar_TypeChecker_Env.use_eq =
                     (uu___122_10093.FStar_TypeChecker_Env.use_eq);
                   FStar_TypeChecker_Env.is_iface =
                     (uu___122_10093.FStar_TypeChecker_Env.is_iface);
                   FStar_TypeChecker_Env.admit =
                     (uu___122_10093.FStar_TypeChecker_Env.admit);
                   FStar_TypeChecker_Env.lax =
                     (uu___122_10093.FStar_TypeChecker_Env.lax);
                   FStar_TypeChecker_Env.lax_universes =
                     (uu___122_10093.FStar_TypeChecker_Env.lax_universes);
                   FStar_TypeChecker_Env.failhard =
                     (uu___122_10093.FStar_TypeChecker_Env.failhard);
                   FStar_TypeChecker_Env.nosynth =
<<<<<<< HEAD
                     (uu___126_10093.FStar_TypeChecker_Env.nosynth);
                   FStar_TypeChecker_Env.uvar_subtyping =
                     (uu___126_10093.FStar_TypeChecker_Env.uvar_subtyping);
=======
                     (uu___122_10093.FStar_TypeChecker_Env.nosynth);
>>>>>>> 06652f84
                   FStar_TypeChecker_Env.tc_term =
                     (uu___122_10093.FStar_TypeChecker_Env.tc_term);
                   FStar_TypeChecker_Env.type_of =
                     (uu___122_10093.FStar_TypeChecker_Env.type_of);
                   FStar_TypeChecker_Env.universe_of =
                     (uu___122_10093.FStar_TypeChecker_Env.universe_of);
                   FStar_TypeChecker_Env.check_type_of =
                     (uu___122_10093.FStar_TypeChecker_Env.check_type_of);
                   FStar_TypeChecker_Env.use_bv_sorts =
                     (uu___122_10093.FStar_TypeChecker_Env.use_bv_sorts);
                   FStar_TypeChecker_Env.qtbl_name_and_index =
                     (uu___122_10093.FStar_TypeChecker_Env.qtbl_name_and_index);
                   FStar_TypeChecker_Env.normalized_eff_names =
                     (uu___122_10093.FStar_TypeChecker_Env.normalized_eff_names);
                   FStar_TypeChecker_Env.proof_ns =
                     (uu___122_10093.FStar_TypeChecker_Env.proof_ns);
                   FStar_TypeChecker_Env.synth_hook =
                     (uu___122_10093.FStar_TypeChecker_Env.synth_hook);
                   FStar_TypeChecker_Env.splice =
                     (uu___122_10093.FStar_TypeChecker_Env.splice);
                   FStar_TypeChecker_Env.is_native_tactic =
                     (uu___122_10093.FStar_TypeChecker_Env.is_native_tactic);
                   FStar_TypeChecker_Env.identifier_info =
                     (uu___122_10093.FStar_TypeChecker_Env.identifier_info);
                   FStar_TypeChecker_Env.tc_hooks =
                     (uu___122_10093.FStar_TypeChecker_Env.tc_hooks);
                   FStar_TypeChecker_Env.dsenv =
                     (uu___122_10093.FStar_TypeChecker_Env.dsenv);
                   FStar_TypeChecker_Env.dep_graph =
                     (uu___122_10093.FStar_TypeChecker_Env.dep_graph)
                 }  in
               let e1 =
                 let uu____10095 =
                   (FStar_Options.use_two_phase_tc ()) &&
                     (FStar_TypeChecker_Env.should_verify env0)
                    in
                 if uu____10095
                 then
                   let drop_lbtyp e_lax =
                     let uu____10102 =
                       let uu____10103 = FStar_Syntax_Subst.compress e_lax
                          in
                       uu____10103.FStar_Syntax_Syntax.n  in
                     match uu____10102 with
                     | FStar_Syntax_Syntax.Tm_let ((false ,lb::[]),e2) ->
                         let lb_unannotated =
                           let uu____10121 =
                             let uu____10122 = FStar_Syntax_Subst.compress e
                                in
                             uu____10122.FStar_Syntax_Syntax.n  in
                           match uu____10121 with
                           | FStar_Syntax_Syntax.Tm_let
                               ((uu____10125,lb1::[]),uu____10127) ->
                               let uu____10140 =
                                 let uu____10141 =
                                   FStar_Syntax_Subst.compress
                                     lb1.FStar_Syntax_Syntax.lbtyp
                                    in
                                 uu____10141.FStar_Syntax_Syntax.n  in
                               uu____10140 = FStar_Syntax_Syntax.Tm_unknown
                           | uu____10144 ->
                               failwith
                                 "Impossible: first phase lb and second phase lb differ in structure!"
                            in
                         if lb_unannotated
                         then
                           let uu___123_10145 = e_lax  in
                           {
                             FStar_Syntax_Syntax.n =
                               (FStar_Syntax_Syntax.Tm_let
                                  ((false,
                                     [(let uu___124_10157 = lb  in
                                       {
                                         FStar_Syntax_Syntax.lbname =
                                           (uu___124_10157.FStar_Syntax_Syntax.lbname);
                                         FStar_Syntax_Syntax.lbunivs =
                                           (uu___124_10157.FStar_Syntax_Syntax.lbunivs);
                                         FStar_Syntax_Syntax.lbtyp =
                                           FStar_Syntax_Syntax.tun;
                                         FStar_Syntax_Syntax.lbeff =
                                           (uu___124_10157.FStar_Syntax_Syntax.lbeff);
                                         FStar_Syntax_Syntax.lbdef =
                                           (uu___124_10157.FStar_Syntax_Syntax.lbdef);
                                         FStar_Syntax_Syntax.lbattrs =
                                           (uu___124_10157.FStar_Syntax_Syntax.lbattrs);
                                         FStar_Syntax_Syntax.lbpos =
                                           (uu___124_10157.FStar_Syntax_Syntax.lbpos)
                                       })]), e2));
                             FStar_Syntax_Syntax.pos =
                               (uu___123_10145.FStar_Syntax_Syntax.pos);
                             FStar_Syntax_Syntax.vars =
                               (uu___123_10145.FStar_Syntax_Syntax.vars)
                           }
                         else e_lax
                     | uu____10159 -> e_lax  in
                   let e1 =
                     let uu____10161 =
                       let uu____10162 =
                         let uu____10163 =
                           FStar_TypeChecker_TcTerm.tc_maybe_toplevel_term
                             (let uu___125_10172 = env0  in
                              {
                                FStar_TypeChecker_Env.solver =
                                  (uu___125_10172.FStar_TypeChecker_Env.solver);
                                FStar_TypeChecker_Env.range =
                                  (uu___125_10172.FStar_TypeChecker_Env.range);
                                FStar_TypeChecker_Env.curmodule =
                                  (uu___125_10172.FStar_TypeChecker_Env.curmodule);
                                FStar_TypeChecker_Env.gamma =
                                  (uu___125_10172.FStar_TypeChecker_Env.gamma);
                                FStar_TypeChecker_Env.gamma_sig =
                                  (uu___125_10172.FStar_TypeChecker_Env.gamma_sig);
                                FStar_TypeChecker_Env.gamma_cache =
                                  (uu___125_10172.FStar_TypeChecker_Env.gamma_cache);
                                FStar_TypeChecker_Env.modules =
                                  (uu___125_10172.FStar_TypeChecker_Env.modules);
                                FStar_TypeChecker_Env.expected_typ =
                                  (uu___125_10172.FStar_TypeChecker_Env.expected_typ);
                                FStar_TypeChecker_Env.sigtab =
                                  (uu___125_10172.FStar_TypeChecker_Env.sigtab);
                                FStar_TypeChecker_Env.is_pattern =
                                  (uu___125_10172.FStar_TypeChecker_Env.is_pattern);
                                FStar_TypeChecker_Env.instantiate_imp =
                                  (uu___125_10172.FStar_TypeChecker_Env.instantiate_imp);
                                FStar_TypeChecker_Env.effects =
                                  (uu___125_10172.FStar_TypeChecker_Env.effects);
                                FStar_TypeChecker_Env.generalize =
                                  (uu___125_10172.FStar_TypeChecker_Env.generalize);
                                FStar_TypeChecker_Env.letrecs =
                                  (uu___125_10172.FStar_TypeChecker_Env.letrecs);
                                FStar_TypeChecker_Env.top_level =
                                  (uu___125_10172.FStar_TypeChecker_Env.top_level);
                                FStar_TypeChecker_Env.check_uvars =
                                  (uu___125_10172.FStar_TypeChecker_Env.check_uvars);
                                FStar_TypeChecker_Env.use_eq =
                                  (uu___125_10172.FStar_TypeChecker_Env.use_eq);
                                FStar_TypeChecker_Env.is_iface =
                                  (uu___125_10172.FStar_TypeChecker_Env.is_iface);
                                FStar_TypeChecker_Env.admit =
                                  (uu___125_10172.FStar_TypeChecker_Env.admit);
                                FStar_TypeChecker_Env.lax = true;
                                FStar_TypeChecker_Env.lax_universes =
                                  (uu___125_10172.FStar_TypeChecker_Env.lax_universes);
                                FStar_TypeChecker_Env.failhard =
                                  (uu___125_10172.FStar_TypeChecker_Env.failhard);
                                FStar_TypeChecker_Env.nosynth =
<<<<<<< HEAD
                                  (uu___129_10172.FStar_TypeChecker_Env.nosynth);
                                FStar_TypeChecker_Env.uvar_subtyping =
                                  (uu___129_10172.FStar_TypeChecker_Env.uvar_subtyping);
=======
                                  (uu___125_10172.FStar_TypeChecker_Env.nosynth);
>>>>>>> 06652f84
                                FStar_TypeChecker_Env.tc_term =
                                  (uu___125_10172.FStar_TypeChecker_Env.tc_term);
                                FStar_TypeChecker_Env.type_of =
                                  (uu___125_10172.FStar_TypeChecker_Env.type_of);
                                FStar_TypeChecker_Env.universe_of =
                                  (uu___125_10172.FStar_TypeChecker_Env.universe_of);
                                FStar_TypeChecker_Env.check_type_of =
                                  (uu___125_10172.FStar_TypeChecker_Env.check_type_of);
                                FStar_TypeChecker_Env.use_bv_sorts =
                                  (uu___125_10172.FStar_TypeChecker_Env.use_bv_sorts);
                                FStar_TypeChecker_Env.qtbl_name_and_index =
                                  (uu___125_10172.FStar_TypeChecker_Env.qtbl_name_and_index);
                                FStar_TypeChecker_Env.normalized_eff_names =
                                  (uu___125_10172.FStar_TypeChecker_Env.normalized_eff_names);
                                FStar_TypeChecker_Env.proof_ns =
                                  (uu___125_10172.FStar_TypeChecker_Env.proof_ns);
                                FStar_TypeChecker_Env.synth_hook =
                                  (uu___125_10172.FStar_TypeChecker_Env.synth_hook);
                                FStar_TypeChecker_Env.splice =
                                  (uu___125_10172.FStar_TypeChecker_Env.splice);
                                FStar_TypeChecker_Env.is_native_tactic =
                                  (uu___125_10172.FStar_TypeChecker_Env.is_native_tactic);
                                FStar_TypeChecker_Env.identifier_info =
                                  (uu___125_10172.FStar_TypeChecker_Env.identifier_info);
                                FStar_TypeChecker_Env.tc_hooks =
                                  (uu___125_10172.FStar_TypeChecker_Env.tc_hooks);
                                FStar_TypeChecker_Env.dsenv =
                                  (uu___125_10172.FStar_TypeChecker_Env.dsenv);
                                FStar_TypeChecker_Env.dep_graph =
                                  (uu___125_10172.FStar_TypeChecker_Env.dep_graph)
                              }) e
                            in
                         FStar_All.pipe_right uu____10163
                           (fun uu____10183  ->
                              match uu____10183 with
                              | (e1,uu____10191,uu____10192) -> e1)
                          in
                       FStar_All.pipe_right uu____10162
                         (FStar_TypeChecker_Normalize.remove_uvar_solutions
                            env0)
                        in
                     FStar_All.pipe_right uu____10161 drop_lbtyp  in
                   ((let uu____10194 =
                       FStar_All.pipe_left (FStar_TypeChecker_Env.debug env1)
                         (FStar_Options.Other "TwoPhases")
                        in
                     if uu____10194
                     then
                       let uu____10195 = FStar_Syntax_Print.term_to_string e1
                          in
                       FStar_Util.print1 "Let binding after phase 1: %s\n"
                         uu____10195
                     else ());
                    e1)
                 else e  in
               let uu____10198 =
                 let uu____10209 =
                   FStar_TypeChecker_TcTerm.tc_maybe_toplevel_term env0 e1
                    in
                 match uu____10209 with
                 | ({
                      FStar_Syntax_Syntax.n = FStar_Syntax_Syntax.Tm_let
                        (lbs1,e2);
                      FStar_Syntax_Syntax.pos = uu____10228;
                      FStar_Syntax_Syntax.vars = uu____10229;_},uu____10230,g)
                     when FStar_TypeChecker_Rel.is_trivial g ->
                     let lbs2 =
                       let uu____10257 =
                         FStar_All.pipe_right
                           (FStar_Pervasives_Native.snd lbs1)
                           (FStar_List.map rename_parameters)
                          in
                       ((FStar_Pervasives_Native.fst lbs1), uu____10257)  in
                     let quals1 =
                       match e2.FStar_Syntax_Syntax.n with
                       | FStar_Syntax_Syntax.Tm_meta
                           (uu____10275,FStar_Syntax_Syntax.Meta_desugared
                            (FStar_Syntax_Syntax.Masked_effect ))
                           -> FStar_Syntax_Syntax.HasMaskedEffect :: quals
                       | uu____10280 -> quals  in
                     ((let uu___126_10288 = se  in
                       {
                         FStar_Syntax_Syntax.sigel =
                           (FStar_Syntax_Syntax.Sig_let (lbs2, lids));
                         FStar_Syntax_Syntax.sigrng =
                           (uu___126_10288.FStar_Syntax_Syntax.sigrng);
                         FStar_Syntax_Syntax.sigquals = quals1;
                         FStar_Syntax_Syntax.sigmeta =
                           (uu___126_10288.FStar_Syntax_Syntax.sigmeta);
                         FStar_Syntax_Syntax.sigattrs =
                           (uu___126_10288.FStar_Syntax_Syntax.sigattrs)
                       }), lbs2)
                 | uu____10291 ->
                     failwith
                       "impossible (typechecking should preserve Tm_let)"
                  in
               (match uu____10198 with
                | (se1,lbs1) ->
                    (FStar_All.pipe_right (FStar_Pervasives_Native.snd lbs1)
                       (FStar_List.iter
                          (fun lb  ->
                             let fv =
                               FStar_Util.right lb.FStar_Syntax_Syntax.lbname
                                in
                             FStar_TypeChecker_Env.insert_fv_info env1 fv
                               lb.FStar_Syntax_Syntax.lbtyp));
                     (let uu____10340 = log env1  in
                      if uu____10340
                      then
                        let uu____10341 =
                          let uu____10342 =
                            FStar_All.pipe_right
                              (FStar_Pervasives_Native.snd lbs1)
                              (FStar_List.map
                                 (fun lb  ->
                                    let should_log =
                                      let uu____10357 =
                                        let uu____10366 =
                                          let uu____10367 =
                                            let uu____10370 =
                                              FStar_Util.right
                                                lb.FStar_Syntax_Syntax.lbname
                                               in
                                            uu____10370.FStar_Syntax_Syntax.fv_name
                                             in
                                          uu____10367.FStar_Syntax_Syntax.v
                                           in
                                        FStar_TypeChecker_Env.try_lookup_val_decl
                                          env1 uu____10366
                                         in
                                      match uu____10357 with
                                      | FStar_Pervasives_Native.None  -> true
                                      | uu____10377 -> false  in
                                    if should_log
                                    then
                                      let uu____10386 =
                                        FStar_Syntax_Print.lbname_to_string
                                          lb.FStar_Syntax_Syntax.lbname
                                         in
                                      let uu____10387 =
                                        FStar_Syntax_Print.term_to_string
                                          lb.FStar_Syntax_Syntax.lbtyp
                                         in
                                      FStar_Util.format2 "let %s : %s"
                                        uu____10386 uu____10387
                                    else ""))
                             in
                          FStar_All.pipe_right uu____10342
                            (FStar_String.concat "\n")
                           in
                        FStar_Util.print1 "%s\n" uu____10341
                      else ());
                     ([se1], []))))

let (for_export :
  FStar_Ident.lident Prims.list ->
    FStar_Syntax_Syntax.sigelt ->
      (FStar_Syntax_Syntax.sigelt Prims.list,FStar_Ident.lident Prims.list)
        FStar_Pervasives_Native.tuple2)
  =
  fun hidden  ->
    fun se  ->
      let is_abstract quals =
        FStar_All.pipe_right quals
          (FStar_Util.for_some
             (fun uu___86_10439  ->
                match uu___86_10439 with
                | FStar_Syntax_Syntax.Abstract  -> true
                | uu____10440 -> false))
         in
      let is_hidden_proj_or_disc q =
        match q with
        | FStar_Syntax_Syntax.Projector (l,uu____10448) ->
            FStar_All.pipe_right hidden
              (FStar_Util.for_some (FStar_Ident.lid_equals l))
        | FStar_Syntax_Syntax.Discriminator l ->
            FStar_All.pipe_right hidden
              (FStar_Util.for_some (FStar_Ident.lid_equals l))
        | uu____10454 -> false  in
      match se.FStar_Syntax_Syntax.sigel with
      | FStar_Syntax_Syntax.Sig_pragma uu____10463 -> ([], hidden)
      | FStar_Syntax_Syntax.Sig_splice uu____10468 ->
          failwith "Impossible (Already handled)"
      | FStar_Syntax_Syntax.Sig_inductive_typ uu____10483 ->
          failwith "Impossible (Already handled)"
      | FStar_Syntax_Syntax.Sig_datacon uu____10508 ->
          failwith "Impossible (Already handled)"
      | FStar_Syntax_Syntax.Sig_bundle (ses,uu____10532) ->
          let uu____10541 = is_abstract se.FStar_Syntax_Syntax.sigquals  in
          if uu____10541
          then
            let for_export_bundle se1 uu____10576 =
              match uu____10576 with
              | (out,hidden1) ->
                  (match se1.FStar_Syntax_Syntax.sigel with
                   | FStar_Syntax_Syntax.Sig_inductive_typ
                       (l,us,bs,t,uu____10615,uu____10616) ->
                       let dec =
                         let uu___127_10626 = se1  in
                         let uu____10627 =
                           let uu____10628 =
                             let uu____10635 =
                               let uu____10636 =
                                 FStar_Syntax_Syntax.mk_Total t  in
                               FStar_Syntax_Util.arrow bs uu____10636  in
                             (l, us, uu____10635)  in
                           FStar_Syntax_Syntax.Sig_declare_typ uu____10628
                            in
                         {
                           FStar_Syntax_Syntax.sigel = uu____10627;
                           FStar_Syntax_Syntax.sigrng =
                             (uu___127_10626.FStar_Syntax_Syntax.sigrng);
                           FStar_Syntax_Syntax.sigquals =
                             (FStar_Syntax_Syntax.Assumption ::
                             FStar_Syntax_Syntax.New ::
                             (se1.FStar_Syntax_Syntax.sigquals));
                           FStar_Syntax_Syntax.sigmeta =
                             (uu___127_10626.FStar_Syntax_Syntax.sigmeta);
                           FStar_Syntax_Syntax.sigattrs =
                             (uu___127_10626.FStar_Syntax_Syntax.sigattrs)
                         }  in
                       ((dec :: out), hidden1)
                   | FStar_Syntax_Syntax.Sig_datacon
                       (l,us,t,uu____10646,uu____10647,uu____10648) ->
                       let dec =
                         let uu___128_10654 = se1  in
                         {
                           FStar_Syntax_Syntax.sigel =
                             (FStar_Syntax_Syntax.Sig_declare_typ (l, us, t));
                           FStar_Syntax_Syntax.sigrng =
                             (uu___128_10654.FStar_Syntax_Syntax.sigrng);
                           FStar_Syntax_Syntax.sigquals =
                             [FStar_Syntax_Syntax.Assumption];
                           FStar_Syntax_Syntax.sigmeta =
                             (uu___128_10654.FStar_Syntax_Syntax.sigmeta);
                           FStar_Syntax_Syntax.sigattrs =
                             (uu___128_10654.FStar_Syntax_Syntax.sigattrs)
                         }  in
                       ((dec :: out), (l :: hidden1))
                   | uu____10659 -> (out, hidden1))
               in
            FStar_List.fold_right for_export_bundle ses ([], hidden)
          else ([se], hidden)
      | FStar_Syntax_Syntax.Sig_assume (uu____10681,uu____10682,uu____10683)
          ->
          let uu____10684 = is_abstract se.FStar_Syntax_Syntax.sigquals  in
          if uu____10684 then ([], hidden) else ([se], hidden)
      | FStar_Syntax_Syntax.Sig_declare_typ (l,us,t) ->
          let uu____10705 =
            FStar_All.pipe_right se.FStar_Syntax_Syntax.sigquals
              (FStar_Util.for_some is_hidden_proj_or_disc)
             in
          if uu____10705
          then
            ([(let uu___129_10721 = se  in
               {
                 FStar_Syntax_Syntax.sigel =
                   (FStar_Syntax_Syntax.Sig_declare_typ (l, us, t));
                 FStar_Syntax_Syntax.sigrng =
                   (uu___129_10721.FStar_Syntax_Syntax.sigrng);
                 FStar_Syntax_Syntax.sigquals =
                   [FStar_Syntax_Syntax.Assumption];
                 FStar_Syntax_Syntax.sigmeta =
                   (uu___129_10721.FStar_Syntax_Syntax.sigmeta);
                 FStar_Syntax_Syntax.sigattrs =
                   (uu___129_10721.FStar_Syntax_Syntax.sigattrs)
               })], (l :: hidden))
          else
            (let uu____10723 =
               FStar_All.pipe_right se.FStar_Syntax_Syntax.sigquals
                 (FStar_Util.for_some
                    (fun uu___87_10727  ->
                       match uu___87_10727 with
                       | FStar_Syntax_Syntax.Assumption  -> true
                       | FStar_Syntax_Syntax.Projector uu____10728 -> true
                       | FStar_Syntax_Syntax.Discriminator uu____10733 ->
                           true
                       | uu____10734 -> false))
                in
             if uu____10723 then ([se], hidden) else ([], hidden))
      | FStar_Syntax_Syntax.Sig_main uu____10752 -> ([], hidden)
      | FStar_Syntax_Syntax.Sig_new_effect uu____10757 -> ([se], hidden)
      | FStar_Syntax_Syntax.Sig_new_effect_for_free uu____10762 ->
          ([se], hidden)
      | FStar_Syntax_Syntax.Sig_sub_effect uu____10767 -> ([se], hidden)
      | FStar_Syntax_Syntax.Sig_effect_abbrev uu____10772 -> ([se], hidden)
      | FStar_Syntax_Syntax.Sig_let ((false ,lb::[]),uu____10790) when
          FStar_All.pipe_right se.FStar_Syntax_Syntax.sigquals
            (FStar_Util.for_some is_hidden_proj_or_disc)
          ->
          let fv = FStar_Util.right lb.FStar_Syntax_Syntax.lbname  in
          let lid = (fv.FStar_Syntax_Syntax.fv_name).FStar_Syntax_Syntax.v
             in
          let uu____10801 =
            FStar_All.pipe_right hidden
              (FStar_Util.for_some (FStar_Syntax_Syntax.fv_eq_lid fv))
             in
          if uu____10801
          then ([], hidden)
          else
            (let dec =
               let uu____10818 = FStar_Ident.range_of_lid lid  in
               {
                 FStar_Syntax_Syntax.sigel =
                   (FStar_Syntax_Syntax.Sig_declare_typ
                      (((fv.FStar_Syntax_Syntax.fv_name).FStar_Syntax_Syntax.v),
                        (lb.FStar_Syntax_Syntax.lbunivs),
                        (lb.FStar_Syntax_Syntax.lbtyp)));
                 FStar_Syntax_Syntax.sigrng = uu____10818;
                 FStar_Syntax_Syntax.sigquals =
                   [FStar_Syntax_Syntax.Assumption];
                 FStar_Syntax_Syntax.sigmeta =
                   FStar_Syntax_Syntax.default_sigmeta;
                 FStar_Syntax_Syntax.sigattrs = []
               }  in
             ([dec], (lid :: hidden)))
      | FStar_Syntax_Syntax.Sig_let (lbs,l) ->
          let uu____10829 = is_abstract se.FStar_Syntax_Syntax.sigquals  in
          if uu____10829
          then
            let uu____10838 =
              FStar_All.pipe_right (FStar_Pervasives_Native.snd lbs)
                (FStar_List.map
                   (fun lb  ->
                      let uu___130_10851 = se  in
                      let uu____10852 =
                        let uu____10853 =
                          let uu____10860 =
                            let uu____10861 =
                              let uu____10864 =
                                FStar_Util.right
                                  lb.FStar_Syntax_Syntax.lbname
                                 in
                              uu____10864.FStar_Syntax_Syntax.fv_name  in
                            uu____10861.FStar_Syntax_Syntax.v  in
                          (uu____10860, (lb.FStar_Syntax_Syntax.lbunivs),
                            (lb.FStar_Syntax_Syntax.lbtyp))
                           in
                        FStar_Syntax_Syntax.Sig_declare_typ uu____10853  in
                      {
                        FStar_Syntax_Syntax.sigel = uu____10852;
                        FStar_Syntax_Syntax.sigrng =
                          (uu___130_10851.FStar_Syntax_Syntax.sigrng);
                        FStar_Syntax_Syntax.sigquals =
                          (FStar_Syntax_Syntax.Assumption ::
                          (se.FStar_Syntax_Syntax.sigquals));
                        FStar_Syntax_Syntax.sigmeta =
                          (uu___130_10851.FStar_Syntax_Syntax.sigmeta);
                        FStar_Syntax_Syntax.sigattrs =
                          (uu___130_10851.FStar_Syntax_Syntax.sigattrs)
                      }))
               in
            (uu____10838, hidden)
          else ([se], hidden)
  
let (add_sigelt_to_env :
  FStar_TypeChecker_Env.env ->
    FStar_Syntax_Syntax.sigelt -> FStar_TypeChecker_Env.env)
  =
  fun env  ->
    fun se  ->
      match se.FStar_Syntax_Syntax.sigel with
      | FStar_Syntax_Syntax.Sig_inductive_typ uu____10884 ->
          failwith "add_sigelt_to_env: Impossible, bare data constructor"
      | FStar_Syntax_Syntax.Sig_datacon uu____10901 ->
          failwith "add_sigelt_to_env: Impossible, bare data constructor"
      | FStar_Syntax_Syntax.Sig_pragma (FStar_Syntax_Syntax.ResetOptions
          uu____10916) -> z3_reset_options env
      | FStar_Syntax_Syntax.Sig_pragma uu____10919 -> env
      | FStar_Syntax_Syntax.Sig_new_effect_for_free uu____10920 -> env
      | FStar_Syntax_Syntax.Sig_new_effect ne ->
          let env1 = FStar_TypeChecker_Env.push_sigelt env se  in
          FStar_All.pipe_right ne.FStar_Syntax_Syntax.actions
            (FStar_List.fold_left
               (fun env2  ->
                  fun a  ->
                    let uu____10930 =
                      FStar_Syntax_Util.action_as_lb
                        ne.FStar_Syntax_Syntax.mname a
                        (a.FStar_Syntax_Syntax.action_defn).FStar_Syntax_Syntax.pos
                       in
                    FStar_TypeChecker_Env.push_sigelt env2 uu____10930) env1)
      | FStar_Syntax_Syntax.Sig_declare_typ
          (uu____10931,uu____10932,uu____10933) when
          FStar_All.pipe_right se.FStar_Syntax_Syntax.sigquals
            (FStar_Util.for_some
               (fun uu___88_10937  ->
                  match uu___88_10937 with
                  | FStar_Syntax_Syntax.OnlyName  -> true
                  | uu____10938 -> false))
          -> env
      | FStar_Syntax_Syntax.Sig_let (uu____10939,uu____10940) when
          FStar_All.pipe_right se.FStar_Syntax_Syntax.sigquals
            (FStar_Util.for_some
               (fun uu___88_10948  ->
                  match uu___88_10948 with
                  | FStar_Syntax_Syntax.OnlyName  -> true
                  | uu____10949 -> false))
          -> env
      | uu____10950 -> FStar_TypeChecker_Env.push_sigelt env se
  
let (tc_decls :
  FStar_TypeChecker_Env.env ->
    FStar_Syntax_Syntax.sigelt Prims.list ->
      (FStar_Syntax_Syntax.sigelt Prims.list,FStar_Syntax_Syntax.sigelt
                                               Prims.list,FStar_TypeChecker_Env.env)
        FStar_Pervasives_Native.tuple3)
  =
  fun env  ->
    fun ses  ->
      let rec process_one_decl uu____11018 se =
        match uu____11018 with
        | (ses1,exports,env1,hidden) ->
            ((let uu____11071 =
                FStar_TypeChecker_Env.debug env1 FStar_Options.Low  in
              if uu____11071
              then
                let uu____11072 = FStar_Syntax_Print.sigelt_to_string se  in
                FStar_Util.print1
                  ">>>>>>>>>>>>>>Checking top-level decl %s\n" uu____11072
              else ());
             (let uu____11074 = tc_decl env1 se  in
              match uu____11074 with
              | (ses',ses_elaborated) ->
                  let ses'1 =
                    FStar_All.pipe_right ses'
                      (FStar_List.map
                         (fun se1  ->
                            (let uu____11124 =
                               FStar_TypeChecker_Env.debug env1
                                 (FStar_Options.Other "UF")
                                in
                             if uu____11124
                             then
                               let uu____11125 =
                                 FStar_Syntax_Print.sigelt_to_string se1  in
                               FStar_Util.print1 "About to elim vars from %s"
                                 uu____11125
                             else ());
                            FStar_TypeChecker_Normalize.elim_uvars env1 se1))
                     in
                  let ses_elaborated1 =
                    FStar_All.pipe_right ses_elaborated
                      (FStar_List.map
                         (fun se1  ->
                            FStar_TypeChecker_Normalize.elim_uvars env1 se1))
                     in
                  (FStar_TypeChecker_Env.promote_id_info env1
                     (fun t  ->
                        FStar_TypeChecker_Normalize.normalize
                          [FStar_TypeChecker_Normalize.AllowUnboundUniverses;
                          FStar_TypeChecker_Normalize.CheckNoUvars;
                          FStar_TypeChecker_Normalize.Beta;
                          FStar_TypeChecker_Normalize.DoNotUnfoldPureLets;
                          FStar_TypeChecker_Normalize.CompressUvars;
                          FStar_TypeChecker_Normalize.Exclude
                            FStar_TypeChecker_Normalize.Zeta;
                          FStar_TypeChecker_Normalize.Exclude
                            FStar_TypeChecker_Normalize.Iota;
                          FStar_TypeChecker_Normalize.NoFullNorm] env1 t);
                   (let env2 =
                      FStar_All.pipe_right ses'1
                        (FStar_List.fold_left
                           (fun env2  ->
                              fun se1  -> add_sigelt_to_env env2 se1) env1)
                       in
                    FStar_Syntax_Unionfind.reset ();
                    (let uu____11148 =
                       (FStar_Options.log_types ()) ||
                         (FStar_All.pipe_left
                            (FStar_TypeChecker_Env.debug env2)
                            (FStar_Options.Other "LogTypes"))
                        in
                     if uu____11148
                     then
                       let uu____11149 =
                         FStar_List.fold_left
                           (fun s  ->
                              fun se1  ->
                                let uu____11155 =
                                  let uu____11156 =
                                    FStar_Syntax_Print.sigelt_to_string se1
                                     in
                                  Prims.strcat uu____11156 "\n"  in
                                Prims.strcat s uu____11155) "" ses'1
                          in
                       FStar_Util.print1 "Checked: %s\n" uu____11149
                     else ());
                    FStar_List.iter
                      (fun se1  ->
                         (env2.FStar_TypeChecker_Env.solver).FStar_TypeChecker_Env.encode_sig
                           env2 se1) ses'1;
                    (let uu____11161 =
                       let uu____11170 =
                         FStar_Options.use_extracted_interfaces ()  in
                       if uu____11170
                       then ([], [])
                       else
                         (let accum_exports_hidden uu____11209 se1 =
                            match uu____11209 with
                            | (exports1,hidden1) ->
                                let uu____11237 = for_export hidden1 se1  in
                                (match uu____11237 with
                                 | (se_exported,hidden2) ->
                                     ((FStar_List.rev_append se_exported
                                         exports1), hidden2))
                             in
                          FStar_List.fold_left accum_exports_hidden
                            (exports, hidden) ses'1)
                        in
                     match uu____11161 with
                     | (exports1,hidden1) ->
                         let ses'2 =
                           FStar_List.map
                             (fun s  ->
                                let uu___131_11316 = s  in
                                {
                                  FStar_Syntax_Syntax.sigel =
                                    (uu___131_11316.FStar_Syntax_Syntax.sigel);
                                  FStar_Syntax_Syntax.sigrng =
                                    (uu___131_11316.FStar_Syntax_Syntax.sigrng);
                                  FStar_Syntax_Syntax.sigquals =
                                    (uu___131_11316.FStar_Syntax_Syntax.sigquals);
                                  FStar_Syntax_Syntax.sigmeta =
                                    (uu___131_11316.FStar_Syntax_Syntax.sigmeta);
                                  FStar_Syntax_Syntax.sigattrs =
                                    (se.FStar_Syntax_Syntax.sigattrs)
                                }) ses'1
                            in
                         (((FStar_List.rev_append ses'2 ses1), exports1,
                            env2, hidden1), ses_elaborated1))))))
         in
      let process_one_decl_timed acc se =
        let uu____11398 = acc  in
        match uu____11398 with
        | (uu____11433,uu____11434,env1,uu____11436) ->
            let uu____11449 =
              FStar_Util.record_time
                (fun uu____11495  -> process_one_decl acc se)
               in
            (match uu____11449 with
             | (r,ms_elapsed) ->
                 ((let uu____11559 =
                     FStar_TypeChecker_Env.debug env1
                       (FStar_Options.Other "TCDeclTime")
                      in
                   if uu____11559
                   then
                     let uu____11560 =
                       FStar_Syntax_Print.sigelt_to_string_short se  in
                     let uu____11561 = FStar_Util.string_of_int ms_elapsed
                        in
                     FStar_Util.print2 "Checked %s in %s milliseconds\n"
                       uu____11560 uu____11561
                   else ());
                  r))
         in
      let uu____11563 =
        FStar_Util.fold_flatten process_one_decl_timed ([], [], env, []) ses
         in
      match uu____11563 with
      | (ses1,exports,env1,uu____11611) ->
          ((FStar_List.rev_append ses1 []),
            (FStar_List.rev_append exports []), env1)
  
let (check_exports :
  FStar_TypeChecker_Env.env ->
    FStar_Syntax_Syntax.modul ->
      FStar_Syntax_Syntax.sigelt Prims.list -> unit)
  =
  fun env  ->
    fun modul  ->
      fun exports  ->
        let env1 =
          let uu___132_11648 = env  in
          {
            FStar_TypeChecker_Env.solver =
              (uu___132_11648.FStar_TypeChecker_Env.solver);
            FStar_TypeChecker_Env.range =
              (uu___132_11648.FStar_TypeChecker_Env.range);
            FStar_TypeChecker_Env.curmodule =
              (uu___132_11648.FStar_TypeChecker_Env.curmodule);
            FStar_TypeChecker_Env.gamma =
              (uu___132_11648.FStar_TypeChecker_Env.gamma);
            FStar_TypeChecker_Env.gamma_sig =
              (uu___132_11648.FStar_TypeChecker_Env.gamma_sig);
            FStar_TypeChecker_Env.gamma_cache =
              (uu___132_11648.FStar_TypeChecker_Env.gamma_cache);
            FStar_TypeChecker_Env.modules =
              (uu___132_11648.FStar_TypeChecker_Env.modules);
            FStar_TypeChecker_Env.expected_typ =
              (uu___132_11648.FStar_TypeChecker_Env.expected_typ);
            FStar_TypeChecker_Env.sigtab =
              (uu___132_11648.FStar_TypeChecker_Env.sigtab);
            FStar_TypeChecker_Env.is_pattern =
              (uu___132_11648.FStar_TypeChecker_Env.is_pattern);
            FStar_TypeChecker_Env.instantiate_imp =
              (uu___132_11648.FStar_TypeChecker_Env.instantiate_imp);
            FStar_TypeChecker_Env.effects =
              (uu___132_11648.FStar_TypeChecker_Env.effects);
            FStar_TypeChecker_Env.generalize =
              (uu___132_11648.FStar_TypeChecker_Env.generalize);
            FStar_TypeChecker_Env.letrecs =
              (uu___132_11648.FStar_TypeChecker_Env.letrecs);
            FStar_TypeChecker_Env.top_level = true;
            FStar_TypeChecker_Env.check_uvars =
              (uu___132_11648.FStar_TypeChecker_Env.check_uvars);
            FStar_TypeChecker_Env.use_eq =
              (uu___132_11648.FStar_TypeChecker_Env.use_eq);
            FStar_TypeChecker_Env.is_iface =
              (uu___132_11648.FStar_TypeChecker_Env.is_iface);
            FStar_TypeChecker_Env.admit =
              (uu___132_11648.FStar_TypeChecker_Env.admit);
            FStar_TypeChecker_Env.lax = true;
            FStar_TypeChecker_Env.lax_universes = true;
            FStar_TypeChecker_Env.failhard =
              (uu___132_11648.FStar_TypeChecker_Env.failhard);
            FStar_TypeChecker_Env.nosynth =
<<<<<<< HEAD
              (uu___136_11648.FStar_TypeChecker_Env.nosynth);
            FStar_TypeChecker_Env.uvar_subtyping =
              (uu___136_11648.FStar_TypeChecker_Env.uvar_subtyping);
=======
              (uu___132_11648.FStar_TypeChecker_Env.nosynth);
>>>>>>> 06652f84
            FStar_TypeChecker_Env.tc_term =
              (uu___132_11648.FStar_TypeChecker_Env.tc_term);
            FStar_TypeChecker_Env.type_of =
              (uu___132_11648.FStar_TypeChecker_Env.type_of);
            FStar_TypeChecker_Env.universe_of =
              (uu___132_11648.FStar_TypeChecker_Env.universe_of);
            FStar_TypeChecker_Env.check_type_of =
              (uu___132_11648.FStar_TypeChecker_Env.check_type_of);
            FStar_TypeChecker_Env.use_bv_sorts =
              (uu___132_11648.FStar_TypeChecker_Env.use_bv_sorts);
            FStar_TypeChecker_Env.qtbl_name_and_index =
              (uu___132_11648.FStar_TypeChecker_Env.qtbl_name_and_index);
            FStar_TypeChecker_Env.normalized_eff_names =
              (uu___132_11648.FStar_TypeChecker_Env.normalized_eff_names);
            FStar_TypeChecker_Env.proof_ns =
              (uu___132_11648.FStar_TypeChecker_Env.proof_ns);
            FStar_TypeChecker_Env.synth_hook =
              (uu___132_11648.FStar_TypeChecker_Env.synth_hook);
            FStar_TypeChecker_Env.splice =
              (uu___132_11648.FStar_TypeChecker_Env.splice);
            FStar_TypeChecker_Env.is_native_tactic =
              (uu___132_11648.FStar_TypeChecker_Env.is_native_tactic);
            FStar_TypeChecker_Env.identifier_info =
              (uu___132_11648.FStar_TypeChecker_Env.identifier_info);
            FStar_TypeChecker_Env.tc_hooks =
              (uu___132_11648.FStar_TypeChecker_Env.tc_hooks);
            FStar_TypeChecker_Env.dsenv =
              (uu___132_11648.FStar_TypeChecker_Env.dsenv);
            FStar_TypeChecker_Env.dep_graph =
              (uu___132_11648.FStar_TypeChecker_Env.dep_graph)
          }  in
        let check_term lid univs1 t =
          let uu____11665 = FStar_Syntax_Subst.open_univ_vars univs1 t  in
          match uu____11665 with
          | (univs2,t1) ->
              ((let uu____11673 =
                  let uu____11674 =
                    let uu____11679 =
                      FStar_TypeChecker_Env.set_current_module env1
                        modul.FStar_Syntax_Syntax.name
                       in
                    FStar_TypeChecker_Env.debug uu____11679  in
                  FStar_All.pipe_left uu____11674
                    (FStar_Options.Other "Exports")
                   in
                if uu____11673
                then
                  let uu____11680 = FStar_Syntax_Print.lid_to_string lid  in
                  let uu____11681 =
                    let uu____11682 =
                      FStar_All.pipe_right univs2
                        (FStar_List.map
                           (fun x  ->
                              FStar_Syntax_Print.univ_to_string
                                (FStar_Syntax_Syntax.U_name x)))
                       in
                    FStar_All.pipe_right uu____11682
                      (FStar_String.concat ", ")
                     in
                  let uu____11693 = FStar_Syntax_Print.term_to_string t1  in
                  FStar_Util.print3 "Checking for export %s <%s> : %s\n"
                    uu____11680 uu____11681 uu____11693
                else ());
               (let env2 = FStar_TypeChecker_Env.push_univ_vars env1 univs2
                   in
                let uu____11696 =
                  FStar_TypeChecker_TcTerm.tc_trivial_guard env2 t1  in
                FStar_All.pipe_right uu____11696 (fun a238  -> ())))
           in
        let check_term1 lid univs1 t =
          (let uu____11722 =
             let uu____11723 =
               FStar_Syntax_Print.lid_to_string
                 modul.FStar_Syntax_Syntax.name
                in
             let uu____11724 = FStar_Syntax_Print.lid_to_string lid  in
             FStar_Util.format2
               "Interface of %s violates its abstraction (add a 'private' qualifier to '%s'?)"
               uu____11723 uu____11724
              in
           FStar_Errors.message_prefix.FStar_Errors.set_prefix uu____11722);
          check_term lid univs1 t;
          FStar_Errors.message_prefix.FStar_Errors.clear_prefix ()  in
        let rec check_sigelt se =
          match se.FStar_Syntax_Syntax.sigel with
          | FStar_Syntax_Syntax.Sig_bundle (ses,uu____11733) ->
              let uu____11742 =
                let uu____11743 =
                  FStar_All.pipe_right se.FStar_Syntax_Syntax.sigquals
                    (FStar_List.contains FStar_Syntax_Syntax.Private)
                   in
                Prims.op_Negation uu____11743  in
              if uu____11742
              then FStar_All.pipe_right ses (FStar_List.iter check_sigelt)
              else ()
          | FStar_Syntax_Syntax.Sig_inductive_typ
              (l,univs1,binders,typ,uu____11753,uu____11754) ->
              let t =
                let uu____11766 =
                  let uu____11773 =
                    let uu____11774 =
                      let uu____11787 = FStar_Syntax_Syntax.mk_Total typ  in
                      (binders, uu____11787)  in
                    FStar_Syntax_Syntax.Tm_arrow uu____11774  in
                  FStar_Syntax_Syntax.mk uu____11773  in
                uu____11766 FStar_Pervasives_Native.None
                  se.FStar_Syntax_Syntax.sigrng
                 in
              check_term1 l univs1 t
          | FStar_Syntax_Syntax.Sig_datacon
              (l,univs1,t,uu____11804,uu____11805,uu____11806) ->
              check_term1 l univs1 t
          | FStar_Syntax_Syntax.Sig_declare_typ (l,univs1,t) ->
              let uu____11814 =
                let uu____11815 =
                  FStar_All.pipe_right se.FStar_Syntax_Syntax.sigquals
                    (FStar_List.contains FStar_Syntax_Syntax.Private)
                   in
                Prims.op_Negation uu____11815  in
              if uu____11814 then check_term1 l univs1 t else ()
          | FStar_Syntax_Syntax.Sig_let ((uu____11819,lbs),uu____11821) ->
              let uu____11830 =
                let uu____11831 =
                  FStar_All.pipe_right se.FStar_Syntax_Syntax.sigquals
                    (FStar_List.contains FStar_Syntax_Syntax.Private)
                   in
                Prims.op_Negation uu____11831  in
              if uu____11830
              then
                FStar_All.pipe_right lbs
                  (FStar_List.iter
                     (fun lb  ->
                        let fv =
                          FStar_Util.right lb.FStar_Syntax_Syntax.lbname  in
                        check_term1
                          (fv.FStar_Syntax_Syntax.fv_name).FStar_Syntax_Syntax.v
                          lb.FStar_Syntax_Syntax.lbunivs
                          lb.FStar_Syntax_Syntax.lbtyp))
              else ()
          | FStar_Syntax_Syntax.Sig_effect_abbrev
              (l,univs1,binders,comp,flags1) ->
              let uu____11850 =
                let uu____11851 =
                  FStar_All.pipe_right se.FStar_Syntax_Syntax.sigquals
                    (FStar_List.contains FStar_Syntax_Syntax.Private)
                   in
                Prims.op_Negation uu____11851  in
              if uu____11850
              then
                let arrow1 =
                  FStar_Syntax_Syntax.mk
                    (FStar_Syntax_Syntax.Tm_arrow (binders, comp))
                    FStar_Pervasives_Native.None
                    se.FStar_Syntax_Syntax.sigrng
                   in
                check_term1 l univs1 arrow1
              else ()
          | FStar_Syntax_Syntax.Sig_main uu____11866 -> ()
          | FStar_Syntax_Syntax.Sig_assume uu____11867 -> ()
          | FStar_Syntax_Syntax.Sig_new_effect uu____11874 -> ()
          | FStar_Syntax_Syntax.Sig_new_effect_for_free uu____11875 -> ()
          | FStar_Syntax_Syntax.Sig_sub_effect uu____11876 -> ()
          | FStar_Syntax_Syntax.Sig_splice uu____11877 -> ()
          | FStar_Syntax_Syntax.Sig_pragma uu____11884 -> ()  in
        let uu____11885 =
          FStar_Ident.lid_equals modul.FStar_Syntax_Syntax.name
            FStar_Parser_Const.prims_lid
           in
        if uu____11885 then () else FStar_List.iter check_sigelt exports
  
let (extract_interface :
  FStar_TypeChecker_Env.env ->
    FStar_Syntax_Syntax.modul -> FStar_Syntax_Syntax.modul)
  =
  fun en  ->
    fun m  ->
      let is_abstract = FStar_List.contains FStar_Syntax_Syntax.Abstract  in
      let is_irreducible1 =
        FStar_List.contains FStar_Syntax_Syntax.Irreducible  in
      let is_assume = FStar_List.contains FStar_Syntax_Syntax.Assumption  in
      let filter_out_abstract =
        FStar_List.filter
          (fun q  ->
             Prims.op_Negation
               (((q = FStar_Syntax_Syntax.Abstract) ||
                   (q = FStar_Syntax_Syntax.Irreducible))
                  || (q = FStar_Syntax_Syntax.Visible_default)))
         in
      let filter_out_abstract_and_noeq =
        FStar_List.filter
          (fun q  ->
             Prims.op_Negation
               (((((q = FStar_Syntax_Syntax.Abstract) ||
                     (q = FStar_Syntax_Syntax.Noeq))
                    || (q = FStar_Syntax_Syntax.Unopteq))
                   || (q = FStar_Syntax_Syntax.Irreducible))
                  || (q = FStar_Syntax_Syntax.Visible_default)))
         in
      let filter_out_abstract_and_inline =
        FStar_List.filter
          (fun q  ->
             Prims.op_Negation
               (((((q = FStar_Syntax_Syntax.Abstract) ||
                     (q = FStar_Syntax_Syntax.Irreducible))
                    || (q = FStar_Syntax_Syntax.Visible_default))
                   || (q = FStar_Syntax_Syntax.Inline_for_extraction))
                  ||
                  (q = FStar_Syntax_Syntax.Unfold_for_unification_and_vcgen)))
         in
      let abstract_inductive_tycons = FStar_Util.mk_ref []  in
      let abstract_inductive_datacons = FStar_Util.mk_ref []  in
      let is_projector_or_discriminator_of_an_abstract_inductive quals =
        FStar_List.existsML
          (fun q  ->
             match q with
             | FStar_Syntax_Syntax.Discriminator l -> true
             | FStar_Syntax_Syntax.Projector (l,uu____11980) -> true
             | uu____11981 -> false) quals
         in
      let vals_of_abstract_inductive s =
        let mk_typ_for_abstract_inductive bs t r =
          match bs with
          | [] -> t
          | uu____12008 ->
              (match t.FStar_Syntax_Syntax.n with
               | FStar_Syntax_Syntax.Tm_arrow (bs',c) ->
                   FStar_Syntax_Syntax.mk
                     (FStar_Syntax_Syntax.Tm_arrow
                        ((FStar_List.append bs bs'), c))
                     FStar_Pervasives_Native.None r
               | uu____12039 ->
                   let uu____12040 =
                     let uu____12047 =
                       let uu____12048 =
                         let uu____12061 = FStar_Syntax_Syntax.mk_Total t  in
                         (bs, uu____12061)  in
                       FStar_Syntax_Syntax.Tm_arrow uu____12048  in
                     FStar_Syntax_Syntax.mk uu____12047  in
                   uu____12040 FStar_Pervasives_Native.None r)
           in
        match s.FStar_Syntax_Syntax.sigel with
        | FStar_Syntax_Syntax.Sig_inductive_typ
            (lid,uvs,bs,t,uu____12079,uu____12080) ->
            let s1 =
              let uu___133_12090 = s  in
              let uu____12091 =
                let uu____12092 =
                  let uu____12099 =
                    mk_typ_for_abstract_inductive bs t
                      s.FStar_Syntax_Syntax.sigrng
                     in
                  (lid, uvs, uu____12099)  in
                FStar_Syntax_Syntax.Sig_declare_typ uu____12092  in
              let uu____12100 =
                let uu____12103 =
                  let uu____12106 =
                    filter_out_abstract_and_noeq
                      s.FStar_Syntax_Syntax.sigquals
                     in
                  FStar_Syntax_Syntax.New :: uu____12106  in
                FStar_Syntax_Syntax.Assumption :: uu____12103  in
              {
                FStar_Syntax_Syntax.sigel = uu____12091;
                FStar_Syntax_Syntax.sigrng =
                  (uu___133_12090.FStar_Syntax_Syntax.sigrng);
                FStar_Syntax_Syntax.sigquals = uu____12100;
                FStar_Syntax_Syntax.sigmeta =
                  (uu___133_12090.FStar_Syntax_Syntax.sigmeta);
                FStar_Syntax_Syntax.sigattrs =
                  (uu___133_12090.FStar_Syntax_Syntax.sigattrs)
              }  in
            [s1]
        | uu____12109 -> failwith "Impossible!"  in
      let val_of_lb s lid uu____12133 lbdef =
        match uu____12133 with
        | (uvs,t) ->
            let attrs =
              let uu____12144 =
                FStar_TypeChecker_Util.must_erase_for_extraction en lbdef  in
              if uu____12144
              then
                let uu____12147 =
                  let uu____12148 =
                    FStar_Syntax_Syntax.lid_as_fv
                      FStar_Parser_Const.must_erase_for_extraction_attr
                      FStar_Syntax_Syntax.delta_constant
                      FStar_Pervasives_Native.None
                     in
                  FStar_All.pipe_right uu____12148
                    FStar_Syntax_Syntax.fv_to_tm
                   in
                uu____12147 :: (s.FStar_Syntax_Syntax.sigattrs)
              else s.FStar_Syntax_Syntax.sigattrs  in
            let uu___134_12150 = s  in
            let uu____12151 =
              let uu____12154 =
                filter_out_abstract_and_inline s.FStar_Syntax_Syntax.sigquals
                 in
              FStar_Syntax_Syntax.Assumption :: uu____12154  in
            {
              FStar_Syntax_Syntax.sigel =
                (FStar_Syntax_Syntax.Sig_declare_typ (lid, uvs, t));
              FStar_Syntax_Syntax.sigrng =
                (uu___134_12150.FStar_Syntax_Syntax.sigrng);
              FStar_Syntax_Syntax.sigquals = uu____12151;
              FStar_Syntax_Syntax.sigmeta =
                (uu___134_12150.FStar_Syntax_Syntax.sigmeta);
              FStar_Syntax_Syntax.sigattrs = attrs
            }
         in
      let should_keep_lbdef t =
        let comp_effect_name1 c =
          match c.FStar_Syntax_Syntax.n with
          | FStar_Syntax_Syntax.Comp c1 -> c1.FStar_Syntax_Syntax.effect_name
          | uu____12170 -> failwith "Impossible!"  in
        let c_opt =
          let uu____12176 = FStar_Syntax_Util.is_unit t  in
          if uu____12176
          then
            let uu____12181 = FStar_Syntax_Syntax.mk_Total t  in
            FStar_Pervasives_Native.Some uu____12181
          else
            (let uu____12187 =
               let uu____12188 = FStar_Syntax_Subst.compress t  in
               uu____12188.FStar_Syntax_Syntax.n  in
             match uu____12187 with
             | FStar_Syntax_Syntax.Tm_arrow (uu____12195,c) ->
                 FStar_Pervasives_Native.Some c
             | uu____12215 -> FStar_Pervasives_Native.None)
           in
        (c_opt = FStar_Pervasives_Native.None) ||
          (let c = FStar_All.pipe_right c_opt FStar_Util.must  in
           let uu____12238 = FStar_Syntax_Util.is_pure_or_ghost_comp c  in
           if uu____12238
           then
             let uu____12239 =
               let uu____12240 =
                 FStar_All.pipe_right c FStar_Syntax_Util.comp_result  in
               FStar_All.pipe_right uu____12240 FStar_Syntax_Util.is_unit  in
             Prims.op_Negation uu____12239
           else
             (let uu____12246 = comp_effect_name1 c  in
              FStar_TypeChecker_Env.is_reifiable_effect en uu____12246))
         in
      let extract_sigelt s =
        match s.FStar_Syntax_Syntax.sigel with
        | FStar_Syntax_Syntax.Sig_inductive_typ uu____12257 ->
            failwith "Impossible! extract_interface: bare data constructor"
        | FStar_Syntax_Syntax.Sig_datacon uu____12276 ->
            failwith "Impossible! extract_interface: bare data constructor"
        | FStar_Syntax_Syntax.Sig_splice uu____12293 ->
            failwith
              "Impossible! extract_interface: trying to extract splice"
        | FStar_Syntax_Syntax.Sig_bundle (sigelts,lidents1) ->
            if is_abstract s.FStar_Syntax_Syntax.sigquals
            then
              FStar_All.pipe_right sigelts
                (FStar_List.fold_left
                   (fun sigelts1  ->
                      fun s1  ->
                        match s1.FStar_Syntax_Syntax.sigel with
                        | FStar_Syntax_Syntax.Sig_inductive_typ
                            (lid,uu____12337,uu____12338,uu____12339,uu____12340,uu____12341)
                            ->
                            ((let uu____12351 =
                                let uu____12354 =
                                  FStar_ST.op_Bang abstract_inductive_tycons
                                   in
                                lid :: uu____12354  in
                              FStar_ST.op_Colon_Equals
                                abstract_inductive_tycons uu____12351);
                             (let uu____12455 = vals_of_abstract_inductive s1
                                 in
                              FStar_List.append uu____12455 sigelts1))
                        | FStar_Syntax_Syntax.Sig_datacon
                            (lid,uu____12459,uu____12460,uu____12461,uu____12462,uu____12463)
                            ->
                            ((let uu____12469 =
                                let uu____12472 =
                                  FStar_ST.op_Bang
                                    abstract_inductive_datacons
                                   in
                                lid :: uu____12472  in
                              FStar_ST.op_Colon_Equals
                                abstract_inductive_datacons uu____12469);
                             sigelts1)
                        | uu____12573 ->
                            failwith
                              "Impossible! extract_interface: Sig_bundle can't have anything other than Sig_inductive_typ and Sig_datacon")
                   [])
            else [s]
        | FStar_Syntax_Syntax.Sig_declare_typ (lid,uvs,t) ->
            let uu____12580 =
              is_projector_or_discriminator_of_an_abstract_inductive
                s.FStar_Syntax_Syntax.sigquals
               in
            if uu____12580
            then []
            else
              if is_assume s.FStar_Syntax_Syntax.sigquals
              then
                (let uu____12586 =
                   let uu___135_12587 = s  in
                   let uu____12588 =
                     filter_out_abstract s.FStar_Syntax_Syntax.sigquals  in
                   {
                     FStar_Syntax_Syntax.sigel =
                       (uu___135_12587.FStar_Syntax_Syntax.sigel);
                     FStar_Syntax_Syntax.sigrng =
                       (uu___135_12587.FStar_Syntax_Syntax.sigrng);
                     FStar_Syntax_Syntax.sigquals = uu____12588;
                     FStar_Syntax_Syntax.sigmeta =
                       (uu___135_12587.FStar_Syntax_Syntax.sigmeta);
                     FStar_Syntax_Syntax.sigattrs =
                       (uu___135_12587.FStar_Syntax_Syntax.sigattrs)
                   }  in
                 [uu____12586])
              else []
        | FStar_Syntax_Syntax.Sig_let (lbs,lids) ->
            let uu____12598 =
              is_projector_or_discriminator_of_an_abstract_inductive
                s.FStar_Syntax_Syntax.sigquals
               in
            if uu____12598
            then []
            else
              (let uu____12602 = lbs  in
               match uu____12602 with
               | (flbs,slbs) ->
                   let typs_and_defs =
                     FStar_All.pipe_right slbs
                       (FStar_List.map
                          (fun lb  ->
                             ((lb.FStar_Syntax_Syntax.lbunivs),
                               (lb.FStar_Syntax_Syntax.lbtyp),
                               (lb.FStar_Syntax_Syntax.lbdef))))
                      in
                   let is_lemma1 =
                     FStar_List.existsML
                       (fun uu____12661  ->
                          match uu____12661 with
                          | (uu____12668,t,uu____12670) ->
                              FStar_All.pipe_right t
                                FStar_Syntax_Util.is_lemma) typs_and_defs
                      in
                   let vals =
                     FStar_List.map2
                       (fun lid  ->
                          fun uu____12686  ->
                            match uu____12686 with
                            | (u,t,d) -> val_of_lb s lid (u, t) d) lids
                       typs_and_defs
                      in
                   if
                     ((is_abstract s.FStar_Syntax_Syntax.sigquals) ||
                        (is_irreducible1 s.FStar_Syntax_Syntax.sigquals))
                       || is_lemma1
                   then vals
                   else
                     (let should_keep_defs =
                        FStar_List.existsML
                          (fun uu____12710  ->
                             match uu____12710 with
                             | (uu____12717,t,uu____12719) ->
                                 FStar_All.pipe_right t should_keep_lbdef)
                          typs_and_defs
                         in
                      if should_keep_defs then [s] else vals))
        | FStar_Syntax_Syntax.Sig_main t ->
            failwith
              "Did not anticipate main would arise when extracting interfaces!"
        | FStar_Syntax_Syntax.Sig_assume (lid,uu____12727,uu____12728) ->
            let is_haseq = FStar_TypeChecker_TcInductive.is_haseq_lid lid  in
            if is_haseq
            then
              let is_haseq_of_abstract_inductive =
                let uu____12733 = FStar_ST.op_Bang abstract_inductive_tycons
                   in
                FStar_List.existsML
                  (fun l  ->
                     let uu____12788 =
                       FStar_TypeChecker_TcInductive.get_haseq_axiom_lid l
                        in
                     FStar_Ident.lid_equals lid uu____12788) uu____12733
                 in
              (if is_haseq_of_abstract_inductive
               then
                 let uu____12791 =
                   let uu___136_12792 = s  in
                   let uu____12793 =
                     filter_out_abstract s.FStar_Syntax_Syntax.sigquals  in
                   {
                     FStar_Syntax_Syntax.sigel =
                       (uu___136_12792.FStar_Syntax_Syntax.sigel);
                     FStar_Syntax_Syntax.sigrng =
                       (uu___136_12792.FStar_Syntax_Syntax.sigrng);
                     FStar_Syntax_Syntax.sigquals = uu____12793;
                     FStar_Syntax_Syntax.sigmeta =
                       (uu___136_12792.FStar_Syntax_Syntax.sigmeta);
                     FStar_Syntax_Syntax.sigattrs =
                       (uu___136_12792.FStar_Syntax_Syntax.sigattrs)
                   }  in
                 [uu____12791]
               else [])
            else
              (let uu____12798 =
                 let uu___137_12799 = s  in
                 let uu____12800 =
                   filter_out_abstract s.FStar_Syntax_Syntax.sigquals  in
                 {
                   FStar_Syntax_Syntax.sigel =
                     (uu___137_12799.FStar_Syntax_Syntax.sigel);
                   FStar_Syntax_Syntax.sigrng =
                     (uu___137_12799.FStar_Syntax_Syntax.sigrng);
                   FStar_Syntax_Syntax.sigquals = uu____12800;
                   FStar_Syntax_Syntax.sigmeta =
                     (uu___137_12799.FStar_Syntax_Syntax.sigmeta);
                   FStar_Syntax_Syntax.sigattrs =
                     (uu___137_12799.FStar_Syntax_Syntax.sigattrs)
                 }  in
               [uu____12798])
        | FStar_Syntax_Syntax.Sig_new_effect uu____12803 -> [s]
        | FStar_Syntax_Syntax.Sig_new_effect_for_free uu____12804 -> [s]
        | FStar_Syntax_Syntax.Sig_sub_effect uu____12805 -> [s]
        | FStar_Syntax_Syntax.Sig_effect_abbrev uu____12806 -> [s]
        | FStar_Syntax_Syntax.Sig_pragma uu____12819 -> [s]  in
      let uu___138_12820 = m  in
      let uu____12821 =
        let uu____12822 =
          FStar_All.pipe_right m.FStar_Syntax_Syntax.declarations
            (FStar_List.map extract_sigelt)
           in
        FStar_All.pipe_right uu____12822 FStar_List.flatten  in
      {
        FStar_Syntax_Syntax.name = (uu___138_12820.FStar_Syntax_Syntax.name);
        FStar_Syntax_Syntax.declarations = uu____12821;
        FStar_Syntax_Syntax.exports =
          (uu___138_12820.FStar_Syntax_Syntax.exports);
        FStar_Syntax_Syntax.is_interface = true
      }
  
let (snapshot_context :
  FStar_TypeChecker_Env.env ->
    Prims.string ->
      ((Prims.int,Prims.int,FStar_TypeChecker_Env.solver_depth_t,Prims.int)
         FStar_Pervasives_Native.tuple4,FStar_TypeChecker_Env.env)
        FStar_Pervasives_Native.tuple2)
  =
  fun env  ->
    fun msg  ->
      FStar_Util.atomically
        (fun uu____12866  -> FStar_TypeChecker_Env.snapshot env msg)
  
let (rollback_context :
  FStar_TypeChecker_Env.solver_t ->
    Prims.string ->
      (Prims.int,Prims.int,FStar_TypeChecker_Env.solver_depth_t,Prims.int)
        FStar_Pervasives_Native.tuple4 FStar_Pervasives_Native.option ->
        FStar_TypeChecker_Env.env)
  =
  fun solver  ->
    fun msg  ->
      fun depth  ->
        FStar_Util.atomically
          (fun uu____12905  ->
             let env = FStar_TypeChecker_Env.rollback solver msg depth  in
             solver.FStar_TypeChecker_Env.refresh (); env)
  
let (push_context :
  FStar_TypeChecker_Env.env -> Prims.string -> FStar_TypeChecker_Env.env) =
  fun env  ->
    fun msg  ->
      let uu____12918 = snapshot_context env msg  in
      FStar_Pervasives_Native.snd uu____12918
  
let (pop_context :
  FStar_TypeChecker_Env.env -> Prims.string -> FStar_TypeChecker_Env.env) =
  fun env  ->
    fun msg  ->
      rollback_context env.FStar_TypeChecker_Env.solver msg
        FStar_Pervasives_Native.None
  
let (tc_partial_modul :
  FStar_TypeChecker_Env.env ->
    FStar_Syntax_Syntax.modul ->
      (FStar_Syntax_Syntax.modul,FStar_Syntax_Syntax.sigelt Prims.list,
        FStar_TypeChecker_Env.env) FStar_Pervasives_Native.tuple3)
  =
  fun env  ->
    fun modul  ->
      let verify =
        FStar_Options.should_verify
          (modul.FStar_Syntax_Syntax.name).FStar_Ident.str
         in
      let action = if verify then "Verifying" else "Lax-checking"  in
      let label1 =
        if modul.FStar_Syntax_Syntax.is_interface
        then "interface"
        else "implementation"  in
      (let uu____12981 = FStar_Options.debug_any ()  in
       if uu____12981
       then
         FStar_Util.print3 "%s %s of %s\n" action label1
           (modul.FStar_Syntax_Syntax.name).FStar_Ident.str
       else ());
      (let name =
         FStar_Util.format2 "%s %s"
           (if modul.FStar_Syntax_Syntax.is_interface
            then "interface"
            else "module") (modul.FStar_Syntax_Syntax.name).FStar_Ident.str
          in
       let env1 =
         let uu___139_12986 = env  in
         {
           FStar_TypeChecker_Env.solver =
             (uu___139_12986.FStar_TypeChecker_Env.solver);
           FStar_TypeChecker_Env.range =
             (uu___139_12986.FStar_TypeChecker_Env.range);
           FStar_TypeChecker_Env.curmodule =
             (uu___139_12986.FStar_TypeChecker_Env.curmodule);
           FStar_TypeChecker_Env.gamma =
             (uu___139_12986.FStar_TypeChecker_Env.gamma);
           FStar_TypeChecker_Env.gamma_sig =
             (uu___139_12986.FStar_TypeChecker_Env.gamma_sig);
           FStar_TypeChecker_Env.gamma_cache =
             (uu___139_12986.FStar_TypeChecker_Env.gamma_cache);
           FStar_TypeChecker_Env.modules =
             (uu___139_12986.FStar_TypeChecker_Env.modules);
           FStar_TypeChecker_Env.expected_typ =
             (uu___139_12986.FStar_TypeChecker_Env.expected_typ);
           FStar_TypeChecker_Env.sigtab =
             (uu___139_12986.FStar_TypeChecker_Env.sigtab);
           FStar_TypeChecker_Env.is_pattern =
             (uu___139_12986.FStar_TypeChecker_Env.is_pattern);
           FStar_TypeChecker_Env.instantiate_imp =
             (uu___139_12986.FStar_TypeChecker_Env.instantiate_imp);
           FStar_TypeChecker_Env.effects =
             (uu___139_12986.FStar_TypeChecker_Env.effects);
           FStar_TypeChecker_Env.generalize =
             (uu___139_12986.FStar_TypeChecker_Env.generalize);
           FStar_TypeChecker_Env.letrecs =
             (uu___139_12986.FStar_TypeChecker_Env.letrecs);
           FStar_TypeChecker_Env.top_level =
             (uu___139_12986.FStar_TypeChecker_Env.top_level);
           FStar_TypeChecker_Env.check_uvars =
             (uu___139_12986.FStar_TypeChecker_Env.check_uvars);
           FStar_TypeChecker_Env.use_eq =
             (uu___139_12986.FStar_TypeChecker_Env.use_eq);
           FStar_TypeChecker_Env.is_iface =
             (modul.FStar_Syntax_Syntax.is_interface);
           FStar_TypeChecker_Env.admit = (Prims.op_Negation verify);
           FStar_TypeChecker_Env.lax =
             (uu___139_12986.FStar_TypeChecker_Env.lax);
           FStar_TypeChecker_Env.lax_universes =
             (uu___139_12986.FStar_TypeChecker_Env.lax_universes);
           FStar_TypeChecker_Env.failhard =
             (uu___139_12986.FStar_TypeChecker_Env.failhard);
           FStar_TypeChecker_Env.nosynth =
<<<<<<< HEAD
             (uu___143_12986.FStar_TypeChecker_Env.nosynth);
           FStar_TypeChecker_Env.uvar_subtyping =
             (uu___143_12986.FStar_TypeChecker_Env.uvar_subtyping);
=======
             (uu___139_12986.FStar_TypeChecker_Env.nosynth);
>>>>>>> 06652f84
           FStar_TypeChecker_Env.tc_term =
             (uu___139_12986.FStar_TypeChecker_Env.tc_term);
           FStar_TypeChecker_Env.type_of =
             (uu___139_12986.FStar_TypeChecker_Env.type_of);
           FStar_TypeChecker_Env.universe_of =
             (uu___139_12986.FStar_TypeChecker_Env.universe_of);
           FStar_TypeChecker_Env.check_type_of =
             (uu___139_12986.FStar_TypeChecker_Env.check_type_of);
           FStar_TypeChecker_Env.use_bv_sorts =
             (uu___139_12986.FStar_TypeChecker_Env.use_bv_sorts);
           FStar_TypeChecker_Env.qtbl_name_and_index =
             (uu___139_12986.FStar_TypeChecker_Env.qtbl_name_and_index);
           FStar_TypeChecker_Env.normalized_eff_names =
             (uu___139_12986.FStar_TypeChecker_Env.normalized_eff_names);
           FStar_TypeChecker_Env.proof_ns =
             (uu___139_12986.FStar_TypeChecker_Env.proof_ns);
           FStar_TypeChecker_Env.synth_hook =
             (uu___139_12986.FStar_TypeChecker_Env.synth_hook);
           FStar_TypeChecker_Env.splice =
             (uu___139_12986.FStar_TypeChecker_Env.splice);
           FStar_TypeChecker_Env.is_native_tactic =
             (uu___139_12986.FStar_TypeChecker_Env.is_native_tactic);
           FStar_TypeChecker_Env.identifier_info =
             (uu___139_12986.FStar_TypeChecker_Env.identifier_info);
           FStar_TypeChecker_Env.tc_hooks =
             (uu___139_12986.FStar_TypeChecker_Env.tc_hooks);
           FStar_TypeChecker_Env.dsenv =
             (uu___139_12986.FStar_TypeChecker_Env.dsenv);
           FStar_TypeChecker_Env.dep_graph =
             (uu___139_12986.FStar_TypeChecker_Env.dep_graph)
         }  in
       let env2 =
         FStar_TypeChecker_Env.set_current_module env1
           modul.FStar_Syntax_Syntax.name
          in
       let uu____12988 = tc_decls env2 modul.FStar_Syntax_Syntax.declarations
          in
       match uu____12988 with
       | (ses,exports,env3) ->
           ((let uu___140_13021 = modul  in
             {
               FStar_Syntax_Syntax.name =
                 (uu___140_13021.FStar_Syntax_Syntax.name);
               FStar_Syntax_Syntax.declarations = ses;
               FStar_Syntax_Syntax.exports =
                 (uu___140_13021.FStar_Syntax_Syntax.exports);
               FStar_Syntax_Syntax.is_interface =
                 (uu___140_13021.FStar_Syntax_Syntax.is_interface)
             }), exports, env3))
  
let (tc_more_partial_modul :
  FStar_TypeChecker_Env.env ->
    FStar_Syntax_Syntax.modul ->
      FStar_Syntax_Syntax.sigelt Prims.list ->
        (FStar_Syntax_Syntax.modul,FStar_Syntax_Syntax.sigelt Prims.list,
          FStar_TypeChecker_Env.env) FStar_Pervasives_Native.tuple3)
  =
  fun env  ->
    fun modul  ->
      fun decls  ->
        let uu____13049 = tc_decls env decls  in
        match uu____13049 with
        | (ses,exports,env1) ->
            let modul1 =
              let uu___141_13080 = modul  in
              {
                FStar_Syntax_Syntax.name =
                  (uu___141_13080.FStar_Syntax_Syntax.name);
                FStar_Syntax_Syntax.declarations =
                  (FStar_List.append modul.FStar_Syntax_Syntax.declarations
                     ses);
                FStar_Syntax_Syntax.exports =
                  (uu___141_13080.FStar_Syntax_Syntax.exports);
                FStar_Syntax_Syntax.is_interface =
                  (uu___141_13080.FStar_Syntax_Syntax.is_interface)
              }  in
            (modul1, exports, env1)
  
let rec (tc_modul :
  FStar_TypeChecker_Env.env ->
    FStar_Syntax_Syntax.modul ->
      Prims.bool ->
        (FStar_Syntax_Syntax.modul,FStar_Syntax_Syntax.modul
                                     FStar_Pervasives_Native.option,FStar_TypeChecker_Env.env)
          FStar_Pervasives_Native.tuple3)
  =
  fun env0  ->
    fun m  ->
      fun iface_exists  ->
        let msg =
          Prims.strcat "Internals for "
            (m.FStar_Syntax_Syntax.name).FStar_Ident.str
           in
        let env01 = push_context env0 msg  in
        let uu____13146 = tc_partial_modul env01 m  in
        match uu____13146 with
        | (modul,non_private_decls,env) ->
            finish_partial_modul false iface_exists env modul
              non_private_decls

and (finish_partial_modul :
  Prims.bool ->
    Prims.bool ->
      FStar_TypeChecker_Env.env ->
        FStar_Syntax_Syntax.modul ->
          FStar_Syntax_Syntax.sigelt Prims.list ->
            (FStar_Syntax_Syntax.modul,FStar_Syntax_Syntax.modul
                                         FStar_Pervasives_Native.option,
              FStar_TypeChecker_Env.env) FStar_Pervasives_Native.tuple3)
  =
  fun loading_from_cache  ->
    fun iface_exists  ->
      fun en  ->
        fun m  ->
          fun exports  ->
            let should_extract_interface =
              (((Prims.op_Negation loading_from_cache) &&
                  (Prims.op_Negation iface_exists))
                 && (FStar_Options.use_extracted_interfaces ()))
                && (Prims.op_Negation m.FStar_Syntax_Syntax.is_interface)
               in
            if should_extract_interface
            then
              let modul_iface = extract_interface en m  in
              ((let uu____13196 =
                  FStar_All.pipe_left (FStar_TypeChecker_Env.debug en)
                    FStar_Options.Low
                   in
                if uu____13196
                then
                  let uu____13197 =
                    let uu____13198 =
                      FStar_Options.should_verify
                        (m.FStar_Syntax_Syntax.name).FStar_Ident.str
                       in
                    if uu____13198 then "" else " (in lax mode) "  in
                  let uu____13200 =
                    let uu____13201 =
                      FStar_Options.dump_module
                        (m.FStar_Syntax_Syntax.name).FStar_Ident.str
                       in
                    if uu____13201
                    then
                      let uu____13202 =
                        let uu____13203 =
                          FStar_Syntax_Print.modul_to_string m  in
                        Prims.strcat uu____13203 "\n"  in
                      Prims.strcat "\nfrom: " uu____13202
                    else ""  in
                  let uu____13205 =
                    let uu____13206 =
                      FStar_Options.dump_module
                        (m.FStar_Syntax_Syntax.name).FStar_Ident.str
                       in
                    if uu____13206
                    then
                      let uu____13207 =
                        let uu____13208 =
                          FStar_Syntax_Print.modul_to_string modul_iface  in
                        Prims.strcat uu____13208 "\n"  in
                      Prims.strcat "\nto: " uu____13207
                    else ""  in
                  FStar_Util.print4
                    "Extracting and type checking module %s interface%s%s%s\n"
                    (m.FStar_Syntax_Syntax.name).FStar_Ident.str uu____13197
                    uu____13200 uu____13205
                else ());
               (let en0 =
                  let en0 =
                    pop_context en
                      (Prims.strcat "Ending modul "
                         (m.FStar_Syntax_Syntax.name).FStar_Ident.str)
                     in
                  let en01 =
                    let uu___142_13214 = en0  in
                    let uu____13215 =
                      let uu____13228 =
                        FStar_All.pipe_right
                          en.FStar_TypeChecker_Env.qtbl_name_and_index
                          FStar_Pervasives_Native.fst
                         in
                      (uu____13228, FStar_Pervasives_Native.None)  in
                    {
                      FStar_TypeChecker_Env.solver =
                        (uu___142_13214.FStar_TypeChecker_Env.solver);
                      FStar_TypeChecker_Env.range =
                        (uu___142_13214.FStar_TypeChecker_Env.range);
                      FStar_TypeChecker_Env.curmodule =
                        (uu___142_13214.FStar_TypeChecker_Env.curmodule);
                      FStar_TypeChecker_Env.gamma =
                        (uu___142_13214.FStar_TypeChecker_Env.gamma);
                      FStar_TypeChecker_Env.gamma_sig =
                        (uu___142_13214.FStar_TypeChecker_Env.gamma_sig);
                      FStar_TypeChecker_Env.gamma_cache =
                        (uu___142_13214.FStar_TypeChecker_Env.gamma_cache);
                      FStar_TypeChecker_Env.modules =
                        (uu___142_13214.FStar_TypeChecker_Env.modules);
                      FStar_TypeChecker_Env.expected_typ =
                        (uu___142_13214.FStar_TypeChecker_Env.expected_typ);
                      FStar_TypeChecker_Env.sigtab =
                        (uu___142_13214.FStar_TypeChecker_Env.sigtab);
                      FStar_TypeChecker_Env.is_pattern =
                        (uu___142_13214.FStar_TypeChecker_Env.is_pattern);
                      FStar_TypeChecker_Env.instantiate_imp =
                        (uu___142_13214.FStar_TypeChecker_Env.instantiate_imp);
                      FStar_TypeChecker_Env.effects =
                        (uu___142_13214.FStar_TypeChecker_Env.effects);
                      FStar_TypeChecker_Env.generalize =
                        (uu___142_13214.FStar_TypeChecker_Env.generalize);
                      FStar_TypeChecker_Env.letrecs =
                        (uu___142_13214.FStar_TypeChecker_Env.letrecs);
                      FStar_TypeChecker_Env.top_level =
                        (uu___142_13214.FStar_TypeChecker_Env.top_level);
                      FStar_TypeChecker_Env.check_uvars =
                        (uu___142_13214.FStar_TypeChecker_Env.check_uvars);
                      FStar_TypeChecker_Env.use_eq =
                        (uu___142_13214.FStar_TypeChecker_Env.use_eq);
                      FStar_TypeChecker_Env.is_iface =
                        (uu___142_13214.FStar_TypeChecker_Env.is_iface);
                      FStar_TypeChecker_Env.admit =
                        (uu___142_13214.FStar_TypeChecker_Env.admit);
                      FStar_TypeChecker_Env.lax =
                        (uu___142_13214.FStar_TypeChecker_Env.lax);
                      FStar_TypeChecker_Env.lax_universes =
                        (uu___142_13214.FStar_TypeChecker_Env.lax_universes);
                      FStar_TypeChecker_Env.failhard =
                        (uu___142_13214.FStar_TypeChecker_Env.failhard);
                      FStar_TypeChecker_Env.nosynth =
<<<<<<< HEAD
                        (uu___146_13214.FStar_TypeChecker_Env.nosynth);
                      FStar_TypeChecker_Env.uvar_subtyping =
                        (uu___146_13214.FStar_TypeChecker_Env.uvar_subtyping);
=======
                        (uu___142_13214.FStar_TypeChecker_Env.nosynth);
>>>>>>> 06652f84
                      FStar_TypeChecker_Env.tc_term =
                        (uu___142_13214.FStar_TypeChecker_Env.tc_term);
                      FStar_TypeChecker_Env.type_of =
                        (uu___142_13214.FStar_TypeChecker_Env.type_of);
                      FStar_TypeChecker_Env.universe_of =
                        (uu___142_13214.FStar_TypeChecker_Env.universe_of);
                      FStar_TypeChecker_Env.check_type_of =
                        (uu___142_13214.FStar_TypeChecker_Env.check_type_of);
                      FStar_TypeChecker_Env.use_bv_sorts =
                        (uu___142_13214.FStar_TypeChecker_Env.use_bv_sorts);
                      FStar_TypeChecker_Env.qtbl_name_and_index = uu____13215;
                      FStar_TypeChecker_Env.normalized_eff_names =
                        (uu___142_13214.FStar_TypeChecker_Env.normalized_eff_names);
                      FStar_TypeChecker_Env.proof_ns =
                        (uu___142_13214.FStar_TypeChecker_Env.proof_ns);
                      FStar_TypeChecker_Env.synth_hook =
                        (uu___142_13214.FStar_TypeChecker_Env.synth_hook);
                      FStar_TypeChecker_Env.splice =
                        (uu___142_13214.FStar_TypeChecker_Env.splice);
                      FStar_TypeChecker_Env.is_native_tactic =
                        (uu___142_13214.FStar_TypeChecker_Env.is_native_tactic);
                      FStar_TypeChecker_Env.identifier_info =
                        (uu___142_13214.FStar_TypeChecker_Env.identifier_info);
                      FStar_TypeChecker_Env.tc_hooks =
                        (uu___142_13214.FStar_TypeChecker_Env.tc_hooks);
                      FStar_TypeChecker_Env.dsenv =
                        (uu___142_13214.FStar_TypeChecker_Env.dsenv);
                      FStar_TypeChecker_Env.dep_graph =
                        (uu___142_13214.FStar_TypeChecker_Env.dep_graph)
                    }  in
                  let uu____13265 =
                    let uu____13266 = FStar_Options.interactive ()  in
                    Prims.op_Negation uu____13266  in
                  if uu____13265
                  then
                    ((let uu____13268 =
                        FStar_Options.restore_cmd_line_options true  in
                      FStar_All.pipe_right uu____13268 (fun a239  -> ()));
                     z3_reset_options en01)
                  else en01  in
                let uu____13270 = tc_modul en0 modul_iface true  in
                match uu____13270 with
                | (modul_iface1,must_be_none,env) ->
                    if must_be_none <> FStar_Pervasives_Native.None
                    then
                      failwith
                        "Impossible! finish_partial_module: expected the second component to be None"
                    else
                      (((let uu___143_13316 = m  in
                         {
                           FStar_Syntax_Syntax.name =
                             (uu___143_13316.FStar_Syntax_Syntax.name);
                           FStar_Syntax_Syntax.declarations =
                             (uu___143_13316.FStar_Syntax_Syntax.declarations);
                           FStar_Syntax_Syntax.exports =
                             (modul_iface1.FStar_Syntax_Syntax.exports);
                           FStar_Syntax_Syntax.is_interface =
                             (uu___143_13316.FStar_Syntax_Syntax.is_interface)
                         })), (FStar_Pervasives_Native.Some modul_iface1),
                        env)))
            else
              (let modul =
                 let uu____13319 = FStar_Options.use_extracted_interfaces ()
                    in
                 if uu____13319
                 then
                   let uu___144_13320 = m  in
                   {
                     FStar_Syntax_Syntax.name =
                       (uu___144_13320.FStar_Syntax_Syntax.name);
                     FStar_Syntax_Syntax.declarations =
                       (uu___144_13320.FStar_Syntax_Syntax.declarations);
                     FStar_Syntax_Syntax.exports =
                       (m.FStar_Syntax_Syntax.declarations);
                     FStar_Syntax_Syntax.is_interface =
                       (uu___144_13320.FStar_Syntax_Syntax.is_interface)
                   }
                 else
                   (let uu___145_13322 = m  in
                    {
                      FStar_Syntax_Syntax.name =
                        (uu___145_13322.FStar_Syntax_Syntax.name);
                      FStar_Syntax_Syntax.declarations =
                        (uu___145_13322.FStar_Syntax_Syntax.declarations);
                      FStar_Syntax_Syntax.exports = exports;
                      FStar_Syntax_Syntax.is_interface =
                        (uu___145_13322.FStar_Syntax_Syntax.is_interface)
                    })
                  in
               let env = FStar_TypeChecker_Env.finish_module en modul  in
               (let uu____13325 =
                  FStar_All.pipe_right
                    env.FStar_TypeChecker_Env.qtbl_name_and_index
                    FStar_Pervasives_Native.fst
                   in
                FStar_All.pipe_right uu____13325 FStar_Util.smap_clear);
               (let uu____13353 =
                  ((let uu____13356 = FStar_Options.lax ()  in
                    Prims.op_Negation uu____13356) &&
                     (let uu____13358 =
                        FStar_Options.use_extracted_interfaces ()  in
                      Prims.op_Negation uu____13358))
                    && (Prims.op_Negation loading_from_cache)
                   in
                if uu____13353 then check_exports env modul exports else ());
               (let uu____13361 =
                  pop_context env
                    (Prims.strcat "Ending modul "
                       (modul.FStar_Syntax_Syntax.name).FStar_Ident.str)
                   in
                FStar_All.pipe_right uu____13361 (fun a240  -> ()));
               (env.FStar_TypeChecker_Env.solver).FStar_TypeChecker_Env.encode_modul
                 env modul;
               (env.FStar_TypeChecker_Env.solver).FStar_TypeChecker_Env.refresh
                 ();
               (let uu____13365 =
                  let uu____13366 = FStar_Options.interactive ()  in
                  Prims.op_Negation uu____13366  in
                if uu____13365
                then
                  let uu____13367 =
                    FStar_Options.restore_cmd_line_options true  in
                  FStar_All.pipe_right uu____13367 (fun a241  -> ())
                else ());
               (modul, FStar_Pervasives_Native.None, env))

let (load_checked_module :
  FStar_TypeChecker_Env.env ->
    FStar_Syntax_Syntax.modul -> FStar_TypeChecker_Env.env)
  =
  fun en  ->
    fun m  ->
      let env =
        FStar_TypeChecker_Env.set_current_module en
          m.FStar_Syntax_Syntax.name
         in
      let env1 =
        let uu____13383 =
          let uu____13384 =
            FStar_Ident.string_of_lid m.FStar_Syntax_Syntax.name  in
          Prims.strcat "Internals for " uu____13384  in
        push_context env uu____13383  in
      let env2 =
        FStar_List.fold_left
          (fun env2  ->
             fun se  ->
               let env3 = FStar_TypeChecker_Env.push_sigelt env2 se  in
               let lids = FStar_Syntax_Util.lids_of_sigelt se  in
               FStar_All.pipe_right lids
                 (FStar_List.iter
                    (fun lid  ->
                       let uu____13403 =
                         FStar_TypeChecker_Env.try_lookup_lid env3 lid  in
                       ()));
               env3) env1 m.FStar_Syntax_Syntax.declarations
         in
      let uu____13414 =
        finish_partial_modul true true env2 m m.FStar_Syntax_Syntax.exports
         in
      match uu____13414 with | (uu____13423,uu____13424,env3) -> env3
  
let (check_module :
  FStar_TypeChecker_Env.env ->
    FStar_Syntax_Syntax.modul ->
      Prims.bool ->
        (FStar_Syntax_Syntax.modul,FStar_Syntax_Syntax.modul
                                     FStar_Pervasives_Native.option,FStar_TypeChecker_Env.env)
          FStar_Pervasives_Native.tuple3)
  =
  fun env  ->
    fun m  ->
      fun b  ->
        (let uu____13454 = FStar_Options.debug_any ()  in
         if uu____13454
         then
           let uu____13455 =
             FStar_Syntax_Print.lid_to_string m.FStar_Syntax_Syntax.name  in
           FStar_Util.print2 "Checking %s: %s\n"
             (if m.FStar_Syntax_Syntax.is_interface
              then "i'face"
              else "module") uu____13455
         else ());
        (let env1 =
           let uu___146_13459 = env  in
           let uu____13460 =
             let uu____13461 =
               FStar_Options.should_verify
                 (m.FStar_Syntax_Syntax.name).FStar_Ident.str
                in
             Prims.op_Negation uu____13461  in
           {
             FStar_TypeChecker_Env.solver =
               (uu___146_13459.FStar_TypeChecker_Env.solver);
             FStar_TypeChecker_Env.range =
               (uu___146_13459.FStar_TypeChecker_Env.range);
             FStar_TypeChecker_Env.curmodule =
               (uu___146_13459.FStar_TypeChecker_Env.curmodule);
             FStar_TypeChecker_Env.gamma =
               (uu___146_13459.FStar_TypeChecker_Env.gamma);
             FStar_TypeChecker_Env.gamma_sig =
               (uu___146_13459.FStar_TypeChecker_Env.gamma_sig);
             FStar_TypeChecker_Env.gamma_cache =
               (uu___146_13459.FStar_TypeChecker_Env.gamma_cache);
             FStar_TypeChecker_Env.modules =
               (uu___146_13459.FStar_TypeChecker_Env.modules);
             FStar_TypeChecker_Env.expected_typ =
               (uu___146_13459.FStar_TypeChecker_Env.expected_typ);
             FStar_TypeChecker_Env.sigtab =
               (uu___146_13459.FStar_TypeChecker_Env.sigtab);
             FStar_TypeChecker_Env.is_pattern =
               (uu___146_13459.FStar_TypeChecker_Env.is_pattern);
             FStar_TypeChecker_Env.instantiate_imp =
               (uu___146_13459.FStar_TypeChecker_Env.instantiate_imp);
             FStar_TypeChecker_Env.effects =
               (uu___146_13459.FStar_TypeChecker_Env.effects);
             FStar_TypeChecker_Env.generalize =
               (uu___146_13459.FStar_TypeChecker_Env.generalize);
             FStar_TypeChecker_Env.letrecs =
               (uu___146_13459.FStar_TypeChecker_Env.letrecs);
             FStar_TypeChecker_Env.top_level =
               (uu___146_13459.FStar_TypeChecker_Env.top_level);
             FStar_TypeChecker_Env.check_uvars =
               (uu___146_13459.FStar_TypeChecker_Env.check_uvars);
             FStar_TypeChecker_Env.use_eq =
               (uu___146_13459.FStar_TypeChecker_Env.use_eq);
             FStar_TypeChecker_Env.is_iface =
               (uu___146_13459.FStar_TypeChecker_Env.is_iface);
             FStar_TypeChecker_Env.admit =
               (uu___146_13459.FStar_TypeChecker_Env.admit);
             FStar_TypeChecker_Env.lax = uu____13460;
             FStar_TypeChecker_Env.lax_universes =
               (uu___146_13459.FStar_TypeChecker_Env.lax_universes);
             FStar_TypeChecker_Env.failhard =
               (uu___146_13459.FStar_TypeChecker_Env.failhard);
             FStar_TypeChecker_Env.nosynth =
<<<<<<< HEAD
               (uu___150_13459.FStar_TypeChecker_Env.nosynth);
             FStar_TypeChecker_Env.uvar_subtyping =
               (uu___150_13459.FStar_TypeChecker_Env.uvar_subtyping);
=======
               (uu___146_13459.FStar_TypeChecker_Env.nosynth);
>>>>>>> 06652f84
             FStar_TypeChecker_Env.tc_term =
               (uu___146_13459.FStar_TypeChecker_Env.tc_term);
             FStar_TypeChecker_Env.type_of =
               (uu___146_13459.FStar_TypeChecker_Env.type_of);
             FStar_TypeChecker_Env.universe_of =
               (uu___146_13459.FStar_TypeChecker_Env.universe_of);
             FStar_TypeChecker_Env.check_type_of =
               (uu___146_13459.FStar_TypeChecker_Env.check_type_of);
             FStar_TypeChecker_Env.use_bv_sorts =
               (uu___146_13459.FStar_TypeChecker_Env.use_bv_sorts);
             FStar_TypeChecker_Env.qtbl_name_and_index =
               (uu___146_13459.FStar_TypeChecker_Env.qtbl_name_and_index);
             FStar_TypeChecker_Env.normalized_eff_names =
               (uu___146_13459.FStar_TypeChecker_Env.normalized_eff_names);
             FStar_TypeChecker_Env.proof_ns =
               (uu___146_13459.FStar_TypeChecker_Env.proof_ns);
             FStar_TypeChecker_Env.synth_hook =
               (uu___146_13459.FStar_TypeChecker_Env.synth_hook);
             FStar_TypeChecker_Env.splice =
               (uu___146_13459.FStar_TypeChecker_Env.splice);
             FStar_TypeChecker_Env.is_native_tactic =
               (uu___146_13459.FStar_TypeChecker_Env.is_native_tactic);
             FStar_TypeChecker_Env.identifier_info =
               (uu___146_13459.FStar_TypeChecker_Env.identifier_info);
             FStar_TypeChecker_Env.tc_hooks =
               (uu___146_13459.FStar_TypeChecker_Env.tc_hooks);
             FStar_TypeChecker_Env.dsenv =
               (uu___146_13459.FStar_TypeChecker_Env.dsenv);
             FStar_TypeChecker_Env.dep_graph =
               (uu___146_13459.FStar_TypeChecker_Env.dep_graph)
           }  in
         let uu____13462 = tc_modul env1 m b  in
         match uu____13462 with
         | (m1,m_iface_opt,env2) ->
             ((let uu____13487 =
                 FStar_Options.dump_module
                   (m1.FStar_Syntax_Syntax.name).FStar_Ident.str
                  in
               if uu____13487
               then
                 let uu____13488 = FStar_Syntax_Print.modul_to_string m1  in
                 FStar_Util.print1 "Module after type checking:\n%s\n"
                   uu____13488
               else ());
              (let uu____13491 =
                 (FStar_Options.dump_module
                    (m1.FStar_Syntax_Syntax.name).FStar_Ident.str)
                   &&
                   (FStar_Options.debug_at_level
                      (m1.FStar_Syntax_Syntax.name).FStar_Ident.str
                      (FStar_Options.Other "Normalize"))
                  in
               if uu____13491
               then
                 let normalize_toplevel_lets se =
                   match se.FStar_Syntax_Syntax.sigel with
                   | FStar_Syntax_Syntax.Sig_let ((b1,lbs),ids) ->
                       let n1 =
                         FStar_TypeChecker_Normalize.normalize
                           [FStar_TypeChecker_Normalize.Beta;
                           FStar_TypeChecker_Normalize.Eager_unfolding;
                           FStar_TypeChecker_Normalize.Reify;
                           FStar_TypeChecker_Normalize.Inlining;
                           FStar_TypeChecker_Normalize.Primops;
                           FStar_TypeChecker_Normalize.UnfoldUntil
                             FStar_Syntax_Syntax.delta_constant;
                           FStar_TypeChecker_Normalize.AllowUnboundUniverses]
                          in
                       let update lb =
                         let uu____13524 =
                           FStar_Syntax_Subst.open_univ_vars
                             lb.FStar_Syntax_Syntax.lbunivs
                             lb.FStar_Syntax_Syntax.lbdef
                            in
                         match uu____13524 with
                         | (univnames1,e) ->
                             let uu___147_13531 = lb  in
                             let uu____13532 =
                               let uu____13535 =
                                 FStar_TypeChecker_Env.push_univ_vars env2
                                   univnames1
                                  in
                               n1 uu____13535 e  in
                             {
                               FStar_Syntax_Syntax.lbname =
                                 (uu___147_13531.FStar_Syntax_Syntax.lbname);
                               FStar_Syntax_Syntax.lbunivs =
                                 (uu___147_13531.FStar_Syntax_Syntax.lbunivs);
                               FStar_Syntax_Syntax.lbtyp =
                                 (uu___147_13531.FStar_Syntax_Syntax.lbtyp);
                               FStar_Syntax_Syntax.lbeff =
                                 (uu___147_13531.FStar_Syntax_Syntax.lbeff);
                               FStar_Syntax_Syntax.lbdef = uu____13532;
                               FStar_Syntax_Syntax.lbattrs =
                                 (uu___147_13531.FStar_Syntax_Syntax.lbattrs);
                               FStar_Syntax_Syntax.lbpos =
                                 (uu___147_13531.FStar_Syntax_Syntax.lbpos)
                             }
                          in
                       let uu___148_13536 = se  in
                       let uu____13537 =
                         let uu____13538 =
                           let uu____13545 =
                             let uu____13546 = FStar_List.map update lbs  in
                             (b1, uu____13546)  in
                           (uu____13545, ids)  in
                         FStar_Syntax_Syntax.Sig_let uu____13538  in
                       {
                         FStar_Syntax_Syntax.sigel = uu____13537;
                         FStar_Syntax_Syntax.sigrng =
                           (uu___148_13536.FStar_Syntax_Syntax.sigrng);
                         FStar_Syntax_Syntax.sigquals =
                           (uu___148_13536.FStar_Syntax_Syntax.sigquals);
                         FStar_Syntax_Syntax.sigmeta =
                           (uu___148_13536.FStar_Syntax_Syntax.sigmeta);
                         FStar_Syntax_Syntax.sigattrs =
                           (uu___148_13536.FStar_Syntax_Syntax.sigattrs)
                       }
                   | uu____13553 -> se  in
                 let normalized_module =
                   let uu___149_13555 = m1  in
                   let uu____13556 =
                     FStar_List.map normalize_toplevel_lets
                       m1.FStar_Syntax_Syntax.declarations
                      in
                   {
                     FStar_Syntax_Syntax.name =
                       (uu___149_13555.FStar_Syntax_Syntax.name);
                     FStar_Syntax_Syntax.declarations = uu____13556;
                     FStar_Syntax_Syntax.exports =
                       (uu___149_13555.FStar_Syntax_Syntax.exports);
                     FStar_Syntax_Syntax.is_interface =
                       (uu___149_13555.FStar_Syntax_Syntax.is_interface)
                   }  in
                 let uu____13557 =
                   FStar_Syntax_Print.modul_to_string normalized_module  in
                 FStar_Util.print1 "%s\n" uu____13557
               else ());
              (m1, m_iface_opt, env2)))
  <|MERGE_RESOLUTION|>--- conflicted
+++ resolved
@@ -72,13 +72,7 @@
             FStar_TypeChecker_Env.failhard =
               (uu___89_54.FStar_TypeChecker_Env.failhard);
             FStar_TypeChecker_Env.nosynth =
-<<<<<<< HEAD
-              (uu___93_54.FStar_TypeChecker_Env.nosynth);
-            FStar_TypeChecker_Env.uvar_subtyping =
-              (uu___93_54.FStar_TypeChecker_Env.uvar_subtyping);
-=======
               (uu___89_54.FStar_TypeChecker_Env.nosynth);
->>>>>>> 06652f84
             FStar_TypeChecker_Env.tc_term =
               (uu___89_54.FStar_TypeChecker_Env.tc_term);
             FStar_TypeChecker_Env.type_of =
@@ -173,13 +167,7 @@
             FStar_TypeChecker_Env.failhard =
               (uu___90_104.FStar_TypeChecker_Env.failhard);
             FStar_TypeChecker_Env.nosynth =
-<<<<<<< HEAD
-              (uu___94_104.FStar_TypeChecker_Env.nosynth);
-            FStar_TypeChecker_Env.uvar_subtyping =
-              (uu___94_104.FStar_TypeChecker_Env.uvar_subtyping);
-=======
               (uu___90_104.FStar_TypeChecker_Env.nosynth);
->>>>>>> 06652f84
             FStar_TypeChecker_Env.tc_term =
               (uu___90_104.FStar_TypeChecker_Env.tc_term);
             FStar_TypeChecker_Env.type_of =
@@ -1430,14 +1418,7 @@
                                                        (uu___94_2395.FStar_TypeChecker_Env.failhard);
                                                      FStar_TypeChecker_Env.nosynth
                                                        =
-<<<<<<< HEAD
-                                                       (uu___98_2395.FStar_TypeChecker_Env.nosynth);
-                                                     FStar_TypeChecker_Env.uvar_subtyping
-                                                       =
-                                                       (uu___98_2395.FStar_TypeChecker_Env.uvar_subtyping);
-=======
                                                        (uu___94_2395.FStar_TypeChecker_Env.nosynth);
->>>>>>> 06652f84
                                                      FStar_TypeChecker_Env.tc_term
                                                        =
                                                        (uu___94_2395.FStar_TypeChecker_Env.tc_term);
@@ -1765,14 +1746,7 @@
                                                          (uu___96_2680.FStar_TypeChecker_Env.failhard);
                                                        FStar_TypeChecker_Env.nosynth
                                                          =
-<<<<<<< HEAD
-                                                         (uu___100_2680.FStar_TypeChecker_Env.nosynth);
-                                                       FStar_TypeChecker_Env.uvar_subtyping
-                                                         =
-                                                         (uu___100_2680.FStar_TypeChecker_Env.uvar_subtyping);
-=======
                                                          (uu___96_2680.FStar_TypeChecker_Env.nosynth);
->>>>>>> 06652f84
                                                        FStar_TypeChecker_Env.tc_term
                                                          =
                                                          (uu___96_2680.FStar_TypeChecker_Env.tc_term);
@@ -4469,13 +4443,7 @@
                            FStar_TypeChecker_Env.failhard =
                              (uu___104_7304.FStar_TypeChecker_Env.failhard);
                            FStar_TypeChecker_Env.nosynth =
-<<<<<<< HEAD
-                             (uu___108_7304.FStar_TypeChecker_Env.nosynth);
-                           FStar_TypeChecker_Env.uvar_subtyping =
-                             (uu___108_7304.FStar_TypeChecker_Env.uvar_subtyping);
-=======
                              (uu___104_7304.FStar_TypeChecker_Env.nosynth);
->>>>>>> 06652f84
                            FStar_TypeChecker_Env.tc_term =
                              (uu___104_7304.FStar_TypeChecker_Env.tc_term);
                            FStar_TypeChecker_Env.type_of =
@@ -4646,13 +4614,7 @@
                            FStar_TypeChecker_Env.failhard =
                              (uu___108_7412.FStar_TypeChecker_Env.failhard);
                            FStar_TypeChecker_Env.nosynth =
-<<<<<<< HEAD
-                             (uu___112_7412.FStar_TypeChecker_Env.nosynth);
-                           FStar_TypeChecker_Env.uvar_subtyping =
-                             (uu___112_7412.FStar_TypeChecker_Env.uvar_subtyping);
-=======
                              (uu___108_7412.FStar_TypeChecker_Env.nosynth);
->>>>>>> 06652f84
                            FStar_TypeChecker_Env.tc_term =
                              (uu___108_7412.FStar_TypeChecker_Env.tc_term);
                            FStar_TypeChecker_Env.type_of =
@@ -5039,13 +5001,7 @@
                              FStar_TypeChecker_Env.failhard =
                                (uu___112_8264.FStar_TypeChecker_Env.failhard);
                              FStar_TypeChecker_Env.nosynth =
-<<<<<<< HEAD
-                               (uu___116_8264.FStar_TypeChecker_Env.nosynth);
-                             FStar_TypeChecker_Env.uvar_subtyping =
-                               (uu___116_8264.FStar_TypeChecker_Env.uvar_subtyping);
-=======
                                (uu___112_8264.FStar_TypeChecker_Env.nosynth);
->>>>>>> 06652f84
                              FStar_TypeChecker_Env.tc_term =
                                (uu___112_8264.FStar_TypeChecker_Env.tc_term);
                              FStar_TypeChecker_Env.type_of =
@@ -5615,13 +5571,7 @@
                             FStar_TypeChecker_Env.failhard =
                               (uu___117_9203.FStar_TypeChecker_Env.failhard);
                             FStar_TypeChecker_Env.nosynth =
-<<<<<<< HEAD
-                              (uu___121_9203.FStar_TypeChecker_Env.nosynth);
-                            FStar_TypeChecker_Env.uvar_subtyping =
-                              (uu___121_9203.FStar_TypeChecker_Env.uvar_subtyping);
-=======
                               (uu___117_9203.FStar_TypeChecker_Env.nosynth);
->>>>>>> 06652f84
                             FStar_TypeChecker_Env.tc_term =
                               (uu___117_9203.FStar_TypeChecker_Env.tc_term);
                             FStar_TypeChecker_Env.type_of =
@@ -6042,13 +5992,7 @@
                    FStar_TypeChecker_Env.failhard =
                      (uu___122_10093.FStar_TypeChecker_Env.failhard);
                    FStar_TypeChecker_Env.nosynth =
-<<<<<<< HEAD
-                     (uu___126_10093.FStar_TypeChecker_Env.nosynth);
-                   FStar_TypeChecker_Env.uvar_subtyping =
-                     (uu___126_10093.FStar_TypeChecker_Env.uvar_subtyping);
-=======
                      (uu___122_10093.FStar_TypeChecker_Env.nosynth);
->>>>>>> 06652f84
                    FStar_TypeChecker_Env.tc_term =
                      (uu___122_10093.FStar_TypeChecker_Env.tc_term);
                    FStar_TypeChecker_Env.type_of =
@@ -6195,13 +6139,7 @@
                                 FStar_TypeChecker_Env.failhard =
                                   (uu___125_10172.FStar_TypeChecker_Env.failhard);
                                 FStar_TypeChecker_Env.nosynth =
-<<<<<<< HEAD
-                                  (uu___129_10172.FStar_TypeChecker_Env.nosynth);
-                                FStar_TypeChecker_Env.uvar_subtyping =
-                                  (uu___129_10172.FStar_TypeChecker_Env.uvar_subtyping);
-=======
                                   (uu___125_10172.FStar_TypeChecker_Env.nosynth);
->>>>>>> 06652f84
                                 FStar_TypeChecker_Env.tc_term =
                                   (uu___125_10172.FStar_TypeChecker_Env.tc_term);
                                 FStar_TypeChecker_Env.type_of =
@@ -6820,13 +6758,7 @@
             FStar_TypeChecker_Env.failhard =
               (uu___132_11648.FStar_TypeChecker_Env.failhard);
             FStar_TypeChecker_Env.nosynth =
-<<<<<<< HEAD
-              (uu___136_11648.FStar_TypeChecker_Env.nosynth);
-            FStar_TypeChecker_Env.uvar_subtyping =
-              (uu___136_11648.FStar_TypeChecker_Env.uvar_subtyping);
-=======
               (uu___132_11648.FStar_TypeChecker_Env.nosynth);
->>>>>>> 06652f84
             FStar_TypeChecker_Env.tc_term =
               (uu___132_11648.FStar_TypeChecker_Env.tc_term);
             FStar_TypeChecker_Env.type_of =
@@ -7485,13 +7417,7 @@
            FStar_TypeChecker_Env.failhard =
              (uu___139_12986.FStar_TypeChecker_Env.failhard);
            FStar_TypeChecker_Env.nosynth =
-<<<<<<< HEAD
-             (uu___143_12986.FStar_TypeChecker_Env.nosynth);
-           FStar_TypeChecker_Env.uvar_subtyping =
-             (uu___143_12986.FStar_TypeChecker_Env.uvar_subtyping);
-=======
              (uu___139_12986.FStar_TypeChecker_Env.nosynth);
->>>>>>> 06652f84
            FStar_TypeChecker_Env.tc_term =
              (uu___139_12986.FStar_TypeChecker_Env.tc_term);
            FStar_TypeChecker_Env.type_of =
@@ -7720,13 +7646,7 @@
                       FStar_TypeChecker_Env.failhard =
                         (uu___142_13214.FStar_TypeChecker_Env.failhard);
                       FStar_TypeChecker_Env.nosynth =
-<<<<<<< HEAD
-                        (uu___146_13214.FStar_TypeChecker_Env.nosynth);
-                      FStar_TypeChecker_Env.uvar_subtyping =
-                        (uu___146_13214.FStar_TypeChecker_Env.uvar_subtyping);
-=======
                         (uu___142_13214.FStar_TypeChecker_Env.nosynth);
->>>>>>> 06652f84
                       FStar_TypeChecker_Env.tc_term =
                         (uu___142_13214.FStar_TypeChecker_Env.tc_term);
                       FStar_TypeChecker_Env.type_of =
@@ -7962,13 +7882,7 @@
              FStar_TypeChecker_Env.failhard =
                (uu___146_13459.FStar_TypeChecker_Env.failhard);
              FStar_TypeChecker_Env.nosynth =
-<<<<<<< HEAD
-               (uu___150_13459.FStar_TypeChecker_Env.nosynth);
-             FStar_TypeChecker_Env.uvar_subtyping =
-               (uu___150_13459.FStar_TypeChecker_Env.uvar_subtyping);
-=======
                (uu___146_13459.FStar_TypeChecker_Env.nosynth);
->>>>>>> 06652f84
              FStar_TypeChecker_Env.tc_term =
                (uu___146_13459.FStar_TypeChecker_Env.tc_term);
              FStar_TypeChecker_Env.type_of =
