--- conflicted
+++ resolved
@@ -1398,13 +1398,7 @@
                               FStar_TypeChecker_Env.failhard =
                                 (uu___96_4102.FStar_TypeChecker_Env.failhard);
                               FStar_TypeChecker_Env.nosynth =
-<<<<<<< HEAD
-                                (uu___100_4102.FStar_TypeChecker_Env.nosynth);
-                              FStar_TypeChecker_Env.uvar_subtyping =
-                                (uu___100_4102.FStar_TypeChecker_Env.uvar_subtyping);
-=======
                                 (uu___96_4102.FStar_TypeChecker_Env.nosynth);
->>>>>>> 06652f84
                               FStar_TypeChecker_Env.tc_term =
                                 (uu___96_4102.FStar_TypeChecker_Env.tc_term);
                               FStar_TypeChecker_Env.type_of =
