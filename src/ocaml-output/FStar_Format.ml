--- conflicted
+++ resolved
@@ -1,139 +1,5 @@
-
 open Prims
-open FStar_Pervasives
 type doc =
-<<<<<<< HEAD
-| Doc of Prims.string
-
-
-let uu___is_Doc : doc  ->  Prims.bool = (fun projectee -> true)
-
-
-let __proj__Doc__item___0 : doc  ->  Prims.string = (fun projectee -> (match (projectee) with
-| Doc (_0) -> begin
-_0
-end))
-
-
-let empty : doc = Doc ("")
-
-
-let hardline : doc = Doc ("\n")
-
-
-let text : Prims.string  ->  doc = (fun s -> Doc (s))
-
-
-let num : Prims.int  ->  doc = (fun i -> Doc ((Prims.string_of_int i)))
-
-
-let break_ : Prims.int  ->  doc = (fun i -> Doc (""))
-
-
-let break0 : doc = (break_ (Prims.parse_int "0"))
-
-
-let break1 : doc = (text " ")
-
-
-let enclose : doc  ->  doc  ->  doc  ->  doc = (fun uu____27 uu____28 uu____29 -> (match (((uu____27), (uu____28), (uu____29))) with
-| (Doc (l), Doc (r), Doc (x)) -> begin
-Doc ((Prims.strcat l (Prims.strcat x r)))
-end))
-
-
-let brackets : doc  ->  doc = (fun uu____35 -> (match (uu____35) with
-| Doc (d) -> begin
-(enclose (text "[") (text "]") (Doc (d)))
-end))
-
-
-let cbrackets : doc  ->  doc = (fun uu____39 -> (match (uu____39) with
-| Doc (d) -> begin
-(enclose (text "{") (text "}") (Doc (d)))
-end))
-
-
-let parens : doc  ->  doc = (fun uu____43 -> (match (uu____43) with
-| Doc (d) -> begin
-(enclose (text "(") (text ")") (Doc (d)))
-end))
-
-
-let cat : doc  ->  doc  ->  doc = (fun uu____49 uu____50 -> (match (((uu____49), (uu____50))) with
-| (Doc (d1), Doc (d2)) -> begin
-Doc ((Prims.strcat d1 d2))
-end))
-
-
-let reduce : doc Prims.list  ->  doc = (fun docs1 -> (FStar_List.fold_left cat empty docs1))
-
-
-let group : doc  ->  doc = (fun uu____60 -> (match (uu____60) with
-| Doc (d) -> begin
-Doc (d)
-end))
-
-
-let groups : doc Prims.list  ->  doc = (fun docs1 -> (
-
-let uu____67 = (reduce docs1)
-in (group uu____67)))
-
-
-let combine : doc  ->  doc Prims.list  ->  doc = (fun uu____73 docs1 -> (match (uu____73) with
-| Doc (sep) -> begin
-(
-
-let select = (fun uu____81 -> (match (uu____81) with
-| Doc (d) -> begin
-(match ((d = "")) with
-| true -> begin
-FStar_Pervasives_Native.None
-end
-| uu____85 -> begin
-FStar_Pervasives_Native.Some (d)
-end)
-end))
-in (
-
-let docs2 = (FStar_List.choose select docs1)
-in Doc ((FStar_String.concat sep docs2))))
-end))
-
-
-let cat1 : doc  ->  doc  ->  doc = (fun d1 d2 -> (reduce ((d1)::(break1)::(d2)::[])))
-
-
-let reduce1 : doc Prims.list  ->  doc = (fun docs1 -> (combine break1 docs1))
-
-
-let nest : Prims.int  ->  doc  ->  doc = (fun i uu____104 -> (match (uu____104) with
-| Doc (d) -> begin
-Doc (d)
-end))
-
-
-let align : doc Prims.list  ->  doc = (fun docs1 -> (
-
-let uu____111 = (combine hardline docs1)
-in (match (uu____111) with
-| Doc (doc1) -> begin
-Doc (doc1)
-end)))
-
-
-let hbox : doc  ->  doc = (fun d -> d)
-
-
-let pretty : Prims.int  ->  doc  ->  Prims.string = (fun sz uu____121 -> (match (uu____121) with
-| Doc (doc1) -> begin
-doc1
-end))
-
-
-
-=======
   | Doc of Prims.string
 let uu___is_Doc: doc -> Prims.bool = fun projectee  -> true
 let __proj__Doc__item___0: doc -> Prims.string =
@@ -193,5 +59,4 @@
     match uu____149 with | Doc doc1 -> Doc doc1
 let hbox: doc -> doc = fun d  -> d
 let pretty: Prims.int -> doc -> Prims.string =
-  fun sz  -> fun uu____162  -> match uu____162 with | Doc doc1 -> doc1
->>>>>>> 0a4ecc34
+  fun sz  -> fun uu____162  -> match uu____162 with | Doc doc1 -> doc1