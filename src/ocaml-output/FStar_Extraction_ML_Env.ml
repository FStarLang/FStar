--- conflicted
+++ resolved
@@ -66,11 +66,7 @@
 end)
 
 
-<<<<<<< HEAD
-let mkFvvar : FStar_Ident.lident  ->  FStar_Absyn_Syntax.typ  ->  (FStar_Ident.lident, FStar_Absyn_Syntax.typ) FStar_Absyn_Syntax.withinfo_t = (fun l t -> (let _174_69 = (FStar_Range.mk_range "" (Prims.parse_int "0") (Prims.parse_int "0"))
-=======
 let mkFvvar : FStar_Ident.lident  ->  FStar_Absyn_Syntax.typ  ->  (FStar_Ident.lident, FStar_Absyn_Syntax.typ) FStar_Absyn_Syntax.withinfo_t = (fun l t -> (let _174_69 = (FStar_Range.mk_range "" FStar_Range.zeroPos FStar_Range.zeroPos)
->>>>>>> 1915064d
 in {FStar_Absyn_Syntax.v = l; FStar_Absyn_Syntax.sort = t; FStar_Absyn_Syntax.p = _174_69}))
 
 
