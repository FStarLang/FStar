
open Prims

type binding =
| Ty of (FStar_Absyn_Syntax.btvar * FStar_Extraction_ML_Syntax.mlident * FStar_Extraction_ML_Syntax.mlty)
| Bv of (FStar_Absyn_Syntax.bvvar * FStar_Extraction_ML_Syntax.mlexpr * FStar_Extraction_ML_Syntax.mltyscheme * Prims.bool)
| Fv of (FStar_Absyn_Syntax.fvvar * FStar_Extraction_ML_Syntax.mlexpr * FStar_Extraction_ML_Syntax.mltyscheme * Prims.bool)


let is_Ty = (fun _discr_ -> (match (_discr_) with
| Ty (_) -> begin
true
end
| _ -> begin
false
end))


let is_Bv = (fun _discr_ -> (match (_discr_) with
| Bv (_) -> begin
true
end
| _ -> begin
false
end))


let is_Fv = (fun _discr_ -> (match (_discr_) with
| Fv (_) -> begin
true
end
| _ -> begin
false
end))


let ___Ty____0 = (fun projectee -> (match (projectee) with
| Ty (_74_6) -> begin
_74_6
end))


let ___Bv____0 = (fun projectee -> (match (projectee) with
| Bv (_74_9) -> begin
_74_9
end))


let ___Fv____0 = (fun projectee -> (match (projectee) with
| Fv (_74_12) -> begin
_74_12
end))


type env =
{tcenv : FStar_Tc_Env.env; gamma : binding Prims.list; tydefs : (FStar_Extraction_ML_Syntax.mlsymbol Prims.list * FStar_Extraction_ML_Syntax.mltydecl) Prims.list; currentModule : FStar_Extraction_ML_Syntax.mlpath}


let is_Mkenv : env  ->  Prims.bool = (Obj.magic ((fun _ -> (failwith "Not yet implemented:is_Mkenv"))))


let debug : env  ->  (Prims.unit  ->  Prims.unit)  ->  Prims.unit = (fun g f -> if (FStar_Options.debug_at_level (Prims.snd g.currentModule) (FStar_Options.Other ("Extraction"))) then begin
(f ())
end else begin
()
end)


<<<<<<< HEAD
let mkFvvar : FStar_Ident.lident  ->  FStar_Absyn_Syntax.typ  ->  (FStar_Ident.lident, FStar_Absyn_Syntax.typ) FStar_Absyn_Syntax.withinfo_t = (fun l t -> (let _169_69 = (FStar_Range.mk_range "" (Prims.parse_int "0") (Prims.parse_int "0"))
in {FStar_Absyn_Syntax.v = l; FStar_Absyn_Syntax.sort = t; FStar_Absyn_Syntax.p = _169_69}))
=======
let mkFvvar : FStar_Ident.lident  ->  FStar_Absyn_Syntax.typ  ->  (FStar_Ident.lident, FStar_Absyn_Syntax.typ) FStar_Absyn_Syntax.withinfo_t = (fun l t -> (let _171_69 = (FStar_Range.mk_range "" (Prims.parse_int "0") (Prims.parse_int "0"))
in {FStar_Absyn_Syntax.v = l; FStar_Absyn_Syntax.sort = t; FStar_Absyn_Syntax.p = _171_69}))
>>>>>>> bae9872c


let erasedContent : FStar_Extraction_ML_Syntax.mlty = FStar_Extraction_ML_Syntax.ml_unit_ty


let erasableTypeNoDelta : FStar_Extraction_ML_Syntax.mlty  ->  Prims.bool = (fun t -> if (t = FStar_Extraction_ML_Syntax.ml_unit_ty) then begin
true
end else begin
(match (t) with
| FStar_Extraction_ML_Syntax.MLTY_Named (_74_24, (("FStar")::("Ghost")::[], "erased")) -> begin
true
end
| _74_33 -> begin
false
end)
end)


let unknownType : FStar_Extraction_ML_Syntax.mlty = FStar_Extraction_ML_Syntax.MLTY_Top


let prependTick = (fun _74_36 -> (match (_74_36) with
| (x, n) -> begin
if (FStar_Util.starts_with x "\'") then begin
((x), (n))
end else begin
(((Prims.strcat "\'A" x)), (n))
end
end))


let removeTick = (fun _74_39 -> (match (_74_39) with
| (x, n) -> begin
if (FStar_Util.starts_with x "\'") then begin
<<<<<<< HEAD
(let _169_74 = (FStar_Util.substring_from x (Prims.parse_int "1"))
in ((_169_74), (n)))
=======
(let _171_74 = (FStar_Util.substring_from x (Prims.parse_int "1"))
in ((_171_74), (n)))
>>>>>>> bae9872c
end else begin
((x), (n))
end
end))


let convRange : FStar_Range.range  ->  Prims.int = (fun r -> (Prims.parse_int "0"))


let convIdent : FStar_Ident.ident  ->  (Prims.string * Prims.int) = (fun id -> ((id.FStar_Ident.idText), ((convRange id.FStar_Ident.idRange))))


let btvar_as_mltyvar : FStar_Absyn_Syntax.btvar  ->  (Prims.string * Prims.int) = (fun btv -> (prependTick (convIdent btv.FStar_Absyn_Syntax.v.FStar_Absyn_Syntax.ppname)))


let btvar_as_mlTermVar : FStar_Absyn_Syntax.btvar  ->  (Prims.string * Prims.int) = (fun btv -> (removeTick (convIdent btv.FStar_Absyn_Syntax.v.FStar_Absyn_Syntax.ppname)))


let rec lookup_ty_local : binding Prims.list  ->  FStar_Absyn_Syntax.btvar  ->  FStar_Extraction_ML_Syntax.mlty = (fun gamma b -> (match (gamma) with
| (Ty (bt, mli, mlt))::tl -> begin
if (FStar_Absyn_Util.bvd_eq bt.FStar_Absyn_Syntax.v b.FStar_Absyn_Syntax.v) then begin
mlt
end else begin
(lookup_ty_local tl b)
end
end
| (_74_55)::tl -> begin
(lookup_ty_local tl b)
end
| [] -> begin
(failwith (Prims.strcat "extraction: unbound type var " b.FStar_Absyn_Syntax.v.FStar_Absyn_Syntax.ppname.FStar_Ident.idText))
end))


let tyscheme_of_td = (fun _74_66 -> (match (_74_66) with
| (_74_59, _74_61, _74_63, vars, body_opt) -> begin
(match (body_opt) with
| Some (FStar_Extraction_ML_Syntax.MLTD_Abbrev (t)) -> begin
Some (((vars), (t)))
end
| _74_71 -> begin
None
end)
end))


let lookup_ty_const : env  ->  FStar_Extraction_ML_Syntax.mlpath  ->  FStar_Extraction_ML_Syntax.mltyscheme Prims.option = (fun env _74_75 -> (match (_74_75) with
| (module_name, ty_name) -> begin
(FStar_Util.find_map env.tydefs (fun _74_78 -> (match (_74_78) with
| (m, tds) -> begin
if (module_name = m) then begin
(FStar_Util.find_map tds (fun td -> (

let _74_89 = td
in (match (_74_89) with
| (_74_81, n, _74_84, _74_86, _74_88) -> begin
if (n = ty_name) then begin
(tyscheme_of_td td)
end else begin
None
end
end))))
end else begin
None
end
end)))
end))


let lookup_tyvar : env  ->  FStar_Absyn_Syntax.btvar  ->  FStar_Extraction_ML_Syntax.mlty = (fun g bt -> (lookup_ty_local g.gamma bt))


let lookup_fv_by_lid : env  ->  FStar_Ident.lident  ->  (FStar_Extraction_ML_Syntax.mlexpr * FStar_Extraction_ML_Syntax.mltyscheme * Prims.bool) = (fun g fv -> (

let x = (FStar_Util.find_map g.gamma (fun _74_1 -> (match (_74_1) with
| Fv (fv', path, sc, b) when (FStar_Ident.lid_equals fv fv'.FStar_Absyn_Syntax.v) -> begin
Some (((path), (sc), (b)))
end
| _74_102 -> begin
None
end)))
in (match (x) with
| None -> begin
<<<<<<< HEAD
(let _169_104 = (let _169_103 = (FStar_Absyn_Print.sli fv)
in (FStar_Util.format1 "free Variable %s not found\n" _169_103))
in (FStar_All.failwith _169_104))
=======
(let _171_104 = (let _171_103 = (FStar_Absyn_Print.sli fv)
in (FStar_Util.format1 "free Variable %s not found\n" _171_103))
in (failwith _171_104))
>>>>>>> bae9872c
end
| Some (y) -> begin
y
end)))


let lookup_fv : env  ->  FStar_Absyn_Syntax.fvvar  ->  (FStar_Extraction_ML_Syntax.mlexpr * FStar_Extraction_ML_Syntax.mltyscheme * Prims.bool) = (fun g fv -> (

let x = (FStar_Util.find_map g.gamma (fun _74_2 -> (match (_74_2) with
| Fv (fv', path, sc, b) when (FStar_Ident.lid_equals fv.FStar_Absyn_Syntax.v fv'.FStar_Absyn_Syntax.v) -> begin
Some (((path), (sc), (b)))
end
| _74_117 -> begin
None
end)))
in (match (x) with
| None -> begin
<<<<<<< HEAD
(let _169_112 = (let _169_111 = (FStar_Range.string_of_range fv.FStar_Absyn_Syntax.p)
in (let _169_110 = (FStar_Absyn_Print.sli fv.FStar_Absyn_Syntax.v)
in (FStar_Util.format2 "(%s) free Variable %s not found\n" _169_111 _169_110)))
in (FStar_All.failwith _169_112))
=======
(let _171_112 = (let _171_111 = (FStar_Range.string_of_range fv.FStar_Absyn_Syntax.p)
in (let _171_110 = (FStar_Absyn_Print.sli fv.FStar_Absyn_Syntax.v)
in (FStar_Util.format2 "(%s) free Variable %s not found\n" _171_111 _171_110)))
in (failwith _171_112))
>>>>>>> bae9872c
end
| Some (y) -> begin
y
end)))


let lookup_bv : env  ->  FStar_Absyn_Syntax.bvvar  ->  (FStar_Extraction_ML_Syntax.mlexpr * FStar_Extraction_ML_Syntax.mltyscheme * Prims.bool) = (fun g bv -> (

let x = (FStar_Util.find_map g.gamma (fun _74_3 -> (match (_74_3) with
| Bv (bv', id, sc, f) when (FStar_Absyn_Util.bvar_eq bv bv') -> begin
Some (((id), (sc), (f)))
end
| _74_132 -> begin
None
end)))
in (match (x) with
| None -> begin
<<<<<<< HEAD
(let _169_120 = (let _169_119 = (FStar_Range.string_of_range bv.FStar_Absyn_Syntax.p)
in (let _169_118 = (FStar_Absyn_Print.strBvd bv.FStar_Absyn_Syntax.v)
in (FStar_Util.format2 "(%s) bound Variable %s not found\n" _169_119 _169_118)))
in (FStar_All.failwith _169_120))
=======
(let _171_120 = (let _171_119 = (FStar_Range.string_of_range bv.FStar_Absyn_Syntax.p)
in (let _171_118 = (FStar_Absyn_Print.strBvd bv.FStar_Absyn_Syntax.v)
in (FStar_Util.format2 "(%s) bound Variable %s not found\n" _171_119 _171_118)))
in (failwith _171_120))
>>>>>>> bae9872c
end
| Some (y) -> begin
y
end)))


let lookup : env  ->  (FStar_Absyn_Syntax.bvvar, FStar_Absyn_Syntax.fvvar) FStar_Util.either  ->  (FStar_Extraction_ML_Syntax.mlexpr * FStar_Extraction_ML_Syntax.mltyscheme * Prims.bool) = (fun g x -> (match (x) with
| FStar_Util.Inl (x) -> begin
(lookup_bv g x)
end
| FStar_Util.Inr (x) -> begin
(lookup_fv g x)
end))


let lookup_var = (fun g e -> (match (e.FStar_Absyn_Syntax.n) with
| FStar_Absyn_Syntax.Exp_bvar (x) -> begin
<<<<<<< HEAD
(let _169_127 = (lookup g (FStar_Util.Inl (x)))
in ((_169_127), (None)))
end
| FStar_Absyn_Syntax.Exp_fvar (x, b) -> begin
(let _169_128 = (lookup g (FStar_Util.Inr (x)))
in ((_169_128), (b)))
=======
(let _171_127 = (lookup g (FStar_Util.Inl (x)))
in ((_171_127), (None)))
end
| FStar_Absyn_Syntax.Exp_fvar (x, b) -> begin
(let _171_128 = (lookup g (FStar_Util.Inr (x)))
in ((_171_128), (b)))
>>>>>>> bae9872c
end
| _74_152 -> begin
(failwith "impossible")
end))


let extend_ty : env  ->  FStar_Absyn_Syntax.btvar  ->  FStar_Extraction_ML_Syntax.mlty Prims.option  ->  env = (fun g a mapped_to -> (

let ml_a = (btvar_as_mltyvar a)
in (

let mapped_to = (match (mapped_to) with
| None -> begin
FStar_Extraction_ML_Syntax.MLTY_Var (ml_a)
end
| Some (t) -> begin
t
end)
in (

let gamma = (Ty (((a), (ml_a), (mapped_to))))::g.gamma
in (

let tcenv = (FStar_Tc_Env.push_local_binding g.tcenv (FStar_Tc_Env.Binding_typ (((a.FStar_Absyn_Syntax.v), (a.FStar_Absyn_Syntax.sort)))))
in (

let _74_163 = g
in {tcenv = tcenv; gamma = gamma; tydefs = _74_163.tydefs; currentModule = _74_163.currentModule}))))))


let extend_bv : env  ->  FStar_Absyn_Syntax.bvvar  ->  FStar_Extraction_ML_Syntax.mltyscheme  ->  Prims.bool  ->  Prims.bool  ->  Prims.bool  ->  env = (fun g x t_x add_unit is_rec mk_unit -> (

let ml_ty = (match (t_x) with
| ([], t) -> begin
t
end
| _74_175 -> begin
FStar_Extraction_ML_Syntax.MLTY_Top
end)
in (

let mlx = FStar_Extraction_ML_Syntax.MLE_Var ((FStar_Extraction_ML_Syntax.as_mlident x.FStar_Absyn_Syntax.v))
in (

let mlx = if mk_unit then begin
FStar_Extraction_ML_Syntax.ml_unit
end else begin
if add_unit then begin
(FStar_All.pipe_left (FStar_Extraction_ML_Syntax.with_ty FStar_Extraction_ML_Syntax.MLTY_Top) (FStar_Extraction_ML_Syntax.MLE_App ((((FStar_Extraction_ML_Syntax.with_ty FStar_Extraction_ML_Syntax.MLTY_Top mlx)), ((FStar_Extraction_ML_Syntax.ml_unit)::[])))))
end else begin
(FStar_Extraction_ML_Syntax.with_ty ml_ty mlx)
end
end
in (

let gamma = (Bv (((x), (mlx), (t_x), (is_rec))))::g.gamma
in (

let tcenv = (FStar_Tc_Env.push_local_binding g.tcenv (FStar_Tc_Env.Binding_var (((x.FStar_Absyn_Syntax.v), (x.FStar_Absyn_Syntax.sort)))))
in (

let _74_181 = g
in {tcenv = tcenv; gamma = gamma; tydefs = _74_181.tydefs; currentModule = _74_181.currentModule})))))))


let rec mltyFvars : FStar_Extraction_ML_Syntax.mlty  ->  FStar_Extraction_ML_Syntax.mlident Prims.list = (fun t -> (match (t) with
| FStar_Extraction_ML_Syntax.MLTY_Var (x) -> begin
(x)::[]
end
| FStar_Extraction_ML_Syntax.MLTY_Fun (t1, f, t2) -> begin
<<<<<<< HEAD
(let _169_150 = (mltyFvars t1)
in (let _169_149 = (mltyFvars t2)
in (FStar_List.append _169_150 _169_149)))
=======
(let _171_150 = (mltyFvars t1)
in (let _171_149 = (mltyFvars t2)
in (FStar_List.append _171_150 _171_149)))
>>>>>>> bae9872c
end
| FStar_Extraction_ML_Syntax.MLTY_Named (args, path) -> begin
(FStar_List.collect mltyFvars args)
end
| FStar_Extraction_ML_Syntax.MLTY_Tuple (ts) -> begin
(FStar_List.collect mltyFvars ts)
end
| FStar_Extraction_ML_Syntax.MLTY_Top -> begin
[]
end))


let rec subsetMlidents : FStar_Extraction_ML_Syntax.mlident Prims.list  ->  FStar_Extraction_ML_Syntax.mlident Prims.list  ->  Prims.bool = (fun la lb -> (match (la) with
| (h)::tla -> begin
((FStar_List.contains h lb) && (subsetMlidents tla lb))
end
| [] -> begin
true
end))


<<<<<<< HEAD
let tySchemeIsClosed : FStar_Extraction_ML_Syntax.mltyscheme  ->  Prims.bool = (fun tys -> (let _169_157 = (mltyFvars (Prims.snd tys))
in (subsetMlidents _169_157 (Prims.fst tys))))
=======
let tySchemeIsClosed : FStar_Extraction_ML_Syntax.mltyscheme  ->  Prims.bool = (fun tys -> (let _171_157 = (mltyFvars (Prims.snd tys))
in (subsetMlidents _171_157 (Prims.fst tys))))
>>>>>>> bae9872c


let extend_fv' : env  ->  FStar_Absyn_Syntax.fvvar  ->  FStar_Extraction_ML_Syntax.mlpath  ->  FStar_Extraction_ML_Syntax.mltyscheme  ->  Prims.bool  ->  Prims.bool  ->  env = (fun g x y t_x add_unit is_rec -> if (tySchemeIsClosed t_x) then begin
(

let ml_ty = (match (t_x) with
| ([], t) -> begin
t
end
| _74_215 -> begin
FStar_Extraction_ML_Syntax.MLTY_Top
end)
in (

let mly = FStar_Extraction_ML_Syntax.MLE_Name (y)
in (

let mly = if add_unit then begin
(FStar_All.pipe_left (FStar_Extraction_ML_Syntax.with_ty FStar_Extraction_ML_Syntax.MLTY_Top) (FStar_Extraction_ML_Syntax.MLE_App ((((FStar_Extraction_ML_Syntax.with_ty FStar_Extraction_ML_Syntax.MLTY_Top mly)), ((FStar_Extraction_ML_Syntax.ml_unit)::[])))))
end else begin
(FStar_Extraction_ML_Syntax.with_ty ml_ty mly)
end
in (

let gamma = (Fv (((x), (mly), (t_x), (is_rec))))::g.gamma
in (

let tcenv = (FStar_Tc_Env.push_local_binding g.tcenv (FStar_Tc_Env.Binding_lid (((x.FStar_Absyn_Syntax.v), (x.FStar_Absyn_Syntax.sort)))))
in (

let _74_221 = g
in {tcenv = tcenv; gamma = gamma; tydefs = _74_221.tydefs; currentModule = _74_221.currentModule}))))))
end else begin
(failwith "freevars found")
end)


let extend_fv : env  ->  FStar_Absyn_Syntax.fvvar  ->  FStar_Extraction_ML_Syntax.mltyscheme  ->  Prims.bool  ->  Prims.bool  ->  env = (fun g x t_x add_unit is_rec -> (

let mlp = (FStar_Extraction_ML_Syntax.mlpath_of_lident x.FStar_Absyn_Syntax.v)
in (extend_fv' g x mlp t_x add_unit is_rec)))


let extend_lb : env  ->  FStar_Absyn_Syntax.lbname  ->  FStar_Absyn_Syntax.typ  ->  FStar_Extraction_ML_Syntax.mltyscheme  ->  Prims.bool  ->  Prims.bool  ->  (env * FStar_Extraction_ML_Syntax.mlident) = (fun g l t t_x add_unit is_rec -> (match (l) with
| FStar_Util.Inl (x) -> begin
<<<<<<< HEAD
(let _169_192 = (extend_bv g (FStar_Absyn_Util.bvd_to_bvar_s x t) t_x add_unit is_rec false)
in ((_169_192), ((FStar_Extraction_ML_Syntax.as_mlident x))))
=======
(let _171_192 = (extend_bv g (FStar_Absyn_Util.bvd_to_bvar_s x t) t_x add_unit is_rec false)
in ((_171_192), ((FStar_Extraction_ML_Syntax.as_mlident x))))
>>>>>>> bae9872c
end
| FStar_Util.Inr (f) -> begin
(

let _74_241 = (FStar_Extraction_ML_Syntax.mlpath_of_lident f)
in (match (_74_241) with
| (p, y) -> begin
<<<<<<< HEAD
(let _169_193 = (extend_fv' g (FStar_Absyn_Util.fvvar_of_lid f t) ((p), (y)) t_x add_unit is_rec)
in ((_169_193), (((y), ((Prims.parse_int "0"))))))
=======
(let _171_193 = (extend_fv' g (FStar_Absyn_Util.fvvar_of_lid f t) ((p), (y)) t_x add_unit is_rec)
in ((_171_193), (((y), ((Prims.parse_int "0"))))))
>>>>>>> bae9872c
end))
end))


let extend_tydef : env  ->  FStar_Extraction_ML_Syntax.mltydecl  ->  env = (fun g td -> (

let m = (FStar_List.append (Prims.fst g.currentModule) (((Prims.snd g.currentModule))::[]))
in (

let _74_245 = g
in {tcenv = _74_245.tcenv; gamma = _74_245.gamma; tydefs = (((m), (td)))::g.tydefs; currentModule = _74_245.currentModule})))


let emptyMlPath : (Prims.string Prims.list * Prims.string) = (([]), (""))


let mkContext : FStar_Tc_Env.env  ->  env = (fun e -> (

let env = {tcenv = e; gamma = []; tydefs = []; currentModule = emptyMlPath}
in (

let a = (("\'a"), ((~- ((Prims.parse_int "1")))))
in (

let failwith_ty = (((a)::[]), (FStar_Extraction_ML_Syntax.MLTY_Fun (((FStar_Extraction_ML_Syntax.MLTY_Named ((([]), (((("Prims")::[]), ("string")))))), (FStar_Extraction_ML_Syntax.E_IMPURE), (FStar_Extraction_ML_Syntax.MLTY_Var (a))))))
<<<<<<< HEAD
in (let _169_200 = (extend_lb env (FStar_Util.Inr (FStar_Absyn_Const.failwith_lid)) FStar_Absyn_Syntax.tun failwith_ty false false)
in (FStar_All.pipe_right _169_200 Prims.fst))))))
=======
in (let _171_200 = (extend_lb env (FStar_Util.Inr (FStar_Absyn_Const.failwith_lid)) FStar_Absyn_Syntax.tun failwith_ty false false)
in (FStar_All.pipe_right _171_200 Prims.fst))))))
>>>>>>> bae9872c



<|MERGE_RESOLUTION|>--- conflicted
+++ resolved
@@ -66,13 +66,8 @@
 end)
 
 
-<<<<<<< HEAD
-let mkFvvar : FStar_Ident.lident  ->  FStar_Absyn_Syntax.typ  ->  (FStar_Ident.lident, FStar_Absyn_Syntax.typ) FStar_Absyn_Syntax.withinfo_t = (fun l t -> (let _169_69 = (FStar_Range.mk_range "" (Prims.parse_int "0") (Prims.parse_int "0"))
-in {FStar_Absyn_Syntax.v = l; FStar_Absyn_Syntax.sort = t; FStar_Absyn_Syntax.p = _169_69}))
-=======
-let mkFvvar : FStar_Ident.lident  ->  FStar_Absyn_Syntax.typ  ->  (FStar_Ident.lident, FStar_Absyn_Syntax.typ) FStar_Absyn_Syntax.withinfo_t = (fun l t -> (let _171_69 = (FStar_Range.mk_range "" (Prims.parse_int "0") (Prims.parse_int "0"))
-in {FStar_Absyn_Syntax.v = l; FStar_Absyn_Syntax.sort = t; FStar_Absyn_Syntax.p = _171_69}))
->>>>>>> bae9872c
+let mkFvvar : FStar_Ident.lident  ->  FStar_Absyn_Syntax.typ  ->  (FStar_Ident.lident, FStar_Absyn_Syntax.typ) FStar_Absyn_Syntax.withinfo_t = (fun l t -> (let _174_69 = (FStar_Range.mk_range "" (Prims.parse_int "0") (Prims.parse_int "0"))
+in {FStar_Absyn_Syntax.v = l; FStar_Absyn_Syntax.sort = t; FStar_Absyn_Syntax.p = _174_69}))
 
 
 let erasedContent : FStar_Extraction_ML_Syntax.mlty = FStar_Extraction_ML_Syntax.ml_unit_ty
@@ -107,13 +102,8 @@
 let removeTick = (fun _74_39 -> (match (_74_39) with
 | (x, n) -> begin
 if (FStar_Util.starts_with x "\'") then begin
-<<<<<<< HEAD
-(let _169_74 = (FStar_Util.substring_from x (Prims.parse_int "1"))
-in ((_169_74), (n)))
-=======
-(let _171_74 = (FStar_Util.substring_from x (Prims.parse_int "1"))
-in ((_171_74), (n)))
->>>>>>> bae9872c
+(let _174_74 = (FStar_Util.substring_from x (Prims.parse_int "1"))
+in ((_174_74), (n)))
 end else begin
 ((x), (n))
 end
@@ -197,15 +187,9 @@
 end)))
 in (match (x) with
 | None -> begin
-<<<<<<< HEAD
-(let _169_104 = (let _169_103 = (FStar_Absyn_Print.sli fv)
-in (FStar_Util.format1 "free Variable %s not found\n" _169_103))
-in (FStar_All.failwith _169_104))
-=======
-(let _171_104 = (let _171_103 = (FStar_Absyn_Print.sli fv)
-in (FStar_Util.format1 "free Variable %s not found\n" _171_103))
-in (failwith _171_104))
->>>>>>> bae9872c
+(let _174_104 = (let _174_103 = (FStar_Absyn_Print.sli fv)
+in (FStar_Util.format1 "free Variable %s not found\n" _174_103))
+in (failwith _174_104))
 end
 | Some (y) -> begin
 y
@@ -223,17 +207,10 @@
 end)))
 in (match (x) with
 | None -> begin
-<<<<<<< HEAD
-(let _169_112 = (let _169_111 = (FStar_Range.string_of_range fv.FStar_Absyn_Syntax.p)
-in (let _169_110 = (FStar_Absyn_Print.sli fv.FStar_Absyn_Syntax.v)
-in (FStar_Util.format2 "(%s) free Variable %s not found\n" _169_111 _169_110)))
-in (FStar_All.failwith _169_112))
-=======
-(let _171_112 = (let _171_111 = (FStar_Range.string_of_range fv.FStar_Absyn_Syntax.p)
-in (let _171_110 = (FStar_Absyn_Print.sli fv.FStar_Absyn_Syntax.v)
-in (FStar_Util.format2 "(%s) free Variable %s not found\n" _171_111 _171_110)))
-in (failwith _171_112))
->>>>>>> bae9872c
+(let _174_112 = (let _174_111 = (FStar_Range.string_of_range fv.FStar_Absyn_Syntax.p)
+in (let _174_110 = (FStar_Absyn_Print.sli fv.FStar_Absyn_Syntax.v)
+in (FStar_Util.format2 "(%s) free Variable %s not found\n" _174_111 _174_110)))
+in (failwith _174_112))
 end
 | Some (y) -> begin
 y
@@ -251,17 +228,10 @@
 end)))
 in (match (x) with
 | None -> begin
-<<<<<<< HEAD
-(let _169_120 = (let _169_119 = (FStar_Range.string_of_range bv.FStar_Absyn_Syntax.p)
-in (let _169_118 = (FStar_Absyn_Print.strBvd bv.FStar_Absyn_Syntax.v)
-in (FStar_Util.format2 "(%s) bound Variable %s not found\n" _169_119 _169_118)))
-in (FStar_All.failwith _169_120))
-=======
-(let _171_120 = (let _171_119 = (FStar_Range.string_of_range bv.FStar_Absyn_Syntax.p)
-in (let _171_118 = (FStar_Absyn_Print.strBvd bv.FStar_Absyn_Syntax.v)
-in (FStar_Util.format2 "(%s) bound Variable %s not found\n" _171_119 _171_118)))
-in (failwith _171_120))
->>>>>>> bae9872c
+(let _174_120 = (let _174_119 = (FStar_Range.string_of_range bv.FStar_Absyn_Syntax.p)
+in (let _174_118 = (FStar_Absyn_Print.strBvd bv.FStar_Absyn_Syntax.v)
+in (FStar_Util.format2 "(%s) bound Variable %s not found\n" _174_119 _174_118)))
+in (failwith _174_120))
 end
 | Some (y) -> begin
 y
@@ -279,21 +249,12 @@
 
 let lookup_var = (fun g e -> (match (e.FStar_Absyn_Syntax.n) with
 | FStar_Absyn_Syntax.Exp_bvar (x) -> begin
-<<<<<<< HEAD
-(let _169_127 = (lookup g (FStar_Util.Inl (x)))
-in ((_169_127), (None)))
+(let _174_127 = (lookup g (FStar_Util.Inl (x)))
+in ((_174_127), (None)))
 end
 | FStar_Absyn_Syntax.Exp_fvar (x, b) -> begin
-(let _169_128 = (lookup g (FStar_Util.Inr (x)))
-in ((_169_128), (b)))
-=======
-(let _171_127 = (lookup g (FStar_Util.Inl (x)))
-in ((_171_127), (None)))
-end
-| FStar_Absyn_Syntax.Exp_fvar (x, b) -> begin
-(let _171_128 = (lookup g (FStar_Util.Inr (x)))
-in ((_171_128), (b)))
->>>>>>> bae9872c
+(let _174_128 = (lookup g (FStar_Util.Inr (x)))
+in ((_174_128), (b)))
 end
 | _74_152 -> begin
 (failwith "impossible")
@@ -364,15 +325,9 @@
 (x)::[]
 end
 | FStar_Extraction_ML_Syntax.MLTY_Fun (t1, f, t2) -> begin
-<<<<<<< HEAD
-(let _169_150 = (mltyFvars t1)
-in (let _169_149 = (mltyFvars t2)
-in (FStar_List.append _169_150 _169_149)))
-=======
-(let _171_150 = (mltyFvars t1)
-in (let _171_149 = (mltyFvars t2)
-in (FStar_List.append _171_150 _171_149)))
->>>>>>> bae9872c
+(let _174_150 = (mltyFvars t1)
+in (let _174_149 = (mltyFvars t2)
+in (FStar_List.append _174_150 _174_149)))
 end
 | FStar_Extraction_ML_Syntax.MLTY_Named (args, path) -> begin
 (FStar_List.collect mltyFvars args)
@@ -394,13 +349,8 @@
 end))
 
 
-<<<<<<< HEAD
-let tySchemeIsClosed : FStar_Extraction_ML_Syntax.mltyscheme  ->  Prims.bool = (fun tys -> (let _169_157 = (mltyFvars (Prims.snd tys))
-in (subsetMlidents _169_157 (Prims.fst tys))))
-=======
-let tySchemeIsClosed : FStar_Extraction_ML_Syntax.mltyscheme  ->  Prims.bool = (fun tys -> (let _171_157 = (mltyFvars (Prims.snd tys))
-in (subsetMlidents _171_157 (Prims.fst tys))))
->>>>>>> bae9872c
+let tySchemeIsClosed : FStar_Extraction_ML_Syntax.mltyscheme  ->  Prims.bool = (fun tys -> (let _174_157 = (mltyFvars (Prims.snd tys))
+in (subsetMlidents _174_157 (Prims.fst tys))))
 
 
 let extend_fv' : env  ->  FStar_Absyn_Syntax.fvvar  ->  FStar_Extraction_ML_Syntax.mlpath  ->  FStar_Extraction_ML_Syntax.mltyscheme  ->  Prims.bool  ->  Prims.bool  ->  env = (fun g x y t_x add_unit is_rec -> if (tySchemeIsClosed t_x) then begin
@@ -446,13 +396,8 @@
 
 let extend_lb : env  ->  FStar_Absyn_Syntax.lbname  ->  FStar_Absyn_Syntax.typ  ->  FStar_Extraction_ML_Syntax.mltyscheme  ->  Prims.bool  ->  Prims.bool  ->  (env * FStar_Extraction_ML_Syntax.mlident) = (fun g l t t_x add_unit is_rec -> (match (l) with
 | FStar_Util.Inl (x) -> begin
-<<<<<<< HEAD
-(let _169_192 = (extend_bv g (FStar_Absyn_Util.bvd_to_bvar_s x t) t_x add_unit is_rec false)
-in ((_169_192), ((FStar_Extraction_ML_Syntax.as_mlident x))))
-=======
-(let _171_192 = (extend_bv g (FStar_Absyn_Util.bvd_to_bvar_s x t) t_x add_unit is_rec false)
-in ((_171_192), ((FStar_Extraction_ML_Syntax.as_mlident x))))
->>>>>>> bae9872c
+(let _174_192 = (extend_bv g (FStar_Absyn_Util.bvd_to_bvar_s x t) t_x add_unit is_rec false)
+in ((_174_192), ((FStar_Extraction_ML_Syntax.as_mlident x))))
 end
 | FStar_Util.Inr (f) -> begin
 (
@@ -460,13 +405,8 @@
 let _74_241 = (FStar_Extraction_ML_Syntax.mlpath_of_lident f)
 in (match (_74_241) with
 | (p, y) -> begin
-<<<<<<< HEAD
-(let _169_193 = (extend_fv' g (FStar_Absyn_Util.fvvar_of_lid f t) ((p), (y)) t_x add_unit is_rec)
-in ((_169_193), (((y), ((Prims.parse_int "0"))))))
-=======
-(let _171_193 = (extend_fv' g (FStar_Absyn_Util.fvvar_of_lid f t) ((p), (y)) t_x add_unit is_rec)
-in ((_171_193), (((y), ((Prims.parse_int "0"))))))
->>>>>>> bae9872c
+(let _174_193 = (extend_fv' g (FStar_Absyn_Util.fvvar_of_lid f t) ((p), (y)) t_x add_unit is_rec)
+in ((_174_193), (((y), ((Prims.parse_int "0"))))))
 end))
 end))
 
@@ -492,13 +432,8 @@
 in (
 
 let failwith_ty = (((a)::[]), (FStar_Extraction_ML_Syntax.MLTY_Fun (((FStar_Extraction_ML_Syntax.MLTY_Named ((([]), (((("Prims")::[]), ("string")))))), (FStar_Extraction_ML_Syntax.E_IMPURE), (FStar_Extraction_ML_Syntax.MLTY_Var (a))))))
-<<<<<<< HEAD
-in (let _169_200 = (extend_lb env (FStar_Util.Inr (FStar_Absyn_Const.failwith_lid)) FStar_Absyn_Syntax.tun failwith_ty false false)
-in (FStar_All.pipe_right _169_200 Prims.fst))))))
-=======
-in (let _171_200 = (extend_lb env (FStar_Util.Inr (FStar_Absyn_Const.failwith_lid)) FStar_Absyn_Syntax.tun failwith_ty false false)
-in (FStar_All.pipe_right _171_200 Prims.fst))))))
->>>>>>> bae9872c
-
-
-
+in (let _174_200 = (extend_lb env (FStar_Util.Inr (FStar_Absyn_Const.failwith_lid)) FStar_Absyn_Syntax.tun failwith_ty false false)
+in (FStar_All.pipe_right _174_200 Prims.fst))))))
+
+
+
