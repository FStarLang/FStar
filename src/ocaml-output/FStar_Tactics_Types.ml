open Prims
type goal =
  {
  goal_main_env: FStar_TypeChecker_Env.env ;
  goal_ctx_uvar: FStar_Syntax_Syntax.ctx_uvar ;
  opts: FStar_Options.optionstate ;
  is_guard: Prims.bool ;
  label: Prims.string }
let (__proj__Mkgoal__item__goal_main_env : goal -> FStar_TypeChecker_Env.env)
  =
  fun projectee ->
    match projectee with
    | { goal_main_env; goal_ctx_uvar; opts; is_guard; label;_} ->
        goal_main_env
let (__proj__Mkgoal__item__goal_ctx_uvar :
  goal -> FStar_Syntax_Syntax.ctx_uvar) =
  fun projectee ->
    match projectee with
    | { goal_main_env; goal_ctx_uvar; opts; is_guard; label;_} ->
        goal_ctx_uvar
let (__proj__Mkgoal__item__opts : goal -> FStar_Options.optionstate) =
  fun projectee ->
    match projectee with
    | { goal_main_env; goal_ctx_uvar; opts; is_guard; label;_} -> opts
let (__proj__Mkgoal__item__is_guard : goal -> Prims.bool) =
  fun projectee ->
    match projectee with
    | { goal_main_env; goal_ctx_uvar; opts; is_guard; label;_} -> is_guard
let (__proj__Mkgoal__item__label : goal -> Prims.string) =
  fun projectee ->
    match projectee with
    | { goal_main_env; goal_ctx_uvar; opts; is_guard; label;_} -> label
let (goal_env : goal -> FStar_TypeChecker_Env.env) = fun g -> g.goal_main_env
let (goal_witness : goal -> FStar_Syntax_Syntax.term) =
  fun g ->
    FStar_Syntax_Syntax.mk
      (FStar_Syntax_Syntax.Tm_uvar
         ((g.goal_ctx_uvar), ([], FStar_Syntax_Syntax.NoUseRange)))
      FStar_Range.dummyRange
let (goal_type : goal -> FStar_Syntax_Syntax.term) =
  fun g -> (g.goal_ctx_uvar).FStar_Syntax_Syntax.ctx_uvar_typ
let (goal_with_type : goal -> FStar_Syntax_Syntax.term -> goal) =
  fun g ->
    fun t ->
      let c = g.goal_ctx_uvar in
      let c' =
        let uu___ = c in
        {
          FStar_Syntax_Syntax.ctx_uvar_head =
            (uu___.FStar_Syntax_Syntax.ctx_uvar_head);
          FStar_Syntax_Syntax.ctx_uvar_gamma =
            (uu___.FStar_Syntax_Syntax.ctx_uvar_gamma);
          FStar_Syntax_Syntax.ctx_uvar_binders =
            (uu___.FStar_Syntax_Syntax.ctx_uvar_binders);
          FStar_Syntax_Syntax.ctx_uvar_typ = t;
          FStar_Syntax_Syntax.ctx_uvar_reason =
            (uu___.FStar_Syntax_Syntax.ctx_uvar_reason);
          FStar_Syntax_Syntax.ctx_uvar_should_check =
            (uu___.FStar_Syntax_Syntax.ctx_uvar_should_check);
          FStar_Syntax_Syntax.ctx_uvar_range =
            (uu___.FStar_Syntax_Syntax.ctx_uvar_range);
          FStar_Syntax_Syntax.ctx_uvar_meta =
            (uu___.FStar_Syntax_Syntax.ctx_uvar_meta)
        } in
      let uu___ = g in
      {
        goal_main_env = (uu___.goal_main_env);
        goal_ctx_uvar = c';
        opts = (uu___.opts);
        is_guard = (uu___.is_guard);
        label = (uu___.label)
      }
let (goal_with_env : goal -> FStar_TypeChecker_Env.env -> goal) =
  fun g ->
    fun env ->
      let c = g.goal_ctx_uvar in
      let c' =
        let uu___ = c in
        let uu___1 = FStar_TypeChecker_Env.all_binders env in
        {
          FStar_Syntax_Syntax.ctx_uvar_head =
            (uu___.FStar_Syntax_Syntax.ctx_uvar_head);
          FStar_Syntax_Syntax.ctx_uvar_gamma =
            (env.FStar_TypeChecker_Env.gamma);
          FStar_Syntax_Syntax.ctx_uvar_binders = uu___1;
          FStar_Syntax_Syntax.ctx_uvar_typ =
            (uu___.FStar_Syntax_Syntax.ctx_uvar_typ);
          FStar_Syntax_Syntax.ctx_uvar_reason =
            (uu___.FStar_Syntax_Syntax.ctx_uvar_reason);
          FStar_Syntax_Syntax.ctx_uvar_should_check =
            (uu___.FStar_Syntax_Syntax.ctx_uvar_should_check);
          FStar_Syntax_Syntax.ctx_uvar_range =
            (uu___.FStar_Syntax_Syntax.ctx_uvar_range);
          FStar_Syntax_Syntax.ctx_uvar_meta =
            (uu___.FStar_Syntax_Syntax.ctx_uvar_meta)
        } in
      let uu___ = g in
      {
        goal_main_env = env;
        goal_ctx_uvar = c';
        opts = (uu___.opts);
        is_guard = (uu___.is_guard);
        label = (uu___.label)
      }
let (mk_goal :
  FStar_TypeChecker_Env.env ->
    FStar_Syntax_Syntax.ctx_uvar ->
      FStar_Options.optionstate -> Prims.bool -> Prims.string -> goal)
  =
  fun env ->
    fun u ->
      fun o ->
        fun b ->
          fun l ->
            {
              goal_main_env = env;
              goal_ctx_uvar = u;
              opts = o;
              is_guard = b;
              label = l
            }
let (goal_of_goal_ty :
  FStar_TypeChecker_Env.env ->
    FStar_Syntax_Syntax.typ -> (goal * FStar_TypeChecker_Common.guard_t))
  =
  fun env ->
    fun typ ->
      let uu____201 =
        FStar_TypeChecker_Env.new_implicit_var_aux "proofstate_of_goal_ty"
          typ.FStar_Syntax_Syntax.pos env typ
          FStar_Syntax_Syntax.Allow_untyped FStar_Pervasives_Native.None in
      match uu____201 with
      | (u, ctx_uvars, g_u) ->
          let uu____233 = FStar_List.hd ctx_uvars in
          (match uu____233 with
           | (ctx_uvar, uu____247) ->
               let g =
                 let uu____249 = FStar_Options.peek () in
                 mk_goal env ctx_uvar uu____249 false "" in
               (g, g_u))
let (goal_of_implicit :
  FStar_TypeChecker_Env.env -> FStar_TypeChecker_Common.implicit -> goal) =
  fun env ->
    fun i ->
      let uu____260 = FStar_Options.peek () in
      mk_goal
        (let uu___52_263 = env in
         {
           FStar_TypeChecker_Env.solver =
             (uu___52_263.FStar_TypeChecker_Env.solver);
           FStar_TypeChecker_Env.range =
             (uu___52_263.FStar_TypeChecker_Env.range);
           FStar_TypeChecker_Env.curmodule =
             (uu___52_263.FStar_TypeChecker_Env.curmodule);
           FStar_TypeChecker_Env.gamma =
             ((i.FStar_TypeChecker_Common.imp_uvar).FStar_Syntax_Syntax.ctx_uvar_gamma);
           FStar_TypeChecker_Env.gamma_sig =
             (uu___52_263.FStar_TypeChecker_Env.gamma_sig);
           FStar_TypeChecker_Env.gamma_cache =
             (uu___52_263.FStar_TypeChecker_Env.gamma_cache);
           FStar_TypeChecker_Env.modules =
             (uu___52_263.FStar_TypeChecker_Env.modules);
           FStar_TypeChecker_Env.expected_typ =
             (uu___52_263.FStar_TypeChecker_Env.expected_typ);
           FStar_TypeChecker_Env.sigtab =
             (uu___52_263.FStar_TypeChecker_Env.sigtab);
           FStar_TypeChecker_Env.attrtab =
             (uu___52_263.FStar_TypeChecker_Env.attrtab);
           FStar_TypeChecker_Env.instantiate_imp =
             (uu___52_263.FStar_TypeChecker_Env.instantiate_imp);
           FStar_TypeChecker_Env.effects =
             (uu___52_263.FStar_TypeChecker_Env.effects);
           FStar_TypeChecker_Env.generalize =
             (uu___52_263.FStar_TypeChecker_Env.generalize);
           FStar_TypeChecker_Env.letrecs =
             (uu___52_263.FStar_TypeChecker_Env.letrecs);
           FStar_TypeChecker_Env.top_level =
             (uu___52_263.FStar_TypeChecker_Env.top_level);
           FStar_TypeChecker_Env.check_uvars =
             (uu___52_263.FStar_TypeChecker_Env.check_uvars);
           FStar_TypeChecker_Env.use_eq =
             (uu___52_263.FStar_TypeChecker_Env.use_eq);
           FStar_TypeChecker_Env.use_eq_strict =
             (uu___52_263.FStar_TypeChecker_Env.use_eq_strict);
           FStar_TypeChecker_Env.is_iface =
             (uu___52_263.FStar_TypeChecker_Env.is_iface);
           FStar_TypeChecker_Env.admit =
             (uu___52_263.FStar_TypeChecker_Env.admit);
           FStar_TypeChecker_Env.lax =
             (uu___52_263.FStar_TypeChecker_Env.lax);
           FStar_TypeChecker_Env.lax_universes =
             (uu___52_263.FStar_TypeChecker_Env.lax_universes);
           FStar_TypeChecker_Env.phase1 =
             (uu___52_263.FStar_TypeChecker_Env.phase1);
           FStar_TypeChecker_Env.failhard =
             (uu___52_263.FStar_TypeChecker_Env.failhard);
           FStar_TypeChecker_Env.nosynth =
             (uu___52_263.FStar_TypeChecker_Env.nosynth);
           FStar_TypeChecker_Env.uvar_subtyping =
             (uu___52_263.FStar_TypeChecker_Env.uvar_subtyping);
           FStar_TypeChecker_Env.tc_term =
             (uu___52_263.FStar_TypeChecker_Env.tc_term);
           FStar_TypeChecker_Env.type_of =
             (uu___52_263.FStar_TypeChecker_Env.type_of);
           FStar_TypeChecker_Env.universe_of =
             (uu___52_263.FStar_TypeChecker_Env.universe_of);
           FStar_TypeChecker_Env.check_type_of =
             (uu___52_263.FStar_TypeChecker_Env.check_type_of);
           FStar_TypeChecker_Env.use_bv_sorts =
             (uu___52_263.FStar_TypeChecker_Env.use_bv_sorts);
           FStar_TypeChecker_Env.qtbl_name_and_index =
             (uu___52_263.FStar_TypeChecker_Env.qtbl_name_and_index);
           FStar_TypeChecker_Env.normalized_eff_names =
             (uu___52_263.FStar_TypeChecker_Env.normalized_eff_names);
           FStar_TypeChecker_Env.fv_delta_depths =
             (uu___52_263.FStar_TypeChecker_Env.fv_delta_depths);
           FStar_TypeChecker_Env.proof_ns =
             (uu___52_263.FStar_TypeChecker_Env.proof_ns);
           FStar_TypeChecker_Env.synth_hook =
             (uu___52_263.FStar_TypeChecker_Env.synth_hook);
           FStar_TypeChecker_Env.try_solve_implicits_hook =
             (uu___52_263.FStar_TypeChecker_Env.try_solve_implicits_hook);
           FStar_TypeChecker_Env.splice =
             (uu___52_263.FStar_TypeChecker_Env.splice);
           FStar_TypeChecker_Env.mpreprocess =
             (uu___52_263.FStar_TypeChecker_Env.mpreprocess);
           FStar_TypeChecker_Env.postprocess =
             (uu___52_263.FStar_TypeChecker_Env.postprocess);
           FStar_TypeChecker_Env.identifier_info =
             (uu___52_263.FStar_TypeChecker_Env.identifier_info);
           FStar_TypeChecker_Env.tc_hooks =
             (uu___52_263.FStar_TypeChecker_Env.tc_hooks);
           FStar_TypeChecker_Env.dsenv =
             (uu___52_263.FStar_TypeChecker_Env.dsenv);
           FStar_TypeChecker_Env.nbe =
             (uu___52_263.FStar_TypeChecker_Env.nbe);
           FStar_TypeChecker_Env.strict_args_tab =
             (uu___52_263.FStar_TypeChecker_Env.strict_args_tab);
           FStar_TypeChecker_Env.erasable_types_tab =
             (uu___52_263.FStar_TypeChecker_Env.erasable_types_tab);
           FStar_TypeChecker_Env.enable_defer_to_tac =
             (uu___52_263.FStar_TypeChecker_Env.enable_defer_to_tac)
         }) i.FStar_TypeChecker_Common.imp_uvar uu____260 false
        i.FStar_TypeChecker_Common.imp_reason
let rename_binders :
<<<<<<< HEAD
  'uuuuuu270 .
    FStar_Syntax_Syntax.subst_elt Prims.list ->
      (FStar_Syntax_Syntax.bv * 'uuuuuu270) Prims.list ->
        (FStar_Syntax_Syntax.bv * 'uuuuuu270) Prims.list
=======
  'uuuuu .
    FStar_Syntax_Syntax.subst_elt Prims.list ->
      (FStar_Syntax_Syntax.bv * 'uuuuu) Prims.list ->
        (FStar_Syntax_Syntax.bv * 'uuuuu) Prims.list
>>>>>>> a3b70ab3
  =
  fun subst ->
    fun bs ->
      FStar_All.pipe_right bs
        (FStar_List.map
<<<<<<< HEAD
           (fun uu___0_330 ->
              match uu___0_330 with
              | (x, imp) ->
                  let y =
                    let uu____342 = FStar_Syntax_Syntax.bv_to_name x in
                    FStar_Syntax_Subst.subst subst uu____342 in
                  let uu____343 =
                    let uu____344 = FStar_Syntax_Subst.compress y in
                    uu____344.FStar_Syntax_Syntax.n in
                  (match uu____343 with
                   | FStar_Syntax_Syntax.Tm_name y1 ->
                       let uu____352 =
                         let uu___63_353 = y1 in
                         let uu____354 =
=======
           (fun uu___ ->
              match uu___ with
              | (x, imp) ->
                  let y =
                    let uu___1 = FStar_Syntax_Syntax.bv_to_name x in
                    FStar_Syntax_Subst.subst subst uu___1 in
                  let uu___1 =
                    let uu___2 = FStar_Syntax_Subst.compress y in
                    uu___2.FStar_Syntax_Syntax.n in
                  (match uu___1 with
                   | FStar_Syntax_Syntax.Tm_name y1 ->
                       let uu___2 =
                         let uu___3 = y1 in
                         let uu___4 =
>>>>>>> a3b70ab3
                           FStar_Syntax_Subst.subst subst
                             x.FStar_Syntax_Syntax.sort in
                         {
                           FStar_Syntax_Syntax.ppname =
<<<<<<< HEAD
                             (uu___63_353.FStar_Syntax_Syntax.ppname);
                           FStar_Syntax_Syntax.index =
                             (uu___63_353.FStar_Syntax_Syntax.index);
                           FStar_Syntax_Syntax.sort = uu____354
                         } in
                       (uu____352, imp)
                   | uu____357 -> failwith "Not a renaming")))
=======
                             (uu___3.FStar_Syntax_Syntax.ppname);
                           FStar_Syntax_Syntax.index =
                             (uu___3.FStar_Syntax_Syntax.index);
                           FStar_Syntax_Syntax.sort = uu___4
                         } in
                       (uu___2, imp)
                   | uu___2 -> failwith "Not a renaming")))
>>>>>>> a3b70ab3
let (subst_goal : FStar_Syntax_Syntax.subst_elt Prims.list -> goal -> goal) =
  fun subst ->
    fun goal1 ->
      let g = goal1.goal_ctx_uvar in
      let ctx_uvar =
<<<<<<< HEAD
        let uu___69_378 = g in
        let uu____379 =
          FStar_TypeChecker_Env.rename_gamma subst
            g.FStar_Syntax_Syntax.ctx_uvar_gamma in
        let uu____382 =
          rename_binders subst g.FStar_Syntax_Syntax.ctx_uvar_binders in
        let uu____393 =
          FStar_Syntax_Subst.subst subst g.FStar_Syntax_Syntax.ctx_uvar_typ in
        {
          FStar_Syntax_Syntax.ctx_uvar_head =
            (uu___69_378.FStar_Syntax_Syntax.ctx_uvar_head);
          FStar_Syntax_Syntax.ctx_uvar_gamma = uu____379;
          FStar_Syntax_Syntax.ctx_uvar_binders = uu____382;
          FStar_Syntax_Syntax.ctx_uvar_typ = uu____393;
          FStar_Syntax_Syntax.ctx_uvar_reason =
            (uu___69_378.FStar_Syntax_Syntax.ctx_uvar_reason);
          FStar_Syntax_Syntax.ctx_uvar_should_check =
            (uu___69_378.FStar_Syntax_Syntax.ctx_uvar_should_check);
          FStar_Syntax_Syntax.ctx_uvar_range =
            (uu___69_378.FStar_Syntax_Syntax.ctx_uvar_range);
          FStar_Syntax_Syntax.ctx_uvar_meta =
            (uu___69_378.FStar_Syntax_Syntax.ctx_uvar_meta)
        } in
      let uu___72_396 = goal1 in
      {
        goal_main_env = (uu___72_396.goal_main_env);
        goal_ctx_uvar = ctx_uvar;
        opts = (uu___72_396.opts);
        is_guard = (uu___72_396.is_guard);
        label = (uu___72_396.label)
=======
        let uu___ = g in
        let uu___1 =
          FStar_TypeChecker_Env.rename_gamma subst
            g.FStar_Syntax_Syntax.ctx_uvar_gamma in
        let uu___2 =
          rename_binders subst g.FStar_Syntax_Syntax.ctx_uvar_binders in
        let uu___3 =
          FStar_Syntax_Subst.subst subst g.FStar_Syntax_Syntax.ctx_uvar_typ in
        {
          FStar_Syntax_Syntax.ctx_uvar_head =
            (uu___.FStar_Syntax_Syntax.ctx_uvar_head);
          FStar_Syntax_Syntax.ctx_uvar_gamma = uu___1;
          FStar_Syntax_Syntax.ctx_uvar_binders = uu___2;
          FStar_Syntax_Syntax.ctx_uvar_typ = uu___3;
          FStar_Syntax_Syntax.ctx_uvar_reason =
            (uu___.FStar_Syntax_Syntax.ctx_uvar_reason);
          FStar_Syntax_Syntax.ctx_uvar_should_check =
            (uu___.FStar_Syntax_Syntax.ctx_uvar_should_check);
          FStar_Syntax_Syntax.ctx_uvar_range =
            (uu___.FStar_Syntax_Syntax.ctx_uvar_range);
          FStar_Syntax_Syntax.ctx_uvar_meta =
            (uu___.FStar_Syntax_Syntax.ctx_uvar_meta)
        } in
      let uu___ = goal1 in
      {
        goal_main_env = (uu___.goal_main_env);
        goal_ctx_uvar = ctx_uvar;
        opts = (uu___.opts);
        is_guard = (uu___.is_guard);
        label = (uu___.label)
>>>>>>> a3b70ab3
      }
type guard_policy =
  | Goal 
  | SMT 
  | Force 
  | Drop 
let (uu___is_Goal : guard_policy -> Prims.bool) =
<<<<<<< HEAD
  fun projectee -> match projectee with | Goal -> true | uu____402 -> false
let (uu___is_SMT : guard_policy -> Prims.bool) =
  fun projectee -> match projectee with | SMT -> true | uu____408 -> false
let (uu___is_Force : guard_policy -> Prims.bool) =
  fun projectee -> match projectee with | Force -> true | uu____414 -> false
let (uu___is_Drop : guard_policy -> Prims.bool) =
  fun projectee -> match projectee with | Drop -> true | uu____420 -> false
=======
  fun projectee -> match projectee with | Goal -> true | uu___ -> false
let (uu___is_SMT : guard_policy -> Prims.bool) =
  fun projectee -> match projectee with | SMT -> true | uu___ -> false
let (uu___is_Force : guard_policy -> Prims.bool) =
  fun projectee -> match projectee with | Force -> true | uu___ -> false
let (uu___is_Drop : guard_policy -> Prims.bool) =
  fun projectee -> match projectee with | Drop -> true | uu___ -> false
>>>>>>> a3b70ab3
type proofstate =
  {
  main_context: FStar_TypeChecker_Env.env ;
  all_implicits: FStar_TypeChecker_Common.implicits ;
  goals: goal Prims.list ;
  smt_goals: goal Prims.list ;
  depth: Prims.int ;
  __dump: proofstate -> Prims.string -> unit ;
  psc: FStar_TypeChecker_Cfg.psc ;
  entry_range: FStar_Range.range ;
  guard_policy: guard_policy ;
  freshness: Prims.int ;
  tac_verb_dbg: Prims.bool ;
  local_state: FStar_Syntax_Syntax.term FStar_Util.psmap }
let (__proj__Mkproofstate__item__main_context :
  proofstate -> FStar_TypeChecker_Env.env) =
  fun projectee ->
    match projectee with
    | { main_context; all_implicits; goals; smt_goals; depth; __dump; 
        psc; entry_range; guard_policy = guard_policy1; freshness;
        tac_verb_dbg; local_state;_} -> main_context
let (__proj__Mkproofstate__item__all_implicits :
  proofstate -> FStar_TypeChecker_Common.implicits) =
  fun projectee ->
    match projectee with
    | { main_context; all_implicits; goals; smt_goals; depth; __dump; 
        psc; entry_range; guard_policy = guard_policy1; freshness;
        tac_verb_dbg; local_state;_} -> all_implicits
let (__proj__Mkproofstate__item__goals : proofstate -> goal Prims.list) =
  fun projectee ->
    match projectee with
    | { main_context; all_implicits; goals; smt_goals; depth; __dump; 
        psc; entry_range; guard_policy = guard_policy1; freshness;
        tac_verb_dbg; local_state;_} -> goals
let (__proj__Mkproofstate__item__smt_goals : proofstate -> goal Prims.list) =
  fun projectee ->
    match projectee with
    | { main_context; all_implicits; goals; smt_goals; depth; __dump; 
        psc; entry_range; guard_policy = guard_policy1; freshness;
        tac_verb_dbg; local_state;_} -> smt_goals
let (__proj__Mkproofstate__item__depth : proofstate -> Prims.int) =
  fun projectee ->
    match projectee with
    | { main_context; all_implicits; goals; smt_goals; depth; __dump; 
        psc; entry_range; guard_policy = guard_policy1; freshness;
        tac_verb_dbg; local_state;_} -> depth
let (__proj__Mkproofstate__item____dump :
  proofstate -> proofstate -> Prims.string -> unit) =
  fun projectee ->
    match projectee with
    | { main_context; all_implicits; goals; smt_goals; depth; __dump; 
        psc; entry_range; guard_policy = guard_policy1; freshness;
        tac_verb_dbg; local_state;_} -> __dump
let (__proj__Mkproofstate__item__psc :
  proofstate -> FStar_TypeChecker_Cfg.psc) =
  fun projectee ->
    match projectee with
    | { main_context; all_implicits; goals; smt_goals; depth; __dump; 
        psc; entry_range; guard_policy = guard_policy1; freshness;
        tac_verb_dbg; local_state;_} -> psc
let (__proj__Mkproofstate__item__entry_range :
  proofstate -> FStar_Range.range) =
  fun projectee ->
    match projectee with
    | { main_context; all_implicits; goals; smt_goals; depth; __dump; 
        psc; entry_range; guard_policy = guard_policy1; freshness;
        tac_verb_dbg; local_state;_} -> entry_range
let (__proj__Mkproofstate__item__guard_policy : proofstate -> guard_policy) =
  fun projectee ->
    match projectee with
    | { main_context; all_implicits; goals; smt_goals; depth; __dump; 
        psc; entry_range; guard_policy = guard_policy1; freshness;
        tac_verb_dbg; local_state;_} -> guard_policy1
let (__proj__Mkproofstate__item__freshness : proofstate -> Prims.int) =
  fun projectee ->
    match projectee with
    | { main_context; all_implicits; goals; smt_goals; depth; __dump; 
        psc; entry_range; guard_policy = guard_policy1; freshness;
        tac_verb_dbg; local_state;_} -> freshness
let (__proj__Mkproofstate__item__tac_verb_dbg : proofstate -> Prims.bool) =
  fun projectee ->
    match projectee with
    | { main_context; all_implicits; goals; smt_goals; depth; __dump; 
        psc; entry_range; guard_policy = guard_policy1; freshness;
        tac_verb_dbg; local_state;_} -> tac_verb_dbg
let (__proj__Mkproofstate__item__local_state :
  proofstate -> FStar_Syntax_Syntax.term FStar_Util.psmap) =
  fun projectee ->
    match projectee with
    | { main_context; all_implicits; goals; smt_goals; depth; __dump; 
        psc; entry_range; guard_policy = guard_policy1; freshness;
        tac_verb_dbg; local_state;_} -> local_state
let (subst_proof_state :
  FStar_Syntax_Syntax.subst_t -> proofstate -> proofstate) =
  fun subst ->
    fun ps ->
<<<<<<< HEAD
      let uu____881 = FStar_Options.tactic_raw_binders () in
      if uu____881
      then ps
      else
        (let uu___113_883 = ps in
         let uu____884 = FStar_List.map (subst_goal subst) ps.goals in
         {
           main_context = (uu___113_883.main_context);
           all_implicits = (uu___113_883.all_implicits);
           goals = uu____884;
           smt_goals = (uu___113_883.smt_goals);
           depth = (uu___113_883.depth);
           __dump = (uu___113_883.__dump);
           psc = (uu___113_883.psc);
           entry_range = (uu___113_883.entry_range);
           guard_policy = (uu___113_883.guard_policy);
           freshness = (uu___113_883.freshness);
           tac_verb_dbg = (uu___113_883.tac_verb_dbg);
           local_state = (uu___113_883.local_state)
         })
let (decr_depth : proofstate -> proofstate) =
  fun ps ->
    let uu___116_892 = ps in
    {
      main_context = (uu___116_892.main_context);
      all_implicits = (uu___116_892.all_implicits);
      goals = (uu___116_892.goals);
      smt_goals = (uu___116_892.smt_goals);
      depth = (ps.depth - Prims.int_one);
      __dump = (uu___116_892.__dump);
      psc = (uu___116_892.psc);
      entry_range = (uu___116_892.entry_range);
      guard_policy = (uu___116_892.guard_policy);
      freshness = (uu___116_892.freshness);
      tac_verb_dbg = (uu___116_892.tac_verb_dbg);
      local_state = (uu___116_892.local_state)
    }
let (incr_depth : proofstate -> proofstate) =
  fun ps ->
    let uu___119_898 = ps in
    {
      main_context = (uu___119_898.main_context);
      all_implicits = (uu___119_898.all_implicits);
      goals = (uu___119_898.goals);
      smt_goals = (uu___119_898.smt_goals);
      depth = (ps.depth + Prims.int_one);
      __dump = (uu___119_898.__dump);
      psc = (uu___119_898.psc);
      entry_range = (uu___119_898.entry_range);
      guard_policy = (uu___119_898.guard_policy);
      freshness = (uu___119_898.freshness);
      tac_verb_dbg = (uu___119_898.tac_verb_dbg);
      local_state = (uu___119_898.local_state)
=======
      let uu___ = FStar_Options.tactic_raw_binders () in
      if uu___
      then ps
      else
        (let uu___2 = ps in
         let uu___3 = FStar_List.map (subst_goal subst) ps.goals in
         {
           main_context = (uu___2.main_context);
           all_implicits = (uu___2.all_implicits);
           goals = uu___3;
           smt_goals = (uu___2.smt_goals);
           depth = (uu___2.depth);
           __dump = (uu___2.__dump);
           psc = (uu___2.psc);
           entry_range = (uu___2.entry_range);
           guard_policy = (uu___2.guard_policy);
           freshness = (uu___2.freshness);
           tac_verb_dbg = (uu___2.tac_verb_dbg);
           local_state = (uu___2.local_state)
         })
let (decr_depth : proofstate -> proofstate) =
  fun ps ->
    let uu___ = ps in
    {
      main_context = (uu___.main_context);
      all_implicits = (uu___.all_implicits);
      goals = (uu___.goals);
      smt_goals = (uu___.smt_goals);
      depth = (ps.depth - Prims.int_one);
      __dump = (uu___.__dump);
      psc = (uu___.psc);
      entry_range = (uu___.entry_range);
      guard_policy = (uu___.guard_policy);
      freshness = (uu___.freshness);
      tac_verb_dbg = (uu___.tac_verb_dbg);
      local_state = (uu___.local_state)
    }
let (incr_depth : proofstate -> proofstate) =
  fun ps ->
    let uu___ = ps in
    {
      main_context = (uu___.main_context);
      all_implicits = (uu___.all_implicits);
      goals = (uu___.goals);
      smt_goals = (uu___.smt_goals);
      depth = (ps.depth + Prims.int_one);
      __dump = (uu___.__dump);
      psc = (uu___.psc);
      entry_range = (uu___.entry_range);
      guard_policy = (uu___.guard_policy);
      freshness = (uu___.freshness);
      tac_verb_dbg = (uu___.tac_verb_dbg);
      local_state = (uu___.local_state)
>>>>>>> a3b70ab3
    }
let (set_ps_psc : FStar_TypeChecker_Cfg.psc -> proofstate -> proofstate) =
  fun psc ->
    fun ps ->
<<<<<<< HEAD
      let uu___123_909 = ps in
      {
        main_context = (uu___123_909.main_context);
        all_implicits = (uu___123_909.all_implicits);
        goals = (uu___123_909.goals);
        smt_goals = (uu___123_909.smt_goals);
        depth = (uu___123_909.depth);
        __dump = (uu___123_909.__dump);
        psc;
        entry_range = (uu___123_909.entry_range);
        guard_policy = (uu___123_909.guard_policy);
        freshness = (uu___123_909.freshness);
        tac_verb_dbg = (uu___123_909.tac_verb_dbg);
        local_state = (uu___123_909.local_state)
=======
      let uu___ = ps in
      {
        main_context = (uu___.main_context);
        all_implicits = (uu___.all_implicits);
        goals = (uu___.goals);
        smt_goals = (uu___.smt_goals);
        depth = (uu___.depth);
        __dump = (uu___.__dump);
        psc;
        entry_range = (uu___.entry_range);
        guard_policy = (uu___.guard_policy);
        freshness = (uu___.freshness);
        tac_verb_dbg = (uu___.tac_verb_dbg);
        local_state = (uu___.local_state)
>>>>>>> a3b70ab3
      }
let (tracepoint : FStar_TypeChecker_Cfg.psc -> proofstate -> unit) =
  fun psc ->
    fun ps ->
<<<<<<< HEAD
      let uu____920 =
        (FStar_Options.tactic_trace ()) ||
          (let uu____922 = FStar_Options.tactic_trace_d () in
           ps.depth <= uu____922) in
      if uu____920
      then
        let ps1 = set_ps_psc psc ps in
        let subst = FStar_TypeChecker_Cfg.psc_subst ps1.psc in
        let uu____925 = subst_proof_state subst ps1 in
        ps1.__dump uu____925 "TRACE"
=======
      let uu___ =
        (FStar_Options.tactic_trace ()) ||
          (let uu___1 = FStar_Options.tactic_trace_d () in ps.depth <= uu___1) in
      if uu___
      then
        let ps1 = set_ps_psc psc ps in
        let subst = FStar_TypeChecker_Cfg.psc_subst ps1.psc in
        let uu___1 = subst_proof_state subst ps1 in ps1.__dump uu___1 "TRACE"
>>>>>>> a3b70ab3
      else ()
let (set_proofstate_range : proofstate -> FStar_Range.range -> proofstate) =
  fun ps ->
    fun r ->
<<<<<<< HEAD
      let uu___132_937 = ps in
      let uu____938 =
        let uu____939 = FStar_Range.def_range r in
        FStar_Range.set_def_range ps.entry_range uu____939 in
      {
        main_context = (uu___132_937.main_context);
        all_implicits = (uu___132_937.all_implicits);
        goals = (uu___132_937.goals);
        smt_goals = (uu___132_937.smt_goals);
        depth = (uu___132_937.depth);
        __dump = (uu___132_937.__dump);
        psc = (uu___132_937.psc);
        entry_range = uu____938;
        guard_policy = (uu___132_937.guard_policy);
        freshness = (uu___132_937.freshness);
        tac_verb_dbg = (uu___132_937.tac_verb_dbg);
        local_state = (uu___132_937.local_state)
=======
      let uu___ = ps in
      let uu___1 =
        let uu___2 = FStar_Range.def_range r in
        FStar_Range.set_def_range ps.entry_range uu___2 in
      {
        main_context = (uu___.main_context);
        all_implicits = (uu___.all_implicits);
        goals = (uu___.goals);
        smt_goals = (uu___.smt_goals);
        depth = (uu___.depth);
        __dump = (uu___.__dump);
        psc = (uu___.psc);
        entry_range = uu___1;
        guard_policy = (uu___.guard_policy);
        freshness = (uu___.freshness);
        tac_verb_dbg = (uu___.tac_verb_dbg);
        local_state = (uu___.local_state)
>>>>>>> a3b70ab3
      }
let (goals_of : proofstate -> goal Prims.list) = fun ps -> ps.goals
let (smt_goals_of : proofstate -> goal Prims.list) = fun ps -> ps.smt_goals
let (is_guard : goal -> Prims.bool) = fun g -> g.is_guard
let (get_label : goal -> Prims.string) = fun g -> g.label
let (set_label : Prims.string -> goal -> goal) =
  fun l ->
    fun g ->
<<<<<<< HEAD
      let uu___140_978 = g in
      {
        goal_main_env = (uu___140_978.goal_main_env);
        goal_ctx_uvar = (uu___140_978.goal_ctx_uvar);
        opts = (uu___140_978.opts);
        is_guard = (uu___140_978.is_guard);
=======
      let uu___ = g in
      {
        goal_main_env = (uu___.goal_main_env);
        goal_ctx_uvar = (uu___.goal_ctx_uvar);
        opts = (uu___.opts);
        is_guard = (uu___.is_guard);
>>>>>>> a3b70ab3
        label = l
      }
type direction =
  | TopDown 
  | BottomUp 
let (uu___is_TopDown : direction -> Prims.bool) =
<<<<<<< HEAD
  fun projectee ->
    match projectee with | TopDown -> true | uu____984 -> false
let (uu___is_BottomUp : direction -> Prims.bool) =
  fun projectee ->
    match projectee with | BottomUp -> true | uu____990 -> false
=======
  fun projectee -> match projectee with | TopDown -> true | uu___ -> false
let (uu___is_BottomUp : direction -> Prims.bool) =
  fun projectee -> match projectee with | BottomUp -> true | uu___ -> false
>>>>>>> a3b70ab3
type ctrl_flag =
  | Continue 
  | Skip 
  | Abort 
let (uu___is_Continue : ctrl_flag -> Prims.bool) =
<<<<<<< HEAD
  fun projectee ->
    match projectee with | Continue -> true | uu____996 -> false
let (uu___is_Skip : ctrl_flag -> Prims.bool) =
  fun projectee -> match projectee with | Skip -> true | uu____1002 -> false
let (uu___is_Abort : ctrl_flag -> Prims.bool) =
  fun projectee -> match projectee with | Abort -> true | uu____1008 -> false
let (check_goal_solved' :
  goal -> FStar_Syntax_Syntax.term FStar_Pervasives_Native.option) =
  fun goal1 ->
    let uu____1016 =
      FStar_Syntax_Unionfind.find
        (goal1.goal_ctx_uvar).FStar_Syntax_Syntax.ctx_uvar_head in
    match uu____1016 with
=======
  fun projectee -> match projectee with | Continue -> true | uu___ -> false
let (uu___is_Skip : ctrl_flag -> Prims.bool) =
  fun projectee -> match projectee with | Skip -> true | uu___ -> false
let (uu___is_Abort : ctrl_flag -> Prims.bool) =
  fun projectee -> match projectee with | Abort -> true | uu___ -> false
let (check_goal_solved' :
  goal -> FStar_Syntax_Syntax.term FStar_Pervasives_Native.option) =
  fun goal1 ->
    let uu___ =
      FStar_Syntax_Unionfind.find
        (goal1.goal_ctx_uvar).FStar_Syntax_Syntax.ctx_uvar_head in
    match uu___ with
>>>>>>> a3b70ab3
    | FStar_Pervasives_Native.Some t -> FStar_Pervasives_Native.Some t
    | FStar_Pervasives_Native.None -> FStar_Pervasives_Native.None
let (check_goal_solved : goal -> Prims.bool) =
  fun goal1 ->
<<<<<<< HEAD
    let uu____1027 = check_goal_solved' goal1 in
    FStar_Option.isSome uu____1027
let (get_phi :
  goal -> FStar_Syntax_Syntax.term FStar_Pervasives_Native.option) =
  fun g ->
    let uu____1039 =
      let uu____1040 = goal_env g in
      let uu____1041 = goal_type g in
      FStar_TypeChecker_Normalize.unfold_whnf uu____1040 uu____1041 in
    FStar_Syntax_Util.un_squash uu____1039
let (is_irrelevant : goal -> Prims.bool) =
  fun g -> let uu____1047 = get_phi g in FStar_Option.isSome uu____1047
=======
    let uu___ = check_goal_solved' goal1 in FStar_Option.isSome uu___
let (get_phi :
  goal -> FStar_Syntax_Syntax.term FStar_Pervasives_Native.option) =
  fun g ->
    let uu___ =
      let uu___1 = goal_env g in
      let uu___2 = goal_type g in
      FStar_TypeChecker_Normalize.unfold_whnf uu___1 uu___2 in
    FStar_Syntax_Util.un_squash uu___
let (is_irrelevant : goal -> Prims.bool) =
  fun g -> let uu___ = get_phi g in FStar_Option.isSome uu___
>>>>>>> a3b70ab3
<|MERGE_RESOLUTION|>--- conflicted
+++ resolved
@@ -119,162 +119,16 @@
               is_guard = b;
               label = l
             }
-let (goal_of_goal_ty :
-  FStar_TypeChecker_Env.env ->
-    FStar_Syntax_Syntax.typ -> (goal * FStar_TypeChecker_Common.guard_t))
-  =
-  fun env ->
-    fun typ ->
-      let uu____201 =
-        FStar_TypeChecker_Env.new_implicit_var_aux "proofstate_of_goal_ty"
-          typ.FStar_Syntax_Syntax.pos env typ
-          FStar_Syntax_Syntax.Allow_untyped FStar_Pervasives_Native.None in
-      match uu____201 with
-      | (u, ctx_uvars, g_u) ->
-          let uu____233 = FStar_List.hd ctx_uvars in
-          (match uu____233 with
-           | (ctx_uvar, uu____247) ->
-               let g =
-                 let uu____249 = FStar_Options.peek () in
-                 mk_goal env ctx_uvar uu____249 false "" in
-               (g, g_u))
-let (goal_of_implicit :
-  FStar_TypeChecker_Env.env -> FStar_TypeChecker_Common.implicit -> goal) =
-  fun env ->
-    fun i ->
-      let uu____260 = FStar_Options.peek () in
-      mk_goal
-        (let uu___52_263 = env in
-         {
-           FStar_TypeChecker_Env.solver =
-             (uu___52_263.FStar_TypeChecker_Env.solver);
-           FStar_TypeChecker_Env.range =
-             (uu___52_263.FStar_TypeChecker_Env.range);
-           FStar_TypeChecker_Env.curmodule =
-             (uu___52_263.FStar_TypeChecker_Env.curmodule);
-           FStar_TypeChecker_Env.gamma =
-             ((i.FStar_TypeChecker_Common.imp_uvar).FStar_Syntax_Syntax.ctx_uvar_gamma);
-           FStar_TypeChecker_Env.gamma_sig =
-             (uu___52_263.FStar_TypeChecker_Env.gamma_sig);
-           FStar_TypeChecker_Env.gamma_cache =
-             (uu___52_263.FStar_TypeChecker_Env.gamma_cache);
-           FStar_TypeChecker_Env.modules =
-             (uu___52_263.FStar_TypeChecker_Env.modules);
-           FStar_TypeChecker_Env.expected_typ =
-             (uu___52_263.FStar_TypeChecker_Env.expected_typ);
-           FStar_TypeChecker_Env.sigtab =
-             (uu___52_263.FStar_TypeChecker_Env.sigtab);
-           FStar_TypeChecker_Env.attrtab =
-             (uu___52_263.FStar_TypeChecker_Env.attrtab);
-           FStar_TypeChecker_Env.instantiate_imp =
-             (uu___52_263.FStar_TypeChecker_Env.instantiate_imp);
-           FStar_TypeChecker_Env.effects =
-             (uu___52_263.FStar_TypeChecker_Env.effects);
-           FStar_TypeChecker_Env.generalize =
-             (uu___52_263.FStar_TypeChecker_Env.generalize);
-           FStar_TypeChecker_Env.letrecs =
-             (uu___52_263.FStar_TypeChecker_Env.letrecs);
-           FStar_TypeChecker_Env.top_level =
-             (uu___52_263.FStar_TypeChecker_Env.top_level);
-           FStar_TypeChecker_Env.check_uvars =
-             (uu___52_263.FStar_TypeChecker_Env.check_uvars);
-           FStar_TypeChecker_Env.use_eq =
-             (uu___52_263.FStar_TypeChecker_Env.use_eq);
-           FStar_TypeChecker_Env.use_eq_strict =
-             (uu___52_263.FStar_TypeChecker_Env.use_eq_strict);
-           FStar_TypeChecker_Env.is_iface =
-             (uu___52_263.FStar_TypeChecker_Env.is_iface);
-           FStar_TypeChecker_Env.admit =
-             (uu___52_263.FStar_TypeChecker_Env.admit);
-           FStar_TypeChecker_Env.lax =
-             (uu___52_263.FStar_TypeChecker_Env.lax);
-           FStar_TypeChecker_Env.lax_universes =
-             (uu___52_263.FStar_TypeChecker_Env.lax_universes);
-           FStar_TypeChecker_Env.phase1 =
-             (uu___52_263.FStar_TypeChecker_Env.phase1);
-           FStar_TypeChecker_Env.failhard =
-             (uu___52_263.FStar_TypeChecker_Env.failhard);
-           FStar_TypeChecker_Env.nosynth =
-             (uu___52_263.FStar_TypeChecker_Env.nosynth);
-           FStar_TypeChecker_Env.uvar_subtyping =
-             (uu___52_263.FStar_TypeChecker_Env.uvar_subtyping);
-           FStar_TypeChecker_Env.tc_term =
-             (uu___52_263.FStar_TypeChecker_Env.tc_term);
-           FStar_TypeChecker_Env.type_of =
-             (uu___52_263.FStar_TypeChecker_Env.type_of);
-           FStar_TypeChecker_Env.universe_of =
-             (uu___52_263.FStar_TypeChecker_Env.universe_of);
-           FStar_TypeChecker_Env.check_type_of =
-             (uu___52_263.FStar_TypeChecker_Env.check_type_of);
-           FStar_TypeChecker_Env.use_bv_sorts =
-             (uu___52_263.FStar_TypeChecker_Env.use_bv_sorts);
-           FStar_TypeChecker_Env.qtbl_name_and_index =
-             (uu___52_263.FStar_TypeChecker_Env.qtbl_name_and_index);
-           FStar_TypeChecker_Env.normalized_eff_names =
-             (uu___52_263.FStar_TypeChecker_Env.normalized_eff_names);
-           FStar_TypeChecker_Env.fv_delta_depths =
-             (uu___52_263.FStar_TypeChecker_Env.fv_delta_depths);
-           FStar_TypeChecker_Env.proof_ns =
-             (uu___52_263.FStar_TypeChecker_Env.proof_ns);
-           FStar_TypeChecker_Env.synth_hook =
-             (uu___52_263.FStar_TypeChecker_Env.synth_hook);
-           FStar_TypeChecker_Env.try_solve_implicits_hook =
-             (uu___52_263.FStar_TypeChecker_Env.try_solve_implicits_hook);
-           FStar_TypeChecker_Env.splice =
-             (uu___52_263.FStar_TypeChecker_Env.splice);
-           FStar_TypeChecker_Env.mpreprocess =
-             (uu___52_263.FStar_TypeChecker_Env.mpreprocess);
-           FStar_TypeChecker_Env.postprocess =
-             (uu___52_263.FStar_TypeChecker_Env.postprocess);
-           FStar_TypeChecker_Env.identifier_info =
-             (uu___52_263.FStar_TypeChecker_Env.identifier_info);
-           FStar_TypeChecker_Env.tc_hooks =
-             (uu___52_263.FStar_TypeChecker_Env.tc_hooks);
-           FStar_TypeChecker_Env.dsenv =
-             (uu___52_263.FStar_TypeChecker_Env.dsenv);
-           FStar_TypeChecker_Env.nbe =
-             (uu___52_263.FStar_TypeChecker_Env.nbe);
-           FStar_TypeChecker_Env.strict_args_tab =
-             (uu___52_263.FStar_TypeChecker_Env.strict_args_tab);
-           FStar_TypeChecker_Env.erasable_types_tab =
-             (uu___52_263.FStar_TypeChecker_Env.erasable_types_tab);
-           FStar_TypeChecker_Env.enable_defer_to_tac =
-             (uu___52_263.FStar_TypeChecker_Env.enable_defer_to_tac)
-         }) i.FStar_TypeChecker_Common.imp_uvar uu____260 false
-        i.FStar_TypeChecker_Common.imp_reason
 let rename_binders :
-<<<<<<< HEAD
-  'uuuuuu270 .
-    FStar_Syntax_Syntax.subst_elt Prims.list ->
-      (FStar_Syntax_Syntax.bv * 'uuuuuu270) Prims.list ->
-        (FStar_Syntax_Syntax.bv * 'uuuuuu270) Prims.list
-=======
   'uuuuu .
     FStar_Syntax_Syntax.subst_elt Prims.list ->
       (FStar_Syntax_Syntax.bv * 'uuuuu) Prims.list ->
         (FStar_Syntax_Syntax.bv * 'uuuuu) Prims.list
->>>>>>> a3b70ab3
   =
   fun subst ->
     fun bs ->
       FStar_All.pipe_right bs
         (FStar_List.map
-<<<<<<< HEAD
-           (fun uu___0_330 ->
-              match uu___0_330 with
-              | (x, imp) ->
-                  let y =
-                    let uu____342 = FStar_Syntax_Syntax.bv_to_name x in
-                    FStar_Syntax_Subst.subst subst uu____342 in
-                  let uu____343 =
-                    let uu____344 = FStar_Syntax_Subst.compress y in
-                    uu____344.FStar_Syntax_Syntax.n in
-                  (match uu____343 with
-                   | FStar_Syntax_Syntax.Tm_name y1 ->
-                       let uu____352 =
-                         let uu___63_353 = y1 in
-                         let uu____354 =
-=======
            (fun uu___ ->
               match uu___ with
               | (x, imp) ->
@@ -289,20 +143,10 @@
                        let uu___2 =
                          let uu___3 = y1 in
                          let uu___4 =
->>>>>>> a3b70ab3
                            FStar_Syntax_Subst.subst subst
                              x.FStar_Syntax_Syntax.sort in
                          {
                            FStar_Syntax_Syntax.ppname =
-<<<<<<< HEAD
-                             (uu___63_353.FStar_Syntax_Syntax.ppname);
-                           FStar_Syntax_Syntax.index =
-                             (uu___63_353.FStar_Syntax_Syntax.index);
-                           FStar_Syntax_Syntax.sort = uu____354
-                         } in
-                       (uu____352, imp)
-                   | uu____357 -> failwith "Not a renaming")))
-=======
                              (uu___3.FStar_Syntax_Syntax.ppname);
                            FStar_Syntax_Syntax.index =
                              (uu___3.FStar_Syntax_Syntax.index);
@@ -310,44 +154,11 @@
                          } in
                        (uu___2, imp)
                    | uu___2 -> failwith "Not a renaming")))
->>>>>>> a3b70ab3
 let (subst_goal : FStar_Syntax_Syntax.subst_elt Prims.list -> goal -> goal) =
   fun subst ->
     fun goal1 ->
       let g = goal1.goal_ctx_uvar in
       let ctx_uvar =
-<<<<<<< HEAD
-        let uu___69_378 = g in
-        let uu____379 =
-          FStar_TypeChecker_Env.rename_gamma subst
-            g.FStar_Syntax_Syntax.ctx_uvar_gamma in
-        let uu____382 =
-          rename_binders subst g.FStar_Syntax_Syntax.ctx_uvar_binders in
-        let uu____393 =
-          FStar_Syntax_Subst.subst subst g.FStar_Syntax_Syntax.ctx_uvar_typ in
-        {
-          FStar_Syntax_Syntax.ctx_uvar_head =
-            (uu___69_378.FStar_Syntax_Syntax.ctx_uvar_head);
-          FStar_Syntax_Syntax.ctx_uvar_gamma = uu____379;
-          FStar_Syntax_Syntax.ctx_uvar_binders = uu____382;
-          FStar_Syntax_Syntax.ctx_uvar_typ = uu____393;
-          FStar_Syntax_Syntax.ctx_uvar_reason =
-            (uu___69_378.FStar_Syntax_Syntax.ctx_uvar_reason);
-          FStar_Syntax_Syntax.ctx_uvar_should_check =
-            (uu___69_378.FStar_Syntax_Syntax.ctx_uvar_should_check);
-          FStar_Syntax_Syntax.ctx_uvar_range =
-            (uu___69_378.FStar_Syntax_Syntax.ctx_uvar_range);
-          FStar_Syntax_Syntax.ctx_uvar_meta =
-            (uu___69_378.FStar_Syntax_Syntax.ctx_uvar_meta)
-        } in
-      let uu___72_396 = goal1 in
-      {
-        goal_main_env = (uu___72_396.goal_main_env);
-        goal_ctx_uvar = ctx_uvar;
-        opts = (uu___72_396.opts);
-        is_guard = (uu___72_396.is_guard);
-        label = (uu___72_396.label)
-=======
         let uu___ = g in
         let uu___1 =
           FStar_TypeChecker_Env.rename_gamma subst
@@ -378,7 +189,6 @@
         opts = (uu___.opts);
         is_guard = (uu___.is_guard);
         label = (uu___.label)
->>>>>>> a3b70ab3
       }
 type guard_policy =
   | Goal 
@@ -386,15 +196,6 @@
   | Force 
   | Drop 
 let (uu___is_Goal : guard_policy -> Prims.bool) =
-<<<<<<< HEAD
-  fun projectee -> match projectee with | Goal -> true | uu____402 -> false
-let (uu___is_SMT : guard_policy -> Prims.bool) =
-  fun projectee -> match projectee with | SMT -> true | uu____408 -> false
-let (uu___is_Force : guard_policy -> Prims.bool) =
-  fun projectee -> match projectee with | Force -> true | uu____414 -> false
-let (uu___is_Drop : guard_policy -> Prims.bool) =
-  fun projectee -> match projectee with | Drop -> true | uu____420 -> false
-=======
   fun projectee -> match projectee with | Goal -> true | uu___ -> false
 let (uu___is_SMT : guard_policy -> Prims.bool) =
   fun projectee -> match projectee with | SMT -> true | uu___ -> false
@@ -402,11 +203,10 @@
   fun projectee -> match projectee with | Force -> true | uu___ -> false
 let (uu___is_Drop : guard_policy -> Prims.bool) =
   fun projectee -> match projectee with | Drop -> true | uu___ -> false
->>>>>>> a3b70ab3
 type proofstate =
   {
   main_context: FStar_TypeChecker_Env.env ;
-  all_implicits: FStar_TypeChecker_Common.implicits ;
+  all_implicits: FStar_TypeChecker_Env.implicits ;
   goals: goal Prims.list ;
   smt_goals: goal Prims.list ;
   depth: Prims.int ;
@@ -425,7 +225,7 @@
         psc; entry_range; guard_policy = guard_policy1; freshness;
         tac_verb_dbg; local_state;_} -> main_context
 let (__proj__Mkproofstate__item__all_implicits :
-  proofstate -> FStar_TypeChecker_Common.implicits) =
+  proofstate -> FStar_TypeChecker_Env.implicits) =
   fun projectee ->
     match projectee with
     | { main_context; all_implicits; goals; smt_goals; depth; __dump; 
@@ -499,61 +299,6 @@
   FStar_Syntax_Syntax.subst_t -> proofstate -> proofstate) =
   fun subst ->
     fun ps ->
-<<<<<<< HEAD
-      let uu____881 = FStar_Options.tactic_raw_binders () in
-      if uu____881
-      then ps
-      else
-        (let uu___113_883 = ps in
-         let uu____884 = FStar_List.map (subst_goal subst) ps.goals in
-         {
-           main_context = (uu___113_883.main_context);
-           all_implicits = (uu___113_883.all_implicits);
-           goals = uu____884;
-           smt_goals = (uu___113_883.smt_goals);
-           depth = (uu___113_883.depth);
-           __dump = (uu___113_883.__dump);
-           psc = (uu___113_883.psc);
-           entry_range = (uu___113_883.entry_range);
-           guard_policy = (uu___113_883.guard_policy);
-           freshness = (uu___113_883.freshness);
-           tac_verb_dbg = (uu___113_883.tac_verb_dbg);
-           local_state = (uu___113_883.local_state)
-         })
-let (decr_depth : proofstate -> proofstate) =
-  fun ps ->
-    let uu___116_892 = ps in
-    {
-      main_context = (uu___116_892.main_context);
-      all_implicits = (uu___116_892.all_implicits);
-      goals = (uu___116_892.goals);
-      smt_goals = (uu___116_892.smt_goals);
-      depth = (ps.depth - Prims.int_one);
-      __dump = (uu___116_892.__dump);
-      psc = (uu___116_892.psc);
-      entry_range = (uu___116_892.entry_range);
-      guard_policy = (uu___116_892.guard_policy);
-      freshness = (uu___116_892.freshness);
-      tac_verb_dbg = (uu___116_892.tac_verb_dbg);
-      local_state = (uu___116_892.local_state)
-    }
-let (incr_depth : proofstate -> proofstate) =
-  fun ps ->
-    let uu___119_898 = ps in
-    {
-      main_context = (uu___119_898.main_context);
-      all_implicits = (uu___119_898.all_implicits);
-      goals = (uu___119_898.goals);
-      smt_goals = (uu___119_898.smt_goals);
-      depth = (ps.depth + Prims.int_one);
-      __dump = (uu___119_898.__dump);
-      psc = (uu___119_898.psc);
-      entry_range = (uu___119_898.entry_range);
-      guard_policy = (uu___119_898.guard_policy);
-      freshness = (uu___119_898.freshness);
-      tac_verb_dbg = (uu___119_898.tac_verb_dbg);
-      local_state = (uu___119_898.local_state)
-=======
       let uu___ = FStar_Options.tactic_raw_binders () in
       if uu___
       then ps
@@ -607,27 +352,10 @@
       freshness = (uu___.freshness);
       tac_verb_dbg = (uu___.tac_verb_dbg);
       local_state = (uu___.local_state)
->>>>>>> a3b70ab3
     }
 let (set_ps_psc : FStar_TypeChecker_Cfg.psc -> proofstate -> proofstate) =
   fun psc ->
     fun ps ->
-<<<<<<< HEAD
-      let uu___123_909 = ps in
-      {
-        main_context = (uu___123_909.main_context);
-        all_implicits = (uu___123_909.all_implicits);
-        goals = (uu___123_909.goals);
-        smt_goals = (uu___123_909.smt_goals);
-        depth = (uu___123_909.depth);
-        __dump = (uu___123_909.__dump);
-        psc;
-        entry_range = (uu___123_909.entry_range);
-        guard_policy = (uu___123_909.guard_policy);
-        freshness = (uu___123_909.freshness);
-        tac_verb_dbg = (uu___123_909.tac_verb_dbg);
-        local_state = (uu___123_909.local_state)
-=======
       let uu___ = ps in
       {
         main_context = (uu___.main_context);
@@ -642,23 +370,10 @@
         freshness = (uu___.freshness);
         tac_verb_dbg = (uu___.tac_verb_dbg);
         local_state = (uu___.local_state)
->>>>>>> a3b70ab3
       }
 let (tracepoint : FStar_TypeChecker_Cfg.psc -> proofstate -> unit) =
   fun psc ->
     fun ps ->
-<<<<<<< HEAD
-      let uu____920 =
-        (FStar_Options.tactic_trace ()) ||
-          (let uu____922 = FStar_Options.tactic_trace_d () in
-           ps.depth <= uu____922) in
-      if uu____920
-      then
-        let ps1 = set_ps_psc psc ps in
-        let subst = FStar_TypeChecker_Cfg.psc_subst ps1.psc in
-        let uu____925 = subst_proof_state subst ps1 in
-        ps1.__dump uu____925 "TRACE"
-=======
       let uu___ =
         (FStar_Options.tactic_trace ()) ||
           (let uu___1 = FStar_Options.tactic_trace_d () in ps.depth <= uu___1) in
@@ -667,30 +382,10 @@
         let ps1 = set_ps_psc psc ps in
         let subst = FStar_TypeChecker_Cfg.psc_subst ps1.psc in
         let uu___1 = subst_proof_state subst ps1 in ps1.__dump uu___1 "TRACE"
->>>>>>> a3b70ab3
       else ()
 let (set_proofstate_range : proofstate -> FStar_Range.range -> proofstate) =
   fun ps ->
     fun r ->
-<<<<<<< HEAD
-      let uu___132_937 = ps in
-      let uu____938 =
-        let uu____939 = FStar_Range.def_range r in
-        FStar_Range.set_def_range ps.entry_range uu____939 in
-      {
-        main_context = (uu___132_937.main_context);
-        all_implicits = (uu___132_937.all_implicits);
-        goals = (uu___132_937.goals);
-        smt_goals = (uu___132_937.smt_goals);
-        depth = (uu___132_937.depth);
-        __dump = (uu___132_937.__dump);
-        psc = (uu___132_937.psc);
-        entry_range = uu____938;
-        guard_policy = (uu___132_937.guard_policy);
-        freshness = (uu___132_937.freshness);
-        tac_verb_dbg = (uu___132_937.tac_verb_dbg);
-        local_state = (uu___132_937.local_state)
-=======
       let uu___ = ps in
       let uu___1 =
         let uu___2 = FStar_Range.def_range r in
@@ -708,7 +403,6 @@
         freshness = (uu___.freshness);
         tac_verb_dbg = (uu___.tac_verb_dbg);
         local_state = (uu___.local_state)
->>>>>>> a3b70ab3
       }
 let (goals_of : proofstate -> goal Prims.list) = fun ps -> ps.goals
 let (smt_goals_of : proofstate -> goal Prims.list) = fun ps -> ps.smt_goals
@@ -717,58 +411,26 @@
 let (set_label : Prims.string -> goal -> goal) =
   fun l ->
     fun g ->
-<<<<<<< HEAD
-      let uu___140_978 = g in
-      {
-        goal_main_env = (uu___140_978.goal_main_env);
-        goal_ctx_uvar = (uu___140_978.goal_ctx_uvar);
-        opts = (uu___140_978.opts);
-        is_guard = (uu___140_978.is_guard);
-=======
       let uu___ = g in
       {
         goal_main_env = (uu___.goal_main_env);
         goal_ctx_uvar = (uu___.goal_ctx_uvar);
         opts = (uu___.opts);
         is_guard = (uu___.is_guard);
->>>>>>> a3b70ab3
         label = l
       }
 type direction =
   | TopDown 
   | BottomUp 
 let (uu___is_TopDown : direction -> Prims.bool) =
-<<<<<<< HEAD
-  fun projectee ->
-    match projectee with | TopDown -> true | uu____984 -> false
-let (uu___is_BottomUp : direction -> Prims.bool) =
-  fun projectee ->
-    match projectee with | BottomUp -> true | uu____990 -> false
-=======
   fun projectee -> match projectee with | TopDown -> true | uu___ -> false
 let (uu___is_BottomUp : direction -> Prims.bool) =
   fun projectee -> match projectee with | BottomUp -> true | uu___ -> false
->>>>>>> a3b70ab3
 type ctrl_flag =
   | Continue 
   | Skip 
   | Abort 
 let (uu___is_Continue : ctrl_flag -> Prims.bool) =
-<<<<<<< HEAD
-  fun projectee ->
-    match projectee with | Continue -> true | uu____996 -> false
-let (uu___is_Skip : ctrl_flag -> Prims.bool) =
-  fun projectee -> match projectee with | Skip -> true | uu____1002 -> false
-let (uu___is_Abort : ctrl_flag -> Prims.bool) =
-  fun projectee -> match projectee with | Abort -> true | uu____1008 -> false
-let (check_goal_solved' :
-  goal -> FStar_Syntax_Syntax.term FStar_Pervasives_Native.option) =
-  fun goal1 ->
-    let uu____1016 =
-      FStar_Syntax_Unionfind.find
-        (goal1.goal_ctx_uvar).FStar_Syntax_Syntax.ctx_uvar_head in
-    match uu____1016 with
-=======
   fun projectee -> match projectee with | Continue -> true | uu___ -> false
 let (uu___is_Skip : ctrl_flag -> Prims.bool) =
   fun projectee -> match projectee with | Skip -> true | uu___ -> false
@@ -781,25 +443,10 @@
       FStar_Syntax_Unionfind.find
         (goal1.goal_ctx_uvar).FStar_Syntax_Syntax.ctx_uvar_head in
     match uu___ with
->>>>>>> a3b70ab3
     | FStar_Pervasives_Native.Some t -> FStar_Pervasives_Native.Some t
     | FStar_Pervasives_Native.None -> FStar_Pervasives_Native.None
 let (check_goal_solved : goal -> Prims.bool) =
   fun goal1 ->
-<<<<<<< HEAD
-    let uu____1027 = check_goal_solved' goal1 in
-    FStar_Option.isSome uu____1027
-let (get_phi :
-  goal -> FStar_Syntax_Syntax.term FStar_Pervasives_Native.option) =
-  fun g ->
-    let uu____1039 =
-      let uu____1040 = goal_env g in
-      let uu____1041 = goal_type g in
-      FStar_TypeChecker_Normalize.unfold_whnf uu____1040 uu____1041 in
-    FStar_Syntax_Util.un_squash uu____1039
-let (is_irrelevant : goal -> Prims.bool) =
-  fun g -> let uu____1047 = get_phi g in FStar_Option.isSome uu____1047
-=======
     let uu___ = check_goal_solved' goal1 in FStar_Option.isSome uu___
 let (get_phi :
   goal -> FStar_Syntax_Syntax.term FStar_Pervasives_Native.option) =
@@ -810,5 +457,4 @@
       FStar_TypeChecker_Normalize.unfold_whnf uu___1 uu___2 in
     FStar_Syntax_Util.un_squash uu___
 let (is_irrelevant : goal -> Prims.bool) =
-  fun g -> let uu___ = get_phi g in FStar_Option.isSome uu___
->>>>>>> a3b70ab3
+  fun g -> let uu___ = get_phi g in FStar_Option.isSome uu___