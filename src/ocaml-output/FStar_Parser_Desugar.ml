--- conflicted
+++ resolved
@@ -106,28 +106,15 @@
 end))
 in (let rec aux = (fun i -> if (i = (FStar_String.length s)) then begin
 []
-<<<<<<< HEAD
-end
-| false -> begin
+end else begin
 (let _110_28 = (let _110_26 = (FStar_Util.char_at s i)
 in (name_of_char _110_26))
 in (let _110_27 = (aux (i + 1))
 in (_110_28)::_110_27))
-end))
+end)
 in (let _110_30 = (let _110_29 = (aux 0)
 in (FStar_String.concat "_" _110_29))
 in (Prims.strcat "op_" _110_30)))))
-=======
-end else begin
-(let _109_28 = (let _109_26 = (FStar_Util.char_at s i)
-in (name_of_char _109_26))
-in (let _109_27 = (aux (i + 1))
-in (_109_28)::_109_27))
-end)
-in (let _109_30 = (let _109_29 = (aux 0)
-in (FStar_String.concat "_" _109_29))
-in (Prims.strcat "op_" _109_30)))))
->>>>>>> 3f538bfb
 
 let compile_op_lid = (fun n s r -> (let _110_40 = (let _110_39 = (let _110_38 = (let _110_37 = (compile_op n s)
 in (_110_37, r))
@@ -253,16 +240,9 @@
 
 let rec is_type = (fun env t -> if (t.FStar_Parser_AST.level = FStar_Parser_AST.Type) then begin
 true
-<<<<<<< HEAD
-end
-| false -> begin
+end else begin
 (match ((let _110_73 = (unparen t)
 in _110_73.FStar_Parser_AST.tm)) with
-=======
-end else begin
-(match ((let _109_73 = (unparen t)
-in _109_73.FStar_Parser_AST.tm)) with
->>>>>>> 3f538bfb
 | FStar_Parser_AST.Wild -> begin
 true
 end
@@ -358,16 +338,9 @@
 end)
 and is_kind = (fun env t -> if (t.FStar_Parser_AST.level = FStar_Parser_AST.Kind) then begin
 true
-<<<<<<< HEAD
-end
-| false -> begin
+end else begin
 (match ((let _110_81 = (unparen t)
 in _110_81.FStar_Parser_AST.tm)) with
-=======
-end else begin
-(match ((let _109_81 = (unparen t)
-in _109_81.FStar_Parser_AST.tm)) with
->>>>>>> 3f538bfb
 | FStar_Parser_AST.Name ({FStar_Absyn_Syntax.ns = _44_370; FStar_Absyn_Syntax.ident = _44_368; FStar_Absyn_Syntax.nsstr = _44_366; FStar_Absyn_Syntax.str = "Type"}) -> begin
 true
 end
@@ -518,60 +491,30 @@
 end))
 in (aux [] t)))
 
-<<<<<<< HEAD
 let close = (fun env t -> (let ftv = (let _110_122 = (free_type_vars env t)
 in (FStar_All.pipe_left sort_ftv _110_122))
-in (match (((FStar_List.length ftv) = 0)) with
-| true -> begin
+in if ((FStar_List.length ftv) = 0) then begin
 t
-end
-| false -> begin
+end else begin
 (let binders = (FStar_All.pipe_right ftv (FStar_List.map (fun x -> (let _110_126 = (let _110_125 = (let _110_124 = (kind_star x.FStar_Absyn_Syntax.idRange)
 in (x, _110_124))
 in FStar_Parser_AST.TAnnotated (_110_125))
 in (FStar_Parser_AST.mk_binder _110_126 x.FStar_Absyn_Syntax.idRange FStar_Parser_AST.Type (Some (FStar_Absyn_Syntax.Implicit)))))))
-=======
-let close = (fun env t -> (let ftv = (let _109_122 = (free_type_vars env t)
-in (FStar_All.pipe_left sort_ftv _109_122))
+in (let result = (FStar_Parser_AST.mk_term (FStar_Parser_AST.Product ((binders, t))) t.FStar_Parser_AST.range t.FStar_Parser_AST.level)
+in result))
+end))
+
+let close_fun = (fun env t -> (let ftv = (let _110_131 = (free_type_vars env t)
+in (FStar_All.pipe_left sort_ftv _110_131))
 in if ((FStar_List.length ftv) = 0) then begin
 t
 end else begin
-(let binders = (FStar_All.pipe_right ftv (FStar_List.map (fun x -> (let _109_126 = (let _109_125 = (let _109_124 = (kind_star x.FStar_Absyn_Syntax.idRange)
-in (x, _109_124))
-in FStar_Parser_AST.TAnnotated (_109_125))
-in (FStar_Parser_AST.mk_binder _109_126 x.FStar_Absyn_Syntax.idRange FStar_Parser_AST.Type (Some (FStar_Absyn_Syntax.Implicit)))))))
->>>>>>> 3f538bfb
-in (let result = (FStar_Parser_AST.mk_term (FStar_Parser_AST.Product ((binders, t))) t.FStar_Parser_AST.range t.FStar_Parser_AST.level)
-in result))
-end))
-
-<<<<<<< HEAD
-let close_fun = (fun env t -> (let ftv = (let _110_131 = (free_type_vars env t)
-in (FStar_All.pipe_left sort_ftv _110_131))
-in (match (((FStar_List.length ftv) = 0)) with
-| true -> begin
-t
-end
-| false -> begin
 (let binders = (FStar_All.pipe_right ftv (FStar_List.map (fun x -> (let _110_135 = (let _110_134 = (let _110_133 = (kind_star x.FStar_Absyn_Syntax.idRange)
 in (x, _110_133))
 in FStar_Parser_AST.TAnnotated (_110_134))
 in (FStar_Parser_AST.mk_binder _110_135 x.FStar_Absyn_Syntax.idRange FStar_Parser_AST.Type (Some (FStar_Absyn_Syntax.Implicit)))))))
 in (let t = (match ((let _110_136 = (unlabel t)
 in _110_136.FStar_Parser_AST.tm)) with
-=======
-let close_fun = (fun env t -> (let ftv = (let _109_131 = (free_type_vars env t)
-in (FStar_All.pipe_left sort_ftv _109_131))
-in if ((FStar_List.length ftv) = 0) then begin
-t
-end else begin
-(let binders = (FStar_All.pipe_right ftv (FStar_List.map (fun x -> (let _109_135 = (let _109_134 = (let _109_133 = (kind_star x.FStar_Absyn_Syntax.idRange)
-in (x, _109_133))
-in FStar_Parser_AST.TAnnotated (_109_134))
-in (FStar_Parser_AST.mk_binder _109_135 x.FStar_Absyn_Syntax.idRange FStar_Parser_AST.Type (Some (FStar_Absyn_Syntax.Implicit)))))))
-in (let t = (match ((let _109_136 = (unlabel t)
-in _109_136.FStar_Parser_AST.tm)) with
->>>>>>> 3f538bfb
 | FStar_Parser_AST.Product (_44_595) -> begin
 t
 end
@@ -859,16 +802,9 @@
 end
 in if (a.FStar_Absyn_Syntax.idText = "\'_") then begin
 (let a = (FStar_All.pipe_left FStar_Absyn_Util.new_bvd (Some (p.FStar_Parser_AST.prange)))
-<<<<<<< HEAD
 in (let _110_307 = (FStar_All.pipe_left pos (FStar_Absyn_Syntax.Pat_twild ((FStar_Absyn_Util.bvd_to_bvar_s a FStar_Absyn_Syntax.kun))))
 in (loc, env, TBinder ((a, FStar_Absyn_Syntax.kun, aq)), _110_307, imp)))
-end
-| false -> begin
-=======
-in (let _109_307 = (FStar_All.pipe_left pos (FStar_Absyn_Syntax.Pat_twild ((FStar_Absyn_Util.bvd_to_bvar_s a FStar_Absyn_Syntax.kun))))
-in (loc, env, TBinder ((a, FStar_Absyn_Syntax.kun, aq)), _109_307, imp)))
-end else begin
->>>>>>> 3f538bfb
+end else begin
 (let _44_874 = (resolvea loc env a)
 in (match (_44_874) with
 | (loc, env, abvd) -> begin
@@ -1077,25 +1013,13 @@
 (env, pat)
 end)))
 and desugar_match_pat = (fun env p -> (desugar_match_pat_maybe_top false env p))
-<<<<<<< HEAD
-and desugar_typ_or_exp = (fun env t -> (match ((is_type env t)) with
-| true -> begin
+and desugar_typ_or_exp = (fun env t -> if (is_type env t) then begin
 (let _110_361 = (desugar_typ env t)
 in FStar_Util.Inl (_110_361))
-end
-| false -> begin
+end else begin
 (let _110_362 = (desugar_exp env t)
 in FStar_Util.Inr (_110_362))
-end))
-=======
-and desugar_typ_or_exp = (fun env t -> if (is_type env t) then begin
-(let _109_361 = (desugar_typ env t)
-in FStar_Util.Inl (_109_361))
-end else begin
-(let _109_362 = (desugar_exp env t)
-in FStar_Util.Inr (_109_362))
-end)
->>>>>>> 3f538bfb
+end)
 and desugar_exp = (fun env e -> (desugar_exp_maybe_top false env e))
 and desugar_exp_maybe_top = (fun top_level env top -> (let pos = (fun e -> (e None top.FStar_Parser_AST.range))
 in (let setpos = (fun e -> (let _44_1097 = e
@@ -1131,18 +1055,10 @@
 | Some (e) -> begin
 (setpos e)
 end)
-<<<<<<< HEAD
-end
-| false -> begin
+end else begin
 (let _110_392 = (FStar_Parser_DesugarEnv.fail_or env (FStar_Parser_DesugarEnv.try_lookup_lid env) l)
 in (FStar_All.pipe_left setpos _110_392))
-end)
-=======
-end else begin
-(let _109_392 = (FStar_Parser_DesugarEnv.fail_or env (FStar_Parser_DesugarEnv.try_lookup_lid env) l)
-in (FStar_All.pipe_left setpos _109_392))
-end
->>>>>>> 3f538bfb
+end
 end
 | FStar_Parser_AST.Construct (l, args) -> begin
 (let dt = (let _110_397 = (let _110_396 = (let _110_395 = (FStar_Parser_DesugarEnv.fail_or env (FStar_Parser_DesugarEnv.try_lookup_datacon env) l)
@@ -1321,19 +1237,10 @@
 (let bindings = ((pat, _snd))::_tl
 in (let funs = (FStar_All.pipe_right bindings (FStar_List.map (fun _44_1294 -> (match (_44_1294) with
 | (p, def) -> begin
-<<<<<<< HEAD
-(match ((is_app_pattern p)) with
-| true -> begin
+if (is_app_pattern p) then begin
 (let _110_472 = (destruct_app_pattern env top_level p)
 in (_110_472, def))
-end
-| false -> begin
-=======
-if (is_app_pattern p) then begin
-(let _109_472 = (destruct_app_pattern env top_level p)
-in (_109_472, def))
-end else begin
->>>>>>> 3f538bfb
+end else begin
 (match ((FStar_Parser_AST.un_function p def)) with
 | Some (p, def) -> begin
 (let _110_473 = (destruct_app_pattern env top_level p)
@@ -1342,44 +1249,22 @@
 | _44_1300 -> begin
 (match (p.FStar_Parser_AST.pat) with
 | FStar_Parser_AST.PatAscribed ({FStar_Parser_AST.pat = FStar_Parser_AST.PatVar (id, _44_1305); FStar_Parser_AST.prange = _44_1302}, t) -> begin
-<<<<<<< HEAD
-(match (top_level) with
-| true -> begin
+if top_level then begin
 (let _110_476 = (let _110_475 = (let _110_474 = (FStar_Parser_DesugarEnv.qualify env id)
 in FStar_Util.Inr (_110_474))
 in (_110_475, [], Some (t)))
 in (_110_476, def))
-end
-| false -> begin
-=======
+end else begin
+((FStar_Util.Inl (id), [], Some (t)), def)
+end
+end
+| FStar_Parser_AST.PatVar (id, _44_1314) -> begin
 if top_level then begin
-(let _109_476 = (let _109_475 = (let _109_474 = (FStar_Parser_DesugarEnv.qualify env id)
-in FStar_Util.Inr (_109_474))
-in (_109_475, [], Some (t)))
-in (_109_476, def))
-end else begin
->>>>>>> 3f538bfb
-((FStar_Util.Inl (id), [], Some (t)), def)
-end
-end
-| FStar_Parser_AST.PatVar (id, _44_1314) -> begin
-<<<<<<< HEAD
-(match (top_level) with
-| true -> begin
 (let _110_479 = (let _110_478 = (let _110_477 = (FStar_Parser_DesugarEnv.qualify env id)
 in FStar_Util.Inr (_110_477))
 in (_110_478, [], None))
 in (_110_479, def))
-end
-| false -> begin
-=======
-if top_level then begin
-(let _109_479 = (let _109_478 = (let _109_477 = (FStar_Parser_DesugarEnv.qualify env id)
-in FStar_Util.Inr (_109_477))
-in (_109_478, [], None))
-in (_109_479, def))
-end else begin
->>>>>>> 3f538bfb
+end else begin
 ((FStar_Util.Inl (id), [], None), def)
 end
 end
@@ -1618,8 +1503,7 @@
 Some (FStar_Absyn_Syntax.Record_projector (fn))
 end else begin
 None
-<<<<<<< HEAD
-end)
+end
 in (let _110_570 = (let _110_569 = (let _110_568 = (let _110_565 = (FStar_Absyn_Syntax.range_of_lid f)
 in (FStar_Absyn_Util.fvar (Some (FStar_Absyn_Syntax.Record_projector (fn))) fieldname _110_565))
 in (let _110_567 = (let _110_566 = (FStar_Absyn_Syntax.varg e)
@@ -1627,16 +1511,6 @@
 in (_110_568, _110_567)))
 in (FStar_Absyn_Syntax.mk_Exp_app _110_569))
 in (FStar_All.pipe_left pos _110_570)))))
-=======
-end
-in (let _109_570 = (let _109_569 = (let _109_568 = (let _109_565 = (FStar_Absyn_Syntax.range_of_lid f)
-in (FStar_Absyn_Util.fvar (Some (FStar_Absyn_Syntax.Record_projector (fn))) fieldname _109_565))
-in (let _109_567 = (let _109_566 = (FStar_Absyn_Syntax.varg e)
-in (_109_566)::[])
-in (_109_568, _109_567)))
-in (FStar_Absyn_Syntax.mk_Exp_app _109_569))
-in (FStar_All.pipe_left pos _109_570)))))
->>>>>>> 3f538bfb
 end))
 end
 | FStar_Parser_AST.Paren (e) -> begin
@@ -1669,35 +1543,19 @@
 (let t = (label_conjuncts "pre-condition" true lopt t)
 in if (is_type env t) then begin
 (desugar_typ env t)
-<<<<<<< HEAD
-end
-| false -> begin
+end else begin
 (let _110_594 = (desugar_exp env t)
 in (FStar_All.pipe_right _110_594 FStar_Absyn_Util.b2t))
-end))
-=======
-end else begin
-(let _109_594 = (desugar_exp env t)
-in (FStar_All.pipe_right _109_594 FStar_Absyn_Util.b2t))
-end)
->>>>>>> 3f538bfb
+end)
 end
 | FStar_Parser_AST.Ensures (t, lopt) -> begin
 (let t = (label_conjuncts "post-condition" false lopt t)
 in if (is_type env t) then begin
 (desugar_typ env t)
-<<<<<<< HEAD
-end
-| false -> begin
+end else begin
 (let _110_595 = (desugar_exp env t)
 in (FStar_All.pipe_right _110_595 FStar_Absyn_Util.b2t))
-end))
-=======
-end else begin
-(let _109_595 = (desugar_exp env t)
-in (FStar_All.pipe_right _109_595 FStar_Absyn_Util.b2t))
-end)
->>>>>>> 3f538bfb
+end)
 end
 | FStar_Parser_AST.Op ("*", t1::_44_1583::[]) -> begin
 if (is_type env t1) then begin
@@ -1715,24 +1573,13 @@
 in (let tup = (let _110_601 = (FStar_Absyn_Util.mk_tuple_lid (FStar_List.length targs) top.FStar_Parser_AST.range)
 in (FStar_Parser_DesugarEnv.fail_or env (FStar_Parser_DesugarEnv.try_lookup_typ_name env) _110_601))
 in (FStar_All.pipe_left wpos (FStar_Absyn_Syntax.mk_Typ_app (tup, targs))))))
-<<<<<<< HEAD
-end
-| false -> begin
+end else begin
 (let _110_607 = (let _110_606 = (let _110_605 = (let _110_604 = (FStar_Parser_AST.term_to_string t1)
 in (FStar_Util.format1 "The operator \"*\" is resolved here as multiplication since \"%s\" is a term, although a type was expected" _110_604))
 in (_110_605, top.FStar_Parser_AST.range))
 in FStar_Absyn_Syntax.Error (_110_606))
 in (Prims.raise _110_607))
-end)
-=======
-end else begin
-(let _109_607 = (let _109_606 = (let _109_605 = (let _109_604 = (FStar_Parser_AST.term_to_string t1)
-in (FStar_Util.format1 "The operator \"*\" is resolved here as multiplication since \"%s\" is a term, although a type was expected" _109_604))
-in (_109_605, top.FStar_Parser_AST.range))
-in FStar_Absyn_Syntax.Error (_109_606))
-in (Prims.raise _109_607))
-end
->>>>>>> 3f538bfb
+end
 end
 | FStar_Parser_AST.Op ("=!=", args) -> begin
 (desugar_typ env (FStar_Parser_AST.mk_term (FStar_Parser_AST.Op (("~", ((FStar_Parser_AST.mk_term (FStar_Parser_AST.Op (("==", args))) top.FStar_Parser_AST.range top.FStar_Parser_AST.level))::[]))) top.FStar_Parser_AST.range top.FStar_Parser_AST.level))
@@ -1860,18 +1707,10 @@
 | (b, env) -> begin
 (let f = if (is_type env f) then begin
 (desugar_formula env f)
-<<<<<<< HEAD
-end
-| false -> begin
+end else begin
 (let _110_646 = (desugar_exp env f)
 in (FStar_All.pipe_right _110_646 FStar_Absyn_Util.b2t))
-end)
-=======
-end else begin
-(let _109_646 = (desugar_exp env f)
-in (FStar_All.pipe_right _109_646 FStar_Absyn_Util.b2t))
-end
->>>>>>> 3f538bfb
+end
 in (FStar_All.pipe_left wpos (FStar_Absyn_Syntax.mk_Typ_refine (b, f))))
 end))
 end)
@@ -2061,39 +1900,22 @@
 end else begin
 if default_ok then begin
 (env.FStar_Parser_DesugarEnv.default_result_effect t r)
-<<<<<<< HEAD
-end
-| false -> begin
+end else begin
 (let _110_689 = (let _110_688 = (FStar_Absyn_Print.typ_to_string t)
 in (FStar_Util.format1 "%s is not an effect" _110_688))
 in (fail _110_689))
-=======
-end else begin
-(let _109_689 = (let _109_688 = (FStar_Absyn_Print.typ_to_string t)
-in (FStar_Util.format1 "%s is not an effect" _109_688))
-in (fail _109_689))
-end
->>>>>>> 3f538bfb
+end
 end)
 end))
 end
 | _44_1915 -> begin
 if default_ok then begin
 (env.FStar_Parser_DesugarEnv.default_result_effect t r)
-<<<<<<< HEAD
-end
-| false -> begin
+end else begin
 (let _110_691 = (let _110_690 = (FStar_Absyn_Print.typ_to_string t)
 in (FStar_Util.format1 "%s is not an effect" _110_690))
 in (fail _110_691))
-end)
-=======
-end else begin
-(let _109_691 = (let _109_690 = (FStar_Absyn_Print.typ_to_string t)
-in (FStar_Util.format1 "%s is not an effect" _109_690))
-in (fail _109_691))
-end
->>>>>>> 3f538bfb
+end
 end)
 end))))))
 and desugar_kind = (fun env k -> (let pos = (fun f -> (f k.FStar_Parser_AST.range))
@@ -2155,15 +1977,9 @@
 Some (FStar_Absyn_Syntax.Implicit)
 end else begin
 None
-<<<<<<< HEAD
-end)
+end
 in (let _110_718 = (desugar_typ_or_exp env t)
 in (_110_718, qual)))
-=======
-end
-in (let _109_718 = (desugar_typ_or_exp env t)
-in (_109_718, qual)))
->>>>>>> 3f538bfb
 end)) args)
 in (FStar_All.pipe_left pos (FStar_Absyn_Syntax.mk_Kind_abbrev ((l, args), FStar_Absyn_Syntax.mk_Kind_unknown))))
 end)
@@ -2274,29 +2090,15 @@
 end
 | FStar_Parser_AST.Op ("==", hd::_args) -> begin
 (let args = (hd)::_args
-<<<<<<< HEAD
 in (let args = (FStar_List.map (fun t -> (let _110_793 = (desugar_typ_or_exp env t)
 in (FStar_All.pipe_left (arg_withimp_t FStar_Parser_AST.Nothing) _110_793))) args)
-in (let eq = (match ((is_type env hd)) with
-| true -> begin
+in (let eq = if (is_type env hd) then begin
 (let _110_794 = (FStar_Absyn_Util.set_lid_range FStar_Absyn_Const.eqT_lid f.FStar_Parser_AST.range)
 in (FStar_Absyn_Util.ftv _110_794 FStar_Absyn_Syntax.kun))
-end
-| false -> begin
+end else begin
 (let _110_795 = (FStar_Absyn_Util.set_lid_range FStar_Absyn_Const.eq2_lid f.FStar_Parser_AST.range)
 in (FStar_Absyn_Util.ftv _110_795 FStar_Absyn_Syntax.kun))
-end)
-=======
-in (let args = (FStar_List.map (fun t -> (let _109_793 = (desugar_typ_or_exp env t)
-in (FStar_All.pipe_left (arg_withimp_t FStar_Parser_AST.Nothing) _109_793))) args)
-in (let eq = if (is_type env hd) then begin
-(let _109_794 = (FStar_Absyn_Util.set_lid_range FStar_Absyn_Const.eqT_lid f.FStar_Parser_AST.range)
-in (FStar_Absyn_Util.ftv _109_794 FStar_Absyn_Syntax.kun))
-end else begin
-(let _109_795 = (FStar_Absyn_Util.set_lid_range FStar_Absyn_Const.eq2_lid f.FStar_Parser_AST.range)
-in (FStar_Absyn_Util.ftv _109_795 FStar_Absyn_Syntax.kun))
-end
->>>>>>> 3f538bfb
+end
 in (FStar_Absyn_Util.mk_typ_app eq args))))
 end
 | FStar_Parser_AST.Op (s, args) -> begin
@@ -2311,18 +2113,10 @@
 | _44_2086 -> begin
 if (is_type env f) then begin
 (desugar_typ env f)
-<<<<<<< HEAD
-end
-| false -> begin
+end else begin
 (let _110_801 = (desugar_exp env f)
 in (FStar_All.pipe_right _110_801 FStar_Absyn_Util.b2t))
-end)
-=======
-end else begin
-(let _109_801 = (desugar_exp env f)
-in (FStar_All.pipe_right _109_801 FStar_Absyn_Util.b2t))
-end
->>>>>>> 3f538bfb
+end
 end)
 end
 | FStar_Parser_AST.If (f1, f2, f3) -> begin
@@ -2363,40 +2157,20 @@
 | _44_2148 -> begin
 if (is_type env f) then begin
 (desugar_typ env f)
-<<<<<<< HEAD
-end
-| false -> begin
+end else begin
 (let _110_811 = (desugar_exp env f)
 in (FStar_All.pipe_left FStar_Absyn_Util.b2t _110_811))
-end)
-end)))))))
-and desugar_formula = (fun env t -> (desugar_formula' (let _44_2151 = env
-in {FStar_Parser_DesugarEnv.curmodule = _44_2151.FStar_Parser_DesugarEnv.curmodule; FStar_Parser_DesugarEnv.modules = _44_2151.FStar_Parser_DesugarEnv.modules; FStar_Parser_DesugarEnv.open_namespaces = _44_2151.FStar_Parser_DesugarEnv.open_namespaces; FStar_Parser_DesugarEnv.sigaccum = _44_2151.FStar_Parser_DesugarEnv.sigaccum; FStar_Parser_DesugarEnv.localbindings = _44_2151.FStar_Parser_DesugarEnv.localbindings; FStar_Parser_DesugarEnv.recbindings = _44_2151.FStar_Parser_DesugarEnv.recbindings; FStar_Parser_DesugarEnv.phase = FStar_Parser_AST.Formula; FStar_Parser_DesugarEnv.sigmap = _44_2151.FStar_Parser_DesugarEnv.sigmap; FStar_Parser_DesugarEnv.default_result_effect = _44_2151.FStar_Parser_DesugarEnv.default_result_effect; FStar_Parser_DesugarEnv.iface = _44_2151.FStar_Parser_DesugarEnv.iface; FStar_Parser_DesugarEnv.admitted_iface = _44_2151.FStar_Parser_DesugarEnv.admitted_iface}) t))
-and desugar_binder = (fun env b -> (match ((is_type_binder env b)) with
-| true -> begin
-(let _110_816 = (desugar_type_binder env b)
-in FStar_Util.Inl (_110_816))
-end
-| false -> begin
-(let _110_817 = (desugar_exp_binder env b)
-in FStar_Util.Inr (_110_817))
-end))
-=======
-end else begin
-(let _109_811 = (desugar_exp env f)
-in (FStar_All.pipe_left FStar_Absyn_Util.b2t _109_811))
 end
 end)))))))
 and desugar_formula = (fun env t -> (desugar_formula' (let _44_2151 = env
 in {FStar_Parser_DesugarEnv.curmodule = _44_2151.FStar_Parser_DesugarEnv.curmodule; FStar_Parser_DesugarEnv.modules = _44_2151.FStar_Parser_DesugarEnv.modules; FStar_Parser_DesugarEnv.open_namespaces = _44_2151.FStar_Parser_DesugarEnv.open_namespaces; FStar_Parser_DesugarEnv.sigaccum = _44_2151.FStar_Parser_DesugarEnv.sigaccum; FStar_Parser_DesugarEnv.localbindings = _44_2151.FStar_Parser_DesugarEnv.localbindings; FStar_Parser_DesugarEnv.recbindings = _44_2151.FStar_Parser_DesugarEnv.recbindings; FStar_Parser_DesugarEnv.phase = FStar_Parser_AST.Formula; FStar_Parser_DesugarEnv.sigmap = _44_2151.FStar_Parser_DesugarEnv.sigmap; FStar_Parser_DesugarEnv.default_result_effect = _44_2151.FStar_Parser_DesugarEnv.default_result_effect; FStar_Parser_DesugarEnv.iface = _44_2151.FStar_Parser_DesugarEnv.iface; FStar_Parser_DesugarEnv.admitted_iface = _44_2151.FStar_Parser_DesugarEnv.admitted_iface}) t))
 and desugar_binder = (fun env b -> if (is_type_binder env b) then begin
-(let _109_816 = (desugar_type_binder env b)
-in FStar_Util.Inl (_109_816))
-end else begin
-(let _109_817 = (desugar_exp_binder env b)
-in FStar_Util.Inr (_109_817))
-end)
->>>>>>> 3f538bfb
+(let _110_816 = (desugar_type_binder env b)
+in FStar_Util.Inl (_110_816))
+end else begin
+(let _110_817 = (desugar_exp_binder env b)
+in FStar_Util.Inr (_110_817))
+end)
 and typars_of_binders = (fun env bs -> (let _44_2184 = (FStar_List.fold_left (fun _44_2159 b -> (match (_44_2159) with
 | (env, out) -> begin
 (let tk = (desugar_binder env (let _44_2161 = b
@@ -2514,25 +2288,15 @@
 in (let _110_879 = (FStar_Absyn_Util.genident (Some (p)))
 in {FStar_Absyn_Syntax.ppname = _110_880; FStar_Absyn_Syntax.realname = _110_879}))
 in (let arg_exp = (FStar_Absyn_Util.bvd_to_exp projectee FStar_Absyn_Syntax.tun)
-<<<<<<< HEAD
 in (let arg_binder = (let arg_typ = (let _110_883 = (let _110_882 = (FStar_Absyn_Util.ftv tc FStar_Absyn_Syntax.kun)
 in (let _110_881 = (FStar_Absyn_Util.args_of_non_null_binders binders)
 in (_110_882, _110_881)))
 in (FStar_Absyn_Syntax.mk_Typ_app' _110_883 None p))
-in (match ((not (refine_domain))) with
-| true -> begin
-=======
-in (let arg_binder = (let arg_typ = (let _109_883 = (let _109_882 = (FStar_Absyn_Util.ftv tc FStar_Absyn_Syntax.kun)
-in (let _109_881 = (FStar_Absyn_Util.args_of_non_null_binders binders)
-in (_109_882, _109_881)))
-in (FStar_Absyn_Syntax.mk_Typ_app' _109_883 None p))
 in if (not (refine_domain)) then begin
->>>>>>> 3f538bfb
 (FStar_Absyn_Syntax.v_binder (FStar_Absyn_Util.bvd_to_bvar_s projectee arg_typ))
 end else begin
 (let disc_name = (FStar_Absyn_Util.mk_discriminator lid)
 in (let x = (FStar_Absyn_Util.gen_bvar arg_typ)
-<<<<<<< HEAD
 in (let _110_893 = (let _110_892 = (let _110_891 = (let _110_890 = (let _110_889 = (let _110_888 = (let _110_887 = (FStar_Absyn_Util.fvar None disc_name p)
 in (let _110_886 = (let _110_885 = (let _110_884 = (FStar_Absyn_Util.bvar_to_exp x)
 in (FStar_All.pipe_left FStar_Absyn_Syntax.varg _110_884))
@@ -2544,21 +2308,7 @@
 in (FStar_Absyn_Syntax.mk_Typ_refine _110_891 None p))
 in (FStar_All.pipe_left (FStar_Absyn_Util.bvd_to_bvar_s projectee) _110_892))
 in (FStar_All.pipe_left FStar_Absyn_Syntax.v_binder _110_893))))
-end))
-=======
-in (let _109_893 = (let _109_892 = (let _109_891 = (let _109_890 = (let _109_889 = (let _109_888 = (let _109_887 = (FStar_Absyn_Util.fvar None disc_name p)
-in (let _109_886 = (let _109_885 = (let _109_884 = (FStar_Absyn_Util.bvar_to_exp x)
-in (FStar_All.pipe_left FStar_Absyn_Syntax.varg _109_884))
-in (_109_885)::[])
-in (_109_887, _109_886)))
-in (FStar_Absyn_Syntax.mk_Exp_app _109_888 None p))
-in (FStar_Absyn_Util.b2t _109_889))
-in (x, _109_890))
-in (FStar_Absyn_Syntax.mk_Typ_refine _109_891 None p))
-in (FStar_All.pipe_left (FStar_Absyn_Util.bvd_to_bvar_s projectee) _109_892))
-in (FStar_All.pipe_left FStar_Absyn_Syntax.v_binder _109_893))))
-end)
->>>>>>> 3f538bfb
+end)
 in (let imp_binders = (FStar_All.pipe_right binders (FStar_List.map (fun _44_2275 -> (match (_44_2275) with
 | (x, _44_2274) -> begin
 (x, Some (FStar_Absyn_Syntax.Implicit))
@@ -2611,33 +2361,18 @@
 (let _44_2316 = (FStar_Absyn_Util.mk_field_projector_name lid x i)
 in (match (_44_2316) with
 | (field_name, _44_2315) -> begin
-<<<<<<< HEAD
 (let t = (let _110_913 = (let _110_912 = (let _110_911 = (FStar_Absyn_Util.subst_typ subst x.FStar_Absyn_Syntax.sort)
 in (FStar_Absyn_Util.total_comp _110_911 p))
 in (binders, _110_912))
 in (FStar_Absyn_Syntax.mk_Typ_fun _110_913 None p))
-in (let quals = (fun q -> (match (((not (env.FStar_Parser_DesugarEnv.iface)) || env.FStar_Parser_DesugarEnv.admitted_iface)) with
-| true -> begin
-=======
-(let t = (let _109_913 = (let _109_912 = (let _109_911 = (FStar_Absyn_Util.subst_typ subst x.FStar_Absyn_Syntax.sort)
-in (FStar_Absyn_Util.total_comp _109_911 p))
-in (binders, _109_912))
-in (FStar_Absyn_Syntax.mk_Typ_fun _109_913 None p))
 in (let quals = (fun q -> if ((not (env.FStar_Parser_DesugarEnv.iface)) || env.FStar_Parser_DesugarEnv.admitted_iface) then begin
->>>>>>> 3f538bfb
 (FStar_Absyn_Syntax.Assumption)::q
 end else begin
 q
 end)
 in (let quals = (quals ((FStar_Absyn_Syntax.Logic)::(FStar_Absyn_Syntax.Projector ((lid, FStar_Util.Inr (x.FStar_Absyn_Syntax.v))))::[]))
-<<<<<<< HEAD
-in (let impl = (match ((((let _110_916 = (FStar_Parser_DesugarEnv.current_module env)
-in (FStar_Absyn_Syntax.lid_equals FStar_Absyn_Const.prims_lid _110_916)) || (fvq <> FStar_Absyn_Syntax.Data_ctor)) || (FStar_ST.read FStar_Options.__temp_no_proj))) with
-| true -> begin
-=======
-in (let impl = if (((let _109_916 = (FStar_Parser_DesugarEnv.current_module env)
-in (FStar_Absyn_Syntax.lid_equals FStar_Absyn_Const.prims_lid _109_916)) || (fvq <> FStar_Absyn_Syntax.Data_ctor)) || (FStar_ST.read FStar_Options.__temp_no_proj)) then begin
->>>>>>> 3f538bfb
+in (let impl = if (((let _110_916 = (FStar_Parser_DesugarEnv.current_module env)
+in (FStar_Absyn_Syntax.lid_equals FStar_Absyn_Const.prims_lid _110_916)) || (fvq <> FStar_Absyn_Syntax.Data_ctor)) || (FStar_ST.read FStar_Options.__temp_no_proj)) then begin
 []
 end else begin
 (let projection = (FStar_Absyn_Util.gen_bvar FStar_Absyn_Syntax.tun)
@@ -2652,52 +2387,26 @@
 | (FStar_Util.Inl (_44_2331), imp) -> begin
 if (j < ntps) then begin
 []
-<<<<<<< HEAD
-end
-| false -> begin
+end else begin
 (let _110_924 = (let _110_923 = (let _110_922 = (let _110_921 = (FStar_Absyn_Util.gen_bvar FStar_Absyn_Syntax.kun)
 in FStar_Absyn_Syntax.Pat_tvar (_110_921))
 in (pos _110_922))
 in (_110_923, (as_imp imp)))
 in (_110_924)::[])
-end)
+end
 end
 | (FStar_Util.Inr (_44_2336), imp) -> begin
-(match (((i + ntps) = j)) with
-| true -> begin
+if ((i + ntps) = j) then begin
 (let _110_926 = (let _110_925 = (pos (FStar_Absyn_Syntax.Pat_var (projection)))
 in (_110_925, (as_imp imp)))
 in (_110_926)::[])
-end
-| false -> begin
+end else begin
 (let _110_930 = (let _110_929 = (let _110_928 = (let _110_927 = (FStar_Absyn_Util.gen_bvar FStar_Absyn_Syntax.tun)
 in FStar_Absyn_Syntax.Pat_wild (_110_927))
 in (pos _110_928))
 in (_110_929, (as_imp imp)))
 in (_110_930)::[])
-end)
-=======
-end else begin
-(let _109_924 = (let _109_923 = (let _109_922 = (let _109_921 = (FStar_Absyn_Util.gen_bvar FStar_Absyn_Syntax.kun)
-in FStar_Absyn_Syntax.Pat_tvar (_109_921))
-in (pos _109_922))
-in (_109_923, (as_imp imp)))
-in (_109_924)::[])
-end
-end
-| (FStar_Util.Inr (_44_2336), imp) -> begin
-if ((i + ntps) = j) then begin
-(let _109_926 = (let _109_925 = (pos (FStar_Absyn_Syntax.Pat_var (projection)))
-in (_109_925, (as_imp imp)))
-in (_109_926)::[])
-end else begin
-(let _109_930 = (let _109_929 = (let _109_928 = (let _109_927 = (FStar_Absyn_Util.gen_bvar FStar_Absyn_Syntax.tun)
-in FStar_Absyn_Syntax.Pat_wild (_109_927))
-in (pos _109_928))
-in (_109_929, (as_imp imp)))
-in (_109_930)::[])
-end
->>>>>>> 3f538bfb
+end
 end))))
 in (FStar_All.pipe_right _110_931 FStar_List.flatten))
 in (let pat = (let _110_936 = (let _110_934 = (let _110_933 = (let _110_932 = (FStar_Absyn_Util.fv lid)
@@ -2711,19 +2420,11 @@
 in (FStar_Absyn_Syntax.mk_Exp_abs (binders, body) None _110_937))
 in (let lb = {FStar_Absyn_Syntax.lbname = FStar_Util.Inr (field_name); FStar_Absyn_Syntax.lbtyp = FStar_Absyn_Syntax.tun; FStar_Absyn_Syntax.lbeff = FStar_Absyn_Const.effect_Tot_lid; FStar_Absyn_Syntax.lbdef = imp}
 in (FStar_Absyn_Syntax.Sig_let (((false, (lb)::[]), p, [], quals)))::[])))))))
-<<<<<<< HEAD
-end)
+end
 in (let _110_940 = (let _110_939 = (let _110_938 = (FStar_Absyn_Syntax.range_of_lid field_name)
 in (field_name, t, quals, _110_938))
 in FStar_Absyn_Syntax.Sig_val_decl (_110_939))
 in (_110_940)::impl)))))
-=======
-end
-in (let _109_940 = (let _109_939 = (let _109_938 = (FStar_Absyn_Syntax.range_of_lid field_name)
-in (field_name, t, quals, _109_938))
-in FStar_Absyn_Syntax.Sig_val_decl (_109_939))
-in (_109_940)::impl)))))
->>>>>>> 3f538bfb
 end))
 end))))
 in (FStar_All.pipe_right _110_941 FStar_List.flatten))))))))))))))
@@ -2922,26 +2623,14 @@
 | _44_2561 -> begin
 true
 end))))
-<<<<<<< HEAD
 in (_110_1007, typars, c, _110_1006, rng)))
 in FStar_Absyn_Syntax.Sig_effect_abbrev (_110_1008)))
-end
-| false -> begin
+end else begin
 (let t = (desugar_typ env' t)
 in (let _110_1010 = (let _110_1009 = (FStar_Parser_DesugarEnv.qualify env id)
 in (_110_1009, typars, k, t, quals, rng))
 in FStar_Absyn_Syntax.Sig_typ_abbrev (_110_1010)))
-end)
-=======
-in (_109_1007, typars, c, _109_1006, rng)))
-in FStar_Absyn_Syntax.Sig_effect_abbrev (_109_1008)))
-end else begin
-(let t = (desugar_typ env' t)
-in (let _109_1010 = (let _109_1009 = (FStar_Parser_DesugarEnv.qualify env id)
-in (_109_1009, typars, k, t, quals, rng))
-in FStar_Absyn_Syntax.Sig_typ_abbrev (_109_1010)))
-end
->>>>>>> 3f538bfb
+end
 in (let env = (FStar_Parser_DesugarEnv.push_sigelt env se)
 in (env, (se)::[]))))))
 end))
@@ -3018,17 +2707,10 @@
 | Some (t) -> begin
 t
 end)
-<<<<<<< HEAD
-end)
+end
 in (let t = (let _110_1021 = (FStar_Parser_DesugarEnv.default_total env_tps)
 in (let _110_1020 = (close env_tps t)
 in (desugar_typ _110_1021 _110_1020)))
-=======
-end
-in (let t = (let _109_1021 = (FStar_Parser_DesugarEnv.default_total env_tps)
-in (let _109_1020 = (close env_tps t)
-in (desugar_typ _109_1021 _109_1020)))
->>>>>>> 3f538bfb
 in (let name = (FStar_Parser_DesugarEnv.qualify env id)
 in (let quals = (FStar_All.pipe_right tags (FStar_List.collect (fun _44_24 -> (match (_44_24) with
 | FStar_Absyn_Syntax.RecordType (fns) -> begin
@@ -3155,30 +2837,16 @@
 in (env, _110_1051)))
 end
 | FStar_Parser_AST.Val (quals, id, t) -> begin
-<<<<<<< HEAD
 (let t = (let _110_1052 = (close_fun env t)
 in (desugar_typ env _110_1052))
-in (let quals = (match ((env.FStar_Parser_DesugarEnv.iface && env.FStar_Parser_DesugarEnv.admitted_iface)) with
-| true -> begin
-=======
-(let t = (let _109_1052 = (close_fun env t)
-in (desugar_typ env _109_1052))
 in (let quals = if (env.FStar_Parser_DesugarEnv.iface && env.FStar_Parser_DesugarEnv.admitted_iface) then begin
->>>>>>> 3f538bfb
 (FStar_Absyn_Syntax.Assumption)::quals
 end else begin
 quals
-<<<<<<< HEAD
-end)
+end
 in (let se = (let _110_1054 = (let _110_1053 = (FStar_Parser_DesugarEnv.qualify env id)
 in (_110_1053, t, quals, d.FStar_Parser_AST.drange))
 in FStar_Absyn_Syntax.Sig_val_decl (_110_1054))
-=======
-end
-in (let se = (let _109_1054 = (let _109_1053 = (FStar_Parser_DesugarEnv.qualify env id)
-in (_109_1053, t, quals, d.FStar_Parser_AST.drange))
-in FStar_Absyn_Syntax.Sig_val_decl (_109_1054))
->>>>>>> 3f538bfb
 in (let env = (FStar_Parser_DesugarEnv.push_sigelt env se)
 in (env, (se)::[])))))
 end
@@ -3358,25 +3026,13 @@
 
 let open_prims_all = ((FStar_Parser_AST.mk_decl (FStar_Parser_AST.Open (FStar_Absyn_Const.prims_lid)) FStar_Absyn_Syntax.dummyRange))::((FStar_Parser_AST.mk_decl (FStar_Parser_AST.Open (FStar_Absyn_Const.all_lid)) FStar_Absyn_Syntax.dummyRange))::[]
 
-<<<<<<< HEAD
-let desugar_modul_common = (fun curmod env m -> (let open_ns = (fun mname d -> (let d = (match (((FStar_List.length mname.FStar_Absyn_Syntax.ns) <> 0)) with
-| true -> begin
+let desugar_modul_common = (fun curmod env m -> (let open_ns = (fun mname d -> (let d = if ((FStar_List.length mname.FStar_Absyn_Syntax.ns) <> 0) then begin
 (let _110_1132 = (let _110_1131 = (let _110_1129 = (FStar_Absyn_Syntax.lid_of_ids mname.FStar_Absyn_Syntax.ns)
 in FStar_Parser_AST.Open (_110_1129))
 in (let _110_1130 = (FStar_Absyn_Syntax.range_of_lid mname)
 in (FStar_Parser_AST.mk_decl _110_1131 _110_1130)))
 in (_110_1132)::d)
-end
-| false -> begin
-=======
-let desugar_modul_common = (fun curmod env m -> (let open_ns = (fun mname d -> (let d = if ((FStar_List.length mname.FStar_Absyn_Syntax.ns) <> 0) then begin
-(let _109_1132 = (let _109_1131 = (let _109_1129 = (FStar_Absyn_Syntax.lid_of_ids mname.FStar_Absyn_Syntax.ns)
-in FStar_Parser_AST.Open (_109_1129))
-in (let _109_1130 = (FStar_Absyn_Syntax.range_of_lid mname)
-in (FStar_Parser_AST.mk_decl _109_1131 _109_1130)))
-in (_109_1132)::d)
-end else begin
->>>>>>> 3f538bfb
+end else begin
 d
 end
 in d))
@@ -3432,37 +3088,18 @@
 in (match (_44_2987) with
 | (env, modul, pop_when_done) -> begin
 (let env = (FStar_Parser_DesugarEnv.finish_module_or_interface env modul)
-<<<<<<< HEAD
-in (let _44_2989 = (match ((FStar_Options.should_dump modul.FStar_Absyn_Syntax.name.FStar_Absyn_Syntax.str)) with
-| true -> begin
+in (let _44_2989 = if (FStar_Options.should_dump modul.FStar_Absyn_Syntax.name.FStar_Absyn_Syntax.str) then begin
 (let _110_1148 = (FStar_Absyn_Print.modul_to_string modul)
 in (FStar_Util.fprint1 "%s\n" _110_1148))
-end
-| false -> begin
+end else begin
 ()
-end)
-in (let _110_1149 = (match (pop_when_done) with
-| true -> begin
+end
+in (let _110_1149 = if pop_when_done then begin
 (FStar_Parser_DesugarEnv.export_interface modul.FStar_Absyn_Syntax.name env)
-=======
-in (let _44_2989 = if (FStar_Options.should_dump modul.FStar_Absyn_Syntax.name.FStar_Absyn_Syntax.str) then begin
-(let _109_1148 = (FStar_Absyn_Print.modul_to_string modul)
-in (FStar_Util.fprint1 "%s\n" _109_1148))
-end else begin
-()
->>>>>>> 3f538bfb
-end
-in (let _109_1149 = if pop_when_done then begin
-(FStar_Parser_DesugarEnv.export_interface modul.FStar_Absyn_Syntax.name env)
 end else begin
 env
-<<<<<<< HEAD
-end)
+end
 in (_110_1149, modul))))
-=======
-end
-in (_109_1149, modul))))
->>>>>>> 3f538bfb
 end)))
 
 let desugar_file = (fun env f -> (let _44_3002 = (FStar_List.fold_left (fun _44_2995 m -> (match (_44_2995) with
