
open Prims
let as_imp = (fun _44_1 -> (match (_44_1) with
| (FStar_Parser_AST.Hash) | (FStar_Parser_AST.FsTypApp) -> begin
Some (FStar_Absyn_Syntax.Implicit)
end
| _44_32 -> begin
None
end))

let arg_withimp_e = (fun imp t -> (t, (as_imp imp)))

let arg_withimp_t = (fun imp t -> (match (imp) with
| FStar_Parser_AST.Hash -> begin
(t, Some (FStar_Absyn_Syntax.Implicit))
end
| _44_39 -> begin
(t, None)
end))

let contains_binder = (fun binders -> (FStar_All.pipe_right binders (FStar_Util.for_some (fun b -> (match (b.FStar_Parser_AST.b) with
| FStar_Parser_AST.Annotated (_44_43) -> begin
true
end
| _44_46 -> begin
false
end)))))

let rec unparen = (fun t -> (match (t.FStar_Parser_AST.tm) with
| FStar_Parser_AST.Paren (t) -> begin
(unparen t)
end
| _44_51 -> begin
t
end))

let rec unlabel = (fun t -> (match (t.FStar_Parser_AST.tm) with
| FStar_Parser_AST.Paren (t) -> begin
(unlabel t)
end
| FStar_Parser_AST.Labeled (t, _44_57, _44_59) -> begin
(unlabel t)
end
| _44_63 -> begin
t
end))

let kind_star = (fun r -> (let _110_17 = (let _110_16 = (FStar_Absyn_Syntax.lid_of_path (("Type")::[]) r)
in FStar_Parser_AST.Name (_110_16))
in (FStar_Parser_AST.mk_term _110_17 r FStar_Parser_AST.Kind)))

let compile_op = (fun arity s -> (let name_of_char = (fun _44_2 -> (match (_44_2) with
| '&' -> begin
"Amp"
end
| '@' -> begin
"At"
end
| '+' -> begin
"Plus"
end
| '-' when (arity = 1) -> begin
"Minus"
end
| '-' -> begin
"Subtraction"
end
| '/' -> begin
"Slash"
end
| '<' -> begin
"Less"
end
| '=' -> begin
"Equals"
end
| '>' -> begin
"Greater"
end
| '_' -> begin
"Underscore"
end
| '|' -> begin
"Bar"
end
| '!' -> begin
"Bang"
end
| '^' -> begin
"Hat"
end
| '%' -> begin
"Percent"
end
| '*' -> begin
"Star"
end
| '?' -> begin
"Question"
end
| ':' -> begin
"Colon"
end
| _44_86 -> begin
"UNKNOWN"
end))
in (let rec aux = (fun i -> if (i = (FStar_String.length s)) then begin
[]
end else begin
(let _110_28 = (let _110_26 = (FStar_Util.char_at s i)
in (name_of_char _110_26))
in (let _110_27 = (aux (i + 1))
in (_110_28)::_110_27))
end)
in (let _110_30 = (let _110_29 = (aux 0)
in (FStar_String.concat "_" _110_29))
in (Prims.strcat "op_" _110_30)))))

let compile_op_lid = (fun n s r -> (let _110_40 = (let _110_39 = (let _110_38 = (let _110_37 = (compile_op n s)
in (_110_37, r))
in (FStar_Absyn_Syntax.mk_ident _110_38))
in (_110_39)::[])
in (FStar_All.pipe_right _110_40 FStar_Absyn_Syntax.lid_of_ids)))

let op_as_vlid = (fun env arity rng s -> (let r = (fun l -> (let _110_51 = (FStar_Absyn_Util.set_lid_range l rng)
in Some (_110_51)))
in (let fallback = (fun _44_100 -> (match (()) with
| () -> begin
(match (s) with
| "=" -> begin
(r FStar_Absyn_Const.op_Eq)
end
| ":=" -> begin
(r FStar_Absyn_Const.op_ColonEq)
end
| "<" -> begin
(r FStar_Absyn_Const.op_LT)
end
| "<=" -> begin
(r FStar_Absyn_Const.op_LTE)
end
| ">" -> begin
(r FStar_Absyn_Const.op_GT)
end
| ">=" -> begin
(r FStar_Absyn_Const.op_GTE)
end
| "&&" -> begin
(r FStar_Absyn_Const.op_And)
end
| "||" -> begin
(r FStar_Absyn_Const.op_Or)
end
| "*" -> begin
(r FStar_Absyn_Const.op_Multiply)
end
| "+" -> begin
(r FStar_Absyn_Const.op_Addition)
end
| "-" when (arity = 1) -> begin
(r FStar_Absyn_Const.op_Minus)
end
| "-" -> begin
(r FStar_Absyn_Const.op_Subtraction)
end
| "/" -> begin
(r FStar_Absyn_Const.op_Division)
end
| "%" -> begin
(r FStar_Absyn_Const.op_Modulus)
end
| "!" -> begin
(r FStar_Absyn_Const.read_lid)
end
| "@" -> begin
(r FStar_Absyn_Const.list_append_lid)
end
| "^" -> begin
(r FStar_Absyn_Const.strcat_lid)
end
| "|>" -> begin
(r FStar_Absyn_Const.pipe_right_lid)
end
| "<|" -> begin
(r FStar_Absyn_Const.pipe_left_lid)
end
| "<>" -> begin
(r FStar_Absyn_Const.op_notEq)
end
| _44_122 -> begin
None
end)
end))
in (match ((let _110_54 = (compile_op_lid arity s rng)
in (FStar_Parser_DesugarEnv.try_lookup_lid env _110_54))) with
| Some ({FStar_Absyn_Syntax.n = FStar_Absyn_Syntax.Exp_fvar (fv, _44_133); FStar_Absyn_Syntax.tk = _44_130; FStar_Absyn_Syntax.pos = _44_128; FStar_Absyn_Syntax.fvs = _44_126; FStar_Absyn_Syntax.uvs = _44_124}) -> begin
Some (fv.FStar_Absyn_Syntax.v)
end
| _44_139 -> begin
(fallback ())
end))))

let op_as_tylid = (fun env arity rng s -> (let r = (fun l -> (let _110_65 = (FStar_Absyn_Util.set_lid_range l rng)
in Some (_110_65)))
in (match (s) with
| "~" -> begin
(r FStar_Absyn_Const.not_lid)
end
| "==" -> begin
(r FStar_Absyn_Const.eq2_lid)
end
| "=!=" -> begin
(r FStar_Absyn_Const.neq2_lid)
end
| "<<" -> begin
(r FStar_Absyn_Const.precedes_lid)
end
| "/\\" -> begin
(r FStar_Absyn_Const.and_lid)
end
| "\\/" -> begin
(r FStar_Absyn_Const.or_lid)
end
| "==>" -> begin
(r FStar_Absyn_Const.imp_lid)
end
| "<==>" -> begin
(r FStar_Absyn_Const.iff_lid)
end
| s -> begin
(match ((let _110_66 = (compile_op_lid arity s rng)
in (FStar_Parser_DesugarEnv.try_lookup_typ_name env _110_66))) with
| Some ({FStar_Absyn_Syntax.n = FStar_Absyn_Syntax.Typ_const (ftv); FStar_Absyn_Syntax.tk = _44_162; FStar_Absyn_Syntax.pos = _44_160; FStar_Absyn_Syntax.fvs = _44_158; FStar_Absyn_Syntax.uvs = _44_156}) -> begin
Some (ftv.FStar_Absyn_Syntax.v)
end
| _44_168 -> begin
None
end)
end)))

let rec is_type = (fun env t -> if (t.FStar_Parser_AST.level = FStar_Parser_AST.Type) then begin
true
end else begin
(match ((let _110_73 = (unparen t)
in _110_73.FStar_Parser_AST.tm)) with
| FStar_Parser_AST.Wild -> begin
true
end
| FStar_Parser_AST.Labeled (_44_173) -> begin
true
end
| FStar_Parser_AST.Op ("*", hd::_44_177) -> begin
(is_type env hd)
end
| (FStar_Parser_AST.Op ("==", _)) | (FStar_Parser_AST.Op ("=!=", _)) | (FStar_Parser_AST.Op ("~", _)) | (FStar_Parser_AST.Op ("/\\", _)) | (FStar_Parser_AST.Op ("\\/", _)) | (FStar_Parser_AST.Op ("==>", _)) | (FStar_Parser_AST.Op ("<==>", _)) | (FStar_Parser_AST.Op ("<<", _)) -> begin
true
end
| FStar_Parser_AST.Op (s, args) -> begin
(match ((op_as_tylid env (FStar_List.length args) t.FStar_Parser_AST.range s)) with
| None -> begin
false
end
| _44_228 -> begin
true
end)
end
| (FStar_Parser_AST.QForall (_)) | (FStar_Parser_AST.QExists (_)) | (FStar_Parser_AST.Sum (_)) | (FStar_Parser_AST.Refine (_)) | (FStar_Parser_AST.Tvar (_)) | (FStar_Parser_AST.NamedTyp (_)) -> begin
true
end
| (FStar_Parser_AST.Var (l)) | (FStar_Parser_AST.Name (l)) when ((FStar_List.length l.FStar_Absyn_Syntax.ns) = 0) -> begin
(match ((FStar_Parser_DesugarEnv.try_lookup_typ_var env l.FStar_Absyn_Syntax.ident)) with
| Some (_44_251) -> begin
true
end
| _44_254 -> begin
(FStar_Parser_DesugarEnv.is_type_lid env l)
end)
end
| (FStar_Parser_AST.Var (l)) | (FStar_Parser_AST.Name (l)) | (FStar_Parser_AST.Construct (l, _)) -> begin
(FStar_Parser_DesugarEnv.is_type_lid env l)
end
| (FStar_Parser_AST.App ({FStar_Parser_AST.tm = FStar_Parser_AST.Var (l); FStar_Parser_AST.range = _; FStar_Parser_AST.level = _}, arg, FStar_Parser_AST.Nothing)) | (FStar_Parser_AST.App ({FStar_Parser_AST.tm = FStar_Parser_AST.Name (l); FStar_Parser_AST.range = _; FStar_Parser_AST.level = _}, arg, FStar_Parser_AST.Nothing)) when (l.FStar_Absyn_Syntax.str = "ref") -> begin
(is_type env arg)
end
| (FStar_Parser_AST.App (t, _, _)) | (FStar_Parser_AST.Paren (t)) | (FStar_Parser_AST.Ascribed (t, _)) -> begin
(is_type env t)
end
| FStar_Parser_AST.Product (_44_295, t) -> begin
(not ((is_kind env t)))
end
| FStar_Parser_AST.If (t, t1, t2) -> begin
(((is_type env t) || (is_type env t1)) || (is_type env t2))
end
| FStar_Parser_AST.Abs (pats, t) -> begin
(let rec aux = (fun env pats -> (match (pats) with
| [] -> begin
(is_type env t)
end
| hd::pats -> begin
(match (hd.FStar_Parser_AST.pat) with
| (FStar_Parser_AST.PatWild) | (FStar_Parser_AST.PatVar (_)) -> begin
(aux env pats)
end
| FStar_Parser_AST.PatTvar (id, _44_321) -> begin
(let _44_327 = (FStar_Parser_DesugarEnv.push_local_tbinding env id)
in (match (_44_327) with
| (env, _44_326) -> begin
(aux env pats)
end))
end
| FStar_Parser_AST.PatAscribed (p, tm) -> begin
(let env = if (is_kind env tm) then begin
(match (p.FStar_Parser_AST.pat) with
| (FStar_Parser_AST.PatVar (id, _)) | (FStar_Parser_AST.PatTvar (id, _)) -> begin
(let _110_78 = (FStar_Parser_DesugarEnv.push_local_tbinding env id)
in (FStar_All.pipe_right _110_78 Prims.fst))
end
| _44_342 -> begin
env
end)
end else begin
env
end
in (aux env pats))
end
| _44_345 -> begin
false
end)
end))
in (aux env pats))
end
| FStar_Parser_AST.Let (false, ({FStar_Parser_AST.pat = FStar_Parser_AST.PatVar (_44_350); FStar_Parser_AST.prange = _44_348}, _44_354)::[], t) -> begin
(is_type env t)
end
| _44_361 -> begin
false
end)
end)
and is_kind = (fun env t -> if (t.FStar_Parser_AST.level = FStar_Parser_AST.Kind) then begin
true
end else begin
(match ((let _110_81 = (unparen t)
in _110_81.FStar_Parser_AST.tm)) with
| FStar_Parser_AST.Name ({FStar_Absyn_Syntax.ns = _44_370; FStar_Absyn_Syntax.ident = _44_368; FStar_Absyn_Syntax.nsstr = _44_366; FStar_Absyn_Syntax.str = "Type"}) -> begin
true
end
| FStar_Parser_AST.Product (_44_374, t) -> begin
(is_kind env t)
end
| FStar_Parser_AST.Paren (t) -> begin
(is_kind env t)
end
| (FStar_Parser_AST.Construct (l, _)) | (FStar_Parser_AST.Name (l)) -> begin
(FStar_Parser_DesugarEnv.is_kind_abbrev env l)
end
| _44_387 -> begin
false
end)
end)

let rec is_type_binder = (fun env b -> if (b.FStar_Parser_AST.blevel = FStar_Parser_AST.Formula) then begin
(match (b.FStar_Parser_AST.b) with
| FStar_Parser_AST.Variable (_44_391) -> begin
false
end
| (FStar_Parser_AST.TAnnotated (_)) | (FStar_Parser_AST.TVariable (_)) -> begin
true
end
| (FStar_Parser_AST.Annotated (_, t)) | (FStar_Parser_AST.NoName (t)) -> begin
(is_kind env t)
end)
end else begin
(match (b.FStar_Parser_AST.b) with
| FStar_Parser_AST.Variable (_44_406) -> begin
(Prims.raise (FStar_Absyn_Syntax.Error (("Unexpected binder without annotation", b.FStar_Parser_AST.brange))))
end
| FStar_Parser_AST.TVariable (_44_409) -> begin
false
end
| FStar_Parser_AST.TAnnotated (_44_412) -> begin
true
end
| (FStar_Parser_AST.Annotated (_, t)) | (FStar_Parser_AST.NoName (t)) -> begin
(is_kind env t)
end)
end)

let sort_ftv = (fun ftv -> (let _110_92 = (FStar_Util.remove_dups (fun x y -> (x.FStar_Absyn_Syntax.idText = y.FStar_Absyn_Syntax.idText)) ftv)
in (FStar_All.pipe_left (FStar_Util.sort_with (fun x y -> (FStar_String.compare x.FStar_Absyn_Syntax.idText y.FStar_Absyn_Syntax.idText))) _110_92)))

let rec free_type_vars_b = (fun env binder -> (match (binder.FStar_Parser_AST.b) with
| FStar_Parser_AST.Variable (_44_428) -> begin
(env, [])
end
| FStar_Parser_AST.TVariable (x) -> begin
(let _44_435 = (FStar_Parser_DesugarEnv.push_local_tbinding env x)
in (match (_44_435) with
| (env, _44_434) -> begin
(env, (x)::[])
end))
end
| FStar_Parser_AST.Annotated (_44_437, term) -> begin
(let _110_99 = (free_type_vars env term)
in (env, _110_99))
end
| FStar_Parser_AST.TAnnotated (id, _44_443) -> begin
(let _44_449 = (FStar_Parser_DesugarEnv.push_local_tbinding env id)
in (match (_44_449) with
| (env, _44_448) -> begin
(env, [])
end))
end
| FStar_Parser_AST.NoName (t) -> begin
(let _110_100 = (free_type_vars env t)
in (env, _110_100))
end))
and free_type_vars = (fun env t -> (match ((let _110_103 = (unparen t)
in _110_103.FStar_Parser_AST.tm)) with
| FStar_Parser_AST.Tvar (a) -> begin
(match ((FStar_Parser_DesugarEnv.try_lookup_typ_var env a)) with
| None -> begin
(a)::[]
end
| _44_458 -> begin
[]
end)
end
| (FStar_Parser_AST.Wild) | (FStar_Parser_AST.Const (_)) | (FStar_Parser_AST.Var (_)) | (FStar_Parser_AST.Name (_)) -> begin
[]
end
| (FStar_Parser_AST.Requires (t, _)) | (FStar_Parser_AST.Ensures (t, _)) | (FStar_Parser_AST.Labeled (t, _, _)) | (FStar_Parser_AST.NamedTyp (_, t)) | (FStar_Parser_AST.Paren (t)) | (FStar_Parser_AST.Ascribed (t, _)) -> begin
(free_type_vars env t)
end
| FStar_Parser_AST.Construct (_44_494, ts) -> begin
(FStar_List.collect (fun _44_501 -> (match (_44_501) with
| (t, _44_500) -> begin
(free_type_vars env t)
end)) ts)
end
| FStar_Parser_AST.Op (_44_503, ts) -> begin
(FStar_List.collect (free_type_vars env) ts)
end
| FStar_Parser_AST.App (t1, t2, _44_510) -> begin
(let _110_106 = (free_type_vars env t1)
in (let _110_105 = (free_type_vars env t2)
in (FStar_List.append _110_106 _110_105)))
end
| FStar_Parser_AST.Refine (b, t) -> begin
(let _44_519 = (free_type_vars_b env b)
in (match (_44_519) with
| (env, f) -> begin
(let _110_107 = (free_type_vars env t)
in (FStar_List.append f _110_107))
end))
end
| (FStar_Parser_AST.Product (binders, body)) | (FStar_Parser_AST.Sum (binders, body)) -> begin
(let _44_535 = (FStar_List.fold_left (fun _44_528 binder -> (match (_44_528) with
| (env, free) -> begin
(let _44_532 = (free_type_vars_b env binder)
in (match (_44_532) with
| (env, f) -> begin
(env, (FStar_List.append f free))
end))
end)) (env, []) binders)
in (match (_44_535) with
| (env, free) -> begin
(let _110_110 = (free_type_vars env body)
in (FStar_List.append free _110_110))
end))
end
| FStar_Parser_AST.Project (t, _44_538) -> begin
(free_type_vars env t)
end
| (FStar_Parser_AST.Abs (_)) | (FStar_Parser_AST.Let (_)) | (FStar_Parser_AST.If (_)) | (FStar_Parser_AST.QForall (_)) | (FStar_Parser_AST.QExists (_)) -> begin
[]
end
| (FStar_Parser_AST.Record (_)) | (FStar_Parser_AST.Match (_)) | (FStar_Parser_AST.TryWith (_)) | (FStar_Parser_AST.Seq (_)) -> begin
(FStar_Parser_AST.error "Unexpected type in free_type_vars computation" t t.FStar_Parser_AST.range)
end))

let head_and_args = (fun t -> (let rec aux = (fun args t -> (match ((let _110_117 = (unparen t)
in _110_117.FStar_Parser_AST.tm)) with
| FStar_Parser_AST.App (t, arg, imp) -> begin
(aux (((arg, imp))::args) t)
end
| FStar_Parser_AST.Construct (l, args') -> begin
({FStar_Parser_AST.tm = FStar_Parser_AST.Name (l); FStar_Parser_AST.range = t.FStar_Parser_AST.range; FStar_Parser_AST.level = t.FStar_Parser_AST.level}, (FStar_List.append args' args))
end
| _44_582 -> begin
(t, args)
end))
in (aux [] t)))

let close = (fun env t -> (let ftv = (let _110_122 = (free_type_vars env t)
in (FStar_All.pipe_left sort_ftv _110_122))
in if ((FStar_List.length ftv) = 0) then begin
t
end else begin
(let binders = (FStar_All.pipe_right ftv (FStar_List.map (fun x -> (let _110_126 = (let _110_125 = (let _110_124 = (kind_star x.FStar_Absyn_Syntax.idRange)
in (x, _110_124))
in FStar_Parser_AST.TAnnotated (_110_125))
in (FStar_Parser_AST.mk_binder _110_126 x.FStar_Absyn_Syntax.idRange FStar_Parser_AST.Type (Some (FStar_Absyn_Syntax.Implicit)))))))
in (let result = (FStar_Parser_AST.mk_term (FStar_Parser_AST.Product ((binders, t))) t.FStar_Parser_AST.range t.FStar_Parser_AST.level)
in result))
end))

let close_fun = (fun env t -> (let ftv = (let _110_131 = (free_type_vars env t)
in (FStar_All.pipe_left sort_ftv _110_131))
in if ((FStar_List.length ftv) = 0) then begin
t
end else begin
(let binders = (FStar_All.pipe_right ftv (FStar_List.map (fun x -> (let _110_135 = (let _110_134 = (let _110_133 = (kind_star x.FStar_Absyn_Syntax.idRange)
in (x, _110_133))
in FStar_Parser_AST.TAnnotated (_110_134))
in (FStar_Parser_AST.mk_binder _110_135 x.FStar_Absyn_Syntax.idRange FStar_Parser_AST.Type (Some (FStar_Absyn_Syntax.Implicit)))))))
in (let t = (match ((let _110_136 = (unlabel t)
in _110_136.FStar_Parser_AST.tm)) with
| FStar_Parser_AST.Product (_44_595) -> begin
t
end
| _44_598 -> begin
(FStar_Parser_AST.mk_term (FStar_Parser_AST.App (((FStar_Parser_AST.mk_term (FStar_Parser_AST.Name (FStar_Absyn_Const.effect_Tot_lid)) t.FStar_Parser_AST.range t.FStar_Parser_AST.level), t, FStar_Parser_AST.Nothing))) t.FStar_Parser_AST.range t.FStar_Parser_AST.level)
end)
in (let result = (FStar_Parser_AST.mk_term (FStar_Parser_AST.Product ((binders, t))) t.FStar_Parser_AST.range t.FStar_Parser_AST.level)
in result)))
end))

let rec uncurry = (fun bs t -> (match (t.FStar_Parser_AST.tm) with
| FStar_Parser_AST.Product (binders, t) -> begin
(uncurry (FStar_List.append bs binders) t)
end
| _44_608 -> begin
(bs, t)
end))

let rec is_app_pattern = (fun p -> (match (p.FStar_Parser_AST.pat) with
| FStar_Parser_AST.PatAscribed (p, _44_612) -> begin
(is_app_pattern p)
end
| FStar_Parser_AST.PatApp ({FStar_Parser_AST.pat = FStar_Parser_AST.PatVar (_44_618); FStar_Parser_AST.prange = _44_616}, _44_622) -> begin
true
end
| _44_626 -> begin
false
end))

let rec destruct_app_pattern = (fun env is_top_level p -> (match (p.FStar_Parser_AST.pat) with
| FStar_Parser_AST.PatAscribed (p, t) -> begin
(let _44_638 = (destruct_app_pattern env is_top_level p)
in (match (_44_638) with
| (name, args, _44_637) -> begin
(name, args, Some (t))
end))
end
| FStar_Parser_AST.PatApp ({FStar_Parser_AST.pat = FStar_Parser_AST.PatVar (id, _44_643); FStar_Parser_AST.prange = _44_640}, args) when is_top_level -> begin
(let _110_150 = (let _110_149 = (FStar_Parser_DesugarEnv.qualify env id)
in FStar_Util.Inr (_110_149))
in (_110_150, args, None))
end
| FStar_Parser_AST.PatApp ({FStar_Parser_AST.pat = FStar_Parser_AST.PatVar (id, _44_654); FStar_Parser_AST.prange = _44_651}, args) -> begin
(FStar_Util.Inl (id), args, None)
end
| _44_662 -> begin
(FStar_All.failwith "Not an app pattern")
end))

type bnd =
| TBinder of (FStar_Absyn_Syntax.btvdef * FStar_Absyn_Syntax.knd * FStar_Absyn_Syntax.aqual)
| VBinder of (FStar_Absyn_Syntax.bvvdef * FStar_Absyn_Syntax.typ * FStar_Absyn_Syntax.aqual)
| LetBinder of (FStar_Absyn_Syntax.lident * FStar_Absyn_Syntax.typ)

let is_TBinder = (fun _discr_ -> (match (_discr_) with
| TBinder (_) -> begin
true
end
| _ -> begin
false
end))

let is_VBinder = (fun _discr_ -> (match (_discr_) with
| VBinder (_) -> begin
true
end
| _ -> begin
false
end))

let is_LetBinder = (fun _discr_ -> (match (_discr_) with
| LetBinder (_) -> begin
true
end
| _ -> begin
false
end))

let ___TBinder____0 = (fun projectee -> (match (projectee) with
| TBinder (_44_665) -> begin
_44_665
end))

let ___VBinder____0 = (fun projectee -> (match (projectee) with
| VBinder (_44_668) -> begin
_44_668
end))

let ___LetBinder____0 = (fun projectee -> (match (projectee) with
| LetBinder (_44_671) -> begin
_44_671
end))

let binder_of_bnd = (fun _44_3 -> (match (_44_3) with
| TBinder (a, k, aq) -> begin
(FStar_Util.Inl ((FStar_Absyn_Util.bvd_to_bvar_s a k)), aq)
end
| VBinder (x, t, aq) -> begin
(FStar_Util.Inr ((FStar_Absyn_Util.bvd_to_bvar_s x t)), aq)
end
| _44_684 -> begin
(FStar_All.failwith "Impossible")
end))

let as_binder = (fun env imp _44_4 -> (match (_44_4) with
| FStar_Util.Inl (None, k) -> begin
(let _110_201 = (FStar_Absyn_Syntax.null_t_binder k)
in (_110_201, env))
end
| FStar_Util.Inr (None, t) -> begin
(let _110_202 = (FStar_Absyn_Syntax.null_v_binder t)
in (_110_202, env))
end
| FStar_Util.Inl (Some (a), k) -> begin
(let _44_703 = (FStar_Parser_DesugarEnv.push_local_tbinding env a)
in (match (_44_703) with
| (env, a) -> begin
((FStar_Util.Inl ((FStar_Absyn_Util.bvd_to_bvar_s a k)), imp), env)
end))
end
| FStar_Util.Inr (Some (x), t) -> begin
(let _44_711 = (FStar_Parser_DesugarEnv.push_local_vbinding env x)
in (match (_44_711) with
| (env, x) -> begin
((FStar_Util.Inr ((FStar_Absyn_Util.bvd_to_bvar_s x t)), imp), env)
end))
end))

type env_t =
FStar_Parser_DesugarEnv.env

type lenv_t =
(FStar_Absyn_Syntax.btvdef, FStar_Absyn_Syntax.bvvdef) FStar_Util.either Prims.list

let label_conjuncts = (fun tag polarity label_opt f -> (let label = (fun f -> (let msg = (match (label_opt) with
| Some (l) -> begin
l
end
| _44_721 -> begin
(let _110_213 = (FStar_Range.string_of_range f.FStar_Parser_AST.range)
in (FStar_Util.format2 "%s at %s" tag _110_213))
end)
in (FStar_Parser_AST.mk_term (FStar_Parser_AST.Labeled ((f, msg, polarity))) f.FStar_Parser_AST.range f.FStar_Parser_AST.level)))
in (let rec aux = (fun f -> (match (f.FStar_Parser_AST.tm) with
| FStar_Parser_AST.Paren (g) -> begin
(let _110_217 = (let _110_216 = (aux g)
in FStar_Parser_AST.Paren (_110_216))
in (FStar_Parser_AST.mk_term _110_217 f.FStar_Parser_AST.range f.FStar_Parser_AST.level))
end
| FStar_Parser_AST.Op ("/\\", f1::f2::[]) -> begin
(let _110_223 = (let _110_222 = (let _110_221 = (let _110_220 = (aux f1)
in (let _110_219 = (let _110_218 = (aux f2)
in (_110_218)::[])
in (_110_220)::_110_219))
in ("/\\", _110_221))
in FStar_Parser_AST.Op (_110_222))
in (FStar_Parser_AST.mk_term _110_223 f.FStar_Parser_AST.range f.FStar_Parser_AST.level))
end
| FStar_Parser_AST.If (f1, f2, f3) -> begin
(let _110_227 = (let _110_226 = (let _110_225 = (aux f2)
in (let _110_224 = (aux f3)
in (f1, _110_225, _110_224)))
in FStar_Parser_AST.If (_110_226))
in (FStar_Parser_AST.mk_term _110_227 f.FStar_Parser_AST.range f.FStar_Parser_AST.level))
end
| FStar_Parser_AST.Abs (binders, g) -> begin
(let _110_230 = (let _110_229 = (let _110_228 = (aux g)
in (binders, _110_228))
in FStar_Parser_AST.Abs (_110_229))
in (FStar_Parser_AST.mk_term _110_230 f.FStar_Parser_AST.range f.FStar_Parser_AST.level))
end
| _44_743 -> begin
(label f)
end))
in (aux f))))

let mk_lb = (fun _44_747 -> (match (_44_747) with
| (n, t, e) -> begin
{FStar_Absyn_Syntax.lbname = n; FStar_Absyn_Syntax.lbtyp = t; FStar_Absyn_Syntax.lbeff = FStar_Absyn_Const.effect_ALL_lid; FStar_Absyn_Syntax.lbdef = e}
end))

let rec desugar_data_pat = (fun env p -> (let resolvex = (fun l e x -> (match ((FStar_All.pipe_right l (FStar_Util.find_opt (fun _44_5 -> (match (_44_5) with
| FStar_Util.Inr (y) -> begin
(y.FStar_Absyn_Syntax.ppname.FStar_Absyn_Syntax.idText = x.FStar_Absyn_Syntax.idText)
end
| _44_758 -> begin
false
end))))) with
| Some (FStar_Util.Inr (y)) -> begin
(l, e, y)
end
| _44_763 -> begin
(let _44_766 = (FStar_Parser_DesugarEnv.push_local_vbinding e x)
in (match (_44_766) with
| (e, x) -> begin
((FStar_Util.Inr (x))::l, e, x)
end))
end))
in (let resolvea = (fun l e a -> (match ((FStar_All.pipe_right l (FStar_Util.find_opt (fun _44_6 -> (match (_44_6) with
| FStar_Util.Inl (b) -> begin
(b.FStar_Absyn_Syntax.ppname.FStar_Absyn_Syntax.idText = a.FStar_Absyn_Syntax.idText)
end
| _44_775 -> begin
false
end))))) with
| Some (FStar_Util.Inl (b)) -> begin
(l, e, b)
end
| _44_780 -> begin
(let _44_783 = (FStar_Parser_DesugarEnv.push_local_tbinding e a)
in (match (_44_783) with
| (e, a) -> begin
((FStar_Util.Inl (a))::l, e, a)
end))
end))
in (let rec aux = (fun loc env p -> (let pos = (fun q -> (FStar_Absyn_Syntax.withinfo q None p.FStar_Parser_AST.prange))
in (let pos_r = (fun r q -> (FStar_Absyn_Syntax.withinfo q None r))
in (match (p.FStar_Parser_AST.pat) with
| FStar_Parser_AST.PatOr ([]) -> begin
(FStar_All.failwith "impossible")
end
| FStar_Parser_AST.PatOr (p::ps) -> begin
(let _44_805 = (aux loc env p)
in (match (_44_805) with
| (loc, env, var, p, _44_804) -> begin
(let _44_822 = (FStar_List.fold_left (fun _44_809 p -> (match (_44_809) with
| (loc, env, ps) -> begin
(let _44_818 = (aux loc env p)
in (match (_44_818) with
| (loc, env, _44_814, p, _44_817) -> begin
(loc, env, (p)::ps)
end))
end)) (loc, env, []) ps)
in (match (_44_822) with
| (loc, env, ps) -> begin
(let pat = (FStar_All.pipe_left pos (FStar_Absyn_Syntax.Pat_disj ((p)::(FStar_List.rev ps))))
in (let _44_824 = (let _110_302 = (FStar_Absyn_Syntax.pat_vars pat)
in (Prims.ignore _110_302))
in (loc, env, var, pat, false)))
end))
end))
end
| FStar_Parser_AST.PatAscribed (p, t) -> begin
(let p = if (is_kind env t) then begin
(match (p.FStar_Parser_AST.pat) with
| FStar_Parser_AST.PatTvar (_44_831) -> begin
p
end
| FStar_Parser_AST.PatVar (x, imp) -> begin
(let _44_837 = p
in {FStar_Parser_AST.pat = FStar_Parser_AST.PatTvar ((x, imp)); FStar_Parser_AST.prange = _44_837.FStar_Parser_AST.prange})
end
| _44_840 -> begin
(Prims.raise (FStar_Absyn_Syntax.Error (("Unexpected pattern", p.FStar_Parser_AST.prange))))
end)
end else begin
p
end
in (let _44_847 = (aux loc env p)
in (match (_44_847) with
| (loc, env', binder, p, imp) -> begin
(let binder = (match (binder) with
| LetBinder (_44_849) -> begin
(FStar_All.failwith "impossible")
end
| TBinder (x, _44_853, aq) -> begin
(let _110_304 = (let _110_303 = (desugar_kind env t)
in (x, _110_303, aq))
in TBinder (_110_304))
end
| VBinder (x, _44_859, aq) -> begin
(let t = (close_fun env t)
in (let _110_306 = (let _110_305 = (desugar_typ env t)
in (x, _110_305, aq))
in VBinder (_110_306)))
end)
in (loc, env', binder, p, imp))
end)))
end
| FStar_Parser_AST.PatTvar (a, imp) -> begin
(let aq = if imp then begin
Some (FStar_Absyn_Syntax.Implicit)
end else begin
None
end
in if (a.FStar_Absyn_Syntax.idText = "\'_") then begin
(let a = (FStar_All.pipe_left FStar_Absyn_Util.new_bvd (Some (p.FStar_Parser_AST.prange)))
in (let _110_307 = (FStar_All.pipe_left pos (FStar_Absyn_Syntax.Pat_twild ((FStar_Absyn_Util.bvd_to_bvar_s a FStar_Absyn_Syntax.kun))))
in (loc, env, TBinder ((a, FStar_Absyn_Syntax.kun, aq)), _110_307, imp)))
end else begin
(let _44_874 = (resolvea loc env a)
in (match (_44_874) with
| (loc, env, abvd) -> begin
(let _110_308 = (FStar_All.pipe_left pos (FStar_Absyn_Syntax.Pat_tvar ((FStar_Absyn_Util.bvd_to_bvar_s abvd FStar_Absyn_Syntax.kun))))
in (loc, env, TBinder ((abvd, FStar_Absyn_Syntax.kun, aq)), _110_308, imp))
end))
end)
end
| FStar_Parser_AST.PatWild -> begin
(let x = (FStar_Absyn_Util.new_bvd (Some (p.FStar_Parser_AST.prange)))
in (let y = (FStar_Absyn_Util.new_bvd (Some (p.FStar_Parser_AST.prange)))
in (let _110_309 = (FStar_All.pipe_left pos (FStar_Absyn_Syntax.Pat_wild ((FStar_Absyn_Util.bvd_to_bvar_s y FStar_Absyn_Syntax.tun))))
in (loc, env, VBinder ((x, FStar_Absyn_Syntax.tun, None)), _110_309, false))))
end
| FStar_Parser_AST.PatConst (c) -> begin
(let x = (FStar_Absyn_Util.new_bvd (Some (p.FStar_Parser_AST.prange)))
in (let _110_310 = (FStar_All.pipe_left pos (FStar_Absyn_Syntax.Pat_constant (c)))
in (loc, env, VBinder ((x, FStar_Absyn_Syntax.tun, None)), _110_310, false)))
end
| FStar_Parser_AST.PatVar (x, imp) -> begin
(let aq = if imp then begin
Some (FStar_Absyn_Syntax.Implicit)
end else begin
None
end
in (let _44_889 = (resolvex loc env x)
in (match (_44_889) with
| (loc, env, xbvd) -> begin
(let _110_311 = (FStar_All.pipe_left pos (FStar_Absyn_Syntax.Pat_var ((FStar_Absyn_Util.bvd_to_bvar_s xbvd FStar_Absyn_Syntax.tun))))
in (loc, env, VBinder ((xbvd, FStar_Absyn_Syntax.tun, aq)), _110_311, imp))
end)))
end
| FStar_Parser_AST.PatName (l) -> begin
(let l = (FStar_Parser_DesugarEnv.fail_or env (FStar_Parser_DesugarEnv.try_lookup_datacon env) l)
in (let x = (FStar_Absyn_Util.new_bvd (Some (p.FStar_Parser_AST.prange)))
in (let _110_312 = (FStar_All.pipe_left pos (FStar_Absyn_Syntax.Pat_cons ((l, Some (FStar_Absyn_Syntax.Data_ctor), []))))
in (loc, env, VBinder ((x, FStar_Absyn_Syntax.tun, None)), _110_312, false))))
end
| FStar_Parser_AST.PatApp ({FStar_Parser_AST.pat = FStar_Parser_AST.PatName (l); FStar_Parser_AST.prange = _44_895}, args) -> begin
(let _44_917 = (FStar_List.fold_right (fun arg _44_906 -> (match (_44_906) with
| (loc, env, args) -> begin
(let _44_913 = (aux loc env arg)
in (match (_44_913) with
| (loc, env, _44_910, arg, imp) -> begin
(loc, env, ((arg, imp))::args)
end))
end)) args (loc, env, []))
in (match (_44_917) with
| (loc, env, args) -> begin
(let l = (FStar_Parser_DesugarEnv.fail_or env (FStar_Parser_DesugarEnv.try_lookup_datacon env) l)
in (let x = (FStar_Absyn_Util.new_bvd (Some (p.FStar_Parser_AST.prange)))
in (let _110_315 = (FStar_All.pipe_left pos (FStar_Absyn_Syntax.Pat_cons ((l, Some (FStar_Absyn_Syntax.Data_ctor), args))))
in (loc, env, VBinder ((x, FStar_Absyn_Syntax.tun, None)), _110_315, false))))
end))
end
| FStar_Parser_AST.PatApp (_44_921) -> begin
(Prims.raise (FStar_Absyn_Syntax.Error (("Unexpected pattern", p.FStar_Parser_AST.prange))))
end
| FStar_Parser_AST.PatList (pats) -> begin
(let _44_941 = (FStar_List.fold_right (fun pat _44_929 -> (match (_44_929) with
| (loc, env, pats) -> begin
(let _44_937 = (aux loc env pat)
in (match (_44_937) with
| (loc, env, _44_933, pat, _44_936) -> begin
(loc, env, (pat)::pats)
end))
end)) pats (loc, env, []))
in (match (_44_941) with
| (loc, env, pats) -> begin
(let pat = (let _110_328 = (let _110_327 = (let _110_323 = (FStar_Range.end_range p.FStar_Parser_AST.prange)
in (pos_r _110_323))
in (let _110_326 = (let _110_325 = (let _110_324 = (FStar_Absyn_Util.fv FStar_Absyn_Const.nil_lid)
in (_110_324, Some (FStar_Absyn_Syntax.Data_ctor), []))
in FStar_Absyn_Syntax.Pat_cons (_110_325))
in (FStar_All.pipe_left _110_327 _110_326)))
in (FStar_List.fold_right (fun hd tl -> (let r = (FStar_Range.union_ranges hd.FStar_Absyn_Syntax.p tl.FStar_Absyn_Syntax.p)
in (let _110_322 = (let _110_321 = (let _110_320 = (FStar_Absyn_Util.fv FStar_Absyn_Const.cons_lid)
in (_110_320, Some (FStar_Absyn_Syntax.Data_ctor), ((hd, false))::((tl, false))::[]))
in FStar_Absyn_Syntax.Pat_cons (_110_321))
in (FStar_All.pipe_left (pos_r r) _110_322)))) pats _110_328))
in (let x = (FStar_Absyn_Util.new_bvd (Some (p.FStar_Parser_AST.prange)))
in (loc, env, VBinder ((x, FStar_Absyn_Syntax.tun, None)), pat, false)))
end))
end
| FStar_Parser_AST.PatTuple (args, dep) -> begin
(let _44_967 = (FStar_List.fold_left (fun _44_954 p -> (match (_44_954) with
| (loc, env, pats) -> begin
(let _44_963 = (aux loc env p)
in (match (_44_963) with
| (loc, env, _44_959, pat, _44_962) -> begin
(loc, env, ((pat, false))::pats)
end))
end)) (loc, env, []) args)
in (match (_44_967) with
| (loc, env, args) -> begin
(let args = (FStar_List.rev args)
in (let l = if dep then begin
(FStar_Absyn_Util.mk_dtuple_data_lid (FStar_List.length args) p.FStar_Parser_AST.prange)
end else begin
(FStar_Absyn_Util.mk_tuple_data_lid (FStar_List.length args) p.FStar_Parser_AST.prange)
end
in (let constr = (FStar_Parser_DesugarEnv.fail_or env (FStar_Parser_DesugarEnv.try_lookup_lid env) l)
in (let l = (match (constr.FStar_Absyn_Syntax.n) with
| FStar_Absyn_Syntax.Exp_fvar (v, _44_973) -> begin
v
end
| _44_977 -> begin
(FStar_All.failwith "impossible")
end)
in (let x = (FStar_Absyn_Util.new_bvd (Some (p.FStar_Parser_AST.prange)))
in (let _110_331 = (FStar_All.pipe_left pos (FStar_Absyn_Syntax.Pat_cons ((l, Some (FStar_Absyn_Syntax.Data_ctor), args))))
in (loc, env, VBinder ((x, FStar_Absyn_Syntax.tun, None)), _110_331, false)))))))
end))
end
| FStar_Parser_AST.PatRecord ([]) -> begin
(Prims.raise (FStar_Absyn_Syntax.Error (("Unexpected pattern", p.FStar_Parser_AST.prange))))
end
| FStar_Parser_AST.PatRecord (fields) -> begin
(let _44_987 = (FStar_List.hd fields)
in (match (_44_987) with
| (f, _44_986) -> begin
(let _44_991 = (FStar_Parser_DesugarEnv.fail_or env (FStar_Parser_DesugarEnv.try_lookup_record_by_field_name env) f)
in (match (_44_991) with
| (record, _44_990) -> begin
(let fields = (FStar_All.pipe_right fields (FStar_List.map (fun _44_994 -> (match (_44_994) with
| (f, p) -> begin
(let _110_333 = (FStar_Parser_DesugarEnv.fail_or env (FStar_Parser_DesugarEnv.qualify_field_to_record env record) f)
in (_110_333, p))
end))))
in (let args = (FStar_All.pipe_right record.FStar_Parser_DesugarEnv.fields (FStar_List.map (fun _44_999 -> (match (_44_999) with
| (f, _44_998) -> begin
(match ((FStar_All.pipe_right fields (FStar_List.tryFind (fun _44_1003 -> (match (_44_1003) with
| (g, _44_1002) -> begin
(FStar_Absyn_Syntax.lid_equals f g)
end))))) with
| None -> begin
(FStar_Parser_AST.mk_pattern FStar_Parser_AST.PatWild p.FStar_Parser_AST.prange)
end
| Some (_44_1006, p) -> begin
p
end)
end))))
in (let app = (FStar_Parser_AST.mk_pattern (FStar_Parser_AST.PatApp (((FStar_Parser_AST.mk_pattern (FStar_Parser_AST.PatName (record.FStar_Parser_DesugarEnv.constrname)) p.FStar_Parser_AST.prange), args))) p.FStar_Parser_AST.prange)
in (let _44_1018 = (aux loc env app)
in (match (_44_1018) with
| (env, e, b, p, _44_1017) -> begin
(let p = (match (p.FStar_Absyn_Syntax.v) with
| FStar_Absyn_Syntax.Pat_cons (fv, _44_1021, args) -> begin
(let _110_341 = (let _110_340 = (let _110_339 = (let _110_338 = (let _110_337 = (let _110_336 = (FStar_All.pipe_right record.FStar_Parser_DesugarEnv.fields (FStar_List.map Prims.fst))
in (record.FStar_Parser_DesugarEnv.typename, _110_336))
in FStar_Absyn_Syntax.Record_ctor (_110_337))
in Some (_110_338))
in (fv, _110_339, args))
in FStar_Absyn_Syntax.Pat_cons (_110_340))
in (FStar_All.pipe_left pos _110_341))
end
| _44_1026 -> begin
p
end)
in (env, e, b, p, false))
end)))))
end))
end))
end))))
in (let _44_1035 = (aux [] env p)
in (match (_44_1035) with
| (_44_1029, env, b, p, _44_1034) -> begin
(env, b, p)
end))))))
and desugar_binding_pat_maybe_top = (fun top env p -> if top then begin
(match (p.FStar_Parser_AST.pat) with
| FStar_Parser_AST.PatVar (x, _44_1041) -> begin
(let _110_347 = (let _110_346 = (let _110_345 = (FStar_Parser_DesugarEnv.qualify env x)
in (_110_345, FStar_Absyn_Syntax.tun))
in LetBinder (_110_346))
in (env, _110_347, None))
end
| FStar_Parser_AST.PatAscribed ({FStar_Parser_AST.pat = FStar_Parser_AST.PatVar (x, _44_1048); FStar_Parser_AST.prange = _44_1045}, t) -> begin
(let _110_351 = (let _110_350 = (let _110_349 = (FStar_Parser_DesugarEnv.qualify env x)
in (let _110_348 = (desugar_typ env t)
in (_110_349, _110_348)))
in LetBinder (_110_350))
in (env, _110_351, None))
end
| _44_1056 -> begin
(Prims.raise (FStar_Absyn_Syntax.Error (("Unexpected pattern at the top-level", p.FStar_Parser_AST.prange))))
end)
end else begin
(let _44_1060 = (desugar_data_pat env p)
in (match (_44_1060) with
| (env, binder, p) -> begin
(let p = (match (p.FStar_Absyn_Syntax.v) with
| (FStar_Absyn_Syntax.Pat_var (_)) | (FStar_Absyn_Syntax.Pat_tvar (_)) | (FStar_Absyn_Syntax.Pat_wild (_)) -> begin
None
end
| _44_1071 -> begin
Some (p)
end)
in (env, binder, p))
end))
end)
and desugar_binding_pat = (fun env p -> (desugar_binding_pat_maybe_top false env p))
and desugar_match_pat_maybe_top = (fun _44_1075 env pat -> (let _44_1083 = (desugar_data_pat env pat)
in (match (_44_1083) with
| (env, _44_1081, pat) -> begin
(env, pat)
end)))
and desugar_match_pat = (fun env p -> (desugar_match_pat_maybe_top false env p))
and desugar_typ_or_exp = (fun env t -> if (is_type env t) then begin
(let _110_361 = (desugar_typ env t)
in FStar_Util.Inl (_110_361))
end else begin
(let _110_362 = (desugar_exp env t)
in FStar_Util.Inr (_110_362))
end)
and desugar_exp = (fun env e -> (desugar_exp_maybe_top false env e))
and desugar_exp_maybe_top = (fun top_level env top -> (let pos = (fun e -> (e None top.FStar_Parser_AST.range))
in (let setpos = (fun e -> (let _44_1097 = e
in {FStar_Absyn_Syntax.n = _44_1097.FStar_Absyn_Syntax.n; FStar_Absyn_Syntax.tk = _44_1097.FStar_Absyn_Syntax.tk; FStar_Absyn_Syntax.pos = top.FStar_Parser_AST.range; FStar_Absyn_Syntax.fvs = _44_1097.FStar_Absyn_Syntax.fvs; FStar_Absyn_Syntax.uvs = _44_1097.FStar_Absyn_Syntax.uvs}))
in (match ((let _110_382 = (unparen top)
in _110_382.FStar_Parser_AST.tm)) with
| FStar_Parser_AST.Const (c) -> begin
(FStar_All.pipe_left pos (FStar_Absyn_Syntax.mk_Exp_constant c))
end
| FStar_Parser_AST.Op (s, args) -> begin
(match ((op_as_vlid env (FStar_List.length args) top.FStar_Parser_AST.range s)) with
| None -> begin
(Prims.raise (FStar_Absyn_Syntax.Error (((Prims.strcat "Unexpected operator: " s), top.FStar_Parser_AST.range))))
end
| Some (l) -> begin
(let op = (let _110_385 = (FStar_Absyn_Syntax.range_of_lid l)
in (FStar_Absyn_Util.fvar None l _110_385))
in (let args = (FStar_All.pipe_right args (FStar_List.map (fun t -> (let _110_387 = (desugar_typ_or_exp env t)
in (_110_387, None)))))
in (let _110_388 = (FStar_Absyn_Util.mk_exp_app op args)
in (FStar_All.pipe_left setpos _110_388))))
end)
end
| (FStar_Parser_AST.Var (l)) | (FStar_Parser_AST.Name (l)) -> begin
if (l.FStar_Absyn_Syntax.str = "ref") then begin
(match ((FStar_Parser_DesugarEnv.try_lookup_lid env FStar_Absyn_Const.alloc_lid)) with
| None -> begin
(let _110_391 = (let _110_390 = (let _110_389 = (FStar_Absyn_Syntax.range_of_lid l)
in ("Identifier \'ref\' not found; include lib/st.fst in your path", _110_389))
in FStar_Absyn_Syntax.Error (_110_390))
in (Prims.raise _110_391))
end
| Some (e) -> begin
(setpos e)
end)
end else begin
(let _110_392 = (FStar_Parser_DesugarEnv.fail_or env (FStar_Parser_DesugarEnv.try_lookup_lid env) l)
in (FStar_All.pipe_left setpos _110_392))
end
end
| FStar_Parser_AST.Construct (l, args) -> begin
(let dt = (let _110_397 = (let _110_396 = (let _110_395 = (FStar_Parser_DesugarEnv.fail_or env (FStar_Parser_DesugarEnv.try_lookup_datacon env) l)
in (_110_395, Some (FStar_Absyn_Syntax.Data_ctor)))
in (FStar_Absyn_Syntax.mk_Exp_fvar _110_396))
in (FStar_All.pipe_left pos _110_397))
in (match (args) with
| [] -> begin
dt
end
| _44_1124 -> begin
(let args = (FStar_List.map (fun _44_1127 -> (match (_44_1127) with
| (t, imp) -> begin
(let te = (desugar_typ_or_exp env t)
in (arg_withimp_e imp te))
end)) args)
in (let _110_402 = (let _110_401 = (let _110_400 = (let _110_399 = (FStar_Absyn_Util.mk_exp_app dt args)
in (_110_399, FStar_Absyn_Syntax.Data_app))
in FStar_Absyn_Syntax.Meta_desugared (_110_400))
in (FStar_Absyn_Syntax.mk_Exp_meta _110_401))
in (FStar_All.pipe_left setpos _110_402)))
end))
end
| FStar_Parser_AST.Abs (binders, body) -> begin
(let _44_1164 = (FStar_List.fold_left (fun _44_1136 pat -> (match (_44_1136) with
| (env, ftvs) -> begin
(match (pat.FStar_Parser_AST.pat) with
| FStar_Parser_AST.PatAscribed ({FStar_Parser_AST.pat = FStar_Parser_AST.PatTvar (a, imp); FStar_Parser_AST.prange = _44_1139}, t) -> begin
(let ftvs = (let _110_405 = (free_type_vars env t)
in (FStar_List.append _110_405 ftvs))
in (let _110_407 = (let _110_406 = (FStar_Parser_DesugarEnv.push_local_tbinding env a)
in (FStar_All.pipe_left Prims.fst _110_406))
in (_110_407, ftvs)))
end
| FStar_Parser_AST.PatTvar (a, _44_1151) -> begin
(let _110_409 = (let _110_408 = (FStar_Parser_DesugarEnv.push_local_tbinding env a)
in (FStar_All.pipe_left Prims.fst _110_408))
in (_110_409, ftvs))
end
| FStar_Parser_AST.PatAscribed (_44_1155, t) -> begin
(let _110_411 = (let _110_410 = (free_type_vars env t)
in (FStar_List.append _110_410 ftvs))
in (env, _110_411))
end
| _44_1160 -> begin
(env, ftvs)
end)
end)) (env, []) binders)
in (match (_44_1164) with
| (_44_1162, ftv) -> begin
(let ftv = (sort_ftv ftv)
in (let binders = (let _110_413 = (FStar_All.pipe_right ftv (FStar_List.map (fun a -> (FStar_Parser_AST.mk_pattern (FStar_Parser_AST.PatTvar ((a, true))) top.FStar_Parser_AST.range))))
in (FStar_List.append _110_413 binders))
in (let rec aux = (fun env bs sc_pat_opt _44_7 -> (match (_44_7) with
| [] -> begin
(let body = (desugar_exp env body)
in (let body = (match (sc_pat_opt) with
| Some (sc, pat) -> begin
(FStar_Absyn_Syntax.mk_Exp_match (sc, ((pat, None, body))::[]) None body.FStar_Absyn_Syntax.pos)
end
| None -> begin
body
end)
in (FStar_Absyn_Syntax.mk_Exp_abs' ((FStar_List.rev bs), body) None top.FStar_Parser_AST.range)))
end
| p::rest -> begin
(let _44_1187 = (desugar_binding_pat env p)
in (match (_44_1187) with
| (env, b, pat) -> begin
(let _44_1247 = (match (b) with
| LetBinder (_44_1189) -> begin
(FStar_All.failwith "Impossible")
end
| TBinder (a, k, aq) -> begin
(let _110_422 = (binder_of_bnd b)
in (_110_422, sc_pat_opt))
end
| VBinder (x, t, aq) -> begin
(let b = (FStar_Absyn_Util.bvd_to_bvar_s x t)
in (let sc_pat_opt = (match ((pat, sc_pat_opt)) with
| (None, _44_1204) -> begin
sc_pat_opt
end
| (Some (p), None) -> begin
(let _110_424 = (let _110_423 = (FStar_Absyn_Util.bvar_to_exp b)
in (_110_423, p))
in Some (_110_424))
end
| (Some (p), Some (sc, p')) -> begin
(match ((sc.FStar_Absyn_Syntax.n, p'.FStar_Absyn_Syntax.v)) with
| (FStar_Absyn_Syntax.Exp_bvar (_44_1218), _44_1221) -> begin
(let tup = (FStar_Absyn_Util.mk_tuple_data_lid 2 top.FStar_Parser_AST.range)
in (let sc = (let _110_431 = (let _110_430 = (FStar_Absyn_Util.fvar (Some (FStar_Absyn_Syntax.Data_ctor)) tup top.FStar_Parser_AST.range)
in (let _110_429 = (let _110_428 = (FStar_Absyn_Syntax.varg sc)
in (let _110_427 = (let _110_426 = (let _110_425 = (FStar_Absyn_Util.bvar_to_exp b)
in (FStar_All.pipe_left FStar_Absyn_Syntax.varg _110_425))
in (_110_426)::[])
in (_110_428)::_110_427))
in (_110_430, _110_429)))
in (FStar_Absyn_Syntax.mk_Exp_app _110_431 None top.FStar_Parser_AST.range))
in (let p = (let _110_435 = (let _110_433 = (let _110_432 = (FStar_Absyn_Util.fv tup)
in (_110_432, Some (FStar_Absyn_Syntax.Data_ctor), ((p', false))::((p, false))::[]))
in FStar_Absyn_Syntax.Pat_cons (_110_433))
in (let _110_434 = (FStar_Range.union_ranges p'.FStar_Absyn_Syntax.p p.FStar_Absyn_Syntax.p)
in (FStar_Absyn_Util.withinfo _110_435 None _110_434)))
in Some ((sc, p)))))
end
| (FStar_Absyn_Syntax.Exp_app (_44_1227, args), FStar_Absyn_Syntax.Pat_cons (_44_1232, _44_1234, pats)) -> begin
(let tup = (FStar_Absyn_Util.mk_tuple_data_lid (1 + (FStar_List.length args)) top.FStar_Parser_AST.range)
in (let sc = (let _110_441 = (let _110_440 = (FStar_Absyn_Util.fvar (Some (FStar_Absyn_Syntax.Data_ctor)) tup top.FStar_Parser_AST.range)
in (let _110_439 = (let _110_438 = (let _110_437 = (let _110_436 = (FStar_Absyn_Util.bvar_to_exp b)
in (FStar_All.pipe_left FStar_Absyn_Syntax.varg _110_436))
in (_110_437)::[])
in (FStar_List.append args _110_438))
in (_110_440, _110_439)))
in (FStar_Absyn_Syntax.mk_Exp_app _110_441 None top.FStar_Parser_AST.range))
in (let p = (let _110_445 = (let _110_443 = (let _110_442 = (FStar_Absyn_Util.fv tup)
in (_110_442, Some (FStar_Absyn_Syntax.Data_ctor), (FStar_List.append pats (((p, false))::[]))))
in FStar_Absyn_Syntax.Pat_cons (_110_443))
in (let _110_444 = (FStar_Range.union_ranges p'.FStar_Absyn_Syntax.p p.FStar_Absyn_Syntax.p)
in (FStar_Absyn_Util.withinfo _110_445 None _110_444)))
in Some ((sc, p)))))
end
| _44_1243 -> begin
(FStar_All.failwith "Impossible")
end)
end)
in ((FStar_Util.Inr (b), aq), sc_pat_opt)))
end)
in (match (_44_1247) with
| (b, sc_pat_opt) -> begin
(aux env ((b)::bs) sc_pat_opt rest)
end))
end))
end))
in (aux env [] None binders))))
end))
end
| FStar_Parser_AST.App ({FStar_Parser_AST.tm = FStar_Parser_AST.Var (a); FStar_Parser_AST.range = _44_1251; FStar_Parser_AST.level = _44_1249}, arg, _44_1257) when ((FStar_Absyn_Syntax.lid_equals a FStar_Absyn_Const.assert_lid) || (FStar_Absyn_Syntax.lid_equals a FStar_Absyn_Const.assume_lid)) -> begin
(let phi = (desugar_formula env arg)
in (let _110_456 = (let _110_455 = (let _110_454 = (let _110_448 = (FStar_Absyn_Syntax.range_of_lid a)
in (FStar_Absyn_Util.fvar None a _110_448))
in (let _110_453 = (let _110_452 = (FStar_All.pipe_left FStar_Absyn_Syntax.targ phi)
in (let _110_451 = (let _110_450 = (let _110_449 = (FStar_Absyn_Syntax.mk_Exp_constant FStar_Absyn_Syntax.Const_unit None top.FStar_Parser_AST.range)
in (FStar_All.pipe_left FStar_Absyn_Syntax.varg _110_449))
in (_110_450)::[])
in (_110_452)::_110_451))
in (_110_454, _110_453)))
in (FStar_Absyn_Syntax.mk_Exp_app _110_455))
in (FStar_All.pipe_left pos _110_456)))
end
| FStar_Parser_AST.App (_44_1262) -> begin
(let rec aux = (fun args e -> (match ((let _110_461 = (unparen e)
in _110_461.FStar_Parser_AST.tm)) with
| FStar_Parser_AST.App (e, t, imp) -> begin
(let arg = (let _110_462 = (desugar_typ_or_exp env t)
in (FStar_All.pipe_left (arg_withimp_e imp) _110_462))
in (aux ((arg)::args) e))
end
| _44_1274 -> begin
(let head = (desugar_exp env e)
in (FStar_All.pipe_left pos (FStar_Absyn_Syntax.mk_Exp_app (head, args))))
end))
in (aux [] top))
end
| FStar_Parser_AST.Seq (t1, t2) -> begin
(let _110_468 = (let _110_467 = (let _110_466 = (let _110_465 = (desugar_exp env (FStar_Parser_AST.mk_term (FStar_Parser_AST.Let ((false, (((FStar_Parser_AST.mk_pattern FStar_Parser_AST.PatWild t1.FStar_Parser_AST.range), t1))::[], t2))) top.FStar_Parser_AST.range FStar_Parser_AST.Expr))
in (_110_465, FStar_Absyn_Syntax.Sequence))
in FStar_Absyn_Syntax.Meta_desugared (_110_466))
in (FStar_Absyn_Syntax.mk_Exp_meta _110_467))
in (FStar_All.pipe_left setpos _110_468))
end
| FStar_Parser_AST.Let (is_rec, (pat, _snd)::_tl, body) -> begin
(let ds_let_rec = (fun _44_1290 -> (match (()) with
| () -> begin
(let bindings = ((pat, _snd))::_tl
in (let funs = (FStar_All.pipe_right bindings (FStar_List.map (fun _44_1294 -> (match (_44_1294) with
| (p, def) -> begin
if (is_app_pattern p) then begin
(let _110_472 = (destruct_app_pattern env top_level p)
in (_110_472, def))
end else begin
(match ((FStar_Parser_AST.un_function p def)) with
| Some (p, def) -> begin
(let _110_473 = (destruct_app_pattern env top_level p)
in (_110_473, def))
end
| _44_1300 -> begin
(match (p.FStar_Parser_AST.pat) with
| FStar_Parser_AST.PatAscribed ({FStar_Parser_AST.pat = FStar_Parser_AST.PatVar (id, _44_1305); FStar_Parser_AST.prange = _44_1302}, t) -> begin
if top_level then begin
(let _110_476 = (let _110_475 = (let _110_474 = (FStar_Parser_DesugarEnv.qualify env id)
in FStar_Util.Inr (_110_474))
in (_110_475, [], Some (t)))
in (_110_476, def))
end else begin
((FStar_Util.Inl (id), [], Some (t)), def)
end
end
| FStar_Parser_AST.PatVar (id, _44_1314) -> begin
if top_level then begin
(let _110_479 = (let _110_478 = (let _110_477 = (FStar_Parser_DesugarEnv.qualify env id)
in FStar_Util.Inr (_110_477))
in (_110_478, [], None))
in (_110_479, def))
end else begin
((FStar_Util.Inl (id), [], None), def)
end
end
| _44_1318 -> begin
(Prims.raise (FStar_Absyn_Syntax.Error (("Unexpected let binding", p.FStar_Parser_AST.prange))))
end)
end)
end
end))))
in (let _44_1344 = (FStar_List.fold_left (fun _44_1322 _44_1331 -> (match ((_44_1322, _44_1331)) with
| ((env, fnames), ((f, _44_1325, _44_1327), _44_1330)) -> begin
(let _44_1341 = (match (f) with
| FStar_Util.Inl (x) -> begin
(let _44_1336 = (FStar_Parser_DesugarEnv.push_local_vbinding env x)
in (match (_44_1336) with
| (env, xx) -> begin
(env, FStar_Util.Inl (xx))
end))
end
| FStar_Util.Inr (l) -> begin
(let _110_482 = (FStar_Parser_DesugarEnv.push_rec_binding env (FStar_Parser_DesugarEnv.Binding_let (l)))
in (_110_482, FStar_Util.Inr (l)))
end)
in (match (_44_1341) with
| (env, lbname) -> begin
(env, (lbname)::fnames)
end))
end)) (env, []) funs)
in (match (_44_1344) with
| (env', fnames) -> begin
(let fnames = (FStar_List.rev fnames)
in (let desugar_one_def = (fun env lbname _44_1355 -> (match (_44_1355) with
| ((_44_1350, args, result_t), def) -> begin
(let def = (match (result_t) with
| None -> begin
def
end
| Some (t) -> begin
(let _110_489 = (FStar_Range.union_ranges t.FStar_Parser_AST.range def.FStar_Parser_AST.range)
in (FStar_Parser_AST.mk_term (FStar_Parser_AST.Ascribed ((def, t))) _110_489 FStar_Parser_AST.Expr))
end)
in (let def = (match (args) with
| [] -> begin
def
end
| _44_1362 -> begin
(FStar_Parser_AST.mk_term (FStar_Parser_AST.un_curry_abs args def) top.FStar_Parser_AST.range top.FStar_Parser_AST.level)
end)
in (let body = (desugar_exp env def)
in (mk_lb (lbname, FStar_Absyn_Syntax.tun, body)))))
end))
in (let lbs = (FStar_List.map2 (desugar_one_def (if is_rec then begin
env'
end else begin
env
end)) fnames funs)
in (let body = (desugar_exp env' body)
in (FStar_All.pipe_left pos (FStar_Absyn_Syntax.mk_Exp_let ((is_rec, lbs), body)))))))
end))))
end))
in (let ds_non_rec = (fun pat t1 t2 -> (let t1 = (desugar_exp env t1)
in (let _44_1375 = (desugar_binding_pat_maybe_top top_level env pat)
in (match (_44_1375) with
| (env, binder, pat) -> begin
(match (binder) with
| TBinder (_44_1377) -> begin
(FStar_All.failwith "Unexpected type binder in let")
end
| LetBinder (l, t) -> begin
(let body = (desugar_exp env t2)
in (FStar_All.pipe_left pos (FStar_Absyn_Syntax.mk_Exp_let ((false, ({FStar_Absyn_Syntax.lbname = FStar_Util.Inr (l); FStar_Absyn_Syntax.lbtyp = t; FStar_Absyn_Syntax.lbeff = FStar_Absyn_Const.effect_ALL_lid; FStar_Absyn_Syntax.lbdef = t1})::[]), body))))
end
| VBinder (x, t, _44_1387) -> begin
(let body = (desugar_exp env t2)
in (let body = (match (pat) with
| (None) | (Some ({FStar_Absyn_Syntax.v = FStar_Absyn_Syntax.Pat_wild (_); FStar_Absyn_Syntax.sort = _; FStar_Absyn_Syntax.p = _})) -> begin
body
end
| Some (pat) -> begin
(let _110_501 = (let _110_500 = (FStar_Absyn_Util.bvd_to_exp x t)
in (_110_500, ((pat, None, body))::[]))
in (FStar_Absyn_Syntax.mk_Exp_match _110_501 None body.FStar_Absyn_Syntax.pos))
end)
in (FStar_All.pipe_left pos (FStar_Absyn_Syntax.mk_Exp_let ((false, ((mk_lb (FStar_Util.Inl (x), t, t1)))::[]), body)))))
end)
end))))
in if (is_rec || (is_app_pattern pat)) then begin
(ds_let_rec ())
end else begin
(ds_non_rec pat _snd body)
end))
end
| FStar_Parser_AST.If (t1, t2, t3) -> begin
(let _110_514 = (let _110_513 = (let _110_512 = (desugar_exp env t1)
in (let _110_511 = (let _110_510 = (let _110_506 = (desugar_exp env t2)
in ((FStar_Absyn_Util.withinfo (FStar_Absyn_Syntax.Pat_constant (FStar_Absyn_Syntax.Const_bool (true))) None t2.FStar_Parser_AST.range), None, _110_506))
in (let _110_509 = (let _110_508 = (let _110_507 = (desugar_exp env t3)
in ((FStar_Absyn_Util.withinfo (FStar_Absyn_Syntax.Pat_constant (FStar_Absyn_Syntax.Const_bool (false))) None t3.FStar_Parser_AST.range), None, _110_507))
in (_110_508)::[])
in (_110_510)::_110_509))
in (_110_512, _110_511)))
in (FStar_Absyn_Syntax.mk_Exp_match _110_513))
in (FStar_All.pipe_left pos _110_514))
end
| FStar_Parser_AST.TryWith (e, branches) -> begin
(let r = top.FStar_Parser_AST.range
in (let handler = (FStar_Parser_AST.mk_function branches r r)
in (let body = (FStar_Parser_AST.mk_function ((((FStar_Parser_AST.mk_pattern (FStar_Parser_AST.PatConst (FStar_Absyn_Syntax.Const_unit)) r), None, e))::[]) r r)
in (let a1 = (FStar_Parser_AST.mk_term (FStar_Parser_AST.App (((FStar_Parser_AST.mk_term (FStar_Parser_AST.Var (FStar_Absyn_Const.try_with_lid)) r top.FStar_Parser_AST.level), body, FStar_Parser_AST.Nothing))) r top.FStar_Parser_AST.level)
in (let a2 = (FStar_Parser_AST.mk_term (FStar_Parser_AST.App ((a1, handler, FStar_Parser_AST.Nothing))) r top.FStar_Parser_AST.level)
in (desugar_exp env a2))))))
end
| FStar_Parser_AST.Match (e, branches) -> begin
(let desugar_branch = (fun _44_1426 -> (match (_44_1426) with
| (pat, wopt, b) -> begin
(let _44_1429 = (desugar_match_pat env pat)
in (match (_44_1429) with
| (env, pat) -> begin
(let wopt = (match (wopt) with
| None -> begin
None
end
| Some (e) -> begin
(let _110_517 = (desugar_exp env e)
in Some (_110_517))
end)
in (let b = (desugar_exp env b)
in (pat, wopt, b)))
end))
end))
in (let _110_523 = (let _110_522 = (let _110_521 = (desugar_exp env e)
in (let _110_520 = (FStar_List.map desugar_branch branches)
in (_110_521, _110_520)))
in (FStar_Absyn_Syntax.mk_Exp_match _110_522))
in (FStar_All.pipe_left pos _110_523)))
end
| FStar_Parser_AST.Ascribed (e, t) -> begin
(let _110_529 = (let _110_528 = (let _110_527 = (desugar_exp env e)
in (let _110_526 = (desugar_typ env t)
in (_110_527, _110_526, None)))
in (FStar_Absyn_Syntax.mk_Exp_ascribed _110_528))
in (FStar_All.pipe_left pos _110_529))
end
| FStar_Parser_AST.Record (_44_1440, []) -> begin
(Prims.raise (FStar_Absyn_Syntax.Error (("Unexpected empty record", top.FStar_Parser_AST.range))))
end
| FStar_Parser_AST.Record (eopt, fields) -> begin
(let _44_1451 = (FStar_List.hd fields)
in (match (_44_1451) with
| (f, _44_1450) -> begin
(let qfn = (fun g -> (FStar_Absyn_Syntax.lid_of_ids (FStar_List.append f.FStar_Absyn_Syntax.ns ((g)::[]))))
in (let _44_1457 = (FStar_Parser_DesugarEnv.fail_or env (FStar_Parser_DesugarEnv.try_lookup_record_by_field_name env) f)
in (match (_44_1457) with
| (record, _44_1456) -> begin
(let get_field = (fun xopt f -> (let fn = f.FStar_Absyn_Syntax.ident
in (let found = (FStar_All.pipe_right fields (FStar_Util.find_opt (fun _44_1465 -> (match (_44_1465) with
| (g, _44_1464) -> begin
(let gn = g.FStar_Absyn_Syntax.ident
in (fn.FStar_Absyn_Syntax.idText = gn.FStar_Absyn_Syntax.idText))
end))))
in (match (found) with
| Some (_44_1469, e) -> begin
(let _110_537 = (qfn fn)
in (_110_537, e))
end
| None -> begin
(match (xopt) with
| None -> begin
(let _110_541 = (let _110_540 = (let _110_539 = (let _110_538 = (FStar_Absyn_Syntax.text_of_lid f)
in (FStar_Util.format1 "Field %s is missing" _110_538))
in (_110_539, top.FStar_Parser_AST.range))
in FStar_Absyn_Syntax.Error (_110_540))
in (Prims.raise _110_541))
end
| Some (x) -> begin
(let _110_542 = (qfn fn)
in (_110_542, (FStar_Parser_AST.mk_term (FStar_Parser_AST.Project ((x, f))) x.FStar_Parser_AST.range x.FStar_Parser_AST.level)))
end)
end))))
in (let recterm = (match (eopt) with
| None -> begin
(let _110_547 = (let _110_546 = (FStar_All.pipe_right record.FStar_Parser_DesugarEnv.fields (FStar_List.map (fun _44_1481 -> (match (_44_1481) with
| (f, _44_1480) -> begin
(let _110_545 = (let _110_544 = (get_field None f)
in (FStar_All.pipe_left Prims.snd _110_544))
in (_110_545, FStar_Parser_AST.Nothing))
end))))
in (record.FStar_Parser_DesugarEnv.constrname, _110_546))
in FStar_Parser_AST.Construct (_110_547))
end
| Some (e) -> begin
(let x = (FStar_Absyn_Util.genident (Some (e.FStar_Parser_AST.range)))
in (let xterm = (let _110_549 = (let _110_548 = (FStar_Absyn_Syntax.lid_of_ids ((x)::[]))
in FStar_Parser_AST.Var (_110_548))
in (FStar_Parser_AST.mk_term _110_549 x.FStar_Absyn_Syntax.idRange FStar_Parser_AST.Expr))
in (let record = (let _110_552 = (let _110_551 = (FStar_All.pipe_right record.FStar_Parser_DesugarEnv.fields (FStar_List.map (fun _44_1489 -> (match (_44_1489) with
| (f, _44_1488) -> begin
(get_field (Some (xterm)) f)
end))))
in (None, _110_551))
in FStar_Parser_AST.Record (_110_552))
in FStar_Parser_AST.Let ((false, (((FStar_Parser_AST.mk_pattern (FStar_Parser_AST.PatVar ((x, false))) x.FStar_Absyn_Syntax.idRange), e))::[], (FStar_Parser_AST.mk_term record top.FStar_Parser_AST.range top.FStar_Parser_AST.level))))))
end)
in (let recterm = (FStar_Parser_AST.mk_term recterm top.FStar_Parser_AST.range top.FStar_Parser_AST.level)
in (let e = (desugar_exp env recterm)
in (match (e.FStar_Absyn_Syntax.n) with
| FStar_Absyn_Syntax.Exp_meta (FStar_Absyn_Syntax.Meta_desugared ({FStar_Absyn_Syntax.n = FStar_Absyn_Syntax.Exp_app ({FStar_Absyn_Syntax.n = FStar_Absyn_Syntax.Exp_fvar (fv, _44_1512); FStar_Absyn_Syntax.tk = _44_1509; FStar_Absyn_Syntax.pos = _44_1507; FStar_Absyn_Syntax.fvs = _44_1505; FStar_Absyn_Syntax.uvs = _44_1503}, args); FStar_Absyn_Syntax.tk = _44_1501; FStar_Absyn_Syntax.pos = _44_1499; FStar_Absyn_Syntax.fvs = _44_1497; FStar_Absyn_Syntax.uvs = _44_1495}, FStar_Absyn_Syntax.Data_app)) -> begin
(let e = (let _110_562 = (let _110_561 = (let _110_560 = (let _110_559 = (let _110_558 = (let _110_557 = (let _110_556 = (let _110_555 = (FStar_All.pipe_right record.FStar_Parser_DesugarEnv.fields (FStar_List.map Prims.fst))
in (record.FStar_Parser_DesugarEnv.typename, _110_555))
in FStar_Absyn_Syntax.Record_ctor (_110_556))
in Some (_110_557))
in (fv, _110_558))
in (FStar_Absyn_Syntax.mk_Exp_fvar _110_559 None e.FStar_Absyn_Syntax.pos))
in (_110_560, args))
in (FStar_Absyn_Syntax.mk_Exp_app _110_561))
in (FStar_All.pipe_left pos _110_562))
in (FStar_Absyn_Syntax.mk_Exp_meta (FStar_Absyn_Syntax.Meta_desugared ((e, FStar_Absyn_Syntax.Data_app)))))
end
| _44_1526 -> begin
e
end)))))
end)))
end))
end
| FStar_Parser_AST.Project (e, f) -> begin
(let _44_1533 = (FStar_Parser_DesugarEnv.fail_or env (FStar_Parser_DesugarEnv.try_lookup_projector_by_field_name env) f)
in (match (_44_1533) with
| (fieldname, is_rec) -> begin
(let e = (desugar_exp env e)
in (let fn = (let _44_1538 = (FStar_Util.prefix fieldname.FStar_Absyn_Syntax.ns)
in (match (_44_1538) with
| (ns, _44_1537) -> begin
(FStar_Absyn_Syntax.lid_of_ids (FStar_List.append ns ((f.FStar_Absyn_Syntax.ident)::[])))
end))
in (let qual = if is_rec then begin
Some (FStar_Absyn_Syntax.Record_projector (fn))
end else begin
None
end
in (let _110_570 = (let _110_569 = (let _110_568 = (let _110_565 = (FStar_Absyn_Syntax.range_of_lid f)
in (FStar_Absyn_Util.fvar (Some (FStar_Absyn_Syntax.Record_projector (fn))) fieldname _110_565))
in (let _110_567 = (let _110_566 = (FStar_Absyn_Syntax.varg e)
in (_110_566)::[])
in (_110_568, _110_567)))
in (FStar_Absyn_Syntax.mk_Exp_app _110_569))
in (FStar_All.pipe_left pos _110_570)))))
end))
end
| FStar_Parser_AST.Paren (e) -> begin
(desugar_exp env e)
end
| _44_1544 -> begin
(FStar_Parser_AST.error "Unexpected term" top top.FStar_Parser_AST.range)
end))))
and desugar_typ = (fun env top -> (let wpos = (fun t -> (t None top.FStar_Parser_AST.range))
in (let setpos = (fun t -> (let _44_1551 = t
in {FStar_Absyn_Syntax.n = _44_1551.FStar_Absyn_Syntax.n; FStar_Absyn_Syntax.tk = _44_1551.FStar_Absyn_Syntax.tk; FStar_Absyn_Syntax.pos = top.FStar_Parser_AST.range; FStar_Absyn_Syntax.fvs = _44_1551.FStar_Absyn_Syntax.fvs; FStar_Absyn_Syntax.uvs = _44_1551.FStar_Absyn_Syntax.uvs}))
in (let top = (unparen top)
in (let head_and_args = (fun t -> (let rec aux = (fun args t -> (match ((let _110_593 = (unparen t)
in _110_593.FStar_Parser_AST.tm)) with
| FStar_Parser_AST.App (t, arg, imp) -> begin
(aux (((arg, imp))::args) t)
end
| FStar_Parser_AST.Construct (l, args') -> begin
({FStar_Parser_AST.tm = FStar_Parser_AST.Name (l); FStar_Parser_AST.range = t.FStar_Parser_AST.range; FStar_Parser_AST.level = t.FStar_Parser_AST.level}, (FStar_List.append args' args))
end
| _44_1569 -> begin
(t, args)
end))
in (aux [] t)))
in (match (top.FStar_Parser_AST.tm) with
| FStar_Parser_AST.Wild -> begin
(setpos FStar_Absyn_Syntax.tun)
end
| FStar_Parser_AST.Requires (t, lopt) -> begin
(let t = (label_conjuncts "pre-condition" true lopt t)
in if (is_type env t) then begin
(desugar_typ env t)
end else begin
(let _110_594 = (desugar_exp env t)
in (FStar_All.pipe_right _110_594 FStar_Absyn_Util.b2t))
end)
end
| FStar_Parser_AST.Ensures (t, lopt) -> begin
(let t = (label_conjuncts "post-condition" false lopt t)
in if (is_type env t) then begin
(desugar_typ env t)
end else begin
(let _110_595 = (desugar_exp env t)
in (FStar_All.pipe_right _110_595 FStar_Absyn_Util.b2t))
end)
end
| FStar_Parser_AST.Op ("*", t1::_44_1583::[]) -> begin
if (is_type env t1) then begin
(let rec flatten = (fun t -> (match (t.FStar_Parser_AST.tm) with
| FStar_Parser_AST.Op ("*", t1::t2::[]) -> begin
(let rest = (flatten t2)
in (t1)::rest)
end
| _44_1598 -> begin
(t)::[]
end))
in (let targs = (let _110_600 = (flatten top)
in (FStar_All.pipe_right _110_600 (FStar_List.map (fun t -> (let _110_599 = (desugar_typ env t)
in (FStar_Absyn_Syntax.targ _110_599))))))
in (let tup = (let _110_601 = (FStar_Absyn_Util.mk_tuple_lid (FStar_List.length targs) top.FStar_Parser_AST.range)
in (FStar_Parser_DesugarEnv.fail_or env (FStar_Parser_DesugarEnv.try_lookup_typ_name env) _110_601))
in (FStar_All.pipe_left wpos (FStar_Absyn_Syntax.mk_Typ_app (tup, targs))))))
end else begin
(let _110_607 = (let _110_606 = (let _110_605 = (let _110_604 = (FStar_Parser_AST.term_to_string t1)
in (FStar_Util.format1 "The operator \"*\" is resolved here as multiplication since \"%s\" is a term, although a type was expected" _110_604))
in (_110_605, top.FStar_Parser_AST.range))
in FStar_Absyn_Syntax.Error (_110_606))
in (Prims.raise _110_607))
end
end
| FStar_Parser_AST.Op ("=!=", args) -> begin
(desugar_typ env (FStar_Parser_AST.mk_term (FStar_Parser_AST.Op (("~", ((FStar_Parser_AST.mk_term (FStar_Parser_AST.Op (("==", args))) top.FStar_Parser_AST.range top.FStar_Parser_AST.level))::[]))) top.FStar_Parser_AST.range top.FStar_Parser_AST.level))
end
| FStar_Parser_AST.Op (s, args) -> begin
(match ((op_as_tylid env (FStar_List.length args) top.FStar_Parser_AST.range s)) with
| None -> begin
(let _110_608 = (desugar_exp env top)
in (FStar_All.pipe_right _110_608 FStar_Absyn_Util.b2t))
end
| Some (l) -> begin
(let args = (FStar_List.map (fun t -> (let _110_610 = (desugar_typ_or_exp env t)
in (FStar_All.pipe_left (arg_withimp_t FStar_Parser_AST.Nothing) _110_610))) args)
in (let _110_611 = (FStar_Absyn_Util.ftv l FStar_Absyn_Syntax.kun)
in (FStar_Absyn_Util.mk_typ_app _110_611 args)))
end)
end
| FStar_Parser_AST.Tvar (a) -> begin
(let _110_612 = (FStar_Parser_DesugarEnv.fail_or2 (FStar_Parser_DesugarEnv.try_lookup_typ_var env) a)
in (FStar_All.pipe_left setpos _110_612))
end
| (FStar_Parser_AST.Var (l)) | (FStar_Parser_AST.Name (l)) when ((FStar_List.length l.FStar_Absyn_Syntax.ns) = 0) -> begin
(match ((FStar_Parser_DesugarEnv.try_lookup_typ_var env l.FStar_Absyn_Syntax.ident)) with
| Some (t) -> begin
(setpos t)
end
| None -> begin
(let _110_613 = (FStar_Parser_DesugarEnv.fail_or env (FStar_Parser_DesugarEnv.try_lookup_typ_name env) l)
in (FStar_All.pipe_left setpos _110_613))
end)
end
| (FStar_Parser_AST.Var (l)) | (FStar_Parser_AST.Name (l)) -> begin
(let l = (FStar_Absyn_Util.set_lid_range l top.FStar_Parser_AST.range)
in (let _110_614 = (FStar_Parser_DesugarEnv.fail_or env (FStar_Parser_DesugarEnv.try_lookup_typ_name env) l)
in (FStar_All.pipe_left setpos _110_614)))
end
| FStar_Parser_AST.Construct (l, args) -> begin
(let t = (let _110_615 = (FStar_Parser_DesugarEnv.fail_or env (FStar_Parser_DesugarEnv.try_lookup_typ_name env) l)
in (FStar_All.pipe_left setpos _110_615))
in (let args = (FStar_List.map (fun _44_1634 -> (match (_44_1634) with
| (t, imp) -> begin
(let _110_617 = (desugar_typ_or_exp env t)
in (FStar_All.pipe_left (arg_withimp_t imp) _110_617))
end)) args)
in (FStar_Absyn_Util.mk_typ_app t args)))
end
| FStar_Parser_AST.Abs (binders, body) -> begin
(let rec aux = (fun env bs _44_8 -> (match (_44_8) with
| [] -> begin
(let body = (desugar_typ env body)
in (FStar_All.pipe_left wpos (FStar_Absyn_Syntax.mk_Typ_lam ((FStar_List.rev bs), body))))
end
| hd::tl -> begin
(let _44_1652 = (desugar_binding_pat env hd)
in (match (_44_1652) with
| (env, bnd, pat) -> begin
(match (pat) with
| Some (q) -> begin
(let _110_629 = (let _110_628 = (let _110_627 = (let _110_626 = (FStar_Absyn_Print.pat_to_string q)
in (FStar_Util.format1 "Pattern matching at the type level is not supported; got %s\n" _110_626))
in (_110_627, hd.FStar_Parser_AST.prange))
in FStar_Absyn_Syntax.Error (_110_628))
in (Prims.raise _110_629))
end
| None -> begin
(let b = (binder_of_bnd bnd)
in (aux env ((b)::bs) tl))
end)
end))
end))
in (aux env [] binders))
end
| FStar_Parser_AST.App (_44_1658) -> begin
(let rec aux = (fun args e -> (match ((let _110_634 = (unparen e)
in _110_634.FStar_Parser_AST.tm)) with
| FStar_Parser_AST.App (e, arg, imp) -> begin
(let arg = (let _110_635 = (desugar_typ_or_exp env arg)
in (FStar_All.pipe_left (arg_withimp_t imp) _110_635))
in (aux ((arg)::args) e))
end
| _44_1670 -> begin
(let head = (desugar_typ env e)
in (FStar_All.pipe_left wpos (FStar_Absyn_Syntax.mk_Typ_app (head, args))))
end))
in (aux [] top))
end
| FStar_Parser_AST.Product ([], t) -> begin
(FStar_All.failwith "Impossible: product with no binders")
end
| FStar_Parser_AST.Product (binders, t) -> begin
(let _44_1682 = (uncurry binders t)
in (match (_44_1682) with
| (bs, t) -> begin
(let rec aux = (fun env bs _44_9 -> (match (_44_9) with
| [] -> begin
(let cod = (desugar_comp top.FStar_Parser_AST.range true env t)
in (FStar_All.pipe_left wpos (FStar_Absyn_Syntax.mk_Typ_fun ((FStar_List.rev bs), cod))))
end
| hd::tl -> begin
(let mlenv = (FStar_Parser_DesugarEnv.default_ml env)
in (let bb = (desugar_binder mlenv hd)
in (let _44_1696 = (as_binder env hd.FStar_Parser_AST.aqual bb)
in (match (_44_1696) with
| (b, env) -> begin
(aux env ((b)::bs) tl)
end))))
end))
in (aux env [] bs))
end))
end
| FStar_Parser_AST.Refine (b, f) -> begin
(match ((desugar_exp_binder env b)) with
| (None, _44_1703) -> begin
(FStar_All.failwith "Missing binder in refinement")
end
| b -> begin
(let _44_1717 = (match ((as_binder env None (FStar_Util.Inr (b)))) with
| ((FStar_Util.Inr (x), _44_1709), env) -> begin
(x, env)
end
| _44_1714 -> begin
(FStar_All.failwith "impossible")
end)
in (match (_44_1717) with
| (b, env) -> begin
(let f = if (is_type env f) then begin
(desugar_formula env f)
end else begin
(let _110_646 = (desugar_exp env f)
in (FStar_All.pipe_right _110_646 FStar_Absyn_Util.b2t))
end
in (FStar_All.pipe_left wpos (FStar_Absyn_Syntax.mk_Typ_refine (b, f))))
end))
end)
end
| (FStar_Parser_AST.NamedTyp (_, t)) | (FStar_Parser_AST.Paren (t)) -> begin
(desugar_typ env t)
end
| FStar_Parser_AST.Ascribed (t, k) -> begin
(let _110_654 = (let _110_653 = (let _110_652 = (desugar_typ env t)
in (let _110_651 = (desugar_kind env k)
in (_110_652, _110_651)))
in (FStar_Absyn_Syntax.mk_Typ_ascribed' _110_653))
in (FStar_All.pipe_left wpos _110_654))
end
| FStar_Parser_AST.Sum (binders, t) -> begin
(let _44_1751 = (FStar_List.fold_left (fun _44_1736 b -> (match (_44_1736) with
| (env, tparams, typs) -> begin
(let _44_1740 = (desugar_exp_binder env b)
in (match (_44_1740) with
| (xopt, t) -> begin
(let _44_1746 = (match (xopt) with
| None -> begin
(let _110_657 = (FStar_Absyn_Util.new_bvd (Some (top.FStar_Parser_AST.range)))
in (env, _110_657))
end
| Some (x) -> begin
(FStar_Parser_DesugarEnv.push_local_vbinding env x)
end)
in (match (_44_1746) with
| (env, x) -> begin
(let _110_661 = (let _110_660 = (let _110_659 = (let _110_658 = (FStar_Absyn_Util.close_with_lam tparams t)
in (FStar_All.pipe_left FStar_Absyn_Syntax.targ _110_658))
in (_110_659)::[])
in (FStar_List.append typs _110_660))
in (env, (FStar_List.append tparams (((FStar_Util.Inr ((FStar_Absyn_Util.bvd_to_bvar_s x t)), None))::[])), _110_661))
end))
end))
end)) (env, [], []) (FStar_List.append binders (((FStar_Parser_AST.mk_binder (FStar_Parser_AST.NoName (t)) t.FStar_Parser_AST.range FStar_Parser_AST.Type None))::[])))
in (match (_44_1751) with
| (env, _44_1749, targs) -> begin
(let tup = (let _110_662 = (FStar_Absyn_Util.mk_dtuple_lid (FStar_List.length targs) top.FStar_Parser_AST.range)
in (FStar_Parser_DesugarEnv.fail_or env (FStar_Parser_DesugarEnv.try_lookup_typ_name env) _110_662))
in (FStar_All.pipe_left wpos (FStar_Absyn_Syntax.mk_Typ_app (tup, targs))))
end))
end
| FStar_Parser_AST.Record (_44_1754) -> begin
(FStar_All.failwith "Unexpected record type")
end
| FStar_Parser_AST.Let (false, (x, v)::[], t) -> begin
(let let_v = (FStar_Parser_AST.mk_term (FStar_Parser_AST.App (((FStar_Parser_AST.mk_term (FStar_Parser_AST.Name (FStar_Absyn_Const.let_in_typ)) top.FStar_Parser_AST.range top.FStar_Parser_AST.level), v, FStar_Parser_AST.Nothing))) v.FStar_Parser_AST.range v.FStar_Parser_AST.level)
in (let t' = (FStar_Parser_AST.mk_term (FStar_Parser_AST.App ((let_v, (FStar_Parser_AST.mk_term (FStar_Parser_AST.Abs (((x)::[], t))) t.FStar_Parser_AST.range t.FStar_Parser_AST.level), FStar_Parser_AST.Nothing))) top.FStar_Parser_AST.range top.FStar_Parser_AST.level)
in (desugar_typ env t')))
end
| (FStar_Parser_AST.If (_)) | (FStar_Parser_AST.Labeled (_)) -> begin
(desugar_formula env top)
end
| _44_1773 when (top.FStar_Parser_AST.level = FStar_Parser_AST.Formula) -> begin
(desugar_formula env top)
end
| _44_1775 -> begin
(FStar_Parser_AST.error "Expected a type" top top.FStar_Parser_AST.range)
end))))))
and desugar_comp = (fun r default_ok env t -> (let fail = (fun msg -> (Prims.raise (FStar_Absyn_Syntax.Error ((msg, r)))))
in (let pre_process_comp_typ = (fun t -> (let _44_1786 = (head_and_args t)
in (match (_44_1786) with
| (head, args) -> begin
(match (head.FStar_Parser_AST.tm) with
| FStar_Parser_AST.Name (lemma) when (lemma.FStar_Absyn_Syntax.ident.FStar_Absyn_Syntax.idText = "Lemma") -> begin
(let unit = ((FStar_Parser_AST.mk_term (FStar_Parser_AST.Name (FStar_Absyn_Const.unit_lid)) t.FStar_Parser_AST.range FStar_Parser_AST.Type), FStar_Parser_AST.Nothing)
in (let nil_pat = ((FStar_Parser_AST.mk_term (FStar_Parser_AST.Name (FStar_Absyn_Const.nil_lid)) t.FStar_Parser_AST.range FStar_Parser_AST.Expr), FStar_Parser_AST.Nothing)
in (let _44_1812 = (FStar_All.pipe_right args (FStar_List.partition (fun _44_1794 -> (match (_44_1794) with
| (arg, _44_1793) -> begin
(match ((let _110_674 = (unparen arg)
in _110_674.FStar_Parser_AST.tm)) with
| FStar_Parser_AST.App ({FStar_Parser_AST.tm = FStar_Parser_AST.Var (d); FStar_Parser_AST.range = _44_1798; FStar_Parser_AST.level = _44_1796}, _44_1803, _44_1805) -> begin
(d.FStar_Absyn_Syntax.ident.FStar_Absyn_Syntax.idText = "decreases")
end
| _44_1809 -> begin
false
end)
end))))
in (match (_44_1812) with
| (decreases_clause, args) -> begin
(let args = (match (args) with
| [] -> begin
(Prims.raise (FStar_Absyn_Syntax.Error (("Not enough arguments to \'Lemma\'", t.FStar_Parser_AST.range))))
end
| ens::[] -> begin
(let req_true = ((FStar_Parser_AST.mk_term (FStar_Parser_AST.Requires (((FStar_Parser_AST.mk_term (FStar_Parser_AST.Name (FStar_Absyn_Const.true_lid)) t.FStar_Parser_AST.range FStar_Parser_AST.Formula), None))) t.FStar_Parser_AST.range FStar_Parser_AST.Type), FStar_Parser_AST.Nothing)
in (unit)::(req_true)::(ens)::(nil_pat)::[])
end
| req::ens::[] -> begin
(unit)::(req)::(ens)::(nil_pat)::[]
end
| more -> begin
(unit)::more
end)
in (let t = (FStar_Parser_AST.mk_term (FStar_Parser_AST.Construct ((lemma, (FStar_List.append args decreases_clause)))) t.FStar_Parser_AST.range t.FStar_Parser_AST.level)
in (desugar_typ env t)))
end))))
end
| FStar_Parser_AST.Name (tot) when (((tot.FStar_Absyn_Syntax.ident.FStar_Absyn_Syntax.idText = "Tot") && (not ((FStar_Parser_DesugarEnv.is_effect_name env FStar_Absyn_Const.effect_Tot_lid)))) && (let _110_675 = (FStar_Parser_DesugarEnv.current_module env)
in (FStar_Absyn_Syntax.lid_equals _110_675 FStar_Absyn_Const.prims_lid))) -> begin
(let args = (FStar_List.map (fun _44_1827 -> (match (_44_1827) with
| (t, imp) -> begin
(let _110_677 = (desugar_typ_or_exp env t)
in (FStar_All.pipe_left (arg_withimp_t imp) _110_677))
end)) args)
in (let _110_678 = (FStar_Absyn_Util.ftv FStar_Absyn_Const.effect_Tot_lid FStar_Absyn_Syntax.kun)
in (FStar_Absyn_Util.mk_typ_app _110_678 args)))
end
| _44_1830 -> begin
(desugar_typ env t)
end)
end)))
in (let t = (pre_process_comp_typ t)
in (let _44_1834 = (FStar_Absyn_Util.head_and_args t)
in (match (_44_1834) with
| (head, args) -> begin
(match ((let _110_680 = (let _110_679 = (FStar_Absyn_Util.compress_typ head)
in _110_679.FStar_Absyn_Syntax.n)
in (_110_680, args))) with
| (FStar_Absyn_Syntax.Typ_const (eff), (FStar_Util.Inl (result_typ), _44_1841)::rest) -> begin
(let _44_1881 = (FStar_All.pipe_right rest (FStar_List.partition (fun _44_10 -> (match (_44_10) with
| (FStar_Util.Inr (_44_1847), _44_1850) -> begin
false
end
| (FStar_Util.Inl (t), _44_1855) -> begin
(match (t.FStar_Absyn_Syntax.n) with
| FStar_Absyn_Syntax.Typ_app ({FStar_Absyn_Syntax.n = FStar_Absyn_Syntax.Typ_const (fv); FStar_Absyn_Syntax.tk = _44_1864; FStar_Absyn_Syntax.pos = _44_1862; FStar_Absyn_Syntax.fvs = _44_1860; FStar_Absyn_Syntax.uvs = _44_1858}, (FStar_Util.Inr (_44_1869), _44_1872)::[]) -> begin
(FStar_Absyn_Syntax.lid_equals fv.FStar_Absyn_Syntax.v FStar_Absyn_Const.decreases_lid)
end
| _44_1878 -> begin
false
end)
end))))
in (match (_44_1881) with
| (dec, rest) -> begin
(let decreases_clause = (FStar_All.pipe_right dec (FStar_List.map (fun _44_11 -> (match (_44_11) with
| (FStar_Util.Inl (t), _44_1886) -> begin
(match (t.FStar_Absyn_Syntax.n) with
| FStar_Absyn_Syntax.Typ_app (_44_1889, (FStar_Util.Inr (arg), _44_1893)::[]) -> begin
FStar_Absyn_Syntax.DECREASES (arg)
end
| _44_1899 -> begin
(FStar_All.failwith "impos")
end)
end
| _44_1901 -> begin
(FStar_All.failwith "impos")
end))))
in if ((FStar_Parser_DesugarEnv.is_effect_name env eff.FStar_Absyn_Syntax.v) || (FStar_Absyn_Syntax.lid_equals eff.FStar_Absyn_Syntax.v FStar_Absyn_Const.effect_Tot_lid)) then begin
if ((FStar_Absyn_Syntax.lid_equals eff.FStar_Absyn_Syntax.v FStar_Absyn_Const.effect_Tot_lid) && ((FStar_List.length decreases_clause) = 0)) then begin
(FStar_Absyn_Syntax.mk_Total result_typ)
end else begin
(let flags = if (FStar_Absyn_Syntax.lid_equals eff.FStar_Absyn_Syntax.v FStar_Absyn_Const.effect_Lemma_lid) then begin
(FStar_Absyn_Syntax.LEMMA)::[]
end else begin
if (FStar_Absyn_Syntax.lid_equals eff.FStar_Absyn_Syntax.v FStar_Absyn_Const.effect_Tot_lid) then begin
(FStar_Absyn_Syntax.TOTAL)::[]
end else begin
if (FStar_Absyn_Syntax.lid_equals eff.FStar_Absyn_Syntax.v FStar_Absyn_Const.effect_ML_lid) then begin
(FStar_Absyn_Syntax.MLEFFECT)::[]
end else begin
[]
end
end
end
in (let rest = if (FStar_Absyn_Syntax.lid_equals eff.FStar_Absyn_Syntax.v FStar_Absyn_Const.effect_Lemma_lid) then begin
(match (rest) with
| req::ens::(FStar_Util.Inr (pat), aq)::[] -> begin
(let _110_687 = (let _110_686 = (let _110_685 = (let _110_684 = (let _110_683 = (FStar_Absyn_Syntax.mk_Exp_meta (FStar_Absyn_Syntax.Meta_desugared ((pat, FStar_Absyn_Syntax.Meta_smt_pat))))
in FStar_Util.Inr (_110_683))
in (_110_684, aq))
in (_110_685)::[])
in (ens)::_110_686)
in (req)::_110_687)
end
| _44_1912 -> begin
rest
end)
end else begin
rest
end
in (FStar_Absyn_Syntax.mk_Comp {FStar_Absyn_Syntax.effect_name = eff.FStar_Absyn_Syntax.v; FStar_Absyn_Syntax.result_typ = result_typ; FStar_Absyn_Syntax.effect_args = rest; FStar_Absyn_Syntax.flags = (FStar_List.append flags decreases_clause)})))
end
end else begin
if default_ok then begin
(env.FStar_Parser_DesugarEnv.default_result_effect t r)
end else begin
(let _110_689 = (let _110_688 = (FStar_Absyn_Print.typ_to_string t)
in (FStar_Util.format1 "%s is not an effect" _110_688))
in (fail _110_689))
end
end)
end))
end
| _44_1915 -> begin
if default_ok then begin
(env.FStar_Parser_DesugarEnv.default_result_effect t r)
end else begin
(let _110_691 = (let _110_690 = (FStar_Absyn_Print.typ_to_string t)
in (FStar_Util.format1 "%s is not an effect" _110_690))
in (fail _110_691))
end
end)
end))))))
and desugar_kind = (fun env k -> (let pos = (fun f -> (f k.FStar_Parser_AST.range))
in (let setpos = (fun kk -> (let _44_1922 = kk
in {FStar_Absyn_Syntax.n = _44_1922.FStar_Absyn_Syntax.n; FStar_Absyn_Syntax.tk = _44_1922.FStar_Absyn_Syntax.tk; FStar_Absyn_Syntax.pos = k.FStar_Parser_AST.range; FStar_Absyn_Syntax.fvs = _44_1922.FStar_Absyn_Syntax.fvs; FStar_Absyn_Syntax.uvs = _44_1922.FStar_Absyn_Syntax.uvs}))
in (let k = (unparen k)
in (match (k.FStar_Parser_AST.tm) with
| FStar_Parser_AST.Name ({FStar_Absyn_Syntax.ns = _44_1931; FStar_Absyn_Syntax.ident = _44_1929; FStar_Absyn_Syntax.nsstr = _44_1927; FStar_Absyn_Syntax.str = "Type"}) -> begin
(setpos FStar_Absyn_Syntax.mk_Kind_type)
end
| FStar_Parser_AST.Name ({FStar_Absyn_Syntax.ns = _44_1940; FStar_Absyn_Syntax.ident = _44_1938; FStar_Absyn_Syntax.nsstr = _44_1936; FStar_Absyn_Syntax.str = "Effect"}) -> begin
(setpos FStar_Absyn_Syntax.mk_Kind_effect)
end
| FStar_Parser_AST.Name (l) -> begin
(match ((let _110_703 = (FStar_Parser_DesugarEnv.qualify_lid env l)
in (FStar_Parser_DesugarEnv.find_kind_abbrev env _110_703))) with
| Some (l) -> begin
(FStar_All.pipe_left pos (FStar_Absyn_Syntax.mk_Kind_abbrev ((l, []), FStar_Absyn_Syntax.mk_Kind_unknown)))
end
| _44_1948 -> begin
(FStar_Parser_AST.error "Unexpected term where kind was expected" k k.FStar_Parser_AST.range)
end)
end
| FStar_Parser_AST.Wild -> begin
(setpos FStar_Absyn_Syntax.kun)
end
| FStar_Parser_AST.Product (bs, k) -> begin
(let _44_1956 = (uncurry bs k)
in (match (_44_1956) with
| (bs, k) -> begin
(let rec aux = (fun env bs _44_12 -> (match (_44_12) with
| [] -> begin
(let _110_714 = (let _110_713 = (let _110_712 = (desugar_kind env k)
in ((FStar_List.rev bs), _110_712))
in (FStar_Absyn_Syntax.mk_Kind_arrow _110_713))
in (FStar_All.pipe_left pos _110_714))
end
| hd::tl -> begin
(let _44_1967 = (let _110_716 = (let _110_715 = (FStar_Parser_DesugarEnv.default_ml env)
in (desugar_binder _110_715 hd))
in (FStar_All.pipe_right _110_716 (as_binder env hd.FStar_Parser_AST.aqual)))
in (match (_44_1967) with
| (b, env) -> begin
(aux env ((b)::bs) tl)
end))
end))
in (aux env [] bs))
end))
end
| FStar_Parser_AST.Construct (l, args) -> begin
(match ((FStar_Parser_DesugarEnv.find_kind_abbrev env l)) with
| None -> begin
(FStar_Parser_AST.error "Unexpected term where kind was expected" k k.FStar_Parser_AST.range)
end
| Some (l) -> begin
(let args = (FStar_List.map (fun _44_1977 -> (match (_44_1977) with
| (t, b) -> begin
(let qual = if (b = FStar_Parser_AST.Hash) then begin
Some (FStar_Absyn_Syntax.Implicit)
end else begin
None
end
in (let _110_718 = (desugar_typ_or_exp env t)
in (_110_718, qual)))
end)) args)
in (FStar_All.pipe_left pos (FStar_Absyn_Syntax.mk_Kind_abbrev ((l, args), FStar_Absyn_Syntax.mk_Kind_unknown))))
end)
end
| _44_1981 -> begin
(FStar_Parser_AST.error "Unexpected term where kind was expected" k k.FStar_Parser_AST.range)
end)))))
and desugar_formula' = (fun env f -> (let connective = (fun s -> (match (s) with
| "/\\" -> begin
Some (FStar_Absyn_Const.and_lid)
end
| "\\/" -> begin
Some (FStar_Absyn_Const.or_lid)
end
| "==>" -> begin
Some (FStar_Absyn_Const.imp_lid)
end
| "<==>" -> begin
Some (FStar_Absyn_Const.iff_lid)
end
| "~" -> begin
Some (FStar_Absyn_Const.not_lid)
end
| _44_1992 -> begin
None
end))
in (let pos = (fun t -> (t None f.FStar_Parser_AST.range))
in (let setpos = (fun t -> (let _44_1997 = t
in {FStar_Absyn_Syntax.n = _44_1997.FStar_Absyn_Syntax.n; FStar_Absyn_Syntax.tk = _44_1997.FStar_Absyn_Syntax.tk; FStar_Absyn_Syntax.pos = f.FStar_Parser_AST.range; FStar_Absyn_Syntax.fvs = _44_1997.FStar_Absyn_Syntax.fvs; FStar_Absyn_Syntax.uvs = _44_1997.FStar_Absyn_Syntax.uvs}))
in (let desugar_quant = (fun q qt b pats body -> (let tk = (desugar_binder env (let _44_2005 = b
in {FStar_Parser_AST.b = _44_2005.FStar_Parser_AST.b; FStar_Parser_AST.brange = _44_2005.FStar_Parser_AST.brange; FStar_Parser_AST.blevel = FStar_Parser_AST.Formula; FStar_Parser_AST.aqual = _44_2005.FStar_Parser_AST.aqual}))
in (let desugar_pats = (fun env pats -> (FStar_List.map (fun es -> (FStar_All.pipe_right es (FStar_List.map (fun e -> (let _110_754 = (desugar_typ_or_exp env e)
in (FStar_All.pipe_left (arg_withimp_t FStar_Parser_AST.Nothing) _110_754)))))) pats))
in (match (tk) with
| FStar_Util.Inl (Some (a), k) -> begin
(let _44_2020 = (FStar_Parser_DesugarEnv.push_local_tbinding env a)
in (match (_44_2020) with
| (env, a) -> begin
(let pats = (desugar_pats env pats)
in (let body = (desugar_formula env body)
in (let body = (match (pats) with
| [] -> begin
body
end
| _44_2025 -> begin
(let _110_755 = (FStar_Absyn_Syntax.mk_Typ_meta (FStar_Absyn_Syntax.Meta_pattern ((body, pats))))
in (FStar_All.pipe_left setpos _110_755))
end)
in (let body = (let _110_761 = (let _110_760 = (let _110_759 = (let _110_758 = (FStar_Absyn_Syntax.t_binder (FStar_Absyn_Util.bvd_to_bvar_s a k))
in (_110_758)::[])
in (_110_759, body))
in (FStar_Absyn_Syntax.mk_Typ_lam _110_760))
in (FStar_All.pipe_left pos _110_761))
in (let _110_766 = (let _110_765 = (let _110_762 = (FStar_Absyn_Util.set_lid_range qt b.FStar_Parser_AST.brange)
in (FStar_Absyn_Util.ftv _110_762 FStar_Absyn_Syntax.kun))
in (let _110_764 = (let _110_763 = (FStar_Absyn_Syntax.targ body)
in (_110_763)::[])
in (FStar_Absyn_Util.mk_typ_app _110_765 _110_764)))
in (FStar_All.pipe_left setpos _110_766))))))
end))
end
| FStar_Util.Inr (Some (x), t) -> begin
(let _44_2035 = (FStar_Parser_DesugarEnv.push_local_vbinding env x)
in (match (_44_2035) with
| (env, x) -> begin
(let pats = (desugar_pats env pats)
in (let body = (desugar_formula env body)
in (let body = (match (pats) with
| [] -> begin
body
end
| _44_2040 -> begin
(FStar_Absyn_Syntax.mk_Typ_meta (FStar_Absyn_Syntax.Meta_pattern ((body, pats))))
end)
in (let body = (let _110_772 = (let _110_771 = (let _110_770 = (let _110_769 = (FStar_Absyn_Syntax.v_binder (FStar_Absyn_Util.bvd_to_bvar_s x t))
in (_110_769)::[])
in (_110_770, body))
in (FStar_Absyn_Syntax.mk_Typ_lam _110_771))
in (FStar_All.pipe_left pos _110_772))
in (let _110_777 = (let _110_776 = (let _110_773 = (FStar_Absyn_Util.set_lid_range q b.FStar_Parser_AST.brange)
in (FStar_Absyn_Util.ftv _110_773 FStar_Absyn_Syntax.kun))
in (let _110_775 = (let _110_774 = (FStar_Absyn_Syntax.targ body)
in (_110_774)::[])
in (FStar_Absyn_Util.mk_typ_app _110_776 _110_775)))
in (FStar_All.pipe_left setpos _110_777))))))
end))
end
| _44_2044 -> begin
(FStar_All.failwith "impossible")
end))))
in (let push_quant = (fun q binders pats body -> (match (binders) with
| b::b'::_rest -> begin
(let rest = (b')::_rest
in (let body = (let _110_792 = (q (rest, pats, body))
in (let _110_791 = (FStar_Range.union_ranges b'.FStar_Parser_AST.brange body.FStar_Parser_AST.range)
in (FStar_Parser_AST.mk_term _110_792 _110_791 FStar_Parser_AST.Formula)))
in (let _110_793 = (q ((b)::[], [], body))
in (FStar_Parser_AST.mk_term _110_793 f.FStar_Parser_AST.range FStar_Parser_AST.Formula))))
end
| _44_2058 -> begin
(FStar_All.failwith "impossible")
end))
in (match ((let _110_794 = (unparen f)
in _110_794.FStar_Parser_AST.tm)) with
| FStar_Parser_AST.Labeled (f, l, p) -> begin
(let f = (desugar_formula env f)
in (FStar_Absyn_Syntax.mk_Typ_meta (FStar_Absyn_Syntax.Meta_labeled ((f, l, FStar_Absyn_Syntax.dummyRange, p)))))
end
| FStar_Parser_AST.Op ("==", hd::_args) -> begin
(let args = (hd)::_args
in (let args = (FStar_List.map (fun t -> (let _110_796 = (desugar_typ_or_exp env t)
in (FStar_All.pipe_left (arg_withimp_t FStar_Parser_AST.Nothing) _110_796))) args)
in (let eq = if (is_type env hd) then begin
(let _110_797 = (FStar_Absyn_Util.set_lid_range FStar_Absyn_Const.eqT_lid f.FStar_Parser_AST.range)
in (FStar_Absyn_Util.ftv _110_797 FStar_Absyn_Syntax.kun))
end else begin
(let _110_798 = (FStar_Absyn_Util.set_lid_range FStar_Absyn_Const.eq2_lid f.FStar_Parser_AST.range)
in (FStar_Absyn_Util.ftv _110_798 FStar_Absyn_Syntax.kun))
end
in (FStar_Absyn_Util.mk_typ_app eq args))))
end
| FStar_Parser_AST.Op (s, args) -> begin
(match (((connective s), args)) with
| (Some (conn), _44_2084::_44_2082::[]) -> begin
(let _110_803 = (let _110_799 = (FStar_Absyn_Util.set_lid_range conn f.FStar_Parser_AST.range)
in (FStar_Absyn_Util.ftv _110_799 FStar_Absyn_Syntax.kun))
in (let _110_802 = (FStar_List.map (fun x -> (let _110_801 = (desugar_formula env x)
in (FStar_All.pipe_left FStar_Absyn_Syntax.targ _110_801))) args)
in (FStar_Absyn_Util.mk_typ_app _110_803 _110_802)))
end
| _44_2089 -> begin
if (is_type env f) then begin
(desugar_typ env f)
end else begin
(let _110_804 = (desugar_exp env f)
in (FStar_All.pipe_right _110_804 FStar_Absyn_Util.b2t))
end
end)
end
| FStar_Parser_AST.If (f1, f2, f3) -> begin
(let _110_809 = (let _110_805 = (FStar_Absyn_Util.set_lid_range FStar_Absyn_Const.ite_lid f.FStar_Parser_AST.range)
in (FStar_Absyn_Util.ftv _110_805 FStar_Absyn_Syntax.kun))
in (let _110_808 = (FStar_List.map (fun x -> (match ((desugar_typ_or_exp env x)) with
| FStar_Util.Inl (t) -> begin
(FStar_Absyn_Syntax.targ t)
end
| FStar_Util.Inr (v) -> begin
(let _110_807 = (FStar_Absyn_Util.b2t v)
in (FStar_All.pipe_left FStar_Absyn_Syntax.targ _110_807))
end)) ((f1)::(f2)::(f3)::[]))
in (FStar_Absyn_Util.mk_typ_app _110_809 _110_808)))
end
| (FStar_Parser_AST.QForall ([], _, _)) | (FStar_Parser_AST.QExists ([], _, _)) -> begin
(FStar_All.failwith "Impossible: Quantifier without binders")
end
| FStar_Parser_AST.QForall (_1::_2::_3, pats, body) -> begin
(let binders = (_1)::(_2)::_3
in (let _110_811 = (push_quant (fun x -> FStar_Parser_AST.QForall (x)) binders pats body)
in (desugar_formula env _110_811)))
end
| FStar_Parser_AST.QExists (_1::_2::_3, pats, body) -> begin
(let binders = (_1)::(_2)::_3
in (let _110_813 = (push_quant (fun x -> FStar_Parser_AST.QExists (x)) binders pats body)
in (desugar_formula env _110_813)))
end
| FStar_Parser_AST.QForall (b::[], pats, body) -> begin
(desugar_quant FStar_Absyn_Const.forall_lid FStar_Absyn_Const.allTyp_lid b pats body)
end
| FStar_Parser_AST.QExists (b::[], pats, body) -> begin
(desugar_quant FStar_Absyn_Const.exists_lid FStar_Absyn_Const.allTyp_lid b pats body)
end
| FStar_Parser_AST.Paren (f) -> begin
(desugar_formula env f)
end
| _44_2151 -> begin
if (is_type env f) then begin
(desugar_typ env f)
end else begin
(let _110_814 = (desugar_exp env f)
in (FStar_All.pipe_left FStar_Absyn_Util.b2t _110_814))
end
end)))))))
and desugar_formula = (fun env t -> (desugar_formula' (let _44_2154 = env
in {FStar_Parser_DesugarEnv.curmodule = _44_2154.FStar_Parser_DesugarEnv.curmodule; FStar_Parser_DesugarEnv.modules = _44_2154.FStar_Parser_DesugarEnv.modules; FStar_Parser_DesugarEnv.open_namespaces = _44_2154.FStar_Parser_DesugarEnv.open_namespaces; FStar_Parser_DesugarEnv.sigaccum = _44_2154.FStar_Parser_DesugarEnv.sigaccum; FStar_Parser_DesugarEnv.localbindings = _44_2154.FStar_Parser_DesugarEnv.localbindings; FStar_Parser_DesugarEnv.recbindings = _44_2154.FStar_Parser_DesugarEnv.recbindings; FStar_Parser_DesugarEnv.phase = FStar_Parser_AST.Formula; FStar_Parser_DesugarEnv.sigmap = _44_2154.FStar_Parser_DesugarEnv.sigmap; FStar_Parser_DesugarEnv.default_result_effect = _44_2154.FStar_Parser_DesugarEnv.default_result_effect; FStar_Parser_DesugarEnv.iface = _44_2154.FStar_Parser_DesugarEnv.iface; FStar_Parser_DesugarEnv.admitted_iface = _44_2154.FStar_Parser_DesugarEnv.admitted_iface}) t))
and desugar_binder = (fun env b -> if (is_type_binder env b) then begin
(let _110_819 = (desugar_type_binder env b)
in FStar_Util.Inl (_110_819))
end else begin
(let _110_820 = (desugar_exp_binder env b)
in FStar_Util.Inr (_110_820))
end)
and typars_of_binders = (fun env bs -> (let _44_2187 = (FStar_List.fold_left (fun _44_2162 b -> (match (_44_2162) with
| (env, out) -> begin
(let tk = (desugar_binder env (let _44_2164 = b
in {FStar_Parser_AST.b = _44_2164.FStar_Parser_AST.b; FStar_Parser_AST.brange = _44_2164.FStar_Parser_AST.brange; FStar_Parser_AST.blevel = FStar_Parser_AST.Formula; FStar_Parser_AST.aqual = _44_2164.FStar_Parser_AST.aqual}))
in (match (tk) with
| FStar_Util.Inl (Some (a), k) -> begin
(let _44_2174 = (FStar_Parser_DesugarEnv.push_local_tbinding env a)
in (match (_44_2174) with
| (env, a) -> begin
(env, ((FStar_Util.Inl ((FStar_Absyn_Util.bvd_to_bvar_s a k)), b.FStar_Parser_AST.aqual))::out)
end))
end
| FStar_Util.Inr (Some (x), t) -> begin
(let _44_2182 = (FStar_Parser_DesugarEnv.push_local_vbinding env x)
in (match (_44_2182) with
| (env, x) -> begin
(env, ((FStar_Util.Inr ((FStar_Absyn_Util.bvd_to_bvar_s x t)), b.FStar_Parser_AST.aqual))::out)
end))
end
| _44_2184 -> begin
(Prims.raise (FStar_Absyn_Syntax.Error (("Unexpected binder", b.FStar_Parser_AST.brange))))
end))
end)) (env, []) bs)
in (match (_44_2187) with
| (env, tpars) -> begin
(env, (FStar_List.rev tpars))
end)))
and desugar_exp_binder = (fun env b -> (match (b.FStar_Parser_AST.b) with
| FStar_Parser_AST.Annotated (x, t) -> begin
(let _110_827 = (desugar_typ env t)
in (Some (x), _110_827))
end
| FStar_Parser_AST.TVariable (t) -> begin
(let _110_828 = (FStar_Parser_DesugarEnv.fail_or2 (FStar_Parser_DesugarEnv.try_lookup_typ_var env) t)
in (None, _110_828))
end
| FStar_Parser_AST.NoName (t) -> begin
(let _110_829 = (desugar_typ env t)
in (None, _110_829))
end
| FStar_Parser_AST.Variable (x) -> begin
(Some (x), FStar_Absyn_Syntax.tun)
end
| _44_2201 -> begin
(Prims.raise (FStar_Absyn_Syntax.Error (("Unexpected domain of an arrow or sum (expected a type)", b.FStar_Parser_AST.brange))))
end))
and desugar_type_binder = (fun env b -> (let fail = (fun _44_2205 -> (match (()) with
| () -> begin
(Prims.raise (FStar_Absyn_Syntax.Error (("Unexpected domain of an arrow or sum (expected a kind)", b.FStar_Parser_AST.brange))))
end))
in (match (b.FStar_Parser_AST.b) with
| (FStar_Parser_AST.Annotated (x, t)) | (FStar_Parser_AST.TAnnotated (x, t)) -> begin
(let _110_834 = (desugar_kind env t)
in (Some (x), _110_834))
end
| FStar_Parser_AST.NoName (t) -> begin
(let _110_835 = (desugar_kind env t)
in (None, _110_835))
end
| FStar_Parser_AST.TVariable (x) -> begin
(Some (x), (let _44_2216 = FStar_Absyn_Syntax.mk_Kind_type
in {FStar_Absyn_Syntax.n = _44_2216.FStar_Absyn_Syntax.n; FStar_Absyn_Syntax.tk = _44_2216.FStar_Absyn_Syntax.tk; FStar_Absyn_Syntax.pos = b.FStar_Parser_AST.brange; FStar_Absyn_Syntax.fvs = _44_2216.FStar_Absyn_Syntax.fvs; FStar_Absyn_Syntax.uvs = _44_2216.FStar_Absyn_Syntax.uvs}))
end
| _44_2219 -> begin
(fail ())
end)))

let gather_tc_binders = (fun tps k -> (let rec aux = (fun bs k -> (match (k.FStar_Absyn_Syntax.n) with
| FStar_Absyn_Syntax.Kind_arrow (binders, k) -> begin
(aux (FStar_List.append bs binders) k)
end
| FStar_Absyn_Syntax.Kind_abbrev (_44_2230, k) -> begin
(aux bs k)
end
| _44_2235 -> begin
bs
end))
in (let _110_844 = (aux tps k)
in (FStar_All.pipe_right _110_844 FStar_Absyn_Util.name_binders))))

let mk_data_discriminators = (fun quals env t tps k datas -> (let quals = (fun q -> if ((FStar_All.pipe_left Prims.op_Negation env.FStar_Parser_DesugarEnv.iface) || env.FStar_Parser_DesugarEnv.admitted_iface) then begin
(FStar_List.append ((FStar_Absyn_Syntax.Assumption)::q) quals)
end else begin
(FStar_List.append q quals)
end)
in (let binders = (gather_tc_binders tps k)
in (let p = (FStar_Absyn_Syntax.range_of_lid t)
in (let imp_binders = (FStar_All.pipe_right binders (FStar_List.map (fun _44_2249 -> (match (_44_2249) with
| (x, _44_2248) -> begin
(x, Some (FStar_Absyn_Syntax.Implicit))
end))))
in (let binders = (let _110_865 = (let _110_864 = (let _110_863 = (let _110_862 = (let _110_861 = (FStar_Absyn_Util.ftv t FStar_Absyn_Syntax.kun)
in (let _110_860 = (FStar_Absyn_Util.args_of_non_null_binders binders)
in (_110_861, _110_860)))
in (FStar_Absyn_Syntax.mk_Typ_app' _110_862 None p))
in (FStar_All.pipe_left FStar_Absyn_Syntax.null_v_binder _110_863))
in (_110_864)::[])
in (FStar_List.append imp_binders _110_865))
in (let disc_type = (let _110_868 = (let _110_867 = (let _110_866 = (FStar_Absyn_Util.ftv FStar_Absyn_Const.bool_lid FStar_Absyn_Syntax.ktype)
in (FStar_Absyn_Util.total_comp _110_866 p))
in (binders, _110_867))
in (FStar_Absyn_Syntax.mk_Typ_fun _110_868 None p))
in (FStar_All.pipe_right datas (FStar_List.map (fun d -> (let disc_name = (FStar_Absyn_Util.mk_discriminator d)
in (let _110_872 = (let _110_871 = (quals ((FStar_Absyn_Syntax.Logic)::(FStar_Absyn_Syntax.Discriminator (d))::[]))
in (let _110_870 = (FStar_Absyn_Syntax.range_of_lid disc_name)
in (disc_name, disc_type, _110_871, _110_870)))
in FStar_Absyn_Syntax.Sig_val_decl (_110_872)))))))))))))

let mk_indexed_projectors = (fun fvq refine_domain env _44_2261 lid formals t -> (match (_44_2261) with
| (tc, tps, k) -> begin
(let binders = (gather_tc_binders tps k)
in (let p = (FStar_Absyn_Syntax.range_of_lid lid)
in (let pos = (fun q -> (FStar_Absyn_Syntax.withinfo q None p))
in (let projectee = (let _110_883 = (FStar_Absyn_Syntax.mk_ident ("projectee", p))
in (let _110_882 = (FStar_Absyn_Util.genident (Some (p)))
in {FStar_Absyn_Syntax.ppname = _110_883; FStar_Absyn_Syntax.realname = _110_882}))
in (let arg_exp = (FStar_Absyn_Util.bvd_to_exp projectee FStar_Absyn_Syntax.tun)
in (let arg_binder = (let arg_typ = (let _110_886 = (let _110_885 = (FStar_Absyn_Util.ftv tc FStar_Absyn_Syntax.kun)
in (let _110_884 = (FStar_Absyn_Util.args_of_non_null_binders binders)
in (_110_885, _110_884)))
in (FStar_Absyn_Syntax.mk_Typ_app' _110_886 None p))
in if (not (refine_domain)) then begin
(FStar_Absyn_Syntax.v_binder (FStar_Absyn_Util.bvd_to_bvar_s projectee arg_typ))
end else begin
(let disc_name = (FStar_Absyn_Util.mk_discriminator lid)
in (let x = (FStar_Absyn_Util.gen_bvar arg_typ)
in (let _110_896 = (let _110_895 = (let _110_894 = (let _110_893 = (let _110_892 = (let _110_891 = (let _110_890 = (FStar_Absyn_Util.fvar None disc_name p)
in (let _110_889 = (let _110_888 = (let _110_887 = (FStar_Absyn_Util.bvar_to_exp x)
in (FStar_All.pipe_left FStar_Absyn_Syntax.varg _110_887))
in (_110_888)::[])
in (_110_890, _110_889)))
in (FStar_Absyn_Syntax.mk_Exp_app _110_891 None p))
in (FStar_Absyn_Util.b2t _110_892))
in (x, _110_893))
in (FStar_Absyn_Syntax.mk_Typ_refine _110_894 None p))
in (FStar_All.pipe_left (FStar_Absyn_Util.bvd_to_bvar_s projectee) _110_895))
in (FStar_All.pipe_left FStar_Absyn_Syntax.v_binder _110_896))))
end)
in (let imp_binders = (FStar_All.pipe_right binders (FStar_List.map (fun _44_2278 -> (match (_44_2278) with
| (x, _44_2277) -> begin
(x, Some (FStar_Absyn_Syntax.Implicit))
end))))
in (let binders = (FStar_List.append imp_binders ((arg_binder)::[]))
in (let arg = (FStar_Absyn_Util.arg_of_non_null_binder arg_binder)
in (let subst = (let _110_904 = (FStar_All.pipe_right formals (FStar_List.mapi (fun i f -> (match ((Prims.fst f)) with
| FStar_Util.Inl (a) -> begin
(let _44_2289 = (FStar_Absyn_Util.mk_field_projector_name lid a i)
in (match (_44_2289) with
| (field_name, _44_2288) -> begin
(let proj = (let _110_901 = (let _110_900 = (FStar_Absyn_Util.ftv field_name FStar_Absyn_Syntax.kun)
in (_110_900, (arg)::[]))
in (FStar_Absyn_Syntax.mk_Typ_app _110_901 None p))
in (FStar_Util.Inl ((a.FStar_Absyn_Syntax.v, proj)))::[])
end))
end
| FStar_Util.Inr (x) -> begin
(let _44_2296 = (FStar_Absyn_Util.mk_field_projector_name lid x i)
in (match (_44_2296) with
| (field_name, _44_2295) -> begin
(let proj = (let _110_903 = (let _110_902 = (FStar_Absyn_Util.fvar None field_name p)
in (_110_902, (arg)::[]))
in (FStar_Absyn_Syntax.mk_Exp_app _110_903 None p))
in (FStar_Util.Inr ((x.FStar_Absyn_Syntax.v, proj)))::[])
end))
end))))
in (FStar_All.pipe_right _110_904 FStar_List.flatten))
in (let ntps = (FStar_List.length tps)
in (let all_params = (let _110_906 = (FStar_All.pipe_right tps (FStar_List.map (fun _44_2303 -> (match (_44_2303) with
| (b, _44_2302) -> begin
(b, Some (FStar_Absyn_Syntax.Implicit))
end))))
<<<<<<< HEAD
in (FStar_List.append _110_906 formals))
in (let _110_944 = (FStar_All.pipe_right formals (FStar_List.mapi (fun i ax -> (match ((Prims.fst ax)) with
=======
in (FStar_List.append _109_906 formals))
in (let _109_946 = (FStar_All.pipe_right formals (FStar_List.mapi (fun i ax -> (match ((Prims.fst ax)) with
>>>>>>> 42af2f3d
| FStar_Util.Inl (a) -> begin
(let _44_2312 = (FStar_Absyn_Util.mk_field_projector_name lid a i)
in (match (_44_2312) with
| (field_name, _44_2311) -> begin
(let kk = (let _110_910 = (let _110_909 = (FStar_Absyn_Util.subst_kind subst a.FStar_Absyn_Syntax.sort)
in (binders, _110_909))
in (FStar_Absyn_Syntax.mk_Kind_arrow _110_910 p))
in (let _110_913 = (let _110_912 = (let _110_911 = (FStar_Absyn_Syntax.range_of_lid field_name)
in (field_name, [], kk, [], [], (FStar_Absyn_Syntax.Logic)::(FStar_Absyn_Syntax.Projector ((lid, FStar_Util.Inl (a.FStar_Absyn_Syntax.v))))::[], _110_911))
in FStar_Absyn_Syntax.Sig_tycon (_110_912))
in (_110_913)::[]))
end))
end
| FStar_Util.Inr (x) -> begin
(let _44_2319 = (FStar_Absyn_Util.mk_field_projector_name lid x i)
in (match (_44_2319) with
| (field_name, _44_2318) -> begin
(let t = (let _110_916 = (let _110_915 = (let _110_914 = (FStar_Absyn_Util.subst_typ subst x.FStar_Absyn_Syntax.sort)
in (FStar_Absyn_Util.total_comp _110_914 p))
in (binders, _110_915))
in (FStar_Absyn_Syntax.mk_Typ_fun _110_916 None p))
in (let quals = (fun q -> if ((not (env.FStar_Parser_DesugarEnv.iface)) || env.FStar_Parser_DesugarEnv.admitted_iface) then begin
(FStar_Absyn_Syntax.Assumption)::q
end else begin
q
end)
in (let quals = (quals ((FStar_Absyn_Syntax.Logic)::(FStar_Absyn_Syntax.Projector ((lid, FStar_Util.Inr (x.FStar_Absyn_Syntax.v))))::[]))
<<<<<<< HEAD
in (let impl = if (((let _110_919 = (FStar_Parser_DesugarEnv.current_module env)
in (FStar_Absyn_Syntax.lid_equals FStar_Absyn_Const.prims_lid _110_919)) || (fvq <> FStar_Absyn_Syntax.Data_ctor)) || (FStar_ST.read FStar_Options.__temp_no_proj)) then begin
=======
in (let impl = if (((let _109_919 = (FStar_Parser_DesugarEnv.current_module env)
in (FStar_Absyn_Syntax.lid_equals FStar_Absyn_Const.prims_lid _109_919)) || (fvq <> FStar_Absyn_Syntax.Data_ctor)) || (let _109_921 = (let _109_920 = (FStar_Parser_DesugarEnv.current_module env)
in _109_920.FStar_Absyn_Syntax.str)
in (FStar_Options.dont_gen_projectors _109_921))) then begin
>>>>>>> 42af2f3d
[]
end else begin
(let projection = (FStar_Absyn_Util.gen_bvar FStar_Absyn_Syntax.tun)
in (let as_imp = (fun _44_13 -> (match (_44_13) with
| Some (FStar_Absyn_Syntax.Implicit) -> begin
true
end
| _44_2329 -> begin
false
end))
<<<<<<< HEAD
in (let arg_pats = (let _110_934 = (FStar_All.pipe_right all_params (FStar_List.mapi (fun j by -> (match (by) with
=======
in (let arg_pats = (let _109_936 = (FStar_All.pipe_right all_params (FStar_List.mapi (fun j by -> (match (by) with
>>>>>>> 42af2f3d
| (FStar_Util.Inl (_44_2334), imp) -> begin
if (j < ntps) then begin
[]
end else begin
<<<<<<< HEAD
(let _110_927 = (let _110_926 = (let _110_925 = (let _110_924 = (FStar_Absyn_Util.gen_bvar FStar_Absyn_Syntax.kun)
in FStar_Absyn_Syntax.Pat_tvar (_110_924))
in (pos _110_925))
in (_110_926, (as_imp imp)))
in (_110_927)::[])
=======
(let _109_929 = (let _109_928 = (let _109_927 = (let _109_926 = (FStar_Absyn_Util.gen_bvar FStar_Absyn_Syntax.kun)
in FStar_Absyn_Syntax.Pat_tvar (_109_926))
in (pos _109_927))
in (_109_928, (as_imp imp)))
in (_109_929)::[])
>>>>>>> 42af2f3d
end
end
| (FStar_Util.Inr (_44_2339), imp) -> begin
if ((i + ntps) = j) then begin
<<<<<<< HEAD
(let _110_929 = (let _110_928 = (pos (FStar_Absyn_Syntax.Pat_var (projection)))
in (_110_928, (as_imp imp)))
in (_110_929)::[])
end else begin
(let _110_933 = (let _110_932 = (let _110_931 = (let _110_930 = (FStar_Absyn_Util.gen_bvar FStar_Absyn_Syntax.tun)
in FStar_Absyn_Syntax.Pat_wild (_110_930))
in (pos _110_931))
in (_110_932, (as_imp imp)))
in (_110_933)::[])
end
end))))
in (FStar_All.pipe_right _110_934 FStar_List.flatten))
in (let pat = (let _110_939 = (let _110_937 = (let _110_936 = (let _110_935 = (FStar_Absyn_Util.fv lid)
in (_110_935, Some (fvq), arg_pats))
in FStar_Absyn_Syntax.Pat_cons (_110_936))
in (FStar_All.pipe_right _110_937 pos))
in (let _110_938 = (FStar_Absyn_Util.bvar_to_exp projection)
in (_110_939, None, _110_938)))
in (let body = (FStar_Absyn_Syntax.mk_Exp_match (arg_exp, (pat)::[]) None p)
in (let imp = (let _110_940 = (FStar_Absyn_Syntax.range_of_lid field_name)
in (FStar_Absyn_Syntax.mk_Exp_abs (binders, body) None _110_940))
in (let lb = {FStar_Absyn_Syntax.lbname = FStar_Util.Inr (field_name); FStar_Absyn_Syntax.lbtyp = FStar_Absyn_Syntax.tun; FStar_Absyn_Syntax.lbeff = FStar_Absyn_Const.effect_Tot_lid; FStar_Absyn_Syntax.lbdef = imp}
in (FStar_Absyn_Syntax.Sig_let (((false, (lb)::[]), p, [], quals)))::[])))))))
end
in (let _110_943 = (let _110_942 = (let _110_941 = (FStar_Absyn_Syntax.range_of_lid field_name)
in (field_name, t, quals, _110_941))
in FStar_Absyn_Syntax.Sig_val_decl (_110_942))
in (_110_943)::impl)))))
end))
end))))
in (FStar_All.pipe_right _110_944 FStar_List.flatten))))))))))))))
=======
(let _109_931 = (let _109_930 = (pos (FStar_Absyn_Syntax.Pat_var (projection)))
in (_109_930, (as_imp imp)))
in (_109_931)::[])
end else begin
(let _109_935 = (let _109_934 = (let _109_933 = (let _109_932 = (FStar_Absyn_Util.gen_bvar FStar_Absyn_Syntax.tun)
in FStar_Absyn_Syntax.Pat_wild (_109_932))
in (pos _109_933))
in (_109_934, (as_imp imp)))
in (_109_935)::[])
end
end))))
in (FStar_All.pipe_right _109_936 FStar_List.flatten))
in (let pat = (let _109_941 = (let _109_939 = (let _109_938 = (let _109_937 = (FStar_Absyn_Util.fv lid)
in (_109_937, Some (fvq), arg_pats))
in FStar_Absyn_Syntax.Pat_cons (_109_938))
in (FStar_All.pipe_right _109_939 pos))
in (let _109_940 = (FStar_Absyn_Util.bvar_to_exp projection)
in (_109_941, None, _109_940)))
in (let body = (FStar_Absyn_Syntax.mk_Exp_match (arg_exp, (pat)::[]) None p)
in (let imp = (let _109_942 = (FStar_Absyn_Syntax.range_of_lid field_name)
in (FStar_Absyn_Syntax.mk_Exp_abs (binders, body) None _109_942))
in (let lb = {FStar_Absyn_Syntax.lbname = FStar_Util.Inr (field_name); FStar_Absyn_Syntax.lbtyp = FStar_Absyn_Syntax.tun; FStar_Absyn_Syntax.lbeff = FStar_Absyn_Const.effect_Tot_lid; FStar_Absyn_Syntax.lbdef = imp}
in (FStar_Absyn_Syntax.Sig_let (((false, (lb)::[]), p, [], quals)))::[])))))))
end
in (let _109_945 = (let _109_944 = (let _109_943 = (FStar_Absyn_Syntax.range_of_lid field_name)
in (field_name, t, quals, _109_943))
in FStar_Absyn_Syntax.Sig_val_decl (_109_944))
in (_109_945)::impl)))))
end))
end))))
in (FStar_All.pipe_right _109_946 FStar_List.flatten))))))))))))))
>>>>>>> 42af2f3d
end))

let mk_data_projectors = (fun env _44_16 -> (match (_44_16) with
| FStar_Absyn_Syntax.Sig_datacon (lid, t, tycon, quals, _44_2356, _44_2358) when (not ((FStar_Absyn_Syntax.lid_equals lid FStar_Absyn_Const.lexcons_lid))) -> begin
(let refine_domain = if (FStar_All.pipe_right quals (FStar_Util.for_some (fun _44_14 -> (match (_44_14) with
| FStar_Absyn_Syntax.RecordConstructor (_44_2363) -> begin
true
end
| _44_2366 -> begin
false
end)))) then begin
false
end else begin
(let _44_2372 = tycon
in (match (_44_2372) with
| (l, _44_2369, _44_2371) -> begin
(match ((FStar_Parser_DesugarEnv.find_all_datacons env l)) with
| Some (l) -> begin
((FStar_List.length l) > 1)
end
| _44_2376 -> begin
true
end)
end))
end
in (match ((FStar_Absyn_Util.function_formals t)) with
| Some (formals, cod) -> begin
(let cod = (FStar_Absyn_Util.comp_result cod)
in (let qual = (match ((FStar_Util.find_map quals (fun _44_15 -> (match (_44_15) with
| FStar_Absyn_Syntax.RecordConstructor (fns) -> begin
Some (FStar_Absyn_Syntax.Record_ctor ((lid, fns)))
end
| _44_2387 -> begin
None
end)))) with
| None -> begin
FStar_Absyn_Syntax.Data_ctor
end
| Some (q) -> begin
q
end)
in (mk_indexed_projectors qual refine_domain env tycon lid formals cod)))
end
| _44_2393 -> begin
[]
end))
end
| _44_2395 -> begin
[]
end))

let rec desugar_tycon = (fun env rng quals tcs -> (let tycon_id = (fun _44_17 -> (match (_44_17) with
| (FStar_Parser_AST.TyconAbstract (id, _, _)) | (FStar_Parser_AST.TyconAbbrev (id, _, _, _)) | (FStar_Parser_AST.TyconRecord (id, _, _, _)) | (FStar_Parser_AST.TyconVariant (id, _, _, _)) -> begin
id
end))
in (let binder_to_term = (fun b -> (match (b.FStar_Parser_AST.b) with
| (FStar_Parser_AST.Annotated (x, _)) | (FStar_Parser_AST.Variable (x)) -> begin
<<<<<<< HEAD
(let _110_964 = (let _110_963 = (FStar_Absyn_Syntax.lid_of_ids ((x)::[]))
in FStar_Parser_AST.Var (_110_963))
in (FStar_Parser_AST.mk_term _110_964 x.FStar_Absyn_Syntax.idRange FStar_Parser_AST.Expr))
=======
(let _109_966 = (let _109_965 = (FStar_Absyn_Syntax.lid_of_ids ((x)::[]))
in FStar_Parser_AST.Var (_109_965))
in (FStar_Parser_AST.mk_term _109_966 x.FStar_Absyn_Syntax.idRange FStar_Parser_AST.Expr))
>>>>>>> 42af2f3d
end
| (FStar_Parser_AST.TAnnotated (a, _)) | (FStar_Parser_AST.TVariable (a)) -> begin
(FStar_Parser_AST.mk_term (FStar_Parser_AST.Tvar (a)) a.FStar_Absyn_Syntax.idRange FStar_Parser_AST.Type)
end
| FStar_Parser_AST.NoName (t) -> begin
t
end))
in (let tot = (FStar_Parser_AST.mk_term (FStar_Parser_AST.Name (FStar_Absyn_Const.effect_Tot_lid)) rng FStar_Parser_AST.Expr)
in (let with_constructor_effect = (fun t -> (FStar_Parser_AST.mk_term (FStar_Parser_AST.App ((tot, t, FStar_Parser_AST.Nothing))) t.FStar_Parser_AST.range t.FStar_Parser_AST.level))
in (let apply_binders = (fun t binders -> (let imp_of_aqual = (fun b -> (match (b.FStar_Parser_AST.aqual) with
| Some (FStar_Absyn_Syntax.Implicit) -> begin
FStar_Parser_AST.Hash
end
| _44_2460 -> begin
FStar_Parser_AST.Nothing
end))
<<<<<<< HEAD
in (FStar_List.fold_left (fun out b -> (let _110_977 = (let _110_976 = (let _110_975 = (binder_to_term b)
in (out, _110_975, (imp_of_aqual b)))
in FStar_Parser_AST.App (_110_976))
in (FStar_Parser_AST.mk_term _110_977 out.FStar_Parser_AST.range out.FStar_Parser_AST.level))) t binders)))
=======
in (FStar_List.fold_left (fun out b -> (let _109_979 = (let _109_978 = (let _109_977 = (binder_to_term b)
in (out, _109_977, (imp_of_aqual b)))
in FStar_Parser_AST.App (_109_978))
in (FStar_Parser_AST.mk_term _109_979 out.FStar_Parser_AST.range out.FStar_Parser_AST.level))) t binders)))
>>>>>>> 42af2f3d
in (let tycon_record_as_variant = (fun _44_18 -> (match (_44_18) with
| FStar_Parser_AST.TyconRecord (id, parms, kopt, fields) -> begin
(let constrName = (FStar_Absyn_Syntax.mk_ident ((Prims.strcat "Mk" id.FStar_Absyn_Syntax.idText), id.FStar_Absyn_Syntax.idRange))
in (let mfields = (FStar_List.map (fun _44_2473 -> (match (_44_2473) with
| (x, t) -> begin
<<<<<<< HEAD
(let _110_983 = (let _110_982 = (let _110_981 = (FStar_Absyn_Util.mangle_field_name x)
in (_110_981, t))
in FStar_Parser_AST.Annotated (_110_982))
in (FStar_Parser_AST.mk_binder _110_983 x.FStar_Absyn_Syntax.idRange FStar_Parser_AST.Expr None))
end)) fields)
in (let result = (let _110_986 = (let _110_985 = (let _110_984 = (FStar_Absyn_Syntax.lid_of_ids ((id)::[]))
in FStar_Parser_AST.Var (_110_984))
in (FStar_Parser_AST.mk_term _110_985 id.FStar_Absyn_Syntax.idRange FStar_Parser_AST.Type))
in (apply_binders _110_986 parms))
in (let constrTyp = (FStar_Parser_AST.mk_term (FStar_Parser_AST.Product ((mfields, (with_constructor_effect result)))) id.FStar_Absyn_Syntax.idRange FStar_Parser_AST.Type)
in (let _110_988 = (FStar_All.pipe_right fields (FStar_List.map (fun _44_2480 -> (match (_44_2480) with
| (x, _44_2479) -> begin
(FStar_Parser_DesugarEnv.qualify env x)
end))))
in (FStar_Parser_AST.TyconVariant ((id, parms, kopt, ((constrName, Some (constrTyp), false))::[])), _110_988))))))
=======
(let _109_985 = (let _109_984 = (let _109_983 = (FStar_Absyn_Util.mangle_field_name x)
in (_109_983, t))
in FStar_Parser_AST.Annotated (_109_984))
in (FStar_Parser_AST.mk_binder _109_985 x.FStar_Absyn_Syntax.idRange FStar_Parser_AST.Expr None))
end)) fields)
in (let result = (let _109_988 = (let _109_987 = (let _109_986 = (FStar_Absyn_Syntax.lid_of_ids ((id)::[]))
in FStar_Parser_AST.Var (_109_986))
in (FStar_Parser_AST.mk_term _109_987 id.FStar_Absyn_Syntax.idRange FStar_Parser_AST.Type))
in (apply_binders _109_988 parms))
in (let constrTyp = (FStar_Parser_AST.mk_term (FStar_Parser_AST.Product ((mfields, (with_constructor_effect result)))) id.FStar_Absyn_Syntax.idRange FStar_Parser_AST.Type)
in (let _109_990 = (FStar_All.pipe_right fields (FStar_List.map (fun _44_2480 -> (match (_44_2480) with
| (x, _44_2479) -> begin
(FStar_Parser_DesugarEnv.qualify env x)
end))))
in (FStar_Parser_AST.TyconVariant ((id, parms, kopt, ((constrName, Some (constrTyp), false))::[])), _109_990))))))
>>>>>>> 42af2f3d
end
| _44_2482 -> begin
(FStar_All.failwith "impossible")
end))
in (let desugar_abstract_tc = (fun quals _env mutuals _44_19 -> (match (_44_19) with
| FStar_Parser_AST.TyconAbstract (id, binders, kopt) -> begin
(let _44_2496 = (typars_of_binders _env binders)
in (match (_44_2496) with
| (_env', typars) -> begin
(let k = (match (kopt) with
| None -> begin
FStar_Absyn_Syntax.kun
end
| Some (k) -> begin
(desugar_kind _env' k)
end)
<<<<<<< HEAD
in (let tconstr = (let _110_999 = (let _110_998 = (let _110_997 = (FStar_Absyn_Syntax.lid_of_ids ((id)::[]))
in FStar_Parser_AST.Var (_110_997))
in (FStar_Parser_AST.mk_term _110_998 id.FStar_Absyn_Syntax.idRange FStar_Parser_AST.Type))
in (apply_binders _110_999 binders))
=======
in (let tconstr = (let _109_1001 = (let _109_1000 = (let _109_999 = (FStar_Absyn_Syntax.lid_of_ids ((id)::[]))
in FStar_Parser_AST.Var (_109_999))
in (FStar_Parser_AST.mk_term _109_1000 id.FStar_Absyn_Syntax.idRange FStar_Parser_AST.Type))
in (apply_binders _109_1001 binders))
>>>>>>> 42af2f3d
in (let qlid = (FStar_Parser_DesugarEnv.qualify _env id)
in (let se = FStar_Absyn_Syntax.Sig_tycon ((qlid, typars, k, mutuals, [], quals, rng))
in (let _env = (FStar_Parser_DesugarEnv.push_rec_binding _env (FStar_Parser_DesugarEnv.Binding_tycon (qlid)))
in (let _env2 = (FStar_Parser_DesugarEnv.push_rec_binding _env' (FStar_Parser_DesugarEnv.Binding_tycon (qlid)))
in (_env, _env2, se, tconstr)))))))
end))
end
| _44_2507 -> begin
(FStar_All.failwith "Unexpected tycon")
end))
in (let push_tparam = (fun env _44_20 -> (match (_44_20) with
| (FStar_Util.Inr (x), _44_2514) -> begin
(FStar_Parser_DesugarEnv.push_bvvdef env x.FStar_Absyn_Syntax.v)
end
| (FStar_Util.Inl (a), _44_2519) -> begin
(FStar_Parser_DesugarEnv.push_btvdef env a.FStar_Absyn_Syntax.v)
end))
in (let push_tparams = (FStar_List.fold_left push_tparam)
in (match (tcs) with
| FStar_Parser_AST.TyconAbstract (_44_2523)::[] -> begin
(let tc = (FStar_List.hd tcs)
in (let _44_2534 = (desugar_abstract_tc quals env [] tc)
in (match (_44_2534) with
| (_44_2528, _44_2530, se, _44_2533) -> begin
(let env = (FStar_Parser_DesugarEnv.push_sigelt env se)
in (env, (se)::[]))
end)))
end
| FStar_Parser_AST.TyconAbbrev (id, binders, kopt, t)::[] -> begin
(let _44_2545 = (typars_of_binders env binders)
in (match (_44_2545) with
| (env', typars) -> begin
(let k = (match (kopt) with
| None -> begin
if (FStar_Util.for_some (fun _44_21 -> (match (_44_21) with
| FStar_Absyn_Syntax.Effect -> begin
true
end
| _44_2550 -> begin
false
end)) quals) then begin
FStar_Absyn_Syntax.mk_Kind_effect
end else begin
FStar_Absyn_Syntax.kun
end
end
| Some (k) -> begin
(desugar_kind env' k)
end)
in (let t0 = t
in (let quals = if (FStar_All.pipe_right quals (FStar_Util.for_some (fun _44_22 -> (match (_44_22) with
| FStar_Absyn_Syntax.Logic -> begin
true
end
| _44_2558 -> begin
false
end)))) then begin
quals
end else begin
if (t0.FStar_Parser_AST.level = FStar_Parser_AST.Formula) then begin
(FStar_Absyn_Syntax.Logic)::quals
end else begin
quals
end
end
in (let se = if (FStar_All.pipe_right quals (FStar_List.contains FStar_Absyn_Syntax.Effect)) then begin
(let c = (desugar_comp t.FStar_Parser_AST.range false env' t)
<<<<<<< HEAD
in (let _110_1011 = (let _110_1010 = (FStar_Parser_DesugarEnv.qualify env id)
in (let _110_1009 = (FStar_All.pipe_right quals (FStar_List.filter (fun _44_23 -> (match (_44_23) with
=======
in (let _109_1013 = (let _109_1012 = (FStar_Parser_DesugarEnv.qualify env id)
in (let _109_1011 = (FStar_All.pipe_right quals (FStar_List.filter (fun _44_23 -> (match (_44_23) with
>>>>>>> 42af2f3d
| FStar_Absyn_Syntax.Effect -> begin
false
end
| _44_2564 -> begin
true
end))))
<<<<<<< HEAD
in (_110_1010, typars, c, _110_1009, rng)))
in FStar_Absyn_Syntax.Sig_effect_abbrev (_110_1011)))
end else begin
(let t = (desugar_typ env' t)
in (let _110_1013 = (let _110_1012 = (FStar_Parser_DesugarEnv.qualify env id)
in (_110_1012, typars, k, t, quals, rng))
in FStar_Absyn_Syntax.Sig_typ_abbrev (_110_1013)))
=======
in (_109_1012, typars, c, _109_1011, rng)))
in FStar_Absyn_Syntax.Sig_effect_abbrev (_109_1013)))
end else begin
(let t = (desugar_typ env' t)
in (let _109_1015 = (let _109_1014 = (FStar_Parser_DesugarEnv.qualify env id)
in (_109_1014, typars, k, t, quals, rng))
in FStar_Absyn_Syntax.Sig_typ_abbrev (_109_1015)))
>>>>>>> 42af2f3d
end
in (let env = (FStar_Parser_DesugarEnv.push_sigelt env se)
in (env, (se)::[]))))))
end))
end
| FStar_Parser_AST.TyconRecord (_44_2569)::[] -> begin
(let trec = (FStar_List.hd tcs)
in (let _44_2575 = (tycon_record_as_variant trec)
in (match (_44_2575) with
| (t, fs) -> begin
(desugar_tycon env rng ((FStar_Absyn_Syntax.RecordType (fs))::quals) ((t)::[]))
end)))
end
| _44_2579::_44_2577 -> begin
(let env0 = env
in (let mutuals = (FStar_List.map (fun x -> (FStar_All.pipe_left (FStar_Parser_DesugarEnv.qualify env) (tycon_id x))) tcs)
in (let rec collect_tcs = (fun quals et tc -> (let _44_2590 = et
in (match (_44_2590) with
| (env, tcs) -> begin
(match (tc) with
| FStar_Parser_AST.TyconRecord (_44_2592) -> begin
(let trec = tc
in (let _44_2597 = (tycon_record_as_variant trec)
in (match (_44_2597) with
| (t, fs) -> begin
(collect_tcs ((FStar_Absyn_Syntax.RecordType (fs))::quals) (env, tcs) t)
end)))
end
| FStar_Parser_AST.TyconVariant (id, binders, kopt, constructors) -> begin
(let _44_2609 = (desugar_abstract_tc quals env mutuals (FStar_Parser_AST.TyconAbstract ((id, binders, kopt))))
in (match (_44_2609) with
| (env, _44_2606, se, tconstr) -> begin
(env, (FStar_Util.Inl ((se, constructors, tconstr, quals)))::tcs)
end))
end
| FStar_Parser_AST.TyconAbbrev (id, binders, kopt, t) -> begin
(let _44_2621 = (desugar_abstract_tc quals env mutuals (FStar_Parser_AST.TyconAbstract ((id, binders, kopt))))
in (match (_44_2621) with
| (env, _44_2618, se, tconstr) -> begin
(env, (FStar_Util.Inr ((se, t, quals)))::tcs)
end))
end
| _44_2623 -> begin
(FStar_All.failwith "Unrecognized mutual type definition")
end)
end)))
in (let _44_2626 = (FStar_List.fold_left (collect_tcs quals) (env, []) tcs)
in (match (_44_2626) with
| (env, tcs) -> begin
(let tcs = (FStar_List.rev tcs)
in (let sigelts = (FStar_All.pipe_right tcs (FStar_List.collect (fun _44_25 -> (match (_44_25) with
| FStar_Util.Inr (FStar_Absyn_Syntax.Sig_tycon (id, tpars, k, _44_2633, _44_2635, _44_2637, _44_2639), t, quals) -> begin
(let env_tps = (push_tparams env tpars)
in (let t = (desugar_typ env_tps t)
in (FStar_Absyn_Syntax.Sig_typ_abbrev ((id, tpars, k, t, [], rng)))::[]))
end
| FStar_Util.Inl (FStar_Absyn_Syntax.Sig_tycon (tname, tpars, k, mutuals, _44_2653, tags, _44_2656), constrs, tconstr, quals) -> begin
(let tycon = (tname, tpars, k)
in (let env_tps = (push_tparams env tpars)
<<<<<<< HEAD
in (let _44_2687 = (let _110_1029 = (FStar_All.pipe_right constrs (FStar_List.map (fun _44_2669 -> (match (_44_2669) with
=======
in (let _44_2687 = (let _109_1031 = (FStar_All.pipe_right constrs (FStar_List.map (fun _44_2669 -> (match (_44_2669) with
>>>>>>> 42af2f3d
| (id, topt, of_notation) -> begin
(let t = if of_notation then begin
(match (topt) with
| Some (t) -> begin
(FStar_Parser_AST.mk_term (FStar_Parser_AST.Product ((((FStar_Parser_AST.mk_binder (FStar_Parser_AST.NoName (t)) t.FStar_Parser_AST.range t.FStar_Parser_AST.level None))::[], tconstr))) t.FStar_Parser_AST.range t.FStar_Parser_AST.level)
end
| None -> begin
tconstr
end)
end else begin
(match (topt) with
| None -> begin
(FStar_All.failwith "Impossible")
end
| Some (t) -> begin
t
end)
end
<<<<<<< HEAD
in (let t = (let _110_1024 = (FStar_Parser_DesugarEnv.default_total env_tps)
in (let _110_1023 = (close env_tps t)
in (desugar_typ _110_1024 _110_1023)))
=======
in (let t = (let _109_1026 = (FStar_Parser_DesugarEnv.default_total env_tps)
in (let _109_1025 = (close env_tps t)
in (desugar_typ _109_1026 _109_1025)))
>>>>>>> 42af2f3d
in (let name = (FStar_Parser_DesugarEnv.qualify env id)
in (let quals = (FStar_All.pipe_right tags (FStar_List.collect (fun _44_24 -> (match (_44_24) with
| FStar_Absyn_Syntax.RecordType (fns) -> begin
(FStar_Absyn_Syntax.RecordConstructor (fns))::[]
end
| _44_2683 -> begin
[]
end))))
<<<<<<< HEAD
in (let _110_1028 = (let _110_1027 = (let _110_1026 = (FStar_All.pipe_right t FStar_Absyn_Util.name_function_binders)
in (name, _110_1026, tycon, quals, mutuals, rng))
in FStar_Absyn_Syntax.Sig_datacon (_110_1027))
in (name, _110_1028))))))
end))))
in (FStar_All.pipe_left FStar_List.split _110_1029))
=======
in (let _109_1030 = (let _109_1029 = (let _109_1028 = (FStar_All.pipe_right t FStar_Absyn_Util.name_function_binders)
in (name, _109_1028, tycon, quals, mutuals, rng))
in FStar_Absyn_Syntax.Sig_datacon (_109_1029))
in (name, _109_1030))))))
end))))
in (FStar_All.pipe_left FStar_List.split _109_1031))
>>>>>>> 42af2f3d
in (match (_44_2687) with
| (constrNames, constrs) -> begin
(FStar_Absyn_Syntax.Sig_tycon ((tname, tpars, k, mutuals, constrNames, tags, rng)))::constrs
end))))
end
| _44_2689 -> begin
(FStar_All.failwith "impossible")
end))))
<<<<<<< HEAD
in (let bundle = (let _110_1031 = (let _110_1030 = (FStar_List.collect FStar_Absyn_Util.lids_of_sigelt sigelts)
in (sigelts, quals, _110_1030, rng))
in FStar_Absyn_Syntax.Sig_bundle (_110_1031))
=======
in (let bundle = (let _109_1033 = (let _109_1032 = (FStar_List.collect FStar_Absyn_Util.lids_of_sigelt sigelts)
in (sigelts, quals, _109_1032, rng))
in FStar_Absyn_Syntax.Sig_bundle (_109_1033))
>>>>>>> 42af2f3d
in (let env = (FStar_Parser_DesugarEnv.push_sigelt env0 bundle)
in (let data_ops = (FStar_All.pipe_right sigelts (FStar_List.collect (mk_data_projectors env)))
in (let discs = (FStar_All.pipe_right sigelts (FStar_List.collect (fun _44_26 -> (match (_44_26) with
| FStar_Absyn_Syntax.Sig_tycon (tname, tps, k, _44_2699, constrs, quals, _44_2703) -> begin
(mk_data_discriminators quals env tname tps k constrs)
end
| _44_2707 -> begin
[]
end))))
in (let ops = (FStar_List.append discs data_ops)
in (let env = (FStar_List.fold_left FStar_Parser_DesugarEnv.push_sigelt env ops)
in (env, (FStar_List.append ((bundle)::[]) ops))))))))))
end)))))
end
| [] -> begin
(FStar_All.failwith "impossible")
end)))))))))))

let desugar_binders = (fun env binders -> (let _44_2738 = (FStar_List.fold_left (fun _44_2716 b -> (match (_44_2716) with
| (env, binders) -> begin
(match ((desugar_binder env b)) with
| FStar_Util.Inl (Some (a), k) -> begin
(let _44_2725 = (FStar_Parser_DesugarEnv.push_local_tbinding env a)
in (match (_44_2725) with
| (env, a) -> begin
<<<<<<< HEAD
(let _110_1040 = (let _110_1039 = (FStar_Absyn_Syntax.t_binder (FStar_Absyn_Util.bvd_to_bvar_s a k))
in (_110_1039)::binders)
in (env, _110_1040))
=======
(let _109_1042 = (let _109_1041 = (FStar_Absyn_Syntax.t_binder (FStar_Absyn_Util.bvd_to_bvar_s a k))
in (_109_1041)::binders)
in (env, _109_1042))
>>>>>>> 42af2f3d
end))
end
| FStar_Util.Inr (Some (x), t) -> begin
(let _44_2733 = (FStar_Parser_DesugarEnv.push_local_vbinding env x)
in (match (_44_2733) with
| (env, x) -> begin
<<<<<<< HEAD
(let _110_1042 = (let _110_1041 = (FStar_Absyn_Syntax.v_binder (FStar_Absyn_Util.bvd_to_bvar_s x t))
in (_110_1041)::binders)
in (env, _110_1042))
=======
(let _109_1044 = (let _109_1043 = (FStar_Absyn_Syntax.v_binder (FStar_Absyn_Util.bvd_to_bvar_s x t))
in (_109_1043)::binders)
in (env, _109_1044))
>>>>>>> 42af2f3d
end))
end
| _44_2735 -> begin
(Prims.raise (FStar_Absyn_Syntax.Error (("Missing name in binder", b.FStar_Parser_AST.brange))))
end)
end)) (env, []) binders)
in (match (_44_2738) with
| (env, binders) -> begin
(env, (FStar_List.rev binders))
end)))

let rec desugar_decl = (fun env d -> (match (d.FStar_Parser_AST.d) with
| FStar_Parser_AST.Pragma (p) -> begin
(let se = FStar_Absyn_Syntax.Sig_pragma ((p, d.FStar_Parser_AST.drange))
in (env, (se)::[]))
end
| FStar_Parser_AST.Open (lid) -> begin
(let env = (FStar_Parser_DesugarEnv.push_namespace env lid)
in (env, []))
end
| FStar_Parser_AST.Tycon (qual, tcs) -> begin
(desugar_tycon env d.FStar_Parser_AST.drange qual tcs)
end
| FStar_Parser_AST.ToplevelLet (isrec, lets) -> begin
<<<<<<< HEAD
(match ((let _110_1048 = (let _110_1047 = (desugar_exp_maybe_top true env (FStar_Parser_AST.mk_term (FStar_Parser_AST.Let ((isrec, lets, (FStar_Parser_AST.mk_term (FStar_Parser_AST.Const (FStar_Absyn_Syntax.Const_unit)) d.FStar_Parser_AST.drange FStar_Parser_AST.Expr)))) d.FStar_Parser_AST.drange FStar_Parser_AST.Expr))
in (FStar_All.pipe_left FStar_Absyn_Util.compress_exp _110_1047))
in _110_1048.FStar_Absyn_Syntax.n)) with
=======
(match ((let _109_1050 = (let _109_1049 = (desugar_exp_maybe_top true env (FStar_Parser_AST.mk_term (FStar_Parser_AST.Let ((isrec, lets, (FStar_Parser_AST.mk_term (FStar_Parser_AST.Const (FStar_Absyn_Syntax.Const_unit)) d.FStar_Parser_AST.drange FStar_Parser_AST.Expr)))) d.FStar_Parser_AST.drange FStar_Parser_AST.Expr))
in (FStar_All.pipe_left FStar_Absyn_Util.compress_exp _109_1049))
in _109_1050.FStar_Absyn_Syntax.n)) with
>>>>>>> 42af2f3d
| FStar_Absyn_Syntax.Exp_let (lbs, _44_2757) -> begin
(let lids = (FStar_All.pipe_right (Prims.snd lbs) (FStar_List.map (fun lb -> (match (lb.FStar_Absyn_Syntax.lbname) with
| FStar_Util.Inr (l) -> begin
l
end
| _44_2764 -> begin
(FStar_All.failwith "impossible")
end))))
in (let quals = (FStar_All.pipe_right (Prims.snd lbs) (FStar_List.collect (fun _44_27 -> (match (_44_27) with
| {FStar_Absyn_Syntax.lbname = FStar_Util.Inl (_44_2774); FStar_Absyn_Syntax.lbtyp = _44_2772; FStar_Absyn_Syntax.lbeff = _44_2770; FStar_Absyn_Syntax.lbdef = _44_2768} -> begin
[]
end
| {FStar_Absyn_Syntax.lbname = FStar_Util.Inr (l); FStar_Absyn_Syntax.lbtyp = _44_2782; FStar_Absyn_Syntax.lbeff = _44_2780; FStar_Absyn_Syntax.lbdef = _44_2778} -> begin
(FStar_Parser_DesugarEnv.lookup_letbinding_quals env l)
end))))
in (let s = FStar_Absyn_Syntax.Sig_let ((lbs, d.FStar_Parser_AST.drange, lids, quals))
in (let env = (FStar_Parser_DesugarEnv.push_sigelt env s)
in (env, (s)::[])))))
end
| _44_2790 -> begin
(FStar_All.failwith "Desugaring a let did not produce a let")
end)
end
| FStar_Parser_AST.Main (t) -> begin
(let e = (desugar_exp env t)
in (let se = FStar_Absyn_Syntax.Sig_main ((e, d.FStar_Parser_AST.drange))
in (env, (se)::[])))
end
| FStar_Parser_AST.Assume (atag, id, t) -> begin
(let f = (desugar_formula env t)
<<<<<<< HEAD
in (let _110_1054 = (let _110_1053 = (let _110_1052 = (let _110_1051 = (FStar_Parser_DesugarEnv.qualify env id)
in (_110_1051, f, (FStar_Absyn_Syntax.Assumption)::[], d.FStar_Parser_AST.drange))
in FStar_Absyn_Syntax.Sig_assume (_110_1052))
in (_110_1053)::[])
in (env, _110_1054)))
end
| FStar_Parser_AST.Val (quals, id, t) -> begin
(let t = (let _110_1055 = (close_fun env t)
in (desugar_typ env _110_1055))
=======
in (let _109_1056 = (let _109_1055 = (let _109_1054 = (let _109_1053 = (FStar_Parser_DesugarEnv.qualify env id)
in (_109_1053, f, (FStar_Absyn_Syntax.Assumption)::[], d.FStar_Parser_AST.drange))
in FStar_Absyn_Syntax.Sig_assume (_109_1054))
in (_109_1055)::[])
in (env, _109_1056)))
end
| FStar_Parser_AST.Val (quals, id, t) -> begin
(let t = (let _109_1057 = (close_fun env t)
in (desugar_typ env _109_1057))
>>>>>>> 42af2f3d
in (let quals = if (env.FStar_Parser_DesugarEnv.iface && env.FStar_Parser_DesugarEnv.admitted_iface) then begin
(FStar_Absyn_Syntax.Assumption)::quals
end else begin
quals
end
<<<<<<< HEAD
in (let se = (let _110_1057 = (let _110_1056 = (FStar_Parser_DesugarEnv.qualify env id)
in (_110_1056, t, quals, d.FStar_Parser_AST.drange))
in FStar_Absyn_Syntax.Sig_val_decl (_110_1057))
=======
in (let se = (let _109_1059 = (let _109_1058 = (FStar_Parser_DesugarEnv.qualify env id)
in (_109_1058, t, quals, d.FStar_Parser_AST.drange))
in FStar_Absyn_Syntax.Sig_val_decl (_109_1059))
>>>>>>> 42af2f3d
in (let env = (FStar_Parser_DesugarEnv.push_sigelt env se)
in (env, (se)::[])))))
end
| FStar_Parser_AST.Exception (id, None) -> begin
(let t = (FStar_Parser_DesugarEnv.fail_or env (FStar_Parser_DesugarEnv.try_lookup_typ_name env) FStar_Absyn_Const.exn_lid)
in (let l = (FStar_Parser_DesugarEnv.qualify env id)
in (let se = FStar_Absyn_Syntax.Sig_datacon ((l, t, (FStar_Absyn_Const.exn_lid, [], FStar_Absyn_Syntax.ktype), (FStar_Absyn_Syntax.ExceptionConstructor)::[], (FStar_Absyn_Const.exn_lid)::[], d.FStar_Parser_AST.drange))
in (let se' = FStar_Absyn_Syntax.Sig_bundle (((se)::[], (FStar_Absyn_Syntax.ExceptionConstructor)::[], (l)::[], d.FStar_Parser_AST.drange))
in (let env = (FStar_Parser_DesugarEnv.push_sigelt env se')
in (let data_ops = (mk_data_projectors env se)
in (let discs = (mk_data_discriminators [] env FStar_Absyn_Const.exn_lid [] FStar_Absyn_Syntax.ktype ((l)::[]))
in (let env = (FStar_List.fold_left FStar_Parser_DesugarEnv.push_sigelt env (FStar_List.append discs data_ops))
in (env, (FStar_List.append ((se')::discs) data_ops))))))))))
end
| FStar_Parser_AST.Exception (id, Some (term)) -> begin
(let t = (desugar_typ env term)
<<<<<<< HEAD
in (let t = (let _110_1062 = (let _110_1061 = (let _110_1058 = (FStar_Absyn_Syntax.null_v_binder t)
in (_110_1058)::[])
in (let _110_1060 = (let _110_1059 = (FStar_Parser_DesugarEnv.fail_or env (FStar_Parser_DesugarEnv.try_lookup_typ_name env) FStar_Absyn_Const.exn_lid)
in (FStar_Absyn_Syntax.mk_Total _110_1059))
in (_110_1061, _110_1060)))
in (FStar_Absyn_Syntax.mk_Typ_fun _110_1062 None d.FStar_Parser_AST.drange))
=======
in (let t = (let _109_1064 = (let _109_1063 = (let _109_1060 = (FStar_Absyn_Syntax.null_v_binder t)
in (_109_1060)::[])
in (let _109_1062 = (let _109_1061 = (FStar_Parser_DesugarEnv.fail_or env (FStar_Parser_DesugarEnv.try_lookup_typ_name env) FStar_Absyn_Const.exn_lid)
in (FStar_Absyn_Syntax.mk_Total _109_1061))
in (_109_1063, _109_1062)))
in (FStar_Absyn_Syntax.mk_Typ_fun _109_1064 None d.FStar_Parser_AST.drange))
>>>>>>> 42af2f3d
in (let l = (FStar_Parser_DesugarEnv.qualify env id)
in (let se = FStar_Absyn_Syntax.Sig_datacon ((l, t, (FStar_Absyn_Const.exn_lid, [], FStar_Absyn_Syntax.ktype), (FStar_Absyn_Syntax.ExceptionConstructor)::[], (FStar_Absyn_Const.exn_lid)::[], d.FStar_Parser_AST.drange))
in (let se' = FStar_Absyn_Syntax.Sig_bundle (((se)::[], (FStar_Absyn_Syntax.ExceptionConstructor)::[], (l)::[], d.FStar_Parser_AST.drange))
in (let env = (FStar_Parser_DesugarEnv.push_sigelt env se')
in (let data_ops = (mk_data_projectors env se)
in (let discs = (mk_data_discriminators [] env FStar_Absyn_Const.exn_lid [] FStar_Absyn_Syntax.ktype ((l)::[]))
in (let env = (FStar_List.fold_left FStar_Parser_DesugarEnv.push_sigelt env (FStar_List.append discs data_ops))
in (env, (FStar_List.append ((se')::discs) data_ops)))))))))))
end
| FStar_Parser_AST.KindAbbrev (id, binders, k) -> begin
(let _44_2843 = (desugar_binders env binders)
in (match (_44_2843) with
| (env_k, binders) -> begin
(let k = (desugar_kind env_k k)
in (let name = (FStar_Parser_DesugarEnv.qualify env id)
in (let se = FStar_Absyn_Syntax.Sig_kind_abbrev ((name, binders, k, d.FStar_Parser_AST.drange))
in (let env = (FStar_Parser_DesugarEnv.push_sigelt env se)
in (env, (se)::[])))))
end))
end
| FStar_Parser_AST.NewEffect (quals, FStar_Parser_AST.RedefineEffect (eff_name, eff_binders, defn)) -> begin
(let env0 = env
in (let _44_2859 = (desugar_binders env eff_binders)
in (match (_44_2859) with
| (env, binders) -> begin
(let defn = (desugar_typ env defn)
in (let _44_2863 = (FStar_Absyn_Util.head_and_args defn)
in (match (_44_2863) with
| (head, args) -> begin
(match (head.FStar_Absyn_Syntax.n) with
| FStar_Absyn_Syntax.Typ_const (eff) -> begin
(match ((FStar_Parser_DesugarEnv.try_lookup_effect_defn env eff.FStar_Absyn_Syntax.v)) with
| None -> begin
<<<<<<< HEAD
(let _110_1067 = (let _110_1066 = (let _110_1065 = (let _110_1064 = (let _110_1063 = (FStar_Absyn_Print.sli eff.FStar_Absyn_Syntax.v)
in (Prims.strcat "Effect " _110_1063))
in (Prims.strcat _110_1064 " not found"))
in (_110_1065, d.FStar_Parser_AST.drange))
in FStar_Absyn_Syntax.Error (_110_1066))
in (Prims.raise _110_1067))
=======
(let _109_1069 = (let _109_1068 = (let _109_1067 = (let _109_1066 = (let _109_1065 = (FStar_Absyn_Print.sli eff.FStar_Absyn_Syntax.v)
in (Prims.strcat "Effect " _109_1065))
in (Prims.strcat _109_1066 " not found"))
in (_109_1067, d.FStar_Parser_AST.drange))
in FStar_Absyn_Syntax.Error (_109_1068))
in (Prims.raise _109_1069))
>>>>>>> 42af2f3d
end
| Some (ed) -> begin
(let subst = (FStar_Absyn_Util.subst_of_list ed.FStar_Absyn_Syntax.binders args)
in (let sub = (FStar_Absyn_Util.subst_typ subst)
<<<<<<< HEAD
in (let ed = (let _110_1084 = (FStar_Parser_DesugarEnv.qualify env0 eff_name)
in (let _110_1083 = (FStar_Absyn_Util.subst_kind subst ed.FStar_Absyn_Syntax.signature)
in (let _110_1082 = (sub ed.FStar_Absyn_Syntax.ret)
in (let _110_1081 = (sub ed.FStar_Absyn_Syntax.bind_wp)
in (let _110_1080 = (sub ed.FStar_Absyn_Syntax.bind_wlp)
in (let _110_1079 = (sub ed.FStar_Absyn_Syntax.if_then_else)
in (let _110_1078 = (sub ed.FStar_Absyn_Syntax.ite_wp)
in (let _110_1077 = (sub ed.FStar_Absyn_Syntax.ite_wlp)
in (let _110_1076 = (sub ed.FStar_Absyn_Syntax.wp_binop)
in (let _110_1075 = (sub ed.FStar_Absyn_Syntax.wp_as_type)
in (let _110_1074 = (sub ed.FStar_Absyn_Syntax.close_wp)
in (let _110_1073 = (sub ed.FStar_Absyn_Syntax.close_wp_t)
in (let _110_1072 = (sub ed.FStar_Absyn_Syntax.assert_p)
in (let _110_1071 = (sub ed.FStar_Absyn_Syntax.assume_p)
in (let _110_1070 = (sub ed.FStar_Absyn_Syntax.null_wp)
in (let _110_1069 = (sub ed.FStar_Absyn_Syntax.trivial)
in {FStar_Absyn_Syntax.mname = _110_1084; FStar_Absyn_Syntax.binders = binders; FStar_Absyn_Syntax.qualifiers = quals; FStar_Absyn_Syntax.signature = _110_1083; FStar_Absyn_Syntax.ret = _110_1082; FStar_Absyn_Syntax.bind_wp = _110_1081; FStar_Absyn_Syntax.bind_wlp = _110_1080; FStar_Absyn_Syntax.if_then_else = _110_1079; FStar_Absyn_Syntax.ite_wp = _110_1078; FStar_Absyn_Syntax.ite_wlp = _110_1077; FStar_Absyn_Syntax.wp_binop = _110_1076; FStar_Absyn_Syntax.wp_as_type = _110_1075; FStar_Absyn_Syntax.close_wp = _110_1074; FStar_Absyn_Syntax.close_wp_t = _110_1073; FStar_Absyn_Syntax.assert_p = _110_1072; FStar_Absyn_Syntax.assume_p = _110_1071; FStar_Absyn_Syntax.null_wp = _110_1070; FStar_Absyn_Syntax.trivial = _110_1069}))))))))))))))))
=======
in (let ed = (let _109_1086 = (FStar_Parser_DesugarEnv.qualify env0 eff_name)
in (let _109_1085 = (FStar_Absyn_Util.subst_kind subst ed.FStar_Absyn_Syntax.signature)
in (let _109_1084 = (sub ed.FStar_Absyn_Syntax.ret)
in (let _109_1083 = (sub ed.FStar_Absyn_Syntax.bind_wp)
in (let _109_1082 = (sub ed.FStar_Absyn_Syntax.bind_wlp)
in (let _109_1081 = (sub ed.FStar_Absyn_Syntax.if_then_else)
in (let _109_1080 = (sub ed.FStar_Absyn_Syntax.ite_wp)
in (let _109_1079 = (sub ed.FStar_Absyn_Syntax.ite_wlp)
in (let _109_1078 = (sub ed.FStar_Absyn_Syntax.wp_binop)
in (let _109_1077 = (sub ed.FStar_Absyn_Syntax.wp_as_type)
in (let _109_1076 = (sub ed.FStar_Absyn_Syntax.close_wp)
in (let _109_1075 = (sub ed.FStar_Absyn_Syntax.close_wp_t)
in (let _109_1074 = (sub ed.FStar_Absyn_Syntax.assert_p)
in (let _109_1073 = (sub ed.FStar_Absyn_Syntax.assume_p)
in (let _109_1072 = (sub ed.FStar_Absyn_Syntax.null_wp)
in (let _109_1071 = (sub ed.FStar_Absyn_Syntax.trivial)
in {FStar_Absyn_Syntax.mname = _109_1086; FStar_Absyn_Syntax.binders = binders; FStar_Absyn_Syntax.qualifiers = quals; FStar_Absyn_Syntax.signature = _109_1085; FStar_Absyn_Syntax.ret = _109_1084; FStar_Absyn_Syntax.bind_wp = _109_1083; FStar_Absyn_Syntax.bind_wlp = _109_1082; FStar_Absyn_Syntax.if_then_else = _109_1081; FStar_Absyn_Syntax.ite_wp = _109_1080; FStar_Absyn_Syntax.ite_wlp = _109_1079; FStar_Absyn_Syntax.wp_binop = _109_1078; FStar_Absyn_Syntax.wp_as_type = _109_1077; FStar_Absyn_Syntax.close_wp = _109_1076; FStar_Absyn_Syntax.close_wp_t = _109_1075; FStar_Absyn_Syntax.assert_p = _109_1074; FStar_Absyn_Syntax.assume_p = _109_1073; FStar_Absyn_Syntax.null_wp = _109_1072; FStar_Absyn_Syntax.trivial = _109_1071}))))))))))))))))
>>>>>>> 42af2f3d
in (let se = FStar_Absyn_Syntax.Sig_new_effect ((ed, d.FStar_Parser_AST.drange))
in (let env = (FStar_Parser_DesugarEnv.push_sigelt env0 se)
in (env, (se)::[]))))))
end)
end
| _44_2875 -> begin
<<<<<<< HEAD
(let _110_1088 = (let _110_1087 = (let _110_1086 = (let _110_1085 = (FStar_Absyn_Print.typ_to_string head)
in (Prims.strcat _110_1085 " is not an effect"))
in (_110_1086, d.FStar_Parser_AST.drange))
in FStar_Absyn_Syntax.Error (_110_1087))
in (Prims.raise _110_1088))
=======
(let _109_1090 = (let _109_1089 = (let _109_1088 = (let _109_1087 = (FStar_Absyn_Print.typ_to_string head)
in (Prims.strcat _109_1087 " is not an effect"))
in (_109_1088, d.FStar_Parser_AST.drange))
in FStar_Absyn_Syntax.Error (_109_1089))
in (Prims.raise _109_1090))
>>>>>>> 42af2f3d
end)
end)))
end)))
end
| FStar_Parser_AST.NewEffect (quals, FStar_Parser_AST.DefineEffect (eff_name, eff_binders, eff_kind, eff_decls)) -> begin
(let env0 = env
in (let env = (FStar_Parser_DesugarEnv.enter_monad_scope env eff_name)
in (let _44_2889 = (desugar_binders env eff_binders)
in (match (_44_2889) with
| (env, binders) -> begin
(let eff_k = (desugar_kind env eff_kind)
in (let _44_2900 = (FStar_All.pipe_right eff_decls (FStar_List.fold_left (fun _44_2893 decl -> (match (_44_2893) with
| (env, out) -> begin
(let _44_2897 = (desugar_decl env decl)
in (match (_44_2897) with
| (env, ses) -> begin
<<<<<<< HEAD
(let _110_1092 = (let _110_1091 = (FStar_List.hd ses)
in (_110_1091)::out)
in (env, _110_1092))
=======
(let _109_1094 = (let _109_1093 = (FStar_List.hd ses)
in (_109_1093)::out)
in (env, _109_1094))
>>>>>>> 42af2f3d
end))
end)) (env, [])))
in (match (_44_2900) with
| (env, decls) -> begin
(let decls = (FStar_List.rev decls)
<<<<<<< HEAD
in (let lookup = (fun s -> (match ((let _110_1096 = (let _110_1095 = (FStar_Absyn_Syntax.mk_ident (s, d.FStar_Parser_AST.drange))
in (FStar_Parser_DesugarEnv.qualify env _110_1095))
in (FStar_Parser_DesugarEnv.try_resolve_typ_abbrev env _110_1096))) with
=======
in (let lookup = (fun s -> (match ((let _109_1098 = (let _109_1097 = (FStar_Absyn_Syntax.mk_ident (s, d.FStar_Parser_AST.drange))
in (FStar_Parser_DesugarEnv.qualify env _109_1097))
in (FStar_Parser_DesugarEnv.try_resolve_typ_abbrev env _109_1098))) with
>>>>>>> 42af2f3d
| None -> begin
(Prims.raise (FStar_Absyn_Syntax.Error (((Prims.strcat (Prims.strcat (Prims.strcat "Monad " eff_name.FStar_Absyn_Syntax.idText) " expects definition of ") s), d.FStar_Parser_AST.drange))))
end
| Some (t) -> begin
t
end))
<<<<<<< HEAD
in (let ed = (let _110_1111 = (FStar_Parser_DesugarEnv.qualify env0 eff_name)
in (let _110_1110 = (lookup "return")
in (let _110_1109 = (lookup "bind_wp")
in (let _110_1108 = (lookup "bind_wlp")
in (let _110_1107 = (lookup "if_then_else")
in (let _110_1106 = (lookup "ite_wp")
in (let _110_1105 = (lookup "ite_wlp")
in (let _110_1104 = (lookup "wp_binop")
in (let _110_1103 = (lookup "wp_as_type")
in (let _110_1102 = (lookup "close_wp")
in (let _110_1101 = (lookup "close_wp_t")
in (let _110_1100 = (lookup "assert_p")
in (let _110_1099 = (lookup "assume_p")
in (let _110_1098 = (lookup "null_wp")
in (let _110_1097 = (lookup "trivial")
in {FStar_Absyn_Syntax.mname = _110_1111; FStar_Absyn_Syntax.binders = binders; FStar_Absyn_Syntax.qualifiers = quals; FStar_Absyn_Syntax.signature = eff_k; FStar_Absyn_Syntax.ret = _110_1110; FStar_Absyn_Syntax.bind_wp = _110_1109; FStar_Absyn_Syntax.bind_wlp = _110_1108; FStar_Absyn_Syntax.if_then_else = _110_1107; FStar_Absyn_Syntax.ite_wp = _110_1106; FStar_Absyn_Syntax.ite_wlp = _110_1105; FStar_Absyn_Syntax.wp_binop = _110_1104; FStar_Absyn_Syntax.wp_as_type = _110_1103; FStar_Absyn_Syntax.close_wp = _110_1102; FStar_Absyn_Syntax.close_wp_t = _110_1101; FStar_Absyn_Syntax.assert_p = _110_1100; FStar_Absyn_Syntax.assume_p = _110_1099; FStar_Absyn_Syntax.null_wp = _110_1098; FStar_Absyn_Syntax.trivial = _110_1097})))))))))))))))
=======
in (let ed = (let _109_1113 = (FStar_Parser_DesugarEnv.qualify env0 eff_name)
in (let _109_1112 = (lookup "return")
in (let _109_1111 = (lookup "bind_wp")
in (let _109_1110 = (lookup "bind_wlp")
in (let _109_1109 = (lookup "if_then_else")
in (let _109_1108 = (lookup "ite_wp")
in (let _109_1107 = (lookup "ite_wlp")
in (let _109_1106 = (lookup "wp_binop")
in (let _109_1105 = (lookup "wp_as_type")
in (let _109_1104 = (lookup "close_wp")
in (let _109_1103 = (lookup "close_wp_t")
in (let _109_1102 = (lookup "assert_p")
in (let _109_1101 = (lookup "assume_p")
in (let _109_1100 = (lookup "null_wp")
in (let _109_1099 = (lookup "trivial")
in {FStar_Absyn_Syntax.mname = _109_1113; FStar_Absyn_Syntax.binders = binders; FStar_Absyn_Syntax.qualifiers = quals; FStar_Absyn_Syntax.signature = eff_k; FStar_Absyn_Syntax.ret = _109_1112; FStar_Absyn_Syntax.bind_wp = _109_1111; FStar_Absyn_Syntax.bind_wlp = _109_1110; FStar_Absyn_Syntax.if_then_else = _109_1109; FStar_Absyn_Syntax.ite_wp = _109_1108; FStar_Absyn_Syntax.ite_wlp = _109_1107; FStar_Absyn_Syntax.wp_binop = _109_1106; FStar_Absyn_Syntax.wp_as_type = _109_1105; FStar_Absyn_Syntax.close_wp = _109_1104; FStar_Absyn_Syntax.close_wp_t = _109_1103; FStar_Absyn_Syntax.assert_p = _109_1102; FStar_Absyn_Syntax.assume_p = _109_1101; FStar_Absyn_Syntax.null_wp = _109_1100; FStar_Absyn_Syntax.trivial = _109_1099})))))))))))))))
>>>>>>> 42af2f3d
in (let se = FStar_Absyn_Syntax.Sig_new_effect ((ed, d.FStar_Parser_AST.drange))
in (let env = (FStar_Parser_DesugarEnv.push_sigelt env0 se)
in (env, (se)::[]))))))
end)))
end))))
end
| FStar_Parser_AST.SubEffect (l) -> begin
(let lookup = (fun l -> (match ((FStar_Parser_DesugarEnv.try_lookup_effect_name env l)) with
| None -> begin
<<<<<<< HEAD
(let _110_1118 = (let _110_1117 = (let _110_1116 = (let _110_1115 = (let _110_1114 = (FStar_Absyn_Print.sli l)
in (Prims.strcat "Effect name " _110_1114))
in (Prims.strcat _110_1115 " not found"))
in (_110_1116, d.FStar_Parser_AST.drange))
in FStar_Absyn_Syntax.Error (_110_1117))
in (Prims.raise _110_1118))
=======
(let _109_1120 = (let _109_1119 = (let _109_1118 = (let _109_1117 = (let _109_1116 = (FStar_Absyn_Print.sli l)
in (Prims.strcat "Effect name " _109_1116))
in (Prims.strcat _109_1117 " not found"))
in (_109_1118, d.FStar_Parser_AST.drange))
in FStar_Absyn_Syntax.Error (_109_1119))
in (Prims.raise _109_1120))
>>>>>>> 42af2f3d
end
| Some (l) -> begin
l
end))
in (let src = (lookup l.FStar_Parser_AST.msource)
in (let dst = (lookup l.FStar_Parser_AST.mdest)
in (let lift = (desugar_typ env l.FStar_Parser_AST.lift_op)
in (let se = FStar_Absyn_Syntax.Sig_sub_effect (({FStar_Absyn_Syntax.source = src; FStar_Absyn_Syntax.target = dst; FStar_Absyn_Syntax.lift = lift}, d.FStar_Parser_AST.drange))
in (env, (se)::[]))))))
end))

let desugar_decls = (fun env decls -> (FStar_List.fold_left (fun _44_2925 d -> (match (_44_2925) with
| (env, sigelts) -> begin
(let _44_2929 = (desugar_decl env d)
in (match (_44_2929) with
| (env, se) -> begin
(env, (FStar_List.append sigelts se))
end))
end)) (env, []) decls))

let open_prims_all = ((FStar_Parser_AST.mk_decl (FStar_Parser_AST.Open (FStar_Absyn_Const.prims_lid)) FStar_Absyn_Syntax.dummyRange))::((FStar_Parser_AST.mk_decl (FStar_Parser_AST.Open (FStar_Absyn_Const.all_lid)) FStar_Absyn_Syntax.dummyRange))::[]

let desugar_modul_common = (fun curmod env m -> (let open_ns = (fun mname d -> (let d = if ((FStar_List.length mname.FStar_Absyn_Syntax.ns) <> 0) then begin
<<<<<<< HEAD
(let _110_1135 = (let _110_1134 = (let _110_1132 = (FStar_Absyn_Syntax.lid_of_ids mname.FStar_Absyn_Syntax.ns)
in FStar_Parser_AST.Open (_110_1132))
in (let _110_1133 = (FStar_Absyn_Syntax.range_of_lid mname)
in (FStar_Parser_AST.mk_decl _110_1134 _110_1133)))
in (_110_1135)::d)
=======
(let _109_1137 = (let _109_1136 = (let _109_1134 = (FStar_Absyn_Syntax.lid_of_ids mname.FStar_Absyn_Syntax.ns)
in FStar_Parser_AST.Open (_109_1134))
in (let _109_1135 = (FStar_Absyn_Syntax.range_of_lid mname)
in (FStar_Parser_AST.mk_decl _109_1136 _109_1135)))
in (_109_1137)::d)
>>>>>>> 42af2f3d
end else begin
d
end
in d))
in (let env = (match (curmod) with
| None -> begin
env
end
| Some (prev_mod, _44_2940) -> begin
(FStar_Parser_DesugarEnv.finish_module_or_interface env prev_mod)
end)
in (let _44_2959 = (match (m) with
| FStar_Parser_AST.Interface (mname, decls, admitted) -> begin
<<<<<<< HEAD
(let _110_1137 = (FStar_Parser_DesugarEnv.prepare_module_or_interface true admitted env mname)
in (let _110_1136 = (open_ns mname decls)
in (_110_1137, mname, _110_1136, true)))
end
| FStar_Parser_AST.Module (mname, decls) -> begin
(let _110_1139 = (FStar_Parser_DesugarEnv.prepare_module_or_interface false false env mname)
in (let _110_1138 = (open_ns mname decls)
in (_110_1139, mname, _110_1138, false)))
=======
(let _109_1139 = (FStar_Parser_DesugarEnv.prepare_module_or_interface true admitted env mname)
in (let _109_1138 = (open_ns mname decls)
in (_109_1139, mname, _109_1138, true)))
end
| FStar_Parser_AST.Module (mname, decls) -> begin
(let _109_1141 = (FStar_Parser_DesugarEnv.prepare_module_or_interface false false env mname)
in (let _109_1140 = (open_ns mname decls)
in (_109_1141, mname, _109_1140, false)))
>>>>>>> 42af2f3d
end)
in (match (_44_2959) with
| ((env, pop_when_done), mname, decls, intf) -> begin
(let _44_2962 = (desugar_decls env decls)
in (match (_44_2962) with
| (env, sigelts) -> begin
(let modul = {FStar_Absyn_Syntax.name = mname; FStar_Absyn_Syntax.declarations = sigelts; FStar_Absyn_Syntax.exports = []; FStar_Absyn_Syntax.is_interface = intf; FStar_Absyn_Syntax.is_deserialized = false}
in (env, modul, pop_when_done))
end))
end)))))

let desugar_partial_modul = (fun curmod env m -> (let m = if (FStar_ST.read FStar_Options.interactive_fsi) then begin
(match (m) with
| FStar_Parser_AST.Module (mname, decls) -> begin
<<<<<<< HEAD
(let _110_1146 = (let _110_1145 = (let _110_1144 = (FStar_ST.read FStar_Options.admit_fsi)
in (FStar_Util.for_some (fun m -> (m = mname.FStar_Absyn_Syntax.str)) _110_1144))
in (mname, decls, _110_1145))
in FStar_Parser_AST.Interface (_110_1146))
=======
(let _109_1148 = (let _109_1147 = (let _109_1146 = (FStar_ST.read FStar_Options.admit_fsi)
in (FStar_Util.for_some (fun m -> (m = mname.FStar_Absyn_Syntax.str)) _109_1146))
in (mname, decls, _109_1147))
in FStar_Parser_AST.Interface (_109_1148))
>>>>>>> 42af2f3d
end
| FStar_Parser_AST.Interface (mname, _44_2974, _44_2976) -> begin
(FStar_All.failwith (Prims.strcat "Impossible: " mname.FStar_Absyn_Syntax.ident.FStar_Absyn_Syntax.idText))
end)
end else begin
m
end
in (let _44_2984 = (desugar_modul_common curmod env m)
in (match (_44_2984) with
| (x, y, _44_2983) -> begin
(x, y)
end))))

let desugar_modul = (fun env m -> (let _44_2990 = (desugar_modul_common None env m)
in (match (_44_2990) with
| (env, modul, pop_when_done) -> begin
(let env = (FStar_Parser_DesugarEnv.finish_module_or_interface env modul)
in (let _44_2992 = if (FStar_Options.should_dump modul.FStar_Absyn_Syntax.name.FStar_Absyn_Syntax.str) then begin
<<<<<<< HEAD
(let _110_1151 = (FStar_Absyn_Print.modul_to_string modul)
in (FStar_Util.fprint1 "%s\n" _110_1151))
end else begin
()
end
in (let _110_1152 = if pop_when_done then begin
=======
(let _109_1153 = (FStar_Absyn_Print.modul_to_string modul)
in (FStar_Util.fprint1 "%s\n" _109_1153))
end else begin
()
end
in (let _109_1154 = if pop_when_done then begin
>>>>>>> 42af2f3d
(FStar_Parser_DesugarEnv.export_interface modul.FStar_Absyn_Syntax.name env)
end else begin
env
end
<<<<<<< HEAD
in (_110_1152, modul))))
=======
in (_109_1154, modul))))
>>>>>>> 42af2f3d
end)))

let desugar_file = (fun env f -> (let _44_3005 = (FStar_List.fold_left (fun _44_2998 m -> (match (_44_2998) with
| (env, mods) -> begin
(let _44_3002 = (desugar_modul env m)
in (match (_44_3002) with
| (env, m) -> begin
(env, (m)::mods)
end))
end)) (env, []) f)
in (match (_44_3005) with
| (env, mods) -> begin
(env, (FStar_List.rev mods))
end)))

let add_modul_to_env = (fun m en -> (let _44_3010 = (FStar_Parser_DesugarEnv.prepare_module_or_interface false false en m.FStar_Absyn_Syntax.name)
in (match (_44_3010) with
| (en, pop_when_done) -> begin
(let en = (FStar_List.fold_left FStar_Parser_DesugarEnv.push_sigelt (let _44_3011 = en
in {FStar_Parser_DesugarEnv.curmodule = Some (m.FStar_Absyn_Syntax.name); FStar_Parser_DesugarEnv.modules = _44_3011.FStar_Parser_DesugarEnv.modules; FStar_Parser_DesugarEnv.open_namespaces = _44_3011.FStar_Parser_DesugarEnv.open_namespaces; FStar_Parser_DesugarEnv.sigaccum = _44_3011.FStar_Parser_DesugarEnv.sigaccum; FStar_Parser_DesugarEnv.localbindings = _44_3011.FStar_Parser_DesugarEnv.localbindings; FStar_Parser_DesugarEnv.recbindings = _44_3011.FStar_Parser_DesugarEnv.recbindings; FStar_Parser_DesugarEnv.phase = _44_3011.FStar_Parser_DesugarEnv.phase; FStar_Parser_DesugarEnv.sigmap = _44_3011.FStar_Parser_DesugarEnv.sigmap; FStar_Parser_DesugarEnv.default_result_effect = _44_3011.FStar_Parser_DesugarEnv.default_result_effect; FStar_Parser_DesugarEnv.iface = _44_3011.FStar_Parser_DesugarEnv.iface; FStar_Parser_DesugarEnv.admitted_iface = _44_3011.FStar_Parser_DesugarEnv.admitted_iface}) m.FStar_Absyn_Syntax.exports)
in (let env = (FStar_Parser_DesugarEnv.finish_module_or_interface en m)
in if pop_when_done then begin
(FStar_Parser_DesugarEnv.export_interface m.FStar_Absyn_Syntax.name env)
end else begin
env
end))
end)))



<|MERGE_RESOLUTION|>--- conflicted
+++ resolved
@@ -2342,13 +2342,8 @@
 | (b, _44_2302) -> begin
 (b, Some (FStar_Absyn_Syntax.Implicit))
 end))))
-<<<<<<< HEAD
 in (FStar_List.append _110_906 formals))
-in (let _110_944 = (FStar_All.pipe_right formals (FStar_List.mapi (fun i ax -> (match ((Prims.fst ax)) with
-=======
-in (FStar_List.append _109_906 formals))
-in (let _109_946 = (FStar_All.pipe_right formals (FStar_List.mapi (fun i ax -> (match ((Prims.fst ax)) with
->>>>>>> 42af2f3d
+in (let _110_946 = (FStar_All.pipe_right formals (FStar_List.mapi (fun i ax -> (match ((Prims.fst ax)) with
 | FStar_Util.Inl (a) -> begin
 (let _44_2312 = (FStar_Absyn_Util.mk_field_projector_name lid a i)
 in (match (_44_2312) with
@@ -2376,15 +2371,10 @@
 q
 end)
 in (let quals = (quals ((FStar_Absyn_Syntax.Logic)::(FStar_Absyn_Syntax.Projector ((lid, FStar_Util.Inr (x.FStar_Absyn_Syntax.v))))::[]))
-<<<<<<< HEAD
 in (let impl = if (((let _110_919 = (FStar_Parser_DesugarEnv.current_module env)
-in (FStar_Absyn_Syntax.lid_equals FStar_Absyn_Const.prims_lid _110_919)) || (fvq <> FStar_Absyn_Syntax.Data_ctor)) || (FStar_ST.read FStar_Options.__temp_no_proj)) then begin
-=======
-in (let impl = if (((let _109_919 = (FStar_Parser_DesugarEnv.current_module env)
-in (FStar_Absyn_Syntax.lid_equals FStar_Absyn_Const.prims_lid _109_919)) || (fvq <> FStar_Absyn_Syntax.Data_ctor)) || (let _109_921 = (let _109_920 = (FStar_Parser_DesugarEnv.current_module env)
-in _109_920.FStar_Absyn_Syntax.str)
-in (FStar_Options.dont_gen_projectors _109_921))) then begin
->>>>>>> 42af2f3d
+in (FStar_Absyn_Syntax.lid_equals FStar_Absyn_Const.prims_lid _110_919)) || (fvq <> FStar_Absyn_Syntax.Data_ctor)) || (let _110_921 = (let _110_920 = (FStar_Parser_DesugarEnv.current_module env)
+in _110_920.FStar_Absyn_Syntax.str)
+in (FStar_Options.dont_gen_projectors _110_921))) then begin
 []
 end else begin
 (let projection = (FStar_Absyn_Util.gen_bvar FStar_Absyn_Syntax.tun)
@@ -2395,97 +2385,51 @@
 | _44_2329 -> begin
 false
 end))
-<<<<<<< HEAD
-in (let arg_pats = (let _110_934 = (FStar_All.pipe_right all_params (FStar_List.mapi (fun j by -> (match (by) with
-=======
-in (let arg_pats = (let _109_936 = (FStar_All.pipe_right all_params (FStar_List.mapi (fun j by -> (match (by) with
->>>>>>> 42af2f3d
+in (let arg_pats = (let _110_936 = (FStar_All.pipe_right all_params (FStar_List.mapi (fun j by -> (match (by) with
 | (FStar_Util.Inl (_44_2334), imp) -> begin
 if (j < ntps) then begin
 []
 end else begin
-<<<<<<< HEAD
-(let _110_927 = (let _110_926 = (let _110_925 = (let _110_924 = (FStar_Absyn_Util.gen_bvar FStar_Absyn_Syntax.kun)
-in FStar_Absyn_Syntax.Pat_tvar (_110_924))
-in (pos _110_925))
-in (_110_926, (as_imp imp)))
-in (_110_927)::[])
-=======
-(let _109_929 = (let _109_928 = (let _109_927 = (let _109_926 = (FStar_Absyn_Util.gen_bvar FStar_Absyn_Syntax.kun)
-in FStar_Absyn_Syntax.Pat_tvar (_109_926))
-in (pos _109_927))
-in (_109_928, (as_imp imp)))
-in (_109_929)::[])
->>>>>>> 42af2f3d
+(let _110_929 = (let _110_928 = (let _110_927 = (let _110_926 = (FStar_Absyn_Util.gen_bvar FStar_Absyn_Syntax.kun)
+in FStar_Absyn_Syntax.Pat_tvar (_110_926))
+in (pos _110_927))
+in (_110_928, (as_imp imp)))
+in (_110_929)::[])
 end
 end
 | (FStar_Util.Inr (_44_2339), imp) -> begin
 if ((i + ntps) = j) then begin
-<<<<<<< HEAD
-(let _110_929 = (let _110_928 = (pos (FStar_Absyn_Syntax.Pat_var (projection)))
-in (_110_928, (as_imp imp)))
-in (_110_929)::[])
-end else begin
-(let _110_933 = (let _110_932 = (let _110_931 = (let _110_930 = (FStar_Absyn_Util.gen_bvar FStar_Absyn_Syntax.tun)
-in FStar_Absyn_Syntax.Pat_wild (_110_930))
-in (pos _110_931))
-in (_110_932, (as_imp imp)))
-in (_110_933)::[])
-end
-end))))
-in (FStar_All.pipe_right _110_934 FStar_List.flatten))
-in (let pat = (let _110_939 = (let _110_937 = (let _110_936 = (let _110_935 = (FStar_Absyn_Util.fv lid)
-in (_110_935, Some (fvq), arg_pats))
-in FStar_Absyn_Syntax.Pat_cons (_110_936))
-in (FStar_All.pipe_right _110_937 pos))
-in (let _110_938 = (FStar_Absyn_Util.bvar_to_exp projection)
-in (_110_939, None, _110_938)))
+(let _110_931 = (let _110_930 = (pos (FStar_Absyn_Syntax.Pat_var (projection)))
+in (_110_930, (as_imp imp)))
+in (_110_931)::[])
+end else begin
+(let _110_935 = (let _110_934 = (let _110_933 = (let _110_932 = (FStar_Absyn_Util.gen_bvar FStar_Absyn_Syntax.tun)
+in FStar_Absyn_Syntax.Pat_wild (_110_932))
+in (pos _110_933))
+in (_110_934, (as_imp imp)))
+in (_110_935)::[])
+end
+end))))
+in (FStar_All.pipe_right _110_936 FStar_List.flatten))
+in (let pat = (let _110_941 = (let _110_939 = (let _110_938 = (let _110_937 = (FStar_Absyn_Util.fv lid)
+in (_110_937, Some (fvq), arg_pats))
+in FStar_Absyn_Syntax.Pat_cons (_110_938))
+in (FStar_All.pipe_right _110_939 pos))
+in (let _110_940 = (FStar_Absyn_Util.bvar_to_exp projection)
+in (_110_941, None, _110_940)))
 in (let body = (FStar_Absyn_Syntax.mk_Exp_match (arg_exp, (pat)::[]) None p)
-in (let imp = (let _110_940 = (FStar_Absyn_Syntax.range_of_lid field_name)
-in (FStar_Absyn_Syntax.mk_Exp_abs (binders, body) None _110_940))
+in (let imp = (let _110_942 = (FStar_Absyn_Syntax.range_of_lid field_name)
+in (FStar_Absyn_Syntax.mk_Exp_abs (binders, body) None _110_942))
 in (let lb = {FStar_Absyn_Syntax.lbname = FStar_Util.Inr (field_name); FStar_Absyn_Syntax.lbtyp = FStar_Absyn_Syntax.tun; FStar_Absyn_Syntax.lbeff = FStar_Absyn_Const.effect_Tot_lid; FStar_Absyn_Syntax.lbdef = imp}
 in (FStar_Absyn_Syntax.Sig_let (((false, (lb)::[]), p, [], quals)))::[])))))))
 end
-in (let _110_943 = (let _110_942 = (let _110_941 = (FStar_Absyn_Syntax.range_of_lid field_name)
-in (field_name, t, quals, _110_941))
-in FStar_Absyn_Syntax.Sig_val_decl (_110_942))
-in (_110_943)::impl)))))
-end))
-end))))
-in (FStar_All.pipe_right _110_944 FStar_List.flatten))))))))))))))
-=======
-(let _109_931 = (let _109_930 = (pos (FStar_Absyn_Syntax.Pat_var (projection)))
-in (_109_930, (as_imp imp)))
-in (_109_931)::[])
-end else begin
-(let _109_935 = (let _109_934 = (let _109_933 = (let _109_932 = (FStar_Absyn_Util.gen_bvar FStar_Absyn_Syntax.tun)
-in FStar_Absyn_Syntax.Pat_wild (_109_932))
-in (pos _109_933))
-in (_109_934, (as_imp imp)))
-in (_109_935)::[])
-end
-end))))
-in (FStar_All.pipe_right _109_936 FStar_List.flatten))
-in (let pat = (let _109_941 = (let _109_939 = (let _109_938 = (let _109_937 = (FStar_Absyn_Util.fv lid)
-in (_109_937, Some (fvq), arg_pats))
-in FStar_Absyn_Syntax.Pat_cons (_109_938))
-in (FStar_All.pipe_right _109_939 pos))
-in (let _109_940 = (FStar_Absyn_Util.bvar_to_exp projection)
-in (_109_941, None, _109_940)))
-in (let body = (FStar_Absyn_Syntax.mk_Exp_match (arg_exp, (pat)::[]) None p)
-in (let imp = (let _109_942 = (FStar_Absyn_Syntax.range_of_lid field_name)
-in (FStar_Absyn_Syntax.mk_Exp_abs (binders, body) None _109_942))
-in (let lb = {FStar_Absyn_Syntax.lbname = FStar_Util.Inr (field_name); FStar_Absyn_Syntax.lbtyp = FStar_Absyn_Syntax.tun; FStar_Absyn_Syntax.lbeff = FStar_Absyn_Const.effect_Tot_lid; FStar_Absyn_Syntax.lbdef = imp}
-in (FStar_Absyn_Syntax.Sig_let (((false, (lb)::[]), p, [], quals)))::[])))))))
-end
-in (let _109_945 = (let _109_944 = (let _109_943 = (FStar_Absyn_Syntax.range_of_lid field_name)
-in (field_name, t, quals, _109_943))
-in FStar_Absyn_Syntax.Sig_val_decl (_109_944))
-in (_109_945)::impl)))))
-end))
-end))))
-in (FStar_All.pipe_right _109_946 FStar_List.flatten))))))))))))))
->>>>>>> 42af2f3d
+in (let _110_945 = (let _110_944 = (let _110_943 = (FStar_Absyn_Syntax.range_of_lid field_name)
+in (field_name, t, quals, _110_943))
+in FStar_Absyn_Syntax.Sig_val_decl (_110_944))
+in (_110_945)::impl)))))
+end))
+end))))
+in (FStar_All.pipe_right _110_946 FStar_List.flatten))))))))))))))
 end))
 
 let mk_data_projectors = (fun env _44_16 -> (match (_44_16) with
@@ -2543,15 +2487,9 @@
 end))
 in (let binder_to_term = (fun b -> (match (b.FStar_Parser_AST.b) with
 | (FStar_Parser_AST.Annotated (x, _)) | (FStar_Parser_AST.Variable (x)) -> begin
-<<<<<<< HEAD
-(let _110_964 = (let _110_963 = (FStar_Absyn_Syntax.lid_of_ids ((x)::[]))
-in FStar_Parser_AST.Var (_110_963))
-in (FStar_Parser_AST.mk_term _110_964 x.FStar_Absyn_Syntax.idRange FStar_Parser_AST.Expr))
-=======
-(let _109_966 = (let _109_965 = (FStar_Absyn_Syntax.lid_of_ids ((x)::[]))
-in FStar_Parser_AST.Var (_109_965))
-in (FStar_Parser_AST.mk_term _109_966 x.FStar_Absyn_Syntax.idRange FStar_Parser_AST.Expr))
->>>>>>> 42af2f3d
+(let _110_966 = (let _110_965 = (FStar_Absyn_Syntax.lid_of_ids ((x)::[]))
+in FStar_Parser_AST.Var (_110_965))
+in (FStar_Parser_AST.mk_term _110_966 x.FStar_Absyn_Syntax.idRange FStar_Parser_AST.Expr))
 end
 | (FStar_Parser_AST.TAnnotated (a, _)) | (FStar_Parser_AST.TVariable (a)) -> begin
 (FStar_Parser_AST.mk_term (FStar_Parser_AST.Tvar (a)) a.FStar_Absyn_Syntax.idRange FStar_Parser_AST.Type)
@@ -2568,55 +2506,30 @@
 | _44_2460 -> begin
 FStar_Parser_AST.Nothing
 end))
-<<<<<<< HEAD
-in (FStar_List.fold_left (fun out b -> (let _110_977 = (let _110_976 = (let _110_975 = (binder_to_term b)
-in (out, _110_975, (imp_of_aqual b)))
-in FStar_Parser_AST.App (_110_976))
-in (FStar_Parser_AST.mk_term _110_977 out.FStar_Parser_AST.range out.FStar_Parser_AST.level))) t binders)))
-=======
-in (FStar_List.fold_left (fun out b -> (let _109_979 = (let _109_978 = (let _109_977 = (binder_to_term b)
-in (out, _109_977, (imp_of_aqual b)))
-in FStar_Parser_AST.App (_109_978))
-in (FStar_Parser_AST.mk_term _109_979 out.FStar_Parser_AST.range out.FStar_Parser_AST.level))) t binders)))
->>>>>>> 42af2f3d
+in (FStar_List.fold_left (fun out b -> (let _110_979 = (let _110_978 = (let _110_977 = (binder_to_term b)
+in (out, _110_977, (imp_of_aqual b)))
+in FStar_Parser_AST.App (_110_978))
+in (FStar_Parser_AST.mk_term _110_979 out.FStar_Parser_AST.range out.FStar_Parser_AST.level))) t binders)))
 in (let tycon_record_as_variant = (fun _44_18 -> (match (_44_18) with
 | FStar_Parser_AST.TyconRecord (id, parms, kopt, fields) -> begin
 (let constrName = (FStar_Absyn_Syntax.mk_ident ((Prims.strcat "Mk" id.FStar_Absyn_Syntax.idText), id.FStar_Absyn_Syntax.idRange))
 in (let mfields = (FStar_List.map (fun _44_2473 -> (match (_44_2473) with
 | (x, t) -> begin
-<<<<<<< HEAD
-(let _110_983 = (let _110_982 = (let _110_981 = (FStar_Absyn_Util.mangle_field_name x)
-in (_110_981, t))
-in FStar_Parser_AST.Annotated (_110_982))
-in (FStar_Parser_AST.mk_binder _110_983 x.FStar_Absyn_Syntax.idRange FStar_Parser_AST.Expr None))
+(let _110_985 = (let _110_984 = (let _110_983 = (FStar_Absyn_Util.mangle_field_name x)
+in (_110_983, t))
+in FStar_Parser_AST.Annotated (_110_984))
+in (FStar_Parser_AST.mk_binder _110_985 x.FStar_Absyn_Syntax.idRange FStar_Parser_AST.Expr None))
 end)) fields)
-in (let result = (let _110_986 = (let _110_985 = (let _110_984 = (FStar_Absyn_Syntax.lid_of_ids ((id)::[]))
-in FStar_Parser_AST.Var (_110_984))
-in (FStar_Parser_AST.mk_term _110_985 id.FStar_Absyn_Syntax.idRange FStar_Parser_AST.Type))
-in (apply_binders _110_986 parms))
+in (let result = (let _110_988 = (let _110_987 = (let _110_986 = (FStar_Absyn_Syntax.lid_of_ids ((id)::[]))
+in FStar_Parser_AST.Var (_110_986))
+in (FStar_Parser_AST.mk_term _110_987 id.FStar_Absyn_Syntax.idRange FStar_Parser_AST.Type))
+in (apply_binders _110_988 parms))
 in (let constrTyp = (FStar_Parser_AST.mk_term (FStar_Parser_AST.Product ((mfields, (with_constructor_effect result)))) id.FStar_Absyn_Syntax.idRange FStar_Parser_AST.Type)
-in (let _110_988 = (FStar_All.pipe_right fields (FStar_List.map (fun _44_2480 -> (match (_44_2480) with
+in (let _110_990 = (FStar_All.pipe_right fields (FStar_List.map (fun _44_2480 -> (match (_44_2480) with
 | (x, _44_2479) -> begin
 (FStar_Parser_DesugarEnv.qualify env x)
 end))))
-in (FStar_Parser_AST.TyconVariant ((id, parms, kopt, ((constrName, Some (constrTyp), false))::[])), _110_988))))))
-=======
-(let _109_985 = (let _109_984 = (let _109_983 = (FStar_Absyn_Util.mangle_field_name x)
-in (_109_983, t))
-in FStar_Parser_AST.Annotated (_109_984))
-in (FStar_Parser_AST.mk_binder _109_985 x.FStar_Absyn_Syntax.idRange FStar_Parser_AST.Expr None))
-end)) fields)
-in (let result = (let _109_988 = (let _109_987 = (let _109_986 = (FStar_Absyn_Syntax.lid_of_ids ((id)::[]))
-in FStar_Parser_AST.Var (_109_986))
-in (FStar_Parser_AST.mk_term _109_987 id.FStar_Absyn_Syntax.idRange FStar_Parser_AST.Type))
-in (apply_binders _109_988 parms))
-in (let constrTyp = (FStar_Parser_AST.mk_term (FStar_Parser_AST.Product ((mfields, (with_constructor_effect result)))) id.FStar_Absyn_Syntax.idRange FStar_Parser_AST.Type)
-in (let _109_990 = (FStar_All.pipe_right fields (FStar_List.map (fun _44_2480 -> (match (_44_2480) with
-| (x, _44_2479) -> begin
-(FStar_Parser_DesugarEnv.qualify env x)
-end))))
-in (FStar_Parser_AST.TyconVariant ((id, parms, kopt, ((constrName, Some (constrTyp), false))::[])), _109_990))))))
->>>>>>> 42af2f3d
+in (FStar_Parser_AST.TyconVariant ((id, parms, kopt, ((constrName, Some (constrTyp), false))::[])), _110_990))))))
 end
 | _44_2482 -> begin
 (FStar_All.failwith "impossible")
@@ -2633,17 +2546,10 @@
 | Some (k) -> begin
 (desugar_kind _env' k)
 end)
-<<<<<<< HEAD
-in (let tconstr = (let _110_999 = (let _110_998 = (let _110_997 = (FStar_Absyn_Syntax.lid_of_ids ((id)::[]))
-in FStar_Parser_AST.Var (_110_997))
-in (FStar_Parser_AST.mk_term _110_998 id.FStar_Absyn_Syntax.idRange FStar_Parser_AST.Type))
-in (apply_binders _110_999 binders))
-=======
-in (let tconstr = (let _109_1001 = (let _109_1000 = (let _109_999 = (FStar_Absyn_Syntax.lid_of_ids ((id)::[]))
-in FStar_Parser_AST.Var (_109_999))
-in (FStar_Parser_AST.mk_term _109_1000 id.FStar_Absyn_Syntax.idRange FStar_Parser_AST.Type))
-in (apply_binders _109_1001 binders))
->>>>>>> 42af2f3d
+in (let tconstr = (let _110_1001 = (let _110_1000 = (let _110_999 = (FStar_Absyn_Syntax.lid_of_ids ((id)::[]))
+in FStar_Parser_AST.Var (_110_999))
+in (FStar_Parser_AST.mk_term _110_1000 id.FStar_Absyn_Syntax.idRange FStar_Parser_AST.Type))
+in (apply_binders _110_1001 binders))
 in (let qlid = (FStar_Parser_DesugarEnv.qualify _env id)
 in (let se = FStar_Absyn_Syntax.Sig_tycon ((qlid, typars, k, mutuals, [], quals, rng))
 in (let _env = (FStar_Parser_DesugarEnv.push_rec_binding _env (FStar_Parser_DesugarEnv.Binding_tycon (qlid)))
@@ -2711,36 +2617,21 @@
 end
 in (let se = if (FStar_All.pipe_right quals (FStar_List.contains FStar_Absyn_Syntax.Effect)) then begin
 (let c = (desugar_comp t.FStar_Parser_AST.range false env' t)
-<<<<<<< HEAD
-in (let _110_1011 = (let _110_1010 = (FStar_Parser_DesugarEnv.qualify env id)
-in (let _110_1009 = (FStar_All.pipe_right quals (FStar_List.filter (fun _44_23 -> (match (_44_23) with
-=======
-in (let _109_1013 = (let _109_1012 = (FStar_Parser_DesugarEnv.qualify env id)
-in (let _109_1011 = (FStar_All.pipe_right quals (FStar_List.filter (fun _44_23 -> (match (_44_23) with
->>>>>>> 42af2f3d
+in (let _110_1013 = (let _110_1012 = (FStar_Parser_DesugarEnv.qualify env id)
+in (let _110_1011 = (FStar_All.pipe_right quals (FStar_List.filter (fun _44_23 -> (match (_44_23) with
 | FStar_Absyn_Syntax.Effect -> begin
 false
 end
 | _44_2564 -> begin
 true
 end))))
-<<<<<<< HEAD
-in (_110_1010, typars, c, _110_1009, rng)))
-in FStar_Absyn_Syntax.Sig_effect_abbrev (_110_1011)))
+in (_110_1012, typars, c, _110_1011, rng)))
+in FStar_Absyn_Syntax.Sig_effect_abbrev (_110_1013)))
 end else begin
 (let t = (desugar_typ env' t)
-in (let _110_1013 = (let _110_1012 = (FStar_Parser_DesugarEnv.qualify env id)
-in (_110_1012, typars, k, t, quals, rng))
-in FStar_Absyn_Syntax.Sig_typ_abbrev (_110_1013)))
-=======
-in (_109_1012, typars, c, _109_1011, rng)))
-in FStar_Absyn_Syntax.Sig_effect_abbrev (_109_1013)))
-end else begin
-(let t = (desugar_typ env' t)
-in (let _109_1015 = (let _109_1014 = (FStar_Parser_DesugarEnv.qualify env id)
-in (_109_1014, typars, k, t, quals, rng))
-in FStar_Absyn_Syntax.Sig_typ_abbrev (_109_1015)))
->>>>>>> 42af2f3d
+in (let _110_1015 = (let _110_1014 = (FStar_Parser_DesugarEnv.qualify env id)
+in (_110_1014, typars, k, t, quals, rng))
+in FStar_Absyn_Syntax.Sig_typ_abbrev (_110_1015)))
 end
 in (let env = (FStar_Parser_DesugarEnv.push_sigelt env se)
 in (env, (se)::[]))))))
@@ -2800,11 +2691,7 @@
 | FStar_Util.Inl (FStar_Absyn_Syntax.Sig_tycon (tname, tpars, k, mutuals, _44_2653, tags, _44_2656), constrs, tconstr, quals) -> begin
 (let tycon = (tname, tpars, k)
 in (let env_tps = (push_tparams env tpars)
-<<<<<<< HEAD
-in (let _44_2687 = (let _110_1029 = (FStar_All.pipe_right constrs (FStar_List.map (fun _44_2669 -> (match (_44_2669) with
-=======
-in (let _44_2687 = (let _109_1031 = (FStar_All.pipe_right constrs (FStar_List.map (fun _44_2669 -> (match (_44_2669) with
->>>>>>> 42af2f3d
+in (let _44_2687 = (let _110_1031 = (FStar_All.pipe_right constrs (FStar_List.map (fun _44_2669 -> (match (_44_2669) with
 | (id, topt, of_notation) -> begin
 (let t = if of_notation then begin
 (match (topt) with
@@ -2823,15 +2710,9 @@
 t
 end)
 end
-<<<<<<< HEAD
-in (let t = (let _110_1024 = (FStar_Parser_DesugarEnv.default_total env_tps)
-in (let _110_1023 = (close env_tps t)
-in (desugar_typ _110_1024 _110_1023)))
-=======
-in (let t = (let _109_1026 = (FStar_Parser_DesugarEnv.default_total env_tps)
-in (let _109_1025 = (close env_tps t)
-in (desugar_typ _109_1026 _109_1025)))
->>>>>>> 42af2f3d
+in (let t = (let _110_1026 = (FStar_Parser_DesugarEnv.default_total env_tps)
+in (let _110_1025 = (close env_tps t)
+in (desugar_typ _110_1026 _110_1025)))
 in (let name = (FStar_Parser_DesugarEnv.qualify env id)
 in (let quals = (FStar_All.pipe_right tags (FStar_List.collect (fun _44_24 -> (match (_44_24) with
 | FStar_Absyn_Syntax.RecordType (fns) -> begin
@@ -2840,21 +2721,12 @@
 | _44_2683 -> begin
 []
 end))))
-<<<<<<< HEAD
-in (let _110_1028 = (let _110_1027 = (let _110_1026 = (FStar_All.pipe_right t FStar_Absyn_Util.name_function_binders)
-in (name, _110_1026, tycon, quals, mutuals, rng))
-in FStar_Absyn_Syntax.Sig_datacon (_110_1027))
-in (name, _110_1028))))))
-end))))
-in (FStar_All.pipe_left FStar_List.split _110_1029))
-=======
-in (let _109_1030 = (let _109_1029 = (let _109_1028 = (FStar_All.pipe_right t FStar_Absyn_Util.name_function_binders)
-in (name, _109_1028, tycon, quals, mutuals, rng))
-in FStar_Absyn_Syntax.Sig_datacon (_109_1029))
-in (name, _109_1030))))))
-end))))
-in (FStar_All.pipe_left FStar_List.split _109_1031))
->>>>>>> 42af2f3d
+in (let _110_1030 = (let _110_1029 = (let _110_1028 = (FStar_All.pipe_right t FStar_Absyn_Util.name_function_binders)
+in (name, _110_1028, tycon, quals, mutuals, rng))
+in FStar_Absyn_Syntax.Sig_datacon (_110_1029))
+in (name, _110_1030))))))
+end))))
+in (FStar_All.pipe_left FStar_List.split _110_1031))
 in (match (_44_2687) with
 | (constrNames, constrs) -> begin
 (FStar_Absyn_Syntax.Sig_tycon ((tname, tpars, k, mutuals, constrNames, tags, rng)))::constrs
@@ -2863,15 +2735,9 @@
 | _44_2689 -> begin
 (FStar_All.failwith "impossible")
 end))))
-<<<<<<< HEAD
-in (let bundle = (let _110_1031 = (let _110_1030 = (FStar_List.collect FStar_Absyn_Util.lids_of_sigelt sigelts)
-in (sigelts, quals, _110_1030, rng))
-in FStar_Absyn_Syntax.Sig_bundle (_110_1031))
-=======
-in (let bundle = (let _109_1033 = (let _109_1032 = (FStar_List.collect FStar_Absyn_Util.lids_of_sigelt sigelts)
-in (sigelts, quals, _109_1032, rng))
-in FStar_Absyn_Syntax.Sig_bundle (_109_1033))
->>>>>>> 42af2f3d
+in (let bundle = (let _110_1033 = (let _110_1032 = (FStar_List.collect FStar_Absyn_Util.lids_of_sigelt sigelts)
+in (sigelts, quals, _110_1032, rng))
+in FStar_Absyn_Syntax.Sig_bundle (_110_1033))
 in (let env = (FStar_Parser_DesugarEnv.push_sigelt env0 bundle)
 in (let data_ops = (FStar_All.pipe_right sigelts (FStar_List.collect (mk_data_projectors env)))
 in (let discs = (FStar_All.pipe_right sigelts (FStar_List.collect (fun _44_26 -> (match (_44_26) with
@@ -2897,30 +2763,18 @@
 (let _44_2725 = (FStar_Parser_DesugarEnv.push_local_tbinding env a)
 in (match (_44_2725) with
 | (env, a) -> begin
-<<<<<<< HEAD
-(let _110_1040 = (let _110_1039 = (FStar_Absyn_Syntax.t_binder (FStar_Absyn_Util.bvd_to_bvar_s a k))
-in (_110_1039)::binders)
-in (env, _110_1040))
-=======
-(let _109_1042 = (let _109_1041 = (FStar_Absyn_Syntax.t_binder (FStar_Absyn_Util.bvd_to_bvar_s a k))
-in (_109_1041)::binders)
-in (env, _109_1042))
->>>>>>> 42af2f3d
+(let _110_1042 = (let _110_1041 = (FStar_Absyn_Syntax.t_binder (FStar_Absyn_Util.bvd_to_bvar_s a k))
+in (_110_1041)::binders)
+in (env, _110_1042))
 end))
 end
 | FStar_Util.Inr (Some (x), t) -> begin
 (let _44_2733 = (FStar_Parser_DesugarEnv.push_local_vbinding env x)
 in (match (_44_2733) with
 | (env, x) -> begin
-<<<<<<< HEAD
-(let _110_1042 = (let _110_1041 = (FStar_Absyn_Syntax.v_binder (FStar_Absyn_Util.bvd_to_bvar_s x t))
-in (_110_1041)::binders)
-in (env, _110_1042))
-=======
-(let _109_1044 = (let _109_1043 = (FStar_Absyn_Syntax.v_binder (FStar_Absyn_Util.bvd_to_bvar_s x t))
-in (_109_1043)::binders)
-in (env, _109_1044))
->>>>>>> 42af2f3d
+(let _110_1044 = (let _110_1043 = (FStar_Absyn_Syntax.v_binder (FStar_Absyn_Util.bvd_to_bvar_s x t))
+in (_110_1043)::binders)
+in (env, _110_1044))
 end))
 end
 | _44_2735 -> begin
@@ -2945,15 +2799,9 @@
 (desugar_tycon env d.FStar_Parser_AST.drange qual tcs)
 end
 | FStar_Parser_AST.ToplevelLet (isrec, lets) -> begin
-<<<<<<< HEAD
-(match ((let _110_1048 = (let _110_1047 = (desugar_exp_maybe_top true env (FStar_Parser_AST.mk_term (FStar_Parser_AST.Let ((isrec, lets, (FStar_Parser_AST.mk_term (FStar_Parser_AST.Const (FStar_Absyn_Syntax.Const_unit)) d.FStar_Parser_AST.drange FStar_Parser_AST.Expr)))) d.FStar_Parser_AST.drange FStar_Parser_AST.Expr))
-in (FStar_All.pipe_left FStar_Absyn_Util.compress_exp _110_1047))
-in _110_1048.FStar_Absyn_Syntax.n)) with
-=======
-(match ((let _109_1050 = (let _109_1049 = (desugar_exp_maybe_top true env (FStar_Parser_AST.mk_term (FStar_Parser_AST.Let ((isrec, lets, (FStar_Parser_AST.mk_term (FStar_Parser_AST.Const (FStar_Absyn_Syntax.Const_unit)) d.FStar_Parser_AST.drange FStar_Parser_AST.Expr)))) d.FStar_Parser_AST.drange FStar_Parser_AST.Expr))
-in (FStar_All.pipe_left FStar_Absyn_Util.compress_exp _109_1049))
-in _109_1050.FStar_Absyn_Syntax.n)) with
->>>>>>> 42af2f3d
+(match ((let _110_1050 = (let _110_1049 = (desugar_exp_maybe_top true env (FStar_Parser_AST.mk_term (FStar_Parser_AST.Let ((isrec, lets, (FStar_Parser_AST.mk_term (FStar_Parser_AST.Const (FStar_Absyn_Syntax.Const_unit)) d.FStar_Parser_AST.drange FStar_Parser_AST.Expr)))) d.FStar_Parser_AST.drange FStar_Parser_AST.Expr))
+in (FStar_All.pipe_left FStar_Absyn_Util.compress_exp _110_1049))
+in _110_1050.FStar_Absyn_Syntax.n)) with
 | FStar_Absyn_Syntax.Exp_let (lbs, _44_2757) -> begin
 (let lids = (FStar_All.pipe_right (Prims.snd lbs) (FStar_List.map (fun lb -> (match (lb.FStar_Absyn_Syntax.lbname) with
 | FStar_Util.Inr (l) -> begin
@@ -2984,41 +2832,23 @@
 end
 | FStar_Parser_AST.Assume (atag, id, t) -> begin
 (let f = (desugar_formula env t)
-<<<<<<< HEAD
-in (let _110_1054 = (let _110_1053 = (let _110_1052 = (let _110_1051 = (FStar_Parser_DesugarEnv.qualify env id)
-in (_110_1051, f, (FStar_Absyn_Syntax.Assumption)::[], d.FStar_Parser_AST.drange))
-in FStar_Absyn_Syntax.Sig_assume (_110_1052))
-in (_110_1053)::[])
-in (env, _110_1054)))
+in (let _110_1056 = (let _110_1055 = (let _110_1054 = (let _110_1053 = (FStar_Parser_DesugarEnv.qualify env id)
+in (_110_1053, f, (FStar_Absyn_Syntax.Assumption)::[], d.FStar_Parser_AST.drange))
+in FStar_Absyn_Syntax.Sig_assume (_110_1054))
+in (_110_1055)::[])
+in (env, _110_1056)))
 end
 | FStar_Parser_AST.Val (quals, id, t) -> begin
-(let t = (let _110_1055 = (close_fun env t)
-in (desugar_typ env _110_1055))
-=======
-in (let _109_1056 = (let _109_1055 = (let _109_1054 = (let _109_1053 = (FStar_Parser_DesugarEnv.qualify env id)
-in (_109_1053, f, (FStar_Absyn_Syntax.Assumption)::[], d.FStar_Parser_AST.drange))
-in FStar_Absyn_Syntax.Sig_assume (_109_1054))
-in (_109_1055)::[])
-in (env, _109_1056)))
-end
-| FStar_Parser_AST.Val (quals, id, t) -> begin
-(let t = (let _109_1057 = (close_fun env t)
-in (desugar_typ env _109_1057))
->>>>>>> 42af2f3d
+(let t = (let _110_1057 = (close_fun env t)
+in (desugar_typ env _110_1057))
 in (let quals = if (env.FStar_Parser_DesugarEnv.iface && env.FStar_Parser_DesugarEnv.admitted_iface) then begin
 (FStar_Absyn_Syntax.Assumption)::quals
 end else begin
 quals
 end
-<<<<<<< HEAD
-in (let se = (let _110_1057 = (let _110_1056 = (FStar_Parser_DesugarEnv.qualify env id)
-in (_110_1056, t, quals, d.FStar_Parser_AST.drange))
-in FStar_Absyn_Syntax.Sig_val_decl (_110_1057))
-=======
-in (let se = (let _109_1059 = (let _109_1058 = (FStar_Parser_DesugarEnv.qualify env id)
-in (_109_1058, t, quals, d.FStar_Parser_AST.drange))
-in FStar_Absyn_Syntax.Sig_val_decl (_109_1059))
->>>>>>> 42af2f3d
+in (let se = (let _110_1059 = (let _110_1058 = (FStar_Parser_DesugarEnv.qualify env id)
+in (_110_1058, t, quals, d.FStar_Parser_AST.drange))
+in FStar_Absyn_Syntax.Sig_val_decl (_110_1059))
 in (let env = (FStar_Parser_DesugarEnv.push_sigelt env se)
 in (env, (se)::[])))))
 end
@@ -3035,21 +2865,12 @@
 end
 | FStar_Parser_AST.Exception (id, Some (term)) -> begin
 (let t = (desugar_typ env term)
-<<<<<<< HEAD
-in (let t = (let _110_1062 = (let _110_1061 = (let _110_1058 = (FStar_Absyn_Syntax.null_v_binder t)
-in (_110_1058)::[])
-in (let _110_1060 = (let _110_1059 = (FStar_Parser_DesugarEnv.fail_or env (FStar_Parser_DesugarEnv.try_lookup_typ_name env) FStar_Absyn_Const.exn_lid)
-in (FStar_Absyn_Syntax.mk_Total _110_1059))
-in (_110_1061, _110_1060)))
-in (FStar_Absyn_Syntax.mk_Typ_fun _110_1062 None d.FStar_Parser_AST.drange))
-=======
-in (let t = (let _109_1064 = (let _109_1063 = (let _109_1060 = (FStar_Absyn_Syntax.null_v_binder t)
-in (_109_1060)::[])
-in (let _109_1062 = (let _109_1061 = (FStar_Parser_DesugarEnv.fail_or env (FStar_Parser_DesugarEnv.try_lookup_typ_name env) FStar_Absyn_Const.exn_lid)
-in (FStar_Absyn_Syntax.mk_Total _109_1061))
-in (_109_1063, _109_1062)))
-in (FStar_Absyn_Syntax.mk_Typ_fun _109_1064 None d.FStar_Parser_AST.drange))
->>>>>>> 42af2f3d
+in (let t = (let _110_1064 = (let _110_1063 = (let _110_1060 = (FStar_Absyn_Syntax.null_v_binder t)
+in (_110_1060)::[])
+in (let _110_1062 = (let _110_1061 = (FStar_Parser_DesugarEnv.fail_or env (FStar_Parser_DesugarEnv.try_lookup_typ_name env) FStar_Absyn_Const.exn_lid)
+in (FStar_Absyn_Syntax.mk_Total _110_1061))
+in (_110_1063, _110_1062)))
+in (FStar_Absyn_Syntax.mk_Typ_fun _110_1064 None d.FStar_Parser_AST.drange))
 in (let l = (FStar_Parser_DesugarEnv.qualify env id)
 in (let se = FStar_Absyn_Syntax.Sig_datacon ((l, t, (FStar_Absyn_Const.exn_lid, [], FStar_Absyn_Syntax.ktype), (FStar_Absyn_Syntax.ExceptionConstructor)::[], (FStar_Absyn_Const.exn_lid)::[], d.FStar_Parser_AST.drange))
 in (let se' = FStar_Absyn_Syntax.Sig_bundle (((se)::[], (FStar_Absyn_Syntax.ExceptionConstructor)::[], (l)::[], d.FStar_Parser_AST.drange))
@@ -3083,81 +2904,44 @@
 | FStar_Absyn_Syntax.Typ_const (eff) -> begin
 (match ((FStar_Parser_DesugarEnv.try_lookup_effect_defn env eff.FStar_Absyn_Syntax.v)) with
 | None -> begin
-<<<<<<< HEAD
-(let _110_1067 = (let _110_1066 = (let _110_1065 = (let _110_1064 = (let _110_1063 = (FStar_Absyn_Print.sli eff.FStar_Absyn_Syntax.v)
-in (Prims.strcat "Effect " _110_1063))
-in (Prims.strcat _110_1064 " not found"))
-in (_110_1065, d.FStar_Parser_AST.drange))
-in FStar_Absyn_Syntax.Error (_110_1066))
-in (Prims.raise _110_1067))
-=======
-(let _109_1069 = (let _109_1068 = (let _109_1067 = (let _109_1066 = (let _109_1065 = (FStar_Absyn_Print.sli eff.FStar_Absyn_Syntax.v)
-in (Prims.strcat "Effect " _109_1065))
-in (Prims.strcat _109_1066 " not found"))
-in (_109_1067, d.FStar_Parser_AST.drange))
-in FStar_Absyn_Syntax.Error (_109_1068))
-in (Prims.raise _109_1069))
->>>>>>> 42af2f3d
+(let _110_1069 = (let _110_1068 = (let _110_1067 = (let _110_1066 = (let _110_1065 = (FStar_Absyn_Print.sli eff.FStar_Absyn_Syntax.v)
+in (Prims.strcat "Effect " _110_1065))
+in (Prims.strcat _110_1066 " not found"))
+in (_110_1067, d.FStar_Parser_AST.drange))
+in FStar_Absyn_Syntax.Error (_110_1068))
+in (Prims.raise _110_1069))
 end
 | Some (ed) -> begin
 (let subst = (FStar_Absyn_Util.subst_of_list ed.FStar_Absyn_Syntax.binders args)
 in (let sub = (FStar_Absyn_Util.subst_typ subst)
-<<<<<<< HEAD
-in (let ed = (let _110_1084 = (FStar_Parser_DesugarEnv.qualify env0 eff_name)
-in (let _110_1083 = (FStar_Absyn_Util.subst_kind subst ed.FStar_Absyn_Syntax.signature)
-in (let _110_1082 = (sub ed.FStar_Absyn_Syntax.ret)
-in (let _110_1081 = (sub ed.FStar_Absyn_Syntax.bind_wp)
-in (let _110_1080 = (sub ed.FStar_Absyn_Syntax.bind_wlp)
-in (let _110_1079 = (sub ed.FStar_Absyn_Syntax.if_then_else)
-in (let _110_1078 = (sub ed.FStar_Absyn_Syntax.ite_wp)
-in (let _110_1077 = (sub ed.FStar_Absyn_Syntax.ite_wlp)
-in (let _110_1076 = (sub ed.FStar_Absyn_Syntax.wp_binop)
-in (let _110_1075 = (sub ed.FStar_Absyn_Syntax.wp_as_type)
-in (let _110_1074 = (sub ed.FStar_Absyn_Syntax.close_wp)
-in (let _110_1073 = (sub ed.FStar_Absyn_Syntax.close_wp_t)
-in (let _110_1072 = (sub ed.FStar_Absyn_Syntax.assert_p)
-in (let _110_1071 = (sub ed.FStar_Absyn_Syntax.assume_p)
-in (let _110_1070 = (sub ed.FStar_Absyn_Syntax.null_wp)
-in (let _110_1069 = (sub ed.FStar_Absyn_Syntax.trivial)
-in {FStar_Absyn_Syntax.mname = _110_1084; FStar_Absyn_Syntax.binders = binders; FStar_Absyn_Syntax.qualifiers = quals; FStar_Absyn_Syntax.signature = _110_1083; FStar_Absyn_Syntax.ret = _110_1082; FStar_Absyn_Syntax.bind_wp = _110_1081; FStar_Absyn_Syntax.bind_wlp = _110_1080; FStar_Absyn_Syntax.if_then_else = _110_1079; FStar_Absyn_Syntax.ite_wp = _110_1078; FStar_Absyn_Syntax.ite_wlp = _110_1077; FStar_Absyn_Syntax.wp_binop = _110_1076; FStar_Absyn_Syntax.wp_as_type = _110_1075; FStar_Absyn_Syntax.close_wp = _110_1074; FStar_Absyn_Syntax.close_wp_t = _110_1073; FStar_Absyn_Syntax.assert_p = _110_1072; FStar_Absyn_Syntax.assume_p = _110_1071; FStar_Absyn_Syntax.null_wp = _110_1070; FStar_Absyn_Syntax.trivial = _110_1069}))))))))))))))))
-=======
-in (let ed = (let _109_1086 = (FStar_Parser_DesugarEnv.qualify env0 eff_name)
-in (let _109_1085 = (FStar_Absyn_Util.subst_kind subst ed.FStar_Absyn_Syntax.signature)
-in (let _109_1084 = (sub ed.FStar_Absyn_Syntax.ret)
-in (let _109_1083 = (sub ed.FStar_Absyn_Syntax.bind_wp)
-in (let _109_1082 = (sub ed.FStar_Absyn_Syntax.bind_wlp)
-in (let _109_1081 = (sub ed.FStar_Absyn_Syntax.if_then_else)
-in (let _109_1080 = (sub ed.FStar_Absyn_Syntax.ite_wp)
-in (let _109_1079 = (sub ed.FStar_Absyn_Syntax.ite_wlp)
-in (let _109_1078 = (sub ed.FStar_Absyn_Syntax.wp_binop)
-in (let _109_1077 = (sub ed.FStar_Absyn_Syntax.wp_as_type)
-in (let _109_1076 = (sub ed.FStar_Absyn_Syntax.close_wp)
-in (let _109_1075 = (sub ed.FStar_Absyn_Syntax.close_wp_t)
-in (let _109_1074 = (sub ed.FStar_Absyn_Syntax.assert_p)
-in (let _109_1073 = (sub ed.FStar_Absyn_Syntax.assume_p)
-in (let _109_1072 = (sub ed.FStar_Absyn_Syntax.null_wp)
-in (let _109_1071 = (sub ed.FStar_Absyn_Syntax.trivial)
-in {FStar_Absyn_Syntax.mname = _109_1086; FStar_Absyn_Syntax.binders = binders; FStar_Absyn_Syntax.qualifiers = quals; FStar_Absyn_Syntax.signature = _109_1085; FStar_Absyn_Syntax.ret = _109_1084; FStar_Absyn_Syntax.bind_wp = _109_1083; FStar_Absyn_Syntax.bind_wlp = _109_1082; FStar_Absyn_Syntax.if_then_else = _109_1081; FStar_Absyn_Syntax.ite_wp = _109_1080; FStar_Absyn_Syntax.ite_wlp = _109_1079; FStar_Absyn_Syntax.wp_binop = _109_1078; FStar_Absyn_Syntax.wp_as_type = _109_1077; FStar_Absyn_Syntax.close_wp = _109_1076; FStar_Absyn_Syntax.close_wp_t = _109_1075; FStar_Absyn_Syntax.assert_p = _109_1074; FStar_Absyn_Syntax.assume_p = _109_1073; FStar_Absyn_Syntax.null_wp = _109_1072; FStar_Absyn_Syntax.trivial = _109_1071}))))))))))))))))
->>>>>>> 42af2f3d
+in (let ed = (let _110_1086 = (FStar_Parser_DesugarEnv.qualify env0 eff_name)
+in (let _110_1085 = (FStar_Absyn_Util.subst_kind subst ed.FStar_Absyn_Syntax.signature)
+in (let _110_1084 = (sub ed.FStar_Absyn_Syntax.ret)
+in (let _110_1083 = (sub ed.FStar_Absyn_Syntax.bind_wp)
+in (let _110_1082 = (sub ed.FStar_Absyn_Syntax.bind_wlp)
+in (let _110_1081 = (sub ed.FStar_Absyn_Syntax.if_then_else)
+in (let _110_1080 = (sub ed.FStar_Absyn_Syntax.ite_wp)
+in (let _110_1079 = (sub ed.FStar_Absyn_Syntax.ite_wlp)
+in (let _110_1078 = (sub ed.FStar_Absyn_Syntax.wp_binop)
+in (let _110_1077 = (sub ed.FStar_Absyn_Syntax.wp_as_type)
+in (let _110_1076 = (sub ed.FStar_Absyn_Syntax.close_wp)
+in (let _110_1075 = (sub ed.FStar_Absyn_Syntax.close_wp_t)
+in (let _110_1074 = (sub ed.FStar_Absyn_Syntax.assert_p)
+in (let _110_1073 = (sub ed.FStar_Absyn_Syntax.assume_p)
+in (let _110_1072 = (sub ed.FStar_Absyn_Syntax.null_wp)
+in (let _110_1071 = (sub ed.FStar_Absyn_Syntax.trivial)
+in {FStar_Absyn_Syntax.mname = _110_1086; FStar_Absyn_Syntax.binders = binders; FStar_Absyn_Syntax.qualifiers = quals; FStar_Absyn_Syntax.signature = _110_1085; FStar_Absyn_Syntax.ret = _110_1084; FStar_Absyn_Syntax.bind_wp = _110_1083; FStar_Absyn_Syntax.bind_wlp = _110_1082; FStar_Absyn_Syntax.if_then_else = _110_1081; FStar_Absyn_Syntax.ite_wp = _110_1080; FStar_Absyn_Syntax.ite_wlp = _110_1079; FStar_Absyn_Syntax.wp_binop = _110_1078; FStar_Absyn_Syntax.wp_as_type = _110_1077; FStar_Absyn_Syntax.close_wp = _110_1076; FStar_Absyn_Syntax.close_wp_t = _110_1075; FStar_Absyn_Syntax.assert_p = _110_1074; FStar_Absyn_Syntax.assume_p = _110_1073; FStar_Absyn_Syntax.null_wp = _110_1072; FStar_Absyn_Syntax.trivial = _110_1071}))))))))))))))))
 in (let se = FStar_Absyn_Syntax.Sig_new_effect ((ed, d.FStar_Parser_AST.drange))
 in (let env = (FStar_Parser_DesugarEnv.push_sigelt env0 se)
 in (env, (se)::[]))))))
 end)
 end
 | _44_2875 -> begin
-<<<<<<< HEAD
-(let _110_1088 = (let _110_1087 = (let _110_1086 = (let _110_1085 = (FStar_Absyn_Print.typ_to_string head)
-in (Prims.strcat _110_1085 " is not an effect"))
-in (_110_1086, d.FStar_Parser_AST.drange))
-in FStar_Absyn_Syntax.Error (_110_1087))
-in (Prims.raise _110_1088))
-=======
-(let _109_1090 = (let _109_1089 = (let _109_1088 = (let _109_1087 = (FStar_Absyn_Print.typ_to_string head)
-in (Prims.strcat _109_1087 " is not an effect"))
-in (_109_1088, d.FStar_Parser_AST.drange))
-in FStar_Absyn_Syntax.Error (_109_1089))
-in (Prims.raise _109_1090))
->>>>>>> 42af2f3d
+(let _110_1090 = (let _110_1089 = (let _110_1088 = (let _110_1087 = (FStar_Absyn_Print.typ_to_string head)
+in (Prims.strcat _110_1087 " is not an effect"))
+in (_110_1088, d.FStar_Parser_AST.drange))
+in FStar_Absyn_Syntax.Error (_110_1089))
+in (Prims.raise _110_1090))
 end)
 end)))
 end)))
@@ -3174,70 +2958,39 @@
 (let _44_2897 = (desugar_decl env decl)
 in (match (_44_2897) with
 | (env, ses) -> begin
-<<<<<<< HEAD
-(let _110_1092 = (let _110_1091 = (FStar_List.hd ses)
-in (_110_1091)::out)
-in (env, _110_1092))
-=======
-(let _109_1094 = (let _109_1093 = (FStar_List.hd ses)
-in (_109_1093)::out)
-in (env, _109_1094))
->>>>>>> 42af2f3d
+(let _110_1094 = (let _110_1093 = (FStar_List.hd ses)
+in (_110_1093)::out)
+in (env, _110_1094))
 end))
 end)) (env, [])))
 in (match (_44_2900) with
 | (env, decls) -> begin
 (let decls = (FStar_List.rev decls)
-<<<<<<< HEAD
-in (let lookup = (fun s -> (match ((let _110_1096 = (let _110_1095 = (FStar_Absyn_Syntax.mk_ident (s, d.FStar_Parser_AST.drange))
-in (FStar_Parser_DesugarEnv.qualify env _110_1095))
-in (FStar_Parser_DesugarEnv.try_resolve_typ_abbrev env _110_1096))) with
-=======
-in (let lookup = (fun s -> (match ((let _109_1098 = (let _109_1097 = (FStar_Absyn_Syntax.mk_ident (s, d.FStar_Parser_AST.drange))
-in (FStar_Parser_DesugarEnv.qualify env _109_1097))
-in (FStar_Parser_DesugarEnv.try_resolve_typ_abbrev env _109_1098))) with
->>>>>>> 42af2f3d
+in (let lookup = (fun s -> (match ((let _110_1098 = (let _110_1097 = (FStar_Absyn_Syntax.mk_ident (s, d.FStar_Parser_AST.drange))
+in (FStar_Parser_DesugarEnv.qualify env _110_1097))
+in (FStar_Parser_DesugarEnv.try_resolve_typ_abbrev env _110_1098))) with
 | None -> begin
 (Prims.raise (FStar_Absyn_Syntax.Error (((Prims.strcat (Prims.strcat (Prims.strcat "Monad " eff_name.FStar_Absyn_Syntax.idText) " expects definition of ") s), d.FStar_Parser_AST.drange))))
 end
 | Some (t) -> begin
 t
 end))
-<<<<<<< HEAD
-in (let ed = (let _110_1111 = (FStar_Parser_DesugarEnv.qualify env0 eff_name)
-in (let _110_1110 = (lookup "return")
-in (let _110_1109 = (lookup "bind_wp")
-in (let _110_1108 = (lookup "bind_wlp")
-in (let _110_1107 = (lookup "if_then_else")
-in (let _110_1106 = (lookup "ite_wp")
-in (let _110_1105 = (lookup "ite_wlp")
-in (let _110_1104 = (lookup "wp_binop")
-in (let _110_1103 = (lookup "wp_as_type")
-in (let _110_1102 = (lookup "close_wp")
-in (let _110_1101 = (lookup "close_wp_t")
-in (let _110_1100 = (lookup "assert_p")
-in (let _110_1099 = (lookup "assume_p")
-in (let _110_1098 = (lookup "null_wp")
-in (let _110_1097 = (lookup "trivial")
-in {FStar_Absyn_Syntax.mname = _110_1111; FStar_Absyn_Syntax.binders = binders; FStar_Absyn_Syntax.qualifiers = quals; FStar_Absyn_Syntax.signature = eff_k; FStar_Absyn_Syntax.ret = _110_1110; FStar_Absyn_Syntax.bind_wp = _110_1109; FStar_Absyn_Syntax.bind_wlp = _110_1108; FStar_Absyn_Syntax.if_then_else = _110_1107; FStar_Absyn_Syntax.ite_wp = _110_1106; FStar_Absyn_Syntax.ite_wlp = _110_1105; FStar_Absyn_Syntax.wp_binop = _110_1104; FStar_Absyn_Syntax.wp_as_type = _110_1103; FStar_Absyn_Syntax.close_wp = _110_1102; FStar_Absyn_Syntax.close_wp_t = _110_1101; FStar_Absyn_Syntax.assert_p = _110_1100; FStar_Absyn_Syntax.assume_p = _110_1099; FStar_Absyn_Syntax.null_wp = _110_1098; FStar_Absyn_Syntax.trivial = _110_1097})))))))))))))))
-=======
-in (let ed = (let _109_1113 = (FStar_Parser_DesugarEnv.qualify env0 eff_name)
-in (let _109_1112 = (lookup "return")
-in (let _109_1111 = (lookup "bind_wp")
-in (let _109_1110 = (lookup "bind_wlp")
-in (let _109_1109 = (lookup "if_then_else")
-in (let _109_1108 = (lookup "ite_wp")
-in (let _109_1107 = (lookup "ite_wlp")
-in (let _109_1106 = (lookup "wp_binop")
-in (let _109_1105 = (lookup "wp_as_type")
-in (let _109_1104 = (lookup "close_wp")
-in (let _109_1103 = (lookup "close_wp_t")
-in (let _109_1102 = (lookup "assert_p")
-in (let _109_1101 = (lookup "assume_p")
-in (let _109_1100 = (lookup "null_wp")
-in (let _109_1099 = (lookup "trivial")
-in {FStar_Absyn_Syntax.mname = _109_1113; FStar_Absyn_Syntax.binders = binders; FStar_Absyn_Syntax.qualifiers = quals; FStar_Absyn_Syntax.signature = eff_k; FStar_Absyn_Syntax.ret = _109_1112; FStar_Absyn_Syntax.bind_wp = _109_1111; FStar_Absyn_Syntax.bind_wlp = _109_1110; FStar_Absyn_Syntax.if_then_else = _109_1109; FStar_Absyn_Syntax.ite_wp = _109_1108; FStar_Absyn_Syntax.ite_wlp = _109_1107; FStar_Absyn_Syntax.wp_binop = _109_1106; FStar_Absyn_Syntax.wp_as_type = _109_1105; FStar_Absyn_Syntax.close_wp = _109_1104; FStar_Absyn_Syntax.close_wp_t = _109_1103; FStar_Absyn_Syntax.assert_p = _109_1102; FStar_Absyn_Syntax.assume_p = _109_1101; FStar_Absyn_Syntax.null_wp = _109_1100; FStar_Absyn_Syntax.trivial = _109_1099})))))))))))))))
->>>>>>> 42af2f3d
+in (let ed = (let _110_1113 = (FStar_Parser_DesugarEnv.qualify env0 eff_name)
+in (let _110_1112 = (lookup "return")
+in (let _110_1111 = (lookup "bind_wp")
+in (let _110_1110 = (lookup "bind_wlp")
+in (let _110_1109 = (lookup "if_then_else")
+in (let _110_1108 = (lookup "ite_wp")
+in (let _110_1107 = (lookup "ite_wlp")
+in (let _110_1106 = (lookup "wp_binop")
+in (let _110_1105 = (lookup "wp_as_type")
+in (let _110_1104 = (lookup "close_wp")
+in (let _110_1103 = (lookup "close_wp_t")
+in (let _110_1102 = (lookup "assert_p")
+in (let _110_1101 = (lookup "assume_p")
+in (let _110_1100 = (lookup "null_wp")
+in (let _110_1099 = (lookup "trivial")
+in {FStar_Absyn_Syntax.mname = _110_1113; FStar_Absyn_Syntax.binders = binders; FStar_Absyn_Syntax.qualifiers = quals; FStar_Absyn_Syntax.signature = eff_k; FStar_Absyn_Syntax.ret = _110_1112; FStar_Absyn_Syntax.bind_wp = _110_1111; FStar_Absyn_Syntax.bind_wlp = _110_1110; FStar_Absyn_Syntax.if_then_else = _110_1109; FStar_Absyn_Syntax.ite_wp = _110_1108; FStar_Absyn_Syntax.ite_wlp = _110_1107; FStar_Absyn_Syntax.wp_binop = _110_1106; FStar_Absyn_Syntax.wp_as_type = _110_1105; FStar_Absyn_Syntax.close_wp = _110_1104; FStar_Absyn_Syntax.close_wp_t = _110_1103; FStar_Absyn_Syntax.assert_p = _110_1102; FStar_Absyn_Syntax.assume_p = _110_1101; FStar_Absyn_Syntax.null_wp = _110_1100; FStar_Absyn_Syntax.trivial = _110_1099})))))))))))))))
 in (let se = FStar_Absyn_Syntax.Sig_new_effect ((ed, d.FStar_Parser_AST.drange))
 in (let env = (FStar_Parser_DesugarEnv.push_sigelt env0 se)
 in (env, (se)::[]))))))
@@ -3247,21 +3000,12 @@
 | FStar_Parser_AST.SubEffect (l) -> begin
 (let lookup = (fun l -> (match ((FStar_Parser_DesugarEnv.try_lookup_effect_name env l)) with
 | None -> begin
-<<<<<<< HEAD
-(let _110_1118 = (let _110_1117 = (let _110_1116 = (let _110_1115 = (let _110_1114 = (FStar_Absyn_Print.sli l)
-in (Prims.strcat "Effect name " _110_1114))
-in (Prims.strcat _110_1115 " not found"))
-in (_110_1116, d.FStar_Parser_AST.drange))
-in FStar_Absyn_Syntax.Error (_110_1117))
-in (Prims.raise _110_1118))
-=======
-(let _109_1120 = (let _109_1119 = (let _109_1118 = (let _109_1117 = (let _109_1116 = (FStar_Absyn_Print.sli l)
-in (Prims.strcat "Effect name " _109_1116))
-in (Prims.strcat _109_1117 " not found"))
-in (_109_1118, d.FStar_Parser_AST.drange))
-in FStar_Absyn_Syntax.Error (_109_1119))
-in (Prims.raise _109_1120))
->>>>>>> 42af2f3d
+(let _110_1120 = (let _110_1119 = (let _110_1118 = (let _110_1117 = (let _110_1116 = (FStar_Absyn_Print.sli l)
+in (Prims.strcat "Effect name " _110_1116))
+in (Prims.strcat _110_1117 " not found"))
+in (_110_1118, d.FStar_Parser_AST.drange))
+in FStar_Absyn_Syntax.Error (_110_1119))
+in (Prims.raise _110_1120))
 end
 | Some (l) -> begin
 l
@@ -3285,19 +3029,11 @@
 let open_prims_all = ((FStar_Parser_AST.mk_decl (FStar_Parser_AST.Open (FStar_Absyn_Const.prims_lid)) FStar_Absyn_Syntax.dummyRange))::((FStar_Parser_AST.mk_decl (FStar_Parser_AST.Open (FStar_Absyn_Const.all_lid)) FStar_Absyn_Syntax.dummyRange))::[]
 
 let desugar_modul_common = (fun curmod env m -> (let open_ns = (fun mname d -> (let d = if ((FStar_List.length mname.FStar_Absyn_Syntax.ns) <> 0) then begin
-<<<<<<< HEAD
-(let _110_1135 = (let _110_1134 = (let _110_1132 = (FStar_Absyn_Syntax.lid_of_ids mname.FStar_Absyn_Syntax.ns)
-in FStar_Parser_AST.Open (_110_1132))
-in (let _110_1133 = (FStar_Absyn_Syntax.range_of_lid mname)
-in (FStar_Parser_AST.mk_decl _110_1134 _110_1133)))
-in (_110_1135)::d)
-=======
-(let _109_1137 = (let _109_1136 = (let _109_1134 = (FStar_Absyn_Syntax.lid_of_ids mname.FStar_Absyn_Syntax.ns)
-in FStar_Parser_AST.Open (_109_1134))
-in (let _109_1135 = (FStar_Absyn_Syntax.range_of_lid mname)
-in (FStar_Parser_AST.mk_decl _109_1136 _109_1135)))
-in (_109_1137)::d)
->>>>>>> 42af2f3d
+(let _110_1137 = (let _110_1136 = (let _110_1134 = (FStar_Absyn_Syntax.lid_of_ids mname.FStar_Absyn_Syntax.ns)
+in FStar_Parser_AST.Open (_110_1134))
+in (let _110_1135 = (FStar_Absyn_Syntax.range_of_lid mname)
+in (FStar_Parser_AST.mk_decl _110_1136 _110_1135)))
+in (_110_1137)::d)
 end else begin
 d
 end
@@ -3311,25 +3047,14 @@
 end)
 in (let _44_2959 = (match (m) with
 | FStar_Parser_AST.Interface (mname, decls, admitted) -> begin
-<<<<<<< HEAD
-(let _110_1137 = (FStar_Parser_DesugarEnv.prepare_module_or_interface true admitted env mname)
-in (let _110_1136 = (open_ns mname decls)
-in (_110_1137, mname, _110_1136, true)))
+(let _110_1139 = (FStar_Parser_DesugarEnv.prepare_module_or_interface true admitted env mname)
+in (let _110_1138 = (open_ns mname decls)
+in (_110_1139, mname, _110_1138, true)))
 end
 | FStar_Parser_AST.Module (mname, decls) -> begin
-(let _110_1139 = (FStar_Parser_DesugarEnv.prepare_module_or_interface false false env mname)
-in (let _110_1138 = (open_ns mname decls)
-in (_110_1139, mname, _110_1138, false)))
-=======
-(let _109_1139 = (FStar_Parser_DesugarEnv.prepare_module_or_interface true admitted env mname)
-in (let _109_1138 = (open_ns mname decls)
-in (_109_1139, mname, _109_1138, true)))
-end
-| FStar_Parser_AST.Module (mname, decls) -> begin
-(let _109_1141 = (FStar_Parser_DesugarEnv.prepare_module_or_interface false false env mname)
-in (let _109_1140 = (open_ns mname decls)
-in (_109_1141, mname, _109_1140, false)))
->>>>>>> 42af2f3d
+(let _110_1141 = (FStar_Parser_DesugarEnv.prepare_module_or_interface false false env mname)
+in (let _110_1140 = (open_ns mname decls)
+in (_110_1141, mname, _110_1140, false)))
 end)
 in (match (_44_2959) with
 | ((env, pop_when_done), mname, decls, intf) -> begin
@@ -3344,17 +3069,10 @@
 let desugar_partial_modul = (fun curmod env m -> (let m = if (FStar_ST.read FStar_Options.interactive_fsi) then begin
 (match (m) with
 | FStar_Parser_AST.Module (mname, decls) -> begin
-<<<<<<< HEAD
-(let _110_1146 = (let _110_1145 = (let _110_1144 = (FStar_ST.read FStar_Options.admit_fsi)
-in (FStar_Util.for_some (fun m -> (m = mname.FStar_Absyn_Syntax.str)) _110_1144))
-in (mname, decls, _110_1145))
-in FStar_Parser_AST.Interface (_110_1146))
-=======
-(let _109_1148 = (let _109_1147 = (let _109_1146 = (FStar_ST.read FStar_Options.admit_fsi)
-in (FStar_Util.for_some (fun m -> (m = mname.FStar_Absyn_Syntax.str)) _109_1146))
-in (mname, decls, _109_1147))
-in FStar_Parser_AST.Interface (_109_1148))
->>>>>>> 42af2f3d
+(let _110_1148 = (let _110_1147 = (let _110_1146 = (FStar_ST.read FStar_Options.admit_fsi)
+in (FStar_Util.for_some (fun m -> (m = mname.FStar_Absyn_Syntax.str)) _110_1146))
+in (mname, decls, _110_1147))
+in FStar_Parser_AST.Interface (_110_1148))
 end
 | FStar_Parser_AST.Interface (mname, _44_2974, _44_2976) -> begin
 (FStar_All.failwith (Prims.strcat "Impossible: " mname.FStar_Absyn_Syntax.ident.FStar_Absyn_Syntax.idText))
@@ -3373,30 +3091,17 @@
 | (env, modul, pop_when_done) -> begin
 (let env = (FStar_Parser_DesugarEnv.finish_module_or_interface env modul)
 in (let _44_2992 = if (FStar_Options.should_dump modul.FStar_Absyn_Syntax.name.FStar_Absyn_Syntax.str) then begin
-<<<<<<< HEAD
-(let _110_1151 = (FStar_Absyn_Print.modul_to_string modul)
-in (FStar_Util.fprint1 "%s\n" _110_1151))
+(let _110_1153 = (FStar_Absyn_Print.modul_to_string modul)
+in (FStar_Util.fprint1 "%s\n" _110_1153))
 end else begin
 ()
 end
-in (let _110_1152 = if pop_when_done then begin
-=======
-(let _109_1153 = (FStar_Absyn_Print.modul_to_string modul)
-in (FStar_Util.fprint1 "%s\n" _109_1153))
-end else begin
-()
-end
-in (let _109_1154 = if pop_when_done then begin
->>>>>>> 42af2f3d
+in (let _110_1154 = if pop_when_done then begin
 (FStar_Parser_DesugarEnv.export_interface modul.FStar_Absyn_Syntax.name env)
 end else begin
 env
 end
-<<<<<<< HEAD
-in (_110_1152, modul))))
-=======
-in (_109_1154, modul))))
->>>>>>> 42af2f3d
+in (_110_1154, modul))))
 end)))
 
 let desugar_file = (fun env f -> (let _44_3005 = (FStar_List.fold_left (fun _44_2998 m -> (match (_44_2998) with
