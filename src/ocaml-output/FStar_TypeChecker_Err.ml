
open Prims
<<<<<<< HEAD
open FStar_Pervasives

let info_at_pos = (fun env file row col -> (

let uu____29 = (FStar_TypeChecker_Common.info_at_pos file row col)
in (match (uu____29) with
| FStar_Pervasives_Native.None -> begin
FStar_Pervasives_Native.None
end
| FStar_Pervasives_Native.Some (info) -> begin
(match (info.FStar_TypeChecker_Common.identifier) with
| FStar_Util.Inl (bv) -> begin
(

let uu____50 = (

let uu____56 = (

let uu____59 = (FStar_Syntax_Print.nm_to_string bv)
in FStar_Util.Inl (uu____59))
in (

let uu____60 = (FStar_Syntax_Syntax.range_of_bv bv)
in ((uu____56), (info.FStar_TypeChecker_Common.identifier_ty), (uu____60))))
in FStar_Pervasives_Native.Some (uu____50))
end
| FStar_Util.Inr (fv) -> begin
(

let uu____69 = (

let uu____75 = (

let uu____78 = (FStar_Syntax_Syntax.lid_of_fv fv)
in FStar_Util.Inr (uu____78))
in (

let uu____79 = (FStar_Syntax_Syntax.range_of_fv fv)
in ((uu____75), (info.FStar_TypeChecker_Common.identifier_ty), (uu____79))))
in FStar_Pervasives_Native.Some (uu____69))
end)
end)))


let add_errors : FStar_TypeChecker_Env.env  ->  (Prims.string * FStar_Range.range) Prims.list  ->  Prims.unit = (fun env errs -> (

let errs1 = (FStar_All.pipe_right errs (FStar_List.map (fun uu____113 -> (match (uu____113) with
| (msg, r) -> begin
(match ((r = FStar_Range.dummyRange)) with
| true -> begin
(

let uu____122 = (FStar_TypeChecker_Env.get_range env)
in ((msg), (uu____122)))
end
| uu____123 -> begin
(

let r' = (

let uu___201_125 = r
in {FStar_Range.def_range = r.FStar_Range.use_range; FStar_Range.use_range = uu___201_125.FStar_Range.use_range})
in (

let uu____126 = (

let uu____127 = (FStar_Range.file_of_range r')
in (

let uu____128 = (

let uu____129 = (FStar_TypeChecker_Env.get_range env)
in (FStar_Range.file_of_range uu____129))
in (uu____127 <> uu____128)))
in (match (uu____126) with
| true -> begin
(

let uu____132 = (

let uu____133 = (

let uu____134 = (

let uu____135 = (FStar_Range.string_of_use_range r)
in (Prims.strcat uu____135 ")"))
in (Prims.strcat "(Also see: " uu____134))
in (Prims.strcat msg uu____133))
in (

let uu____136 = (FStar_TypeChecker_Env.get_range env)
in ((uu____132), (uu____136))))
end
| uu____137 -> begin
((msg), (r))
end)))
end)
end))))
in (FStar_Errors.add_errors errs1)))


let err_msg_type_strings : FStar_TypeChecker_Env.env  ->  FStar_Syntax_Syntax.term  ->  FStar_Syntax_Syntax.term  ->  (Prims.string * Prims.string) = (fun env t1 t2 -> (

let s1 = (FStar_TypeChecker_Normalize.term_to_string env t1)
in (

let s2 = (FStar_TypeChecker_Normalize.term_to_string env t2)
in (match ((s1 = s2)) with
| true -> begin
(FStar_Options.with_saved_options (fun uu____157 -> ((

let uu____159 = (FStar_Options.set_options FStar_Options.Set "--print_full_names --print_universes")
in ());
(

let uu____160 = (FStar_TypeChecker_Normalize.term_to_string env t1)
in (

let uu____161 = (FStar_TypeChecker_Normalize.term_to_string env t2)
in ((uu____160), (uu____161))));
)))
end
| uu____162 -> begin
((s1), (s2))
end))))


let exhaustiveness_check : Prims.string = "Patterns are incomplete"


let subtyping_failed : FStar_TypeChecker_Env.env  ->  FStar_Syntax_Syntax.typ  ->  FStar_Syntax_Syntax.typ  ->  Prims.unit  ->  Prims.string = (fun env t1 t2 x -> (

let uu____175 = (err_msg_type_strings env t1 t2)
in (match (uu____175) with
| (s1, s2) -> begin
(FStar_Util.format2 "Subtyping check failed; expected type %s; got type %s" s2 s1)
end)))


let ill_kinded_type : Prims.string = "Ill-kinded type"


let totality_check : Prims.string = "This term may not terminate"


let unexpected_signature_for_monad : FStar_TypeChecker_Env.env  ->  FStar_Ident.lident  ->  FStar_Syntax_Syntax.term  ->  Prims.string = (fun env m k -> (

let uu____189 = (FStar_TypeChecker_Normalize.term_to_string env k)
in (FStar_Util.format2 "Unexpected signature for monad \"%s\". Expected a signature of the form (a:Type => WP a => Effect); got %s" m.FStar_Ident.str uu____189)))


let expected_a_term_of_type_t_got_a_function : FStar_TypeChecker_Env.env  ->  Prims.string  ->  FStar_Syntax_Syntax.term  ->  FStar_Syntax_Syntax.term  ->  Prims.string = (fun env msg t e -> (

let uu____202 = (FStar_TypeChecker_Normalize.term_to_string env t)
in (

let uu____203 = (FStar_Syntax_Print.term_to_string e)
in (FStar_Util.format3 "Expected a term of type \"%s\"; got a function \"%s\" (%s)" uu____202 uu____203 msg))))


let unexpected_implicit_argument : Prims.string = "Unexpected instantiation of an implicit argument to a function that only expects explicit arguments"


let expected_expression_of_type : FStar_TypeChecker_Env.env  ->  FStar_Syntax_Syntax.term  ->  FStar_Syntax_Syntax.term  ->  FStar_Syntax_Syntax.term  ->  Prims.string = (fun env t1 e t2 -> (

let uu____216 = (err_msg_type_strings env t1 t2)
in (match (uu____216) with
| (s1, s2) -> begin
(

let uu____221 = (FStar_Syntax_Print.term_to_string e)
in (FStar_Util.format3 "Expected expression of type \"%s\"; got expression \"%s\" of type \"%s\"" s1 uu____221 s2))
end)))


let expected_function_with_parameter_of_type : FStar_TypeChecker_Env.env  ->  FStar_Syntax_Syntax.term  ->  FStar_Syntax_Syntax.term  ->  Prims.string  ->  Prims.string = (fun env t1 t2 -> (

let uu____233 = (err_msg_type_strings env t1 t2)
in (match (uu____233) with
| (s1, s2) -> begin
(FStar_Util.format3 "Expected a function with a parameter of type \"%s\"; this function has a parameter of type \"%s\"" s1 s2)
end)))


let expected_pattern_of_type : FStar_TypeChecker_Env.env  ->  FStar_Syntax_Syntax.term  ->  FStar_Syntax_Syntax.term  ->  FStar_Syntax_Syntax.term  ->  Prims.string = (fun env t1 e t2 -> (

let uu____252 = (err_msg_type_strings env t1 t2)
in (match (uu____252) with
| (s1, s2) -> begin
(

let uu____257 = (FStar_Syntax_Print.term_to_string e)
in (FStar_Util.format3 "Expected pattern of type \"%s\"; got pattern \"%s\" of type \"%s\"" s1 uu____257 s2))
end)))


let basic_type_error : FStar_TypeChecker_Env.env  ->  FStar_Syntax_Syntax.term FStar_Pervasives_Native.option  ->  FStar_Syntax_Syntax.term  ->  FStar_Syntax_Syntax.term  ->  Prims.string = (fun env eopt t1 t2 -> (

let uu____272 = (err_msg_type_strings env t1 t2)
in (match (uu____272) with
| (s1, s2) -> begin
(match (eopt) with
| FStar_Pervasives_Native.None -> begin
(FStar_Util.format2 "Expected type \"%s\"; got type \"%s\"" s1 s2)
end
| FStar_Pervasives_Native.Some (e) -> begin
(

let uu____278 = (FStar_Syntax_Print.term_to_string e)
in (FStar_Util.format3 "Expected type \"%s\"; but \"%s\" has type \"%s\"" s1 uu____278 s2))
end)
end)))


let occurs_check : Prims.string = "Possibly infinite typ (occurs check failed)"


let unification_well_formedness : Prims.string = "Term or type of an unexpected sort"


let incompatible_kinds : FStar_TypeChecker_Env.env  ->  FStar_Syntax_Syntax.term  ->  FStar_Syntax_Syntax.term  ->  Prims.string = (fun env k1 k2 -> (

let uu____288 = (FStar_TypeChecker_Normalize.term_to_string env k1)
in (

let uu____289 = (FStar_TypeChecker_Normalize.term_to_string env k2)
in (FStar_Util.format2 "Kinds \"%s\" and \"%s\" are incompatible" uu____288 uu____289))))


let constructor_builds_the_wrong_type : FStar_TypeChecker_Env.env  ->  FStar_Syntax_Syntax.term  ->  FStar_Syntax_Syntax.term  ->  FStar_Syntax_Syntax.term  ->  Prims.string = (fun env d t t' -> (

let uu____302 = (FStar_Syntax_Print.term_to_string d)
in (

let uu____303 = (FStar_TypeChecker_Normalize.term_to_string env t)
in (

let uu____304 = (FStar_TypeChecker_Normalize.term_to_string env t')
in (FStar_Util.format3 "Constructor \"%s\" builds a value of type \"%s\"; expected \"%s\"" uu____302 uu____303 uu____304)))))


let constructor_fails_the_positivity_check = (fun env d l -> (

let uu____322 = (FStar_Syntax_Print.term_to_string d)
in (

let uu____323 = (FStar_Syntax_Print.lid_to_string l)
in (FStar_Util.format2 "Constructor \"%s\" fails the strict positivity check; the constructed type \"%s\" occurs to the left of a pure function type" uu____322 uu____323))))


let inline_type_annotation_and_val_decl : FStar_Ident.lid  ->  Prims.string = (fun l -> (

let uu____327 = (FStar_Syntax_Print.lid_to_string l)
in (FStar_Util.format1 "\"%s\" has a val declaration as well as an inlined type annotation; remove one" uu____327)))


let inferred_type_causes_variable_to_escape : FStar_TypeChecker_Env.env  ->  FStar_Syntax_Syntax.term  ->  FStar_Syntax_Syntax.bv  ->  Prims.string = (fun env t x -> (

let uu____337 = (FStar_TypeChecker_Normalize.term_to_string env t)
in (

let uu____338 = (FStar_Syntax_Print.bv_to_string x)
in (FStar_Util.format2 "Inferred type \"%s\" causes variable \"%s\" to escape its scope" uu____337 uu____338))))


let expected_function_typ : FStar_TypeChecker_Env.env  ->  FStar_Syntax_Syntax.term  ->  Prims.string = (fun env t -> (

let uu____345 = (FStar_TypeChecker_Normalize.term_to_string env t)
in (FStar_Util.format1 "Expected a function; got an expression of type \"%s\"" uu____345)))


let expected_poly_typ : FStar_TypeChecker_Env.env  ->  FStar_Syntax_Syntax.term  ->  FStar_Syntax_Syntax.term  ->  FStar_Syntax_Syntax.term  ->  Prims.string = (fun env f t targ -> (

let uu____358 = (FStar_Syntax_Print.term_to_string f)
in (

let uu____359 = (FStar_TypeChecker_Normalize.term_to_string env t)
in (

let uu____360 = (FStar_TypeChecker_Normalize.term_to_string env targ)
in (FStar_Util.format3 "Expected a polymorphic function; got an expression \"%s\" of type \"%s\" applied to a type \"%s\"" uu____358 uu____359 uu____360)))))


let nonlinear_pattern_variable : FStar_Syntax_Syntax.bv  ->  Prims.string = (fun x -> (

let m = (FStar_Syntax_Print.bv_to_string x)
in (FStar_Util.format1 "The pattern variable \"%s\" was used more than once" m)))


let disjunctive_pattern_vars : FStar_Syntax_Syntax.bv Prims.list  ->  FStar_Syntax_Syntax.bv Prims.list  ->  Prims.string = (fun v1 v2 -> (

let vars = (fun v3 -> (

let uu____381 = (FStar_All.pipe_right v3 (FStar_List.map FStar_Syntax_Print.bv_to_string))
in (FStar_All.pipe_right uu____381 (FStar_String.concat ", "))))
in (

let uu____386 = (vars v1)
in (

let uu____387 = (vars v2)
in (FStar_Util.format2 "Every alternative of an \'or\' pattern must bind the same variables; here one branch binds (\"%s\") and another (\"%s\")" uu____386 uu____387)))))


let name_and_result = (fun c -> (match (c.FStar_Syntax_Syntax.n) with
| FStar_Syntax_Syntax.Total (t, uu____404) -> begin
(("Tot"), (t))
end
| FStar_Syntax_Syntax.GTotal (t, uu____414) -> begin
(("GTot"), (t))
end
| FStar_Syntax_Syntax.Comp (ct) -> begin
(

let uu____424 = (FStar_Syntax_Print.lid_to_string ct.FStar_Syntax_Syntax.effect_name)
in ((uu____424), (ct.FStar_Syntax_Syntax.result_typ)))
end))


let computed_computation_type_does_not_match_annotation = (fun env e c c' -> (

let uu____461 = (name_and_result c)
in (match (uu____461) with
| (f1, r1) -> begin
(

let uu____472 = (name_and_result c')
in (match (uu____472) with
| (f2, r2) -> begin
(

let uu____483 = (err_msg_type_strings env r1 r2)
in (match (uu____483) with
| (s1, s2) -> begin
(FStar_Util.format4 "Computed type \"%s\" and effect \"%s\" is not compatible with the annotated type \"%s\" effect \"%s\"" s1 f1 s2 f2)
end))
end))
end)))


let unexpected_non_trivial_precondition_on_term : FStar_TypeChecker_Env.env  ->  FStar_Syntax_Syntax.term  ->  Prims.string = (fun env f -> (

let uu____494 = (FStar_TypeChecker_Normalize.term_to_string env f)
in (FStar_Util.format1 "Term has an unexpected non-trivial pre-condition: %s" uu____494)))


let expected_pure_expression = (fun e c -> (

let uu____511 = (FStar_Syntax_Print.term_to_string e)
in (

let uu____512 = (

let uu____513 = (name_and_result c)
in (FStar_All.pipe_left FStar_Pervasives_Native.fst uu____513))
in (FStar_Util.format2 "Expected a pure expression; got an expression \"%s\" with effect \"%s\"" uu____511 uu____512))))


let expected_ghost_expression = (fun e c -> (

let uu____540 = (FStar_Syntax_Print.term_to_string e)
in (

let uu____541 = (

let uu____542 = (name_and_result c)
in (FStar_All.pipe_left FStar_Pervasives_Native.fst uu____542))
in (FStar_Util.format2 "Expected a ghost expression; got an expression \"%s\" with effect \"%s\"" uu____540 uu____541))))


let expected_effect_1_got_effect_2 : FStar_Ident.lident  ->  FStar_Ident.lident  ->  Prims.string = (fun c1 c2 -> (

let uu____559 = (FStar_Syntax_Print.lid_to_string c1)
in (

let uu____560 = (FStar_Syntax_Print.lid_to_string c2)
in (FStar_Util.format2 "Expected a computation with effect %s; but it has effect %s" uu____559 uu____560))))


let failed_to_prove_specification_of : FStar_Syntax_Syntax.lbname  ->  Prims.string Prims.list  ->  Prims.string = (fun l lbls -> (

let uu____569 = (FStar_Syntax_Print.lbname_to_string l)
in (

let uu____570 = (FStar_All.pipe_right lbls (FStar_String.concat ", "))
in (FStar_Util.format2 "Failed to prove specification of %s; assertions at [%s] may fail" uu____569 uu____570))))


let failed_to_prove_specification : Prims.string Prims.list  ->  Prims.string = (fun lbls -> (match (lbls) with
| [] -> begin
"An unknown assertion in the term at this location was not provable"
end
| uu____577 -> begin
(

let uu____579 = (FStar_All.pipe_right lbls (FStar_String.concat "\n\t"))
in (FStar_Util.format1 "The following problems were found:\n\t%s" uu____579))
end))


let top_level_effect : Prims.string = "Top-level let-bindings must be total; this term may have effects"


let cardinality_constraint_violated = (fun l a -> (

let uu____597 = (FStar_Syntax_Print.lid_to_string l)
in (

let uu____598 = (FStar_Syntax_Print.bv_to_string a.FStar_Syntax_Syntax.v)
in (FStar_Util.format2 "Constructor %s violates the cardinality of Type at parameter \'%s\'; type arguments are not allowed" uu____597 uu____598))))



=======
let info_at_pos:
  FStar_TypeChecker_Env.env ->
    Prims.string ->
      Prims.int ->
        Prims.int ->
          ((Prims.string,FStar_Ident.lid) FStar_Util.either,FStar_Syntax_Syntax.typ,
            FStar_Range.range) FStar_Pervasives_Native.tuple3
            FStar_Pervasives_Native.option
  =
  fun env  ->
    fun file  ->
      fun row  ->
        fun col  ->
          let uu____29 =
            let uu____32 =
              FStar_ST.op_Bang env.FStar_TypeChecker_Env.identifier_info in
            FStar_TypeChecker_Common.id_info_at_pos uu____32 file row col in
          match uu____29 with
          | FStar_Pervasives_Native.None  -> FStar_Pervasives_Native.None
          | FStar_Pervasives_Native.Some info ->
              (match info.FStar_TypeChecker_Common.identifier with
               | FStar_Util.Inl bv ->
                   let uu____79 =
                     let uu____90 =
                       let uu____95 = FStar_Syntax_Print.nm_to_string bv in
                       FStar_Util.Inl uu____95 in
                     let uu____96 = FStar_Syntax_Syntax.range_of_bv bv in
                     (uu____90,
                       (info.FStar_TypeChecker_Common.identifier_ty),
                       uu____96) in
                   FStar_Pervasives_Native.Some uu____79
               | FStar_Util.Inr fv ->
                   let uu____112 =
                     let uu____123 =
                       let uu____128 = FStar_Syntax_Syntax.lid_of_fv fv in
                       FStar_Util.Inr uu____128 in
                     let uu____129 = FStar_Syntax_Syntax.range_of_fv fv in
                     (uu____123,
                       (info.FStar_TypeChecker_Common.identifier_ty),
                       uu____129) in
                   FStar_Pervasives_Native.Some uu____112)
let add_errors:
  FStar_TypeChecker_Env.env ->
    (Prims.string,FStar_Range.range) FStar_Pervasives_Native.tuple2
      Prims.list -> Prims.unit
  =
  fun env  ->
    fun errs  ->
      let errs1 =
        FStar_All.pipe_right errs
          (FStar_List.map
             (fun uu____195  ->
                match uu____195 with
                | (msg,r) ->
                    if r = FStar_Range.dummyRange
                    then
                      let uu____210 = FStar_TypeChecker_Env.get_range env in
                      (msg, uu____210)
                    else
                      (let r' =
                         let uu___247_213 = r in
                         {
                           FStar_Range.def_range = (r.FStar_Range.use_range);
                           FStar_Range.use_range =
                             (uu___247_213.FStar_Range.use_range)
                         } in
                       let uu____214 =
                         let uu____215 = FStar_Range.file_of_range r' in
                         let uu____216 =
                           let uu____217 =
                             FStar_TypeChecker_Env.get_range env in
                           FStar_Range.file_of_range uu____217 in
                         uu____215 <> uu____216 in
                       if uu____214
                       then
                         let uu____222 =
                           let uu____223 =
                             let uu____224 =
                               let uu____225 =
                                 FStar_Range.string_of_use_range r in
                               Prims.strcat uu____225 ")" in
                             Prims.strcat "(Also see: " uu____224 in
                           Prims.strcat msg uu____223 in
                         let uu____226 = FStar_TypeChecker_Env.get_range env in
                         (uu____222, uu____226)
                       else (msg, r)))) in
      FStar_Errors.add_errors errs1
let err_msg_type_strings:
  FStar_TypeChecker_Env.env ->
    FStar_Syntax_Syntax.term ->
      FStar_Syntax_Syntax.term ->
        (Prims.string,Prims.string) FStar_Pervasives_Native.tuple2
  =
  fun env  ->
    fun t1  ->
      fun t2  ->
        let s1 = FStar_TypeChecker_Normalize.term_to_string env t1 in
        let s2 = FStar_TypeChecker_Normalize.term_to_string env t2 in
        if s1 = s2
        then
          FStar_Options.with_saved_options
            (fun uu____262  ->
               (let uu____264 =
                  FStar_Options.set_options FStar_Options.Set
                    "--print_full_names --print_universes" in
                ());
               (let uu____265 =
                  FStar_TypeChecker_Normalize.term_to_string env t1 in
                let uu____266 =
                  FStar_TypeChecker_Normalize.term_to_string env t2 in
                (uu____265, uu____266)))
        else (s1, s2)
let exhaustiveness_check: Prims.string = "Patterns are incomplete"
let subtyping_failed:
  FStar_TypeChecker_Env.env ->
    FStar_Syntax_Syntax.typ ->
      FStar_Syntax_Syntax.typ -> Prims.unit -> Prims.string
  =
  fun env  ->
    fun t1  ->
      fun t2  ->
        fun x  ->
          let uu____284 = err_msg_type_strings env t1 t2 in
          match uu____284 with
          | (s1,s2) ->
              FStar_Util.format2
                "Subtyping check failed; expected type %s; got type %s" s2 s1
let ill_kinded_type: Prims.string = "Ill-kinded type"
let totality_check: Prims.string = "This term may not terminate"
let unexpected_signature_for_monad:
  FStar_TypeChecker_Env.env ->
    FStar_Ident.lident -> FStar_Syntax_Syntax.term -> Prims.string
  =
  fun env  ->
    fun m  ->
      fun k  ->
        let uu____303 = FStar_TypeChecker_Normalize.term_to_string env k in
        FStar_Util.format2
          "Unexpected signature for monad \"%s\". Expected a signature of the form (a:Type => WP a => Effect); got %s"
          m.FStar_Ident.str uu____303
let expected_a_term_of_type_t_got_a_function:
  FStar_TypeChecker_Env.env ->
    Prims.string ->
      FStar_Syntax_Syntax.term -> FStar_Syntax_Syntax.term -> Prims.string
  =
  fun env  ->
    fun msg  ->
      fun t  ->
        fun e  ->
          let uu____320 = FStar_TypeChecker_Normalize.term_to_string env t in
          let uu____321 = FStar_Syntax_Print.term_to_string e in
          FStar_Util.format3
            "Expected a term of type \"%s\"; got a function \"%s\" (%s)"
            uu____320 uu____321 msg
let unexpected_implicit_argument: Prims.string =
  "Unexpected instantiation of an implicit argument to a function that only expects explicit arguments"
let expected_expression_of_type:
  FStar_TypeChecker_Env.env ->
    FStar_Syntax_Syntax.term ->
      FStar_Syntax_Syntax.term -> FStar_Syntax_Syntax.term -> Prims.string
  =
  fun env  ->
    fun t1  ->
      fun e  ->
        fun t2  ->
          let uu____338 = err_msg_type_strings env t1 t2 in
          match uu____338 with
          | (s1,s2) ->
              let uu____345 = FStar_Syntax_Print.term_to_string e in
              FStar_Util.format3
                "Expected expression of type \"%s\"; got expression \"%s\" of type \"%s\""
                s1 uu____345 s2
let expected_function_with_parameter_of_type:
  FStar_TypeChecker_Env.env ->
    FStar_Syntax_Syntax.term ->
      FStar_Syntax_Syntax.term -> Prims.string -> Prims.string
  =
  fun env  ->
    fun t1  ->
      fun t2  ->
        let uu____360 = err_msg_type_strings env t1 t2 in
        match uu____360 with
        | (s1,s2) ->
            FStar_Util.format3
              "Expected a function with a parameter of type \"%s\"; this function has a parameter of type \"%s\""
              s1 s2
let expected_pattern_of_type:
  FStar_TypeChecker_Env.env ->
    FStar_Syntax_Syntax.term ->
      FStar_Syntax_Syntax.term -> FStar_Syntax_Syntax.term -> Prims.string
  =
  fun env  ->
    fun t1  ->
      fun e  ->
        fun t2  ->
          let uu____385 = err_msg_type_strings env t1 t2 in
          match uu____385 with
          | (s1,s2) ->
              let uu____392 = FStar_Syntax_Print.term_to_string e in
              FStar_Util.format3
                "Expected pattern of type \"%s\"; got pattern \"%s\" of type \"%s\""
                s1 uu____392 s2
let basic_type_error:
  FStar_TypeChecker_Env.env ->
    FStar_Syntax_Syntax.term FStar_Pervasives_Native.option ->
      FStar_Syntax_Syntax.term -> FStar_Syntax_Syntax.term -> Prims.string
  =
  fun env  ->
    fun eopt  ->
      fun t1  ->
        fun t2  ->
          let uu____413 = err_msg_type_strings env t1 t2 in
          match uu____413 with
          | (s1,s2) ->
              (match eopt with
               | FStar_Pervasives_Native.None  ->
                   FStar_Util.format2 "Expected type \"%s\"; got type \"%s\""
                     s1 s2
               | FStar_Pervasives_Native.Some e ->
                   let uu____421 =
                     FStar_TypeChecker_Normalize.term_to_string env e in
                   FStar_Util.format3
                     "Expected type \"%s\"; but \"%s\" has type \"%s\"" s1
                     uu____421 s2)
let occurs_check: Prims.string =
  "Possibly infinite typ (occurs check failed)"
let unification_well_formedness: Prims.string =
  "Term or type of an unexpected sort"
let incompatible_kinds:
  FStar_TypeChecker_Env.env ->
    FStar_Syntax_Syntax.term -> FStar_Syntax_Syntax.term -> Prims.string
  =
  fun env  ->
    fun k1  ->
      fun k2  ->
        let uu____434 = FStar_TypeChecker_Normalize.term_to_string env k1 in
        let uu____435 = FStar_TypeChecker_Normalize.term_to_string env k2 in
        FStar_Util.format2 "Kinds \"%s\" and \"%s\" are incompatible"
          uu____434 uu____435
let constructor_builds_the_wrong_type:
  FStar_TypeChecker_Env.env ->
    FStar_Syntax_Syntax.term ->
      FStar_Syntax_Syntax.term -> FStar_Syntax_Syntax.term -> Prims.string
  =
  fun env  ->
    fun d  ->
      fun t  ->
        fun t'  ->
          let uu____452 = FStar_Syntax_Print.term_to_string d in
          let uu____453 = FStar_TypeChecker_Normalize.term_to_string env t in
          let uu____454 = FStar_TypeChecker_Normalize.term_to_string env t' in
          FStar_Util.format3
            "Constructor \"%s\" builds a value of type \"%s\"; expected \"%s\""
            uu____452 uu____453 uu____454
let constructor_fails_the_positivity_check:
  'Auu____463 .
    'Auu____463 ->
      FStar_Syntax_Syntax.term -> FStar_Ident.lid -> Prims.string
  =
  fun env  ->
    fun d  ->
      fun l  ->
        let uu____476 = FStar_Syntax_Print.term_to_string d in
        let uu____477 = FStar_Syntax_Print.lid_to_string l in
        FStar_Util.format2
          "Constructor \"%s\" fails the strict positivity check; the constructed type \"%s\" occurs to the left of a pure function type"
          uu____476 uu____477
let inline_type_annotation_and_val_decl: FStar_Ident.lid -> Prims.string =
  fun l  ->
    let uu____482 = FStar_Syntax_Print.lid_to_string l in
    FStar_Util.format1
      "\"%s\" has a val declaration as well as an inlined type annotation; remove one"
      uu____482
let inferred_type_causes_variable_to_escape:
  FStar_TypeChecker_Env.env ->
    FStar_Syntax_Syntax.term -> FStar_Syntax_Syntax.bv -> Prims.string
  =
  fun env  ->
    fun t  ->
      fun x  ->
        let uu____495 = FStar_TypeChecker_Normalize.term_to_string env t in
        let uu____496 = FStar_Syntax_Print.bv_to_string x in
        FStar_Util.format2
          "Inferred type \"%s\" causes variable \"%s\" to escape its scope"
          uu____495 uu____496
let expected_function_typ:
  FStar_TypeChecker_Env.env -> FStar_Syntax_Syntax.term -> Prims.string =
  fun env  ->
    fun t  ->
      let uu____505 = FStar_TypeChecker_Normalize.term_to_string env t in
      FStar_Util.format1
        "Expected a function; got an expression of type \"%s\"" uu____505
let expected_poly_typ:
  FStar_TypeChecker_Env.env ->
    FStar_Syntax_Syntax.term ->
      FStar_Syntax_Syntax.term -> FStar_Syntax_Syntax.term -> Prims.string
  =
  fun env  ->
    fun f  ->
      fun t  ->
        fun targ  ->
          let uu____522 = FStar_Syntax_Print.term_to_string f in
          let uu____523 = FStar_TypeChecker_Normalize.term_to_string env t in
          let uu____524 = FStar_TypeChecker_Normalize.term_to_string env targ in
          FStar_Util.format3
            "Expected a polymorphic function; got an expression \"%s\" of type \"%s\" applied to a type \"%s\""
            uu____522 uu____523 uu____524
let nonlinear_pattern_variable: FStar_Syntax_Syntax.bv -> Prims.string =
  fun x  ->
    let m = FStar_Syntax_Print.bv_to_string x in
    FStar_Util.format1 "The pattern variable \"%s\" was used more than once"
      m
let disjunctive_pattern_vars:
  FStar_Syntax_Syntax.bv Prims.list ->
    FStar_Syntax_Syntax.bv Prims.list -> Prims.string
  =
  fun v1  ->
    fun v2  ->
      let vars v3 =
        let uu____554 =
          FStar_All.pipe_right v3
            (FStar_List.map FStar_Syntax_Print.bv_to_string) in
        FStar_All.pipe_right uu____554 (FStar_String.concat ", ") in
      let uu____563 = vars v1 in
      let uu____564 = vars v2 in
      FStar_Util.format2
        "Every alternative of an 'or' pattern must bind the same variables; here one branch binds (\"%s\") and another (\"%s\")"
        uu____563 uu____564
let name_and_result:
  FStar_Syntax_Syntax.comp' FStar_Syntax_Syntax.syntax ->
    (Prims.string,FStar_Syntax_Syntax.term' FStar_Syntax_Syntax.syntax)
      FStar_Pervasives_Native.tuple2
  =
  fun c  ->
    match c.FStar_Syntax_Syntax.n with
    | FStar_Syntax_Syntax.Total (t,uu____586) -> ("Tot", t)
    | FStar_Syntax_Syntax.GTotal (t,uu____598) -> ("GTot", t)
    | FStar_Syntax_Syntax.Comp ct ->
        let uu____610 =
          FStar_Syntax_Print.lid_to_string ct.FStar_Syntax_Syntax.effect_name in
        (uu____610, (ct.FStar_Syntax_Syntax.result_typ))
let computed_computation_type_does_not_match_annotation:
  'Auu____623 .
    FStar_TypeChecker_Env.env ->
      'Auu____623 ->
        FStar_Syntax_Syntax.comp' FStar_Syntax_Syntax.syntax ->
          FStar_Syntax_Syntax.comp' FStar_Syntax_Syntax.syntax ->
            Prims.string
  =
  fun env  ->
    fun e  ->
      fun c  ->
        fun c'  ->
          let uu____648 = name_and_result c in
          match uu____648 with
          | (f1,r1) ->
              let uu____661 = name_and_result c' in
              (match uu____661 with
               | (f2,r2) ->
                   let uu____674 = err_msg_type_strings env r1 r2 in
                   (match uu____674 with
                    | (s1,s2) ->
                        FStar_Util.format4
                          "Computed type \"%s\" and effect \"%s\" is not compatible with the annotated type \"%s\" effect \"%s\""
                          s1 f1 s2 f2))
let unexpected_non_trivial_precondition_on_term:
  FStar_TypeChecker_Env.env -> FStar_Syntax_Syntax.term -> Prims.string =
  fun env  ->
    fun f  ->
      let uu____689 = FStar_TypeChecker_Normalize.term_to_string env f in
      FStar_Util.format1
        "Term has an unexpected non-trivial pre-condition: %s" uu____689
let expected_pure_expression:
  FStar_Syntax_Syntax.term ->
    FStar_Syntax_Syntax.comp' FStar_Syntax_Syntax.syntax -> Prims.string
  =
  fun e  ->
    fun c  ->
      let uu____702 = FStar_Syntax_Print.term_to_string e in
      let uu____703 =
        let uu____704 = name_and_result c in
        FStar_All.pipe_left FStar_Pervasives_Native.fst uu____704 in
      FStar_Util.format2
        "Expected a pure expression; got an expression \"%s\" with effect \"%s\""
        uu____702 uu____703
let expected_ghost_expression:
  FStar_Syntax_Syntax.term ->
    FStar_Syntax_Syntax.comp' FStar_Syntax_Syntax.syntax -> Prims.string
  =
  fun e  ->
    fun c  ->
      let uu____731 = FStar_Syntax_Print.term_to_string e in
      let uu____732 =
        let uu____733 = name_and_result c in
        FStar_All.pipe_left FStar_Pervasives_Native.fst uu____733 in
      FStar_Util.format2
        "Expected a ghost expression; got an expression \"%s\" with effect \"%s\""
        uu____731 uu____732
let expected_effect_1_got_effect_2:
  FStar_Ident.lident -> FStar_Ident.lident -> Prims.string =
  fun c1  ->
    fun c2  ->
      let uu____756 = FStar_Syntax_Print.lid_to_string c1 in
      let uu____757 = FStar_Syntax_Print.lid_to_string c2 in
      FStar_Util.format2
        "Expected a computation with effect %s; but it has effect %s"
        uu____756 uu____757
let failed_to_prove_specification_of:
  FStar_Syntax_Syntax.lbname -> Prims.string Prims.list -> Prims.string =
  fun l  ->
    fun lbls  ->
      let uu____770 = FStar_Syntax_Print.lbname_to_string l in
      let uu____771 = FStar_All.pipe_right lbls (FStar_String.concat ", ") in
      FStar_Util.format2
        "Failed to prove specification of %s; assertions at [%s] may fail"
        uu____770 uu____771
let failed_to_prove_specification: Prims.string Prims.list -> Prims.string =
  fun lbls  ->
    match lbls with
    | [] ->
        "An unknown assertion in the term at this location was not provable"
    | uu____782 ->
        let uu____785 =
          FStar_All.pipe_right lbls (FStar_String.concat "\n\t") in
        FStar_Util.format1 "The following problems were found:\n\t%s"
          uu____785
let top_level_effect: Prims.string =
  "Top-level let-bindings must be total; this term may have effects"
let cardinality_constraint_violated:
  FStar_Ident.lid ->
    FStar_Syntax_Syntax.bv FStar_Syntax_Syntax.withinfo_t -> Prims.string
  =
  fun l  ->
    fun a  ->
      let uu____800 = FStar_Syntax_Print.lid_to_string l in
      let uu____801 = FStar_Syntax_Print.bv_to_string a.FStar_Syntax_Syntax.v in
      FStar_Util.format2
        "Constructor %s violates the cardinality of Type at parameter '%s'; type arguments are not allowed"
        uu____800 uu____801
>>>>>>> 0a4ecc34
<|MERGE_RESOLUTION|>--- conflicted
+++ resolved
@@ -1,420 +1,4 @@
-
 open Prims
-<<<<<<< HEAD
-open FStar_Pervasives
-
-let info_at_pos = (fun env file row col -> (
-
-let uu____29 = (FStar_TypeChecker_Common.info_at_pos file row col)
-in (match (uu____29) with
-| FStar_Pervasives_Native.None -> begin
-FStar_Pervasives_Native.None
-end
-| FStar_Pervasives_Native.Some (info) -> begin
-(match (info.FStar_TypeChecker_Common.identifier) with
-| FStar_Util.Inl (bv) -> begin
-(
-
-let uu____50 = (
-
-let uu____56 = (
-
-let uu____59 = (FStar_Syntax_Print.nm_to_string bv)
-in FStar_Util.Inl (uu____59))
-in (
-
-let uu____60 = (FStar_Syntax_Syntax.range_of_bv bv)
-in ((uu____56), (info.FStar_TypeChecker_Common.identifier_ty), (uu____60))))
-in FStar_Pervasives_Native.Some (uu____50))
-end
-| FStar_Util.Inr (fv) -> begin
-(
-
-let uu____69 = (
-
-let uu____75 = (
-
-let uu____78 = (FStar_Syntax_Syntax.lid_of_fv fv)
-in FStar_Util.Inr (uu____78))
-in (
-
-let uu____79 = (FStar_Syntax_Syntax.range_of_fv fv)
-in ((uu____75), (info.FStar_TypeChecker_Common.identifier_ty), (uu____79))))
-in FStar_Pervasives_Native.Some (uu____69))
-end)
-end)))
-
-
-let add_errors : FStar_TypeChecker_Env.env  ->  (Prims.string * FStar_Range.range) Prims.list  ->  Prims.unit = (fun env errs -> (
-
-let errs1 = (FStar_All.pipe_right errs (FStar_List.map (fun uu____113 -> (match (uu____113) with
-| (msg, r) -> begin
-(match ((r = FStar_Range.dummyRange)) with
-| true -> begin
-(
-
-let uu____122 = (FStar_TypeChecker_Env.get_range env)
-in ((msg), (uu____122)))
-end
-| uu____123 -> begin
-(
-
-let r' = (
-
-let uu___201_125 = r
-in {FStar_Range.def_range = r.FStar_Range.use_range; FStar_Range.use_range = uu___201_125.FStar_Range.use_range})
-in (
-
-let uu____126 = (
-
-let uu____127 = (FStar_Range.file_of_range r')
-in (
-
-let uu____128 = (
-
-let uu____129 = (FStar_TypeChecker_Env.get_range env)
-in (FStar_Range.file_of_range uu____129))
-in (uu____127 <> uu____128)))
-in (match (uu____126) with
-| true -> begin
-(
-
-let uu____132 = (
-
-let uu____133 = (
-
-let uu____134 = (
-
-let uu____135 = (FStar_Range.string_of_use_range r)
-in (Prims.strcat uu____135 ")"))
-in (Prims.strcat "(Also see: " uu____134))
-in (Prims.strcat msg uu____133))
-in (
-
-let uu____136 = (FStar_TypeChecker_Env.get_range env)
-in ((uu____132), (uu____136))))
-end
-| uu____137 -> begin
-((msg), (r))
-end)))
-end)
-end))))
-in (FStar_Errors.add_errors errs1)))
-
-
-let err_msg_type_strings : FStar_TypeChecker_Env.env  ->  FStar_Syntax_Syntax.term  ->  FStar_Syntax_Syntax.term  ->  (Prims.string * Prims.string) = (fun env t1 t2 -> (
-
-let s1 = (FStar_TypeChecker_Normalize.term_to_string env t1)
-in (
-
-let s2 = (FStar_TypeChecker_Normalize.term_to_string env t2)
-in (match ((s1 = s2)) with
-| true -> begin
-(FStar_Options.with_saved_options (fun uu____157 -> ((
-
-let uu____159 = (FStar_Options.set_options FStar_Options.Set "--print_full_names --print_universes")
-in ());
-(
-
-let uu____160 = (FStar_TypeChecker_Normalize.term_to_string env t1)
-in (
-
-let uu____161 = (FStar_TypeChecker_Normalize.term_to_string env t2)
-in ((uu____160), (uu____161))));
-)))
-end
-| uu____162 -> begin
-((s1), (s2))
-end))))
-
-
-let exhaustiveness_check : Prims.string = "Patterns are incomplete"
-
-
-let subtyping_failed : FStar_TypeChecker_Env.env  ->  FStar_Syntax_Syntax.typ  ->  FStar_Syntax_Syntax.typ  ->  Prims.unit  ->  Prims.string = (fun env t1 t2 x -> (
-
-let uu____175 = (err_msg_type_strings env t1 t2)
-in (match (uu____175) with
-| (s1, s2) -> begin
-(FStar_Util.format2 "Subtyping check failed; expected type %s; got type %s" s2 s1)
-end)))
-
-
-let ill_kinded_type : Prims.string = "Ill-kinded type"
-
-
-let totality_check : Prims.string = "This term may not terminate"
-
-
-let unexpected_signature_for_monad : FStar_TypeChecker_Env.env  ->  FStar_Ident.lident  ->  FStar_Syntax_Syntax.term  ->  Prims.string = (fun env m k -> (
-
-let uu____189 = (FStar_TypeChecker_Normalize.term_to_string env k)
-in (FStar_Util.format2 "Unexpected signature for monad \"%s\". Expected a signature of the form (a:Type => WP a => Effect); got %s" m.FStar_Ident.str uu____189)))
-
-
-let expected_a_term_of_type_t_got_a_function : FStar_TypeChecker_Env.env  ->  Prims.string  ->  FStar_Syntax_Syntax.term  ->  FStar_Syntax_Syntax.term  ->  Prims.string = (fun env msg t e -> (
-
-let uu____202 = (FStar_TypeChecker_Normalize.term_to_string env t)
-in (
-
-let uu____203 = (FStar_Syntax_Print.term_to_string e)
-in (FStar_Util.format3 "Expected a term of type \"%s\"; got a function \"%s\" (%s)" uu____202 uu____203 msg))))
-
-
-let unexpected_implicit_argument : Prims.string = "Unexpected instantiation of an implicit argument to a function that only expects explicit arguments"
-
-
-let expected_expression_of_type : FStar_TypeChecker_Env.env  ->  FStar_Syntax_Syntax.term  ->  FStar_Syntax_Syntax.term  ->  FStar_Syntax_Syntax.term  ->  Prims.string = (fun env t1 e t2 -> (
-
-let uu____216 = (err_msg_type_strings env t1 t2)
-in (match (uu____216) with
-| (s1, s2) -> begin
-(
-
-let uu____221 = (FStar_Syntax_Print.term_to_string e)
-in (FStar_Util.format3 "Expected expression of type \"%s\"; got expression \"%s\" of type \"%s\"" s1 uu____221 s2))
-end)))
-
-
-let expected_function_with_parameter_of_type : FStar_TypeChecker_Env.env  ->  FStar_Syntax_Syntax.term  ->  FStar_Syntax_Syntax.term  ->  Prims.string  ->  Prims.string = (fun env t1 t2 -> (
-
-let uu____233 = (err_msg_type_strings env t1 t2)
-in (match (uu____233) with
-| (s1, s2) -> begin
-(FStar_Util.format3 "Expected a function with a parameter of type \"%s\"; this function has a parameter of type \"%s\"" s1 s2)
-end)))
-
-
-let expected_pattern_of_type : FStar_TypeChecker_Env.env  ->  FStar_Syntax_Syntax.term  ->  FStar_Syntax_Syntax.term  ->  FStar_Syntax_Syntax.term  ->  Prims.string = (fun env t1 e t2 -> (
-
-let uu____252 = (err_msg_type_strings env t1 t2)
-in (match (uu____252) with
-| (s1, s2) -> begin
-(
-
-let uu____257 = (FStar_Syntax_Print.term_to_string e)
-in (FStar_Util.format3 "Expected pattern of type \"%s\"; got pattern \"%s\" of type \"%s\"" s1 uu____257 s2))
-end)))
-
-
-let basic_type_error : FStar_TypeChecker_Env.env  ->  FStar_Syntax_Syntax.term FStar_Pervasives_Native.option  ->  FStar_Syntax_Syntax.term  ->  FStar_Syntax_Syntax.term  ->  Prims.string = (fun env eopt t1 t2 -> (
-
-let uu____272 = (err_msg_type_strings env t1 t2)
-in (match (uu____272) with
-| (s1, s2) -> begin
-(match (eopt) with
-| FStar_Pervasives_Native.None -> begin
-(FStar_Util.format2 "Expected type \"%s\"; got type \"%s\"" s1 s2)
-end
-| FStar_Pervasives_Native.Some (e) -> begin
-(
-
-let uu____278 = (FStar_Syntax_Print.term_to_string e)
-in (FStar_Util.format3 "Expected type \"%s\"; but \"%s\" has type \"%s\"" s1 uu____278 s2))
-end)
-end)))
-
-
-let occurs_check : Prims.string = "Possibly infinite typ (occurs check failed)"
-
-
-let unification_well_formedness : Prims.string = "Term or type of an unexpected sort"
-
-
-let incompatible_kinds : FStar_TypeChecker_Env.env  ->  FStar_Syntax_Syntax.term  ->  FStar_Syntax_Syntax.term  ->  Prims.string = (fun env k1 k2 -> (
-
-let uu____288 = (FStar_TypeChecker_Normalize.term_to_string env k1)
-in (
-
-let uu____289 = (FStar_TypeChecker_Normalize.term_to_string env k2)
-in (FStar_Util.format2 "Kinds \"%s\" and \"%s\" are incompatible" uu____288 uu____289))))
-
-
-let constructor_builds_the_wrong_type : FStar_TypeChecker_Env.env  ->  FStar_Syntax_Syntax.term  ->  FStar_Syntax_Syntax.term  ->  FStar_Syntax_Syntax.term  ->  Prims.string = (fun env d t t' -> (
-
-let uu____302 = (FStar_Syntax_Print.term_to_string d)
-in (
-
-let uu____303 = (FStar_TypeChecker_Normalize.term_to_string env t)
-in (
-
-let uu____304 = (FStar_TypeChecker_Normalize.term_to_string env t')
-in (FStar_Util.format3 "Constructor \"%s\" builds a value of type \"%s\"; expected \"%s\"" uu____302 uu____303 uu____304)))))
-
-
-let constructor_fails_the_positivity_check = (fun env d l -> (
-
-let uu____322 = (FStar_Syntax_Print.term_to_string d)
-in (
-
-let uu____323 = (FStar_Syntax_Print.lid_to_string l)
-in (FStar_Util.format2 "Constructor \"%s\" fails the strict positivity check; the constructed type \"%s\" occurs to the left of a pure function type" uu____322 uu____323))))
-
-
-let inline_type_annotation_and_val_decl : FStar_Ident.lid  ->  Prims.string = (fun l -> (
-
-let uu____327 = (FStar_Syntax_Print.lid_to_string l)
-in (FStar_Util.format1 "\"%s\" has a val declaration as well as an inlined type annotation; remove one" uu____327)))
-
-
-let inferred_type_causes_variable_to_escape : FStar_TypeChecker_Env.env  ->  FStar_Syntax_Syntax.term  ->  FStar_Syntax_Syntax.bv  ->  Prims.string = (fun env t x -> (
-
-let uu____337 = (FStar_TypeChecker_Normalize.term_to_string env t)
-in (
-
-let uu____338 = (FStar_Syntax_Print.bv_to_string x)
-in (FStar_Util.format2 "Inferred type \"%s\" causes variable \"%s\" to escape its scope" uu____337 uu____338))))
-
-
-let expected_function_typ : FStar_TypeChecker_Env.env  ->  FStar_Syntax_Syntax.term  ->  Prims.string = (fun env t -> (
-
-let uu____345 = (FStar_TypeChecker_Normalize.term_to_string env t)
-in (FStar_Util.format1 "Expected a function; got an expression of type \"%s\"" uu____345)))
-
-
-let expected_poly_typ : FStar_TypeChecker_Env.env  ->  FStar_Syntax_Syntax.term  ->  FStar_Syntax_Syntax.term  ->  FStar_Syntax_Syntax.term  ->  Prims.string = (fun env f t targ -> (
-
-let uu____358 = (FStar_Syntax_Print.term_to_string f)
-in (
-
-let uu____359 = (FStar_TypeChecker_Normalize.term_to_string env t)
-in (
-
-let uu____360 = (FStar_TypeChecker_Normalize.term_to_string env targ)
-in (FStar_Util.format3 "Expected a polymorphic function; got an expression \"%s\" of type \"%s\" applied to a type \"%s\"" uu____358 uu____359 uu____360)))))
-
-
-let nonlinear_pattern_variable : FStar_Syntax_Syntax.bv  ->  Prims.string = (fun x -> (
-
-let m = (FStar_Syntax_Print.bv_to_string x)
-in (FStar_Util.format1 "The pattern variable \"%s\" was used more than once" m)))
-
-
-let disjunctive_pattern_vars : FStar_Syntax_Syntax.bv Prims.list  ->  FStar_Syntax_Syntax.bv Prims.list  ->  Prims.string = (fun v1 v2 -> (
-
-let vars = (fun v3 -> (
-
-let uu____381 = (FStar_All.pipe_right v3 (FStar_List.map FStar_Syntax_Print.bv_to_string))
-in (FStar_All.pipe_right uu____381 (FStar_String.concat ", "))))
-in (
-
-let uu____386 = (vars v1)
-in (
-
-let uu____387 = (vars v2)
-in (FStar_Util.format2 "Every alternative of an \'or\' pattern must bind the same variables; here one branch binds (\"%s\") and another (\"%s\")" uu____386 uu____387)))))
-
-
-let name_and_result = (fun c -> (match (c.FStar_Syntax_Syntax.n) with
-| FStar_Syntax_Syntax.Total (t, uu____404) -> begin
-(("Tot"), (t))
-end
-| FStar_Syntax_Syntax.GTotal (t, uu____414) -> begin
-(("GTot"), (t))
-end
-| FStar_Syntax_Syntax.Comp (ct) -> begin
-(
-
-let uu____424 = (FStar_Syntax_Print.lid_to_string ct.FStar_Syntax_Syntax.effect_name)
-in ((uu____424), (ct.FStar_Syntax_Syntax.result_typ)))
-end))
-
-
-let computed_computation_type_does_not_match_annotation = (fun env e c c' -> (
-
-let uu____461 = (name_and_result c)
-in (match (uu____461) with
-| (f1, r1) -> begin
-(
-
-let uu____472 = (name_and_result c')
-in (match (uu____472) with
-| (f2, r2) -> begin
-(
-
-let uu____483 = (err_msg_type_strings env r1 r2)
-in (match (uu____483) with
-| (s1, s2) -> begin
-(FStar_Util.format4 "Computed type \"%s\" and effect \"%s\" is not compatible with the annotated type \"%s\" effect \"%s\"" s1 f1 s2 f2)
-end))
-end))
-end)))
-
-
-let unexpected_non_trivial_precondition_on_term : FStar_TypeChecker_Env.env  ->  FStar_Syntax_Syntax.term  ->  Prims.string = (fun env f -> (
-
-let uu____494 = (FStar_TypeChecker_Normalize.term_to_string env f)
-in (FStar_Util.format1 "Term has an unexpected non-trivial pre-condition: %s" uu____494)))
-
-
-let expected_pure_expression = (fun e c -> (
-
-let uu____511 = (FStar_Syntax_Print.term_to_string e)
-in (
-
-let uu____512 = (
-
-let uu____513 = (name_and_result c)
-in (FStar_All.pipe_left FStar_Pervasives_Native.fst uu____513))
-in (FStar_Util.format2 "Expected a pure expression; got an expression \"%s\" with effect \"%s\"" uu____511 uu____512))))
-
-
-let expected_ghost_expression = (fun e c -> (
-
-let uu____540 = (FStar_Syntax_Print.term_to_string e)
-in (
-
-let uu____541 = (
-
-let uu____542 = (name_and_result c)
-in (FStar_All.pipe_left FStar_Pervasives_Native.fst uu____542))
-in (FStar_Util.format2 "Expected a ghost expression; got an expression \"%s\" with effect \"%s\"" uu____540 uu____541))))
-
-
-let expected_effect_1_got_effect_2 : FStar_Ident.lident  ->  FStar_Ident.lident  ->  Prims.string = (fun c1 c2 -> (
-
-let uu____559 = (FStar_Syntax_Print.lid_to_string c1)
-in (
-
-let uu____560 = (FStar_Syntax_Print.lid_to_string c2)
-in (FStar_Util.format2 "Expected a computation with effect %s; but it has effect %s" uu____559 uu____560))))
-
-
-let failed_to_prove_specification_of : FStar_Syntax_Syntax.lbname  ->  Prims.string Prims.list  ->  Prims.string = (fun l lbls -> (
-
-let uu____569 = (FStar_Syntax_Print.lbname_to_string l)
-in (
-
-let uu____570 = (FStar_All.pipe_right lbls (FStar_String.concat ", "))
-in (FStar_Util.format2 "Failed to prove specification of %s; assertions at [%s] may fail" uu____569 uu____570))))
-
-
-let failed_to_prove_specification : Prims.string Prims.list  ->  Prims.string = (fun lbls -> (match (lbls) with
-| [] -> begin
-"An unknown assertion in the term at this location was not provable"
-end
-| uu____577 -> begin
-(
-
-let uu____579 = (FStar_All.pipe_right lbls (FStar_String.concat "\n\t"))
-in (FStar_Util.format1 "The following problems were found:\n\t%s" uu____579))
-end))
-
-
-let top_level_effect : Prims.string = "Top-level let-bindings must be total; this term may have effects"
-
-
-let cardinality_constraint_violated = (fun l a -> (
-
-let uu____597 = (FStar_Syntax_Print.lid_to_string l)
-in (
-
-let uu____598 = (FStar_Syntax_Print.bv_to_string a.FStar_Syntax_Syntax.v)
-in (FStar_Util.format2 "Constructor %s violates the cardinality of Type at parameter \'%s\'; type arguments are not allowed" uu____597 uu____598))))
-
-
-
-=======
 let info_at_pos:
   FStar_TypeChecker_Env.env ->
     Prims.string ->
@@ -853,5 +437,4 @@
       let uu____801 = FStar_Syntax_Print.bv_to_string a.FStar_Syntax_Syntax.v in
       FStar_Util.format2
         "Constructor %s violates the cardinality of Type at parameter '%s'; type arguments are not allowed"
-        uu____800 uu____801
->>>>>>> 0a4ecc34
+        uu____800 uu____801