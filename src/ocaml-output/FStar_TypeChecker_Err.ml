
open Prims
<<<<<<< HEAD
open FStar_Pervasives

let info_at_pos : FStar_TypeChecker_Env.env  ->  Prims.string  ->  Prims.int  ->  Prims.int  ->  ((Prims.string, FStar_Ident.lid) FStar_Util.either * FStar_Syntax_Syntax.typ * FStar_Range.range) FStar_Pervasives_Native.option = (fun env file row col -> (

let uu____29 = (

let uu____32 = (FStar_ST.op_Bang env.FStar_TypeChecker_Env.identifier_info)
in (FStar_TypeChecker_Common.id_info_at_pos uu____32 file row col))
in (match (uu____29) with
| FStar_Pervasives_Native.None -> begin
FStar_Pervasives_Native.None
end
| FStar_Pervasives_Native.Some (info) -> begin
(match (info.FStar_TypeChecker_Common.identifier) with
| FStar_Util.Inl (bv) -> begin
(

let uu____115 = (

let uu____126 = (

let uu____131 = (FStar_Syntax_Print.nm_to_string bv)
in FStar_Util.Inl (uu____131))
in (

let uu____132 = (FStar_Syntax_Syntax.range_of_bv bv)
in ((uu____126), (info.FStar_TypeChecker_Common.identifier_ty), (uu____132))))
in FStar_Pervasives_Native.Some (uu____115))
end
| FStar_Util.Inr (fv) -> begin
(

let uu____148 = (

let uu____159 = (

let uu____164 = (FStar_Syntax_Syntax.lid_of_fv fv)
in FStar_Util.Inr (uu____164))
in (

let uu____165 = (FStar_Syntax_Syntax.range_of_fv fv)
in ((uu____159), (info.FStar_TypeChecker_Common.identifier_ty), (uu____165))))
in FStar_Pervasives_Native.Some (uu____148))
end)
end)))


let add_errors : FStar_TypeChecker_Env.env  ->  (Prims.string * FStar_Range.range) Prims.list  ->  Prims.unit = (fun env errs -> (

let errs1 = (FStar_All.pipe_right errs (FStar_List.map (fun uu____231 -> (match (uu____231) with
| (msg, r) -> begin
(match ((Prims.op_Equality r FStar_Range.dummyRange)) with
| true -> begin
(

let uu____246 = (FStar_TypeChecker_Env.get_range env)
in ((msg), (uu____246)))
end
| uu____247 -> begin
(

let r' = (

let uu____249 = (FStar_Range.use_range r)
in (FStar_Range.set_def_range r uu____249))
in (

let uu____250 = (

let uu____251 = (FStar_Range.file_of_range r')
in (

let uu____252 = (

let uu____253 = (FStar_TypeChecker_Env.get_range env)
in (FStar_Range.file_of_range uu____253))
in (Prims.op_disEquality uu____251 uu____252)))
in (match (uu____250) with
| true -> begin
(

let uu____258 = (

let uu____259 = (

let uu____260 = (

let uu____261 = (FStar_Range.string_of_use_range r)
in (Prims.strcat uu____261 ")"))
in (Prims.strcat "(Also see: " uu____260))
in (Prims.strcat msg uu____259))
in (

let uu____262 = (FStar_TypeChecker_Env.get_range env)
in ((uu____258), (uu____262))))
end
| uu____263 -> begin
((msg), (r))
end)))
end)
end))))
in (FStar_Errors.add_errors errs1)))


let err_msg_type_strings : FStar_TypeChecker_Env.env  ->  FStar_Syntax_Syntax.term  ->  FStar_Syntax_Syntax.term  ->  (Prims.string * Prims.string) = (fun env t1 t2 -> (

let s1 = (FStar_TypeChecker_Normalize.term_to_string env t1)
in (

let s2 = (FStar_TypeChecker_Normalize.term_to_string env t2)
in (match ((Prims.op_Equality s1 s2)) with
| true -> begin
(FStar_Options.with_saved_options (fun uu____298 -> ((

let uu____300 = (FStar_Options.set_options FStar_Options.Set "--print_full_names --print_universes")
in ());
(

let uu____301 = (FStar_TypeChecker_Normalize.term_to_string env t1)
in (

let uu____302 = (FStar_TypeChecker_Normalize.term_to_string env t2)
in ((uu____301), (uu____302))));
)))
end
| uu____303 -> begin
((s1), (s2))
end))))


let exhaustiveness_check : Prims.string = "Patterns are incomplete"


let subtyping_failed : FStar_TypeChecker_Env.env  ->  FStar_Syntax_Syntax.typ  ->  FStar_Syntax_Syntax.typ  ->  Prims.unit  ->  Prims.string = (fun env t1 t2 x -> (

let uu____320 = (err_msg_type_strings env t1 t2)
in (match (uu____320) with
| (s1, s2) -> begin
(FStar_Util.format2 "Subtyping check failed; expected type %s; got type %s" s2 s1)
end)))


let ill_kinded_type : Prims.string = "Ill-kinded type"


let totality_check : Prims.string = "This term may not terminate"


let unexpected_signature_for_monad : FStar_TypeChecker_Env.env  ->  FStar_Ident.lident  ->  FStar_Syntax_Syntax.term  ->  Prims.string = (fun env m k -> (

let uu____339 = (FStar_TypeChecker_Normalize.term_to_string env k)
in (FStar_Util.format2 "Unexpected signature for monad \"%s\". Expected a signature of the form (a:Type => WP a => Effect); got %s" m.FStar_Ident.str uu____339)))


let expected_a_term_of_type_t_got_a_function : FStar_TypeChecker_Env.env  ->  Prims.string  ->  FStar_Syntax_Syntax.term  ->  FStar_Syntax_Syntax.term  ->  Prims.string = (fun env msg t e -> (

let uu____356 = (FStar_TypeChecker_Normalize.term_to_string env t)
in (

let uu____357 = (FStar_Syntax_Print.term_to_string e)
in (FStar_Util.format3 "Expected a term of type \"%s\"; got a function \"%s\" (%s)" uu____356 uu____357 msg))))


let unexpected_implicit_argument : Prims.string = "Unexpected instantiation of an implicit argument to a function that only expects explicit arguments"


let expected_expression_of_type : FStar_TypeChecker_Env.env  ->  FStar_Syntax_Syntax.term  ->  FStar_Syntax_Syntax.term  ->  FStar_Syntax_Syntax.term  ->  Prims.string = (fun env t1 e t2 -> (

let uu____374 = (err_msg_type_strings env t1 t2)
in (match (uu____374) with
| (s1, s2) -> begin
(

let uu____381 = (FStar_Syntax_Print.term_to_string e)
in (FStar_Util.format3 "Expected expression of type \"%s\"; got expression \"%s\" of type \"%s\"" s1 uu____381 s2))
end)))


let expected_function_with_parameter_of_type : FStar_TypeChecker_Env.env  ->  FStar_Syntax_Syntax.term  ->  FStar_Syntax_Syntax.term  ->  Prims.string  ->  Prims.string = (fun env t1 t2 -> (

let uu____396 = (err_msg_type_strings env t1 t2)
in (match (uu____396) with
| (s1, s2) -> begin
(FStar_Util.format3 "Expected a function with a parameter of type \"%s\"; this function has a parameter of type \"%s\"" s1 s2)
end)))


let expected_pattern_of_type : FStar_TypeChecker_Env.env  ->  FStar_Syntax_Syntax.term  ->  FStar_Syntax_Syntax.term  ->  FStar_Syntax_Syntax.term  ->  Prims.string = (fun env t1 e t2 -> (

let uu____421 = (err_msg_type_strings env t1 t2)
in (match (uu____421) with
| (s1, s2) -> begin
(

let uu____428 = (FStar_Syntax_Print.term_to_string e)
in (FStar_Util.format3 "Expected pattern of type \"%s\"; got pattern \"%s\" of type \"%s\"" s1 uu____428 s2))
end)))


let basic_type_error : FStar_TypeChecker_Env.env  ->  FStar_Syntax_Syntax.term FStar_Pervasives_Native.option  ->  FStar_Syntax_Syntax.term  ->  FStar_Syntax_Syntax.term  ->  Prims.string = (fun env eopt t1 t2 -> (

let uu____449 = (err_msg_type_strings env t1 t2)
in (match (uu____449) with
| (s1, s2) -> begin
(match (eopt) with
| FStar_Pervasives_Native.None -> begin
(FStar_Util.format2 "Expected type \"%s\"; got type \"%s\"" s1 s2)
end
| FStar_Pervasives_Native.Some (e) -> begin
(

let uu____457 = (FStar_TypeChecker_Normalize.term_to_string env e)
in (FStar_Util.format3 "Expected type \"%s\"; but \"%s\" has type \"%s\"" s1 uu____457 s2))
end)
end)))


let occurs_check : Prims.string = "Possibly infinite typ (occurs check failed)"


let unification_well_formedness : Prims.string = "Term or type of an unexpected sort"


let incompatible_kinds : FStar_TypeChecker_Env.env  ->  FStar_Syntax_Syntax.term  ->  FStar_Syntax_Syntax.term  ->  Prims.string = (fun env k1 k2 -> (

let uu____470 = (FStar_TypeChecker_Normalize.term_to_string env k1)
in (

let uu____471 = (FStar_TypeChecker_Normalize.term_to_string env k2)
in (FStar_Util.format2 "Kinds \"%s\" and \"%s\" are incompatible" uu____470 uu____471))))


let constructor_builds_the_wrong_type : FStar_TypeChecker_Env.env  ->  FStar_Syntax_Syntax.term  ->  FStar_Syntax_Syntax.term  ->  FStar_Syntax_Syntax.term  ->  Prims.string = (fun env d t t' -> (

let uu____488 = (FStar_Syntax_Print.term_to_string d)
in (

let uu____489 = (FStar_TypeChecker_Normalize.term_to_string env t)
in (

let uu____490 = (FStar_TypeChecker_Normalize.term_to_string env t')
in (FStar_Util.format3 "Constructor \"%s\" builds a value of type \"%s\"; expected \"%s\"" uu____488 uu____489 uu____490)))))


let constructor_fails_the_positivity_check : 'Auu____499 . 'Auu____499  ->  FStar_Syntax_Syntax.term  ->  FStar_Ident.lid  ->  Prims.string = (fun env d l -> (

let uu____512 = (FStar_Syntax_Print.term_to_string d)
in (

let uu____513 = (FStar_Syntax_Print.lid_to_string l)
in (FStar_Util.format2 "Constructor \"%s\" fails the strict positivity check; the constructed type \"%s\" occurs to the left of a pure function type" uu____512 uu____513))))


let inline_type_annotation_and_val_decl : FStar_Ident.lid  ->  Prims.string = (fun l -> (

let uu____518 = (FStar_Syntax_Print.lid_to_string l)
in (FStar_Util.format1 "\"%s\" has a val declaration as well as an inlined type annotation; remove one" uu____518)))


let inferred_type_causes_variable_to_escape : FStar_TypeChecker_Env.env  ->  FStar_Syntax_Syntax.term  ->  FStar_Syntax_Syntax.bv  ->  Prims.string = (fun env t x -> (

let uu____531 = (FStar_TypeChecker_Normalize.term_to_string env t)
in (

let uu____532 = (FStar_Syntax_Print.bv_to_string x)
in (FStar_Util.format2 "Inferred type \"%s\" causes variable \"%s\" to escape its scope" uu____531 uu____532))))


let expected_function_typ : FStar_TypeChecker_Env.env  ->  FStar_Syntax_Syntax.term  ->  Prims.string = (fun env t -> (

let uu____541 = (FStar_TypeChecker_Normalize.term_to_string env t)
in (FStar_Util.format1 "Expected a function; got an expression of type \"%s\"" uu____541)))


let expected_poly_typ : FStar_TypeChecker_Env.env  ->  FStar_Syntax_Syntax.term  ->  FStar_Syntax_Syntax.term  ->  FStar_Syntax_Syntax.term  ->  Prims.string = (fun env f t targ -> (

let uu____558 = (FStar_Syntax_Print.term_to_string f)
in (

let uu____559 = (FStar_TypeChecker_Normalize.term_to_string env t)
in (

let uu____560 = (FStar_TypeChecker_Normalize.term_to_string env targ)
in (FStar_Util.format3 "Expected a polymorphic function; got an expression \"%s\" of type \"%s\" applied to a type \"%s\"" uu____558 uu____559 uu____560)))))


let nonlinear_pattern_variable : FStar_Syntax_Syntax.bv  ->  Prims.string = (fun x -> (

let m = (FStar_Syntax_Print.bv_to_string x)
in (FStar_Util.format1 "The pattern variable \"%s\" was used more than once" m)))


let disjunctive_pattern_vars : FStar_Syntax_Syntax.bv Prims.list  ->  FStar_Syntax_Syntax.bv Prims.list  ->  Prims.string = (fun v1 v2 -> (

let vars = (fun v3 -> (

let uu____590 = (FStar_All.pipe_right v3 (FStar_List.map FStar_Syntax_Print.bv_to_string))
in (FStar_All.pipe_right uu____590 (FStar_String.concat ", "))))
in (

let uu____599 = (vars v1)
in (

let uu____600 = (vars v2)
in (FStar_Util.format2 "Every alternative of an \'or\' pattern must bind the same variables; here one branch binds (\"%s\") and another (\"%s\")" uu____599 uu____600)))))


let name_and_result : FStar_Syntax_Syntax.comp' FStar_Syntax_Syntax.syntax  ->  (Prims.string * FStar_Syntax_Syntax.term' FStar_Syntax_Syntax.syntax) = (fun c -> (match (c.FStar_Syntax_Syntax.n) with
| FStar_Syntax_Syntax.Total (t, uu____622) -> begin
(("Tot"), (t))
end
| FStar_Syntax_Syntax.GTotal (t, uu____634) -> begin
(("GTot"), (t))
end
| FStar_Syntax_Syntax.Comp (ct) -> begin
(

let uu____646 = (FStar_Syntax_Print.lid_to_string ct.FStar_Syntax_Syntax.effect_name)
in ((uu____646), (ct.FStar_Syntax_Syntax.result_typ)))
end))


let computed_computation_type_does_not_match_annotation : 'Auu____659 . FStar_TypeChecker_Env.env  ->  'Auu____659  ->  FStar_Syntax_Syntax.comp' FStar_Syntax_Syntax.syntax  ->  FStar_Syntax_Syntax.comp' FStar_Syntax_Syntax.syntax  ->  Prims.string = (fun env e c c' -> (

let uu____684 = (name_and_result c)
in (match (uu____684) with
| (f1, r1) -> begin
(

let uu____697 = (name_and_result c')
in (match (uu____697) with
| (f2, r2) -> begin
(

let uu____710 = (err_msg_type_strings env r1 r2)
in (match (uu____710) with
| (s1, s2) -> begin
(FStar_Util.format4 "Computed type \"%s\" and effect \"%s\" is not compatible with the annotated type \"%s\" effect \"%s\"" s1 f1 s2 f2)
end))
end))
end)))


let unexpected_non_trivial_precondition_on_term : FStar_TypeChecker_Env.env  ->  FStar_Syntax_Syntax.term  ->  Prims.string = (fun env f -> (

let uu____725 = (FStar_TypeChecker_Normalize.term_to_string env f)
in (FStar_Util.format1 "Term has an unexpected non-trivial pre-condition: %s" uu____725)))


let expected_pure_expression : FStar_Syntax_Syntax.term  ->  FStar_Syntax_Syntax.comp' FStar_Syntax_Syntax.syntax  ->  Prims.string = (fun e c -> (

let uu____738 = (FStar_Syntax_Print.term_to_string e)
in (

let uu____739 = (

let uu____740 = (name_and_result c)
in (FStar_All.pipe_left FStar_Pervasives_Native.fst uu____740))
in (FStar_Util.format2 "Expected a pure expression; got an expression \"%s\" with effect \"%s\"" uu____738 uu____739))))


let expected_ghost_expression : FStar_Syntax_Syntax.term  ->  FStar_Syntax_Syntax.comp' FStar_Syntax_Syntax.syntax  ->  Prims.string = (fun e c -> (

let uu____767 = (FStar_Syntax_Print.term_to_string e)
in (

let uu____768 = (

let uu____769 = (name_and_result c)
in (FStar_All.pipe_left FStar_Pervasives_Native.fst uu____769))
in (FStar_Util.format2 "Expected a ghost expression; got an expression \"%s\" with effect \"%s\"" uu____767 uu____768))))


let expected_effect_1_got_effect_2 : FStar_Ident.lident  ->  FStar_Ident.lident  ->  Prims.string = (fun c1 c2 -> (

let uu____792 = (FStar_Syntax_Print.lid_to_string c1)
in (

let uu____793 = (FStar_Syntax_Print.lid_to_string c2)
in (FStar_Util.format2 "Expected a computation with effect %s; but it has effect %s" uu____792 uu____793))))


let failed_to_prove_specification_of : FStar_Syntax_Syntax.lbname  ->  Prims.string Prims.list  ->  Prims.string = (fun l lbls -> (

let uu____806 = (FStar_Syntax_Print.lbname_to_string l)
in (

let uu____807 = (FStar_All.pipe_right lbls (FStar_String.concat ", "))
in (FStar_Util.format2 "Failed to prove specification of %s; assertions at [%s] may fail" uu____806 uu____807))))


let failed_to_prove_specification : Prims.string Prims.list  ->  Prims.string = (fun lbls -> (match (lbls) with
| [] -> begin
"An unknown assertion in the term at this location was not provable"
end
| uu____818 -> begin
(

let uu____821 = (FStar_All.pipe_right lbls (FStar_String.concat "\n\t"))
in (FStar_Util.format1 "The following problems were found:\n\t%s" uu____821))
end))


let top_level_effect : Prims.string = "Top-level let-bindings must be total; this term may have effects"


let cardinality_constraint_violated : FStar_Ident.lid  ->  FStar_Syntax_Syntax.bv FStar_Syntax_Syntax.withinfo_t  ->  Prims.string = (fun l a -> (

let uu____836 = (FStar_Syntax_Print.lid_to_string l)
in (

let uu____837 = (FStar_Syntax_Print.bv_to_string a.FStar_Syntax_Syntax.v)
in (FStar_Util.format2 "Constructor %s violates the cardinality of Type at parameter \'%s\'; type arguments are not allowed" uu____836 uu____837))))



=======
let info_at_pos:
  FStar_TypeChecker_Env.env ->
    Prims.string ->
      Prims.int ->
        Prims.int ->
          ((Prims.string,FStar_Ident.lid) FStar_Util.either,FStar_Syntax_Syntax.typ,
            FStar_Range.range) FStar_Pervasives_Native.tuple3
            FStar_Pervasives_Native.option
  =
  fun env  ->
    fun file  ->
      fun row  ->
        fun col  ->
          let uu____25 =
            let uu____28 =
              FStar_ST.op_Bang env.FStar_TypeChecker_Env.identifier_info in
            FStar_TypeChecker_Common.id_info_at_pos uu____28 file row col in
          match uu____25 with
          | FStar_Pervasives_Native.None  -> FStar_Pervasives_Native.None
          | FStar_Pervasives_Native.Some info ->
              (match info.FStar_TypeChecker_Common.identifier with
               | FStar_Util.Inl bv ->
                   let uu____111 =
                     let uu____122 =
                       let uu____127 = FStar_Syntax_Print.nm_to_string bv in
                       FStar_Util.Inl uu____127 in
                     let uu____128 = FStar_Syntax_Syntax.range_of_bv bv in
                     (uu____122,
                       (info.FStar_TypeChecker_Common.identifier_ty),
                       uu____128) in
                   FStar_Pervasives_Native.Some uu____111
               | FStar_Util.Inr fv ->
                   let uu____144 =
                     let uu____155 =
                       let uu____160 = FStar_Syntax_Syntax.lid_of_fv fv in
                       FStar_Util.Inr uu____160 in
                     let uu____161 = FStar_Syntax_Syntax.range_of_fv fv in
                     (uu____155,
                       (info.FStar_TypeChecker_Common.identifier_ty),
                       uu____161) in
                   FStar_Pervasives_Native.Some uu____144)
let add_errors:
  FStar_TypeChecker_Env.env ->
    (Prims.string,FStar_Range.range) FStar_Pervasives_Native.tuple2
      Prims.list -> Prims.unit
  =
  fun env  ->
    fun errs  ->
      let errs1 =
        FStar_All.pipe_right errs
          (FStar_List.map
             (fun uu____225  ->
                match uu____225 with
                | (msg,r) ->
                    if r = FStar_Range.dummyRange
                    then
                      let uu____240 = FStar_TypeChecker_Env.get_range env in
                      (msg, uu____240)
                    else
                      (let r' =
                         let uu____243 = FStar_Range.use_range r in
                         FStar_Range.set_def_range r uu____243 in
                       let uu____244 =
                         let uu____245 = FStar_Range.file_of_range r' in
                         let uu____246 =
                           let uu____247 =
                             FStar_TypeChecker_Env.get_range env in
                           FStar_Range.file_of_range uu____247 in
                         uu____245 <> uu____246 in
                       if uu____244
                       then
                         let uu____252 =
                           let uu____253 =
                             let uu____254 =
                               let uu____255 =
                                 FStar_Range.string_of_use_range r in
                               Prims.strcat uu____255 ")" in
                             Prims.strcat "(Also see: " uu____254 in
                           Prims.strcat msg uu____253 in
                         let uu____256 = FStar_TypeChecker_Env.get_range env in
                         (uu____252, uu____256)
                       else (msg, r)))) in
      FStar_Errors.add_errors errs1
let err_msg_type_strings:
  FStar_TypeChecker_Env.env ->
    FStar_Syntax_Syntax.term ->
      FStar_Syntax_Syntax.term ->
        (Prims.string,Prims.string) FStar_Pervasives_Native.tuple2
  =
  fun env  ->
    fun t1  ->
      fun t2  ->
        let s1 = FStar_TypeChecker_Normalize.term_to_string env t1 in
        let s2 = FStar_TypeChecker_Normalize.term_to_string env t2 in
        if s1 = s2
        then
          FStar_Options.with_saved_options
            (fun uu____289  ->
               (let uu____291 =
                  FStar_Options.set_options FStar_Options.Set
                    "--print_full_names --print_universes" in
                ());
               (let uu____292 =
                  FStar_TypeChecker_Normalize.term_to_string env t1 in
                let uu____293 =
                  FStar_TypeChecker_Normalize.term_to_string env t2 in
                (uu____292, uu____293)))
        else (s1, s2)
let exhaustiveness_check: Prims.string = "Patterns are incomplete"
let subtyping_failed:
  FStar_TypeChecker_Env.env ->
    FStar_Syntax_Syntax.typ ->
      FStar_Syntax_Syntax.typ -> Prims.unit -> Prims.string
  =
  fun env  ->
    fun t1  ->
      fun t2  ->
        fun x  ->
          let uu____307 = err_msg_type_strings env t1 t2 in
          match uu____307 with
          | (s1,s2) ->
              FStar_Util.format2
                "Subtyping check failed; expected type %s; got type %s" s2 s1
let ill_kinded_type: Prims.string = "Ill-kinded type"
let totality_check: Prims.string = "This term may not terminate"
let unexpected_signature_for_monad:
  FStar_TypeChecker_Env.env ->
    FStar_Ident.lident -> FStar_Syntax_Syntax.term -> Prims.string
  =
  fun env  ->
    fun m  ->
      fun k  ->
        let uu____323 = FStar_TypeChecker_Normalize.term_to_string env k in
        FStar_Util.format2
          "Unexpected signature for monad \"%s\". Expected a signature of the form (a:Type => WP a => Effect); got %s"
          m.FStar_Ident.str uu____323
let expected_a_term_of_type_t_got_a_function:
  FStar_TypeChecker_Env.env ->
    Prims.string ->
      FStar_Syntax_Syntax.term -> FStar_Syntax_Syntax.term -> Prims.string
  =
  fun env  ->
    fun msg  ->
      fun t  ->
        fun e  ->
          let uu____336 = FStar_TypeChecker_Normalize.term_to_string env t in
          let uu____337 = FStar_Syntax_Print.term_to_string e in
          FStar_Util.format3
            "Expected a term of type \"%s\"; got a function \"%s\" (%s)"
            uu____336 uu____337 msg
let unexpected_implicit_argument: Prims.string =
  "Unexpected instantiation of an implicit argument to a function that only expects explicit arguments"
let expected_expression_of_type:
  FStar_TypeChecker_Env.env ->
    FStar_Syntax_Syntax.term ->
      FStar_Syntax_Syntax.term -> FStar_Syntax_Syntax.term -> Prims.string
  =
  fun env  ->
    fun t1  ->
      fun e  ->
        fun t2  ->
          let uu____350 = err_msg_type_strings env t1 t2 in
          match uu____350 with
          | (s1,s2) ->
              let uu____357 = FStar_Syntax_Print.term_to_string e in
              FStar_Util.format3
                "Expected expression of type \"%s\"; got expression \"%s\" of type \"%s\""
                s1 uu____357 s2
let expected_function_with_parameter_of_type:
  FStar_TypeChecker_Env.env ->
    FStar_Syntax_Syntax.term ->
      FStar_Syntax_Syntax.term -> Prims.string -> Prims.string
  =
  fun env  ->
    fun t1  ->
      fun t2  ->
        let uu____369 = err_msg_type_strings env t1 t2 in
        match uu____369 with
        | (s1,s2) ->
            FStar_Util.format3
              "Expected a function with a parameter of type \"%s\"; this function has a parameter of type \"%s\""
              s1 s2
let expected_pattern_of_type:
  FStar_TypeChecker_Env.env ->
    FStar_Syntax_Syntax.term ->
      FStar_Syntax_Syntax.term -> FStar_Syntax_Syntax.term -> Prims.string
  =
  fun env  ->
    fun t1  ->
      fun e  ->
        fun t2  ->
          let uu____390 = err_msg_type_strings env t1 t2 in
          match uu____390 with
          | (s1,s2) ->
              let uu____397 = FStar_Syntax_Print.term_to_string e in
              FStar_Util.format3
                "Expected pattern of type \"%s\"; got pattern \"%s\" of type \"%s\""
                s1 uu____397 s2
let basic_type_error:
  FStar_TypeChecker_Env.env ->
    FStar_Syntax_Syntax.term FStar_Pervasives_Native.option ->
      FStar_Syntax_Syntax.term -> FStar_Syntax_Syntax.term -> Prims.string
  =
  fun env  ->
    fun eopt  ->
      fun t1  ->
        fun t2  ->
          let uu____414 = err_msg_type_strings env t1 t2 in
          match uu____414 with
          | (s1,s2) ->
              (match eopt with
               | FStar_Pervasives_Native.None  ->
                   FStar_Util.format2 "Expected type \"%s\"; got type \"%s\""
                     s1 s2
               | FStar_Pervasives_Native.Some e ->
                   let uu____422 =
                     FStar_TypeChecker_Normalize.term_to_string env e in
                   FStar_Util.format3
                     "Expected type \"%s\"; but \"%s\" has type \"%s\"" s1
                     uu____422 s2)
let occurs_check: Prims.string =
  "Possibly infinite typ (occurs check failed)"
let unification_well_formedness: Prims.string =
  "Term or type of an unexpected sort"
let incompatible_kinds:
  FStar_TypeChecker_Env.env ->
    FStar_Syntax_Syntax.term -> FStar_Syntax_Syntax.term -> Prims.string
  =
  fun env  ->
    fun k1  ->
      fun k2  ->
        let uu____432 = FStar_TypeChecker_Normalize.term_to_string env k1 in
        let uu____433 = FStar_TypeChecker_Normalize.term_to_string env k2 in
        FStar_Util.format2 "Kinds \"%s\" and \"%s\" are incompatible"
          uu____432 uu____433
let constructor_builds_the_wrong_type:
  FStar_TypeChecker_Env.env ->
    FStar_Syntax_Syntax.term ->
      FStar_Syntax_Syntax.term -> FStar_Syntax_Syntax.term -> Prims.string
  =
  fun env  ->
    fun d  ->
      fun t  ->
        fun t'  ->
          let uu____446 = FStar_Syntax_Print.term_to_string d in
          let uu____447 = FStar_TypeChecker_Normalize.term_to_string env t in
          let uu____448 = FStar_TypeChecker_Normalize.term_to_string env t' in
          FStar_Util.format3
            "Constructor \"%s\" builds a value of type \"%s\"; expected \"%s\""
            uu____446 uu____447 uu____448
let constructor_fails_the_positivity_check:
  'Auu____453 .
    'Auu____453 ->
      FStar_Syntax_Syntax.term -> FStar_Ident.lid -> Prims.string
  =
  fun env  ->
    fun d  ->
      fun l  ->
        let uu____466 = FStar_Syntax_Print.term_to_string d in
        let uu____467 = FStar_Syntax_Print.lid_to_string l in
        FStar_Util.format2
          "Constructor \"%s\" fails the strict positivity check; the constructed type \"%s\" occurs to the left of a pure function type"
          uu____466 uu____467
let inline_type_annotation_and_val_decl: FStar_Ident.lid -> Prims.string =
  fun l  ->
    let uu____471 = FStar_Syntax_Print.lid_to_string l in
    FStar_Util.format1
      "\"%s\" has a val declaration as well as an inlined type annotation; remove one"
      uu____471
let inferred_type_causes_variable_to_escape:
  FStar_TypeChecker_Env.env ->
    FStar_Syntax_Syntax.term -> FStar_Syntax_Syntax.bv -> Prims.string
  =
  fun env  ->
    fun t  ->
      fun x  ->
        let uu____481 = FStar_TypeChecker_Normalize.term_to_string env t in
        let uu____482 = FStar_Syntax_Print.bv_to_string x in
        FStar_Util.format2
          "Inferred type \"%s\" causes variable \"%s\" to escape its scope"
          uu____481 uu____482
let expected_function_typ:
  FStar_TypeChecker_Env.env -> FStar_Syntax_Syntax.term -> Prims.string =
  fun env  ->
    fun t  ->
      let uu____489 = FStar_TypeChecker_Normalize.term_to_string env t in
      FStar_Util.format1
        "Expected a function; got an expression of type \"%s\"" uu____489
let expected_poly_typ:
  FStar_TypeChecker_Env.env ->
    FStar_Syntax_Syntax.term ->
      FStar_Syntax_Syntax.term -> FStar_Syntax_Syntax.term -> Prims.string
  =
  fun env  ->
    fun f  ->
      fun t  ->
        fun targ  ->
          let uu____502 = FStar_Syntax_Print.term_to_string f in
          let uu____503 = FStar_TypeChecker_Normalize.term_to_string env t in
          let uu____504 = FStar_TypeChecker_Normalize.term_to_string env targ in
          FStar_Util.format3
            "Expected a polymorphic function; got an expression \"%s\" of type \"%s\" applied to a type \"%s\""
            uu____502 uu____503 uu____504
let nonlinear_pattern_variable: FStar_Syntax_Syntax.bv -> Prims.string =
  fun x  ->
    let m = FStar_Syntax_Print.bv_to_string x in
    FStar_Util.format1 "The pattern variable \"%s\" was used more than once"
      m
let disjunctive_pattern_vars:
  FStar_Syntax_Syntax.bv Prims.list ->
    FStar_Syntax_Syntax.bv Prims.list -> Prims.string
  =
  fun v1  ->
    fun v2  ->
      let vars v3 =
        let uu____531 =
          FStar_All.pipe_right v3
            (FStar_List.map FStar_Syntax_Print.bv_to_string) in
        FStar_All.pipe_right uu____531 (FStar_String.concat ", ") in
      let uu____540 = vars v1 in
      let uu____541 = vars v2 in
      FStar_Util.format2
        "Every alternative of an 'or' pattern must bind the same variables; here one branch binds (\"%s\") and another (\"%s\")"
        uu____540 uu____541
let name_and_result:
  FStar_Syntax_Syntax.comp' FStar_Syntax_Syntax.syntax ->
    (Prims.string,FStar_Syntax_Syntax.term' FStar_Syntax_Syntax.syntax)
      FStar_Pervasives_Native.tuple2
  =
  fun c  ->
    match c.FStar_Syntax_Syntax.n with
    | FStar_Syntax_Syntax.Total (t,uu____562) -> ("Tot", t)
    | FStar_Syntax_Syntax.GTotal (t,uu____574) -> ("GTot", t)
    | FStar_Syntax_Syntax.Comp ct ->
        let uu____586 =
          FStar_Syntax_Print.lid_to_string ct.FStar_Syntax_Syntax.effect_name in
        (uu____586, (ct.FStar_Syntax_Syntax.result_typ))
let computed_computation_type_does_not_match_annotation:
  'Auu____594 .
    FStar_TypeChecker_Env.env ->
      'Auu____594 ->
        FStar_Syntax_Syntax.comp' FStar_Syntax_Syntax.syntax ->
          FStar_Syntax_Syntax.comp' FStar_Syntax_Syntax.syntax ->
            Prims.string
  =
  fun env  ->
    fun e  ->
      fun c  ->
        fun c'  ->
          let uu____619 = name_and_result c in
          match uu____619 with
          | (f1,r1) ->
              let uu____632 = name_and_result c' in
              (match uu____632 with
               | (f2,r2) ->
                   let uu____645 = err_msg_type_strings env r1 r2 in
                   (match uu____645 with
                    | (s1,s2) ->
                        FStar_Util.format4
                          "Computed type \"%s\" and effect \"%s\" is not compatible with the annotated type \"%s\" effect \"%s\""
                          s1 f1 s2 f2))
let unexpected_non_trivial_precondition_on_term:
  FStar_TypeChecker_Env.env -> FStar_Syntax_Syntax.term -> Prims.string =
  fun env  ->
    fun f  ->
      let uu____658 = FStar_TypeChecker_Normalize.term_to_string env f in
      FStar_Util.format1
        "Term has an unexpected non-trivial pre-condition: %s" uu____658
let expected_pure_expression:
  FStar_Syntax_Syntax.term ->
    FStar_Syntax_Syntax.comp' FStar_Syntax_Syntax.syntax -> Prims.string
  =
  fun e  ->
    fun c  ->
      let uu____669 = FStar_Syntax_Print.term_to_string e in
      let uu____670 =
        let uu____671 = name_and_result c in
        FStar_All.pipe_left FStar_Pervasives_Native.fst uu____671 in
      FStar_Util.format2
        "Expected a pure expression; got an expression \"%s\" with effect \"%s\""
        uu____669 uu____670
let expected_ghost_expression:
  FStar_Syntax_Syntax.term ->
    FStar_Syntax_Syntax.comp' FStar_Syntax_Syntax.syntax -> Prims.string
  =
  fun e  ->
    fun c  ->
      let uu____696 = FStar_Syntax_Print.term_to_string e in
      let uu____697 =
        let uu____698 = name_and_result c in
        FStar_All.pipe_left FStar_Pervasives_Native.fst uu____698 in
      FStar_Util.format2
        "Expected a ghost expression; got an expression \"%s\" with effect \"%s\""
        uu____696 uu____697
let expected_effect_1_got_effect_2:
  FStar_Ident.lident -> FStar_Ident.lident -> Prims.string =
  fun c1  ->
    fun c2  ->
      let uu____719 = FStar_Syntax_Print.lid_to_string c1 in
      let uu____720 = FStar_Syntax_Print.lid_to_string c2 in
      FStar_Util.format2
        "Expected a computation with effect %s; but it has effect %s"
        uu____719 uu____720
let failed_to_prove_specification_of:
  FStar_Syntax_Syntax.lbname -> Prims.string Prims.list -> Prims.string =
  fun l  ->
    fun lbls  ->
      let uu____731 = FStar_Syntax_Print.lbname_to_string l in
      let uu____732 = FStar_All.pipe_right lbls (FStar_String.concat ", ") in
      FStar_Util.format2
        "Failed to prove specification of %s; assertions at [%s] may fail"
        uu____731 uu____732
let failed_to_prove_specification: Prims.string Prims.list -> Prims.string =
  fun lbls  ->
    match lbls with
    | [] ->
        "An unknown assertion in the term at this location was not provable"
    | uu____742 ->
        let uu____745 =
          FStar_All.pipe_right lbls (FStar_String.concat "\n\t") in
        FStar_Util.format1 "The following problems were found:\n\t%s"
          uu____745
let top_level_effect: Prims.string =
  "Top-level let-bindings must be total; this term may have effects"
let cardinality_constraint_violated:
  FStar_Ident.lid ->
    FStar_Syntax_Syntax.bv FStar_Syntax_Syntax.withinfo_t -> Prims.string
  =
  fun l  ->
    fun a  ->
      let uu____758 = FStar_Syntax_Print.lid_to_string l in
      let uu____759 = FStar_Syntax_Print.bv_to_string a.FStar_Syntax_Syntax.v in
      FStar_Util.format2
        "Constructor %s violates the cardinality of Type at parameter '%s'; type arguments are not allowed"
        uu____758 uu____759
>>>>>>> 484a43b6
<|MERGE_RESOLUTION|>--- conflicted
+++ resolved
@@ -1,423 +1,5 @@
 
 open Prims
-<<<<<<< HEAD
-open FStar_Pervasives
-
-let info_at_pos : FStar_TypeChecker_Env.env  ->  Prims.string  ->  Prims.int  ->  Prims.int  ->  ((Prims.string, FStar_Ident.lid) FStar_Util.either * FStar_Syntax_Syntax.typ * FStar_Range.range) FStar_Pervasives_Native.option = (fun env file row col -> (
-
-let uu____29 = (
-
-let uu____32 = (FStar_ST.op_Bang env.FStar_TypeChecker_Env.identifier_info)
-in (FStar_TypeChecker_Common.id_info_at_pos uu____32 file row col))
-in (match (uu____29) with
-| FStar_Pervasives_Native.None -> begin
-FStar_Pervasives_Native.None
-end
-| FStar_Pervasives_Native.Some (info) -> begin
-(match (info.FStar_TypeChecker_Common.identifier) with
-| FStar_Util.Inl (bv) -> begin
-(
-
-let uu____115 = (
-
-let uu____126 = (
-
-let uu____131 = (FStar_Syntax_Print.nm_to_string bv)
-in FStar_Util.Inl (uu____131))
-in (
-
-let uu____132 = (FStar_Syntax_Syntax.range_of_bv bv)
-in ((uu____126), (info.FStar_TypeChecker_Common.identifier_ty), (uu____132))))
-in FStar_Pervasives_Native.Some (uu____115))
-end
-| FStar_Util.Inr (fv) -> begin
-(
-
-let uu____148 = (
-
-let uu____159 = (
-
-let uu____164 = (FStar_Syntax_Syntax.lid_of_fv fv)
-in FStar_Util.Inr (uu____164))
-in (
-
-let uu____165 = (FStar_Syntax_Syntax.range_of_fv fv)
-in ((uu____159), (info.FStar_TypeChecker_Common.identifier_ty), (uu____165))))
-in FStar_Pervasives_Native.Some (uu____148))
-end)
-end)))
-
-
-let add_errors : FStar_TypeChecker_Env.env  ->  (Prims.string * FStar_Range.range) Prims.list  ->  Prims.unit = (fun env errs -> (
-
-let errs1 = (FStar_All.pipe_right errs (FStar_List.map (fun uu____231 -> (match (uu____231) with
-| (msg, r) -> begin
-(match ((Prims.op_Equality r FStar_Range.dummyRange)) with
-| true -> begin
-(
-
-let uu____246 = (FStar_TypeChecker_Env.get_range env)
-in ((msg), (uu____246)))
-end
-| uu____247 -> begin
-(
-
-let r' = (
-
-let uu____249 = (FStar_Range.use_range r)
-in (FStar_Range.set_def_range r uu____249))
-in (
-
-let uu____250 = (
-
-let uu____251 = (FStar_Range.file_of_range r')
-in (
-
-let uu____252 = (
-
-let uu____253 = (FStar_TypeChecker_Env.get_range env)
-in (FStar_Range.file_of_range uu____253))
-in (Prims.op_disEquality uu____251 uu____252)))
-in (match (uu____250) with
-| true -> begin
-(
-
-let uu____258 = (
-
-let uu____259 = (
-
-let uu____260 = (
-
-let uu____261 = (FStar_Range.string_of_use_range r)
-in (Prims.strcat uu____261 ")"))
-in (Prims.strcat "(Also see: " uu____260))
-in (Prims.strcat msg uu____259))
-in (
-
-let uu____262 = (FStar_TypeChecker_Env.get_range env)
-in ((uu____258), (uu____262))))
-end
-| uu____263 -> begin
-((msg), (r))
-end)))
-end)
-end))))
-in (FStar_Errors.add_errors errs1)))
-
-
-let err_msg_type_strings : FStar_TypeChecker_Env.env  ->  FStar_Syntax_Syntax.term  ->  FStar_Syntax_Syntax.term  ->  (Prims.string * Prims.string) = (fun env t1 t2 -> (
-
-let s1 = (FStar_TypeChecker_Normalize.term_to_string env t1)
-in (
-
-let s2 = (FStar_TypeChecker_Normalize.term_to_string env t2)
-in (match ((Prims.op_Equality s1 s2)) with
-| true -> begin
-(FStar_Options.with_saved_options (fun uu____298 -> ((
-
-let uu____300 = (FStar_Options.set_options FStar_Options.Set "--print_full_names --print_universes")
-in ());
-(
-
-let uu____301 = (FStar_TypeChecker_Normalize.term_to_string env t1)
-in (
-
-let uu____302 = (FStar_TypeChecker_Normalize.term_to_string env t2)
-in ((uu____301), (uu____302))));
-)))
-end
-| uu____303 -> begin
-((s1), (s2))
-end))))
-
-
-let exhaustiveness_check : Prims.string = "Patterns are incomplete"
-
-
-let subtyping_failed : FStar_TypeChecker_Env.env  ->  FStar_Syntax_Syntax.typ  ->  FStar_Syntax_Syntax.typ  ->  Prims.unit  ->  Prims.string = (fun env t1 t2 x -> (
-
-let uu____320 = (err_msg_type_strings env t1 t2)
-in (match (uu____320) with
-| (s1, s2) -> begin
-(FStar_Util.format2 "Subtyping check failed; expected type %s; got type %s" s2 s1)
-end)))
-
-
-let ill_kinded_type : Prims.string = "Ill-kinded type"
-
-
-let totality_check : Prims.string = "This term may not terminate"
-
-
-let unexpected_signature_for_monad : FStar_TypeChecker_Env.env  ->  FStar_Ident.lident  ->  FStar_Syntax_Syntax.term  ->  Prims.string = (fun env m k -> (
-
-let uu____339 = (FStar_TypeChecker_Normalize.term_to_string env k)
-in (FStar_Util.format2 "Unexpected signature for monad \"%s\". Expected a signature of the form (a:Type => WP a => Effect); got %s" m.FStar_Ident.str uu____339)))
-
-
-let expected_a_term_of_type_t_got_a_function : FStar_TypeChecker_Env.env  ->  Prims.string  ->  FStar_Syntax_Syntax.term  ->  FStar_Syntax_Syntax.term  ->  Prims.string = (fun env msg t e -> (
-
-let uu____356 = (FStar_TypeChecker_Normalize.term_to_string env t)
-in (
-
-let uu____357 = (FStar_Syntax_Print.term_to_string e)
-in (FStar_Util.format3 "Expected a term of type \"%s\"; got a function \"%s\" (%s)" uu____356 uu____357 msg))))
-
-
-let unexpected_implicit_argument : Prims.string = "Unexpected instantiation of an implicit argument to a function that only expects explicit arguments"
-
-
-let expected_expression_of_type : FStar_TypeChecker_Env.env  ->  FStar_Syntax_Syntax.term  ->  FStar_Syntax_Syntax.term  ->  FStar_Syntax_Syntax.term  ->  Prims.string = (fun env t1 e t2 -> (
-
-let uu____374 = (err_msg_type_strings env t1 t2)
-in (match (uu____374) with
-| (s1, s2) -> begin
-(
-
-let uu____381 = (FStar_Syntax_Print.term_to_string e)
-in (FStar_Util.format3 "Expected expression of type \"%s\"; got expression \"%s\" of type \"%s\"" s1 uu____381 s2))
-end)))
-
-
-let expected_function_with_parameter_of_type : FStar_TypeChecker_Env.env  ->  FStar_Syntax_Syntax.term  ->  FStar_Syntax_Syntax.term  ->  Prims.string  ->  Prims.string = (fun env t1 t2 -> (
-
-let uu____396 = (err_msg_type_strings env t1 t2)
-in (match (uu____396) with
-| (s1, s2) -> begin
-(FStar_Util.format3 "Expected a function with a parameter of type \"%s\"; this function has a parameter of type \"%s\"" s1 s2)
-end)))
-
-
-let expected_pattern_of_type : FStar_TypeChecker_Env.env  ->  FStar_Syntax_Syntax.term  ->  FStar_Syntax_Syntax.term  ->  FStar_Syntax_Syntax.term  ->  Prims.string = (fun env t1 e t2 -> (
-
-let uu____421 = (err_msg_type_strings env t1 t2)
-in (match (uu____421) with
-| (s1, s2) -> begin
-(
-
-let uu____428 = (FStar_Syntax_Print.term_to_string e)
-in (FStar_Util.format3 "Expected pattern of type \"%s\"; got pattern \"%s\" of type \"%s\"" s1 uu____428 s2))
-end)))
-
-
-let basic_type_error : FStar_TypeChecker_Env.env  ->  FStar_Syntax_Syntax.term FStar_Pervasives_Native.option  ->  FStar_Syntax_Syntax.term  ->  FStar_Syntax_Syntax.term  ->  Prims.string = (fun env eopt t1 t2 -> (
-
-let uu____449 = (err_msg_type_strings env t1 t2)
-in (match (uu____449) with
-| (s1, s2) -> begin
-(match (eopt) with
-| FStar_Pervasives_Native.None -> begin
-(FStar_Util.format2 "Expected type \"%s\"; got type \"%s\"" s1 s2)
-end
-| FStar_Pervasives_Native.Some (e) -> begin
-(
-
-let uu____457 = (FStar_TypeChecker_Normalize.term_to_string env e)
-in (FStar_Util.format3 "Expected type \"%s\"; but \"%s\" has type \"%s\"" s1 uu____457 s2))
-end)
-end)))
-
-
-let occurs_check : Prims.string = "Possibly infinite typ (occurs check failed)"
-
-
-let unification_well_formedness : Prims.string = "Term or type of an unexpected sort"
-
-
-let incompatible_kinds : FStar_TypeChecker_Env.env  ->  FStar_Syntax_Syntax.term  ->  FStar_Syntax_Syntax.term  ->  Prims.string = (fun env k1 k2 -> (
-
-let uu____470 = (FStar_TypeChecker_Normalize.term_to_string env k1)
-in (
-
-let uu____471 = (FStar_TypeChecker_Normalize.term_to_string env k2)
-in (FStar_Util.format2 "Kinds \"%s\" and \"%s\" are incompatible" uu____470 uu____471))))
-
-
-let constructor_builds_the_wrong_type : FStar_TypeChecker_Env.env  ->  FStar_Syntax_Syntax.term  ->  FStar_Syntax_Syntax.term  ->  FStar_Syntax_Syntax.term  ->  Prims.string = (fun env d t t' -> (
-
-let uu____488 = (FStar_Syntax_Print.term_to_string d)
-in (
-
-let uu____489 = (FStar_TypeChecker_Normalize.term_to_string env t)
-in (
-
-let uu____490 = (FStar_TypeChecker_Normalize.term_to_string env t')
-in (FStar_Util.format3 "Constructor \"%s\" builds a value of type \"%s\"; expected \"%s\"" uu____488 uu____489 uu____490)))))
-
-
-let constructor_fails_the_positivity_check : 'Auu____499 . 'Auu____499  ->  FStar_Syntax_Syntax.term  ->  FStar_Ident.lid  ->  Prims.string = (fun env d l -> (
-
-let uu____512 = (FStar_Syntax_Print.term_to_string d)
-in (
-
-let uu____513 = (FStar_Syntax_Print.lid_to_string l)
-in (FStar_Util.format2 "Constructor \"%s\" fails the strict positivity check; the constructed type \"%s\" occurs to the left of a pure function type" uu____512 uu____513))))
-
-
-let inline_type_annotation_and_val_decl : FStar_Ident.lid  ->  Prims.string = (fun l -> (
-
-let uu____518 = (FStar_Syntax_Print.lid_to_string l)
-in (FStar_Util.format1 "\"%s\" has a val declaration as well as an inlined type annotation; remove one" uu____518)))
-
-
-let inferred_type_causes_variable_to_escape : FStar_TypeChecker_Env.env  ->  FStar_Syntax_Syntax.term  ->  FStar_Syntax_Syntax.bv  ->  Prims.string = (fun env t x -> (
-
-let uu____531 = (FStar_TypeChecker_Normalize.term_to_string env t)
-in (
-
-let uu____532 = (FStar_Syntax_Print.bv_to_string x)
-in (FStar_Util.format2 "Inferred type \"%s\" causes variable \"%s\" to escape its scope" uu____531 uu____532))))
-
-
-let expected_function_typ : FStar_TypeChecker_Env.env  ->  FStar_Syntax_Syntax.term  ->  Prims.string = (fun env t -> (
-
-let uu____541 = (FStar_TypeChecker_Normalize.term_to_string env t)
-in (FStar_Util.format1 "Expected a function; got an expression of type \"%s\"" uu____541)))
-
-
-let expected_poly_typ : FStar_TypeChecker_Env.env  ->  FStar_Syntax_Syntax.term  ->  FStar_Syntax_Syntax.term  ->  FStar_Syntax_Syntax.term  ->  Prims.string = (fun env f t targ -> (
-
-let uu____558 = (FStar_Syntax_Print.term_to_string f)
-in (
-
-let uu____559 = (FStar_TypeChecker_Normalize.term_to_string env t)
-in (
-
-let uu____560 = (FStar_TypeChecker_Normalize.term_to_string env targ)
-in (FStar_Util.format3 "Expected a polymorphic function; got an expression \"%s\" of type \"%s\" applied to a type \"%s\"" uu____558 uu____559 uu____560)))))
-
-
-let nonlinear_pattern_variable : FStar_Syntax_Syntax.bv  ->  Prims.string = (fun x -> (
-
-let m = (FStar_Syntax_Print.bv_to_string x)
-in (FStar_Util.format1 "The pattern variable \"%s\" was used more than once" m)))
-
-
-let disjunctive_pattern_vars : FStar_Syntax_Syntax.bv Prims.list  ->  FStar_Syntax_Syntax.bv Prims.list  ->  Prims.string = (fun v1 v2 -> (
-
-let vars = (fun v3 -> (
-
-let uu____590 = (FStar_All.pipe_right v3 (FStar_List.map FStar_Syntax_Print.bv_to_string))
-in (FStar_All.pipe_right uu____590 (FStar_String.concat ", "))))
-in (
-
-let uu____599 = (vars v1)
-in (
-
-let uu____600 = (vars v2)
-in (FStar_Util.format2 "Every alternative of an \'or\' pattern must bind the same variables; here one branch binds (\"%s\") and another (\"%s\")" uu____599 uu____600)))))
-
-
-let name_and_result : FStar_Syntax_Syntax.comp' FStar_Syntax_Syntax.syntax  ->  (Prims.string * FStar_Syntax_Syntax.term' FStar_Syntax_Syntax.syntax) = (fun c -> (match (c.FStar_Syntax_Syntax.n) with
-| FStar_Syntax_Syntax.Total (t, uu____622) -> begin
-(("Tot"), (t))
-end
-| FStar_Syntax_Syntax.GTotal (t, uu____634) -> begin
-(("GTot"), (t))
-end
-| FStar_Syntax_Syntax.Comp (ct) -> begin
-(
-
-let uu____646 = (FStar_Syntax_Print.lid_to_string ct.FStar_Syntax_Syntax.effect_name)
-in ((uu____646), (ct.FStar_Syntax_Syntax.result_typ)))
-end))
-
-
-let computed_computation_type_does_not_match_annotation : 'Auu____659 . FStar_TypeChecker_Env.env  ->  'Auu____659  ->  FStar_Syntax_Syntax.comp' FStar_Syntax_Syntax.syntax  ->  FStar_Syntax_Syntax.comp' FStar_Syntax_Syntax.syntax  ->  Prims.string = (fun env e c c' -> (
-
-let uu____684 = (name_and_result c)
-in (match (uu____684) with
-| (f1, r1) -> begin
-(
-
-let uu____697 = (name_and_result c')
-in (match (uu____697) with
-| (f2, r2) -> begin
-(
-
-let uu____710 = (err_msg_type_strings env r1 r2)
-in (match (uu____710) with
-| (s1, s2) -> begin
-(FStar_Util.format4 "Computed type \"%s\" and effect \"%s\" is not compatible with the annotated type \"%s\" effect \"%s\"" s1 f1 s2 f2)
-end))
-end))
-end)))
-
-
-let unexpected_non_trivial_precondition_on_term : FStar_TypeChecker_Env.env  ->  FStar_Syntax_Syntax.term  ->  Prims.string = (fun env f -> (
-
-let uu____725 = (FStar_TypeChecker_Normalize.term_to_string env f)
-in (FStar_Util.format1 "Term has an unexpected non-trivial pre-condition: %s" uu____725)))
-
-
-let expected_pure_expression : FStar_Syntax_Syntax.term  ->  FStar_Syntax_Syntax.comp' FStar_Syntax_Syntax.syntax  ->  Prims.string = (fun e c -> (
-
-let uu____738 = (FStar_Syntax_Print.term_to_string e)
-in (
-
-let uu____739 = (
-
-let uu____740 = (name_and_result c)
-in (FStar_All.pipe_left FStar_Pervasives_Native.fst uu____740))
-in (FStar_Util.format2 "Expected a pure expression; got an expression \"%s\" with effect \"%s\"" uu____738 uu____739))))
-
-
-let expected_ghost_expression : FStar_Syntax_Syntax.term  ->  FStar_Syntax_Syntax.comp' FStar_Syntax_Syntax.syntax  ->  Prims.string = (fun e c -> (
-
-let uu____767 = (FStar_Syntax_Print.term_to_string e)
-in (
-
-let uu____768 = (
-
-let uu____769 = (name_and_result c)
-in (FStar_All.pipe_left FStar_Pervasives_Native.fst uu____769))
-in (FStar_Util.format2 "Expected a ghost expression; got an expression \"%s\" with effect \"%s\"" uu____767 uu____768))))
-
-
-let expected_effect_1_got_effect_2 : FStar_Ident.lident  ->  FStar_Ident.lident  ->  Prims.string = (fun c1 c2 -> (
-
-let uu____792 = (FStar_Syntax_Print.lid_to_string c1)
-in (
-
-let uu____793 = (FStar_Syntax_Print.lid_to_string c2)
-in (FStar_Util.format2 "Expected a computation with effect %s; but it has effect %s" uu____792 uu____793))))
-
-
-let failed_to_prove_specification_of : FStar_Syntax_Syntax.lbname  ->  Prims.string Prims.list  ->  Prims.string = (fun l lbls -> (
-
-let uu____806 = (FStar_Syntax_Print.lbname_to_string l)
-in (
-
-let uu____807 = (FStar_All.pipe_right lbls (FStar_String.concat ", "))
-in (FStar_Util.format2 "Failed to prove specification of %s; assertions at [%s] may fail" uu____806 uu____807))))
-
-
-let failed_to_prove_specification : Prims.string Prims.list  ->  Prims.string = (fun lbls -> (match (lbls) with
-| [] -> begin
-"An unknown assertion in the term at this location was not provable"
-end
-| uu____818 -> begin
-(
-
-let uu____821 = (FStar_All.pipe_right lbls (FStar_String.concat "\n\t"))
-in (FStar_Util.format1 "The following problems were found:\n\t%s" uu____821))
-end))
-
-
-let top_level_effect : Prims.string = "Top-level let-bindings must be total; this term may have effects"
-
-
-let cardinality_constraint_violated : FStar_Ident.lid  ->  FStar_Syntax_Syntax.bv FStar_Syntax_Syntax.withinfo_t  ->  Prims.string = (fun l a -> (
-
-let uu____836 = (FStar_Syntax_Print.lid_to_string l)
-in (
-
-let uu____837 = (FStar_Syntax_Print.bv_to_string a.FStar_Syntax_Syntax.v)
-in (FStar_Util.format2 "Constructor %s violates the cardinality of Type at parameter \'%s\'; type arguments are not allowed" uu____836 uu____837))))
-
-
-
-=======
 let info_at_pos:
   FStar_TypeChecker_Env.env ->
     Prims.string ->
@@ -852,5 +434,4 @@
       let uu____759 = FStar_Syntax_Print.bv_to_string a.FStar_Syntax_Syntax.v in
       FStar_Util.format2
         "Constructor %s violates the cardinality of Type at parameter '%s'; type arguments are not allowed"
-        uu____758 uu____759
->>>>>>> 484a43b6
+        uu____758 uu____759