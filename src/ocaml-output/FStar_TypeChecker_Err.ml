--- conflicted
+++ resolved
@@ -1,15 +1,8 @@
 open Prims
-<<<<<<< HEAD
 let info_at_pos :
-  'Auu____11 .
-    'Auu____11 ->
-      Prims.string ->
-=======
-let info_at_pos:
   FStar_TypeChecker_Env.env ->
     Prims.string ->
       Prims.int ->
->>>>>>> 207b6569
         Prims.int ->
           ((Prims.string,FStar_Ident.lid) FStar_Util.either,FStar_Syntax_Syntax.typ,
             FStar_Range.range) FStar_Pervasives_Native.tuple3
@@ -19,17 +12,11 @@
     fun file  ->
       fun row  ->
         fun col  ->
-<<<<<<< HEAD
-          let uu____40 = FStar_TypeChecker_Common.info_at_pos file row col
-             in
-          match uu____40 with
-=======
           let uu____29 =
             let uu____32 =
-              FStar_ST.op_Bang env.FStar_TypeChecker_Env.identifier_info in
-            FStar_TypeChecker_Common.id_info_at_pos uu____32 file row col in
+              FStar_ST.op_Bang env.FStar_TypeChecker_Env.identifier_info  in
+            FStar_TypeChecker_Common.id_info_at_pos uu____32 file row col  in
           match uu____29 with
->>>>>>> 207b6569
           | FStar_Pervasives_Native.None  -> FStar_Pervasives_Native.None
           | FStar_Pervasives_Native.Some info ->
               (match info.FStar_TypeChecker_Common.identifier with
@@ -75,21 +62,12 @@
                       (msg, uu____210)
                     else
                       (let r' =
-<<<<<<< HEAD
-                         let uu___241_213 = r  in
-                         {
-                           FStar_Range.def_range = (r.FStar_Range.use_range);
-                           FStar_Range.use_range =
-                             (uu___241_213.FStar_Range.use_range)
-                         }  in
-=======
-                         let uu___245_213 = r in
+                         let uu___245_213 = r  in
                          {
                            FStar_Range.def_range = (r.FStar_Range.use_range);
                            FStar_Range.use_range =
                              (uu___245_213.FStar_Range.use_range)
-                         } in
->>>>>>> 207b6569
+                         }  in
                        let uu____214 =
                          let uu____215 = FStar_Range.file_of_range r'  in
                          let uu____216 =
