--- conflicted
+++ resolved
@@ -984,11 +984,7 @@
       if uu____2284 then args else filter_imp args  in
     let uu____2294 =
       FStar_All.pipe_right args1 (FStar_List.map arg_to_string)  in
-<<<<<<< HEAD
-    FStar_All.pipe_right uu____2294 (FStar_String.concat " ")
-=======
-    FStar_All.pipe_right uu____2242 (FStar_String.concat "; ")
->>>>>>> 997efe11
+    FStar_All.pipe_right uu____2294 (FStar_String.concat "; ")
 
 and (comp_to_string' :
   FStar_Syntax_DsEnv.env -> FStar_Syntax_Syntax.comp -> Prims.string) =
