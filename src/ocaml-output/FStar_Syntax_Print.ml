--- conflicted
+++ resolved
@@ -383,6 +383,10 @@
 in (FStar_All.pipe_right _137_100 (FStar_String.concat ", ")))
 in (FStar_Util.format2 "(RecordConstructor %s %s)" _137_102 _137_101)))
 end
+| FStar_Syntax_Syntax.Action (eff_lid) -> begin
+(let _137_103 = (lid_to_string eff_lid)
+in (FStar_Util.format1 "(Action %s)" _137_103))
+end
 | FStar_Syntax_Syntax.ExceptionConstructor -> begin
 "ExceptionConstructor"
 end
@@ -404,9 +408,9 @@
 | [] -> begin
 ""
 end
-| _40_220 -> begin
-(let _137_105 = (FStar_All.pipe_right quals (FStar_List.map qual_to_string))
-in (FStar_All.pipe_right _137_105 (FStar_String.concat " ")))
+| _40_222 -> begin
+(let _137_106 = (FStar_All.pipe_right quals (FStar_List.map qual_to_string))
+in (FStar_All.pipe_right _137_106 (FStar_String.concat " ")))
 end))
 
 
@@ -414,9 +418,9 @@
 | [] -> begin
 ""
 end
-| _40_224 -> begin
-(let _137_108 = (quals_to_string quals)
-in (Prims.strcat _137_108 " "))
+| _40_226 -> begin
+(let _137_109 = (quals_to_string quals)
+in (Prims.strcat _137_109 " "))
 end))
 
 
@@ -424,67 +428,45 @@
 
 let x = (FStar_Syntax_Subst.compress x)
 in (match (x.FStar_Syntax_Syntax.n) with
-| FStar_Syntax_Syntax.Tm_delayed (_40_228) -> begin
+| FStar_Syntax_Syntax.Tm_delayed (_40_230) -> begin
 (FStar_All.failwith "impossible")
 end
-| FStar_Syntax_Syntax.Tm_app (_40_231, []) -> begin
+| FStar_Syntax_Syntax.Tm_app (_40_233, []) -> begin
 (FStar_All.failwith "Empty args!")
 end
 | FStar_Syntax_Syntax.Tm_meta (t, FStar_Syntax_Syntax.Meta_pattern (ps)) -> begin
 (
 
-let pats = (let _137_134 = (FStar_All.pipe_right ps (FStar_List.map (fun args -> (let _137_133 = (FStar_All.pipe_right args (FStar_List.map (fun _40_244 -> (match (_40_244) with
-| (t, _40_243) -> begin
+let pats = (let _137_135 = (FStar_All.pipe_right ps (FStar_List.map (fun args -> (let _137_134 = (FStar_All.pipe_right args (FStar_List.map (fun _40_246 -> (match (_40_246) with
+| (t, _40_245) -> begin
 (term_to_string t)
 end))))
-in (FStar_All.pipe_right _137_133 (FStar_String.concat "; "))))))
-in (FStar_All.pipe_right _137_134 (FStar_String.concat "\\/")))
-in (let _137_135 = (term_to_string t)
-in (FStar_Util.format2 "{:pattern %s} %s" pats _137_135)))
+in (FStar_All.pipe_right _137_134 (FStar_String.concat "; "))))))
+in (FStar_All.pipe_right _137_135 (FStar_String.concat "\\/")))
+in (let _137_136 = (term_to_string t)
+in (FStar_Util.format2 "{:pattern %s} %s" pats _137_136)))
 end
 | FStar_Syntax_Syntax.Tm_meta (t, FStar_Syntax_Syntax.Meta_monadic (m, t')) -> begin
-<<<<<<< HEAD
-(let _134_134 = (tag_of_term t)
-in (let _134_133 = (sli m)
-in (let _134_132 = (term_to_string t')
-in (let _134_131 = (term_to_string t)
-in (FStar_Util.format4 "(Monadic-%s{%s %s} %s)" _134_134 _134_133 _134_132 _134_131)))))
+(let _137_140 = (tag_of_term t)
+in (let _137_139 = (sli m)
+in (let _137_138 = (term_to_string t')
+in (let _137_137 = (term_to_string t)
+in (FStar_Util.format4 "(Monadic-%s{%s %s} %s)" _137_140 _137_139 _137_138 _137_137)))))
 end
 | FStar_Syntax_Syntax.Tm_meta (t, FStar_Syntax_Syntax.Meta_monadic_lift (m0, m1, t')) -> begin
-(let _134_139 = (tag_of_term t)
-in (let _134_138 = (term_to_string t')
-in (let _134_137 = (sli m0)
-in (let _134_136 = (sli m1)
-in (let _134_135 = (term_to_string t)
-in (FStar_Util.format5 "(MonadicLift-%s{%s : %s -> %s} %s)" _134_139 _134_138 _134_137 _134_136 _134_135))))))
+(let _137_145 = (tag_of_term t)
+in (let _137_144 = (term_to_string t')
+in (let _137_143 = (sli m0)
+in (let _137_142 = (sli m1)
+in (let _137_141 = (term_to_string t)
+in (FStar_Util.format5 "(MonadicLift-%s{%s : %s -> %s} %s)" _137_145 _137_144 _137_143 _137_142 _137_141))))))
 end
 | FStar_Syntax_Syntax.Tm_meta (t, FStar_Syntax_Syntax.Meta_labeled (l, r, b)) when (FStar_Options.print_implicits ()) -> begin
-(let _134_141 = (FStar_Range.string_of_range r)
-in (let _134_140 = (term_to_string t)
-in (FStar_Util.format3 "Meta_labeled(%s, %s){%s}" l _134_141 _134_140)))
-end
-| FStar_Syntax_Syntax.Tm_meta (t, _39_263) -> begin
-=======
-(let _137_139 = (tag_of_term t)
-in (let _137_138 = (sli m)
-in (let _137_137 = (term_to_string t')
-in (let _137_136 = (term_to_string t)
-in (FStar_Util.format4 "(Monadic-%s{%s %s} %s )" _137_139 _137_138 _137_137 _137_136)))))
-end
-| FStar_Syntax_Syntax.Tm_meta (t, FStar_Syntax_Syntax.Meta_monadic_lift (m0, m1)) -> begin
-(let _137_143 = (tag_of_term t)
-in (let _137_142 = (term_to_string t)
-in (let _137_141 = (sli m0)
-in (let _137_140 = (sli m1)
-in (FStar_Util.format4 "(MonadicLift-%s{%s} %s -> %s)" _137_143 _137_142 _137_141 _137_140)))))
-end
-| FStar_Syntax_Syntax.Tm_meta (t, FStar_Syntax_Syntax.Meta_labeled (l, r, b)) when (FStar_Options.print_implicits ()) -> begin
-(let _137_145 = (FStar_Range.string_of_range r)
-in (let _137_144 = (term_to_string t)
-in (FStar_Util.format3 "Meta_labeled(%s, %s){%s}" l _137_145 _137_144)))
-end
-| FStar_Syntax_Syntax.Tm_meta (t, _40_270) -> begin
->>>>>>> 9d305a10
+(let _137_147 = (FStar_Range.string_of_range r)
+in (let _137_146 = (term_to_string t)
+in (FStar_Util.format3 "Meta_labeled(%s, %s){%s}" l _137_147 _137_146)))
+end
+| FStar_Syntax_Syntax.Tm_meta (t, _40_273) -> begin
 (term_to_string t)
 end
 | FStar_Syntax_Syntax.Tm_bvar (x) -> begin
@@ -496,11 +478,7 @@
 | FStar_Syntax_Syntax.Tm_fvar (f) -> begin
 (fv_to_string f)
 end
-<<<<<<< HEAD
-| FStar_Syntax_Syntax.Tm_uvar (u, _39_274) -> begin
-=======
-| FStar_Syntax_Syntax.Tm_uvar (u, _40_281) -> begin
->>>>>>> 9d305a10
+| FStar_Syntax_Syntax.Tm_uvar (u, _40_284) -> begin
 (uvar_to_string u)
 end
 | FStar_Syntax_Syntax.Tm_constant (c) -> begin
@@ -508,189 +486,100 @@
 end
 | FStar_Syntax_Syntax.Tm_type (u) -> begin
 if (FStar_Options.print_universes ()) then begin
-<<<<<<< HEAD
-(let _134_142 = (univ_to_string u)
-in (FStar_Util.format1 "Type(%s)" _134_142))
-=======
-(let _137_146 = (univ_to_string u)
-in (FStar_Util.format1 "Type(%s)" _137_146))
->>>>>>> 9d305a10
+(let _137_148 = (univ_to_string u)
+in (FStar_Util.format1 "Type(%s)" _137_148))
 end else begin
 "Type"
 end
 end
 | FStar_Syntax_Syntax.Tm_arrow (bs, c) -> begin
-<<<<<<< HEAD
-(let _134_144 = (binders_to_string " -> " bs)
-in (let _134_143 = (comp_to_string c)
-in (FStar_Util.format2 "(%s -> %s)" _134_144 _134_143)))
-=======
-(let _137_148 = (binders_to_string " -> " bs)
-in (let _137_147 = (comp_to_string c)
-in (FStar_Util.format2 "(%s -> %s)" _137_148 _137_147)))
->>>>>>> 9d305a10
+(let _137_150 = (binders_to_string " -> " bs)
+in (let _137_149 = (comp_to_string c)
+in (FStar_Util.format2 "(%s -> %s)" _137_150 _137_149)))
 end
 | FStar_Syntax_Syntax.Tm_abs (bs, t2, lc) -> begin
 (match (lc) with
 | Some (FStar_Util.Inl (l)) when (FStar_Options.print_implicits ()) -> begin
-<<<<<<< HEAD
-(let _134_148 = (binders_to_string " " bs)
-in (let _134_147 = (term_to_string t2)
-in (let _134_146 = (let _134_145 = (l.FStar_Syntax_Syntax.comp ())
-in (FStar_All.pipe_left comp_to_string _134_145))
-in (FStar_Util.format3 "(fun %s -> (%s $$ %s))" _134_148 _134_147 _134_146))))
-end
-| Some (FStar_Util.Inr (l)) when (FStar_Options.print_implicits ()) -> begin
-(let _134_150 = (binders_to_string " " bs)
-in (let _134_149 = (term_to_string t2)
-in (FStar_Util.format3 "(fun %s -> (%s $$ (name only) %s))" _134_150 _134_149 l.FStar_Ident.str)))
-end
-| _39_297 -> begin
-(let _134_152 = (binders_to_string " " bs)
-in (let _134_151 = (term_to_string t2)
-in (FStar_Util.format2 "(fun %s -> %s)" _134_152 _134_151)))
-end)
-end
-| FStar_Syntax_Syntax.Tm_refine (xt, f) -> begin
-(let _134_155 = (bv_to_string xt)
-in (let _134_154 = (FStar_All.pipe_right xt.FStar_Syntax_Syntax.sort term_to_string)
-in (let _134_153 = (FStar_All.pipe_right f formula_to_string)
-in (FStar_Util.format3 "(%s:%s{%s})" _134_155 _134_154 _134_153))))
-end
-| FStar_Syntax_Syntax.Tm_app (t, args) -> begin
-(let _134_157 = (term_to_string t)
-in (let _134_156 = (args_to_string args)
-in (FStar_Util.format2 "(%s %s)" _134_157 _134_156)))
-end
-| FStar_Syntax_Syntax.Tm_let (lbs, e) -> begin
-(let _134_159 = (lbs_to_string [] lbs)
-in (let _134_158 = (term_to_string e)
-in (FStar_Util.format2 "%s\nin\n%s" _134_159 _134_158)))
-end
-| FStar_Syntax_Syntax.Tm_ascribed (e, FStar_Util.Inl (t), _39_314) -> begin
-(let _134_161 = (term_to_string e)
-in (let _134_160 = (term_to_string t)
-in (FStar_Util.format2 "(%s <: %s)" _134_161 _134_160)))
-end
-| FStar_Syntax_Syntax.Tm_ascribed (e, FStar_Util.Inr (c), _39_321) -> begin
-(let _134_163 = (term_to_string e)
-in (let _134_162 = (comp_to_string c)
-in (FStar_Util.format2 "(%s <: %s)" _134_163 _134_162)))
-end
-| FStar_Syntax_Syntax.Tm_match (head, branches) -> begin
-(let _134_171 = (term_to_string head)
-in (let _134_170 = (let _134_169 = (FStar_All.pipe_right branches (FStar_List.map (fun _39_331 -> (match (_39_331) with
-| (p, wopt, e) -> begin
-(let _134_168 = (FStar_All.pipe_right p pat_to_string)
-in (let _134_167 = (match (wopt) with
-=======
-(let _137_152 = (binders_to_string " " bs)
-in (let _137_151 = (term_to_string t2)
-in (let _137_150 = (let _137_149 = (l.FStar_Syntax_Syntax.comp ())
-in (FStar_All.pipe_left comp_to_string _137_149))
-in (FStar_Util.format3 "(fun %s -> (%s $$ %s))" _137_152 _137_151 _137_150))))
-end
-| Some (FStar_Util.Inr (l, flags)) when (FStar_Options.print_implicits ()) -> begin
 (let _137_154 = (binders_to_string " " bs)
 in (let _137_153 = (term_to_string t2)
-in (FStar_Util.format3 "(fun %s -> (%s $$ (name only) %s))" _137_154 _137_153 l.FStar_Ident.str)))
-end
-| _40_306 -> begin
+in (let _137_152 = (let _137_151 = (l.FStar_Syntax_Syntax.comp ())
+in (FStar_All.pipe_left comp_to_string _137_151))
+in (FStar_Util.format3 "(fun %s -> (%s $$ %s))" _137_154 _137_153 _137_152))))
+end
+| Some (FStar_Util.Inr (l, flags)) when (FStar_Options.print_implicits ()) -> begin
 (let _137_156 = (binders_to_string " " bs)
 in (let _137_155 = (term_to_string t2)
-in (FStar_Util.format2 "(fun %s -> %s)" _137_156 _137_155)))
+in (FStar_Util.format3 "(fun %s -> (%s $$ (name only) %s))" _137_156 _137_155 l.FStar_Ident.str)))
+end
+| _40_309 -> begin
+(let _137_158 = (binders_to_string " " bs)
+in (let _137_157 = (term_to_string t2)
+in (FStar_Util.format2 "(fun %s -> %s)" _137_158 _137_157)))
 end)
 end
 | FStar_Syntax_Syntax.Tm_refine (xt, f) -> begin
-(let _137_159 = (bv_to_string xt)
-in (let _137_158 = (FStar_All.pipe_right xt.FStar_Syntax_Syntax.sort term_to_string)
-in (let _137_157 = (FStar_All.pipe_right f formula_to_string)
-in (FStar_Util.format3 "(%s:%s{%s})" _137_159 _137_158 _137_157))))
+(let _137_161 = (bv_to_string xt)
+in (let _137_160 = (FStar_All.pipe_right xt.FStar_Syntax_Syntax.sort term_to_string)
+in (let _137_159 = (FStar_All.pipe_right f formula_to_string)
+in (FStar_Util.format3 "(%s:%s{%s})" _137_161 _137_160 _137_159))))
 end
 | FStar_Syntax_Syntax.Tm_app (t, args) -> begin
-(let _137_161 = (term_to_string t)
-in (let _137_160 = (args_to_string args)
-in (FStar_Util.format2 "(%s %s)" _137_161 _137_160)))
+(let _137_163 = (term_to_string t)
+in (let _137_162 = (args_to_string args)
+in (FStar_Util.format2 "(%s %s)" _137_163 _137_162)))
 end
 | FStar_Syntax_Syntax.Tm_let (lbs, e) -> begin
-(let _137_163 = (lbs_to_string [] lbs)
-in (let _137_162 = (term_to_string e)
-in (FStar_Util.format2 "%s\nin\n%s" _137_163 _137_162)))
+(let _137_165 = (lbs_to_string [] lbs)
+in (let _137_164 = (term_to_string e)
+in (FStar_Util.format2 "%s\nin\n%s" _137_165 _137_164)))
 end
 | FStar_Syntax_Syntax.Tm_ascribed (e, FStar_Util.Inl (t), eff_name) -> begin
-(let _137_167 = (term_to_string e)
-in (let _137_166 = (let _137_164 = (FStar_Util.map_opt eff_name FStar_Ident.text_of_lid)
-in (FStar_All.pipe_right _137_164 (FStar_Util.dflt "default")))
-in (let _137_165 = (term_to_string t)
-in (FStar_Util.format3 "(%s <: [%s] %s)" _137_167 _137_166 _137_165))))
-end
-| FStar_Syntax_Syntax.Tm_ascribed (e, FStar_Util.Inr (c), _40_329) -> begin
 (let _137_169 = (term_to_string e)
-in (let _137_168 = (comp_to_string c)
-in (FStar_Util.format2 "(%s <: %s)" _137_169 _137_168)))
+in (let _137_168 = (let _137_166 = (FStar_Util.map_opt eff_name FStar_Ident.text_of_lid)
+in (FStar_All.pipe_right _137_166 (FStar_Util.dflt "default")))
+in (let _137_167 = (term_to_string t)
+in (FStar_Util.format3 "(%s <: [%s] %s)" _137_169 _137_168 _137_167))))
+end
+| FStar_Syntax_Syntax.Tm_ascribed (e, FStar_Util.Inr (c), _40_332) -> begin
+(let _137_171 = (term_to_string e)
+in (let _137_170 = (comp_to_string c)
+in (FStar_Util.format2 "(%s <: %s)" _137_171 _137_170)))
 end
 | FStar_Syntax_Syntax.Tm_match (head, branches) -> begin
-(let _137_177 = (term_to_string head)
-in (let _137_176 = (let _137_175 = (FStar_All.pipe_right branches (FStar_List.map (fun _40_339 -> (match (_40_339) with
+(let _137_179 = (term_to_string head)
+in (let _137_178 = (let _137_177 = (FStar_All.pipe_right branches (FStar_List.map (fun _40_342 -> (match (_40_342) with
 | (p, wopt, e) -> begin
-(let _137_174 = (FStar_All.pipe_right p pat_to_string)
-in (let _137_173 = (match (wopt) with
->>>>>>> 9d305a10
+(let _137_176 = (FStar_All.pipe_right p pat_to_string)
+in (let _137_175 = (match (wopt) with
 | None -> begin
 ""
 end
 | Some (w) -> begin
-<<<<<<< HEAD
-(let _134_165 = (FStar_All.pipe_right w term_to_string)
-in (FStar_Util.format1 "when %s" _134_165))
-end)
-in (let _134_166 = (FStar_All.pipe_right e term_to_string)
-in (FStar_Util.format3 "%s %s -> %s" _134_168 _134_167 _134_166))))
+(let _137_173 = (FStar_All.pipe_right w term_to_string)
+in (FStar_Util.format1 "when %s" _137_173))
+end)
+in (let _137_174 = (FStar_All.pipe_right e term_to_string)
+in (FStar_Util.format3 "%s %s -> %s" _137_176 _137_175 _137_174))))
 end))))
-in (FStar_Util.concat_l "\n\t|" _134_169))
-in (FStar_Util.format2 "(match %s with\n\t| %s)" _134_171 _134_170)))
+in (FStar_Util.concat_l "\n\t|" _137_177))
+in (FStar_Util.format2 "(match %s with\n\t| %s)" _137_179 _137_178)))
 end
 | FStar_Syntax_Syntax.Tm_uinst (t, us) -> begin
 if (FStar_Options.print_universes ()) then begin
-(let _134_173 = (term_to_string t)
-in (let _134_172 = (univs_to_string us)
-in (FStar_Util.format2 "%s<%s>" _134_173 _134_172)))
-=======
-(let _137_171 = (FStar_All.pipe_right w term_to_string)
-in (FStar_Util.format1 "when %s" _137_171))
-end)
-in (let _137_172 = (FStar_All.pipe_right e term_to_string)
-in (FStar_Util.format3 "%s %s -> %s" _137_174 _137_173 _137_172))))
-end))))
-in (FStar_Util.concat_l "\n\t|" _137_175))
-in (FStar_Util.format2 "(match %s with\n\t| %s)" _137_177 _137_176)))
-end
-| FStar_Syntax_Syntax.Tm_uinst (t, us) -> begin
-if (FStar_Options.print_universes ()) then begin
-(let _137_179 = (term_to_string t)
-in (let _137_178 = (univs_to_string us)
-in (FStar_Util.format2 "%s<%s>" _137_179 _137_178)))
->>>>>>> 9d305a10
+(let _137_181 = (term_to_string t)
+in (let _137_180 = (univs_to_string us)
+in (FStar_Util.format2 "%s<%s>" _137_181 _137_180)))
 end else begin
 (term_to_string t)
 end
 end
-<<<<<<< HEAD
-| _39_340 -> begin
-=======
-| _40_348 -> begin
->>>>>>> 9d305a10
+| _40_351 -> begin
 (tag_of_term x)
 end)))
 and pat_to_string : FStar_Syntax_Syntax.pat  ->  Prims.string = (fun x -> (match (x.FStar_Syntax_Syntax.v) with
 | FStar_Syntax_Syntax.Pat_cons (l, pats) -> begin
-<<<<<<< HEAD
-(let _134_178 = (fv_to_string l)
-in (let _134_177 = (let _134_176 = (FStar_List.map (fun _39_348 -> (match (_39_348) with
-=======
-(let _137_184 = (fv_to_string l)
-in (let _137_183 = (let _137_182 = (FStar_List.map (fun _40_356 -> (match (_40_356) with
->>>>>>> 9d305a10
+(let _137_186 = (fv_to_string l)
+in (let _137_185 = (let _137_184 = (FStar_List.map (fun _40_359 -> (match (_40_359) with
 | (x, b) -> begin
 (
 
@@ -701,44 +590,24 @@
 p
 end)
 end)) pats)
-<<<<<<< HEAD
-in (FStar_All.pipe_right _134_176 (FStar_String.concat " ")))
-in (FStar_Util.format2 "(%s %s)" _134_178 _134_177)))
-end
-| FStar_Syntax_Syntax.Pat_dot_term (x, _39_352) -> begin
+in (FStar_All.pipe_right _137_184 (FStar_String.concat " ")))
+in (FStar_Util.format2 "(%s %s)" _137_186 _137_185)))
+end
+| FStar_Syntax_Syntax.Pat_dot_term (x, _40_363) -> begin
 if (FStar_Options.print_bound_var_types ()) then begin
-(let _134_180 = (bv_to_string x)
-in (let _134_179 = (term_to_string x.FStar_Syntax_Syntax.sort)
-in (FStar_Util.format2 ".%s:%s" _134_180 _134_179)))
-end else begin
-(let _134_181 = (bv_to_string x)
-in (FStar_Util.format1 ".%s" _134_181))
-=======
-in (FStar_All.pipe_right _137_182 (FStar_String.concat " ")))
-in (FStar_Util.format2 "(%s %s)" _137_184 _137_183)))
-end
-| FStar_Syntax_Syntax.Pat_dot_term (x, _40_360) -> begin
-if (FStar_Options.print_bound_var_types ()) then begin
-(let _137_186 = (bv_to_string x)
-in (let _137_185 = (term_to_string x.FStar_Syntax_Syntax.sort)
-in (FStar_Util.format2 ".%s:%s" _137_186 _137_185)))
-end else begin
-(let _137_187 = (bv_to_string x)
-in (FStar_Util.format1 ".%s" _137_187))
->>>>>>> 9d305a10
+(let _137_188 = (bv_to_string x)
+in (let _137_187 = (term_to_string x.FStar_Syntax_Syntax.sort)
+in (FStar_Util.format2 ".%s:%s" _137_188 _137_187)))
+end else begin
+(let _137_189 = (bv_to_string x)
+in (FStar_Util.format1 ".%s" _137_189))
 end
 end
 | FStar_Syntax_Syntax.Pat_var (x) -> begin
 if (FStar_Options.print_bound_var_types ()) then begin
-<<<<<<< HEAD
-(let _134_183 = (bv_to_string x)
-in (let _134_182 = (term_to_string x.FStar_Syntax_Syntax.sort)
-in (FStar_Util.format2 "%s:%s" _134_183 _134_182)))
-=======
-(let _137_189 = (bv_to_string x)
-in (let _137_188 = (term_to_string x.FStar_Syntax_Syntax.sort)
-in (FStar_Util.format2 "%s:%s" _137_189 _137_188)))
->>>>>>> 9d305a10
+(let _137_191 = (bv_to_string x)
+in (let _137_190 = (term_to_string x.FStar_Syntax_Syntax.sort)
+in (FStar_Util.format2 "%s:%s" _137_191 _137_190)))
 end else begin
 (bv_to_string x)
 end
@@ -748,138 +617,72 @@
 end
 | FStar_Syntax_Syntax.Pat_wild (x) -> begin
 if (FStar_Options.print_real_names ()) then begin
-<<<<<<< HEAD
-(let _134_184 = (bv_to_string x)
-in (Prims.strcat "Pat_wild " _134_184))
-=======
-(let _137_190 = (bv_to_string x)
-in (Prims.strcat "Pat_wild " _137_190))
->>>>>>> 9d305a10
+(let _137_192 = (bv_to_string x)
+in (Prims.strcat "Pat_wild " _137_192))
 end else begin
 "_"
 end
 end
 | FStar_Syntax_Syntax.Pat_disj (ps) -> begin
-<<<<<<< HEAD
-(let _134_185 = (FStar_List.map pat_to_string ps)
-in (FStar_Util.concat_l " | " _134_185))
-=======
-(let _137_191 = (FStar_List.map pat_to_string ps)
-in (FStar_Util.concat_l " | " _137_191))
->>>>>>> 9d305a10
+(let _137_193 = (FStar_List.map pat_to_string ps)
+in (FStar_Util.concat_l " | " _137_193))
 end))
 and lbs_to_string : FStar_Syntax_Syntax.qualifier Prims.list  ->  FStar_Syntax_Syntax.letbindings  ->  Prims.string = (fun quals lbs -> (
 
 let lbs = if (FStar_Options.print_universes ()) then begin
-<<<<<<< HEAD
-(let _134_191 = (FStar_All.pipe_right (Prims.snd lbs) (FStar_List.map (fun lb -> (
-
-let _39_368 = (let _134_189 = (FStar_Syntax_Util.mk_conj lb.FStar_Syntax_Syntax.lbtyp lb.FStar_Syntax_Syntax.lbdef)
-in (FStar_Syntax_Subst.open_univ_vars lb.FStar_Syntax_Syntax.lbunivs _134_189))
-in (match (_39_368) with
+(let _137_199 = (FStar_All.pipe_right (Prims.snd lbs) (FStar_List.map (fun lb -> (
+
+let _40_379 = (let _137_197 = (FStar_Syntax_Util.mk_conj lb.FStar_Syntax_Syntax.lbtyp lb.FStar_Syntax_Syntax.lbdef)
+in (FStar_Syntax_Subst.open_univ_vars lb.FStar_Syntax_Syntax.lbunivs _137_197))
+in (match (_40_379) with
 | (us, td) -> begin
 (
 
-let _39_386 = (match ((let _134_190 = (FStar_Syntax_Subst.compress td)
-in _134_190.FStar_Syntax_Syntax.n)) with
-| FStar_Syntax_Syntax.Tm_app (_39_370, ((t, _39_377))::((d, _39_373))::[]) -> begin
+let _40_397 = (match ((let _137_198 = (FStar_Syntax_Subst.compress td)
+in _137_198.FStar_Syntax_Syntax.n)) with
+| FStar_Syntax_Syntax.Tm_app (_40_381, ((t, _40_388))::((d, _40_384))::[]) -> begin
 ((t), (d))
 end
-| _39_383 -> begin
+| _40_394 -> begin
 (FStar_All.failwith "Impossibe")
 end)
-in (match (_39_386) with
+in (match (_40_397) with
 | (t, d) -> begin
 (
 
-let _39_387 = lb
-in {FStar_Syntax_Syntax.lbname = _39_387.FStar_Syntax_Syntax.lbname; FStar_Syntax_Syntax.lbunivs = us; FStar_Syntax_Syntax.lbtyp = t; FStar_Syntax_Syntax.lbeff = _39_387.FStar_Syntax_Syntax.lbeff; FStar_Syntax_Syntax.lbdef = d})
+let _40_398 = lb
+in {FStar_Syntax_Syntax.lbname = _40_398.FStar_Syntax_Syntax.lbname; FStar_Syntax_Syntax.lbunivs = us; FStar_Syntax_Syntax.lbtyp = t; FStar_Syntax_Syntax.lbeff = _40_398.FStar_Syntax_Syntax.lbeff; FStar_Syntax_Syntax.lbdef = d})
 end))
 end)))))
-in (((Prims.fst lbs)), (_134_191)))
+in (((Prims.fst lbs)), (_137_199)))
 end else begin
 lbs
 end
-in (let _134_201 = (quals_to_string' quals)
-in (let _134_200 = (let _134_199 = (FStar_All.pipe_right (Prims.snd lbs) (FStar_List.map (fun lb -> (let _134_198 = (lbname_to_string lb.FStar_Syntax_Syntax.lbname)
-in (let _134_197 = if (FStar_Options.print_universes ()) then begin
-(let _134_194 = (let _134_193 = (univ_names_to_string lb.FStar_Syntax_Syntax.lbunivs)
-in (Prims.strcat _134_193 ">"))
-in (Prims.strcat "<" _134_194))
+in (let _137_209 = (quals_to_string' quals)
+in (let _137_208 = (let _137_207 = (FStar_All.pipe_right (Prims.snd lbs) (FStar_List.map (fun lb -> (let _137_206 = (lbname_to_string lb.FStar_Syntax_Syntax.lbname)
+in (let _137_205 = if (FStar_Options.print_universes ()) then begin
+(let _137_202 = (let _137_201 = (univ_names_to_string lb.FStar_Syntax_Syntax.lbunivs)
+in (Prims.strcat _137_201 ">"))
+in (Prims.strcat "<" _137_202))
 end else begin
 ""
 end
-in (let _134_196 = (term_to_string lb.FStar_Syntax_Syntax.lbtyp)
-in (let _134_195 = (FStar_All.pipe_right lb.FStar_Syntax_Syntax.lbdef term_to_string)
-in (FStar_Util.format4 "%s %s : %s = %s" _134_198 _134_197 _134_196 _134_195))))))))
-in (FStar_Util.concat_l "\n and " _134_199))
-in (FStar_Util.format3 "%slet %s %s" _134_201 (if (Prims.fst lbs) then begin
+in (let _137_204 = (term_to_string lb.FStar_Syntax_Syntax.lbtyp)
+in (let _137_203 = (FStar_All.pipe_right lb.FStar_Syntax_Syntax.lbdef term_to_string)
+in (FStar_Util.format4 "%s %s : %s = %s" _137_206 _137_205 _137_204 _137_203))))))))
+in (FStar_Util.concat_l "\n and " _137_207))
+in (FStar_Util.format3 "%slet %s %s" _137_209 (if (Prims.fst lbs) then begin
 "rec"
 end else begin
 ""
-end) _134_200)))))
+end) _137_208)))))
 and lcomp_to_string : FStar_Syntax_Syntax.lcomp  ->  Prims.string = (fun lc -> if (FStar_Options.print_effect_args ()) then begin
-(let _134_203 = (lc.FStar_Syntax_Syntax.comp ())
-in (comp_to_string _134_203))
-end else begin
-(let _134_205 = (sli lc.FStar_Syntax_Syntax.eff_name)
-in (let _134_204 = (term_to_string lc.FStar_Syntax_Syntax.res_typ)
-in (FStar_Util.format2 "%s %s" _134_205 _134_204)))
-=======
-(let _137_197 = (FStar_All.pipe_right (Prims.snd lbs) (FStar_List.map (fun lb -> (
-
-let _40_376 = (let _137_195 = (FStar_Syntax_Util.mk_conj lb.FStar_Syntax_Syntax.lbtyp lb.FStar_Syntax_Syntax.lbdef)
-in (FStar_Syntax_Subst.open_univ_vars lb.FStar_Syntax_Syntax.lbunivs _137_195))
-in (match (_40_376) with
-| (us, td) -> begin
-(
-
-let _40_394 = (match ((let _137_196 = (FStar_Syntax_Subst.compress td)
-in _137_196.FStar_Syntax_Syntax.n)) with
-| FStar_Syntax_Syntax.Tm_app (_40_378, ((t, _40_385))::((d, _40_381))::[]) -> begin
-((t), (d))
-end
-| _40_391 -> begin
-(FStar_All.failwith "Impossibe")
-end)
-in (match (_40_394) with
-| (t, d) -> begin
-(
-
-let _40_395 = lb
-in {FStar_Syntax_Syntax.lbname = _40_395.FStar_Syntax_Syntax.lbname; FStar_Syntax_Syntax.lbunivs = us; FStar_Syntax_Syntax.lbtyp = t; FStar_Syntax_Syntax.lbeff = _40_395.FStar_Syntax_Syntax.lbeff; FStar_Syntax_Syntax.lbdef = d})
-end))
-end)))))
-in (((Prims.fst lbs)), (_137_197)))
-end else begin
-lbs
-end
-in (let _137_207 = (quals_to_string' quals)
-in (let _137_206 = (let _137_205 = (FStar_All.pipe_right (Prims.snd lbs) (FStar_List.map (fun lb -> (let _137_204 = (lbname_to_string lb.FStar_Syntax_Syntax.lbname)
-in (let _137_203 = if (FStar_Options.print_universes ()) then begin
-(let _137_200 = (let _137_199 = (univ_names_to_string lb.FStar_Syntax_Syntax.lbunivs)
-in (Prims.strcat _137_199 ">"))
-in (Prims.strcat "<" _137_200))
-end else begin
-""
-end
-in (let _137_202 = (term_to_string lb.FStar_Syntax_Syntax.lbtyp)
-in (let _137_201 = (FStar_All.pipe_right lb.FStar_Syntax_Syntax.lbdef term_to_string)
-in (FStar_Util.format4 "%s %s : %s = %s" _137_204 _137_203 _137_202 _137_201))))))))
-in (FStar_Util.concat_l "\n and " _137_205))
-in (FStar_Util.format3 "%slet %s %s" _137_207 (if (Prims.fst lbs) then begin
-"rec"
-end else begin
-""
-end) _137_206)))))
-and lcomp_to_string : FStar_Syntax_Syntax.lcomp  ->  Prims.string = (fun lc -> if (FStar_Options.print_effect_args ()) then begin
-(let _137_209 = (lc.FStar_Syntax_Syntax.comp ())
-in (comp_to_string _137_209))
-end else begin
-(let _137_211 = (sli lc.FStar_Syntax_Syntax.eff_name)
-in (let _137_210 = (term_to_string lc.FStar_Syntax_Syntax.res_typ)
-in (FStar_Util.format2 "%s %s" _137_211 _137_210)))
->>>>>>> 9d305a10
+(let _137_211 = (lc.FStar_Syntax_Syntax.comp ())
+in (comp_to_string _137_211))
+end else begin
+(let _137_213 = (sli lc.FStar_Syntax_Syntax.eff_name)
+in (let _137_212 = (term_to_string lc.FStar_Syntax_Syntax.res_typ)
+in (FStar_Util.format2 "%s %s" _137_213 _137_212)))
 end)
 and imp_to_string : Prims.string  ->  FStar_Syntax_Syntax.arg_qualifier Prims.option  ->  Prims.string = (fun s _40_5 -> (match (_40_5) with
 | Some (FStar_Syntax_Syntax.Implicit (false)) -> begin
@@ -891,50 +694,27 @@
 | Some (FStar_Syntax_Syntax.Equality) -> begin
 (Prims.strcat "$" s)
 end
-<<<<<<< HEAD
-| _39_403 -> begin
-=======
-| _40_411 -> begin
->>>>>>> 9d305a10
+| _40_414 -> begin
 s
 end))
 and binder_to_string' : Prims.bool  ->  (FStar_Syntax_Syntax.bv * FStar_Syntax_Syntax.arg_qualifier Prims.option)  ->  Prims.string = (fun is_arrow b -> (
 
-<<<<<<< HEAD
-let _39_408 = b
-in (match (_39_408) with
+let _40_419 = b
+in (match (_40_419) with
 | (a, imp) -> begin
 if (FStar_Syntax_Syntax.is_null_binder b) then begin
-(let _134_210 = (term_to_string a.FStar_Syntax_Syntax.sort)
-in (Prims.strcat "_:" _134_210))
+(let _137_218 = (term_to_string a.FStar_Syntax_Syntax.sort)
+in (Prims.strcat "_:" _137_218))
 end else begin
 if ((not (is_arrow)) && (not ((FStar_Options.print_bound_var_types ())))) then begin
-(let _134_211 = (nm_to_string a)
-in (imp_to_string _134_211 imp))
-end else begin
-(let _134_215 = (let _134_214 = (nm_to_string a)
-in (let _134_213 = (let _134_212 = (term_to_string a.FStar_Syntax_Syntax.sort)
-in (Prims.strcat ":" _134_212))
-in (Prims.strcat _134_214 _134_213)))
-in (imp_to_string _134_215 imp))
-=======
-let _40_416 = b
-in (match (_40_416) with
-| (a, imp) -> begin
-if (FStar_Syntax_Syntax.is_null_binder b) then begin
-(let _137_216 = (term_to_string a.FStar_Syntax_Syntax.sort)
-in (Prims.strcat "_:" _137_216))
-end else begin
-if ((not (is_arrow)) && (not ((FStar_Options.print_bound_var_types ())))) then begin
-(let _137_217 = (nm_to_string a)
-in (imp_to_string _137_217 imp))
-end else begin
-(let _137_221 = (let _137_220 = (nm_to_string a)
-in (let _137_219 = (let _137_218 = (term_to_string a.FStar_Syntax_Syntax.sort)
-in (Prims.strcat ":" _137_218))
-in (Prims.strcat _137_220 _137_219)))
-in (imp_to_string _137_221 imp))
->>>>>>> 9d305a10
+(let _137_219 = (nm_to_string a)
+in (imp_to_string _137_219 imp))
+end else begin
+(let _137_223 = (let _137_222 = (nm_to_string a)
+in (let _137_221 = (let _137_220 = (term_to_string a.FStar_Syntax_Syntax.sort)
+in (Prims.strcat ":" _137_220))
+in (Prims.strcat _137_222 _137_221)))
+in (imp_to_string _137_223 imp))
 end
 end
 end)))
@@ -948,29 +728,16 @@
 (filter_imp bs)
 end
 in if (sep = " -> ") then begin
-<<<<<<< HEAD
-(let _134_220 = (FStar_All.pipe_right bs (FStar_List.map arrow_binder_to_string))
-in (FStar_All.pipe_right _134_220 (FStar_String.concat sep)))
-end else begin
-(let _134_221 = (FStar_All.pipe_right bs (FStar_List.map binder_to_string))
-in (FStar_All.pipe_right _134_221 (FStar_String.concat sep)))
-=======
-(let _137_226 = (FStar_All.pipe_right bs (FStar_List.map arrow_binder_to_string))
-in (FStar_All.pipe_right _137_226 (FStar_String.concat sep)))
-end else begin
-(let _137_227 = (FStar_All.pipe_right bs (FStar_List.map binder_to_string))
-in (FStar_All.pipe_right _137_227 (FStar_String.concat sep)))
->>>>>>> 9d305a10
+(let _137_228 = (FStar_All.pipe_right bs (FStar_List.map arrow_binder_to_string))
+in (FStar_All.pipe_right _137_228 (FStar_String.concat sep)))
+end else begin
+(let _137_229 = (FStar_All.pipe_right bs (FStar_List.map binder_to_string))
+in (FStar_All.pipe_right _137_229 (FStar_String.concat sep)))
 end))
 and arg_to_string : (FStar_Syntax_Syntax.term * FStar_Syntax_Syntax.arg_qualifier Prims.option)  ->  Prims.string = (fun _40_6 -> (match (_40_6) with
 | (a, imp) -> begin
-<<<<<<< HEAD
-(let _134_223 = (term_to_string a)
-in (imp_to_string _134_223 imp))
-=======
-(let _137_229 = (term_to_string a)
-in (imp_to_string _137_229 imp))
->>>>>>> 9d305a10
+(let _137_231 = (term_to_string a)
+in (imp_to_string _137_231 imp))
 end))
 and args_to_string : FStar_Syntax_Syntax.args  ->  Prims.string = (fun args -> (
 
@@ -979,86 +746,52 @@
 end else begin
 (filter_imp args)
 end
-<<<<<<< HEAD
-in (let _134_225 = (FStar_All.pipe_right args (FStar_List.map arg_to_string))
-in (FStar_All.pipe_right _134_225 (FStar_String.concat " ")))))
+in (let _137_233 = (FStar_All.pipe_right args (FStar_List.map arg_to_string))
+in (FStar_All.pipe_right _137_233 (FStar_String.concat " ")))))
 and comp_to_string : FStar_Syntax_Syntax.comp  ->  Prims.string = (fun c -> (match (c.FStar_Syntax_Syntax.n) with
-| FStar_Syntax_Syntax.Total (t, _39_423) -> begin
-(match ((let _134_227 = (FStar_Syntax_Subst.compress t)
-in _134_227.FStar_Syntax_Syntax.n)) with
-| FStar_Syntax_Syntax.Tm_type (_39_427) when (not ((FStar_Options.print_implicits ()))) -> begin
-(term_to_string t)
-end
-| _39_430 -> begin
-(let _134_228 = (term_to_string t)
-in (FStar_Util.format1 "Tot %s" _134_228))
-end)
-end
-| FStar_Syntax_Syntax.GTotal (t, _39_433) -> begin
-(match ((let _134_229 = (FStar_Syntax_Subst.compress t)
-in _134_229.FStar_Syntax_Syntax.n)) with
-| FStar_Syntax_Syntax.Tm_type (_39_437) when (not ((FStar_Options.print_implicits ()))) -> begin
-(term_to_string t)
-end
-| _39_440 -> begin
-(let _134_230 = (term_to_string t)
-in (FStar_Util.format1 "GTot %s" _134_230))
-=======
-in (let _137_231 = (FStar_All.pipe_right args (FStar_List.map arg_to_string))
-in (FStar_All.pipe_right _137_231 (FStar_String.concat " ")))))
-and comp_to_string : FStar_Syntax_Syntax.comp  ->  Prims.string = (fun c -> (match (c.FStar_Syntax_Syntax.n) with
-| FStar_Syntax_Syntax.Total (t, _40_431) -> begin
-(match ((let _137_233 = (FStar_Syntax_Subst.compress t)
-in _137_233.FStar_Syntax_Syntax.n)) with
-| FStar_Syntax_Syntax.Tm_type (_40_435) when (not ((FStar_Options.print_implicits ()))) -> begin
-(term_to_string t)
-end
-| _40_438 -> begin
-(let _137_234 = (term_to_string t)
-in (FStar_Util.format1 "Tot %s" _137_234))
-end)
-end
-| FStar_Syntax_Syntax.GTotal (t, _40_441) -> begin
+| FStar_Syntax_Syntax.Total (t, _40_434) -> begin
 (match ((let _137_235 = (FStar_Syntax_Subst.compress t)
 in _137_235.FStar_Syntax_Syntax.n)) with
-| FStar_Syntax_Syntax.Tm_type (_40_445) when (not ((FStar_Options.print_implicits ()))) -> begin
+| FStar_Syntax_Syntax.Tm_type (_40_438) when (not ((FStar_Options.print_implicits ()))) -> begin
 (term_to_string t)
 end
-| _40_448 -> begin
+| _40_441 -> begin
 (let _137_236 = (term_to_string t)
-in (FStar_Util.format1 "GTot %s" _137_236))
->>>>>>> 9d305a10
+in (FStar_Util.format1 "Tot %s" _137_236))
+end)
+end
+| FStar_Syntax_Syntax.GTotal (t, _40_444) -> begin
+(match ((let _137_237 = (FStar_Syntax_Subst.compress t)
+in _137_237.FStar_Syntax_Syntax.n)) with
+| FStar_Syntax_Syntax.Tm_type (_40_448) when (not ((FStar_Options.print_implicits ()))) -> begin
+(term_to_string t)
+end
+| _40_451 -> begin
+(let _137_238 = (term_to_string t)
+in (FStar_Util.format1 "GTot %s" _137_238))
 end)
 end
 | FStar_Syntax_Syntax.Comp (c) -> begin
 (
 
 let basic = if (FStar_Options.print_effect_args ()) then begin
-(let _137_242 = (sli c.FStar_Syntax_Syntax.effect_name)
-in (let _137_241 = (term_to_string c.FStar_Syntax_Syntax.result_typ)
-in (let _137_240 = (let _137_237 = (FStar_All.pipe_right c.FStar_Syntax_Syntax.effect_args (FStar_List.map arg_to_string))
-in (FStar_All.pipe_right _137_237 (FStar_String.concat ", ")))
-in (let _137_239 = (let _137_238 = (FStar_All.pipe_right c.FStar_Syntax_Syntax.flags (FStar_List.map cflags_to_string))
-in (FStar_All.pipe_right _137_238 (FStar_String.concat " ")))
-in (FStar_Util.format4 "%s (%s) %s (attributes %s)" _137_242 _137_241 _137_240 _137_239)))))
+(let _137_244 = (sli c.FStar_Syntax_Syntax.effect_name)
+in (let _137_243 = (term_to_string c.FStar_Syntax_Syntax.result_typ)
+in (let _137_242 = (let _137_239 = (FStar_All.pipe_right c.FStar_Syntax_Syntax.effect_args (FStar_List.map arg_to_string))
+in (FStar_All.pipe_right _137_239 (FStar_String.concat ", ")))
+in (let _137_241 = (let _137_240 = (FStar_All.pipe_right c.FStar_Syntax_Syntax.flags (FStar_List.map cflags_to_string))
+in (FStar_All.pipe_right _137_240 (FStar_String.concat " ")))
+in (FStar_Util.format4 "%s (%s) %s (attributes %s)" _137_244 _137_243 _137_242 _137_241)))))
 end else begin
 if ((FStar_All.pipe_right c.FStar_Syntax_Syntax.flags (FStar_Util.for_some (fun _40_7 -> (match (_40_7) with
 | FStar_Syntax_Syntax.TOTAL -> begin
 true
 end
-<<<<<<< HEAD
-| _39_446 -> begin
+| _40_457 -> begin
 false
 end)))) && (not ((FStar_Options.print_effect_args ())))) then begin
-(let _134_232 = (term_to_string c.FStar_Syntax_Syntax.result_typ)
-in (FStar_Util.format1 "Tot %s" _134_232))
-=======
-| _40_454 -> begin
-false
-end)))) && (not ((FStar_Options.print_effect_args ())))) then begin
-(let _137_244 = (term_to_string c.FStar_Syntax_Syntax.result_typ)
-in (FStar_Util.format1 "Tot %s" _137_244))
->>>>>>> 9d305a10
+(let _137_246 = (term_to_string c.FStar_Syntax_Syntax.result_typ)
+in (FStar_Util.format1 "Tot %s" _137_246))
 end else begin
 if (((not ((FStar_Options.print_effect_args ()))) && (not ((FStar_Options.print_implicits ())))) && (FStar_Ident.lid_equals c.FStar_Syntax_Syntax.effect_name FStar_Syntax_Const.effect_ML_lid)) then begin
 (term_to_string c.FStar_Syntax_Syntax.result_typ)
@@ -1067,63 +800,31 @@
 | FStar_Syntax_Syntax.MLEFFECT -> begin
 true
 end
-<<<<<<< HEAD
-| _39_450 -> begin
+| _40_461 -> begin
 false
 end))))) then begin
-(let _134_234 = (term_to_string c.FStar_Syntax_Syntax.result_typ)
-in (FStar_Util.format1 "ALL %s" _134_234))
-end else begin
-if (FStar_Options.print_effect_args ()) then begin
-(let _134_238 = (sli c.FStar_Syntax_Syntax.effect_name)
-in (let _134_237 = (term_to_string c.FStar_Syntax_Syntax.result_typ)
-in (let _134_236 = (let _134_235 = (FStar_All.pipe_right c.FStar_Syntax_Syntax.effect_args (FStar_List.map arg_to_string))
-in (FStar_All.pipe_right _134_235 (FStar_String.concat ", ")))
-in (FStar_Util.format3 "%s (%s) %s" _134_238 _134_237 _134_236))))
-end else begin
-(let _134_240 = (sli c.FStar_Syntax_Syntax.effect_name)
-in (let _134_239 = (term_to_string c.FStar_Syntax_Syntax.result_typ)
-in (FStar_Util.format2 "%s (%s)" _134_240 _134_239)))
-=======
-| _40_458 -> begin
-false
-end))))) then begin
-(let _137_246 = (term_to_string c.FStar_Syntax_Syntax.result_typ)
-in (FStar_Util.format1 "ALL %s" _137_246))
-end else begin
-(let _137_248 = (sli c.FStar_Syntax_Syntax.effect_name)
-in (let _137_247 = (term_to_string c.FStar_Syntax_Syntax.result_typ)
-in (FStar_Util.format2 "%s (%s)" _137_248 _137_247)))
->>>>>>> 9d305a10
+(let _137_248 = (term_to_string c.FStar_Syntax_Syntax.result_typ)
+in (FStar_Util.format1 "ALL %s" _137_248))
+end else begin
+(let _137_250 = (sli c.FStar_Syntax_Syntax.effect_name)
+in (let _137_249 = (term_to_string c.FStar_Syntax_Syntax.result_typ)
+in (FStar_Util.format2 "%s (%s)" _137_250 _137_249)))
 end
 end
 end
 end
 in (
 
-<<<<<<< HEAD
-let dec = (let _134_244 = (FStar_All.pipe_right c.FStar_Syntax_Syntax.flags (FStar_List.collect (fun _39_9 -> (match (_39_9) with
+let dec = (let _137_254 = (FStar_All.pipe_right c.FStar_Syntax_Syntax.flags (FStar_List.collect (fun _40_9 -> (match (_40_9) with
 | FStar_Syntax_Syntax.DECREASES (e) -> begin
-(let _134_243 = (let _134_242 = (term_to_string e)
-in (FStar_Util.format1 " (decreases %s)" _134_242))
-in (_134_243)::[])
-end
-| _39_456 -> begin
+(let _137_253 = (let _137_252 = (term_to_string e)
+in (FStar_Util.format1 " (decreases %s)" _137_252))
+in (_137_253)::[])
+end
+| _40_467 -> begin
 []
 end))))
-in (FStar_All.pipe_right _134_244 (FStar_String.concat " ")))
-=======
-let dec = (let _137_252 = (FStar_All.pipe_right c.FStar_Syntax_Syntax.flags (FStar_List.collect (fun _40_9 -> (match (_40_9) with
-| FStar_Syntax_Syntax.DECREASES (e) -> begin
-(let _137_251 = (let _137_250 = (term_to_string e)
-in (FStar_Util.format1 " (decreases %s)" _137_250))
-in (_137_251)::[])
-end
-| _40_464 -> begin
-[]
-end))))
-in (FStar_All.pipe_right _137_252 (FStar_String.concat " ")))
->>>>>>> 9d305a10
+in (FStar_All.pipe_right _137_254 (FStar_String.concat " ")))
 in (FStar_Util.format2 "%s%s" basic dec)))
 end))
 and cflags_to_string : FStar_Syntax_Syntax.cflags  ->  Prims.string = (fun c -> (match (c) with
@@ -1148,7 +849,7 @@
 | FStar_Syntax_Syntax.CPS -> begin
 "cps"
 end
-| FStar_Syntax_Syntax.DECREASES (_40_475) -> begin
+| FStar_Syntax_Syntax.DECREASES (_40_478) -> begin
 ""
 end))
 and formula_to_string : FStar_Syntax_Syntax.term  ->  Prims.string = (fun phi -> (term_to_string phi))
@@ -1161,100 +862,44 @@
 end)
 
 
-<<<<<<< HEAD
-let tscheme_to_string : FStar_Syntax_Syntax.tscheme  ->  Prims.string = (fun _39_462 -> (match (_39_462) with
+let tscheme_to_string : FStar_Syntax_Syntax.tscheme  ->  Prims.string = (fun _40_484 -> (match (_40_484) with
 | (us, t) -> begin
-(let _134_252 = (let _134_250 = (univ_names_to_string us)
-in (FStar_All.pipe_left enclose_universes _134_250))
-in (let _134_251 = (term_to_string t)
-in (FStar_Util.format2 "%s%s" _134_252 _134_251)))
-=======
-let tscheme_to_string : FStar_Syntax_Syntax.tscheme  ->  Prims.string = (fun _40_481 -> (match (_40_481) with
-| (us, t) -> begin
-(let _137_261 = (let _137_259 = (univ_names_to_string us)
-in (FStar_All.pipe_left enclose_universes _137_259))
-in (let _137_260 = (term_to_string t)
-in (FStar_Util.format2 "%s%s" _137_261 _137_260)))
->>>>>>> 9d305a10
+(let _137_263 = (let _137_261 = (univ_names_to_string us)
+in (FStar_All.pipe_left enclose_universes _137_261))
+in (let _137_262 = (term_to_string t)
+in (FStar_Util.format2 "%s%s" _137_263 _137_262)))
 end))
 
 
 let eff_decl_to_string : Prims.bool  ->  FStar_Syntax_Syntax.eff_decl  ->  Prims.string = (fun for_free ed -> (
 
-<<<<<<< HEAD
-let actions_to_string = (fun actions -> (let _134_265 = (FStar_All.pipe_right actions (FStar_List.map (fun a -> (let _134_264 = (sli a.FStar_Syntax_Syntax.action_name)
-in (let _134_263 = (let _134_260 = (univ_names_to_string a.FStar_Syntax_Syntax.action_univs)
-in (FStar_All.pipe_left enclose_universes _134_260))
-in (let _134_262 = (term_to_string a.FStar_Syntax_Syntax.action_typ)
-in (let _134_261 = (term_to_string a.FStar_Syntax_Syntax.action_defn)
-in (FStar_Util.format4 "%s%s : %s = %s" _134_264 _134_263 _134_262 _134_261))))))))
-in (FStar_All.pipe_right _134_265 (FStar_String.concat ",\n\t"))))
-in (let _134_303 = (let _134_302 = (let _134_301 = (lid_to_string ed.FStar_Syntax_Syntax.mname)
-in (let _134_300 = (let _134_299 = (let _134_266 = (univ_names_to_string ed.FStar_Syntax_Syntax.univs)
-in (FStar_All.pipe_left enclose_universes _134_266))
-in (let _134_298 = (let _134_297 = (binders_to_string " " ed.FStar_Syntax_Syntax.binders)
-in (let _134_296 = (let _134_295 = (term_to_string ed.FStar_Syntax_Syntax.signature)
-in (let _134_294 = (let _134_293 = (tscheme_to_string ed.FStar_Syntax_Syntax.ret_wp)
-in (let _134_292 = (let _134_291 = (tscheme_to_string ed.FStar_Syntax_Syntax.bind_wp)
-in (let _134_290 = (let _134_289 = (tscheme_to_string ed.FStar_Syntax_Syntax.if_then_else)
-in (let _134_288 = (let _134_287 = (tscheme_to_string ed.FStar_Syntax_Syntax.ite_wp)
-in (let _134_286 = (let _134_285 = (tscheme_to_string ed.FStar_Syntax_Syntax.stronger)
-in (let _134_284 = (let _134_283 = (tscheme_to_string ed.FStar_Syntax_Syntax.close_wp)
-in (let _134_282 = (let _134_281 = (tscheme_to_string ed.FStar_Syntax_Syntax.assert_p)
-in (let _134_280 = (let _134_279 = (tscheme_to_string ed.FStar_Syntax_Syntax.assume_p)
-in (let _134_278 = (let _134_277 = (tscheme_to_string ed.FStar_Syntax_Syntax.null_wp)
-in (let _134_276 = (let _134_275 = (tscheme_to_string ed.FStar_Syntax_Syntax.trivial)
-in (let _134_274 = (let _134_273 = (term_to_string ed.FStar_Syntax_Syntax.repr)
-in (let _134_272 = (let _134_271 = (tscheme_to_string ed.FStar_Syntax_Syntax.bind_repr)
-in (let _134_270 = (let _134_269 = (tscheme_to_string ed.FStar_Syntax_Syntax.return_repr)
-in (let _134_268 = (let _134_267 = (actions_to_string ed.FStar_Syntax_Syntax.actions)
-in (_134_267)::[])
-in (_134_269)::_134_268))
-in (_134_271)::_134_270))
-in (_134_273)::_134_272))
-in (_134_275)::_134_274))
-in (_134_277)::_134_276))
-in (_134_279)::_134_278))
-in (_134_281)::_134_280))
-in (_134_283)::_134_282))
-in (_134_285)::_134_284))
-in (_134_287)::_134_286))
-in (_134_289)::_134_288))
-in (_134_291)::_134_290))
-in (_134_293)::_134_292))
-in (_134_295)::_134_294))
-in (_134_297)::_134_296))
-in (_134_299)::_134_298))
-in (_134_301)::_134_300))
-=======
-let actions_to_string = (fun actions -> (let _137_274 = (FStar_All.pipe_right actions (FStar_List.map (fun a -> (let _137_273 = (sli a.FStar_Syntax_Syntax.action_name)
-in (let _137_272 = (let _137_269 = (univ_names_to_string a.FStar_Syntax_Syntax.action_univs)
-in (FStar_All.pipe_left enclose_universes _137_269))
-in (let _137_271 = (term_to_string a.FStar_Syntax_Syntax.action_typ)
-in (let _137_270 = (term_to_string a.FStar_Syntax_Syntax.action_defn)
-in (FStar_Util.format4 "%s%s : %s = %s" _137_273 _137_272 _137_271 _137_270))))))))
-in (FStar_All.pipe_right _137_274 (FStar_String.concat ",\n\t"))))
-in (let _137_312 = (let _137_311 = (let _137_310 = (lid_to_string ed.FStar_Syntax_Syntax.mname)
-in (let _137_309 = (let _137_308 = (let _137_275 = (univ_names_to_string ed.FStar_Syntax_Syntax.univs)
-in (FStar_All.pipe_left enclose_universes _137_275))
-in (let _137_307 = (let _137_306 = (binders_to_string " " ed.FStar_Syntax_Syntax.binders)
-in (let _137_305 = (let _137_304 = (term_to_string ed.FStar_Syntax_Syntax.signature)
-in (let _137_303 = (let _137_302 = (tscheme_to_string ed.FStar_Syntax_Syntax.ret_wp)
-in (let _137_301 = (let _137_300 = (tscheme_to_string ed.FStar_Syntax_Syntax.bind_wp)
-in (let _137_299 = (let _137_298 = (tscheme_to_string ed.FStar_Syntax_Syntax.if_then_else)
-in (let _137_297 = (let _137_296 = (tscheme_to_string ed.FStar_Syntax_Syntax.ite_wp)
-in (let _137_295 = (let _137_294 = (tscheme_to_string ed.FStar_Syntax_Syntax.stronger)
-in (let _137_293 = (let _137_292 = (tscheme_to_string ed.FStar_Syntax_Syntax.close_wp)
-in (let _137_291 = (let _137_290 = (tscheme_to_string ed.FStar_Syntax_Syntax.assert_p)
-in (let _137_289 = (let _137_288 = (tscheme_to_string ed.FStar_Syntax_Syntax.assume_p)
-in (let _137_287 = (let _137_286 = (tscheme_to_string ed.FStar_Syntax_Syntax.null_wp)
-in (let _137_285 = (let _137_284 = (tscheme_to_string ed.FStar_Syntax_Syntax.trivial)
-in (let _137_283 = (let _137_282 = (term_to_string ed.FStar_Syntax_Syntax.repr)
-in (let _137_281 = (let _137_280 = (tscheme_to_string ed.FStar_Syntax_Syntax.bind_repr)
-in (let _137_279 = (let _137_278 = (tscheme_to_string ed.FStar_Syntax_Syntax.return_repr)
-in (let _137_277 = (let _137_276 = (actions_to_string ed.FStar_Syntax_Syntax.actions)
-in (_137_276)::[])
-in (_137_278)::_137_277))
+let actions_to_string = (fun actions -> (let _137_276 = (FStar_All.pipe_right actions (FStar_List.map (fun a -> (let _137_275 = (sli a.FStar_Syntax_Syntax.action_name)
+in (let _137_274 = (let _137_271 = (univ_names_to_string a.FStar_Syntax_Syntax.action_univs)
+in (FStar_All.pipe_left enclose_universes _137_271))
+in (let _137_273 = (term_to_string a.FStar_Syntax_Syntax.action_typ)
+in (let _137_272 = (term_to_string a.FStar_Syntax_Syntax.action_defn)
+in (FStar_Util.format4 "%s%s : %s = %s" _137_275 _137_274 _137_273 _137_272))))))))
+in (FStar_All.pipe_right _137_276 (FStar_String.concat ",\n\t"))))
+in (let _137_314 = (let _137_313 = (let _137_312 = (lid_to_string ed.FStar_Syntax_Syntax.mname)
+in (let _137_311 = (let _137_310 = (let _137_277 = (univ_names_to_string ed.FStar_Syntax_Syntax.univs)
+in (FStar_All.pipe_left enclose_universes _137_277))
+in (let _137_309 = (let _137_308 = (binders_to_string " " ed.FStar_Syntax_Syntax.binders)
+in (let _137_307 = (let _137_306 = (term_to_string ed.FStar_Syntax_Syntax.signature)
+in (let _137_305 = (let _137_304 = (tscheme_to_string ed.FStar_Syntax_Syntax.ret_wp)
+in (let _137_303 = (let _137_302 = (tscheme_to_string ed.FStar_Syntax_Syntax.bind_wp)
+in (let _137_301 = (let _137_300 = (tscheme_to_string ed.FStar_Syntax_Syntax.if_then_else)
+in (let _137_299 = (let _137_298 = (tscheme_to_string ed.FStar_Syntax_Syntax.ite_wp)
+in (let _137_297 = (let _137_296 = (tscheme_to_string ed.FStar_Syntax_Syntax.stronger)
+in (let _137_295 = (let _137_294 = (tscheme_to_string ed.FStar_Syntax_Syntax.close_wp)
+in (let _137_293 = (let _137_292 = (tscheme_to_string ed.FStar_Syntax_Syntax.assert_p)
+in (let _137_291 = (let _137_290 = (tscheme_to_string ed.FStar_Syntax_Syntax.assume_p)
+in (let _137_289 = (let _137_288 = (tscheme_to_string ed.FStar_Syntax_Syntax.null_wp)
+in (let _137_287 = (let _137_286 = (tscheme_to_string ed.FStar_Syntax_Syntax.trivial)
+in (let _137_285 = (let _137_284 = (term_to_string ed.FStar_Syntax_Syntax.repr)
+in (let _137_283 = (let _137_282 = (tscheme_to_string ed.FStar_Syntax_Syntax.bind_repr)
+in (let _137_281 = (let _137_280 = (tscheme_to_string ed.FStar_Syntax_Syntax.return_repr)
+in (let _137_279 = (let _137_278 = (actions_to_string ed.FStar_Syntax_Syntax.actions)
+in (_137_278)::[])
 in (_137_280)::_137_279))
 in (_137_282)::_137_281))
 in (_137_284)::_137_283))
@@ -1271,158 +916,83 @@
 in (_137_306)::_137_305))
 in (_137_308)::_137_307))
 in (_137_310)::_137_309))
->>>>>>> 9d305a10
+in (_137_312)::_137_311))
 in (if for_free then begin
 "_for_free "
 end else begin
 ""
-<<<<<<< HEAD
-end)::_134_302)
-in (FStar_Util.format "new_effect%s { %s%s %s : %s \n  return_wp   = %s\n; bind_wp     = %s\n; if_then_else= %s\n; ite_wp      = %s\n; stronger    = %s\n; close_wp    = %s\n; assert_p    = %s\n; assume_p    = %s\n; null_wp     = %s\n; trivial     = %s\n; repr        = %s\n; bind_repr   = %s\n; return_repr = %s\nand effect_actions\n\t%s\n}\n" _134_303))))
+end)::_137_313)
+in (FStar_Util.format "new_effect%s { %s%s %s : %s \n  return_wp   = %s\n; bind_wp     = %s\n; if_then_else= %s\n; ite_wp      = %s\n; stronger    = %s\n; close_wp    = %s\n; assert_p    = %s\n; assume_p    = %s\n; null_wp     = %s\n; trivial     = %s\n; repr        = %s\n; bind_repr   = %s\n; return_repr = %s\nand effect_actions\n\t%s\n}\n" _137_314))))
 
 
 let rec sigelt_to_string : FStar_Syntax_Syntax.sigelt  ->  Prims.string = (fun x -> (match (x) with
-| FStar_Syntax_Syntax.Sig_pragma (FStar_Syntax_Syntax.ResetOptions (None), _39_472) -> begin
+| FStar_Syntax_Syntax.Sig_pragma (FStar_Syntax_Syntax.ResetOptions (None), _40_494) -> begin
 "#reset-options"
 end
-| FStar_Syntax_Syntax.Sig_pragma (FStar_Syntax_Syntax.ResetOptions (Some (s)), _39_479) -> begin
+| FStar_Syntax_Syntax.Sig_pragma (FStar_Syntax_Syntax.ResetOptions (Some (s)), _40_501) -> begin
 (FStar_Util.format1 "#reset-options \"%s\"" s)
 end
-| FStar_Syntax_Syntax.Sig_pragma (FStar_Syntax_Syntax.SetOptions (s), _39_485) -> begin
+| FStar_Syntax_Syntax.Sig_pragma (FStar_Syntax_Syntax.SetOptions (s), _40_507) -> begin
 (FStar_Util.format1 "#set-options \"%s\"" s)
 end
-| FStar_Syntax_Syntax.Sig_inductive_typ (lid, univs, tps, k, _39_493, _39_495, quals, _39_498) -> begin
-(let _134_308 = (quals_to_string' quals)
-in (let _134_307 = (binders_to_string " " tps)
-in (let _134_306 = (term_to_string k)
-in (FStar_Util.format4 "%stype %s %s : %s" _134_308 lid.FStar_Ident.str _134_307 _134_306))))
-end
-| FStar_Syntax_Syntax.Sig_datacon (lid, univs, t, _39_505, _39_507, _39_509, _39_511, _39_513) -> begin
+| FStar_Syntax_Syntax.Sig_inductive_typ (lid, univs, tps, k, _40_515, _40_517, quals, _40_520) -> begin
+(let _137_319 = (quals_to_string' quals)
+in (let _137_318 = (binders_to_string " " tps)
+in (let _137_317 = (term_to_string k)
+in (FStar_Util.format4 "%stype %s %s : %s" _137_319 lid.FStar_Ident.str _137_318 _137_317))))
+end
+| FStar_Syntax_Syntax.Sig_datacon (lid, univs, t, _40_527, _40_529, _40_531, _40_533, _40_535) -> begin
 if (FStar_Options.print_universes ()) then begin
 (
 
-let _39_518 = (FStar_Syntax_Subst.open_univ_vars univs t)
-in (match (_39_518) with
+let _40_540 = (FStar_Syntax_Subst.open_univ_vars univs t)
+in (match (_40_540) with
 | (univs, t) -> begin
-(let _134_310 = (univ_names_to_string univs)
-in (let _134_309 = (term_to_string t)
-in (FStar_Util.format3 "datacon<%s> %s : %s" _134_310 lid.FStar_Ident.str _134_309)))
-end))
-end else begin
-(let _134_311 = (term_to_string t)
-in (FStar_Util.format2 "datacon %s : %s" lid.FStar_Ident.str _134_311))
-end
-end
-| FStar_Syntax_Syntax.Sig_declare_typ (lid, univs, t, quals, _39_524) -> begin
-(
-
-let _39_529 = (FStar_Syntax_Subst.open_univ_vars univs t)
-in (match (_39_529) with
+(let _137_321 = (univ_names_to_string univs)
+in (let _137_320 = (term_to_string t)
+in (FStar_Util.format3 "datacon<%s> %s : %s" _137_321 lid.FStar_Ident.str _137_320)))
+end))
+end else begin
+(let _137_322 = (term_to_string t)
+in (FStar_Util.format2 "datacon %s : %s" lid.FStar_Ident.str _137_322))
+end
+end
+| FStar_Syntax_Syntax.Sig_declare_typ (lid, univs, t, quals, _40_546) -> begin
+(
+
+let _40_551 = (FStar_Syntax_Subst.open_univ_vars univs t)
+in (match (_40_551) with
 | (univs, t) -> begin
-(let _134_315 = (quals_to_string' quals)
-in (let _134_314 = if (FStar_Options.print_universes ()) then begin
-(let _134_312 = (univ_names_to_string univs)
-in (FStar_Util.format1 "<%s>" _134_312))
+(let _137_326 = (quals_to_string' quals)
+in (let _137_325 = if (FStar_Options.print_universes ()) then begin
+(let _137_323 = (univ_names_to_string univs)
+in (FStar_Util.format1 "<%s>" _137_323))
 end else begin
 ""
 end
-in (let _134_313 = (term_to_string t)
-in (FStar_Util.format4 "%sval %s %s : %s" _134_315 lid.FStar_Ident.str _134_314 _134_313))))
-end))
-end
-| FStar_Syntax_Syntax.Sig_assume (lid, f, _39_533, _39_535) -> begin
-(let _134_316 = (term_to_string f)
-in (FStar_Util.format2 "val %s : %s" lid.FStar_Ident.str _134_316))
-end
-| FStar_Syntax_Syntax.Sig_let (lbs, _39_540, _39_542, qs) -> begin
+in (let _137_324 = (term_to_string t)
+in (FStar_Util.format4 "%sval %s %s : %s" _137_326 lid.FStar_Ident.str _137_325 _137_324))))
+end))
+end
+| FStar_Syntax_Syntax.Sig_assume (lid, f, _40_555, _40_557) -> begin
+(let _137_327 = (term_to_string f)
+in (FStar_Util.format2 "val %s : %s" lid.FStar_Ident.str _137_327))
+end
+| FStar_Syntax_Syntax.Sig_let (lbs, _40_562, _40_564, qs) -> begin
 (lbs_to_string qs lbs)
 end
-| FStar_Syntax_Syntax.Sig_main (e, _39_548) -> begin
-(let _134_317 = (term_to_string e)
-in (FStar_Util.format1 "let _ = %s" _134_317))
-end
-| FStar_Syntax_Syntax.Sig_bundle (ses, _39_553, _39_555, _39_557) -> begin
-(let _134_318 = (FStar_List.map sigelt_to_string ses)
-in (FStar_All.pipe_right _134_318 (FStar_String.concat "\n")))
-end
-| FStar_Syntax_Syntax.Sig_new_effect (ed, _39_562) -> begin
+| FStar_Syntax_Syntax.Sig_main (e, _40_570) -> begin
+(let _137_328 = (term_to_string e)
+in (FStar_Util.format1 "let _ = %s" _137_328))
+end
+| FStar_Syntax_Syntax.Sig_bundle (ses, _40_575, _40_577, _40_579) -> begin
+(let _137_329 = (FStar_List.map sigelt_to_string ses)
+in (FStar_All.pipe_right _137_329 (FStar_String.concat "\n")))
+end
+| FStar_Syntax_Syntax.Sig_new_effect (ed, _40_584) -> begin
 (eff_decl_to_string false ed)
 end
-| FStar_Syntax_Syntax.Sig_new_effect_for_free (ed, _39_567) -> begin
-=======
-end)::_137_311)
-in (FStar_Util.format "new_effect%s { %s%s %s : %s \n  return_wp   = %s\n; bind_wp     = %s\n; if_then_else= %s\n; ite_wp      = %s\n; stronger    = %s\n; close_wp    = %s\n; assert_p    = %s\n; assume_p    = %s\n; null_wp     = %s\n; trivial     = %s\n; repr        = %s\n; bind_repr   = %s\n; return_repr = %s\nand effect_actions\n\t%s\n}\n" _137_312))))
-
-
-let rec sigelt_to_string : FStar_Syntax_Syntax.sigelt  ->  Prims.string = (fun x -> (match (x) with
-| FStar_Syntax_Syntax.Sig_pragma (FStar_Syntax_Syntax.ResetOptions (None), _40_491) -> begin
-"#reset-options"
-end
-| FStar_Syntax_Syntax.Sig_pragma (FStar_Syntax_Syntax.ResetOptions (Some (s)), _40_498) -> begin
-(FStar_Util.format1 "#reset-options \"%s\"" s)
-end
-| FStar_Syntax_Syntax.Sig_pragma (FStar_Syntax_Syntax.SetOptions (s), _40_504) -> begin
-(FStar_Util.format1 "#set-options \"%s\"" s)
-end
-| FStar_Syntax_Syntax.Sig_inductive_typ (lid, univs, tps, k, _40_512, _40_514, quals, _40_517) -> begin
-(let _137_317 = (quals_to_string' quals)
-in (let _137_316 = (binders_to_string " " tps)
-in (let _137_315 = (term_to_string k)
-in (FStar_Util.format4 "%stype %s %s : %s" _137_317 lid.FStar_Ident.str _137_316 _137_315))))
-end
-| FStar_Syntax_Syntax.Sig_datacon (lid, univs, t, _40_524, _40_526, _40_528, _40_530, _40_532) -> begin
-if (FStar_Options.print_universes ()) then begin
-(
-
-let _40_537 = (FStar_Syntax_Subst.open_univ_vars univs t)
-in (match (_40_537) with
-| (univs, t) -> begin
-(let _137_319 = (univ_names_to_string univs)
-in (let _137_318 = (term_to_string t)
-in (FStar_Util.format3 "datacon<%s> %s : %s" _137_319 lid.FStar_Ident.str _137_318)))
-end))
-end else begin
-(let _137_320 = (term_to_string t)
-in (FStar_Util.format2 "datacon %s : %s" lid.FStar_Ident.str _137_320))
-end
-end
-| FStar_Syntax_Syntax.Sig_declare_typ (lid, univs, t, quals, _40_543) -> begin
-(
-
-let _40_548 = (FStar_Syntax_Subst.open_univ_vars univs t)
-in (match (_40_548) with
-| (univs, t) -> begin
-(let _137_324 = (quals_to_string' quals)
-in (let _137_323 = if (FStar_Options.print_universes ()) then begin
-(let _137_321 = (univ_names_to_string univs)
-in (FStar_Util.format1 "<%s>" _137_321))
-end else begin
-""
-end
-in (let _137_322 = (term_to_string t)
-in (FStar_Util.format4 "%sval %s %s : %s" _137_324 lid.FStar_Ident.str _137_323 _137_322))))
-end))
-end
-| FStar_Syntax_Syntax.Sig_assume (lid, f, _40_552, _40_554) -> begin
-(let _137_325 = (term_to_string f)
-in (FStar_Util.format2 "val %s : %s" lid.FStar_Ident.str _137_325))
-end
-| FStar_Syntax_Syntax.Sig_let (lbs, _40_559, _40_561, qs) -> begin
-(lbs_to_string qs lbs)
-end
-| FStar_Syntax_Syntax.Sig_main (e, _40_567) -> begin
-(let _137_326 = (term_to_string e)
-in (FStar_Util.format1 "let _ = %s" _137_326))
-end
-| FStar_Syntax_Syntax.Sig_bundle (ses, _40_572, _40_574, _40_576) -> begin
-(let _137_327 = (FStar_List.map sigelt_to_string ses)
-in (FStar_All.pipe_right _137_327 (FStar_String.concat "\n")))
-end
-| FStar_Syntax_Syntax.Sig_new_effect (ed, _40_581) -> begin
-(eff_decl_to_string false ed)
-end
-| FStar_Syntax_Syntax.Sig_new_effect_for_free (ed, _40_586) -> begin
->>>>>>> 9d305a10
+| FStar_Syntax_Syntax.Sig_new_effect_for_free (ed, _40_589) -> begin
 (eff_decl_to_string true ed)
 end
 | FStar_Syntax_Syntax.Sig_sub_effect (se, r) -> begin
@@ -1432,218 +1002,112 @@
 | (None, None) -> begin
 (FStar_All.failwith "impossible")
 end
-<<<<<<< HEAD
-| (Some (lift_wp), _39_580) -> begin
+| (Some (lift_wp), _40_602) -> begin
 lift_wp
 end
-| (_39_583, Some (lift)) -> begin
-=======
-| (Some (lift_wp), _40_599) -> begin
-lift_wp
-end
-| (_40_602, Some (lift)) -> begin
->>>>>>> 9d305a10
+| (_40_605, Some (lift)) -> begin
 lift
 end)
 in (
 
-<<<<<<< HEAD
-let _39_590 = (FStar_Syntax_Subst.open_univ_vars (Prims.fst lift_wp) (Prims.snd lift_wp))
-in (match (_39_590) with
+let _40_612 = (FStar_Syntax_Subst.open_univ_vars (Prims.fst lift_wp) (Prims.snd lift_wp))
+in (match (_40_612) with
 | (us, t) -> begin
-(let _134_322 = (lid_to_string se.FStar_Syntax_Syntax.source)
-in (let _134_321 = (lid_to_string se.FStar_Syntax_Syntax.target)
-in (let _134_320 = (univ_names_to_string us)
-in (let _134_319 = (term_to_string t)
-in (FStar_Util.format4 "sub_effect %s ~> %s : <%s> %s" _134_322 _134_321 _134_320 _134_319)))))
+(let _137_333 = (lid_to_string se.FStar_Syntax_Syntax.source)
+in (let _137_332 = (lid_to_string se.FStar_Syntax_Syntax.target)
+in (let _137_331 = (univ_names_to_string us)
+in (let _137_330 = (term_to_string t)
+in (FStar_Util.format4 "sub_effect %s ~> %s : <%s> %s" _137_333 _137_332 _137_331 _137_330)))))
 end)))
 end
-| FStar_Syntax_Syntax.Sig_effect_abbrev (l, univs, tps, c, _39_596, _39_598) -> begin
+| FStar_Syntax_Syntax.Sig_effect_abbrev (l, univs, tps, c, _40_618, flags, _40_621) -> begin
 if (FStar_Options.print_universes ()) then begin
 (
 
-let _39_603 = (let _134_323 = (FStar_Syntax_Syntax.mk (FStar_Syntax_Syntax.Tm_arrow (((tps), (c)))) None FStar_Range.dummyRange)
-in (FStar_Syntax_Subst.open_univ_vars univs _134_323))
-in (match (_39_603) with
+let _40_626 = (let _137_334 = (FStar_Syntax_Syntax.mk (FStar_Syntax_Syntax.Tm_arrow (((tps), (c)))) None FStar_Range.dummyRange)
+in (FStar_Syntax_Subst.open_univ_vars univs _137_334))
+in (match (_40_626) with
 | (univs, t) -> begin
 (
 
-let _39_612 = (match ((let _134_324 = (FStar_Syntax_Subst.compress t)
-in _134_324.FStar_Syntax_Syntax.n)) with
+let _40_635 = (match ((let _137_335 = (FStar_Syntax_Subst.compress t)
+in _137_335.FStar_Syntax_Syntax.n)) with
 | FStar_Syntax_Syntax.Tm_arrow (bs, c) -> begin
 ((bs), (c))
 end
-| _39_609 -> begin
+| _40_632 -> begin
 (FStar_All.failwith "impossible")
 end)
-in (match (_39_612) with
+in (match (_40_635) with
 | (tps, c) -> begin
-(let _134_328 = (sli l)
-in (let _134_327 = (univ_names_to_string univs)
-in (let _134_326 = (binders_to_string " " tps)
-in (let _134_325 = (comp_to_string c)
-in (FStar_Util.format4 "effect %s<%s> %s = %s" _134_328 _134_327 _134_326 _134_325)))))
-end))
-end))
-end else begin
-(let _134_331 = (sli l)
-in (let _134_330 = (binders_to_string " " tps)
-in (let _134_329 = (comp_to_string c)
-in (FStar_Util.format3 "effect %s %s = %s" _134_331 _134_330 _134_329))))
-=======
-let _40_609 = (FStar_Syntax_Subst.open_univ_vars (Prims.fst lift_wp) (Prims.snd lift_wp))
-in (match (_40_609) with
-| (us, t) -> begin
-(let _137_331 = (lid_to_string se.FStar_Syntax_Syntax.source)
-in (let _137_330 = (lid_to_string se.FStar_Syntax_Syntax.target)
-in (let _137_329 = (univ_names_to_string us)
-in (let _137_328 = (term_to_string t)
-in (FStar_Util.format4 "sub_effect %s ~> %s : <%s> %s" _137_331 _137_330 _137_329 _137_328)))))
-end)))
-end
-| FStar_Syntax_Syntax.Sig_effect_abbrev (l, univs, tps, c, _40_615, flags, _40_618) -> begin
-if (FStar_Options.print_universes ()) then begin
-(
-
-let _40_623 = (let _137_332 = (FStar_Syntax_Syntax.mk (FStar_Syntax_Syntax.Tm_arrow (((tps), (c)))) None FStar_Range.dummyRange)
-in (FStar_Syntax_Subst.open_univ_vars univs _137_332))
-in (match (_40_623) with
-| (univs, t) -> begin
-(
-
-let _40_632 = (match ((let _137_333 = (FStar_Syntax_Subst.compress t)
-in _137_333.FStar_Syntax_Syntax.n)) with
-| FStar_Syntax_Syntax.Tm_arrow (bs, c) -> begin
-((bs), (c))
-end
-| _40_629 -> begin
-(FStar_All.failwith "impossible")
-end)
-in (match (_40_632) with
-| (tps, c) -> begin
-(let _137_337 = (sli l)
-in (let _137_336 = (univ_names_to_string univs)
-in (let _137_335 = (binders_to_string " " tps)
-in (let _137_334 = (comp_to_string c)
-in (FStar_Util.format4 "effect %s<%s> %s = %s" _137_337 _137_336 _137_335 _137_334)))))
-end))
-end))
-end else begin
-(let _137_340 = (sli l)
-in (let _137_339 = (binders_to_string " " tps)
-in (let _137_338 = (comp_to_string c)
-in (FStar_Util.format3 "effect %s %s = %s" _137_340 _137_339 _137_338))))
->>>>>>> 9d305a10
-end
-end))
-
-
-<<<<<<< HEAD
-let format_error : FStar_Range.range  ->  Prims.string  ->  Prims.string = (fun r msg -> (let _134_336 = (FStar_Range.string_of_range r)
-in (FStar_Util.format2 "%s: %s\n" _134_336 msg)))
+(let _137_339 = (sli l)
+in (let _137_338 = (univ_names_to_string univs)
+in (let _137_337 = (binders_to_string " " tps)
+in (let _137_336 = (comp_to_string c)
+in (FStar_Util.format4 "effect %s<%s> %s = %s" _137_339 _137_338 _137_337 _137_336)))))
+end))
+end))
+end else begin
+(let _137_342 = (sli l)
+in (let _137_341 = (binders_to_string " " tps)
+in (let _137_340 = (comp_to_string c)
+in (FStar_Util.format3 "effect %s %s = %s" _137_342 _137_341 _137_340))))
+end
+end))
+
+
+let format_error : FStar_Range.range  ->  Prims.string  ->  Prims.string = (fun r msg -> (let _137_347 = (FStar_Range.string_of_range r)
+in (FStar_Util.format2 "%s: %s\n" _137_347 msg)))
 
 
 let rec sigelt_to_string_short : FStar_Syntax_Syntax.sigelt  ->  Prims.string = (fun x -> (match (x) with
-| FStar_Syntax_Syntax.Sig_let ((_39_617, ({FStar_Syntax_Syntax.lbname = lb; FStar_Syntax_Syntax.lbunivs = _39_624; FStar_Syntax_Syntax.lbtyp = t; FStar_Syntax_Syntax.lbeff = _39_621; FStar_Syntax_Syntax.lbdef = _39_619})::[]), _39_630, _39_632, _39_634) -> begin
-(let _134_340 = (lbname_to_string lb)
-in (let _134_339 = (term_to_string t)
-in (FStar_Util.format2 "let %s : %s" _134_340 _134_339)))
-end
-| _39_638 -> begin
-(let _134_343 = (let _134_342 = (FStar_Syntax_Util.lids_of_sigelt x)
-in (FStar_All.pipe_right _134_342 (FStar_List.map (fun l -> l.FStar_Ident.str))))
-in (FStar_All.pipe_right _134_343 (FStar_String.concat ", ")))
-end))
-
-
-let rec modul_to_string : FStar_Syntax_Syntax.modul  ->  Prims.string = (fun m -> (let _134_348 = (sli m.FStar_Syntax_Syntax.name)
-in (let _134_347 = (let _134_346 = (FStar_List.map sigelt_to_string m.FStar_Syntax_Syntax.declarations)
-in (FStar_All.pipe_right _134_346 (FStar_String.concat "\n")))
-in (FStar_Util.format2 "module %s\n%s" _134_348 _134_347))))
-=======
-let format_error : FStar_Range.range  ->  Prims.string  ->  Prims.string = (fun r msg -> (let _137_345 = (FStar_Range.string_of_range r)
-in (FStar_Util.format2 "%s: %s\n" _137_345 msg)))
-
-
-let rec sigelt_to_string_short : FStar_Syntax_Syntax.sigelt  ->  Prims.string = (fun x -> (match (x) with
-| FStar_Syntax_Syntax.Sig_let ((_40_637, ({FStar_Syntax_Syntax.lbname = lb; FStar_Syntax_Syntax.lbunivs = _40_644; FStar_Syntax_Syntax.lbtyp = t; FStar_Syntax_Syntax.lbeff = _40_641; FStar_Syntax_Syntax.lbdef = _40_639})::[]), _40_650, _40_652, _40_654) -> begin
-(let _137_349 = (lbname_to_string lb)
-in (let _137_348 = (term_to_string t)
-in (FStar_Util.format2 "let %s : %s" _137_349 _137_348)))
-end
-| _40_658 -> begin
-(let _137_352 = (let _137_351 = (FStar_Syntax_Util.lids_of_sigelt x)
-in (FStar_All.pipe_right _137_351 (FStar_List.map (fun l -> l.FStar_Ident.str))))
-in (FStar_All.pipe_right _137_352 (FStar_String.concat ", ")))
-end))
-
-
-let rec modul_to_string : FStar_Syntax_Syntax.modul  ->  Prims.string = (fun m -> (let _137_357 = (sli m.FStar_Syntax_Syntax.name)
-in (let _137_356 = (let _137_355 = (FStar_List.map sigelt_to_string m.FStar_Syntax_Syntax.declarations)
-in (FStar_All.pipe_right _137_355 (FStar_String.concat "\n")))
-in (FStar_Util.format2 "module %s\n%s" _137_357 _137_356))))
->>>>>>> 9d305a10
+| FStar_Syntax_Syntax.Sig_let ((_40_640, ({FStar_Syntax_Syntax.lbname = lb; FStar_Syntax_Syntax.lbunivs = _40_647; FStar_Syntax_Syntax.lbtyp = t; FStar_Syntax_Syntax.lbeff = _40_644; FStar_Syntax_Syntax.lbdef = _40_642})::[]), _40_653, _40_655, _40_657) -> begin
+(let _137_351 = (lbname_to_string lb)
+in (let _137_350 = (term_to_string t)
+in (FStar_Util.format2 "let %s : %s" _137_351 _137_350)))
+end
+| _40_661 -> begin
+(let _137_354 = (let _137_353 = (FStar_Syntax_Util.lids_of_sigelt x)
+in (FStar_All.pipe_right _137_353 (FStar_List.map (fun l -> l.FStar_Ident.str))))
+in (FStar_All.pipe_right _137_354 (FStar_String.concat ", ")))
+end))
+
+
+let rec modul_to_string : FStar_Syntax_Syntax.modul  ->  Prims.string = (fun m -> (let _137_359 = (sli m.FStar_Syntax_Syntax.name)
+in (let _137_358 = (let _137_357 = (FStar_List.map sigelt_to_string m.FStar_Syntax_Syntax.declarations)
+in (FStar_All.pipe_right _137_357 (FStar_String.concat "\n")))
+in (FStar_Util.format2 "module %s\n%s" _137_359 _137_358))))
 
 
 let subst_elt_to_string : FStar_Syntax_Syntax.subst_elt  ->  Prims.string = (fun _40_10 -> (match (_40_10) with
 | FStar_Syntax_Syntax.DB (i, x) -> begin
-<<<<<<< HEAD
-(let _134_352 = (FStar_Util.string_of_int i)
-in (let _134_351 = (bv_to_string x)
-in (FStar_Util.format2 "DB (%s, %s)" _134_352 _134_351)))
+(let _137_363 = (FStar_Util.string_of_int i)
+in (let _137_362 = (bv_to_string x)
+in (FStar_Util.format2 "DB (%s, %s)" _137_363 _137_362)))
 end
 | FStar_Syntax_Syntax.NM (x, i) -> begin
-(let _134_354 = (bv_to_string x)
-in (let _134_353 = (FStar_Util.string_of_int i)
-in (FStar_Util.format2 "NM (%s, %s)" _134_354 _134_353)))
+(let _137_365 = (bv_to_string x)
+in (let _137_364 = (FStar_Util.string_of_int i)
+in (FStar_Util.format2 "NM (%s, %s)" _137_365 _137_364)))
 end
 | FStar_Syntax_Syntax.NT (x, t) -> begin
-(let _134_356 = (bv_to_string x)
-in (let _134_355 = (term_to_string t)
-in (FStar_Util.format2 "DB (%s, %s)" _134_356 _134_355)))
+(let _137_367 = (bv_to_string x)
+in (let _137_366 = (term_to_string t)
+in (FStar_Util.format2 "DB (%s, %s)" _137_367 _137_366)))
 end
 | FStar_Syntax_Syntax.UN (i, u) -> begin
-(let _134_358 = (FStar_Util.string_of_int i)
-in (let _134_357 = (univ_to_string u)
-in (FStar_Util.format2 "UN (%s, %s)" _134_358 _134_357)))
+(let _137_369 = (FStar_Util.string_of_int i)
+in (let _137_368 = (univ_to_string u)
+in (FStar_Util.format2 "UN (%s, %s)" _137_369 _137_368)))
 end
 | FStar_Syntax_Syntax.UD (u, i) -> begin
-(let _134_359 = (FStar_Util.string_of_int i)
-in (FStar_Util.format2 "UD (%s, %s)" u.FStar_Ident.idText _134_359))
-end))
-
-
-let subst_to_string : FStar_Syntax_Syntax.subst_t  ->  Prims.string = (fun s -> (let _134_362 = (FStar_All.pipe_right s (FStar_List.map subst_elt_to_string))
-in (FStar_All.pipe_right _134_362 (FStar_String.concat "; "))))
-=======
-(let _137_361 = (FStar_Util.string_of_int i)
-in (let _137_360 = (bv_to_string x)
-in (FStar_Util.format2 "DB (%s, %s)" _137_361 _137_360)))
-end
-| FStar_Syntax_Syntax.NM (x, i) -> begin
-(let _137_363 = (bv_to_string x)
-in (let _137_362 = (FStar_Util.string_of_int i)
-in (FStar_Util.format2 "NM (%s, %s)" _137_363 _137_362)))
-end
-| FStar_Syntax_Syntax.NT (x, t) -> begin
-(let _137_365 = (bv_to_string x)
-in (let _137_364 = (term_to_string t)
-in (FStar_Util.format2 "DB (%s, %s)" _137_365 _137_364)))
-end
-| FStar_Syntax_Syntax.UN (i, u) -> begin
-(let _137_367 = (FStar_Util.string_of_int i)
-in (let _137_366 = (univ_to_string u)
-in (FStar_Util.format2 "UN (%s, %s)" _137_367 _137_366)))
-end
-| FStar_Syntax_Syntax.UD (u, i) -> begin
-(let _137_368 = (FStar_Util.string_of_int i)
-in (FStar_Util.format2 "UD (%s, %s)" u.FStar_Ident.idText _137_368))
-end))
-
-
-let subst_to_string : FStar_Syntax_Syntax.subst_t  ->  Prims.string = (fun s -> (let _137_371 = (FStar_All.pipe_right s (FStar_List.map subst_elt_to_string))
-in (FStar_All.pipe_right _137_371 (FStar_String.concat "; "))))
->>>>>>> 9d305a10
+(let _137_370 = (FStar_Util.string_of_int i)
+in (FStar_Util.format2 "UD (%s, %s)" u.FStar_Ident.idText _137_370))
+end))
+
+
+let subst_to_string : FStar_Syntax_Syntax.subst_t  ->  Prims.string = (fun s -> (let _137_373 = (FStar_All.pipe_right s (FStar_List.map subst_elt_to_string))
+in (FStar_All.pipe_right _137_373 (FStar_String.concat "; "))))
 
 
 let abs_ascription_to_string : (FStar_Syntax_Syntax.lcomp, FStar_Ident.lident) FStar_Util.either Prims.option  ->  Prims.string = (fun ascription -> (
@@ -1651,32 +1115,20 @@
 let strb = (FStar_Util.new_string_builder ())
 in (
 
-<<<<<<< HEAD
-let _39_676 = (match (ascription) with
-=======
-let _40_696 = (match (ascription) with
->>>>>>> 9d305a10
+let _40_699 = (match (ascription) with
 | None -> begin
 (FStar_Util.string_builder_append strb "None")
 end
 | Some (FStar_Util.Inl (lc)) -> begin
 (
 
-<<<<<<< HEAD
-let _39_669 = (FStar_Util.string_builder_append strb "Some Inr ")
-=======
-let _40_689 = (FStar_Util.string_builder_append strb "Some Inr ")
->>>>>>> 9d305a10
+let _40_692 = (FStar_Util.string_builder_append strb "Some Inr ")
 in (FStar_Util.string_builder_append strb (FStar_Ident.text_of_lid lc.FStar_Syntax_Syntax.eff_name)))
 end
 | Some (FStar_Util.Inr (lid)) -> begin
 (
 
-<<<<<<< HEAD
-let _39_674 = (FStar_Util.string_builder_append strb "Some Inr ")
-=======
-let _40_694 = (FStar_Util.string_builder_append strb "Some Inr ")
->>>>>>> 9d305a10
+let _40_697 = (FStar_Util.string_builder_append strb "Some Inr ")
 in (FStar_Util.string_builder_append strb (FStar_Ident.text_of_lid lid)))
 end)
 in (FStar_Util.string_of_string_builder strb))))
@@ -1695,21 +1147,21 @@
 let strb = (FStar_Util.new_string_builder ())
 in (
 
-let _40_706 = (FStar_Util.string_builder_append strb "{")
+let _40_709 = (FStar_Util.string_builder_append strb "{")
 in (
 
-let _40_708 = (let _137_379 = (f x)
-in (FStar_Util.string_builder_append strb _137_379))
+let _40_711 = (let _137_381 = (f x)
+in (FStar_Util.string_builder_append strb _137_381))
 in (
 
-let _40_713 = (FStar_List.iter (fun x -> (
-
-let _40_711 = (FStar_Util.string_builder_append strb ", ")
-in (let _137_381 = (f x)
-in (FStar_Util.string_builder_append strb _137_381)))) xs)
+let _40_716 = (FStar_List.iter (fun x -> (
+
+let _40_714 = (FStar_Util.string_builder_append strb ", ")
+in (let _137_383 = (f x)
+in (FStar_Util.string_builder_append strb _137_383)))) xs)
 in (
 
-let _40_715 = (FStar_Util.string_builder_append strb "}")
+let _40_718 = (FStar_Util.string_builder_append strb "}")
 in (FStar_Util.string_of_string_builder strb))))))
 end)))
 
@@ -1724,21 +1176,21 @@
 let strb = (FStar_Util.new_string_builder ())
 in (
 
-let _40_724 = (FStar_Util.string_builder_append strb "[")
+let _40_727 = (FStar_Util.string_builder_append strb "[")
 in (
 
-let _40_726 = (let _137_387 = (f x)
-in (FStar_Util.string_builder_append strb _137_387))
+let _40_729 = (let _137_389 = (f x)
+in (FStar_Util.string_builder_append strb _137_389))
 in (
 
-let _40_731 = (FStar_List.iter (fun x -> (
-
-let _40_729 = (FStar_Util.string_builder_append strb "; ")
-in (let _137_389 = (f x)
-in (FStar_Util.string_builder_append strb _137_389)))) xs)
+let _40_734 = (FStar_List.iter (fun x -> (
+
+let _40_732 = (FStar_Util.string_builder_append strb "; ")
+in (let _137_391 = (f x)
+in (FStar_Util.string_builder_append strb _137_391)))) xs)
 in (
 
-let _40_733 = (FStar_Util.string_builder_append strb "]")
+let _40_736 = (FStar_Util.string_builder_append strb "]")
 in (FStar_Util.string_of_string_builder strb))))))
 end))
 
