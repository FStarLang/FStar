--- conflicted
+++ resolved
@@ -14,15 +14,9 @@
 let fv_to_string : FStar_Syntax_Syntax.fv  ->  Prims.string = (fun fv -> (lid_to_string fv.FStar_Syntax_Syntax.fv_name.FStar_Syntax_Syntax.v))
 
 
-<<<<<<< HEAD
-let bv_to_string : FStar_Syntax_Syntax.bv  ->  Prims.string = (fun bv -> (let _136_8 = (let _136_7 = (FStar_Util.string_of_int bv.FStar_Syntax_Syntax.index)
-in (Prims.strcat "#" _136_7))
-in (Prims.strcat bv.FStar_Syntax_Syntax.ppname.FStar_Ident.idText _136_8)))
-=======
-let bv_to_string : FStar_Syntax_Syntax.bv  ->  Prims.string = (fun bv -> (let _137_10 = (let _137_9 = (FStar_Util.string_of_int bv.FStar_Syntax_Syntax.index)
-in (Prims.strcat "#" _137_9))
-in (Prims.strcat bv.FStar_Syntax_Syntax.ppname.FStar_Ident.idText _137_10)))
->>>>>>> bae9872c
+let bv_to_string : FStar_Syntax_Syntax.bv  ->  Prims.string = (fun bv -> (let _140_10 = (let _140_9 = (FStar_Util.string_of_int bv.FStar_Syntax_Syntax.index)
+in (Prims.strcat "#" _140_9))
+in (Prims.strcat bv.FStar_Syntax_Syntax.ppname.FStar_Ident.idText _140_10)))
 
 
 let nm_to_string : FStar_Syntax_Syntax.bv  ->  Prims.string = (fun bv -> if (FStar_Options.print_real_names ()) then begin
@@ -32,15 +26,9 @@
 end)
 
 
-<<<<<<< HEAD
-let db_to_string : FStar_Syntax_Syntax.bv  ->  Prims.string = (fun bv -> (let _136_14 = (let _136_13 = (FStar_Util.string_of_int bv.FStar_Syntax_Syntax.index)
-in (Prims.strcat "@" _136_13))
-in (Prims.strcat bv.FStar_Syntax_Syntax.ppname.FStar_Ident.idText _136_14)))
-=======
-let db_to_string : FStar_Syntax_Syntax.bv  ->  Prims.string = (fun bv -> (let _137_16 = (let _137_15 = (FStar_Util.string_of_int bv.FStar_Syntax_Syntax.index)
-in (Prims.strcat "@" _137_15))
-in (Prims.strcat bv.FStar_Syntax_Syntax.ppname.FStar_Ident.idText _137_16)))
->>>>>>> bae9872c
+let db_to_string : FStar_Syntax_Syntax.bv  ->  Prims.string = (fun bv -> (let _140_16 = (let _140_15 = (FStar_Util.string_of_int bv.FStar_Syntax_Syntax.index)
+in (Prims.strcat "@" _140_15))
+in (Prims.strcat bv.FStar_Syntax_Syntax.ppname.FStar_Ident.idText _140_16)))
 
 
 let infix_prim_ops : (FStar_Ident.lident * Prims.string) Prims.list = (((FStar_Syntax_Const.op_Addition), ("+")))::(((FStar_Syntax_Const.op_Subtraction), ("-")))::(((FStar_Syntax_Const.op_Multiply), ("*")))::(((FStar_Syntax_Const.op_Division), ("/")))::(((FStar_Syntax_Const.op_Eq), ("=")))::(((FStar_Syntax_Const.op_ColonEq), (":=")))::(((FStar_Syntax_Const.op_notEq), ("<>")))::(((FStar_Syntax_Const.op_And), ("&&")))::(((FStar_Syntax_Const.op_Or), ("||")))::(((FStar_Syntax_Const.op_LTE), ("<=")))::(((FStar_Syntax_Const.op_GTE), (">=")))::(((FStar_Syntax_Const.op_LT), ("<")))::(((FStar_Syntax_Const.op_GT), (">")))::(((FStar_Syntax_Const.op_Modulus), ("mod")))::(((FStar_Syntax_Const.and_lid), ("/\\")))::(((FStar_Syntax_Const.or_lid), ("\\/")))::(((FStar_Syntax_Const.imp_lid), ("==>")))::(((FStar_Syntax_Const.iff_lid), ("<==>")))::(((FStar_Syntax_Const.precedes_lid), ("<<")))::(((FStar_Syntax_Const.eq2_lid), ("==")))::(((FStar_Syntax_Const.eq3_lid), ("===")))::[]
@@ -113,13 +101,8 @@
 end)))))
 
 
-<<<<<<< HEAD
-let rec reconstruct_lex : exp  ->  (FStar_Syntax_Syntax.term', FStar_Syntax_Syntax.term') FStar_Syntax_Syntax.syntax Prims.list Prims.option = (fun e -> (match ((let _136_37 = (FStar_Syntax_Subst.compress e)
-in _136_37.FStar_Syntax_Syntax.n)) with
-=======
-let rec reconstruct_lex : exp  ->  (FStar_Syntax_Syntax.term', FStar_Syntax_Syntax.term') FStar_Syntax_Syntax.syntax Prims.list Prims.option = (fun e -> (match ((let _137_39 = (FStar_Syntax_Subst.compress e)
-in _137_39.FStar_Syntax_Syntax.n)) with
->>>>>>> bae9872c
+let rec reconstruct_lex : exp  ->  (FStar_Syntax_Syntax.term', FStar_Syntax_Syntax.term') FStar_Syntax_Syntax.syntax Prims.list Prims.option = (fun e -> (match ((let _140_39 = (FStar_Syntax_Subst.compress e)
+in _140_39.FStar_Syntax_Syntax.n)) with
 | FStar_Syntax_Syntax.Tm_app (f, args) -> begin
 (
 
@@ -128,21 +111,12 @@
 
 let exps = (FStar_List.map Prims.fst args)
 in if ((is_lex_cons f) && ((FStar_List.length exps) = (Prims.parse_int "2"))) then begin
-<<<<<<< HEAD
-(match ((let _136_38 = (FStar_List.nth exps (Prims.parse_int "1"))
-in (reconstruct_lex _136_38))) with
+(match ((let _140_40 = (FStar_List.nth exps (Prims.parse_int "1"))
+in (reconstruct_lex _140_40))) with
 | Some (xs) -> begin
-(let _136_40 = (let _136_39 = (FStar_List.nth exps (Prims.parse_int "0"))
-in (_136_39)::xs)
-in Some (_136_40))
-=======
-(match ((let _137_40 = (FStar_List.nth exps (Prims.parse_int "1"))
-in (reconstruct_lex _137_40))) with
-| Some (xs) -> begin
-(let _137_42 = (let _137_41 = (FStar_List.nth exps (Prims.parse_int "0"))
-in (_137_41)::xs)
-in Some (_137_42))
->>>>>>> bae9872c
+(let _140_42 = (let _140_41 = (FStar_List.nth exps (Prims.parse_int "0"))
+in (_140_41)::xs)
+in Some (_140_42))
 end
 | None -> begin
 None
@@ -173,44 +147,20 @@
 end))
 
 
-<<<<<<< HEAD
-let find_lid : FStar_Ident.lident  ->  (FStar_Ident.lident * Prims.string) Prims.list  ->  Prims.string = (fun x xs -> (let _136_54 = (find (fun p -> (FStar_Ident.lid_equals x (Prims.fst p))) xs)
-in (Prims.snd _136_54)))
-
-
-let infix_prim_op_to_string = (fun e -> (let _136_56 = (get_lid e)
-in (find_lid _136_56 infix_prim_ops)))
-
-
-let unary_prim_op_to_string = (fun e -> (let _136_58 = (get_lid e)
-in (find_lid _136_58 unary_prim_ops)))
-
-
-let quant_to_string = (fun t -> (let _136_60 = (get_lid t)
-in (find_lid _136_60 quants)))
-
-
-let rec sli : FStar_Ident.lident  ->  Prims.string = (fun l -> if (FStar_Options.print_real_names ()) then begin
-l.FStar_Ident.str
-end else begin
-l.FStar_Ident.ident.FStar_Ident.idText
-end)
-=======
-let find_lid : FStar_Ident.lident  ->  (FStar_Ident.lident * Prims.string) Prims.list  ->  Prims.string = (fun x xs -> (let _137_56 = (find (fun p -> (FStar_Ident.lid_equals x (Prims.fst p))) xs)
-in (Prims.snd _137_56)))
-
-
-let infix_prim_op_to_string = (fun e -> (let _137_58 = (get_lid e)
-in (find_lid _137_58 infix_prim_ops)))
-
-
-let unary_prim_op_to_string = (fun e -> (let _137_60 = (get_lid e)
-in (find_lid _137_60 unary_prim_ops)))
-
-
-let quant_to_string = (fun t -> (let _137_62 = (get_lid t)
-in (find_lid _137_62 quants)))
->>>>>>> bae9872c
+let find_lid : FStar_Ident.lident  ->  (FStar_Ident.lident * Prims.string) Prims.list  ->  Prims.string = (fun x xs -> (let _140_56 = (find (fun p -> (FStar_Ident.lid_equals x (Prims.fst p))) xs)
+in (Prims.snd _140_56)))
+
+
+let infix_prim_op_to_string = (fun e -> (let _140_58 = (get_lid e)
+in (find_lid _140_58 infix_prim_ops)))
+
+
+let unary_prim_op_to_string = (fun e -> (let _140_60 = (get_lid e)
+in (find_lid _140_60 unary_prim_ops)))
+
+
+let quant_to_string = (fun t -> (let _140_62 = (get_lid t)
+in (find_lid _140_62 quants)))
 
 
 let const_to_string : FStar_Const.sconst  ->  Prims.string = (fun x -> (match (x) with
@@ -249,13 +199,8 @@
 "reify"
 end
 | FStar_Const.Const_reflect (l) -> begin
-<<<<<<< HEAD
-(let _136_65 = (sli l)
-in (FStar_Util.format1 "[[%s.reflect]]" _136_65))
-=======
-(let _137_65 = (sli l)
-in (FStar_Util.format1 "[[%s.reflect]]" _137_65))
->>>>>>> bae9872c
+(let _140_65 = (sli l)
+in (FStar_Util.format1 "[[%s.reflect]]" _140_65))
 end))
 
 
@@ -270,29 +215,16 @@
 
 let tag_of_term : FStar_Syntax_Syntax.term  ->  Prims.string = (fun t -> (match (t.FStar_Syntax_Syntax.n) with
 | FStar_Syntax_Syntax.Tm_bvar (x) -> begin
-<<<<<<< HEAD
-(let _136_70 = (db_to_string x)
-in (Prims.strcat "Tm_bvar: " _136_70))
+(let _140_70 = (db_to_string x)
+in (Prims.strcat "Tm_bvar: " _140_70))
 end
 | FStar_Syntax_Syntax.Tm_name (x) -> begin
-(let _136_71 = (nm_to_string x)
-in (Prims.strcat "Tm_name: " _136_71))
+(let _140_71 = (nm_to_string x)
+in (Prims.strcat "Tm_name: " _140_71))
 end
 | FStar_Syntax_Syntax.Tm_fvar (x) -> begin
-(let _136_72 = (lid_to_string x.FStar_Syntax_Syntax.fv_name.FStar_Syntax_Syntax.v)
-in (Prims.strcat "Tm_fvar: " _136_72))
-=======
-(let _137_70 = (db_to_string x)
-in (Prims.strcat "Tm_bvar: " _137_70))
-end
-| FStar_Syntax_Syntax.Tm_name (x) -> begin
-(let _137_71 = (nm_to_string x)
-in (Prims.strcat "Tm_name: " _137_71))
-end
-| FStar_Syntax_Syntax.Tm_fvar (x) -> begin
-(let _137_72 = (lid_to_string x.FStar_Syntax_Syntax.fv_name.FStar_Syntax_Syntax.v)
-in (Prims.strcat "Tm_fvar: " _137_72))
->>>>>>> bae9872c
+(let _140_72 = (lid_to_string x.FStar_Syntax_Syntax.fv_name.FStar_Syntax_Syntax.v)
+in (Prims.strcat "Tm_fvar: " _140_72))
 end
 | FStar_Syntax_Syntax.Tm_uinst (_40_121) -> begin
 "Tm_uinst"
@@ -347,15 +279,9 @@
 let uvar_to_string = (fun u -> if (FStar_Options.hide_uvar_nums ()) then begin
 "?"
 end else begin
-<<<<<<< HEAD
-(let _136_77 = (let _136_76 = (FStar_Unionfind.uvar_id u)
-in (FStar_All.pipe_right _136_76 FStar_Util.string_of_int))
-in (Prims.strcat "?" _136_77))
-=======
-(let _137_77 = (let _137_76 = (FStar_Unionfind.uvar_id u)
-in (FStar_All.pipe_right _137_76 FStar_Util.string_of_int))
-in (Prims.strcat "?" _137_77))
->>>>>>> bae9872c
+(let _140_77 = (let _140_76 = (FStar_Unionfind.uvar_id u)
+in (FStar_All.pipe_right _140_76 FStar_Util.string_of_int))
+in (Prims.strcat "?" _140_77))
 end)
 
 
@@ -379,63 +305,39 @@
 x.FStar_Ident.idText
 end
 | FStar_Syntax_Syntax.U_bvar (x) -> begin
-<<<<<<< HEAD
-(let _136_80 = (FStar_Util.string_of_int x)
-in (Prims.strcat "@" _136_80))
-=======
-(let _137_84 = (FStar_Util.string_of_int x)
-in (Prims.strcat "@" _137_84))
->>>>>>> bae9872c
+(let _140_84 = (FStar_Util.string_of_int x)
+in (Prims.strcat "@" _140_84))
 end
 | FStar_Syntax_Syntax.U_zero -> begin
 "0"
 end
 | FStar_Syntax_Syntax.U_succ (u) -> begin
-<<<<<<< HEAD
-(let _136_81 = (univ_to_string u)
-in (FStar_Util.format1 "(S %s)" _136_81))
-end
-| FStar_Syntax_Syntax.U_max (us) -> begin
-(let _136_83 = (let _136_82 = (FStar_List.map univ_to_string us)
-in (FStar_All.pipe_right _136_82 (FStar_String.concat ", ")))
-in (FStar_Util.format1 "(max %s)" _136_83))
-=======
 (match ((int_of_univ (Prims.parse_int "1") u)) with
 | (n, None) -> begin
 (FStar_Util.string_of_int n)
 end
 | (n, Some (u)) -> begin
-(let _137_86 = (univ_to_string u)
-in (let _137_85 = (FStar_Util.string_of_int n)
-in (FStar_Util.format2 "(%s + %s)" _137_86 _137_85)))
+(let _140_86 = (univ_to_string u)
+in (let _140_85 = (FStar_Util.string_of_int n)
+in (FStar_Util.format2 "(%s + %s)" _140_86 _140_85)))
 end)
 end
 | FStar_Syntax_Syntax.U_max (us) -> begin
-(let _137_88 = (let _137_87 = (FStar_List.map univ_to_string us)
-in (FStar_All.pipe_right _137_87 (FStar_String.concat ", ")))
-in (FStar_Util.format1 "(max %s)" _137_88))
->>>>>>> bae9872c
+(let _140_88 = (let _140_87 = (FStar_List.map univ_to_string us)
+in (FStar_All.pipe_right _140_87 (FStar_String.concat ", ")))
+in (FStar_Util.format1 "(max %s)" _140_88))
 end
 | FStar_Syntax_Syntax.U_unknown -> begin
 "unknown"
 end))
 
 
-<<<<<<< HEAD
-let univs_to_string : FStar_Syntax_Syntax.universe Prims.list  ->  Prims.string = (fun us -> (let _136_86 = (FStar_List.map univ_to_string us)
-in (FStar_All.pipe_right _136_86 (FStar_String.concat ", "))))
-
-
-let univ_names_to_string : FStar_Ident.ident Prims.list  ->  Prims.string = (fun us -> (let _136_90 = (FStar_List.map (fun x -> x.FStar_Ident.idText) us)
-in (FStar_All.pipe_right _136_90 (FStar_String.concat ", "))))
-=======
-let univs_to_string : FStar_Syntax_Syntax.universe Prims.list  ->  Prims.string = (fun us -> (let _137_91 = (FStar_List.map univ_to_string us)
-in (FStar_All.pipe_right _137_91 (FStar_String.concat ", "))))
-
-
-let univ_names_to_string : FStar_Ident.ident Prims.list  ->  Prims.string = (fun us -> (let _137_95 = (FStar_List.map (fun x -> x.FStar_Ident.idText) us)
-in (FStar_All.pipe_right _137_95 (FStar_String.concat ", "))))
->>>>>>> bae9872c
+let univs_to_string : FStar_Syntax_Syntax.universe Prims.list  ->  Prims.string = (fun us -> (let _140_91 = (FStar_List.map univ_to_string us)
+in (FStar_All.pipe_right _140_91 (FStar_String.concat ", "))))
+
+
+let univ_names_to_string : FStar_Ident.ident Prims.list  ->  Prims.string = (fun us -> (let _140_95 = (FStar_List.map (fun x -> x.FStar_Ident.idText) us)
+in (FStar_All.pipe_right _140_95 (FStar_String.concat ", "))))
 
 
 let qual_to_string : FStar_Syntax_Syntax.qualifier  ->  Prims.string = (fun _40_4 -> (match (_40_4) with
@@ -479,49 +381,30 @@
 "total"
 end
 | FStar_Syntax_Syntax.Discriminator (l) -> begin
-<<<<<<< HEAD
-(let _136_93 = (lid_to_string l)
-in (FStar_Util.format1 "(Discriminator %s)" _136_93))
+(let _140_98 = (lid_to_string l)
+in (FStar_Util.format1 "(Discriminator %s)" _140_98))
 end
 | FStar_Syntax_Syntax.Projector (l, x) -> begin
-(let _136_94 = (lid_to_string l)
-in (FStar_Util.format2 "(Projector %s %s)" _136_94 x.FStar_Ident.idText))
-end
-| FStar_Syntax_Syntax.RecordType (fns) -> begin
-(let _136_96 = (let _136_95 = (FStar_All.pipe_right fns (FStar_List.map lid_to_string))
-in (FStar_All.pipe_right _136_95 (FStar_String.concat ", ")))
-in (FStar_Util.format1 "(RecordType %s)" _136_96))
-end
-| FStar_Syntax_Syntax.RecordConstructor (fns) -> begin
-(let _136_98 = (let _136_97 = (FStar_All.pipe_right fns (FStar_List.map lid_to_string))
-in (FStar_All.pipe_right _136_97 (FStar_String.concat ", ")))
-in (FStar_Util.format1 "(RecordConstructor %s)" _136_98))
-=======
-(let _137_98 = (lid_to_string l)
-in (FStar_Util.format1 "(Discriminator %s)" _137_98))
-end
-| FStar_Syntax_Syntax.Projector (l, x) -> begin
-(let _137_99 = (lid_to_string l)
-in (FStar_Util.format2 "(Projector %s %s)" _137_99 x.FStar_Ident.idText))
+(let _140_99 = (lid_to_string l)
+in (FStar_Util.format2 "(Projector %s %s)" _140_99 x.FStar_Ident.idText))
 end
 | FStar_Syntax_Syntax.RecordType (ns, fns) -> begin
-(let _137_103 = (let _137_100 = (FStar_Ident.path_of_ns ns)
-in (FStar_Ident.text_of_path _137_100))
-in (let _137_102 = (let _137_101 = (FStar_All.pipe_right fns (FStar_List.map FStar_Ident.text_of_id))
-in (FStar_All.pipe_right _137_101 (FStar_String.concat ", ")))
-in (FStar_Util.format2 "(RecordType %s %s)" _137_103 _137_102)))
+(let _140_103 = (let _140_100 = (FStar_Ident.path_of_ns ns)
+in (FStar_Ident.text_of_path _140_100))
+in (let _140_102 = (let _140_101 = (FStar_All.pipe_right fns (FStar_List.map FStar_Ident.text_of_id))
+in (FStar_All.pipe_right _140_101 (FStar_String.concat ", ")))
+in (FStar_Util.format2 "(RecordType %s %s)" _140_103 _140_102)))
 end
 | FStar_Syntax_Syntax.RecordConstructor (ns, fns) -> begin
-(let _137_107 = (let _137_104 = (FStar_Ident.path_of_ns ns)
-in (FStar_Ident.text_of_path _137_104))
-in (let _137_106 = (let _137_105 = (FStar_All.pipe_right fns (FStar_List.map FStar_Ident.text_of_id))
-in (FStar_All.pipe_right _137_105 (FStar_String.concat ", ")))
-in (FStar_Util.format2 "(RecordConstructor %s %s)" _137_107 _137_106)))
+(let _140_107 = (let _140_104 = (FStar_Ident.path_of_ns ns)
+in (FStar_Ident.text_of_path _140_104))
+in (let _140_106 = (let _140_105 = (FStar_All.pipe_right fns (FStar_List.map FStar_Ident.text_of_id))
+in (FStar_All.pipe_right _140_105 (FStar_String.concat ", ")))
+in (FStar_Util.format2 "(RecordConstructor %s %s)" _140_107 _140_106)))
 end
 | FStar_Syntax_Syntax.Action (eff_lid) -> begin
-(let _137_108 = (lid_to_string eff_lid)
-in (FStar_Util.format1 "(Action %s)" _137_108))
->>>>>>> bae9872c
+(let _140_108 = (lid_to_string eff_lid)
+in (FStar_Util.format1 "(Action %s)" _140_108))
 end
 | FStar_Syntax_Syntax.ExceptionConstructor -> begin
 "ExceptionConstructor"
@@ -547,15 +430,9 @@
 | [] -> begin
 ""
 end
-<<<<<<< HEAD
-| _39_212 -> begin
-(let _136_101 = (FStar_All.pipe_right quals (FStar_List.map qual_to_string))
-in (FStar_All.pipe_right _136_101 (FStar_String.concat " ")))
-=======
 | _40_237 -> begin
-(let _137_111 = (FStar_All.pipe_right quals (FStar_List.map qual_to_string))
-in (FStar_All.pipe_right _137_111 (FStar_String.concat " ")))
->>>>>>> bae9872c
+(let _140_111 = (FStar_All.pipe_right quals (FStar_List.map qual_to_string))
+in (FStar_All.pipe_right _140_111 (FStar_String.concat " ")))
 end))
 
 
@@ -563,15 +440,9 @@
 | [] -> begin
 ""
 end
-<<<<<<< HEAD
-| _39_216 -> begin
-(let _136_104 = (quals_to_string quals)
-in (Prims.strcat _136_104 " "))
-=======
 | _40_241 -> begin
-(let _137_114 = (quals_to_string quals)
-in (Prims.strcat _137_114 " "))
->>>>>>> bae9872c
+(let _140_114 = (quals_to_string quals)
+in (Prims.strcat _140_114 " "))
 end))
 
 
@@ -588,64 +459,34 @@
 | FStar_Syntax_Syntax.Tm_meta (t, FStar_Syntax_Syntax.Meta_pattern (ps)) -> begin
 (
 
-<<<<<<< HEAD
-let pats = (let _136_129 = (FStar_All.pipe_right ps (FStar_List.map (fun args -> (let _136_128 = (FStar_All.pipe_right args (FStar_List.map (fun _39_236 -> (match (_39_236) with
-| (t, _39_235) -> begin
-(term_to_string t)
-end))))
-in (FStar_All.pipe_right _136_128 (FStar_String.concat "; "))))))
-in (FStar_All.pipe_right _136_129 (FStar_String.concat "\\/")))
-in (let _136_130 = (term_to_string t)
-in (FStar_Util.format2 "{:pattern %s} %s" pats _136_130)))
-end
-| FStar_Syntax_Syntax.Tm_meta (t, FStar_Syntax_Syntax.Meta_monadic (m, t')) -> begin
-(let _136_134 = (tag_of_term t)
-in (let _136_133 = (sli m)
-in (let _136_132 = (term_to_string t')
-in (let _136_131 = (term_to_string t)
-in (FStar_Util.format4 "(Monadic-%s{%s %s} %s )" _136_134 _136_133 _136_132 _136_131)))))
-end
-| FStar_Syntax_Syntax.Tm_meta (t, FStar_Syntax_Syntax.Meta_monadic_lift (m0, m1)) -> begin
-(let _136_138 = (tag_of_term t)
-in (let _136_137 = (term_to_string t)
-in (let _136_136 = (sli m0)
-in (let _136_135 = (sli m1)
-in (FStar_Util.format4 "(MonadicLift-%s{%s} %s -> %s)" _136_138 _136_137 _136_136 _136_135)))))
-end
-| FStar_Syntax_Syntax.Tm_meta (t, FStar_Syntax_Syntax.Meta_labeled (l, r, b)) when (FStar_Options.print_implicits ()) -> begin
-(let _136_140 = (FStar_Range.string_of_range r)
-in (let _136_139 = (term_to_string t)
-in (FStar_Util.format3 "Meta_labeled(%s, %s){%s}" l _136_140 _136_139)))
-=======
-let pats = (let _137_140 = (FStar_All.pipe_right ps (FStar_List.map (fun args -> (let _137_139 = (FStar_All.pipe_right args (FStar_List.map (fun _40_261 -> (match (_40_261) with
+let pats = (let _140_140 = (FStar_All.pipe_right ps (FStar_List.map (fun args -> (let _140_139 = (FStar_All.pipe_right args (FStar_List.map (fun _40_261 -> (match (_40_261) with
 | (t, _40_260) -> begin
 (term_to_string t)
 end))))
-in (FStar_All.pipe_right _137_139 (FStar_String.concat "; "))))))
-in (FStar_All.pipe_right _137_140 (FStar_String.concat "\\/")))
-in (let _137_141 = (term_to_string t)
-in (FStar_Util.format2 "{:pattern %s} %s" pats _137_141)))
+in (FStar_All.pipe_right _140_139 (FStar_String.concat "; "))))))
+in (FStar_All.pipe_right _140_140 (FStar_String.concat "\\/")))
+in (let _140_141 = (term_to_string t)
+in (FStar_Util.format2 "{:pattern %s} %s" pats _140_141)))
 end
 | FStar_Syntax_Syntax.Tm_meta (t, FStar_Syntax_Syntax.Meta_monadic (m, t')) -> begin
-(let _137_145 = (tag_of_term t)
-in (let _137_144 = (sli m)
-in (let _137_143 = (term_to_string t')
-in (let _137_142 = (term_to_string t)
-in (FStar_Util.format4 "(Monadic-%s{%s %s} %s)" _137_145 _137_144 _137_143 _137_142)))))
+(let _140_145 = (tag_of_term t)
+in (let _140_144 = (sli m)
+in (let _140_143 = (term_to_string t')
+in (let _140_142 = (term_to_string t)
+in (FStar_Util.format4 "(Monadic-%s{%s %s} %s)" _140_145 _140_144 _140_143 _140_142)))))
 end
 | FStar_Syntax_Syntax.Tm_meta (t, FStar_Syntax_Syntax.Meta_monadic_lift (m0, m1, t')) -> begin
-(let _137_150 = (tag_of_term t)
-in (let _137_149 = (term_to_string t')
-in (let _137_148 = (sli m0)
-in (let _137_147 = (sli m1)
-in (let _137_146 = (term_to_string t)
-in (FStar_Util.format5 "(MonadicLift-%s{%s : %s -> %s} %s)" _137_150 _137_149 _137_148 _137_147 _137_146))))))
+(let _140_150 = (tag_of_term t)
+in (let _140_149 = (term_to_string t')
+in (let _140_148 = (sli m0)
+in (let _140_147 = (sli m1)
+in (let _140_146 = (term_to_string t)
+in (FStar_Util.format5 "(MonadicLift-%s{%s : %s -> %s} %s)" _140_150 _140_149 _140_148 _140_147 _140_146))))))
 end
 | FStar_Syntax_Syntax.Tm_meta (t, FStar_Syntax_Syntax.Meta_labeled (l, r, b)) when (FStar_Options.print_implicits ()) -> begin
-(let _137_152 = (FStar_Range.string_of_range r)
-in (let _137_151 = (term_to_string t)
-in (FStar_Util.format3 "Meta_labeled(%s, %s){%s}" l _137_152 _137_151)))
->>>>>>> bae9872c
+(let _140_152 = (FStar_Range.string_of_range r)
+in (let _140_151 = (term_to_string t)
+in (FStar_Util.format3 "Meta_labeled(%s, %s){%s}" l _140_152 _140_151)))
 end
 | FStar_Syntax_Syntax.Tm_meta (t, _40_288) -> begin
 (term_to_string t)
@@ -667,169 +508,89 @@
 end
 | FStar_Syntax_Syntax.Tm_type (u) -> begin
 if (FStar_Options.print_universes ()) then begin
-<<<<<<< HEAD
-(let _136_141 = (univ_to_string u)
-in (FStar_Util.format1 "Type(%s)" _136_141))
-=======
-(let _137_153 = (univ_to_string u)
-in (FStar_Util.format1 "Type(%s)" _137_153))
->>>>>>> bae9872c
+(let _140_153 = (univ_to_string u)
+in (FStar_Util.format1 "Type(%s)" _140_153))
 end else begin
 "Type"
 end
 end
 | FStar_Syntax_Syntax.Tm_arrow (bs, c) -> begin
-<<<<<<< HEAD
-(let _136_143 = (binders_to_string " -> " bs)
-in (let _136_142 = (comp_to_string c)
-in (FStar_Util.format2 "(%s -> %s)" _136_143 _136_142)))
-=======
-(let _137_155 = (binders_to_string " -> " bs)
-in (let _137_154 = (comp_to_string c)
-in (FStar_Util.format2 "(%s -> %s)" _137_155 _137_154)))
->>>>>>> bae9872c
+(let _140_155 = (binders_to_string " -> " bs)
+in (let _140_154 = (comp_to_string c)
+in (FStar_Util.format2 "(%s -> %s)" _140_155 _140_154)))
 end
 | FStar_Syntax_Syntax.Tm_abs (bs, t2, lc) -> begin
 (match (lc) with
 | Some (FStar_Util.Inl (l)) when (FStar_Options.print_implicits ()) -> begin
-<<<<<<< HEAD
-(let _136_147 = (binders_to_string " " bs)
-in (let _136_146 = (term_to_string t2)
-in (let _136_145 = (let _136_144 = (l.FStar_Syntax_Syntax.comp ())
-in (FStar_All.pipe_left comp_to_string _136_144))
-in (FStar_Util.format3 "(fun %s -> (%s $$ %s))" _136_147 _136_146 _136_145))))
-end
-| Some (FStar_Util.Inr (l)) when (FStar_Options.print_implicits ()) -> begin
-(let _136_149 = (binders_to_string " " bs)
-in (let _136_148 = (term_to_string t2)
-in (FStar_Util.format3 "(fun %s -> (%s $$ (name only) %s))" _136_149 _136_148 l.FStar_Ident.str)))
-end
-| _39_296 -> begin
-(let _136_151 = (binders_to_string " " bs)
-in (let _136_150 = (term_to_string t2)
-in (FStar_Util.format2 "(fun %s -> %s)" _136_151 _136_150)))
+(let _140_159 = (binders_to_string " " bs)
+in (let _140_158 = (term_to_string t2)
+in (let _140_157 = (let _140_156 = (l.FStar_Syntax_Syntax.comp ())
+in (FStar_All.pipe_left comp_to_string _140_156))
+in (FStar_Util.format3 "(fun %s -> (%s $$ %s))" _140_159 _140_158 _140_157))))
+end
+| Some (FStar_Util.Inr (l, flags)) when (FStar_Options.print_implicits ()) -> begin
+(let _140_161 = (binders_to_string " " bs)
+in (let _140_160 = (term_to_string t2)
+in (FStar_Util.format3 "(fun %s -> (%s $$ (name only) %s))" _140_161 _140_160 l.FStar_Ident.str)))
+end
+| _40_324 -> begin
+(let _140_163 = (binders_to_string " " bs)
+in (let _140_162 = (term_to_string t2)
+in (FStar_Util.format2 "(fun %s -> %s)" _140_163 _140_162)))
 end)
 end
 | FStar_Syntax_Syntax.Tm_refine (xt, f) -> begin
-(let _136_154 = (bv_to_string xt)
-in (let _136_153 = (FStar_All.pipe_right xt.FStar_Syntax_Syntax.sort term_to_string)
-in (let _136_152 = (FStar_All.pipe_right f formula_to_string)
-in (FStar_Util.format3 "(%s:%s{%s})" _136_154 _136_153 _136_152))))
+(let _140_166 = (bv_to_string xt)
+in (let _140_165 = (FStar_All.pipe_right xt.FStar_Syntax_Syntax.sort term_to_string)
+in (let _140_164 = (FStar_All.pipe_right f formula_to_string)
+in (FStar_Util.format3 "(%s:%s{%s})" _140_166 _140_165 _140_164))))
 end
 | FStar_Syntax_Syntax.Tm_app (t, args) -> begin
-(let _136_156 = (term_to_string t)
-in (let _136_155 = (args_to_string args)
-in (FStar_Util.format2 "(%s %s)" _136_156 _136_155)))
+(let _140_168 = (term_to_string t)
+in (let _140_167 = (args_to_string args)
+in (FStar_Util.format2 "(%s %s)" _140_168 _140_167)))
 end
 | FStar_Syntax_Syntax.Tm_let (lbs, e) -> begin
-(let _136_158 = (lbs_to_string [] lbs)
-in (let _136_157 = (term_to_string e)
-in (FStar_Util.format2 "%s\nin\n%s" _136_158 _136_157)))
-end
-| FStar_Syntax_Syntax.Tm_ascribed (e, FStar_Util.Inl (t), _39_313) -> begin
-(let _136_160 = (term_to_string e)
-in (let _136_159 = (term_to_string t)
-in (FStar_Util.format2 "(%s : %s)" _136_160 _136_159)))
-end
-| FStar_Syntax_Syntax.Tm_ascribed (e, FStar_Util.Inr (c), _39_320) -> begin
-(let _136_162 = (term_to_string e)
-in (let _136_161 = (comp_to_string c)
-in (FStar_Util.format2 "(%s : %s)" _136_162 _136_161)))
+(let _140_170 = (lbs_to_string [] lbs)
+in (let _140_169 = (term_to_string e)
+in (FStar_Util.format2 "%s\nin\n%s" _140_170 _140_169)))
+end
+| FStar_Syntax_Syntax.Tm_ascribed (e, FStar_Util.Inl (t), eff_name) -> begin
+(let _140_174 = (term_to_string e)
+in (let _140_173 = (let _140_171 = (FStar_Util.map_opt eff_name FStar_Ident.text_of_lid)
+in (FStar_All.pipe_right _140_171 (FStar_Util.dflt "default")))
+in (let _140_172 = (term_to_string t)
+in (FStar_Util.format3 "(%s <: [%s] %s)" _140_174 _140_173 _140_172))))
+end
+| FStar_Syntax_Syntax.Tm_ascribed (e, FStar_Util.Inr (c), _40_347) -> begin
+(let _140_176 = (term_to_string e)
+in (let _140_175 = (comp_to_string c)
+in (FStar_Util.format2 "(%s <: %s)" _140_176 _140_175)))
 end
 | FStar_Syntax_Syntax.Tm_match (head, branches) -> begin
-(let _136_170 = (term_to_string head)
-in (let _136_169 = (let _136_168 = (FStar_All.pipe_right branches (FStar_List.map (fun _39_330 -> (match (_39_330) with
+(let _140_184 = (term_to_string head)
+in (let _140_183 = (let _140_182 = (FStar_All.pipe_right branches (FStar_List.map (fun _40_357 -> (match (_40_357) with
 | (p, wopt, e) -> begin
-(let _136_167 = (FStar_All.pipe_right p pat_to_string)
-in (let _136_166 = (match (wopt) with
-=======
-(let _137_159 = (binders_to_string " " bs)
-in (let _137_158 = (term_to_string t2)
-in (let _137_157 = (let _137_156 = (l.FStar_Syntax_Syntax.comp ())
-in (FStar_All.pipe_left comp_to_string _137_156))
-in (FStar_Util.format3 "(fun %s -> (%s $$ %s))" _137_159 _137_158 _137_157))))
-end
-| Some (FStar_Util.Inr (l, flags)) when (FStar_Options.print_implicits ()) -> begin
-(let _137_161 = (binders_to_string " " bs)
-in (let _137_160 = (term_to_string t2)
-in (FStar_Util.format3 "(fun %s -> (%s $$ (name only) %s))" _137_161 _137_160 l.FStar_Ident.str)))
-end
-| _40_324 -> begin
-(let _137_163 = (binders_to_string " " bs)
-in (let _137_162 = (term_to_string t2)
-in (FStar_Util.format2 "(fun %s -> %s)" _137_163 _137_162)))
-end)
-end
-| FStar_Syntax_Syntax.Tm_refine (xt, f) -> begin
-(let _137_166 = (bv_to_string xt)
-in (let _137_165 = (FStar_All.pipe_right xt.FStar_Syntax_Syntax.sort term_to_string)
-in (let _137_164 = (FStar_All.pipe_right f formula_to_string)
-in (FStar_Util.format3 "(%s:%s{%s})" _137_166 _137_165 _137_164))))
-end
-| FStar_Syntax_Syntax.Tm_app (t, args) -> begin
-(let _137_168 = (term_to_string t)
-in (let _137_167 = (args_to_string args)
-in (FStar_Util.format2 "(%s %s)" _137_168 _137_167)))
-end
-| FStar_Syntax_Syntax.Tm_let (lbs, e) -> begin
-(let _137_170 = (lbs_to_string [] lbs)
-in (let _137_169 = (term_to_string e)
-in (FStar_Util.format2 "%s\nin\n%s" _137_170 _137_169)))
-end
-| FStar_Syntax_Syntax.Tm_ascribed (e, FStar_Util.Inl (t), eff_name) -> begin
-(let _137_174 = (term_to_string e)
-in (let _137_173 = (let _137_171 = (FStar_Util.map_opt eff_name FStar_Ident.text_of_lid)
-in (FStar_All.pipe_right _137_171 (FStar_Util.dflt "default")))
-in (let _137_172 = (term_to_string t)
-in (FStar_Util.format3 "(%s <: [%s] %s)" _137_174 _137_173 _137_172))))
-end
-| FStar_Syntax_Syntax.Tm_ascribed (e, FStar_Util.Inr (c), _40_347) -> begin
-(let _137_176 = (term_to_string e)
-in (let _137_175 = (comp_to_string c)
-in (FStar_Util.format2 "(%s <: %s)" _137_176 _137_175)))
-end
-| FStar_Syntax_Syntax.Tm_match (head, branches) -> begin
-(let _137_184 = (term_to_string head)
-in (let _137_183 = (let _137_182 = (FStar_All.pipe_right branches (FStar_List.map (fun _40_357 -> (match (_40_357) with
-| (p, wopt, e) -> begin
-(let _137_181 = (FStar_All.pipe_right p pat_to_string)
-in (let _137_180 = (match (wopt) with
->>>>>>> bae9872c
+(let _140_181 = (FStar_All.pipe_right p pat_to_string)
+in (let _140_180 = (match (wopt) with
 | None -> begin
 ""
 end
 | Some (w) -> begin
-<<<<<<< HEAD
-(let _136_164 = (FStar_All.pipe_right w term_to_string)
-in (FStar_Util.format1 "when %s" _136_164))
-end)
-in (let _136_165 = (FStar_All.pipe_right e term_to_string)
-in (FStar_Util.format3 "%s %s -> %s" _136_167 _136_166 _136_165))))
+(let _140_178 = (FStar_All.pipe_right w term_to_string)
+in (FStar_Util.format1 "when %s" _140_178))
+end)
+in (let _140_179 = (FStar_All.pipe_right e term_to_string)
+in (FStar_Util.format3 "%s %s -> %s" _140_181 _140_180 _140_179))))
 end))))
-in (FStar_Util.concat_l "\n\t|" _136_168))
-in (FStar_Util.format2 "(match %s with\n\t| %s)" _136_170 _136_169)))
+in (FStar_Util.concat_l "\n\t|" _140_182))
+in (FStar_Util.format2 "(match %s with\n\t| %s)" _140_184 _140_183)))
 end
 | FStar_Syntax_Syntax.Tm_uinst (t, us) -> begin
 if (FStar_Options.print_universes ()) then begin
-(let _136_172 = (term_to_string t)
-in (let _136_171 = (univs_to_string us)
-in (FStar_Util.format2 "%s<%s>" _136_172 _136_171)))
-=======
-(let _137_178 = (FStar_All.pipe_right w term_to_string)
-in (FStar_Util.format1 "when %s" _137_178))
-end)
-in (let _137_179 = (FStar_All.pipe_right e term_to_string)
-in (FStar_Util.format3 "%s %s -> %s" _137_181 _137_180 _137_179))))
-end))))
-in (FStar_Util.concat_l "\n\t|" _137_182))
-in (FStar_Util.format2 "(match %s with\n\t| %s)" _137_184 _137_183)))
-end
-| FStar_Syntax_Syntax.Tm_uinst (t, us) -> begin
-if (FStar_Options.print_universes ()) then begin
-(let _137_186 = (term_to_string t)
-in (let _137_185 = (univs_to_string us)
-in (FStar_Util.format2 "%s<%s>" _137_186 _137_185)))
->>>>>>> bae9872c
+(let _140_186 = (term_to_string t)
+in (let _140_185 = (univs_to_string us)
+in (FStar_Util.format2 "%s<%s>" _140_186 _140_185)))
 end else begin
 (term_to_string t)
 end
@@ -839,13 +600,8 @@
 end)))
 and pat_to_string : FStar_Syntax_Syntax.pat  ->  Prims.string = (fun x -> (match (x.FStar_Syntax_Syntax.v) with
 | FStar_Syntax_Syntax.Pat_cons (l, pats) -> begin
-<<<<<<< HEAD
-(let _136_177 = (fv_to_string l)
-in (let _136_176 = (let _136_175 = (FStar_List.map (fun _39_347 -> (match (_39_347) with
-=======
-(let _137_191 = (fv_to_string l)
-in (let _137_190 = (let _137_189 = (FStar_List.map (fun _40_374 -> (match (_40_374) with
->>>>>>> bae9872c
+(let _140_191 = (fv_to_string l)
+in (let _140_190 = (let _140_189 = (FStar_List.map (fun _40_374 -> (match (_40_374) with
 | (x, b) -> begin
 (
 
@@ -856,44 +612,24 @@
 p
 end)
 end)) pats)
-<<<<<<< HEAD
-in (FStar_All.pipe_right _136_175 (FStar_String.concat " ")))
-in (FStar_Util.format2 "(%s %s)" _136_177 _136_176)))
-=======
-in (FStar_All.pipe_right _137_189 (FStar_String.concat " ")))
-in (FStar_Util.format2 "(%s %s)" _137_191 _137_190)))
->>>>>>> bae9872c
+in (FStar_All.pipe_right _140_189 (FStar_String.concat " ")))
+in (FStar_Util.format2 "(%s %s)" _140_191 _140_190)))
 end
 | FStar_Syntax_Syntax.Pat_dot_term (x, _40_378) -> begin
 if (FStar_Options.print_bound_var_types ()) then begin
-<<<<<<< HEAD
-(let _136_179 = (bv_to_string x)
-in (let _136_178 = (term_to_string x.FStar_Syntax_Syntax.sort)
-in (FStar_Util.format2 ".%s:%s" _136_179 _136_178)))
-end else begin
-(let _136_180 = (bv_to_string x)
-in (FStar_Util.format1 ".%s" _136_180))
-=======
-(let _137_193 = (bv_to_string x)
-in (let _137_192 = (term_to_string x.FStar_Syntax_Syntax.sort)
-in (FStar_Util.format2 ".%s:%s" _137_193 _137_192)))
-end else begin
-(let _137_194 = (bv_to_string x)
-in (FStar_Util.format1 ".%s" _137_194))
->>>>>>> bae9872c
+(let _140_193 = (bv_to_string x)
+in (let _140_192 = (term_to_string x.FStar_Syntax_Syntax.sort)
+in (FStar_Util.format2 ".%s:%s" _140_193 _140_192)))
+end else begin
+(let _140_194 = (bv_to_string x)
+in (FStar_Util.format1 ".%s" _140_194))
 end
 end
 | FStar_Syntax_Syntax.Pat_var (x) -> begin
 if (FStar_Options.print_bound_var_types ()) then begin
-<<<<<<< HEAD
-(let _136_182 = (bv_to_string x)
-in (let _136_181 = (term_to_string x.FStar_Syntax_Syntax.sort)
-in (FStar_Util.format2 "%s:%s" _136_182 _136_181)))
-=======
-(let _137_196 = (bv_to_string x)
-in (let _137_195 = (term_to_string x.FStar_Syntax_Syntax.sort)
-in (FStar_Util.format2 "%s:%s" _137_196 _137_195)))
->>>>>>> bae9872c
+(let _140_196 = (bv_to_string x)
+in (let _140_195 = (term_to_string x.FStar_Syntax_Syntax.sort)
+in (FStar_Util.format2 "%s:%s" _140_196 _140_195)))
 end else begin
 (bv_to_string x)
 end
@@ -903,54 +639,30 @@
 end
 | FStar_Syntax_Syntax.Pat_wild (x) -> begin
 if (FStar_Options.print_real_names ()) then begin
-<<<<<<< HEAD
-(let _136_183 = (bv_to_string x)
-in (Prims.strcat "Pat_wild " _136_183))
-=======
-(let _137_197 = (bv_to_string x)
-in (Prims.strcat "Pat_wild " _137_197))
->>>>>>> bae9872c
+(let _140_197 = (bv_to_string x)
+in (Prims.strcat "Pat_wild " _140_197))
 end else begin
 "_"
 end
 end
 | FStar_Syntax_Syntax.Pat_disj (ps) -> begin
-<<<<<<< HEAD
-(let _136_184 = (FStar_List.map pat_to_string ps)
-in (FStar_Util.concat_l " | " _136_184))
-=======
-(let _137_198 = (FStar_List.map pat_to_string ps)
-in (FStar_Util.concat_l " | " _137_198))
->>>>>>> bae9872c
+(let _140_198 = (FStar_List.map pat_to_string ps)
+in (FStar_Util.concat_l " | " _140_198))
 end))
 and lbs_to_string : FStar_Syntax_Syntax.qualifier Prims.list  ->  FStar_Syntax_Syntax.letbindings  ->  Prims.string = (fun quals lbs -> (
 
 let lbs = if (FStar_Options.print_universes ()) then begin
-<<<<<<< HEAD
-(let _136_190 = (FStar_All.pipe_right (Prims.snd lbs) (FStar_List.map (fun lb -> (
-
-let _39_367 = (let _136_188 = (FStar_Syntax_Util.mk_conj lb.FStar_Syntax_Syntax.lbtyp lb.FStar_Syntax_Syntax.lbdef)
-in (FStar_Syntax_Subst.open_univ_vars lb.FStar_Syntax_Syntax.lbunivs _136_188))
-in (match (_39_367) with
-| (us, td) -> begin
-(
-
-let _39_385 = (match ((let _136_189 = (FStar_Syntax_Subst.compress td)
-in _136_189.FStar_Syntax_Syntax.n)) with
-| FStar_Syntax_Syntax.Tm_app (_39_369, ((t, _39_376))::((d, _39_372))::[]) -> begin
-=======
-(let _137_204 = (FStar_All.pipe_right (Prims.snd lbs) (FStar_List.map (fun lb -> (
-
-let _40_394 = (let _137_202 = (FStar_Syntax_Util.mk_conj lb.FStar_Syntax_Syntax.lbtyp lb.FStar_Syntax_Syntax.lbdef)
-in (FStar_Syntax_Subst.open_univ_vars lb.FStar_Syntax_Syntax.lbunivs _137_202))
+(let _140_204 = (FStar_All.pipe_right (Prims.snd lbs) (FStar_List.map (fun lb -> (
+
+let _40_394 = (let _140_202 = (FStar_Syntax_Util.mk_conj lb.FStar_Syntax_Syntax.lbtyp lb.FStar_Syntax_Syntax.lbdef)
+in (FStar_Syntax_Subst.open_univ_vars lb.FStar_Syntax_Syntax.lbunivs _140_202))
 in (match (_40_394) with
 | (us, td) -> begin
 (
 
-let _40_412 = (match ((let _137_203 = (FStar_Syntax_Subst.compress td)
-in _137_203.FStar_Syntax_Syntax.n)) with
+let _40_412 = (match ((let _140_203 = (FStar_Syntax_Subst.compress td)
+in _140_203.FStar_Syntax_Syntax.n)) with
 | FStar_Syntax_Syntax.Tm_app (_40_396, ((t, _40_403))::((d, _40_399))::[]) -> begin
->>>>>>> bae9872c
 ((t), (d))
 end
 | _40_409 -> begin
@@ -964,66 +676,37 @@
 in {FStar_Syntax_Syntax.lbname = _40_413.FStar_Syntax_Syntax.lbname; FStar_Syntax_Syntax.lbunivs = us; FStar_Syntax_Syntax.lbtyp = t; FStar_Syntax_Syntax.lbeff = _40_413.FStar_Syntax_Syntax.lbeff; FStar_Syntax_Syntax.lbdef = d})
 end))
 end)))))
-<<<<<<< HEAD
-in (((Prims.fst lbs)), (_136_190)))
+in (((Prims.fst lbs)), (_140_204)))
 end else begin
 lbs
 end
-in (let _136_200 = (quals_to_string' quals)
-in (let _136_199 = (let _136_198 = (FStar_All.pipe_right (Prims.snd lbs) (FStar_List.map (fun lb -> (let _136_197 = (lbname_to_string lb.FStar_Syntax_Syntax.lbname)
-in (let _136_196 = if (FStar_Options.print_universes ()) then begin
-(let _136_193 = (let _136_192 = (univ_names_to_string lb.FStar_Syntax_Syntax.lbunivs)
-in (Prims.strcat _136_192 ">"))
-in (Prims.strcat "<" _136_193))
+in (let _140_214 = (quals_to_string' quals)
+in (let _140_213 = (let _140_212 = (FStar_All.pipe_right (Prims.snd lbs) (FStar_List.map (fun lb -> (let _140_211 = (lbname_to_string lb.FStar_Syntax_Syntax.lbname)
+in (let _140_210 = if (FStar_Options.print_universes ()) then begin
+(let _140_207 = (let _140_206 = (univ_names_to_string lb.FStar_Syntax_Syntax.lbunivs)
+in (Prims.strcat _140_206 ">"))
+in (Prims.strcat "<" _140_207))
 end else begin
 ""
 end
-in (let _136_195 = (term_to_string lb.FStar_Syntax_Syntax.lbtyp)
-in (let _136_194 = (FStar_All.pipe_right lb.FStar_Syntax_Syntax.lbdef term_to_string)
-in (FStar_Util.format4 "%s %s : %s = %s" _136_197 _136_196 _136_195 _136_194))))))))
-in (FStar_Util.concat_l "\n and " _136_198))
-in (FStar_Util.format3 "%slet %s %s" _136_200 (if (Prims.fst lbs) then begin
+in (let _140_209 = (term_to_string lb.FStar_Syntax_Syntax.lbtyp)
+in (let _140_208 = (FStar_All.pipe_right lb.FStar_Syntax_Syntax.lbdef term_to_string)
+in (FStar_Util.format4 "%s %s : %s = %s" _140_211 _140_210 _140_209 _140_208))))))))
+in (FStar_Util.concat_l "\n and " _140_212))
+in (FStar_Util.format3 "%slet %s %s" _140_214 (if (Prims.fst lbs) then begin
 "rec"
 end else begin
 ""
-end) _136_199)))))
-and lcomp_to_string : FStar_Syntax_Syntax.lcomp  ->  Prims.string = (fun lc -> (let _136_203 = (sli lc.FStar_Syntax_Syntax.eff_name)
-in (let _136_202 = (term_to_string lc.FStar_Syntax_Syntax.res_typ)
-in (FStar_Util.format2 "%s %s" _136_203 _136_202))))
-and imp_to_string : Prims.string  ->  FStar_Syntax_Syntax.arg_qualifier Prims.option  ->  Prims.string = (fun s _39_5 -> (match (_39_5) with
-=======
-in (((Prims.fst lbs)), (_137_204)))
-end else begin
-lbs
-end
-in (let _137_214 = (quals_to_string' quals)
-in (let _137_213 = (let _137_212 = (FStar_All.pipe_right (Prims.snd lbs) (FStar_List.map (fun lb -> (let _137_211 = (lbname_to_string lb.FStar_Syntax_Syntax.lbname)
-in (let _137_210 = if (FStar_Options.print_universes ()) then begin
-(let _137_207 = (let _137_206 = (univ_names_to_string lb.FStar_Syntax_Syntax.lbunivs)
-in (Prims.strcat _137_206 ">"))
-in (Prims.strcat "<" _137_207))
-end else begin
-""
-end
-in (let _137_209 = (term_to_string lb.FStar_Syntax_Syntax.lbtyp)
-in (let _137_208 = (FStar_All.pipe_right lb.FStar_Syntax_Syntax.lbdef term_to_string)
-in (FStar_Util.format4 "%s %s : %s = %s" _137_211 _137_210 _137_209 _137_208))))))))
-in (FStar_Util.concat_l "\n and " _137_212))
-in (FStar_Util.format3 "%slet %s %s" _137_214 (if (Prims.fst lbs) then begin
-"rec"
-end else begin
-""
-end) _137_213)))))
+end) _140_213)))))
 and lcomp_to_string : FStar_Syntax_Syntax.lcomp  ->  Prims.string = (fun lc -> if (FStar_Options.print_effect_args ()) then begin
-(let _137_216 = (lc.FStar_Syntax_Syntax.comp ())
-in (comp_to_string _137_216))
-end else begin
-(let _137_218 = (sli lc.FStar_Syntax_Syntax.eff_name)
-in (let _137_217 = (term_to_string lc.FStar_Syntax_Syntax.res_typ)
-in (FStar_Util.format2 "%s %s" _137_218 _137_217)))
+(let _140_216 = (lc.FStar_Syntax_Syntax.comp ())
+in (comp_to_string _140_216))
+end else begin
+(let _140_218 = (sli lc.FStar_Syntax_Syntax.eff_name)
+in (let _140_217 = (term_to_string lc.FStar_Syntax_Syntax.res_typ)
+in (FStar_Util.format2 "%s %s" _140_218 _140_217)))
 end)
 and imp_to_string : Prims.string  ->  FStar_Syntax_Syntax.arg_qualifier Prims.option  ->  Prims.string = (fun s _40_5 -> (match (_40_5) with
->>>>>>> bae9872c
 | Some (FStar_Syntax_Syntax.Implicit (false)) -> begin
 (Prims.strcat "#" s)
 end
@@ -1042,33 +725,18 @@
 in (match (_40_434) with
 | (a, imp) -> begin
 if (FStar_Syntax_Syntax.is_null_binder b) then begin
-<<<<<<< HEAD
-(let _136_208 = (term_to_string a.FStar_Syntax_Syntax.sort)
-in (Prims.strcat "_:" _136_208))
+(let _140_223 = (term_to_string a.FStar_Syntax_Syntax.sort)
+in (Prims.strcat "_:" _140_223))
 end else begin
 if ((not (is_arrow)) && (not ((FStar_Options.print_bound_var_types ())))) then begin
-(let _136_209 = (nm_to_string a)
-in (imp_to_string _136_209 imp))
-end else begin
-(let _136_213 = (let _136_212 = (nm_to_string a)
-in (let _136_211 = (let _136_210 = (term_to_string a.FStar_Syntax_Syntax.sort)
-in (Prims.strcat ":" _136_210))
-in (Prims.strcat _136_212 _136_211)))
-in (imp_to_string _136_213 imp))
-=======
-(let _137_223 = (term_to_string a.FStar_Syntax_Syntax.sort)
-in (Prims.strcat "_:" _137_223))
-end else begin
-if ((not (is_arrow)) && (not ((FStar_Options.print_bound_var_types ())))) then begin
-(let _137_224 = (nm_to_string a)
-in (imp_to_string _137_224 imp))
-end else begin
-(let _137_228 = (let _137_227 = (nm_to_string a)
-in (let _137_226 = (let _137_225 = (term_to_string a.FStar_Syntax_Syntax.sort)
-in (Prims.strcat ":" _137_225))
-in (Prims.strcat _137_227 _137_226)))
-in (imp_to_string _137_228 imp))
->>>>>>> bae9872c
+(let _140_224 = (nm_to_string a)
+in (imp_to_string _140_224 imp))
+end else begin
+(let _140_228 = (let _140_227 = (nm_to_string a)
+in (let _140_226 = (let _140_225 = (term_to_string a.FStar_Syntax_Syntax.sort)
+in (Prims.strcat ":" _140_225))
+in (Prims.strcat _140_227 _140_226)))
+in (imp_to_string _140_228 imp))
 end
 end
 end)))
@@ -1082,29 +750,16 @@
 (filter_imp bs)
 end
 in if (sep = " -> ") then begin
-<<<<<<< HEAD
-(let _136_218 = (FStar_All.pipe_right bs (FStar_List.map arrow_binder_to_string))
-in (FStar_All.pipe_right _136_218 (FStar_String.concat sep)))
-end else begin
-(let _136_219 = (FStar_All.pipe_right bs (FStar_List.map binder_to_string))
-in (FStar_All.pipe_right _136_219 (FStar_String.concat sep)))
-=======
-(let _137_233 = (FStar_All.pipe_right bs (FStar_List.map arrow_binder_to_string))
-in (FStar_All.pipe_right _137_233 (FStar_String.concat sep)))
-end else begin
-(let _137_234 = (FStar_All.pipe_right bs (FStar_List.map binder_to_string))
-in (FStar_All.pipe_right _137_234 (FStar_String.concat sep)))
->>>>>>> bae9872c
+(let _140_233 = (FStar_All.pipe_right bs (FStar_List.map arrow_binder_to_string))
+in (FStar_All.pipe_right _140_233 (FStar_String.concat sep)))
+end else begin
+(let _140_234 = (FStar_All.pipe_right bs (FStar_List.map binder_to_string))
+in (FStar_All.pipe_right _140_234 (FStar_String.concat sep)))
 end))
 and arg_to_string : (FStar_Syntax_Syntax.term * FStar_Syntax_Syntax.arg_qualifier Prims.option)  ->  Prims.string = (fun _40_6 -> (match (_40_6) with
 | (a, imp) -> begin
-<<<<<<< HEAD
-(let _136_221 = (term_to_string a)
-in (imp_to_string _136_221 imp))
-=======
-(let _137_236 = (term_to_string a)
-in (imp_to_string _137_236 imp))
->>>>>>> bae9872c
+(let _140_236 = (term_to_string a)
+in (imp_to_string _140_236 imp))
 end))
 and args_to_string : FStar_Syntax_Syntax.args  ->  Prims.string = (fun args -> (
 
@@ -1113,68 +768,42 @@
 end else begin
 (filter_imp args)
 end
-<<<<<<< HEAD
-in (let _136_223 = (FStar_All.pipe_right args (FStar_List.map arg_to_string))
-in (FStar_All.pipe_right _136_223 (FStar_String.concat " ")))))
-and comp_to_string : FStar_Syntax_Syntax.comp  ->  Prims.string = (fun c -> (match (c.FStar_Syntax_Syntax.n) with
-| FStar_Syntax_Syntax.Total (t, _39_422) -> begin
-(match ((let _136_225 = (FStar_Syntax_Subst.compress t)
-in _136_225.FStar_Syntax_Syntax.n)) with
-| FStar_Syntax_Syntax.Tm_type (_39_426) when (not ((FStar_Options.print_implicits ()))) -> begin
-(term_to_string t)
-end
-| _39_429 -> begin
-(let _136_226 = (term_to_string t)
-in (FStar_Util.format1 "Tot %s" _136_226))
-end)
-end
-| FStar_Syntax_Syntax.GTotal (t, _39_432) -> begin
-(match ((let _136_227 = (FStar_Syntax_Subst.compress t)
-in _136_227.FStar_Syntax_Syntax.n)) with
-| FStar_Syntax_Syntax.Tm_type (_39_436) when (not ((FStar_Options.print_implicits ()))) -> begin
-(term_to_string t)
-end
-| _39_439 -> begin
-(let _136_228 = (term_to_string t)
-in (FStar_Util.format1 "GTot %s" _136_228))
-=======
-in (let _137_238 = (FStar_All.pipe_right args (FStar_List.map arg_to_string))
-in (FStar_All.pipe_right _137_238 (FStar_String.concat " ")))))
+in (let _140_238 = (FStar_All.pipe_right args (FStar_List.map arg_to_string))
+in (FStar_All.pipe_right _140_238 (FStar_String.concat " ")))))
 and comp_to_string : FStar_Syntax_Syntax.comp  ->  Prims.string = (fun c -> (match (c.FStar_Syntax_Syntax.n) with
 | FStar_Syntax_Syntax.Total (t, _40_449) -> begin
-(match ((let _137_240 = (FStar_Syntax_Subst.compress t)
-in _137_240.FStar_Syntax_Syntax.n)) with
+(match ((let _140_240 = (FStar_Syntax_Subst.compress t)
+in _140_240.FStar_Syntax_Syntax.n)) with
 | FStar_Syntax_Syntax.Tm_type (_40_453) when (not ((FStar_Options.print_implicits ()))) -> begin
 (term_to_string t)
 end
 | _40_456 -> begin
-(let _137_241 = (term_to_string t)
-in (FStar_Util.format1 "Tot %s" _137_241))
+(let _140_241 = (term_to_string t)
+in (FStar_Util.format1 "Tot %s" _140_241))
 end)
 end
 | FStar_Syntax_Syntax.GTotal (t, _40_459) -> begin
-(match ((let _137_242 = (FStar_Syntax_Subst.compress t)
-in _137_242.FStar_Syntax_Syntax.n)) with
+(match ((let _140_242 = (FStar_Syntax_Subst.compress t)
+in _140_242.FStar_Syntax_Syntax.n)) with
 | FStar_Syntax_Syntax.Tm_type (_40_463) when (not ((FStar_Options.print_implicits ()))) -> begin
 (term_to_string t)
 end
 | _40_466 -> begin
-(let _137_243 = (term_to_string t)
-in (FStar_Util.format1 "GTot %s" _137_243))
->>>>>>> bae9872c
+(let _140_243 = (term_to_string t)
+in (FStar_Util.format1 "GTot %s" _140_243))
 end)
 end
 | FStar_Syntax_Syntax.Comp (c) -> begin
 (
 
 let basic = if (FStar_Options.print_effect_args ()) then begin
-(let _137_249 = (sli c.FStar_Syntax_Syntax.effect_name)
-in (let _137_248 = (term_to_string c.FStar_Syntax_Syntax.result_typ)
-in (let _137_247 = (let _137_244 = (FStar_All.pipe_right c.FStar_Syntax_Syntax.effect_args (FStar_List.map arg_to_string))
-in (FStar_All.pipe_right _137_244 (FStar_String.concat ", ")))
-in (let _137_246 = (let _137_245 = (FStar_All.pipe_right c.FStar_Syntax_Syntax.flags (FStar_List.map cflags_to_string))
-in (FStar_All.pipe_right _137_245 (FStar_String.concat " ")))
-in (FStar_Util.format4 "%s (%s) %s (attributes %s)" _137_249 _137_248 _137_247 _137_246)))))
+(let _140_249 = (sli c.FStar_Syntax_Syntax.effect_name)
+in (let _140_248 = (term_to_string c.FStar_Syntax_Syntax.result_typ)
+in (let _140_247 = (let _140_244 = (FStar_All.pipe_right c.FStar_Syntax_Syntax.effect_args (FStar_List.map arg_to_string))
+in (FStar_All.pipe_right _140_244 (FStar_String.concat ", ")))
+in (let _140_246 = (let _140_245 = (FStar_All.pipe_right c.FStar_Syntax_Syntax.flags (FStar_List.map cflags_to_string))
+in (FStar_All.pipe_right _140_245 (FStar_String.concat " ")))
+in (FStar_Util.format4 "%s (%s) %s (attributes %s)" _140_249 _140_248 _140_247 _140_246)))))
 end else begin
 if ((FStar_All.pipe_right c.FStar_Syntax_Syntax.flags (FStar_Util.for_some (fun _40_7 -> (match (_40_7) with
 | FStar_Syntax_Syntax.TOTAL -> begin
@@ -1183,13 +812,8 @@
 | _40_472 -> begin
 false
 end)))) && (not ((FStar_Options.print_effect_args ())))) then begin
-<<<<<<< HEAD
-(let _136_230 = (term_to_string c.FStar_Syntax_Syntax.result_typ)
-in (FStar_Util.format1 "Tot %s" _136_230))
-=======
-(let _137_251 = (term_to_string c.FStar_Syntax_Syntax.result_typ)
-in (FStar_Util.format1 "Tot %s" _137_251))
->>>>>>> bae9872c
+(let _140_251 = (term_to_string c.FStar_Syntax_Syntax.result_typ)
+in (FStar_Util.format1 "Tot %s" _140_251))
 end else begin
 if (((not ((FStar_Options.print_effect_args ()))) && (not ((FStar_Options.print_implicits ())))) && (FStar_Ident.lid_equals c.FStar_Syntax_Syntax.effect_name FStar_Syntax_Const.effect_ML_lid)) then begin
 (term_to_string c.FStar_Syntax_Syntax.result_typ)
@@ -1201,56 +825,28 @@
 | _40_476 -> begin
 false
 end))))) then begin
-<<<<<<< HEAD
-(let _136_232 = (term_to_string c.FStar_Syntax_Syntax.result_typ)
-in (FStar_Util.format1 "ALL %s" _136_232))
-end else begin
-if (FStar_Options.print_effect_args ()) then begin
-(let _136_236 = (sli c.FStar_Syntax_Syntax.effect_name)
-in (let _136_235 = (term_to_string c.FStar_Syntax_Syntax.result_typ)
-in (let _136_234 = (let _136_233 = (FStar_All.pipe_right c.FStar_Syntax_Syntax.effect_args (FStar_List.map arg_to_string))
-in (FStar_All.pipe_right _136_233 (FStar_String.concat ", ")))
-in (FStar_Util.format3 "%s (%s) %s" _136_236 _136_235 _136_234))))
-end else begin
-(let _136_238 = (sli c.FStar_Syntax_Syntax.effect_name)
-in (let _136_237 = (term_to_string c.FStar_Syntax_Syntax.result_typ)
-in (FStar_Util.format2 "%s (%s)" _136_238 _136_237)))
-=======
-(let _137_253 = (term_to_string c.FStar_Syntax_Syntax.result_typ)
-in (FStar_Util.format1 "ALL %s" _137_253))
-end else begin
-(let _137_255 = (sli c.FStar_Syntax_Syntax.effect_name)
-in (let _137_254 = (term_to_string c.FStar_Syntax_Syntax.result_typ)
-in (FStar_Util.format2 "%s (%s)" _137_255 _137_254)))
->>>>>>> bae9872c
+(let _140_253 = (term_to_string c.FStar_Syntax_Syntax.result_typ)
+in (FStar_Util.format1 "ALL %s" _140_253))
+end else begin
+(let _140_255 = (sli c.FStar_Syntax_Syntax.effect_name)
+in (let _140_254 = (term_to_string c.FStar_Syntax_Syntax.result_typ)
+in (FStar_Util.format2 "%s (%s)" _140_255 _140_254)))
 end
 end
 end
 end
 in (
 
-<<<<<<< HEAD
-let dec = (let _136_242 = (FStar_All.pipe_right c.FStar_Syntax_Syntax.flags (FStar_List.collect (fun _39_9 -> (match (_39_9) with
+let dec = (let _140_259 = (FStar_All.pipe_right c.FStar_Syntax_Syntax.flags (FStar_List.collect (fun _40_9 -> (match (_40_9) with
 | FStar_Syntax_Syntax.DECREASES (e) -> begin
-(let _136_241 = (let _136_240 = (term_to_string e)
-in (FStar_Util.format1 " (decreases %s)" _136_240))
-in (_136_241)::[])
-=======
-let dec = (let _137_259 = (FStar_All.pipe_right c.FStar_Syntax_Syntax.flags (FStar_List.collect (fun _40_9 -> (match (_40_9) with
-| FStar_Syntax_Syntax.DECREASES (e) -> begin
-(let _137_258 = (let _137_257 = (term_to_string e)
-in (FStar_Util.format1 " (decreases %s)" _137_257))
-in (_137_258)::[])
->>>>>>> bae9872c
+(let _140_258 = (let _140_257 = (term_to_string e)
+in (FStar_Util.format1 " (decreases %s)" _140_257))
+in (_140_258)::[])
 end
 | _40_482 -> begin
 []
 end))))
-<<<<<<< HEAD
-in (FStar_All.pipe_right _136_242 (FStar_String.concat " ")))
-=======
-in (FStar_All.pipe_right _137_259 (FStar_String.concat " ")))
->>>>>>> bae9872c
+in (FStar_All.pipe_right _140_259 (FStar_String.concat " ")))
 in (FStar_Util.format2 "%s%s" basic dec)))
 end))
 and cflags_to_string : FStar_Syntax_Syntax.cflags  ->  Prims.string = (fun c -> (match (c) with
@@ -1290,121 +886,65 @@
 
 let tscheme_to_string : FStar_Syntax_Syntax.tscheme  ->  Prims.string = (fun _40_499 -> (match (_40_499) with
 | (us, t) -> begin
-<<<<<<< HEAD
-(let _136_247 = (univ_names_to_string us)
-in (let _136_246 = (term_to_string t)
-in (FStar_Util.format2 "<%s> %s" _136_247 _136_246)))
-=======
-(let _137_268 = (let _137_266 = (univ_names_to_string us)
-in (FStar_All.pipe_left enclose_universes _137_266))
-in (let _137_267 = (term_to_string t)
-in (FStar_Util.format2 "%s%s" _137_268 _137_267)))
->>>>>>> bae9872c
+(let _140_268 = (let _140_266 = (univ_names_to_string us)
+in (FStar_All.pipe_left enclose_universes _140_266))
+in (let _140_267 = (term_to_string t)
+in (FStar_Util.format2 "%s%s" _140_268 _140_267)))
 end))
 
 
 let eff_decl_to_string : Prims.bool  ->  FStar_Syntax_Syntax.eff_decl  ->  Prims.string = (fun for_free ed -> (
 
-<<<<<<< HEAD
-let actions_to_string = (fun actions -> (let _136_259 = (FStar_All.pipe_right actions (FStar_List.map (fun a -> (let _136_258 = (sli a.FStar_Syntax_Syntax.action_name)
-in (let _136_257 = (univ_names_to_string a.FStar_Syntax_Syntax.action_univs)
-in (let _136_256 = (term_to_string a.FStar_Syntax_Syntax.action_typ)
-in (let _136_255 = (term_to_string a.FStar_Syntax_Syntax.action_defn)
-in (FStar_Util.format4 "%s<%s> : %s = %s" _136_258 _136_257 _136_256 _136_255))))))))
-in (FStar_All.pipe_right _136_259 (FStar_String.concat ",\n\t"))))
-in (let _136_296 = (let _136_295 = (let _136_294 = (lid_to_string ed.FStar_Syntax_Syntax.mname)
-in (let _136_293 = (let _136_292 = (univ_names_to_string ed.FStar_Syntax_Syntax.univs)
-in (let _136_291 = (let _136_290 = (binders_to_string " " ed.FStar_Syntax_Syntax.binders)
-in (let _136_289 = (let _136_288 = (term_to_string ed.FStar_Syntax_Syntax.signature)
-in (let _136_287 = (let _136_286 = (tscheme_to_string ed.FStar_Syntax_Syntax.ret_wp)
-in (let _136_285 = (let _136_284 = (tscheme_to_string ed.FStar_Syntax_Syntax.bind_wp)
-in (let _136_283 = (let _136_282 = (tscheme_to_string ed.FStar_Syntax_Syntax.if_then_else)
-in (let _136_281 = (let _136_280 = (tscheme_to_string ed.FStar_Syntax_Syntax.ite_wp)
-in (let _136_279 = (let _136_278 = (tscheme_to_string ed.FStar_Syntax_Syntax.stronger)
-in (let _136_277 = (let _136_276 = (tscheme_to_string ed.FStar_Syntax_Syntax.close_wp)
-in (let _136_275 = (let _136_274 = (tscheme_to_string ed.FStar_Syntax_Syntax.assert_p)
-in (let _136_273 = (let _136_272 = (tscheme_to_string ed.FStar_Syntax_Syntax.assume_p)
-in (let _136_271 = (let _136_270 = (tscheme_to_string ed.FStar_Syntax_Syntax.null_wp)
-in (let _136_269 = (let _136_268 = (tscheme_to_string ed.FStar_Syntax_Syntax.trivial)
-in (let _136_267 = (let _136_266 = (term_to_string ed.FStar_Syntax_Syntax.repr)
-in (let _136_265 = (let _136_264 = (tscheme_to_string ed.FStar_Syntax_Syntax.bind_repr)
-in (let _136_263 = (let _136_262 = (tscheme_to_string ed.FStar_Syntax_Syntax.return_repr)
-in (let _136_261 = (let _136_260 = (actions_to_string ed.FStar_Syntax_Syntax.actions)
-in (_136_260)::[])
-in (_136_262)::_136_261))
-in (_136_264)::_136_263))
-in (_136_266)::_136_265))
-in (_136_268)::_136_267))
-in (_136_270)::_136_269))
-in (_136_272)::_136_271))
-in (_136_274)::_136_273))
-in (_136_276)::_136_275))
-in (_136_278)::_136_277))
-in (_136_280)::_136_279))
-in (_136_282)::_136_281))
-in (_136_284)::_136_283))
-in (_136_286)::_136_285))
-in (_136_288)::_136_287))
-in (_136_290)::_136_289))
-in (_136_292)::_136_291))
-in (_136_294)::_136_293))
-=======
-let actions_to_string = (fun actions -> (let _137_281 = (FStar_All.pipe_right actions (FStar_List.map (fun a -> (let _137_280 = (sli a.FStar_Syntax_Syntax.action_name)
-in (let _137_279 = (let _137_276 = (univ_names_to_string a.FStar_Syntax_Syntax.action_univs)
-in (FStar_All.pipe_left enclose_universes _137_276))
-in (let _137_278 = (term_to_string a.FStar_Syntax_Syntax.action_typ)
-in (let _137_277 = (term_to_string a.FStar_Syntax_Syntax.action_defn)
-in (FStar_Util.format4 "%s%s : %s = %s" _137_280 _137_279 _137_278 _137_277))))))))
-in (FStar_All.pipe_right _137_281 (FStar_String.concat ",\n\t"))))
-in (let _137_319 = (let _137_318 = (let _137_317 = (lid_to_string ed.FStar_Syntax_Syntax.mname)
-in (let _137_316 = (let _137_315 = (let _137_282 = (univ_names_to_string ed.FStar_Syntax_Syntax.univs)
-in (FStar_All.pipe_left enclose_universes _137_282))
-in (let _137_314 = (let _137_313 = (binders_to_string " " ed.FStar_Syntax_Syntax.binders)
-in (let _137_312 = (let _137_311 = (term_to_string ed.FStar_Syntax_Syntax.signature)
-in (let _137_310 = (let _137_309 = (tscheme_to_string ed.FStar_Syntax_Syntax.ret_wp)
-in (let _137_308 = (let _137_307 = (tscheme_to_string ed.FStar_Syntax_Syntax.bind_wp)
-in (let _137_306 = (let _137_305 = (tscheme_to_string ed.FStar_Syntax_Syntax.if_then_else)
-in (let _137_304 = (let _137_303 = (tscheme_to_string ed.FStar_Syntax_Syntax.ite_wp)
-in (let _137_302 = (let _137_301 = (tscheme_to_string ed.FStar_Syntax_Syntax.stronger)
-in (let _137_300 = (let _137_299 = (tscheme_to_string ed.FStar_Syntax_Syntax.close_wp)
-in (let _137_298 = (let _137_297 = (tscheme_to_string ed.FStar_Syntax_Syntax.assert_p)
-in (let _137_296 = (let _137_295 = (tscheme_to_string ed.FStar_Syntax_Syntax.assume_p)
-in (let _137_294 = (let _137_293 = (tscheme_to_string ed.FStar_Syntax_Syntax.null_wp)
-in (let _137_292 = (let _137_291 = (tscheme_to_string ed.FStar_Syntax_Syntax.trivial)
-in (let _137_290 = (let _137_289 = (term_to_string ed.FStar_Syntax_Syntax.repr)
-in (let _137_288 = (let _137_287 = (tscheme_to_string ed.FStar_Syntax_Syntax.bind_repr)
-in (let _137_286 = (let _137_285 = (tscheme_to_string ed.FStar_Syntax_Syntax.return_repr)
-in (let _137_284 = (let _137_283 = (actions_to_string ed.FStar_Syntax_Syntax.actions)
-in (_137_283)::[])
-in (_137_285)::_137_284))
-in (_137_287)::_137_286))
-in (_137_289)::_137_288))
-in (_137_291)::_137_290))
-in (_137_293)::_137_292))
-in (_137_295)::_137_294))
-in (_137_297)::_137_296))
-in (_137_299)::_137_298))
-in (_137_301)::_137_300))
-in (_137_303)::_137_302))
-in (_137_305)::_137_304))
-in (_137_307)::_137_306))
-in (_137_309)::_137_308))
-in (_137_311)::_137_310))
-in (_137_313)::_137_312))
-in (_137_315)::_137_314))
-in (_137_317)::_137_316))
->>>>>>> bae9872c
+let actions_to_string = (fun actions -> (let _140_281 = (FStar_All.pipe_right actions (FStar_List.map (fun a -> (let _140_280 = (sli a.FStar_Syntax_Syntax.action_name)
+in (let _140_279 = (let _140_276 = (univ_names_to_string a.FStar_Syntax_Syntax.action_univs)
+in (FStar_All.pipe_left enclose_universes _140_276))
+in (let _140_278 = (term_to_string a.FStar_Syntax_Syntax.action_typ)
+in (let _140_277 = (term_to_string a.FStar_Syntax_Syntax.action_defn)
+in (FStar_Util.format4 "%s%s : %s = %s" _140_280 _140_279 _140_278 _140_277))))))))
+in (FStar_All.pipe_right _140_281 (FStar_String.concat ",\n\t"))))
+in (let _140_319 = (let _140_318 = (let _140_317 = (lid_to_string ed.FStar_Syntax_Syntax.mname)
+in (let _140_316 = (let _140_315 = (let _140_282 = (univ_names_to_string ed.FStar_Syntax_Syntax.univs)
+in (FStar_All.pipe_left enclose_universes _140_282))
+in (let _140_314 = (let _140_313 = (binders_to_string " " ed.FStar_Syntax_Syntax.binders)
+in (let _140_312 = (let _140_311 = (term_to_string ed.FStar_Syntax_Syntax.signature)
+in (let _140_310 = (let _140_309 = (tscheme_to_string ed.FStar_Syntax_Syntax.ret_wp)
+in (let _140_308 = (let _140_307 = (tscheme_to_string ed.FStar_Syntax_Syntax.bind_wp)
+in (let _140_306 = (let _140_305 = (tscheme_to_string ed.FStar_Syntax_Syntax.if_then_else)
+in (let _140_304 = (let _140_303 = (tscheme_to_string ed.FStar_Syntax_Syntax.ite_wp)
+in (let _140_302 = (let _140_301 = (tscheme_to_string ed.FStar_Syntax_Syntax.stronger)
+in (let _140_300 = (let _140_299 = (tscheme_to_string ed.FStar_Syntax_Syntax.close_wp)
+in (let _140_298 = (let _140_297 = (tscheme_to_string ed.FStar_Syntax_Syntax.assert_p)
+in (let _140_296 = (let _140_295 = (tscheme_to_string ed.FStar_Syntax_Syntax.assume_p)
+in (let _140_294 = (let _140_293 = (tscheme_to_string ed.FStar_Syntax_Syntax.null_wp)
+in (let _140_292 = (let _140_291 = (tscheme_to_string ed.FStar_Syntax_Syntax.trivial)
+in (let _140_290 = (let _140_289 = (term_to_string ed.FStar_Syntax_Syntax.repr)
+in (let _140_288 = (let _140_287 = (tscheme_to_string ed.FStar_Syntax_Syntax.bind_repr)
+in (let _140_286 = (let _140_285 = (tscheme_to_string ed.FStar_Syntax_Syntax.return_repr)
+in (let _140_284 = (let _140_283 = (actions_to_string ed.FStar_Syntax_Syntax.actions)
+in (_140_283)::[])
+in (_140_285)::_140_284))
+in (_140_287)::_140_286))
+in (_140_289)::_140_288))
+in (_140_291)::_140_290))
+in (_140_293)::_140_292))
+in (_140_295)::_140_294))
+in (_140_297)::_140_296))
+in (_140_299)::_140_298))
+in (_140_301)::_140_300))
+in (_140_303)::_140_302))
+in (_140_305)::_140_304))
+in (_140_307)::_140_306))
+in (_140_309)::_140_308))
+in (_140_311)::_140_310))
+in (_140_313)::_140_312))
+in (_140_315)::_140_314))
+in (_140_317)::_140_316))
 in (if for_free then begin
 "_for_free "
 end else begin
 ""
-<<<<<<< HEAD
-end)::_136_295)
-in (FStar_Util.format "new_effect %s{ %s<%s> %s : %s \n  ret         = %s\n; bind_wp     = %s\n; if_then_else= %s\n; ite_wp      = %s\n; stronger    = %s\n; close_wp    = %s\n; assert_p    = %s\n; assume_p    = %s\n; null_wp     = %s\n; trivial     = %s\n; repr        = %s\n; bind_repr   = %s\n; return_repr = %s\n; actions     = \n\t%s\n}\n" _136_296))))
-=======
-end)::_137_318)
-in (FStar_Util.format "new_effect%s { %s%s %s : %s \n  return_wp   = %s\n; bind_wp     = %s\n; if_then_else= %s\n; ite_wp      = %s\n; stronger    = %s\n; close_wp    = %s\n; assert_p    = %s\n; assume_p    = %s\n; null_wp     = %s\n; trivial     = %s\n; repr        = %s\n; bind_repr   = %s\n; return_repr = %s\nand effect_actions\n\t%s\n}\n" _137_319))))
->>>>>>> bae9872c
+end)::_140_318)
+in (FStar_Util.format "new_effect%s { %s%s %s : %s \n  return_wp   = %s\n; bind_wp     = %s\n; if_then_else= %s\n; ite_wp      = %s\n; stronger    = %s\n; close_wp    = %s\n; assert_p    = %s\n; assume_p    = %s\n; null_wp     = %s\n; trivial     = %s\n; repr        = %s\n; bind_repr   = %s\n; return_repr = %s\nand effect_actions\n\t%s\n}\n" _140_319))))
 
 
 let rec sigelt_to_string : FStar_Syntax_Syntax.sigelt  ->  Prims.string = (fun x -> (match (x) with
@@ -1417,19 +957,11 @@
 | FStar_Syntax_Syntax.Sig_pragma (FStar_Syntax_Syntax.SetOptions (s), _40_522) -> begin
 (FStar_Util.format1 "#set-options \"%s\"" s)
 end
-<<<<<<< HEAD
-| FStar_Syntax_Syntax.Sig_inductive_typ (lid, univs, tps, k, _39_491, _39_493, quals, _39_496) -> begin
-(let _136_301 = (quals_to_string' quals)
-in (let _136_300 = (binders_to_string " " tps)
-in (let _136_299 = (term_to_string k)
-in (FStar_Util.format4 "%stype %s %s : %s" _136_301 lid.FStar_Ident.str _136_300 _136_299))))
-=======
 | FStar_Syntax_Syntax.Sig_inductive_typ (lid, univs, tps, k, _40_530, _40_532, quals, _40_535) -> begin
-(let _137_324 = (quals_to_string' quals)
-in (let _137_323 = (binders_to_string " " tps)
-in (let _137_322 = (term_to_string k)
-in (FStar_Util.format4 "%stype %s %s : %s" _137_324 lid.FStar_Ident.str _137_323 _137_322))))
->>>>>>> bae9872c
+(let _140_324 = (quals_to_string' quals)
+in (let _140_323 = (binders_to_string " " tps)
+in (let _140_322 = (term_to_string k)
+in (FStar_Util.format4 "%stype %s %s : %s" _140_324 lid.FStar_Ident.str _140_323 _140_322))))
 end
 | FStar_Syntax_Syntax.Sig_datacon (lid, univs, t, _40_542, _40_544, _40_546, _40_548, _40_550) -> begin
 if (FStar_Options.print_universes ()) then begin
@@ -1438,23 +970,13 @@
 let _40_555 = (FStar_Syntax_Subst.open_univ_vars univs t)
 in (match (_40_555) with
 | (univs, t) -> begin
-<<<<<<< HEAD
-(let _136_303 = (univ_names_to_string univs)
-in (let _136_302 = (term_to_string t)
-in (FStar_Util.format3 "datacon<%s> %s : %s" _136_303 lid.FStar_Ident.str _136_302)))
-end))
-end else begin
-(let _136_304 = (term_to_string t)
-in (FStar_Util.format2 "datacon %s : %s" lid.FStar_Ident.str _136_304))
-=======
-(let _137_326 = (univ_names_to_string univs)
-in (let _137_325 = (term_to_string t)
-in (FStar_Util.format3 "datacon<%s> %s : %s" _137_326 lid.FStar_Ident.str _137_325)))
-end))
-end else begin
-(let _137_327 = (term_to_string t)
-in (FStar_Util.format2 "datacon %s : %s" lid.FStar_Ident.str _137_327))
->>>>>>> bae9872c
+(let _140_326 = (univ_names_to_string univs)
+in (let _140_325 = (term_to_string t)
+in (FStar_Util.format3 "datacon<%s> %s : %s" _140_326 lid.FStar_Ident.str _140_325)))
+end))
+end else begin
+(let _140_327 = (term_to_string t)
+in (FStar_Util.format2 "datacon %s : %s" lid.FStar_Ident.str _140_327))
 end
 end
 | FStar_Syntax_Syntax.Sig_declare_typ (lid, univs, t, quals, _40_561) -> begin
@@ -1463,58 +985,31 @@
 let _40_566 = (FStar_Syntax_Subst.open_univ_vars univs t)
 in (match (_40_566) with
 | (univs, t) -> begin
-<<<<<<< HEAD
-(let _136_308 = (quals_to_string' quals)
-in (let _136_307 = if (FStar_Options.print_universes ()) then begin
-(let _136_305 = (univ_names_to_string univs)
-in (FStar_Util.format1 "<%s>" _136_305))
+(let _140_331 = (quals_to_string' quals)
+in (let _140_330 = if (FStar_Options.print_universes ()) then begin
+(let _140_328 = (univ_names_to_string univs)
+in (FStar_Util.format1 "<%s>" _140_328))
 end else begin
 ""
 end
-in (let _136_306 = (term_to_string t)
-in (FStar_Util.format4 "%sval %s %s : %s" _136_308 lid.FStar_Ident.str _136_307 _136_306))))
-end))
-end
-| FStar_Syntax_Syntax.Sig_assume (lid, f, _39_531, _39_533) -> begin
-(let _136_309 = (term_to_string f)
-in (FStar_Util.format2 "val %s : %s" lid.FStar_Ident.str _136_309))
-=======
-(let _137_331 = (quals_to_string' quals)
-in (let _137_330 = if (FStar_Options.print_universes ()) then begin
-(let _137_328 = (univ_names_to_string univs)
-in (FStar_Util.format1 "<%s>" _137_328))
-end else begin
-""
-end
-in (let _137_329 = (term_to_string t)
-in (FStar_Util.format4 "%sval %s %s : %s" _137_331 lid.FStar_Ident.str _137_330 _137_329))))
+in (let _140_329 = (term_to_string t)
+in (FStar_Util.format4 "%sval %s %s : %s" _140_331 lid.FStar_Ident.str _140_330 _140_329))))
 end))
 end
 | FStar_Syntax_Syntax.Sig_assume (lid, f, _40_570, _40_572) -> begin
-(let _137_332 = (term_to_string f)
-in (FStar_Util.format2 "val %s : %s" lid.FStar_Ident.str _137_332))
->>>>>>> bae9872c
+(let _140_332 = (term_to_string f)
+in (FStar_Util.format2 "val %s : %s" lid.FStar_Ident.str _140_332))
 end
 | FStar_Syntax_Syntax.Sig_let (lbs, _40_577, _40_579, qs, _40_582) -> begin
 (lbs_to_string qs lbs)
 end
-<<<<<<< HEAD
-| FStar_Syntax_Syntax.Sig_main (e, _39_546) -> begin
-(let _136_310 = (term_to_string e)
-in (FStar_Util.format1 "let _ = %s" _136_310))
-end
-| FStar_Syntax_Syntax.Sig_bundle (ses, _39_551, _39_553, _39_555) -> begin
-(let _136_311 = (FStar_List.map sigelt_to_string ses)
-in (FStar_All.pipe_right _136_311 (FStar_String.concat "\n")))
-=======
 | FStar_Syntax_Syntax.Sig_main (e, _40_587) -> begin
-(let _137_333 = (term_to_string e)
-in (FStar_Util.format1 "let _ = %s" _137_333))
+(let _140_333 = (term_to_string e)
+in (FStar_Util.format1 "let _ = %s" _140_333))
 end
 | FStar_Syntax_Syntax.Sig_bundle (ses, _40_592, _40_594, _40_596) -> begin
-(let _137_334 = (FStar_List.map sigelt_to_string ses)
-in (FStar_All.pipe_right _137_334 (FStar_String.concat "\n")))
->>>>>>> bae9872c
+(let _140_334 = (FStar_List.map sigelt_to_string ses)
+in (FStar_All.pipe_right _140_334 (FStar_String.concat "\n")))
 end
 | FStar_Syntax_Syntax.Sig_new_effect (ed, _40_601) -> begin
 (eff_decl_to_string false ed)
@@ -1540,44 +1035,25 @@
 let _40_629 = (FStar_Syntax_Subst.open_univ_vars (Prims.fst lift_wp) (Prims.snd lift_wp))
 in (match (_40_629) with
 | (us, t) -> begin
-<<<<<<< HEAD
-(let _136_315 = (lid_to_string se.FStar_Syntax_Syntax.source)
-in (let _136_314 = (lid_to_string se.FStar_Syntax_Syntax.target)
-in (let _136_313 = (univ_names_to_string us)
-in (let _136_312 = (term_to_string t)
-in (FStar_Util.format4 "sub_effect %s ~> %s : <%s> %s" _136_315 _136_314 _136_313 _136_312)))))
-=======
-(let _137_338 = (lid_to_string se.FStar_Syntax_Syntax.source)
-in (let _137_337 = (lid_to_string se.FStar_Syntax_Syntax.target)
-in (let _137_336 = (univ_names_to_string us)
-in (let _137_335 = (term_to_string t)
-in (FStar_Util.format4 "sub_effect %s ~> %s : <%s> %s" _137_338 _137_337 _137_336 _137_335)))))
->>>>>>> bae9872c
+(let _140_338 = (lid_to_string se.FStar_Syntax_Syntax.source)
+in (let _140_337 = (lid_to_string se.FStar_Syntax_Syntax.target)
+in (let _140_336 = (univ_names_to_string us)
+in (let _140_335 = (term_to_string t)
+in (FStar_Util.format4 "sub_effect %s ~> %s : <%s> %s" _140_338 _140_337 _140_336 _140_335)))))
 end)))
 end
 | FStar_Syntax_Syntax.Sig_effect_abbrev (l, univs, tps, c, _40_635, flags, _40_638) -> begin
 if (FStar_Options.print_universes ()) then begin
 (
 
-<<<<<<< HEAD
-let _39_601 = (let _136_316 = (FStar_Syntax_Syntax.mk (FStar_Syntax_Syntax.Tm_arrow (((tps), (c)))) None FStar_Range.dummyRange)
-in (FStar_Syntax_Subst.open_univ_vars univs _136_316))
-in (match (_39_601) with
-| (univs, t) -> begin
-(
-
-let _39_610 = (match ((let _136_317 = (FStar_Syntax_Subst.compress t)
-in _136_317.FStar_Syntax_Syntax.n)) with
-=======
-let _40_643 = (let _137_339 = (FStar_Syntax_Syntax.mk (FStar_Syntax_Syntax.Tm_arrow (((tps), (c)))) None FStar_Range.dummyRange)
-in (FStar_Syntax_Subst.open_univ_vars univs _137_339))
+let _40_643 = (let _140_339 = (FStar_Syntax_Syntax.mk (FStar_Syntax_Syntax.Tm_arrow (((tps), (c)))) None FStar_Range.dummyRange)
+in (FStar_Syntax_Subst.open_univ_vars univs _140_339))
 in (match (_40_643) with
 | (univs, t) -> begin
 (
 
-let _40_652 = (match ((let _137_340 = (FStar_Syntax_Subst.compress t)
-in _137_340.FStar_Syntax_Syntax.n)) with
->>>>>>> bae9872c
+let _40_652 = (match ((let _140_340 = (FStar_Syntax_Subst.compress t)
+in _140_340.FStar_Syntax_Syntax.n)) with
 | FStar_Syntax_Syntax.Tm_arrow (bs, c) -> begin
 ((bs), (c))
 end
@@ -1586,141 +1062,73 @@
 end)
 in (match (_40_652) with
 | (tps, c) -> begin
-<<<<<<< HEAD
-(let _136_321 = (sli l)
-in (let _136_320 = (univ_names_to_string univs)
-in (let _136_319 = (binders_to_string " " tps)
-in (let _136_318 = (comp_to_string c)
-in (FStar_Util.format4 "effect %s<%s> %s = %s" _136_321 _136_320 _136_319 _136_318)))))
-end))
-end))
-end else begin
-(let _136_324 = (sli l)
-in (let _136_323 = (binders_to_string " " tps)
-in (let _136_322 = (comp_to_string c)
-in (FStar_Util.format3 "effect %s %s = %s" _136_324 _136_323 _136_322))))
-=======
-(let _137_344 = (sli l)
-in (let _137_343 = (univ_names_to_string univs)
-in (let _137_342 = (binders_to_string " " tps)
-in (let _137_341 = (comp_to_string c)
-in (FStar_Util.format4 "effect %s<%s> %s = %s" _137_344 _137_343 _137_342 _137_341)))))
-end))
-end))
-end else begin
-(let _137_347 = (sli l)
-in (let _137_346 = (binders_to_string " " tps)
-in (let _137_345 = (comp_to_string c)
-in (FStar_Util.format3 "effect %s %s = %s" _137_347 _137_346 _137_345))))
->>>>>>> bae9872c
-end
-end))
-
-
-<<<<<<< HEAD
-let format_error : FStar_Range.range  ->  Prims.string  ->  Prims.string = (fun r msg -> (let _136_329 = (FStar_Range.string_of_range r)
-in (FStar_Util.format2 "%s: %s\n" _136_329 msg)))
-
-
-let rec sigelt_to_string_short : FStar_Syntax_Syntax.sigelt  ->  Prims.string = (fun x -> (match (x) with
-| FStar_Syntax_Syntax.Sig_let ((_39_615, ({FStar_Syntax_Syntax.lbname = lb; FStar_Syntax_Syntax.lbunivs = _39_622; FStar_Syntax_Syntax.lbtyp = t; FStar_Syntax_Syntax.lbeff = _39_619; FStar_Syntax_Syntax.lbdef = _39_617})::[]), _39_628, _39_630, _39_632) -> begin
-(let _136_333 = (lbname_to_string lb)
-in (let _136_332 = (term_to_string t)
-in (FStar_Util.format2 "let %s : %s" _136_333 _136_332)))
-end
-| _39_636 -> begin
-(let _136_336 = (let _136_335 = (FStar_Syntax_Util.lids_of_sigelt x)
-in (FStar_All.pipe_right _136_335 (FStar_List.map (fun l -> l.FStar_Ident.str))))
-in (FStar_All.pipe_right _136_336 (FStar_String.concat ", ")))
-end))
-
-
-let rec modul_to_string : FStar_Syntax_Syntax.modul  ->  Prims.string = (fun m -> (let _136_341 = (sli m.FStar_Syntax_Syntax.name)
-in (let _136_340 = (let _136_339 = (FStar_List.map sigelt_to_string m.FStar_Syntax_Syntax.declarations)
-in (FStar_All.pipe_right _136_339 (FStar_String.concat "\n")))
-in (FStar_Util.format2 "module %s\n%s" _136_341 _136_340))))
-=======
-let format_error : FStar_Range.range  ->  Prims.string  ->  Prims.string = (fun r msg -> (let _137_352 = (FStar_Range.string_of_range r)
-in (FStar_Util.format2 "%s: %s\n" _137_352 msg)))
+(let _140_344 = (sli l)
+in (let _140_343 = (univ_names_to_string univs)
+in (let _140_342 = (binders_to_string " " tps)
+in (let _140_341 = (comp_to_string c)
+in (FStar_Util.format4 "effect %s<%s> %s = %s" _140_344 _140_343 _140_342 _140_341)))))
+end))
+end))
+end else begin
+(let _140_347 = (sli l)
+in (let _140_346 = (binders_to_string " " tps)
+in (let _140_345 = (comp_to_string c)
+in (FStar_Util.format3 "effect %s %s = %s" _140_347 _140_346 _140_345))))
+end
+end))
+
+
+let format_error : FStar_Range.range  ->  Prims.string  ->  Prims.string = (fun r msg -> (let _140_352 = (FStar_Range.string_of_range r)
+in (FStar_Util.format2 "%s: %s\n" _140_352 msg)))
 
 
 let rec sigelt_to_string_short : FStar_Syntax_Syntax.sigelt  ->  Prims.string = (fun x -> (match (x) with
 | FStar_Syntax_Syntax.Sig_let ((_40_657, ({FStar_Syntax_Syntax.lbname = lb; FStar_Syntax_Syntax.lbunivs = _40_664; FStar_Syntax_Syntax.lbtyp = t; FStar_Syntax_Syntax.lbeff = _40_661; FStar_Syntax_Syntax.lbdef = _40_659})::[]), _40_670, _40_672, _40_674, _40_676) -> begin
-(let _137_356 = (lbname_to_string lb)
-in (let _137_355 = (term_to_string t)
-in (FStar_Util.format2 "let %s : %s" _137_356 _137_355)))
+(let _140_356 = (lbname_to_string lb)
+in (let _140_355 = (term_to_string t)
+in (FStar_Util.format2 "let %s : %s" _140_356 _140_355)))
 end
 | _40_680 -> begin
-(let _137_358 = (FStar_All.pipe_right (FStar_Syntax_Util.lids_of_sigelt x) (FStar_List.map (fun l -> l.FStar_Ident.str)))
-in (FStar_All.pipe_right _137_358 (FStar_String.concat ", ")))
-end))
-
-
-let rec modul_to_string : FStar_Syntax_Syntax.modul  ->  Prims.string = (fun m -> (let _137_363 = (sli m.FStar_Syntax_Syntax.name)
-in (let _137_362 = (let _137_361 = (FStar_List.map sigelt_to_string m.FStar_Syntax_Syntax.declarations)
-in (FStar_All.pipe_right _137_361 (FStar_String.concat "\n")))
-in (FStar_Util.format2 "module %s\n%s" _137_363 _137_362))))
->>>>>>> bae9872c
+(let _140_358 = (FStar_All.pipe_right (FStar_Syntax_Util.lids_of_sigelt x) (FStar_List.map (fun l -> l.FStar_Ident.str)))
+in (FStar_All.pipe_right _140_358 (FStar_String.concat ", ")))
+end))
+
+
+let rec modul_to_string : FStar_Syntax_Syntax.modul  ->  Prims.string = (fun m -> (let _140_363 = (sli m.FStar_Syntax_Syntax.name)
+in (let _140_362 = (let _140_361 = (FStar_List.map sigelt_to_string m.FStar_Syntax_Syntax.declarations)
+in (FStar_All.pipe_right _140_361 (FStar_String.concat "\n")))
+in (FStar_Util.format2 "module %s\n%s" _140_363 _140_362))))
 
 
 let subst_elt_to_string : FStar_Syntax_Syntax.subst_elt  ->  Prims.string = (fun _40_10 -> (match (_40_10) with
 | FStar_Syntax_Syntax.DB (i, x) -> begin
-<<<<<<< HEAD
-(let _136_345 = (FStar_Util.string_of_int i)
-in (let _136_344 = (bv_to_string x)
-in (FStar_Util.format2 "DB (%s, %s)" _136_345 _136_344)))
+(let _140_367 = (FStar_Util.string_of_int i)
+in (let _140_366 = (bv_to_string x)
+in (FStar_Util.format2 "DB (%s, %s)" _140_367 _140_366)))
 end
 | FStar_Syntax_Syntax.NM (x, i) -> begin
-(let _136_347 = (bv_to_string x)
-in (let _136_346 = (FStar_Util.string_of_int i)
-in (FStar_Util.format2 "NM (%s, %s)" _136_347 _136_346)))
+(let _140_369 = (bv_to_string x)
+in (let _140_368 = (FStar_Util.string_of_int i)
+in (FStar_Util.format2 "NM (%s, %s)" _140_369 _140_368)))
 end
 | FStar_Syntax_Syntax.NT (x, t) -> begin
-(let _136_349 = (bv_to_string x)
-in (let _136_348 = (term_to_string t)
-in (FStar_Util.format2 "DB (%s, %s)" _136_349 _136_348)))
+(let _140_371 = (bv_to_string x)
+in (let _140_370 = (term_to_string t)
+in (FStar_Util.format2 "DB (%s, %s)" _140_371 _140_370)))
 end
 | FStar_Syntax_Syntax.UN (i, u) -> begin
-(let _136_351 = (FStar_Util.string_of_int i)
-in (let _136_350 = (univ_to_string u)
-in (FStar_Util.format2 "UN (%s, %s)" _136_351 _136_350)))
+(let _140_373 = (FStar_Util.string_of_int i)
+in (let _140_372 = (univ_to_string u)
+in (FStar_Util.format2 "UN (%s, %s)" _140_373 _140_372)))
 end
 | FStar_Syntax_Syntax.UD (u, i) -> begin
-(let _136_352 = (FStar_Util.string_of_int i)
-in (FStar_Util.format2 "UD (%s, %s)" u.FStar_Ident.idText _136_352))
-end))
-
-
-let subst_to_string : FStar_Syntax_Syntax.subst_t  ->  Prims.string = (fun s -> (let _136_355 = (FStar_All.pipe_right s (FStar_List.map subst_elt_to_string))
-in (FStar_All.pipe_right _136_355 (FStar_String.concat "; "))))
-=======
-(let _137_367 = (FStar_Util.string_of_int i)
-in (let _137_366 = (bv_to_string x)
-in (FStar_Util.format2 "DB (%s, %s)" _137_367 _137_366)))
-end
-| FStar_Syntax_Syntax.NM (x, i) -> begin
-(let _137_369 = (bv_to_string x)
-in (let _137_368 = (FStar_Util.string_of_int i)
-in (FStar_Util.format2 "NM (%s, %s)" _137_369 _137_368)))
-end
-| FStar_Syntax_Syntax.NT (x, t) -> begin
-(let _137_371 = (bv_to_string x)
-in (let _137_370 = (term_to_string t)
-in (FStar_Util.format2 "DB (%s, %s)" _137_371 _137_370)))
-end
-| FStar_Syntax_Syntax.UN (i, u) -> begin
-(let _137_373 = (FStar_Util.string_of_int i)
-in (let _137_372 = (univ_to_string u)
-in (FStar_Util.format2 "UN (%s, %s)" _137_373 _137_372)))
-end
-| FStar_Syntax_Syntax.UD (u, i) -> begin
-(let _137_374 = (FStar_Util.string_of_int i)
-in (FStar_Util.format2 "UD (%s, %s)" u.FStar_Ident.idText _137_374))
-end))
-
-
-let subst_to_string : FStar_Syntax_Syntax.subst_t  ->  Prims.string = (fun s -> (let _137_377 = (FStar_All.pipe_right s (FStar_List.map subst_elt_to_string))
-in (FStar_All.pipe_right _137_377 (FStar_String.concat "; "))))
+(let _140_374 = (FStar_Util.string_of_int i)
+in (FStar_Util.format2 "UD (%s, %s)" u.FStar_Ident.idText _140_374))
+end))
+
+
+let subst_to_string : FStar_Syntax_Syntax.subst_t  ->  Prims.string = (fun s -> (let _140_377 = (FStar_All.pipe_right s (FStar_List.map subst_elt_to_string))
+in (FStar_All.pipe_right _140_377 (FStar_String.concat "; "))))
 
 
 let abs_ascription_to_string : (FStar_Syntax_Syntax.lcomp, FStar_Ident.lident) FStar_Util.either Prims.option  ->  Prims.string = (fun ascription -> (
@@ -1763,15 +1171,15 @@
 let _40_728 = (FStar_Util.string_builder_append strb "{")
 in (
 
-let _40_730 = (let _137_385 = (f x)
-in (FStar_Util.string_builder_append strb _137_385))
+let _40_730 = (let _140_385 = (f x)
+in (FStar_Util.string_builder_append strb _140_385))
 in (
 
 let _40_735 = (FStar_List.iter (fun x -> (
 
 let _40_733 = (FStar_Util.string_builder_append strb ", ")
-in (let _137_387 = (f x)
-in (FStar_Util.string_builder_append strb _137_387)))) xs)
+in (let _140_387 = (f x)
+in (FStar_Util.string_builder_append strb _140_387)))) xs)
 in (
 
 let _40_737 = (FStar_Util.string_builder_append strb "}")
@@ -1792,21 +1200,20 @@
 let _40_746 = (FStar_Util.string_builder_append strb "[")
 in (
 
-let _40_748 = (let _137_393 = (f x)
-in (FStar_Util.string_builder_append strb _137_393))
+let _40_748 = (let _140_393 = (f x)
+in (FStar_Util.string_builder_append strb _140_393))
 in (
 
 let _40_753 = (FStar_List.iter (fun x -> (
 
 let _40_751 = (FStar_Util.string_builder_append strb "; ")
-in (let _137_395 = (f x)
-in (FStar_Util.string_builder_append strb _137_395)))) xs)
+in (let _140_395 = (f x)
+in (FStar_Util.string_builder_append strb _140_395)))) xs)
 in (
 
 let _40_755 = (FStar_Util.string_builder_append strb "]")
 in (FStar_Util.string_of_string_builder strb))))))
 end))
->>>>>>> bae9872c
-
-
-
+
+
+
