--- conflicted
+++ resolved
@@ -1,7 +1,4 @@
 open Prims
-<<<<<<< HEAD
-let sli : FStar_Ident.lident -> Prims.string =
-=======
 let rec delta_depth_to_string:
   FStar_Syntax_Syntax.delta_depth -> Prims.string =
   fun uu___199_4  ->
@@ -16,42 +13,34 @@
           let uu____9 = delta_depth_to_string d in Prims.strcat uu____9 ")" in
         Prims.strcat "Delta_abstract (" uu____8
 let sli: FStar_Ident.lident -> Prims.string =
->>>>>>> c7d62a0b
   fun l  ->
-    let uu____4 = FStar_Options.print_real_names ()  in
-    if uu____4
+    let uu____14 = FStar_Options.print_real_names () in
+    if uu____14
     then l.FStar_Ident.str
     else (l.FStar_Ident.ident).FStar_Ident.idText
-  
-let lid_to_string : FStar_Ident.lid -> Prims.string = fun l  -> sli l 
-let fv_to_string : FStar_Syntax_Syntax.fv -> Prims.string =
+let lid_to_string: FStar_Ident.lid -> Prims.string = fun l  -> sli l
+let fv_to_string: FStar_Syntax_Syntax.fv -> Prims.string =
   fun fv  ->
     lid_to_string (fv.FStar_Syntax_Syntax.fv_name).FStar_Syntax_Syntax.v
-  
-let bv_to_string : FStar_Syntax_Syntax.bv -> Prims.string =
+let bv_to_string: FStar_Syntax_Syntax.bv -> Prims.string =
   fun bv  ->
-    let uu____19 =
-      let uu____20 = FStar_Util.string_of_int bv.FStar_Syntax_Syntax.index
-         in
-      Prims.strcat "#" uu____20  in
-    Prims.strcat (bv.FStar_Syntax_Syntax.ppname).FStar_Ident.idText uu____19
-  
-let nm_to_string : FStar_Syntax_Syntax.bv -> Prims.string =
+    let uu____28 =
+      let uu____29 = FStar_Util.string_of_int bv.FStar_Syntax_Syntax.index in
+      Prims.strcat "#" uu____29 in
+    Prims.strcat (bv.FStar_Syntax_Syntax.ppname).FStar_Ident.idText uu____28
+let nm_to_string: FStar_Syntax_Syntax.bv -> Prims.string =
   fun bv  ->
-    let uu____24 = FStar_Options.print_real_names ()  in
-    if uu____24
+    let uu____34 = FStar_Options.print_real_names () in
+    if uu____34
     then bv_to_string bv
     else (bv.FStar_Syntax_Syntax.ppname).FStar_Ident.idText
-  
-let db_to_string : FStar_Syntax_Syntax.bv -> Prims.string =
+let db_to_string: FStar_Syntax_Syntax.bv -> Prims.string =
   fun bv  ->
-    let uu____29 =
-      let uu____30 = FStar_Util.string_of_int bv.FStar_Syntax_Syntax.index
-         in
-      Prims.strcat "@" uu____30  in
-    Prims.strcat (bv.FStar_Syntax_Syntax.ppname).FStar_Ident.idText uu____29
-  
-let infix_prim_ops :
+    let uu____40 =
+      let uu____41 = FStar_Util.string_of_int bv.FStar_Syntax_Syntax.index in
+      Prims.strcat "@" uu____41 in
+    Prims.strcat (bv.FStar_Syntax_Syntax.ppname).FStar_Ident.idText uu____40
+let infix_prim_ops:
   (FStar_Ident.lident,Prims.string) FStar_Pervasives_Native.tuple2 Prims.list
   =
   [(FStar_Parser_Const.op_Addition, "+");
@@ -74,68 +63,51 @@
   (FStar_Parser_Const.iff_lid, "<==>");
   (FStar_Parser_Const.precedes_lid, "<<");
   (FStar_Parser_Const.eq2_lid, "==");
-  (FStar_Parser_Const.eq3_lid, "===")] 
-let unary_prim_ops :
+  (FStar_Parser_Const.eq3_lid, "===")]
+let unary_prim_ops:
   (FStar_Ident.lident,Prims.string) FStar_Pervasives_Native.tuple2 Prims.list
   =
   [(FStar_Parser_Const.op_Negation, "not");
   (FStar_Parser_Const.op_Minus, "-");
-  (FStar_Parser_Const.not_lid, "~")] 
-let is_prim_op ps f =
-  match f.FStar_Syntax_Syntax.n with
-  | FStar_Syntax_Syntax.Tm_fvar fv ->
-      FStar_All.pipe_right ps
-        (FStar_Util.for_some (FStar_Syntax_Syntax.fv_eq_lid fv))
-  | uu____109 -> false 
-let get_lid f =
-  match f.FStar_Syntax_Syntax.n with
-  | FStar_Syntax_Syntax.Tm_fvar fv ->
-      (fv.FStar_Syntax_Syntax.fv_name).FStar_Syntax_Syntax.v
-  | uu____126 -> failwith "get_lid" 
-let is_infix_prim_op : FStar_Syntax_Syntax.term -> Prims.bool =
+  (FStar_Parser_Const.not_lid, "~")]
+let is_prim_op:
+  FStar_Ident.lident Prims.list ->
+    FStar_Syntax_Syntax.term' FStar_Syntax_Syntax.syntax -> Prims.bool
+  =
+  fun ps  ->
+    fun f  ->
+      match f.FStar_Syntax_Syntax.n with
+      | FStar_Syntax_Syntax.Tm_fvar fv ->
+          FStar_All.pipe_right ps
+            (FStar_Util.for_some (FStar_Syntax_Syntax.fv_eq_lid fv))
+      | uu____177 -> false
+let get_lid:
+  FStar_Syntax_Syntax.term' FStar_Syntax_Syntax.syntax -> FStar_Ident.lident
+  =
+  fun f  ->
+    match f.FStar_Syntax_Syntax.n with
+    | FStar_Syntax_Syntax.Tm_fvar fv ->
+        (fv.FStar_Syntax_Syntax.fv_name).FStar_Syntax_Syntax.v
+    | uu____187 -> failwith "get_lid"
+let is_infix_prim_op: FStar_Syntax_Syntax.term -> Prims.bool =
   fun e  ->
     is_prim_op
       (FStar_Pervasives_Native.fst (FStar_List.split infix_prim_ops)) e
-  
-let is_unary_prim_op : FStar_Syntax_Syntax.term -> Prims.bool =
+let is_unary_prim_op: FStar_Syntax_Syntax.term -> Prims.bool =
   fun e  ->
     is_prim_op
       (FStar_Pervasives_Native.fst (FStar_List.split unary_prim_ops)) e
-  
-let quants :
+let quants:
   (FStar_Ident.lident,Prims.string) FStar_Pervasives_Native.tuple2 Prims.list
   =
   [(FStar_Parser_Const.forall_lid, "forall");
-  (FStar_Parser_Const.exists_lid, "exists")] 
+  (FStar_Parser_Const.exists_lid, "exists")]
 type exp = FStar_Syntax_Syntax.term
-let is_b2t : FStar_Syntax_Syntax.typ -> Prims.bool =
-  fun t  -> is_prim_op [FStar_Parser_Const.b2t_lid] t 
-let is_quant : FStar_Syntax_Syntax.typ -> Prims.bool =
+let is_b2t: FStar_Syntax_Syntax.typ -> Prims.bool =
+  fun t  -> is_prim_op [FStar_Parser_Const.b2t_lid] t
+let is_quant: FStar_Syntax_Syntax.typ -> Prims.bool =
   fun t  ->
     is_prim_op (FStar_Pervasives_Native.fst (FStar_List.split quants)) t
-<<<<<<< HEAD
-  
-let is_ite : FStar_Syntax_Syntax.typ -> Prims.bool =
-  fun t  -> is_prim_op [FStar_Parser_Const.ite_lid] t 
-let is_lex_cons : exp -> Prims.bool =
-  fun f  -> is_prim_op [FStar_Parser_Const.lexcons_lid] f 
-let is_lex_top : exp -> Prims.bool =
-  fun f  -> is_prim_op [FStar_Parser_Const.lextop_lid] f 
-let is_inr uu___200_173 =
-  match uu___200_173 with
-  | FStar_Util.Inl uu____176 -> false
-  | FStar_Util.Inr uu____177 -> true 
-let filter_imp a =
-  FStar_All.pipe_right a
-    (FStar_List.filter
-       (fun uu___201_208  ->
-          match uu___201_208 with
-          | (uu____212,FStar_Pervasives_Native.Some
-             (FStar_Syntax_Syntax.Implicit uu____213)) -> false
-          | uu____215 -> true))
-  
-let rec reconstruct_lex :
-=======
 let is_ite: FStar_Syntax_Syntax.typ -> Prims.bool =
   fun t  -> is_prim_op [FStar_Parser_Const.ite_lid] t
 let is_lex_cons: exp -> Prims.bool =
@@ -168,147 +140,99 @@
                (FStar_Syntax_Syntax.Implicit uu____334)) -> false
             | uu____337 -> true))
 let rec reconstruct_lex:
->>>>>>> c7d62a0b
   exp ->
-    (FStar_Syntax_Syntax.term',FStar_Syntax_Syntax.term')
-      FStar_Syntax_Syntax.syntax Prims.list FStar_Pervasives_Native.option
+    FStar_Syntax_Syntax.term' FStar_Syntax_Syntax.syntax Prims.list
+      FStar_Pervasives_Native.option
   =
   fun e  ->
-    let uu____226 =
-      let uu____227 = FStar_Syntax_Subst.compress e  in
-      uu____227.FStar_Syntax_Syntax.n  in
-    match uu____226 with
+    let uu____354 =
+      let uu____355 = FStar_Syntax_Subst.compress e in
+      uu____355.FStar_Syntax_Syntax.n in
+    match uu____354 with
     | FStar_Syntax_Syntax.Tm_app (f,args) ->
-        let args1 = filter_imp args  in
-        let exps = FStar_List.map FStar_Pervasives_Native.fst args1  in
-        let uu____273 =
+        let args1 = filter_imp args in
+        let exps = FStar_List.map FStar_Pervasives_Native.fst args1 in
+        let uu____418 =
           (is_lex_cons f) &&
-            ((FStar_List.length exps) = (Prims.parse_int "2"))
-           in
-        if uu____273
+            ((FStar_List.length exps) = (Prims.parse_int "2")) in
+        if uu____418
         then
-          let uu____282 =
-            let uu____287 = FStar_List.nth exps (Prims.parse_int "1")  in
-            reconstruct_lex uu____287  in
-          (match uu____282 with
+          let uu____427 =
+            let uu____434 = FStar_List.nth exps (Prims.parse_int "1") in
+            reconstruct_lex uu____434 in
+          (match uu____427 with
            | FStar_Pervasives_Native.Some xs ->
-               let uu____301 =
-                 let uu____305 = FStar_List.nth exps (Prims.parse_int "0")
-                    in
-                 uu____305 :: xs  in
-               FStar_Pervasives_Native.Some uu____301
+               let uu____452 =
+                 let uu____457 = FStar_List.nth exps (Prims.parse_int "0") in
+                 uu____457 :: xs in
+               FStar_Pervasives_Native.Some uu____452
            | FStar_Pervasives_Native.None  -> FStar_Pervasives_Native.None)
         else FStar_Pervasives_Native.None
-    | uu____325 ->
-        let uu____326 = is_lex_top e  in
-        if uu____326
+    | uu____481 ->
+        let uu____482 = is_lex_top e in
+        if uu____482
         then FStar_Pervasives_Native.Some []
         else FStar_Pervasives_Native.None
-  
-let rec find f l =
-  match l with
-  | [] -> failwith "blah"
-  | hd1::tl1 ->
-      let uu____362 = f hd1  in if uu____362 then hd1 else find f tl1
-  
-let find_lid :
+let rec find: 'a . ('a -> Prims.bool) -> 'a Prims.list -> 'a =
+  fun f  ->
+    fun l  ->
+      match l with
+      | [] -> failwith "blah"
+      | hd1::tl1 ->
+          let uu____528 = f hd1 in if uu____528 then hd1 else find f tl1
+let find_lid:
   FStar_Ident.lident ->
     (FStar_Ident.lident,Prims.string) FStar_Pervasives_Native.tuple2
       Prims.list -> Prims.string
   =
   fun x  ->
     fun xs  ->
-      let uu____376 =
+      let uu____550 =
         find
           (fun p  -> FStar_Ident.lid_equals x (FStar_Pervasives_Native.fst p))
-          xs
-         in
-      FStar_Pervasives_Native.snd uu____376
-  
-let infix_prim_op_to_string e =
-  let uu____395 = get_lid e  in find_lid uu____395 infix_prim_ops 
-let unary_prim_op_to_string e =
-  let uu____407 = get_lid e  in find_lid uu____407 unary_prim_ops 
-let quant_to_string t =
-  let uu____419 = get_lid t  in find_lid uu____419 quants 
-let const_to_string : FStar_Const.sconst -> Prims.string =
+          xs in
+      FStar_Pervasives_Native.snd uu____550
+let infix_prim_op_to_string:
+  FStar_Syntax_Syntax.term' FStar_Syntax_Syntax.syntax -> Prims.string =
+  fun e  -> let uu____573 = get_lid e in find_lid uu____573 infix_prim_ops
+let unary_prim_op_to_string:
+  FStar_Syntax_Syntax.term' FStar_Syntax_Syntax.syntax -> Prims.string =
+  fun e  -> let uu____582 = get_lid e in find_lid uu____582 unary_prim_ops
+let quant_to_string:
+  FStar_Syntax_Syntax.term' FStar_Syntax_Syntax.syntax -> Prims.string =
+  fun t  -> let uu____591 = get_lid t in find_lid uu____591 quants
+let const_to_string: FStar_Const.sconst -> Prims.string =
   fun x  ->
     match x with
     | FStar_Const.Const_effect  -> "Effect"
     | FStar_Const.Const_unit  -> "()"
     | FStar_Const.Const_bool b -> if b then "true" else "false"
     | FStar_Const.Const_float x1 -> FStar_Util.string_of_float x1
-    | FStar_Const.Const_string (bytes,uu____427) ->
+    | FStar_Const.Const_string (bytes,uu____600) ->
         FStar_Util.format1 "\"%s\"" (FStar_Util.string_of_bytes bytes)
-    | FStar_Const.Const_bytearray uu____430 -> "<bytearray>"
-    | FStar_Const.Const_int (x1,uu____435) -> x1
+    | FStar_Const.Const_bytearray uu____605 -> "<bytearray>"
+    | FStar_Const.Const_int (x1,uu____613) -> x1
     | FStar_Const.Const_char c ->
         Prims.strcat "'" (Prims.strcat (FStar_Util.string_of_char c) "'")
     | FStar_Const.Const_range r -> FStar_Range.string_of_range r
     | FStar_Const.Const_reify  -> "reify"
     | FStar_Const.Const_reflect l ->
-<<<<<<< HEAD
-        let uu____445 = sli l  in
-        FStar_Util.format1 "[[%s.reflect]]" uu____445
-  
-let lbname_to_string : FStar_Syntax_Syntax.lbname -> Prims.string =
-  fun uu___202_448  ->
-    match uu___202_448 with
-=======
         let uu____629 = sli l in
         FStar_Util.format1 "[[%s.reflect]]" uu____629
 let lbname_to_string: FStar_Syntax_Syntax.lbname -> Prims.string =
   fun uu___202_633  ->
     match uu___202_633 with
->>>>>>> c7d62a0b
     | FStar_Util.Inl l -> bv_to_string l
     | FStar_Util.Inr l ->
         lid_to_string (l.FStar_Syntax_Syntax.fv_name).FStar_Syntax_Syntax.v
-  
-let tag_of_term : FStar_Syntax_Syntax.term -> Prims.string =
+let tag_of_term: FStar_Syntax_Syntax.term -> Prims.string =
   fun t  ->
     match t.FStar_Syntax_Syntax.n with
     | FStar_Syntax_Syntax.Tm_bvar x ->
-        let uu____459 = db_to_string x  in Prims.strcat "Tm_bvar: " uu____459
+        let uu____641 = db_to_string x in Prims.strcat "Tm_bvar: " uu____641
     | FStar_Syntax_Syntax.Tm_name x ->
-        let uu____461 = nm_to_string x  in Prims.strcat "Tm_name: " uu____461
+        let uu____643 = nm_to_string x in Prims.strcat "Tm_name: " uu____643
     | FStar_Syntax_Syntax.Tm_fvar x ->
-<<<<<<< HEAD
-        let uu____463 =
-          lid_to_string (x.FStar_Syntax_Syntax.fv_name).FStar_Syntax_Syntax.v
-           in
-        Prims.strcat "Tm_fvar: " uu____463
-    | FStar_Syntax_Syntax.Tm_uinst uu____468 -> "Tm_uinst"
-    | FStar_Syntax_Syntax.Tm_constant uu____473 -> "Tm_constant"
-    | FStar_Syntax_Syntax.Tm_type uu____474 -> "Tm_type"
-    | FStar_Syntax_Syntax.Tm_abs uu____475 -> "Tm_abs"
-    | FStar_Syntax_Syntax.Tm_arrow uu____490 -> "Tm_arrow"
-    | FStar_Syntax_Syntax.Tm_refine uu____498 -> "Tm_refine"
-    | FStar_Syntax_Syntax.Tm_app uu____503 -> "Tm_app"
-    | FStar_Syntax_Syntax.Tm_match uu____513 -> "Tm_match"
-    | FStar_Syntax_Syntax.Tm_ascribed uu____529 -> "Tm_ascribed"
-    | FStar_Syntax_Syntax.Tm_let uu____547 -> "Tm_let"
-    | FStar_Syntax_Syntax.Tm_uvar uu____555 -> "Tm_uvar"
-    | FStar_Syntax_Syntax.Tm_delayed (uu____564,m) ->
-        let uu____602 = FStar_ST.read m  in
-        (match uu____602 with
-         | FStar_Pervasives_Native.None  -> "Tm_delayed"
-         | FStar_Pervasives_Native.Some uu____613 -> "Tm_delayed-resolved")
-    | FStar_Syntax_Syntax.Tm_meta uu____618 -> "Tm_meta"
-    | FStar_Syntax_Syntax.Tm_unknown  -> "Tm_unknown"
-  
-let uvar_to_string u =
-  let uu____632 = FStar_Options.hide_uvar_nums ()  in
-  if uu____632
-  then "?"
-  else
-    (let uu____634 =
-       let uu____635 = FStar_Unionfind.uvar_id u  in
-       FStar_All.pipe_right uu____635 FStar_Util.string_of_int  in
-     Prims.strcat "?" uu____634)
-  
-let rec int_of_univ :
-=======
         let uu____645 =
           lid_to_string (x.FStar_Syntax_Syntax.fv_name).FStar_Syntax_Syntax.v in
         Prims.strcat "Tm_fvar: " uu____645
@@ -361,7 +285,6 @@
          Prims.strcat uu____909 uu____911 in
        Prims.strcat "?" uu____908)
 let rec int_of_univ:
->>>>>>> c7d62a0b
   Prims.int ->
     FStar_Syntax_Syntax.universe ->
       (Prims.int,FStar_Syntax_Syntax.universe FStar_Pervasives_Native.option)
@@ -369,21 +292,6 @@
   =
   fun n1  ->
     fun u  ->
-<<<<<<< HEAD
-      let uu____645 = FStar_Syntax_Subst.compress_univ u  in
-      match uu____645 with
-      | FStar_Syntax_Syntax.U_zero  -> (n1, FStar_Pervasives_Native.None)
-      | FStar_Syntax_Syntax.U_succ u1 ->
-          int_of_univ (n1 + (Prims.parse_int "1")) u1
-      | uu____651 -> (n1, (FStar_Pervasives_Native.Some u))
-  
-let rec univ_to_string : FStar_Syntax_Syntax.universe -> Prims.string =
-  fun u  ->
-    let uu____656 =
-      let uu____657 = FStar_Options.ugly ()  in Prims.op_Negation uu____657
-       in
-    if uu____656
-=======
       let uu____931 = FStar_Syntax_Subst.compress_univ u in
       match uu____931 with
       | FStar_Syntax_Syntax.U_zero  -> (n1, FStar_Pervasives_Native.None)
@@ -395,38 +303,12 @@
     let uu____948 =
       let uu____949 = FStar_Options.ugly () in Prims.op_Negation uu____949 in
     if uu____948
->>>>>>> c7d62a0b
     then
-      let e = FStar_Syntax_Resugar.resugar_universe u FStar_Range.dummyRange
-         in
-      let d = FStar_Parser_ToDocument.term_to_document e  in
+      let e = FStar_Syntax_Resugar.resugar_universe u FStar_Range.dummyRange in
+      let d = FStar_Parser_ToDocument.term_to_document e in
       FStar_Pprint.pretty_string (FStar_Util.float_of_string "1.0")
         (Prims.parse_int "100") d
     else
-<<<<<<< HEAD
-      (let uu____661 = FStar_Syntax_Subst.compress_univ u  in
-       match uu____661 with
-       | FStar_Syntax_Syntax.U_unif u1 -> uvar_to_string u1
-       | FStar_Syntax_Syntax.U_name x -> x.FStar_Ident.idText
-       | FStar_Syntax_Syntax.U_bvar x ->
-           let uu____668 = FStar_Util.string_of_int x  in
-           Prims.strcat "@" uu____668
-       | FStar_Syntax_Syntax.U_zero  -> "0"
-       | FStar_Syntax_Syntax.U_succ u1 ->
-           let uu____670 = int_of_univ (Prims.parse_int "1") u1  in
-           (match uu____670 with
-            | (n1,FStar_Pervasives_Native.None ) ->
-                FStar_Util.string_of_int n1
-            | (n1,FStar_Pervasives_Native.Some u2) ->
-                let uu____679 = univ_to_string u2  in
-                let uu____680 = FStar_Util.string_of_int n1  in
-                FStar_Util.format2 "(%s + %s)" uu____679 uu____680)
-       | FStar_Syntax_Syntax.U_max us ->
-           let uu____683 =
-             let uu____684 = FStar_List.map univ_to_string us  in
-             FStar_All.pipe_right uu____684 (FStar_String.concat ", ")  in
-           FStar_Util.format1 "(max %s)" uu____683
-=======
       (let uu____953 = FStar_Syntax_Subst.compress_univ u in
        match uu____953 with
        | FStar_Syntax_Syntax.U_unif u1 -> univ_uvar_to_string u1
@@ -449,25 +331,10 @@
              let uu____987 = FStar_List.map univ_to_string us in
              FStar_All.pipe_right uu____987 (FStar_String.concat ", ") in
            FStar_Util.format1 "(max %s)" uu____986
->>>>>>> c7d62a0b
        | FStar_Syntax_Syntax.U_unknown  -> "unknown")
-  
-let univs_to_string : FStar_Syntax_Syntax.universe Prims.list -> Prims.string
+let univs_to_string: FStar_Syntax_Syntax.universe Prims.list -> Prims.string
   =
   fun us  ->
-<<<<<<< HEAD
-    let uu____692 = FStar_List.map univ_to_string us  in
-    FStar_All.pipe_right uu____692 (FStar_String.concat ", ")
-  
-let univ_names_to_string : FStar_Ident.ident Prims.list -> Prims.string =
-  fun us  ->
-    let uu____700 = FStar_List.map (fun x  -> x.FStar_Ident.idText) us  in
-    FStar_All.pipe_right uu____700 (FStar_String.concat ", ")
-  
-let qual_to_string : FStar_Syntax_Syntax.qualifier -> Prims.string =
-  fun uu___203_706  ->
-    match uu___203_706 with
-=======
     let uu____1000 = FStar_List.map univ_to_string us in
     FStar_All.pipe_right uu____1000 (FStar_String.concat ", ")
 let univ_names_to_string: FStar_Ident.ident Prims.list -> Prims.string =
@@ -477,7 +344,6 @@
 let qual_to_string: FStar_Syntax_Syntax.qualifier -> Prims.string =
   fun uu___203_1023  ->
     match uu___203_1023 with
->>>>>>> c7d62a0b
     | FStar_Syntax_Syntax.Assumption  -> "assume"
     | FStar_Syntax_Syntax.New  -> "new"
     | FStar_Syntax_Syntax.Private  -> "private"
@@ -492,36 +358,6 @@
     | FStar_Syntax_Syntax.Logic  -> "logic"
     | FStar_Syntax_Syntax.TotalEffect  -> "total"
     | FStar_Syntax_Syntax.Discriminator l ->
-<<<<<<< HEAD
-        let uu____708 = lid_to_string l  in
-        FStar_Util.format1 "(Discriminator %s)" uu____708
-    | FStar_Syntax_Syntax.Projector (l,x) ->
-        let uu____711 = lid_to_string l  in
-        FStar_Util.format2 "(Projector %s %s)" uu____711 x.FStar_Ident.idText
-    | FStar_Syntax_Syntax.RecordType (ns,fns) ->
-        let uu____718 =
-          let uu____719 = FStar_Ident.path_of_ns ns  in
-          FStar_Ident.text_of_path uu____719  in
-        let uu____721 =
-          let uu____722 =
-            FStar_All.pipe_right fns (FStar_List.map FStar_Ident.text_of_id)
-             in
-          FStar_All.pipe_right uu____722 (FStar_String.concat ", ")  in
-        FStar_Util.format2 "(RecordType %s %s)" uu____718 uu____721
-    | FStar_Syntax_Syntax.RecordConstructor (ns,fns) ->
-        let uu____733 =
-          let uu____734 = FStar_Ident.path_of_ns ns  in
-          FStar_Ident.text_of_path uu____734  in
-        let uu____736 =
-          let uu____737 =
-            FStar_All.pipe_right fns (FStar_List.map FStar_Ident.text_of_id)
-             in
-          FStar_All.pipe_right uu____737 (FStar_String.concat ", ")  in
-        FStar_Util.format2 "(RecordConstructor %s %s)" uu____733 uu____736
-    | FStar_Syntax_Syntax.Action eff_lid ->
-        let uu____743 = lid_to_string eff_lid  in
-        FStar_Util.format1 "(Action %s)" uu____743
-=======
         let uu____1025 = lid_to_string l in
         FStar_Util.format1 "(Discriminator %s)" uu____1025
     | FStar_Syntax_Syntax.Projector (l,x) ->
@@ -549,7 +385,6 @@
     | FStar_Syntax_Syntax.Action eff_lid ->
         let uu____1078 = lid_to_string eff_lid in
         FStar_Util.format1 "(Action %s)" uu____1078
->>>>>>> c7d62a0b
     | FStar_Syntax_Syntax.ExceptionConstructor  -> "ExceptionConstructor"
     | FStar_Syntax_Syntax.HasMaskedEffect  -> "HasMaskedEffect"
     | FStar_Syntax_Syntax.Effect  -> "Effect"
@@ -557,41 +392,20 @@
     | FStar_Syntax_Syntax.Reflectable l ->
         FStar_Util.format1 "(reflect %s)" l.FStar_Ident.str
     | FStar_Syntax_Syntax.OnlyName  -> "OnlyName"
-  
-let quals_to_string :
-  FStar_Syntax_Syntax.qualifier Prims.list -> Prims.string =
+let quals_to_string: FStar_Syntax_Syntax.qualifier Prims.list -> Prims.string
+  =
   fun quals  ->
     match quals with
     | [] -> ""
-<<<<<<< HEAD
-    | uu____750 ->
-        let uu____752 =
-          FStar_All.pipe_right quals (FStar_List.map qual_to_string)  in
-        FStar_All.pipe_right uu____752 (FStar_String.concat " ")
-  
-let quals_to_string' :
-=======
     | uu____1088 ->
         let uu____1091 =
           FStar_All.pipe_right quals (FStar_List.map qual_to_string) in
         FStar_All.pipe_right uu____1091 (FStar_String.concat " ")
 let quals_to_string':
->>>>>>> c7d62a0b
   FStar_Syntax_Syntax.qualifier Prims.list -> Prims.string =
   fun quals  ->
     match quals with
     | [] -> ""
-<<<<<<< HEAD
-    | uu____762 ->
-        let uu____764 = quals_to_string quals  in Prims.strcat uu____764 " "
-  
-let rec term_to_string : FStar_Syntax_Syntax.term -> Prims.string =
-  fun x  ->
-    let uu____812 =
-      let uu____813 = FStar_Options.ugly ()  in Prims.op_Negation uu____813
-       in
-    if uu____812
-=======
     | uu____1108 ->
         let uu____1111 = quals_to_string quals in Prims.strcat uu____1111 " "
 let rec term_to_string: FStar_Syntax_Syntax.term -> Prims.string =
@@ -599,83 +413,14 @@
     let uu____1167 =
       let uu____1168 = FStar_Options.ugly () in Prims.op_Negation uu____1168 in
     if uu____1167
->>>>>>> c7d62a0b
     then
-      let e = FStar_Syntax_Resugar.resugar_term x  in
-      let d = FStar_Parser_ToDocument.term_to_document e  in
+      let e = FStar_Syntax_Resugar.resugar_term x in
+      let d = FStar_Parser_ToDocument.term_to_document e in
       FStar_Pprint.pretty_string (FStar_Util.float_of_string "1.0")
         (Prims.parse_int "100") d
     else
-      (let x1 = FStar_Syntax_Subst.compress x  in
+      (let x1 = FStar_Syntax_Subst.compress x in
        let x2 =
-<<<<<<< HEAD
-         let uu____819 = FStar_Options.print_implicits ()  in
-         if uu____819 then x1 else FStar_Syntax_Util.unmeta x1  in
-       match x2.FStar_Syntax_Syntax.n with
-       | FStar_Syntax_Syntax.Tm_delayed uu____821 -> failwith "impossible"
-       | FStar_Syntax_Syntax.Tm_app (uu____842,[]) -> failwith "Empty args!"
-       | FStar_Syntax_Syntax.Tm_meta (t,FStar_Syntax_Syntax.Meta_pattern ps)
-           ->
-           let pats =
-             let uu____869 =
-               FStar_All.pipe_right ps
-                 (FStar_List.map
-                    (fun args  ->
-                       let uu____885 =
-                         FStar_All.pipe_right args
-                           (FStar_List.map
-                              (fun uu____893  ->
-                                 match uu____893 with
-                                 | (t1,uu____897) -> term_to_string t1))
-                          in
-                       FStar_All.pipe_right uu____885
-                         (FStar_String.concat "; ")))
-                in
-             FStar_All.pipe_right uu____869 (FStar_String.concat "\\/")  in
-           let uu____900 = term_to_string t  in
-           FStar_Util.format2 "{:pattern %s} %s" pats uu____900
-       | FStar_Syntax_Syntax.Tm_meta
-           (t,FStar_Syntax_Syntax.Meta_monadic (m,t')) ->
-           let uu____912 = tag_of_term t  in
-           let uu____913 = sli m  in
-           let uu____914 = term_to_string t'  in
-           let uu____915 = term_to_string t  in
-           FStar_Util.format4 "(Monadic-%s{%s %s} %s)" uu____912 uu____913
-             uu____914 uu____915
-       | FStar_Syntax_Syntax.Tm_meta
-           (t,FStar_Syntax_Syntax.Meta_monadic_lift (m0,m1,t')) ->
-           let uu____928 = tag_of_term t  in
-           let uu____929 = term_to_string t'  in
-           let uu____930 = sli m0  in
-           let uu____931 = sli m1  in
-           let uu____932 = term_to_string t  in
-           FStar_Util.format5 "(MonadicLift-%s{%s : %s -> %s} %s)" uu____928
-             uu____929 uu____930 uu____931 uu____932
-       | FStar_Syntax_Syntax.Tm_meta
-           (t,FStar_Syntax_Syntax.Meta_labeled (l,r,b)) when
-           FStar_Options.print_implicits () ->
-           let uu____941 = FStar_Range.string_of_range r  in
-           let uu____942 = term_to_string t  in
-           FStar_Util.format3 "Meta_labeled(%s, %s){%s}" l uu____941
-             uu____942
-       | FStar_Syntax_Syntax.Tm_meta (t,uu____944) -> term_to_string t
-       | FStar_Syntax_Syntax.Tm_bvar x3 -> db_to_string x3
-       | FStar_Syntax_Syntax.Tm_name x3 -> nm_to_string x3
-       | FStar_Syntax_Syntax.Tm_fvar f -> fv_to_string f
-       | FStar_Syntax_Syntax.Tm_uvar (u,uu____953) -> uvar_to_string u
-       | FStar_Syntax_Syntax.Tm_constant c -> const_to_string c
-       | FStar_Syntax_Syntax.Tm_type u ->
-           let uu____971 = FStar_Options.print_universes ()  in
-           if uu____971
-           then
-             let uu____972 = univ_to_string u  in
-             FStar_Util.format1 "Type u#(%s)" uu____972
-           else "Type"
-       | FStar_Syntax_Syntax.Tm_arrow (bs,c) ->
-           let uu____986 = binders_to_string " -> " bs  in
-           let uu____987 = comp_to_string c  in
-           FStar_Util.format2 "(%s -> %s)" uu____986 uu____987
-=======
          let uu____1174 = FStar_Options.print_implicits () in
          if uu____1174 then x1 else FStar_Syntax_Util.unmeta x1 in
        match x2.FStar_Syntax_Syntax.n with
@@ -748,45 +493,10 @@
            let uu____1407 = binders_to_string " -> " bs in
            let uu____1408 = comp_to_string c in
            FStar_Util.format2 "(%s -> %s)" uu____1407 uu____1408
->>>>>>> c7d62a0b
        | FStar_Syntax_Syntax.Tm_abs (bs,t2,lc) ->
            (match lc with
-            | FStar_Pervasives_Native.Some (FStar_Util.Inl l) when
+            | FStar_Pervasives_Native.Some rc when
                 FStar_Options.print_implicits () ->
-<<<<<<< HEAD
-                let uu____1022 = binders_to_string " " bs  in
-                let uu____1023 = term_to_string t2  in
-                let uu____1024 =
-                  let uu____1025 = l.FStar_Syntax_Syntax.comp ()  in
-                  FStar_All.pipe_left comp_to_string uu____1025  in
-                FStar_Util.format3 "(fun %s -> (%s $$ %s))" uu____1022
-                  uu____1023 uu____1024
-            | FStar_Pervasives_Native.Some (FStar_Util.Inr (l,flags)) when
-                FStar_Options.print_implicits () ->
-                let uu____1038 = binders_to_string " " bs  in
-                let uu____1039 = term_to_string t2  in
-                FStar_Util.format3 "(fun %s -> (%s $$ (name only) %s))"
-                  uu____1038 uu____1039 l.FStar_Ident.str
-            | uu____1040 ->
-                let uu____1047 = binders_to_string " " bs  in
-                let uu____1048 = term_to_string t2  in
-                FStar_Util.format2 "(fun %s -> %s)" uu____1047 uu____1048)
-       | FStar_Syntax_Syntax.Tm_refine (xt,f) ->
-           let uu____1055 = bv_to_string xt  in
-           let uu____1056 =
-             FStar_All.pipe_right xt.FStar_Syntax_Syntax.sort term_to_string
-              in
-           let uu____1059 = FStar_All.pipe_right f formula_to_string  in
-           FStar_Util.format3 "(%s:%s{%s})" uu____1055 uu____1056 uu____1059
-       | FStar_Syntax_Syntax.Tm_app (t,args) ->
-           let uu____1078 = term_to_string t  in
-           let uu____1079 = args_to_string args  in
-           FStar_Util.format2 "(%s %s)" uu____1078 uu____1079
-       | FStar_Syntax_Syntax.Tm_let (lbs,e) ->
-           let uu____1092 = lbs_to_string [] lbs  in
-           let uu____1093 = term_to_string e  in
-           FStar_Util.format2 "%s\nin\n%s" uu____1092 uu____1093
-=======
                 let uu____1433 = binders_to_string " " bs in
                 let uu____1434 = term_to_string t2 in
                 let uu____1435 =
@@ -818,22 +528,10 @@
            let uu____1502 = lbs_to_string [] lbs in
            let uu____1503 = term_to_string e in
            FStar_Util.format2 "%s\nin\n%s" uu____1502 uu____1503
->>>>>>> c7d62a0b
        | FStar_Syntax_Syntax.Tm_ascribed (e,(annot,topt),eff_name) ->
            let annot1 =
              match annot with
              | FStar_Util.Inl t ->
-<<<<<<< HEAD
-                 let uu____1141 =
-                   let uu____1142 =
-                     FStar_Util.map_opt eff_name FStar_Ident.text_of_lid  in
-                   FStar_All.pipe_right uu____1142
-                     (FStar_Util.dflt "default")
-                    in
-                 let uu____1145 = term_to_string t  in
-                 FStar_Util.format2 "[%s] %s" uu____1141 uu____1145
-             | FStar_Util.Inr c -> comp_to_string c  in
-=======
                  let uu____1564 =
                    let uu____1565 =
                      FStar_Util.map_opt eff_name FStar_Ident.text_of_lid in
@@ -842,60 +540,10 @@
                  let uu____1570 = term_to_string t in
                  FStar_Util.format2 "[%s] %s" uu____1564 uu____1570
              | FStar_Util.Inr c -> comp_to_string c in
->>>>>>> c7d62a0b
            let topt1 =
              match topt with
              | FStar_Pervasives_Native.None  -> ""
              | FStar_Pervasives_Native.Some t ->
-<<<<<<< HEAD
-                 let uu____1161 = term_to_string t  in
-                 FStar_Util.format1 "by %s" uu____1161
-              in
-           let uu____1162 = term_to_string e  in
-           FStar_Util.format3 "(%s <: %s %s)" uu____1162 annot1 topt1
-       | FStar_Syntax_Syntax.Tm_match (head1,branches) ->
-           let uu____1191 = term_to_string head1  in
-           let uu____1192 =
-             let uu____1193 =
-               FStar_All.pipe_right branches
-                 (FStar_List.map
-                    (fun uu____1211  ->
-                       match uu____1211 with
-                       | (p,wopt,e) ->
-                           let uu____1221 =
-                             FStar_All.pipe_right p pat_to_string  in
-                           let uu____1222 =
-                             match wopt with
-                             | FStar_Pervasives_Native.None  -> ""
-                             | FStar_Pervasives_Native.Some w ->
-                                 let uu____1224 =
-                                   FStar_All.pipe_right w term_to_string  in
-                                 FStar_Util.format1 "when %s" uu____1224
-                              in
-                           let uu____1225 =
-                             FStar_All.pipe_right e term_to_string  in
-                           FStar_Util.format3 "%s %s -> %s" uu____1221
-                             uu____1222 uu____1225))
-                in
-             FStar_Util.concat_l "\n\t|" uu____1193  in
-           FStar_Util.format2 "(match %s with\n\t| %s)" uu____1191 uu____1192
-       | FStar_Syntax_Syntax.Tm_uinst (t,us) ->
-           let uu____1232 = FStar_Options.print_universes ()  in
-           if uu____1232
-           then
-             let uu____1233 = term_to_string t  in
-             let uu____1234 = univs_to_string us  in
-             FStar_Util.format2 "%s<%s>" uu____1233 uu____1234
-           else term_to_string t
-       | uu____1236 -> tag_of_term x2)
-
-and pat_to_string : FStar_Syntax_Syntax.pat -> Prims.string =
-  fun x  ->
-    let uu____1238 =
-      let uu____1239 = FStar_Options.ugly ()  in Prims.op_Negation uu____1239
-       in
-    if uu____1238
-=======
                  let uu____1586 = term_to_string t in
                  FStar_Util.format1 "by %s" uu____1586 in
            let uu____1587 = term_to_string e in
@@ -938,54 +586,14 @@
     let uu____1697 =
       let uu____1698 = FStar_Options.ugly () in Prims.op_Negation uu____1698 in
     if uu____1697
->>>>>>> c7d62a0b
     then
-      let e = FStar_Syntax_Resugar.resugar_pat x  in
-      let d = FStar_Parser_ToDocument.pat_to_document e  in
+      let e = FStar_Syntax_Resugar.resugar_pat x in
+      let d = FStar_Parser_ToDocument.pat_to_document e in
       FStar_Pprint.pretty_string (FStar_Util.float_of_string "1.0")
         (Prims.parse_int "100") d
     else
       (match x.FStar_Syntax_Syntax.v with
        | FStar_Syntax_Syntax.Pat_cons (l,pats) ->
-<<<<<<< HEAD
-           let uu____1255 = fv_to_string l  in
-           let uu____1256 =
-             let uu____1257 =
-               FStar_List.map
-                 (fun uu____1261  ->
-                    match uu____1261 with
-                    | (x1,b) ->
-                        let p = pat_to_string x1  in
-                        if b then Prims.strcat "#" p else p) pats
-                in
-             FStar_All.pipe_right uu____1257 (FStar_String.concat " ")  in
-           FStar_Util.format2 "(%s %s)" uu____1255 uu____1256
-       | FStar_Syntax_Syntax.Pat_dot_term (x1,uu____1270) ->
-           let uu____1275 = FStar_Options.print_bound_var_types ()  in
-           if uu____1275
-           then
-             let uu____1276 = bv_to_string x1  in
-             let uu____1277 = term_to_string x1.FStar_Syntax_Syntax.sort  in
-             FStar_Util.format2 ".%s:%s" uu____1276 uu____1277
-           else
-             (let uu____1279 = bv_to_string x1  in
-              FStar_Util.format1 ".%s" uu____1279)
-       | FStar_Syntax_Syntax.Pat_var x1 ->
-           let uu____1281 = FStar_Options.print_bound_var_types ()  in
-           if uu____1281
-           then
-             let uu____1282 = bv_to_string x1  in
-             let uu____1283 = term_to_string x1.FStar_Syntax_Syntax.sort  in
-             FStar_Util.format2 "%s:%s" uu____1282 uu____1283
-           else bv_to_string x1
-       | FStar_Syntax_Syntax.Pat_constant c -> const_to_string c
-       | FStar_Syntax_Syntax.Pat_wild x1 ->
-           let uu____1287 = FStar_Options.print_real_names ()  in
-           if uu____1287
-           then
-             let uu____1288 = bv_to_string x1  in
-             Prims.strcat "Pat_wild " uu____1288
-=======
            let uu____1720 = fv_to_string l in
            let uu____1721 =
              let uu____1722 =
@@ -1022,10 +630,8 @@
            then
              let uu____1763 = bv_to_string x1 in
              Prims.strcat "Pat_wild " uu____1763
->>>>>>> c7d62a0b
            else "_")
-
-and lbs_to_string :
+and lbs_to_string:
   FStar_Syntax_Syntax.qualifier Prims.list ->
     (Prims.bool,FStar_Syntax_Syntax.letbinding Prims.list)
       FStar_Pervasives_Native.tuple2 -> Prims.string
@@ -1033,17 +639,6 @@
   fun quals  ->
     fun lbs  ->
       let lbs1 =
-<<<<<<< HEAD
-        let uu____1300 = FStar_Options.print_universes ()  in
-        if uu____1300
-        then
-          let uu____1304 =
-            FStar_All.pipe_right (FStar_Pervasives_Native.snd lbs)
-              (FStar_List.map
-                 (fun lb  ->
-                    let uu____1310 =
-                      let uu____1313 =
-=======
         let uu____1782 = FStar_Options.print_universes () in
         if uu____1782
         then
@@ -1053,88 +648,10 @@
                  (fun lb  ->
                     let uu____1807 =
                       let uu____1812 =
->>>>>>> c7d62a0b
                         FStar_Syntax_Util.mk_conj
                           lb.FStar_Syntax_Syntax.lbtyp
-                          lb.FStar_Syntax_Syntax.lbdef
-                         in
+                          lb.FStar_Syntax_Syntax.lbdef in
                       FStar_Syntax_Subst.open_univ_vars
-<<<<<<< HEAD
-                        lb.FStar_Syntax_Syntax.lbunivs uu____1313
-                       in
-                    match uu____1310 with
-                    | (us,td) ->
-                        let uu____1316 =
-                          let uu____1323 =
-                            let uu____1324 = FStar_Syntax_Subst.compress td
-                               in
-                            uu____1324.FStar_Syntax_Syntax.n  in
-                          match uu____1323 with
-                          | FStar_Syntax_Syntax.Tm_app
-                              (uu____1333,(t,uu____1335)::(d,uu____1337)::[])
-                              -> (t, d)
-                          | uu____1371 -> failwith "Impossibe"  in
-                        (match uu____1316 with
-                         | (t,d) ->
-                             let uu___210_1388 = lb  in
-                             {
-                               FStar_Syntax_Syntax.lbname =
-                                 (uu___210_1388.FStar_Syntax_Syntax.lbname);
-                               FStar_Syntax_Syntax.lbunivs = us;
-                               FStar_Syntax_Syntax.lbtyp = t;
-                               FStar_Syntax_Syntax.lbeff =
-                                 (uu___210_1388.FStar_Syntax_Syntax.lbeff);
-                               FStar_Syntax_Syntax.lbdef = d
-                             })))
-             in
-          ((FStar_Pervasives_Native.fst lbs), uu____1304)
-        else lbs  in
-      let uu____1392 = quals_to_string' quals  in
-      let uu____1393 =
-        let uu____1394 =
-          FStar_All.pipe_right (FStar_Pervasives_Native.snd lbs1)
-            (FStar_List.map
-               (fun lb  ->
-                  let uu____1400 =
-                    lbname_to_string lb.FStar_Syntax_Syntax.lbname  in
-                  let uu____1401 =
-                    let uu____1402 = FStar_Options.print_universes ()  in
-                    if uu____1402
-                    then
-                      let uu____1403 =
-                        let uu____1404 =
-                          univ_names_to_string lb.FStar_Syntax_Syntax.lbunivs
-                           in
-                        Prims.strcat uu____1404 ">"  in
-                      Prims.strcat "<" uu____1403
-                    else ""  in
-                  let uu____1406 =
-                    term_to_string lb.FStar_Syntax_Syntax.lbtyp  in
-                  let uu____1407 =
-                    FStar_All.pipe_right lb.FStar_Syntax_Syntax.lbdef
-                      term_to_string
-                     in
-                  FStar_Util.format4 "%s %s : %s = %s" uu____1400 uu____1401
-                    uu____1406 uu____1407))
-           in
-        FStar_Util.concat_l "\n and " uu____1394  in
-      FStar_Util.format3 "%slet %s %s" uu____1392
-        (if FStar_Pervasives_Native.fst lbs1 then "rec" else "") uu____1393
-
-and lcomp_to_string : FStar_Syntax_Syntax.lcomp -> Prims.string =
-  fun lc  ->
-    let uu____1413 = FStar_Options.print_effect_args ()  in
-    if uu____1413
-    then
-      let uu____1414 = lc.FStar_Syntax_Syntax.comp ()  in
-      comp_to_string uu____1414
-    else
-      (let uu____1416 = sli lc.FStar_Syntax_Syntax.eff_name  in
-       let uu____1417 = term_to_string lc.FStar_Syntax_Syntax.res_typ  in
-       FStar_Util.format2 "%s %s" uu____1416 uu____1417)
-
-and imp_to_string :
-=======
                         lb.FStar_Syntax_Syntax.lbunivs uu____1812 in
                     match uu____1807 with
                     | (us,td) ->
@@ -1201,41 +718,19 @@
        let uu____1943 = term_to_string lc.FStar_Syntax_Syntax.res_typ in
        FStar_Util.format2 "%s %s" uu____1942 uu____1943)
 and imp_to_string:
->>>>>>> c7d62a0b
   Prims.string ->
     FStar_Syntax_Syntax.arg_qualifier FStar_Pervasives_Native.option ->
       Prims.string
   =
   fun s  ->
-<<<<<<< HEAD
-    fun uu___204_1419  ->
-      match uu___204_1419 with
-=======
     fun uu___204_1945  ->
       match uu___204_1945 with
->>>>>>> c7d62a0b
       | FStar_Pervasives_Native.Some (FStar_Syntax_Syntax.Implicit (false ))
           -> Prims.strcat "#" s
       | FStar_Pervasives_Native.Some (FStar_Syntax_Syntax.Implicit (true ))
           -> Prims.strcat "#." s
       | FStar_Pervasives_Native.Some (FStar_Syntax_Syntax.Equality ) ->
           Prims.strcat "$" s
-<<<<<<< HEAD
-      | uu____1421 -> s
-
-and binder_to_string' :
-  Prims.bool -> FStar_Syntax_Syntax.binder -> Prims.string =
-  fun is_arrow  ->
-    fun b  ->
-      let uu____1425 =
-        let uu____1426 = FStar_Options.ugly ()  in
-        Prims.op_Negation uu____1426  in
-      if uu____1425
-      then
-        let uu____1427 =
-          FStar_Syntax_Resugar.resugar_binder b FStar_Range.dummyRange  in
-        match uu____1427 with
-=======
       | uu____1948 -> s
 and binder_to_string':
   Prims.bool -> FStar_Syntax_Syntax.binder -> Prims.string =
@@ -1249,45 +744,12 @@
         let uu____1955 =
           FStar_Syntax_Resugar.resugar_binder b FStar_Range.dummyRange in
         match uu____1955 with
->>>>>>> c7d62a0b
         | FStar_Pervasives_Native.None  -> ""
         | FStar_Pervasives_Native.Some e ->
-            let d = FStar_Parser_ToDocument.binder_to_document e  in
+            let d = FStar_Parser_ToDocument.binder_to_document e in
             FStar_Pprint.pretty_string (FStar_Util.float_of_string "1.0")
               (Prims.parse_int "100") d
       else
-<<<<<<< HEAD
-        (let uu____1432 = b  in
-         match uu____1432 with
-         | (a,imp) ->
-             let uu____1435 = FStar_Syntax_Syntax.is_null_binder b  in
-             if uu____1435
-             then
-               let uu____1436 = term_to_string a.FStar_Syntax_Syntax.sort  in
-               Prims.strcat "_:" uu____1436
-             else
-               (let uu____1438 =
-                  (Prims.op_Negation is_arrow) &&
-                    (let uu____1439 = FStar_Options.print_bound_var_types ()
-                        in
-                     Prims.op_Negation uu____1439)
-                   in
-                if uu____1438
-                then
-                  let uu____1440 = nm_to_string a  in
-                  imp_to_string uu____1440 imp
-                else
-                  (let uu____1442 =
-                     let uu____1443 = nm_to_string a  in
-                     let uu____1444 =
-                       let uu____1445 =
-                         term_to_string a.FStar_Syntax_Syntax.sort  in
-                       Prims.strcat ":" uu____1445  in
-                     Prims.strcat uu____1443 uu____1444  in
-                   imp_to_string uu____1442 imp)))
-
-and binder_to_string : FStar_Syntax_Syntax.binder -> Prims.string =
-=======
         (let uu____1961 = b in
          match uu____1961 with
          | (a,imp) ->
@@ -1315,33 +777,14 @@
                      Prims.strcat uu____1973 uu____1974 in
                    imp_to_string uu____1972 imp)))
 and binder_to_string: FStar_Syntax_Syntax.binder -> Prims.string =
->>>>>>> c7d62a0b
   fun b  -> binder_to_string' false b
-
-and arrow_binder_to_string : FStar_Syntax_Syntax.binder -> Prims.string =
+and arrow_binder_to_string: FStar_Syntax_Syntax.binder -> Prims.string =
   fun b  -> binder_to_string' true b
-
-and binders_to_string :
+and binders_to_string:
   Prims.string -> FStar_Syntax_Syntax.binders -> Prims.string =
   fun sep  ->
     fun bs  ->
       let bs1 =
-<<<<<<< HEAD
-        let uu____1451 = FStar_Options.print_implicits ()  in
-        if uu____1451 then bs else filter_imp bs  in
-      if sep = " -> "
-      then
-        let uu____1453 =
-          FStar_All.pipe_right bs1 (FStar_List.map arrow_binder_to_string)
-           in
-        FStar_All.pipe_right uu____1453 (FStar_String.concat sep)
-      else
-        (let uu____1458 =
-           FStar_All.pipe_right bs1 (FStar_List.map binder_to_string)  in
-         FStar_All.pipe_right uu____1458 (FStar_String.concat sep))
-
-and arg_to_string :
-=======
         let uu____1981 = FStar_Options.print_implicits () in
         if uu____1981 then bs else filter_imp bs in
       if sep = " -> "
@@ -1354,33 +797,10 @@
            FStar_All.pipe_right bs1 (FStar_List.map binder_to_string) in
          FStar_All.pipe_right uu____1991 (FStar_String.concat sep))
 and arg_to_string:
->>>>>>> c7d62a0b
   (FStar_Syntax_Syntax.term,FStar_Syntax_Syntax.arg_qualifier
                               FStar_Pervasives_Native.option)
     FStar_Pervasives_Native.tuple2 -> Prims.string
   =
-<<<<<<< HEAD
-  fun uu___205_1462  ->
-    match uu___205_1462 with
-    | (a,imp) ->
-        let uu____1470 = term_to_string a  in imp_to_string uu____1470 imp
-
-and args_to_string : FStar_Syntax_Syntax.args -> Prims.string =
-  fun args  ->
-    let args1 =
-      let uu____1473 = FStar_Options.print_implicits ()  in
-      if uu____1473 then args else filter_imp args  in
-    let uu____1477 =
-      FStar_All.pipe_right args1 (FStar_List.map arg_to_string)  in
-    FStar_All.pipe_right uu____1477 (FStar_String.concat " ")
-
-and comp_to_string : FStar_Syntax_Syntax.comp -> Prims.string =
-  fun c  ->
-    let uu____1485 =
-      let uu____1486 = FStar_Options.ugly ()  in Prims.op_Negation uu____1486
-       in
-    if uu____1485
-=======
   fun uu___205_1998  ->
     match uu___205_1998 with
     | (a,imp) ->
@@ -1398,135 +818,13 @@
     let uu____2032 =
       let uu____2033 = FStar_Options.ugly () in Prims.op_Negation uu____2033 in
     if uu____2032
->>>>>>> c7d62a0b
     then
-      let e = FStar_Syntax_Resugar.resugar_comp c  in
-      let d = FStar_Parser_ToDocument.term_to_document e  in
+      let e = FStar_Syntax_Resugar.resugar_comp c in
+      let d = FStar_Parser_ToDocument.term_to_document e in
       FStar_Pprint.pretty_string (FStar_Util.float_of_string "1.0")
         (Prims.parse_int "100") d
     else
       (match c.FStar_Syntax_Syntax.n with
-<<<<<<< HEAD
-       | FStar_Syntax_Syntax.Total (t,uu____1491) ->
-           let uu____1498 =
-             let uu____1499 = FStar_Syntax_Subst.compress t  in
-             uu____1499.FStar_Syntax_Syntax.n  in
-           (match uu____1498 with
-            | FStar_Syntax_Syntax.Tm_type uu____1502 when
-                let uu____1503 = FStar_Options.print_implicits ()  in
-                Prims.op_Negation uu____1503 -> term_to_string t
-            | uu____1504 ->
-                let uu____1505 = term_to_string t  in
-                FStar_Util.format1 "Tot %s" uu____1505)
-       | FStar_Syntax_Syntax.GTotal (t,uu____1507) ->
-           let uu____1514 =
-             let uu____1515 = FStar_Syntax_Subst.compress t  in
-             uu____1515.FStar_Syntax_Syntax.n  in
-           (match uu____1514 with
-            | FStar_Syntax_Syntax.Tm_type uu____1518 when
-                let uu____1519 = FStar_Options.print_implicits ()  in
-                Prims.op_Negation uu____1519 -> term_to_string t
-            | uu____1520 ->
-                let uu____1521 = term_to_string t  in
-                FStar_Util.format1 "GTot %s" uu____1521)
-       | FStar_Syntax_Syntax.Comp c1 ->
-           let basic =
-             let uu____1524 = FStar_Options.print_effect_args ()  in
-             if uu____1524
-             then
-               let uu____1525 = sli c1.FStar_Syntax_Syntax.effect_name  in
-               let uu____1526 =
-                 term_to_string c1.FStar_Syntax_Syntax.result_typ  in
-               let uu____1527 =
-                 let uu____1528 =
-                   FStar_All.pipe_right c1.FStar_Syntax_Syntax.effect_args
-                     (FStar_List.map arg_to_string)
-                    in
-                 FStar_All.pipe_right uu____1528 (FStar_String.concat ", ")
-                  in
-               let uu____1540 =
-                 let uu____1541 =
-                   FStar_All.pipe_right c1.FStar_Syntax_Syntax.flags
-                     (FStar_List.map cflags_to_string)
-                    in
-                 FStar_All.pipe_right uu____1541 (FStar_String.concat " ")
-                  in
-               FStar_Util.format4 "%s (%s) %s (attributes %s)" uu____1525
-                 uu____1526 uu____1527 uu____1540
-             else
-               (let uu____1547 =
-                  (FStar_All.pipe_right c1.FStar_Syntax_Syntax.flags
-                     (FStar_Util.for_some
-                        (fun uu___206_1549  ->
-                           match uu___206_1549 with
-                           | FStar_Syntax_Syntax.TOTAL  -> true
-                           | uu____1550 -> false)))
-                    &&
-                    (let uu____1551 = FStar_Options.print_effect_args ()  in
-                     Prims.op_Negation uu____1551)
-                   in
-                if uu____1547
-                then
-                  let uu____1552 =
-                    term_to_string c1.FStar_Syntax_Syntax.result_typ  in
-                  FStar_Util.format1 "Tot %s" uu____1552
-                else
-                  (let uu____1554 =
-                     ((let uu____1555 = FStar_Options.print_effect_args ()
-                          in
-                       Prims.op_Negation uu____1555) &&
-                        (let uu____1556 = FStar_Options.print_implicits ()
-                            in
-                         Prims.op_Negation uu____1556))
-                       &&
-                       (FStar_Ident.lid_equals
-                          c1.FStar_Syntax_Syntax.effect_name
-                          FStar_Parser_Const.effect_ML_lid)
-                      in
-                   if uu____1554
-                   then term_to_string c1.FStar_Syntax_Syntax.result_typ
-                   else
-                     (let uu____1558 =
-                        (let uu____1559 = FStar_Options.print_effect_args ()
-                            in
-                         Prims.op_Negation uu____1559) &&
-                          (FStar_All.pipe_right c1.FStar_Syntax_Syntax.flags
-                             (FStar_Util.for_some
-                                (fun uu___207_1561  ->
-                                   match uu___207_1561 with
-                                   | FStar_Syntax_Syntax.MLEFFECT  -> true
-                                   | uu____1562 -> false)))
-                         in
-                      if uu____1558
-                      then
-                        let uu____1563 =
-                          term_to_string c1.FStar_Syntax_Syntax.result_typ
-                           in
-                        FStar_Util.format1 "ALL %s" uu____1563
-                      else
-                        (let uu____1565 =
-                           sli c1.FStar_Syntax_Syntax.effect_name  in
-                         let uu____1566 =
-                           term_to_string c1.FStar_Syntax_Syntax.result_typ
-                            in
-                         FStar_Util.format2 "%s (%s)" uu____1565 uu____1566))))
-              in
-           let dec =
-             let uu____1568 =
-               FStar_All.pipe_right c1.FStar_Syntax_Syntax.flags
-                 (FStar_List.collect
-                    (fun uu___208_1572  ->
-                       match uu___208_1572 with
-                       | FStar_Syntax_Syntax.DECREASES e ->
-                           let uu____1577 =
-                             let uu____1578 = term_to_string e  in
-                             FStar_Util.format1 " (decreases %s)" uu____1578
-                              in
-                           [uu____1577]
-                       | uu____1579 -> []))
-                in
-             FStar_All.pipe_right uu____1568 (FStar_String.concat " ")  in
-=======
        | FStar_Syntax_Syntax.Total (t,uopt) ->
            let uu____2047 =
              let uu____2048 = FStar_Syntax_Subst.compress t in
@@ -1654,10 +952,8 @@
                            [uu____2178]
                        | uu____2180 -> [])) in
              FStar_All.pipe_right uu____2162 (FStar_String.concat " ") in
->>>>>>> c7d62a0b
            FStar_Util.format2 "%s%s" basic dec)
-
-and cflags_to_string : FStar_Syntax_Syntax.cflags -> Prims.string =
+and cflags_to_string: FStar_Syntax_Syntax.cflags -> Prims.string =
   fun c  ->
     match c with
     | FStar_Syntax_Syntax.TOTAL  -> "total"
@@ -1667,26 +963,6 @@
     | FStar_Syntax_Syntax.SOMETRIVIAL  -> "sometrivial"
     | FStar_Syntax_Syntax.LEMMA  -> "lemma"
     | FStar_Syntax_Syntax.CPS  -> "cps"
-<<<<<<< HEAD
-    | FStar_Syntax_Syntax.DECREASES uu____1582 -> ""
-
-and formula_to_string :
-  (FStar_Syntax_Syntax.term',FStar_Syntax_Syntax.term')
-    FStar_Syntax_Syntax.syntax -> Prims.string
-  = fun phi  -> term_to_string phi
-
-let enclose_universes : Prims.string -> Prims.string =
-  fun s  ->
-    let uu____1591 = FStar_Options.print_universes ()  in
-    if uu____1591 then Prims.strcat "<" (Prims.strcat s ">") else ""
-  
-let tscheme_to_string : FStar_Syntax_Syntax.tscheme -> Prims.string =
-  fun s  ->
-    let uu____1596 =
-      let uu____1597 = FStar_Options.ugly ()  in Prims.op_Negation uu____1597
-       in
-    if uu____1596
-=======
     | FStar_Syntax_Syntax.DECREASES uu____2184 -> ""
 and formula_to_string:
   FStar_Syntax_Syntax.term' FStar_Syntax_Syntax.syntax -> Prims.string =
@@ -1722,25 +998,12 @@
     let uu____2233 =
       let uu____2234 = FStar_Options.ugly () in Prims.op_Negation uu____2234 in
     if uu____2233
->>>>>>> c7d62a0b
     then
-      let d = FStar_Syntax_Resugar.resugar_tscheme s  in
-      let d1 = FStar_Parser_ToDocument.decl_to_document d  in
+      let d = FStar_Syntax_Resugar.resugar_tscheme s in
+      let d1 = FStar_Parser_ToDocument.decl_to_document d in
       FStar_Pprint.pretty_string (FStar_Util.float_of_string "1.0")
         (Prims.parse_int "100") d1
     else
-<<<<<<< HEAD
-      (let uu____1601 = s  in
-       match uu____1601 with
-       | (us,t) ->
-           let uu____1606 =
-             let uu____1607 = univ_names_to_string us  in
-             FStar_All.pipe_left enclose_universes uu____1607  in
-           let uu____1608 = term_to_string t  in
-           FStar_Util.format2 "%s%s" uu____1606 uu____1608)
-  
-let eff_decl_to_string' :
-=======
       (let uu____2238 = s in
        match uu____2238 with
        | (us,t) ->
@@ -1763,7 +1026,6 @@
     FStar_Util.format5 "%s%s %s : %s = %s" uu____2252 uu____2253 uu____2254
       uu____2256 uu____2257
 let eff_decl_to_string':
->>>>>>> c7d62a0b
   Prims.bool ->
     FStar_Range.range ->
       FStar_Syntax_Syntax.qualifier Prims.list ->
@@ -1773,162 +1035,17 @@
     fun r  ->
       fun q  ->
         fun ed  ->
-<<<<<<< HEAD
-          let uu____1623 =
-            let uu____1624 = FStar_Options.ugly ()  in
-            Prims.op_Negation uu____1624  in
-          if uu____1623
-=======
           let uu____2278 =
             let uu____2279 = FStar_Options.ugly () in
             Prims.op_Negation uu____2279 in
           if uu____2278
->>>>>>> c7d62a0b
           then
-            let d = FStar_Syntax_Resugar.resugar_eff_decl for_free r q ed  in
-            let d1 = FStar_Parser_ToDocument.decl_to_document d  in
+            let d = FStar_Syntax_Resugar.resugar_eff_decl for_free r q ed in
+            let d1 = FStar_Parser_ToDocument.decl_to_document d in
             FStar_Pprint.pretty_string (FStar_Util.float_of_string "1.0")
               (Prims.parse_int "100") d1
           else
             (let actions_to_string actions =
-<<<<<<< HEAD
-               let uu____1634 =
-                 FStar_All.pipe_right actions
-                   (FStar_List.map
-                      (fun a  ->
-                         let uu____1639 =
-                           sli a.FStar_Syntax_Syntax.action_name  in
-                         let uu____1640 =
-                           binders_to_string " "
-                             a.FStar_Syntax_Syntax.action_params
-                            in
-                         let uu____1641 =
-                           let uu____1642 =
-                             univ_names_to_string
-                               a.FStar_Syntax_Syntax.action_univs
-                              in
-                           FStar_All.pipe_left enclose_universes uu____1642
-                            in
-                         let uu____1643 =
-                           term_to_string a.FStar_Syntax_Syntax.action_typ
-                            in
-                         let uu____1644 =
-                           term_to_string a.FStar_Syntax_Syntax.action_defn
-                            in
-                         FStar_Util.format5 "%s%s %s : %s = %s" uu____1639
-                           uu____1640 uu____1641 uu____1643 uu____1644))
-                  in
-               FStar_All.pipe_right uu____1634 (FStar_String.concat ",\n\t")
-                in
-             let uu____1646 =
-               let uu____1648 =
-                 let uu____1650 = lid_to_string ed.FStar_Syntax_Syntax.mname
-                    in
-                 let uu____1651 =
-                   let uu____1653 =
-                     let uu____1654 =
-                       univ_names_to_string ed.FStar_Syntax_Syntax.univs  in
-                     FStar_All.pipe_left enclose_universes uu____1654  in
-                   let uu____1655 =
-                     let uu____1657 =
-                       binders_to_string " " ed.FStar_Syntax_Syntax.binders
-                        in
-                     let uu____1658 =
-                       let uu____1660 =
-                         term_to_string ed.FStar_Syntax_Syntax.signature  in
-                       let uu____1661 =
-                         let uu____1663 =
-                           tscheme_to_string ed.FStar_Syntax_Syntax.ret_wp
-                            in
-                         let uu____1664 =
-                           let uu____1666 =
-                             tscheme_to_string ed.FStar_Syntax_Syntax.bind_wp
-                              in
-                           let uu____1667 =
-                             let uu____1669 =
-                               tscheme_to_string
-                                 ed.FStar_Syntax_Syntax.if_then_else
-                                in
-                             let uu____1670 =
-                               let uu____1672 =
-                                 tscheme_to_string
-                                   ed.FStar_Syntax_Syntax.ite_wp
-                                  in
-                               let uu____1673 =
-                                 let uu____1675 =
-                                   tscheme_to_string
-                                     ed.FStar_Syntax_Syntax.stronger
-                                    in
-                                 let uu____1676 =
-                                   let uu____1678 =
-                                     tscheme_to_string
-                                       ed.FStar_Syntax_Syntax.close_wp
-                                      in
-                                   let uu____1679 =
-                                     let uu____1681 =
-                                       tscheme_to_string
-                                         ed.FStar_Syntax_Syntax.assert_p
-                                        in
-                                     let uu____1682 =
-                                       let uu____1684 =
-                                         tscheme_to_string
-                                           ed.FStar_Syntax_Syntax.assume_p
-                                          in
-                                       let uu____1685 =
-                                         let uu____1687 =
-                                           tscheme_to_string
-                                             ed.FStar_Syntax_Syntax.null_wp
-                                            in
-                                         let uu____1688 =
-                                           let uu____1690 =
-                                             tscheme_to_string
-                                               ed.FStar_Syntax_Syntax.trivial
-                                              in
-                                           let uu____1691 =
-                                             let uu____1693 =
-                                               term_to_string
-                                                 ed.FStar_Syntax_Syntax.repr
-                                                in
-                                             let uu____1694 =
-                                               let uu____1696 =
-                                                 tscheme_to_string
-                                                   ed.FStar_Syntax_Syntax.bind_repr
-                                                  in
-                                               let uu____1697 =
-                                                 let uu____1699 =
-                                                   tscheme_to_string
-                                                     ed.FStar_Syntax_Syntax.return_repr
-                                                    in
-                                                 let uu____1700 =
-                                                   let uu____1702 =
-                                                     actions_to_string
-                                                       ed.FStar_Syntax_Syntax.actions
-                                                      in
-                                                   [uu____1702]  in
-                                                 uu____1699 :: uu____1700  in
-                                               uu____1696 :: uu____1697  in
-                                             uu____1693 :: uu____1694  in
-                                           uu____1690 :: uu____1691  in
-                                         uu____1687 :: uu____1688  in
-                                       uu____1684 :: uu____1685  in
-                                     uu____1681 :: uu____1682  in
-                                   uu____1678 :: uu____1679  in
-                                 uu____1675 :: uu____1676  in
-                               uu____1672 :: uu____1673  in
-                             uu____1669 :: uu____1670  in
-                           uu____1666 :: uu____1667  in
-                         uu____1663 :: uu____1664  in
-                       uu____1660 :: uu____1661  in
-                     uu____1657 :: uu____1658  in
-                   uu____1653 :: uu____1655  in
-                 uu____1650 :: uu____1651  in
-               (if for_free then "_for_free " else "") :: uu____1648  in
-             FStar_Util.format
-               "new_effect%s { %s%s %s : %s \n  return_wp   = %s\n; bind_wp     = %s\n; if_then_else= %s\n; ite_wp      = %s\n; stronger    = %s\n; close_wp    = %s\n; assert_p    = %s\n; assume_p    = %s\n; null_wp     = %s\n; trivial     = %s\n; repr        = %s\n; bind_repr   = %s\n; return_repr = %s\nand effect_actions\n\t%s\n}\n"
-               uu____1646)
-  
-let eff_decl_to_string :
-=======
                let uu____2291 =
                  FStar_All.pipe_right actions
                    (FStar_List.map action_to_string) in
@@ -2024,35 +1141,22 @@
                "new_effect%s { %s%s %s : %s \n  return_wp   = %s\n; bind_wp     = %s\n; if_then_else= %s\n; ite_wp      = %s\n; stronger    = %s\n; close_wp    = %s\n; assert_p    = %s\n; assume_p    = %s\n; null_wp     = %s\n; trivial     = %s\n; repr        = %s\n; bind_repr   = %s\n; return_repr = %s\nand effect_actions\n\t%s\n}\n"
                uu____2300)
 let eff_decl_to_string:
->>>>>>> c7d62a0b
   Prims.bool -> FStar_Syntax_Syntax.eff_decl -> Prims.string =
   fun for_free  ->
     fun ed  -> eff_decl_to_string' for_free FStar_Range.dummyRange [] ed
-  
-let rec sigelt_to_string : FStar_Syntax_Syntax.sigelt -> Prims.string =
+let rec sigelt_to_string: FStar_Syntax_Syntax.sigelt -> Prims.string =
   fun x  ->
-<<<<<<< HEAD
-    let uu____1713 =
-      let uu____1714 = FStar_Options.ugly ()  in Prims.op_Negation uu____1714
-       in
-    if uu____1713
-=======
     let uu____2389 =
       let uu____2390 = FStar_Options.ugly () in Prims.op_Negation uu____2390 in
     if uu____2389
->>>>>>> c7d62a0b
     then
-      let e = FStar_Syntax_Resugar.resugar_sigelt x  in
+      let e = FStar_Syntax_Resugar.resugar_sigelt x in
       match e with
       | FStar_Pervasives_Native.Some d ->
-          let d1 = FStar_Parser_ToDocument.decl_to_document d  in
+          let d1 = FStar_Parser_ToDocument.decl_to_document d in
           FStar_Pprint.pretty_string (FStar_Util.float_of_string "1.0")
             (Prims.parse_int "100") d1
-<<<<<<< HEAD
-      | uu____1719 -> ""
-=======
       | uu____2396 -> ""
->>>>>>> c7d62a0b
     else
       (match x.FStar_Syntax_Syntax.sigel with
        | FStar_Syntax_Syntax.Sig_pragma (FStar_Syntax_Syntax.LightOff ) ->
@@ -2065,58 +1169,6 @@
        | FStar_Syntax_Syntax.Sig_pragma (FStar_Syntax_Syntax.SetOptions s) ->
            FStar_Util.format1 "#set-options \"%s\"" s
        | FStar_Syntax_Syntax.Sig_inductive_typ
-<<<<<<< HEAD
-           (lid,univs1,tps,k,uu____1728,uu____1729) ->
-           let uu____1734 = quals_to_string' x.FStar_Syntax_Syntax.sigquals
-              in
-           let uu____1735 = binders_to_string " " tps  in
-           let uu____1736 = term_to_string k  in
-           FStar_Util.format4 "%stype %s %s : %s" uu____1734
-             lid.FStar_Ident.str uu____1735 uu____1736
-       | FStar_Syntax_Syntax.Sig_datacon
-           (lid,univs1,t,uu____1740,uu____1741,uu____1742) ->
-           let uu____1745 = FStar_Options.print_universes ()  in
-           if uu____1745
-           then
-             let uu____1746 = FStar_Syntax_Subst.open_univ_vars univs1 t  in
-             (match uu____1746 with
-              | (univs2,t1) ->
-                  let uu____1751 = univ_names_to_string univs2  in
-                  let uu____1752 = term_to_string t1  in
-                  FStar_Util.format3 "datacon<%s> %s : %s" uu____1751
-                    lid.FStar_Ident.str uu____1752)
-           else
-             (let uu____1754 = term_to_string t  in
-              FStar_Util.format2 "datacon %s : %s" lid.FStar_Ident.str
-                uu____1754)
-       | FStar_Syntax_Syntax.Sig_declare_typ (lid,univs1,t) ->
-           let uu____1758 = FStar_Syntax_Subst.open_univ_vars univs1 t  in
-           (match uu____1758 with
-            | (univs2,t1) ->
-                let uu____1763 =
-                  quals_to_string' x.FStar_Syntax_Syntax.sigquals  in
-                let uu____1764 =
-                  let uu____1765 = FStar_Options.print_universes ()  in
-                  if uu____1765
-                  then
-                    let uu____1766 = univ_names_to_string univs2  in
-                    FStar_Util.format1 "<%s>" uu____1766
-                  else ""  in
-                let uu____1768 = term_to_string t1  in
-                FStar_Util.format4 "%sval %s %s : %s" uu____1763
-                  lid.FStar_Ident.str uu____1764 uu____1768)
-       | FStar_Syntax_Syntax.Sig_assume (lid,f) ->
-           let uu____1771 = term_to_string f  in
-           FStar_Util.format2 "val %s : %s" lid.FStar_Ident.str uu____1771
-       | FStar_Syntax_Syntax.Sig_let (lbs,uu____1773,uu____1774) ->
-           lbs_to_string x.FStar_Syntax_Syntax.sigquals lbs
-       | FStar_Syntax_Syntax.Sig_main e ->
-           let uu____1780 = term_to_string e  in
-           FStar_Util.format1 "let _ = %s" uu____1780
-       | FStar_Syntax_Syntax.Sig_bundle (ses,uu____1782) ->
-           let uu____1787 = FStar_List.map sigelt_to_string ses  in
-           FStar_All.pipe_right uu____1787 (FStar_String.concat "\n")
-=======
            (lid,univs1,tps,k,uu____2406,uu____2407) ->
            let uu____2416 = quals_to_string' x.FStar_Syntax_Syntax.sigquals in
            let uu____2417 = binders_to_string " " tps in
@@ -2166,7 +1218,6 @@
        | FStar_Syntax_Syntax.Sig_bundle (ses,uu____2470) ->
            let uu____2479 = FStar_List.map sigelt_to_string ses in
            FStar_All.pipe_right uu____2479 (FStar_String.concat "\n")
->>>>>>> c7d62a0b
        | FStar_Syntax_Syntax.Sig_new_effect ed ->
            eff_decl_to_string' false x.FStar_Syntax_Syntax.sigrng
              x.FStar_Syntax_Syntax.sigquals ed
@@ -2180,126 +1231,6 @@
              with
              | (FStar_Pervasives_Native.None ,FStar_Pervasives_Native.None )
                  -> failwith "impossible"
-<<<<<<< HEAD
-             | (FStar_Pervasives_Native.Some lift_wp,uu____1799) -> lift_wp
-             | (uu____1803,FStar_Pervasives_Native.Some lift) -> lift  in
-           let uu____1808 =
-             FStar_Syntax_Subst.open_univ_vars
-               (FStar_Pervasives_Native.fst lift_wp)
-               (FStar_Pervasives_Native.snd lift_wp)
-              in
-           (match uu____1808 with
-            | (us,t) ->
-                let uu____1815 = lid_to_string se.FStar_Syntax_Syntax.source
-                   in
-                let uu____1816 = lid_to_string se.FStar_Syntax_Syntax.target
-                   in
-                let uu____1817 = univ_names_to_string us  in
-                let uu____1818 = term_to_string t  in
-                FStar_Util.format4 "sub_effect %s ~> %s : <%s> %s" uu____1815
-                  uu____1816 uu____1817 uu____1818)
-       | FStar_Syntax_Syntax.Sig_effect_abbrev (l,univs1,tps,c,flags) ->
-           let uu____1826 = FStar_Options.print_universes ()  in
-           if uu____1826
-           then
-             let uu____1827 =
-               let uu____1830 =
-                 (FStar_Syntax_Syntax.mk
-                    (FStar_Syntax_Syntax.Tm_arrow (tps, c)))
-                   FStar_Pervasives_Native.None FStar_Range.dummyRange
-                  in
-               FStar_Syntax_Subst.open_univ_vars univs1 uu____1830  in
-             (match uu____1827 with
-              | (univs2,t) ->
-                  let uu____1841 =
-                    let uu____1849 =
-                      let uu____1850 = FStar_Syntax_Subst.compress t  in
-                      uu____1850.FStar_Syntax_Syntax.n  in
-                    match uu____1849 with
-                    | FStar_Syntax_Syntax.Tm_arrow (bs,c1) -> (bs, c1)
-                    | uu____1877 -> failwith "impossible"  in
-                  (match uu____1841 with
-                   | (tps1,c1) ->
-                       let uu____1897 = sli l  in
-                       let uu____1898 = univ_names_to_string univs2  in
-                       let uu____1899 = binders_to_string " " tps1  in
-                       let uu____1900 = comp_to_string c1  in
-                       FStar_Util.format4 "effect %s<%s> %s = %s" uu____1897
-                         uu____1898 uu____1899 uu____1900))
-           else
-             (let uu____1902 = sli l  in
-              let uu____1903 = binders_to_string " " tps  in
-              let uu____1904 = comp_to_string c  in
-              FStar_Util.format3 "effect %s %s = %s" uu____1902 uu____1903
-                uu____1904))
-  
-let format_error : FStar_Range.range -> Prims.string -> Prims.string =
-  fun r  ->
-    fun msg  ->
-      let uu____1911 = FStar_Range.string_of_range r  in
-      FStar_Util.format2 "%s: %s\n" uu____1911 msg
-  
-let rec sigelt_to_string_short : FStar_Syntax_Syntax.sigelt -> Prims.string =
-  fun x  ->
-    match x.FStar_Syntax_Syntax.sigel with
-    | FStar_Syntax_Syntax.Sig_let
-        ((uu____1915,{ FStar_Syntax_Syntax.lbname = lb;
-                       FStar_Syntax_Syntax.lbunivs = uu____1917;
-                       FStar_Syntax_Syntax.lbtyp = t;
-                       FStar_Syntax_Syntax.lbeff = uu____1919;
-                       FStar_Syntax_Syntax.lbdef = uu____1920;_}::[]),uu____1921,uu____1922)
-        ->
-        let uu____1938 = lbname_to_string lb  in
-        let uu____1939 = term_to_string t  in
-        FStar_Util.format2 "let %s : %s" uu____1938 uu____1939
-    | uu____1940 ->
-        let uu____1941 =
-          FStar_All.pipe_right (FStar_Syntax_Util.lids_of_sigelt x)
-            (FStar_List.map (fun l  -> l.FStar_Ident.str))
-           in
-        FStar_All.pipe_right uu____1941 (FStar_String.concat ", ")
-  
-let rec modul_to_string : FStar_Syntax_Syntax.modul -> Prims.string =
-  fun m  ->
-    let uu____1950 = sli m.FStar_Syntax_Syntax.name  in
-    let uu____1951 =
-      let uu____1952 =
-        FStar_List.map sigelt_to_string m.FStar_Syntax_Syntax.declarations
-         in
-      FStar_All.pipe_right uu____1952 (FStar_String.concat "\n")  in
-    FStar_Util.format2 "module %s\n%s" uu____1950 uu____1951
-  
-let subst_elt_to_string : FStar_Syntax_Syntax.subst_elt -> Prims.string =
-  fun uu___209_1957  ->
-    match uu___209_1957 with
-    | FStar_Syntax_Syntax.DB (i,x) ->
-        let uu____1960 = FStar_Util.string_of_int i  in
-        let uu____1961 = bv_to_string x  in
-        FStar_Util.format2 "DB (%s, %s)" uu____1960 uu____1961
-    | FStar_Syntax_Syntax.NM (x,i) ->
-        let uu____1964 = bv_to_string x  in
-        let uu____1965 = FStar_Util.string_of_int i  in
-        FStar_Util.format2 "NM (%s, %s)" uu____1964 uu____1965
-    | FStar_Syntax_Syntax.NT (x,t) ->
-        let uu____1972 = bv_to_string x  in
-        let uu____1973 = term_to_string t  in
-        FStar_Util.format2 "DB (%s, %s)" uu____1972 uu____1973
-    | FStar_Syntax_Syntax.UN (i,u) ->
-        let uu____1976 = FStar_Util.string_of_int i  in
-        let uu____1977 = univ_to_string u  in
-        FStar_Util.format2 "UN (%s, %s)" uu____1976 uu____1977
-    | FStar_Syntax_Syntax.UD (u,i) ->
-        let uu____1980 = FStar_Util.string_of_int i  in
-        FStar_Util.format2 "UD (%s, %s)" u.FStar_Ident.idText uu____1980
-  
-let subst_to_string : FStar_Syntax_Syntax.subst_t -> Prims.string =
-  fun s  ->
-    let uu____1984 =
-      FStar_All.pipe_right s (FStar_List.map subst_elt_to_string)  in
-    FStar_All.pipe_right uu____1984 (FStar_String.concat "; ")
-  
-let abs_ascription_to_string :
-=======
              | (FStar_Pervasives_Native.Some lift_wp,uu____2497) -> lift_wp
              | (uu____2504,FStar_Pervasives_Native.Some lift) -> lift in
            let uu____2512 =
@@ -2406,12 +1337,11 @@
       FStar_All.pipe_right s (FStar_List.map subst_elt_to_string) in
     FStar_All.pipe_right uu____2737 (FStar_String.concat "; ")
 let abs_ascription_to_string:
->>>>>>> c7d62a0b
   (FStar_Syntax_Syntax.lcomp,FStar_Ident.lident) FStar_Util.either
     FStar_Pervasives_Native.option -> Prims.string
   =
   fun ascription  ->
-    let strb = FStar_Util.new_string_builder ()  in
+    let strb = FStar_Util.new_string_builder () in
     (match ascription with
      | FStar_Pervasives_Native.None  ->
          FStar_Util.string_builder_append strb "None"
@@ -2423,42 +1353,6 @@
          (FStar_Util.string_builder_append strb "Some Inr ";
           FStar_Util.string_builder_append strb (FStar_Ident.text_of_lid lid)));
     FStar_Util.string_of_string_builder strb
-<<<<<<< HEAD
-  
-let list_to_string f elts =
-  match elts with
-  | [] -> "[]"
-  | x::xs ->
-      let strb = FStar_Util.new_string_builder ()  in
-      (FStar_Util.string_builder_append strb "[";
-       (let uu____2034 = f x  in
-        FStar_Util.string_builder_append strb uu____2034);
-       FStar_List.iter
-         (fun x1  ->
-            FStar_Util.string_builder_append strb "; ";
-            (let uu____2038 = f x1  in
-             FStar_Util.string_builder_append strb uu____2038)) xs;
-       FStar_Util.string_builder_append strb "]";
-       FStar_Util.string_of_string_builder strb)
-  
-let set_to_string f s =
-  let elts = FStar_Util.set_elements s  in
-  match elts with
-  | [] -> "{}"
-  | x::xs ->
-      let strb = FStar_Util.new_string_builder ()  in
-      (FStar_Util.string_builder_append strb "{";
-       (let uu____2067 = f x  in
-        FStar_Util.string_builder_append strb uu____2067);
-       FStar_List.iter
-         (fun x1  ->
-            FStar_Util.string_builder_append strb ", ";
-            (let uu____2071 = f x1  in
-             FStar_Util.string_builder_append strb uu____2071)) xs;
-       FStar_Util.string_builder_append strb "}";
-       FStar_Util.string_of_string_builder strb)
-  
-=======
 let list_to_string:
   'a . ('a -> Prims.string) -> 'a Prims.list -> Prims.string =
   fun f  ->
@@ -2495,5 +1389,4 @@
                 (let uu____2859 = f x1 in
                  FStar_Util.string_builder_append strb uu____2859)) xs;
            FStar_Util.string_builder_append strb "}";
-           FStar_Util.string_of_string_builder strb)
->>>>>>> c7d62a0b
+           FStar_Util.string_of_string_builder strb)