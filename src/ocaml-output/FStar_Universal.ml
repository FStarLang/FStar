--- conflicted
+++ resolved
@@ -18,44 +18,25 @@
 | Some (pre_fn) -> begin
 (
 
-<<<<<<< HEAD
-let pre_ast = (FStar_Parser_Driver.parse_file pre_fn)
-in (match (((pre_ast), (ast))) with
-| ((FStar_Parser_AST.Interface (lid1, decls1, _98_13))::[], (FStar_Parser_AST.Module (lid2, decls2))::[]) when (FStar_Ident.lid_equals lid1 lid2) -> begin
-(let _198_11 = (let _198_10 = (let _198_9 = (FStar_Parser_Interleave.interleave decls1 decls2)
-in ((lid1), (_198_9)))
-in FStar_Parser_AST.Module (_198_10))
-in (_198_11)::[])
-end
-| _98_24 -> begin
-(Prims.raise (FStar_Syntax_Syntax.Err ("mismatch between pre-module and module\n")))
-=======
 let uu____42 = (FStar_Parser_Driver.parse_file pre_fn)
 in (match (uu____42) with
 | (pre_ast, uu____49) -> begin
 (match (((pre_ast), (ast))) with
 | ((FStar_Parser_AST.Interface (lid1, decls1, uu____58))::[], (FStar_Parser_AST.Module (lid2, decls2))::[]) when (FStar_Ident.lid_equals lid1 lid2) -> begin
-(let _0_697 = FStar_Parser_AST.Module ((let _0_696 = (FStar_Parser_Interleave.interleave decls1 decls2)
-in ((lid1), (_0_696))))
-in (_0_697)::[])
+(let _0_1124 = FStar_Parser_AST.Module ((let _0_1123 = (FStar_Parser_Interleave.interleave decls1 decls2)
+in ((lid1), (_0_1123))))
+in (_0_1124)::[])
 end
 | uu____68 -> begin
 (Prims.raise (FStar_Errors.Err ("mismatch between pre-module and module\n")))
 end)
->>>>>>> 1915064d
 end))
 end)
 in (FStar_ToSyntax_ToSyntax.desugar_file env ast))
 end)))
 
 
-<<<<<<< HEAD
-let tc_prims : Prims.unit  ->  ((FStar_Syntax_Syntax.modul * Prims.int) * FStar_Parser_Env.env * FStar_TypeChecker_Env.env) = (fun _98_26 -> (match (()) with
-| () -> begin
-(
-=======
 let tc_prims : Prims.unit  ->  ((FStar_Syntax_Syntax.modul * Prims.int) * FStar_ToSyntax_Env.env * FStar_TypeChecker_Env.env) = (fun uu____78 -> (
->>>>>>> 1915064d
 
 let solver = (
 
@@ -70,43 +51,21 @@
 in (
 
 let env = (FStar_TypeChecker_Env.initial_env FStar_TypeChecker_TcTerm.type_of_tot_term FStar_TypeChecker_TcTerm.universe_of solver FStar_Syntax_Const.prims_lid)
-<<<<<<< HEAD
-in (
-
-let _98_29 = (env.FStar_TypeChecker_Env.solver.FStar_TypeChecker_Env.init env)
-in (
-=======
 in ((env.FStar_TypeChecker_Env.solver.FStar_TypeChecker_Env.init env);
 (
->>>>>>> 1915064d
 
 let prims_filename = (FStar_Options.prims ())
 in (
 
-<<<<<<< HEAD
-let _98_34 = (let _198_14 = (FStar_Parser_Env.empty_env ())
-in (parse _198_14 None prims_filename))
-in (match (_98_34) with
-| (dsenv, prims_mod) -> begin
-(
-
-let _98_40 = (FStar_Util.record_time (fun _98_35 -> (match (()) with
-| () -> begin
-(let _198_16 = (FStar_List.hd prims_mod)
-in (FStar_TypeChecker_Tc.check_module env _198_16))
-end)))
-in (match (_98_40) with
-=======
-let uu____90 = (let _0_698 = (FStar_ToSyntax_Env.empty_env ())
-in (parse _0_698 None prims_filename))
+let uu____90 = (let _0_1125 = (FStar_ToSyntax_Env.empty_env ())
+in (parse _0_1125 None prims_filename))
 in (match (uu____90) with
 | (dsenv, prims_mod) -> begin
 (
 
-let uu____103 = (FStar_Util.record_time (fun uu____110 -> (let _0_699 = (FStar_List.hd prims_mod)
-in (FStar_TypeChecker_Tc.check_module env _0_699))))
+let uu____103 = (FStar_Util.record_time (fun uu____110 -> (let _0_1126 = (FStar_List.hd prims_mod)
+in (FStar_TypeChecker_Tc.check_module env _0_1126))))
 in (match (uu____103) with
->>>>>>> 1915064d
 | ((prims_mod, env), elapsed_time) -> begin
 ((((prims_mod), (elapsed_time))), (dsenv), (env))
 end))
@@ -127,13 +86,8 @@
 | FStar_Parser_Driver.Modul (ast_modul) -> begin
 (
 
-<<<<<<< HEAD
-let _98_66 = (FStar_Parser_ToSyntax.desugar_partial_modul curmod dsenv ast_modul)
-in (match (_98_66) with
-=======
 let uu____165 = (FStar_ToSyntax_ToSyntax.desugar_partial_modul curmod dsenv ast_modul)
 in (match (uu____165) with
->>>>>>> 1915064d
 | (dsenv, modul) -> begin
 (
 
@@ -141,16 +95,6 @@
 | None -> begin
 env
 end
-<<<<<<< HEAD
-| Some (_98_69) -> begin
-(Prims.raise (FStar_Syntax_Syntax.Err ("Interactive mode only supports a single module at the top-level")))
-end)
-in (
-
-let _98_76 = (FStar_TypeChecker_Tc.tc_partial_modul env modul)
-in (match (_98_76) with
-| (modul, _98_74, env) -> begin
-=======
 | Some (uu____176) -> begin
 (Prims.raise (FStar_Errors.Err ("Interactive mode only supports a single module at the top-level")))
 end)
@@ -159,7 +103,6 @@
 let uu____177 = (FStar_TypeChecker_Tc.tc_partial_modul env modul)
 in (match (uu____177) with
 | (modul, uu____188, env) -> begin
->>>>>>> 1915064d
 Some (((Some (modul)), (dsenv), (env)))
 end)))
 end))
@@ -167,17 +110,6 @@
 | FStar_Parser_Driver.Decls (ast_decls) -> begin
 (
 
-<<<<<<< HEAD
-let _98_81 = (FStar_Parser_ToSyntax.desugar_decls dsenv ast_decls)
-in (match (_98_81) with
-| (dsenv, decls) -> begin
-(match (curmod) with
-| None -> begin
-(
-
-let _98_83 = (FStar_Util.print_error "fragment without an enclosing module")
-in (FStar_All.exit (Prims.parse_int "1")))
-=======
 let uu____199 = (FStar_ToSyntax_ToSyntax.desugar_decls dsenv ast_decls)
 in (match (uu____199) with
 | (dsenv, decls) -> begin
@@ -186,20 +118,13 @@
 ((FStar_Util.print_error "fragment without an enclosing module");
 (FStar_All.exit (Prims.parse_int "1"));
 )
->>>>>>> 1915064d
 end
 | Some (modul) -> begin
 (
 
-<<<<<<< HEAD
-let _98_91 = (FStar_TypeChecker_Tc.tc_more_partial_modul env modul decls)
-in (match (_98_91) with
-| (modul, _98_89, env) -> begin
-=======
 let uu____221 = (FStar_TypeChecker_Tc.tc_more_partial_modul env modul decls)
 in (match (uu____221) with
 | (modul, uu____232, env) -> begin
->>>>>>> 1915064d
 Some (((Some (modul)), (dsenv), (env)))
 end))
 end)
@@ -207,19 +132,6 @@
 end))
 end)
 with
-<<<<<<< HEAD
-| FStar_Syntax_Syntax.Error (msg, r) when (not ((FStar_Options.trace_error ()))) -> begin
-(
-
-let _98_52 = (FStar_TypeChecker_Errors.add_errors env ((((msg), (r)))::[]))
-in None)
-end
-| FStar_Syntax_Syntax.Err (msg) when (not ((FStar_Options.trace_error ()))) -> begin
-(
-
-let _98_56 = (FStar_TypeChecker_Errors.add_errors env ((((msg), (FStar_Range.dummyRange)))::[]))
-in None)
-=======
 | FStar_Errors.Error (msg, r) when (not ((FStar_Options.trace_error ()))) -> begin
 ((FStar_TypeChecker_Err.add_errors env ((((msg), (r)))::[]));
 None;
@@ -229,7 +141,6 @@
 ((FStar_TypeChecker_Err.add_errors env ((((msg), (FStar_Range.dummyRange)))::[]));
 None;
 )
->>>>>>> 1915064d
 end
 | e when (not ((FStar_Options.trace_error ()))) -> begin
 (Prims.raise e)
@@ -238,26 +149,6 @@
 
 let tc_one_file : FStar_ToSyntax_Env.env  ->  FStar_TypeChecker_Env.env  ->  Prims.string Prims.option  ->  Prims.string  ->  ((FStar_Syntax_Syntax.modul * Prims.int) Prims.list * FStar_ToSyntax_Env.env * FStar_TypeChecker_Env.env) = (fun dsenv env pre_fn fn -> (
 
-<<<<<<< HEAD
-let _98_98 = (parse dsenv pre_fn fn)
-in (match (_98_98) with
-| (dsenv, fmods) -> begin
-(
-
-let check_mods = (fun _98_100 -> (match (()) with
-| () -> begin
-(
-
-let _98_113 = (FStar_All.pipe_right fmods (FStar_List.fold_left (fun _98_103 m -> (match (_98_103) with
-| (env, all_mods) -> begin
-(
-
-let _98_110 = (FStar_Util.record_time (fun _98_105 -> (match (()) with
-| () -> begin
-(FStar_TypeChecker_Tc.check_module env m)
-end)))
-in (match (_98_110) with
-=======
 let uu____300 = (parse dsenv pre_fn fn)
 in (match (uu____300) with
 | (dsenv, fmods) -> begin
@@ -271,16 +162,11 @@
 
 let uu____361 = (FStar_Util.record_time (fun uu____368 -> (FStar_TypeChecker_Tc.check_module env m)))
 in (match (uu____361) with
->>>>>>> 1915064d
 | ((m, env), elapsed_ms) -> begin
 ((env), ((((m), (elapsed_ms)))::all_mods))
 end))
 end)) ((env), ([]))))
-<<<<<<< HEAD
-in (match (_98_113) with
-=======
 in (match (uu____324) with
->>>>>>> 1915064d
 | (env, all_mods) -> begin
 (((FStar_List.rev all_mods)), (dsenv), (env))
 end)))
@@ -288,11 +174,7 @@
 | (m)::[] when ((FStar_Options.should_verify m.FStar_Syntax_Syntax.name.FStar_Ident.str) && ((FStar_Options.record_hints ()) || (FStar_Options.use_hints ()))) -> begin
 (FStar_SMTEncoding_Solver.with_hints_db fn check_mods)
 end
-<<<<<<< HEAD
-| _98_117 -> begin
-=======
 | uu____421 -> begin
->>>>>>> 1915064d
 (check_mods ())
 end))
 end)))
@@ -304,41 +186,23 @@
 in (
 
 let m2 = (FStar_Parser_Dep.lowercase_module_name impl)
-in (((m1 = m2) && (let _0_700 = (FStar_Util.get_file_extension intf)
-in (_0_700 = "fsti"))) && (let _0_701 = (FStar_Util.get_file_extension impl)
-in (_0_701 = "fst"))))))
-
-
-<<<<<<< HEAD
-let pop_context : (FStar_Parser_Env.env * FStar_TypeChecker_Env.env)  ->  Prims.string  ->  Prims.unit = (fun _98_124 msg -> (match (_98_124) with
-| (dsenv, env) -> begin
-(
-
-let _98_126 = (let _198_48 = (FStar_Parser_Env.pop dsenv)
-in (FStar_All.pipe_right _198_48 Prims.ignore))
-in (
-
-let _98_128 = (let _198_49 = (FStar_TypeChecker_Env.pop env msg)
-in (FStar_All.pipe_right _198_49 Prims.ignore))
-in (env.FStar_TypeChecker_Env.solver.FStar_TypeChecker_Env.refresh ())))
-end))
-
-
-let push_context : (FStar_Parser_Env.env * FStar_TypeChecker_Env.env)  ->  Prims.string  ->  (FStar_Parser_Env.env * FStar_TypeChecker_Env.env) = (fun _98_132 msg -> (match (_98_132) with
-=======
+in (((m1 = m2) && (let _0_1127 = (FStar_Util.get_file_extension intf)
+in (_0_1127 = "fsti"))) && (let _0_1128 = (FStar_Util.get_file_extension impl)
+in (_0_1128 = "fst"))))))
+
+
 let pop_context : (FStar_ToSyntax_Env.env * FStar_TypeChecker_Env.env)  ->  Prims.string  ->  Prims.unit = (fun uu____437 msg -> (match (uu____437) with
 | (dsenv, env) -> begin
-((let _0_702 = (FStar_ToSyntax_Env.pop dsenv)
-in (FStar_All.pipe_right _0_702 Prims.ignore));
-(let _0_703 = (FStar_TypeChecker_Env.pop env msg)
-in (FStar_All.pipe_right _0_703 Prims.ignore));
+((let _0_1129 = (FStar_ToSyntax_Env.pop dsenv)
+in (FStar_All.pipe_right _0_1129 Prims.ignore));
+(let _0_1130 = (FStar_TypeChecker_Env.pop env msg)
+in (FStar_All.pipe_right _0_1130 Prims.ignore));
 (env.FStar_TypeChecker_Env.solver.FStar_TypeChecker_Env.refresh ());
 )
 end))
 
 
 let push_context : (FStar_ToSyntax_Env.env * FStar_TypeChecker_Env.env)  ->  Prims.string  ->  (FStar_ToSyntax_Env.env * FStar_TypeChecker_Env.env) = (fun uu____453 msg -> (match (uu____453) with
->>>>>>> 1915064d
 | (dsenv, env) -> begin
 (
 
@@ -350,36 +214,19 @@
 end))
 
 
-<<<<<<< HEAD
-let tc_one_file_and_intf : Prims.string Prims.option  ->  Prims.string  ->  FStar_Parser_Env.env  ->  FStar_TypeChecker_Env.env  ->  ((FStar_Syntax_Syntax.modul * Prims.int) Prims.list * FStar_Parser_Env.env * FStar_TypeChecker_Env.env) = (fun intf impl dsenv env -> (
-
-let _98_140 = (FStar_Syntax_Syntax.reset_gensym ())
-in (match (intf) with
-| None -> begin
-(tc_one_file dsenv env None impl)
-end
-| Some (_98_144) when ((FStar_Options.codegen ()) <> None) -> begin
-(
-
-let _98_146 = if (not ((FStar_Options.lax ()))) then begin
-(Prims.raise (FStar_Syntax_Syntax.Err ("Verification and code generation are no supported together with partial modules (i.e, *.fsti); use --lax to extract code separately")))
-end else begin
-()
-=======
 let tc_one_file_and_intf : Prims.string Prims.option  ->  Prims.string  ->  FStar_ToSyntax_Env.env  ->  FStar_TypeChecker_Env.env  ->  ((FStar_Syntax_Syntax.modul * Prims.int) Prims.list * FStar_ToSyntax_Env.env * FStar_TypeChecker_Env.env) = (fun intf impl dsenv env -> ((FStar_Syntax_Syntax.reset_gensym ());
 (match (intf) with
 | None -> begin
 (tc_one_file dsenv env None impl)
 end
-| Some (uu____490) when (let _0_704 = (FStar_Options.codegen ())
-in (_0_704 <> None)) -> begin
+| Some (uu____490) when (let _0_1131 = (FStar_Options.codegen ())
+in (_0_1131 <> None)) -> begin
 ((
 
 let uu____493 = (not ((FStar_Options.lax ())))
 in (match (uu____493) with
 | true -> begin
 (Prims.raise (FStar_Errors.Err ("Verification and code generation are no supported together with partial modules (i.e, *.fsti); use --lax to extract code separately")))
->>>>>>> 1915064d
 end
 | uu____494 -> begin
 ()
@@ -390,13 +237,9 @@
 | Some (iname) -> begin
 ((
 
-<<<<<<< HEAD
-let _98_150 = if (FStar_Options.debug_any ()) then begin
-=======
 let uu____497 = (FStar_Options.debug_any ())
 in (match (uu____497) with
 | true -> begin
->>>>>>> 1915064d
 (FStar_Util.print1 "Interleaving iface+module: %s\n" iname)
 end
 | uu____498 -> begin
@@ -407,20 +250,6 @@
 let caption = (Prims.strcat "interface: " iname)
 in (
 
-<<<<<<< HEAD
-let _98_155 = (push_context ((dsenv), (env)) caption)
-in (match (_98_155) with
-| (dsenv', env') -> begin
-(
-
-let _98_160 = (tc_one_file dsenv' env' intf impl)
-in (match (_98_160) with
-| (_98_157, dsenv', env') -> begin
-(
-
-let _98_161 = (pop_context ((dsenv'), (env')) caption)
-in (tc_one_file dsenv env None iname))
-=======
 let uu____500 = (push_context ((dsenv), (env)) caption)
 in (match (uu____500) with
 | (dsenv', env') -> begin
@@ -432,7 +261,6 @@
 ((pop_context ((dsenv'), (env')) caption);
 (tc_one_file dsenv env None iname);
 )
->>>>>>> 1915064d
 end))
 end)));
 )
@@ -446,21 +274,6 @@
 
 let tc_one_file_from_remaining : Prims.string Prims.list  ->  uenv  ->  (Prims.string Prims.list * (FStar_Syntax_Syntax.modul * Prims.int) Prims.list * (FStar_ToSyntax_Env.env * FStar_TypeChecker_Env.env)) = (fun remaining uenv -> (
 
-<<<<<<< HEAD
-let _98_167 = uenv
-in (match (_98_167) with
-| (dsenv, env) -> begin
-(
-
-let _98_182 = (match (remaining) with
-| (intf)::(impl)::remaining when (needs_interleaving intf impl) -> begin
-(let _198_66 = (tc_one_file_and_intf (Some (intf)) impl dsenv env)
-in ((remaining), (_198_66)))
-end
-| (intf_or_impl)::remaining -> begin
-(let _198_67 = (tc_one_file_and_intf None intf_or_impl dsenv env)
-in ((remaining), (_198_67)))
-=======
 let uu____553 = uenv
 in (match (uu____553) with
 | (dsenv, env) -> begin
@@ -468,22 +281,17 @@
 
 let uu____565 = (match (remaining) with
 | (intf)::(impl)::remaining when (needs_interleaving intf impl) -> begin
-(let _0_705 = (tc_one_file_and_intf (Some (intf)) impl dsenv env)
-in ((remaining), (_0_705)))
+(let _0_1132 = (tc_one_file_and_intf (Some (intf)) impl dsenv env)
+in ((remaining), (_0_1132)))
 end
 | (intf_or_impl)::remaining -> begin
-(let _0_706 = (tc_one_file_and_intf None intf_or_impl dsenv env)
-in ((remaining), (_0_706)))
->>>>>>> 1915064d
+(let _0_1133 = (tc_one_file_and_intf None intf_or_impl dsenv env)
+in ((remaining), (_0_1133)))
 end
 | [] -> begin
 (([]), ((([]), (dsenv), (env))))
 end)
-<<<<<<< HEAD
-in (match (_98_182) with
-=======
 in (match (uu____565) with
->>>>>>> 1915064d
 | (remaining, (nmods, dsenv, env)) -> begin
 ((remaining), (nmods), (((dsenv), (env))))
 end))
@@ -494,18 +302,6 @@
 | [] -> begin
 acc
 end
-<<<<<<< HEAD
-| _98_187 -> begin
-(
-
-let _98_190 = acc
-in (match (_98_190) with
-| (mods, uenv) -> begin
-(
-
-let _98_196 = (tc_one_file_from_remaining remaining uenv)
-in (match (_98_196) with
-=======
 | uu____678 -> begin
 (
 
@@ -516,7 +312,6 @@
 
 let uu____699 = (tc_one_file_from_remaining remaining uenv)
 in (match (uu____699) with
->>>>>>> 1915064d
 | (remaining, nmods, (dsenv, env)) -> begin
 (tc_fold_interleave (((FStar_List.append mods nmods)), (((dsenv), (env)))) remaining)
 end))
@@ -526,24 +321,15 @@
 
 let batch_mode_tc_no_prims : FStar_ToSyntax_Env.env  ->  FStar_TypeChecker_Env.env  ->  Prims.string Prims.list  ->  ((FStar_Syntax_Syntax.modul * Prims.int) Prims.list * FStar_ToSyntax_Env.env * FStar_TypeChecker_Env.env) = (fun dsenv env filenames -> (
 
-<<<<<<< HEAD
-let _98_204 = (tc_fold_interleave (([]), (((dsenv), (env)))) filenames)
-in (match (_98_204) with
-=======
 let uu____752 = (tc_fold_interleave (([]), (((dsenv), (env)))) filenames)
 in (match (uu____752) with
->>>>>>> 1915064d
 | (all_mods, (dsenv, env)) -> begin
 ((
 
-<<<<<<< HEAD
-let _98_205 = if ((FStar_Options.interactive ()) && ((FStar_TypeChecker_Errors.get_err_count ()) = (Prims.parse_int "0"))) then begin
-=======
-let uu____783 = ((FStar_Options.interactive ()) && (let _0_707 = (FStar_Errors.get_err_count ())
-in (_0_707 = (Prims.parse_int "0"))))
+let uu____783 = ((FStar_Options.interactive ()) && (let _0_1134 = (FStar_Errors.get_err_count ())
+in (_0_1134 = (Prims.parse_int "0"))))
 in (match (uu____783) with
 | true -> begin
->>>>>>> 1915064d
 (env.FStar_TypeChecker_Env.solver.FStar_TypeChecker_Env.refresh ())
 end
 | uu____784 -> begin
@@ -556,25 +342,6 @@
 
 let batch_mode_tc : Prims.string Prims.list  ->  ((FStar_Syntax_Syntax.modul * Prims.int) Prims.list * FStar_ToSyntax_Env.env * FStar_TypeChecker_Env.env) = (fun filenames -> (
 
-<<<<<<< HEAD
-let _98_211 = (tc_prims ())
-in (match (_98_211) with
-| (prims_mod, dsenv, env) -> begin
-(
-
-let _98_216 = if ((not ((FStar_Options.explicit_deps ()))) && (FStar_Options.debug_any ())) then begin
-(
-
-let _98_212 = (FStar_Util.print_endline "Auto-deps kicked in; here\'s some info.")
-in (
-
-let _98_214 = (FStar_Util.print1 "Here\'s the list of filenames we will process: %s\n" (FStar_String.concat " " filenames))
-in (let _198_81 = (let _198_80 = (FStar_Options.verify_module ())
-in (FStar_String.concat " " _198_80))
-in (FStar_Util.print1 "Here\'s the list of modules we will verify: %s\n" _198_81))))
-end else begin
-()
-=======
 let uu____799 = (tc_prims ())
 in (match (uu____799) with
 | (prims_mod, dsenv, env) -> begin
@@ -585,24 +352,18 @@
 | true -> begin
 ((FStar_Util.print_endline "Auto-deps kicked in; here\'s some info.");
 (FStar_Util.print1 "Here\'s the list of filenames we will process: %s\n" (FStar_String.concat " " filenames));
-(let _0_709 = (let _0_708 = (FStar_Options.verify_module ())
-in (FStar_String.concat " " _0_708))
-in (FStar_Util.print1 "Here\'s the list of modules we will verify: %s\n" _0_709));
-)
->>>>>>> 1915064d
+(let _0_1136 = (let _0_1135 = (FStar_Options.verify_module ())
+in (FStar_String.concat " " _0_1135))
+in (FStar_Util.print1 "Here\'s the list of modules we will verify: %s\n" _0_1136));
+)
 end
 | uu____822 -> begin
 ()
 end));
 (
 
-<<<<<<< HEAD
-let _98_221 = (batch_mode_tc_no_prims dsenv env filenames)
-in (match (_98_221) with
-=======
 let uu____823 = (batch_mode_tc_no_prims dsenv env filenames)
 in (match (uu____823) with
->>>>>>> 1915064d
 | (all_mods, dsenv, env) -> begin
 (((prims_mod)::all_mods), (dsenv), (env))
 end));
@@ -610,41 +371,17 @@
 end)))
 
 
-<<<<<<< HEAD
-let tc_prims_interactive : Prims.unit  ->  (FStar_Parser_Env.env * FStar_TypeChecker_Env.env) = (fun _98_222 -> (match (()) with
-| () -> begin
-(
-
-let _98_227 = (tc_prims ())
-in (match (_98_227) with
-| (_98_224, dsenv, env) -> begin
-=======
 let tc_prims_interactive : Prims.unit  ->  (FStar_ToSyntax_Env.env * FStar_TypeChecker_Env.env) = (fun uu____854 -> (
 
 let uu____855 = (tc_prims ())
 in (match (uu____855) with
 | (uu____863, dsenv, env) -> begin
->>>>>>> 1915064d
 ((dsenv), (env))
 end)))
 
 
 let tc_one_file_interactive = (fun remaining uenv -> (
 
-<<<<<<< HEAD
-let _98_232 = uenv
-in (match (_98_232) with
-| (dsenv, env) -> begin
-(
-
-let _98_258 = (match (remaining) with
-| (intf)::(impl)::remaining when (needs_interleaving intf impl) -> begin
-(
-
-let _98_242 = (tc_one_file_and_intf (Some (intf)) impl dsenv env)
-in (match (_98_242) with
-| (_98_239, dsenv, env) -> begin
-=======
 let uu____895 = uenv
 in (match (uu____895) with
 | (dsenv, env) -> begin
@@ -657,33 +394,22 @@
 let uu____930 = (tc_one_file_and_intf (Some (intf)) impl dsenv env)
 in (match (uu____930) with
 | (uu____945, dsenv, env) -> begin
->>>>>>> 1915064d
 ((((Some (intf)), (impl))), (dsenv), (env), (remaining))
 end))
 end
 | (intf_or_impl)::remaining -> begin
 (
 
-<<<<<<< HEAD
-let _98_250 = (tc_one_file_and_intf None intf_or_impl dsenv env)
-in (match (_98_250) with
-| (_98_247, dsenv, env) -> begin
-=======
 let uu____962 = (tc_one_file_and_intf None intf_or_impl dsenv env)
 in (match (uu____962) with
 | (uu____977, dsenv, env) -> begin
->>>>>>> 1915064d
 ((((None), (intf_or_impl))), (dsenv), (env), (remaining))
 end))
 end
 | [] -> begin
 (failwith "Impossible")
 end)
-<<<<<<< HEAD
-in (match (_98_258) with
-=======
 in (match (uu____909) with
->>>>>>> 1915064d
 | ((intf, impl), dsenv, env, remaining) -> begin
 ((((intf), (impl))), (((dsenv), (env))), (None), (remaining))
 end))
@@ -692,18 +418,6 @@
 
 let interactive_tc : ((FStar_ToSyntax_Env.env * FStar_TypeChecker_Env.env), FStar_Syntax_Syntax.modul Prims.option) FStar_Interactive.interactive_tc = (
 
-<<<<<<< HEAD
-let pop = (fun _98_262 msg -> (match (_98_262) with
-| (dsenv, env) -> begin
-(
-
-let _98_264 = (pop_context ((dsenv), (env)) msg)
-in (FStar_Options.pop ()))
-end))
-in (
-
-let push = (fun _98_269 lax restore_cmd_line_options msg -> (match (_98_269) with
-=======
 let pop = (fun uu____1042 msg -> (match (uu____1042) with
 | (dsenv, env) -> begin
 ((pop_context ((dsenv), (env)) msg);
@@ -713,40 +427,21 @@
 in (
 
 let push = (fun uu____1062 lax restore_cmd_line_options msg -> (match (uu____1062) with
->>>>>>> 1915064d
 | (dsenv, env) -> begin
 (
 
 let env = (
 
-<<<<<<< HEAD
-let _98_273 = env
-in {FStar_TypeChecker_Env.solver = _98_273.FStar_TypeChecker_Env.solver; FStar_TypeChecker_Env.range = _98_273.FStar_TypeChecker_Env.range; FStar_TypeChecker_Env.curmodule = _98_273.FStar_TypeChecker_Env.curmodule; FStar_TypeChecker_Env.gamma = _98_273.FStar_TypeChecker_Env.gamma; FStar_TypeChecker_Env.gamma_cache = _98_273.FStar_TypeChecker_Env.gamma_cache; FStar_TypeChecker_Env.modules = _98_273.FStar_TypeChecker_Env.modules; FStar_TypeChecker_Env.expected_typ = _98_273.FStar_TypeChecker_Env.expected_typ; FStar_TypeChecker_Env.sigtab = _98_273.FStar_TypeChecker_Env.sigtab; FStar_TypeChecker_Env.is_pattern = _98_273.FStar_TypeChecker_Env.is_pattern; FStar_TypeChecker_Env.instantiate_imp = _98_273.FStar_TypeChecker_Env.instantiate_imp; FStar_TypeChecker_Env.effects = _98_273.FStar_TypeChecker_Env.effects; FStar_TypeChecker_Env.generalize = _98_273.FStar_TypeChecker_Env.generalize; FStar_TypeChecker_Env.letrecs = _98_273.FStar_TypeChecker_Env.letrecs; FStar_TypeChecker_Env.top_level = _98_273.FStar_TypeChecker_Env.top_level; FStar_TypeChecker_Env.check_uvars = _98_273.FStar_TypeChecker_Env.check_uvars; FStar_TypeChecker_Env.use_eq = _98_273.FStar_TypeChecker_Env.use_eq; FStar_TypeChecker_Env.is_iface = _98_273.FStar_TypeChecker_Env.is_iface; FStar_TypeChecker_Env.admit = _98_273.FStar_TypeChecker_Env.admit; FStar_TypeChecker_Env.lax = lax; FStar_TypeChecker_Env.lax_universes = _98_273.FStar_TypeChecker_Env.lax_universes; FStar_TypeChecker_Env.type_of = _98_273.FStar_TypeChecker_Env.type_of; FStar_TypeChecker_Env.universe_of = _98_273.FStar_TypeChecker_Env.universe_of; FStar_TypeChecker_Env.use_bv_sorts = _98_273.FStar_TypeChecker_Env.use_bv_sorts; FStar_TypeChecker_Env.qname_and_index = _98_273.FStar_TypeChecker_Env.qname_and_index})
-in (
-
-let res = (push_context ((dsenv), (env)) msg)
-in (
-
-let _98_277 = (FStar_Options.push ())
-in (
-
-let _98_279 = if restore_cmd_line_options then begin
-(let _198_98 = (FStar_Options.restore_cmd_line_options false)
-in (FStar_All.pipe_right _198_98 Prims.ignore))
-end else begin
-()
-=======
-let uu___164_1073 = env
-in {FStar_TypeChecker_Env.solver = uu___164_1073.FStar_TypeChecker_Env.solver; FStar_TypeChecker_Env.range = uu___164_1073.FStar_TypeChecker_Env.range; FStar_TypeChecker_Env.curmodule = uu___164_1073.FStar_TypeChecker_Env.curmodule; FStar_TypeChecker_Env.gamma = uu___164_1073.FStar_TypeChecker_Env.gamma; FStar_TypeChecker_Env.gamma_cache = uu___164_1073.FStar_TypeChecker_Env.gamma_cache; FStar_TypeChecker_Env.modules = uu___164_1073.FStar_TypeChecker_Env.modules; FStar_TypeChecker_Env.expected_typ = uu___164_1073.FStar_TypeChecker_Env.expected_typ; FStar_TypeChecker_Env.sigtab = uu___164_1073.FStar_TypeChecker_Env.sigtab; FStar_TypeChecker_Env.is_pattern = uu___164_1073.FStar_TypeChecker_Env.is_pattern; FStar_TypeChecker_Env.instantiate_imp = uu___164_1073.FStar_TypeChecker_Env.instantiate_imp; FStar_TypeChecker_Env.effects = uu___164_1073.FStar_TypeChecker_Env.effects; FStar_TypeChecker_Env.generalize = uu___164_1073.FStar_TypeChecker_Env.generalize; FStar_TypeChecker_Env.letrecs = uu___164_1073.FStar_TypeChecker_Env.letrecs; FStar_TypeChecker_Env.top_level = uu___164_1073.FStar_TypeChecker_Env.top_level; FStar_TypeChecker_Env.check_uvars = uu___164_1073.FStar_TypeChecker_Env.check_uvars; FStar_TypeChecker_Env.use_eq = uu___164_1073.FStar_TypeChecker_Env.use_eq; FStar_TypeChecker_Env.is_iface = uu___164_1073.FStar_TypeChecker_Env.is_iface; FStar_TypeChecker_Env.admit = uu___164_1073.FStar_TypeChecker_Env.admit; FStar_TypeChecker_Env.lax = lax; FStar_TypeChecker_Env.lax_universes = uu___164_1073.FStar_TypeChecker_Env.lax_universes; FStar_TypeChecker_Env.type_of = uu___164_1073.FStar_TypeChecker_Env.type_of; FStar_TypeChecker_Env.universe_of = uu___164_1073.FStar_TypeChecker_Env.universe_of; FStar_TypeChecker_Env.use_bv_sorts = uu___164_1073.FStar_TypeChecker_Env.use_bv_sorts; FStar_TypeChecker_Env.qname_and_index = uu___164_1073.FStar_TypeChecker_Env.qname_and_index})
+let uu___217_1073 = env
+in {FStar_TypeChecker_Env.solver = uu___217_1073.FStar_TypeChecker_Env.solver; FStar_TypeChecker_Env.range = uu___217_1073.FStar_TypeChecker_Env.range; FStar_TypeChecker_Env.curmodule = uu___217_1073.FStar_TypeChecker_Env.curmodule; FStar_TypeChecker_Env.gamma = uu___217_1073.FStar_TypeChecker_Env.gamma; FStar_TypeChecker_Env.gamma_cache = uu___217_1073.FStar_TypeChecker_Env.gamma_cache; FStar_TypeChecker_Env.modules = uu___217_1073.FStar_TypeChecker_Env.modules; FStar_TypeChecker_Env.expected_typ = uu___217_1073.FStar_TypeChecker_Env.expected_typ; FStar_TypeChecker_Env.sigtab = uu___217_1073.FStar_TypeChecker_Env.sigtab; FStar_TypeChecker_Env.is_pattern = uu___217_1073.FStar_TypeChecker_Env.is_pattern; FStar_TypeChecker_Env.instantiate_imp = uu___217_1073.FStar_TypeChecker_Env.instantiate_imp; FStar_TypeChecker_Env.effects = uu___217_1073.FStar_TypeChecker_Env.effects; FStar_TypeChecker_Env.generalize = uu___217_1073.FStar_TypeChecker_Env.generalize; FStar_TypeChecker_Env.letrecs = uu___217_1073.FStar_TypeChecker_Env.letrecs; FStar_TypeChecker_Env.top_level = uu___217_1073.FStar_TypeChecker_Env.top_level; FStar_TypeChecker_Env.check_uvars = uu___217_1073.FStar_TypeChecker_Env.check_uvars; FStar_TypeChecker_Env.use_eq = uu___217_1073.FStar_TypeChecker_Env.use_eq; FStar_TypeChecker_Env.is_iface = uu___217_1073.FStar_TypeChecker_Env.is_iface; FStar_TypeChecker_Env.admit = uu___217_1073.FStar_TypeChecker_Env.admit; FStar_TypeChecker_Env.lax = lax; FStar_TypeChecker_Env.lax_universes = uu___217_1073.FStar_TypeChecker_Env.lax_universes; FStar_TypeChecker_Env.type_of = uu___217_1073.FStar_TypeChecker_Env.type_of; FStar_TypeChecker_Env.universe_of = uu___217_1073.FStar_TypeChecker_Env.universe_of; FStar_TypeChecker_Env.use_bv_sorts = uu___217_1073.FStar_TypeChecker_Env.use_bv_sorts; FStar_TypeChecker_Env.qname_and_index = uu___217_1073.FStar_TypeChecker_Env.qname_and_index})
 in (
 
 let res = (push_context ((dsenv), (env)) msg)
 in ((FStar_Options.push ());
 (match (restore_cmd_line_options) with
 | true -> begin
-(let _0_710 = (FStar_Options.restore_cmd_line_options false)
-in (FStar_All.pipe_right _0_710 Prims.ignore))
->>>>>>> 1915064d
+(let _0_1137 = (FStar_Options.restore_cmd_line_options false)
+in (FStar_All.pipe_right _0_1137 Prims.ignore))
 end
 | uu____1079 -> begin
 ()
@@ -756,11 +451,7 @@
 end))
 in (
 
-<<<<<<< HEAD
-let mark = (fun _98_284 -> (match (_98_284) with
-=======
 let mark = (fun uu____1087 -> (match (uu____1087) with
->>>>>>> 1915064d
 | (dsenv, env) -> begin
 (
 
@@ -768,16 +459,6 @@
 in (
 
 let env = (FStar_TypeChecker_Env.mark env)
-<<<<<<< HEAD
-in (
-
-let _98_287 = (FStar_Options.push ())
-in ((dsenv), (env)))))
-end))
-in (
-
-let reset_mark = (fun _98_292 -> (match (_98_292) with
-=======
 in ((FStar_Options.push ());
 ((dsenv), (env));
 )))
@@ -785,7 +466,6 @@
 in (
 
 let reset_mark = (fun uu____1104 -> (match (uu____1104) with
->>>>>>> 1915064d
 | (dsenv, env) -> begin
 (
 
@@ -793,16 +473,6 @@
 in (
 
 let env = (FStar_TypeChecker_Env.reset_mark env)
-<<<<<<< HEAD
-in (
-
-let _98_295 = (FStar_Options.pop ())
-in ((dsenv), (env)))))
-end))
-in (
-
-let cleanup = (fun _98_300 -> (match (_98_300) with
-=======
 in ((FStar_Options.pop ());
 ((dsenv), (env));
 )))
@@ -810,17 +480,12 @@
 in (
 
 let cleanup = (fun uu____1119 -> (match (uu____1119) with
->>>>>>> 1915064d
 | (dsenv, env) -> begin
 (FStar_TypeChecker_Env.cleanup_interactive env)
 end))
 in (
 
-<<<<<<< HEAD
-let commit_mark = (fun _98_304 -> (match (_98_304) with
-=======
 let commit_mark = (fun uu____1131 -> (match (uu____1131) with
->>>>>>> 1915064d
 | (dsenv, env) -> begin
 (
 
@@ -832,11 +497,7 @@
 end))
 in (
 
-<<<<<<< HEAD
-let check_frag = (fun _98_310 curmod text -> (match (_98_310) with
-=======
 let check_frag = (fun uu____1157 curmod text -> (match (uu____1157) with
->>>>>>> 1915064d
 | (dsenv, env) -> begin
 try
 (match (()) with
@@ -846,70 +507,34 @@
 let uu____1187 = (tc_one_fragment curmod dsenv env text)
 in (match (uu____1187) with
 | Some (m, dsenv, env) -> begin
-<<<<<<< HEAD
-(let _198_115 = (let _198_114 = (FStar_TypeChecker_Errors.get_err_count ())
-in ((m), (((dsenv), (env))), (_198_114)))
-in Some (_198_115))
-end
-| _98_334 -> begin
-=======
-Some ((let _0_711 = (FStar_Errors.get_err_count ())
-in ((m), (((dsenv), (env))), (_0_711))))
+Some ((let _0_1138 = (FStar_Errors.get_err_count ())
+in ((m), (((dsenv), (env))), (_0_1138))))
 end
 | uu____1218 -> begin
->>>>>>> 1915064d
 None
 end))
 end)
 with
-<<<<<<< HEAD
-| FStar_Syntax_Syntax.Error (msg, r) when (not ((FStar_Options.trace_error ()))) -> begin
-(
-
-let _98_320 = (FStar_TypeChecker_Errors.add_errors env ((((msg), (r)))::[]))
-in None)
-end
-| FStar_Syntax_Syntax.Err (msg) when (not ((FStar_Options.trace_error ()))) -> begin
-(
-
-let _98_324 = (let _198_119 = (let _198_118 = (let _198_117 = (FStar_TypeChecker_Env.get_range env)
-in ((msg), (_198_117)))
-in (_198_118)::[])
-in (FStar_TypeChecker_Errors.add_errors env _198_119))
-in None)
-=======
 | FStar_Errors.Error (msg, r) when (not ((FStar_Options.trace_error ()))) -> begin
 ((FStar_TypeChecker_Err.add_errors env ((((msg), (r)))::[]));
 None;
 )
 end
 | FStar_Errors.Err (msg) when (not ((FStar_Options.trace_error ()))) -> begin
-((let _0_714 = (let _0_713 = (let _0_712 = (FStar_TypeChecker_Env.get_range env)
-in ((msg), (_0_712)))
-in (_0_713)::[])
-in (FStar_TypeChecker_Err.add_errors env _0_714));
+((let _0_1141 = (let _0_1140 = (let _0_1139 = (FStar_TypeChecker_Env.get_range env)
+in ((msg), (_0_1139)))
+in (_0_1140)::[])
+in (FStar_TypeChecker_Err.add_errors env _0_1141));
 None;
 )
->>>>>>> 1915064d
-end
-end))
-in (
-
-<<<<<<< HEAD
-let report_fail = (fun _98_336 -> (match (()) with
-| () -> begin
-(
-
-let _98_337 = (let _198_122 = (FStar_TypeChecker_Errors.report_all ())
-in (FStar_All.pipe_right _198_122 Prims.ignore))
-in (FStar_ST.op_Colon_Equals FStar_TypeChecker_Errors.num_errs (Prims.parse_int "0")))
-end))
-=======
-let report_fail = (fun uu____1266 -> ((let _0_715 = (FStar_Errors.report_all ())
-in (FStar_All.pipe_right _0_715 Prims.ignore));
+end
+end))
+in (
+
+let report_fail = (fun uu____1266 -> ((let _0_1142 = (FStar_Errors.report_all ())
+in (FStar_All.pipe_right _0_1142 Prims.ignore));
 (FStar_ST.write FStar_Errors.num_errs (Prims.parse_int "0"));
 ))
->>>>>>> 1915064d
 in {FStar_Interactive.pop = pop; FStar_Interactive.push = push; FStar_Interactive.mark = mark; FStar_Interactive.reset_mark = reset_mark; FStar_Interactive.commit_mark = commit_mark; FStar_Interactive.check_frag = check_frag; FStar_Interactive.report_fail = report_fail; FStar_Interactive.tc_prims = tc_prims_interactive; FStar_Interactive.tc_one_file = tc_one_file_interactive; FStar_Interactive.cleanup = cleanup}))))))))
 
 
