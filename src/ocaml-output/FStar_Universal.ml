--- conflicted
+++ resolved
@@ -31,17 +31,9 @@
                               FStar_Parser_AST.Module
                                 (let _0_788 =
                                    FStar_Parser_Interleave.interleave decls1
-<<<<<<< HEAD
-                                     decls2
-                                    in
-                                 (lid1, _0_788))
-                               in
-                            [_0_789]
-=======
                                      decls2 in
                                  (lid1, _0_787)) in
                             [_0_788]
->>>>>>> 1f1ce596
                         | uu____68 ->
                             Prims.raise
                               (FStar_Errors.Err
@@ -66,26 +58,15 @@
     (env.FStar_TypeChecker_Env.solver).FStar_TypeChecker_Env.init env;
     (let prims_filename = FStar_Options.prims () in
      let uu____90 =
-<<<<<<< HEAD
-       let _0_790 = FStar_ToSyntax_Env.empty_env ()  in
-       parse _0_790 None prims_filename  in
-=======
        let _0_789 = FStar_ToSyntax_Env.empty_env () in
        parse _0_789 None prims_filename in
->>>>>>> 1f1ce596
      match uu____90 with
      | (dsenv,prims_mod) ->
          let uu____103 =
            FStar_Util.record_time
              (fun uu____110  ->
-<<<<<<< HEAD
-                let _0_791 = FStar_List.hd prims_mod  in
-                FStar_TypeChecker_Tc.check_module env _0_791)
-            in
-=======
                 let _0_790 = FStar_List.hd prims_mod in
                 FStar_TypeChecker_Tc.check_module env _0_790) in
->>>>>>> 1f1ce596
          (match uu____103 with
           | ((prims_mod,env),elapsed_time) ->
               ((prims_mod, elapsed_time), dsenv, env)))
@@ -117,23 +98,12 @@
                            let uu____177 =
                              let _0_793 =
                                FStar_Parser_Dep.lowercase_module_name
-<<<<<<< HEAD
-                                 (FStar_List.hd (FStar_Options.file_list ()))
-                                in
-                             let _0_792 =
-                               FStar_String.lowercase
-                                 (FStar_Ident.string_of_lid
-                                    modul.FStar_Syntax_Syntax.name)
-                                in
-                             _0_793 <> _0_792  in
-=======
                                  (FStar_List.hd (FStar_Options.file_list ())) in
                              let _0_791 =
                                FStar_String.lowercase
                                  (FStar_Ident.string_of_lid
                                     modul.FStar_Syntax_Syntax.name) in
                              _0_792 <> _0_791 in
->>>>>>> 1f1ce596
                            if uu____177
                            then
                              Prims.raise
@@ -216,13 +186,8 @@
                      ((FStar_Options.record_hints ()) ||
                         (FStar_Options.use_hints ()))
                    ->
-<<<<<<< HEAD
-                   let _0_794 = FStar_Parser_ParseIt.find_file fn  in
-                   FStar_SMTEncoding_Solver.with_hints_db _0_794 check_mods
-=======
                    let _0_793 = FStar_Parser_ParseIt.find_file fn in
                    FStar_SMTEncoding_Solver.with_hints_db _0_793 check_mods
->>>>>>> 1f1ce596
                | uu____423 -> check_mods ())
 let needs_interleaving: Prims.string -> Prims.string -> Prims.bool =
   fun intf  ->
@@ -230,16 +195,6 @@
       let m1 = FStar_Parser_Dep.lowercase_module_name intf in
       let m2 = FStar_Parser_Dep.lowercase_module_name impl in
       ((m1 = m2) &&
-<<<<<<< HEAD
-         (let _0_795 = FStar_Util.get_file_extension intf  in _0_795 = "fsti"))
-        &&
-        (let _0_796 = FStar_Util.get_file_extension impl  in _0_796 = "fst")
-  
-let pop_context : FStar_TypeChecker_Env.env -> Prims.string -> Prims.unit =
-  fun env  ->
-    fun msg  ->
-      (let _0_797 = FStar_ToSyntax_Env.pop ()  in
-=======
          (let _0_794 = FStar_Util.get_file_extension intf in _0_794 = "fsti"))
         &&
         (let _0_795 = FStar_Util.get_file_extension impl in _0_795 = "fst")
@@ -249,7 +204,6 @@
       (let _0_796 = FStar_ToSyntax_Env.pop () in
        FStar_All.pipe_right _0_796 Prims.ignore);
       (let _0_797 = FStar_TypeChecker_Env.pop env msg in
->>>>>>> 1f1ce596
        FStar_All.pipe_right _0_797 Prims.ignore);
       (let _0_798 = FStar_TypeChecker_Env.pop env msg  in
        FStar_All.pipe_right _0_798 Prims.ignore);
@@ -280,13 +234,8 @@
           (match intf with
            | None  -> tc_one_file dsenv env None impl
            | Some uu____486 when
-<<<<<<< HEAD
-               let _0_799 = FStar_Options.codegen ()  in _0_799 <> None ->
-               ((let uu____489 = Prims.op_Negation (FStar_Options.lax ())  in
-=======
                let _0_798 = FStar_Options.codegen () in _0_798 <> None ->
                ((let uu____489 = Prims.op_Negation (FStar_Options.lax ()) in
->>>>>>> 1f1ce596
                  if uu____489
                  then
                    Prims.raise
@@ -324,23 +273,12 @@
           let uu____561 =
             match remaining with
             | intf::impl::remaining when needs_interleaving intf impl ->
-<<<<<<< HEAD
-                let _0_800 = tc_one_file_and_intf (Some intf) impl dsenv env
-                   in
-                (remaining, _0_800)
-            | intf_or_impl::remaining ->
-                let _0_801 = tc_one_file_and_intf None intf_or_impl dsenv env
-                   in
-                (remaining, _0_801)
-            | [] -> ([], ([], dsenv, env))  in
-=======
                 let _0_799 = tc_one_file_and_intf (Some intf) impl dsenv env in
                 (remaining, _0_799)
             | intf_or_impl::remaining ->
                 let _0_800 = tc_one_file_and_intf None intf_or_impl dsenv env in
                 (remaining, _0_800)
             | [] -> ([], ([], dsenv, env)) in
->>>>>>> 1f1ce596
           (match uu____561 with
            | (remaining,(nmods,dsenv,env)) ->
                (remaining, nmods, (dsenv, env)))
@@ -378,14 +316,8 @@
         | (all_mods,(dsenv,env)) ->
             ((let uu____779 =
                 (FStar_Options.interactive ()) &&
-<<<<<<< HEAD
-                  (let _0_802 = FStar_Errors.get_err_count ()  in
-                   _0_802 = (Prims.parse_int "0"))
-                 in
-=======
                   (let _0_801 = FStar_Errors.get_err_count () in
                    _0_801 = (Prims.parse_int "0")) in
->>>>>>> 1f1ce596
               if uu____779
               then
                 (env.FStar_TypeChecker_Env.solver).FStar_TypeChecker_Env.refresh
@@ -413,15 +345,9 @@
              FStar_Util.print1
                "Here's the list of filenames we will process: %s\n"
                (FStar_String.concat " " filenames);
-<<<<<<< HEAD
-             (let _0_804 =
-                let _0_803 = FStar_Options.verify_module ()  in
-                FStar_String.concat " " _0_803  in
-=======
              (let _0_803 =
                 let _0_802 = FStar_Options.verify_module () in
                 FStar_String.concat " " _0_802 in
->>>>>>> 1f1ce596
               FStar_Util.print1
                 "Here's the list of modules we will verify: %s\n" _0_804))
           else ());
