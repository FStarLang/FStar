--- conflicted
+++ resolved
@@ -897,76 +897,42 @@
     then
       let ext =
         match opt with
-<<<<<<< HEAD
-        | FStar_Pervasives_Native.Some (FStar_Options.FSharp ) -> ".fs"
-        | FStar_Pervasives_Native.Some (FStar_Options.OCaml ) -> ".ml"
-        | FStar_Pervasives_Native.Some (FStar_Options.Plugin ) -> ".ml"
-        | FStar_Pervasives_Native.Some (FStar_Options.Kremlin ) -> ".krml"
-        | uu____972 -> failwith "Unrecognized option"  in
-      let mllibs1 =
-        match opt with
-        | FStar_Pervasives_Native.Some (FStar_Options.FSharp ) ->
-            FStar_Extraction_ML_RemoveUnusedParameters.elim_mllibs mllibs
-        | uu____982 -> mllibs  in
-=======
         | FStar_Pervasives_Native.Some (FStar_Options.FSharp) -> ".fs"
         | FStar_Pervasives_Native.Some (FStar_Options.OCaml) -> ".ml"
         | FStar_Pervasives_Native.Some (FStar_Options.Plugin) -> ".ml"
         | FStar_Pervasives_Native.Some (FStar_Options.Kremlin) -> ".krml"
         | uu____972 -> failwith "Unrecognized option" in
->>>>>>> 362d37a4
+      let mllibs1 =
+        match opt with
+        | FStar_Pervasives_Native.Some (FStar_Options.FSharp) ->
+            FStar_Extraction_ML_RemoveUnusedParameters.elim_mllibs mllibs
+        | uu____982 -> mllibs in
       match opt with
       | FStar_Pervasives_Native.Some (FStar_Options.FSharp) ->
           let outdir = FStar_Options.output_dir () in
           FStar_List.iter (FStar_Extraction_ML_PrintML.print outdir ext)
-<<<<<<< HEAD
             mllibs1
-      | FStar_Pervasives_Native.Some (FStar_Options.OCaml ) ->
-          let outdir = FStar_Options.output_dir ()  in
-          FStar_List.iter (FStar_Extraction_ML_PrintML.print outdir ext)
-            mllibs1
-      | FStar_Pervasives_Native.Some (FStar_Options.Plugin ) ->
-          let outdir = FStar_Options.output_dir ()  in
-          FStar_List.iter (FStar_Extraction_ML_PrintML.print outdir ext)
-            mllibs1
-      | FStar_Pervasives_Native.Some (FStar_Options.Kremlin ) ->
-          let programs =
-            FStar_List.collect FStar_Extraction_Kremlin.translate mllibs1  in
-          let bin = (FStar_Extraction_Kremlin.current_version, programs)  in
-          (match programs with
-           | (name,uu____1005)::[] ->
-               let uu____1008 =
-                 FStar_Options.prepend_output_dir (Prims.op_Hat name ext)  in
-               FStar_Util.save_value_to_file uu____1008 bin
-           | uu____1010 ->
-               let uu____1013 = FStar_Options.prepend_output_dir "out.krml"
-                  in
-               FStar_Util.save_value_to_file uu____1013 bin)
-      | uu____1016 -> failwith "Unrecognized option"
-=======
-            mllibs
       | FStar_Pervasives_Native.Some (FStar_Options.OCaml) ->
           let outdir = FStar_Options.output_dir () in
           FStar_List.iter (FStar_Extraction_ML_PrintML.print outdir ext)
-            mllibs
+            mllibs1
       | FStar_Pervasives_Native.Some (FStar_Options.Plugin) ->
           let outdir = FStar_Options.output_dir () in
           FStar_List.iter (FStar_Extraction_ML_PrintML.print outdir ext)
-            mllibs
+            mllibs1
       | FStar_Pervasives_Native.Some (FStar_Options.Kremlin) ->
           let programs =
-            FStar_List.collect FStar_Extraction_Kremlin.translate mllibs in
+            FStar_List.collect FStar_Extraction_Kremlin.translate mllibs1 in
           let bin = (FStar_Extraction_Kremlin.current_version, programs) in
           (match programs with
-           | (name, uu____997)::[] ->
-               let uu____1000 =
+           | (name, uu____1005)::[] ->
+               let uu____1008 =
                  FStar_Options.prepend_output_dir (Prims.op_Hat name ext) in
-               FStar_Util.save_value_to_file uu____1000 bin
-           | uu____1002 ->
-               let uu____1005 = FStar_Options.prepend_output_dir "out.krml" in
-               FStar_Util.save_value_to_file uu____1005 bin)
-      | uu____1008 -> failwith "Unrecognized option"
->>>>>>> 362d37a4
+               FStar_Util.save_value_to_file uu____1008 bin
+           | uu____1010 ->
+               let uu____1013 = FStar_Options.prepend_output_dir "out.krml" in
+               FStar_Util.save_value_to_file uu____1013 bin)
+      | uu____1016 -> failwith "Unrecognized option"
     else ()
 let (tc_one_file :
   uenv ->
@@ -981,129 +947,62 @@
       fun fn ->
         fun parsing_data ->
           FStar_Ident.reset_gensym ();
-<<<<<<< HEAD
           (let maybe_restore_opts uu____1073 =
              let uu____1074 =
-               let uu____1076 = FStar_Options.interactive ()  in
-               Prims.op_Negation uu____1076  in
+               let uu____1076 = FStar_Options.interactive () in
+               Prims.op_Negation uu____1076 in
              if uu____1074
              then
-               let uu____1079 = FStar_Options.restore_cmd_line_options true
-                  in
-               FStar_All.pipe_right uu____1079 (fun uu____1081  -> ())
-             else ()  in
-           let post_smt_encoding uu____1089 = FStar_SMTEncoding_Z3.refresh ()
-              in
+               let uu____1079 = FStar_Options.restore_cmd_line_options true in
+               FStar_All.pipe_right uu____1079 (fun uu____1081 -> ())
+             else () in
+           let post_smt_encoding uu____1089 = FStar_SMTEncoding_Z3.refresh () in
            let maybe_extract_mldefs tcmod env1 =
              let uu____1108 =
-               (let uu____1112 = FStar_Options.codegen ()  in
+               (let uu____1112 = FStar_Options.codegen () in
                 uu____1112 = FStar_Pervasives_Native.None) ||
                  (let uu____1118 =
                     let uu____1120 =
                       FStar_Ident.string_of_lid
-                        tcmod.FStar_Syntax_Syntax.name
-                       in
-                    FStar_Options.should_extract uu____1120  in
-                  Prims.op_Negation uu____1118)
-                in
+                        tcmod.FStar_Syntax_Syntax.name in
+                    FStar_Options.should_extract uu____1120 in
+                  Prims.op_Negation uu____1118) in
              if uu____1108
              then (FStar_Pervasives_Native.None, Prims.int_zero)
              else
                FStar_Util.record_time
-                 (fun uu____1139  ->
+                 (fun uu____1139 ->
                     with_env env1
-                      (fun env2  ->
+                      (fun env2 ->
                          let uu____1147 =
-                           FStar_Extraction_ML_Modul.extract env2 tcmod  in
-                         match uu____1147 with | (uu____1156,defs) -> defs))
-              in
+                           FStar_Extraction_ML_Modul.extract env2 tcmod in
+                         match uu____1147 with | (uu____1156, defs) -> defs)) in
            let maybe_extract_ml_iface tcmod env1 =
              let uu____1178 =
-               let uu____1180 = FStar_Options.codegen ()  in
-               uu____1180 = FStar_Pervasives_Native.None  in
+               let uu____1180 = FStar_Options.codegen () in
+               uu____1180 = FStar_Pervasives_Native.None in
              if uu____1178
              then (env1, Prims.int_zero)
              else
                FStar_Util.record_time
-                 (fun uu____1199  ->
+                 (fun uu____1199 ->
                     let uu____1200 =
                       with_env env1
-                        (fun env2  ->
-                           FStar_Extraction_ML_Modul.extract_iface env2 tcmod)
-                       in
-                    match uu____1200 with | (env2,uu____1212) -> env2)
-              in
+                        (fun env2 ->
+                           FStar_Extraction_ML_Modul.extract_iface env2 tcmod) in
+                    match uu____1200 with | (env2, uu____1212) -> env2) in
            let tc_source_file uu____1226 =
-             let uu____1227 = parse env pre_fn fn  in
+             let uu____1227 = parse env pre_fn fn in
              match uu____1227 with
-             | (fmod,env1) ->
+             | (fmod, env1) ->
                  let mii =
                    let uu____1243 =
                      let uu____1244 =
-                       FStar_Extraction_ML_UEnv.tcenv_of_uenv env1  in
-                     uu____1244.FStar_TypeChecker_Env.dsenv  in
+                       FStar_Extraction_ML_UEnv.tcenv_of_uenv env1 in
+                     uu____1244.FStar_TypeChecker_Env.dsenv in
                    FStar_Syntax_DsEnv.inclusion_info uu____1243
-                     fmod.FStar_Syntax_Syntax.name
-                    in
+                     fmod.FStar_Syntax_Syntax.name in
                  let check_mod uu____1258 =
-=======
-          (let maybe_restore_opts uu____1065 =
-             let uu____1066 =
-               let uu____1068 = FStar_Options.interactive () in
-               Prims.op_Negation uu____1068 in
-             if uu____1066
-             then
-               let uu____1071 = FStar_Options.restore_cmd_line_options true in
-               FStar_All.pipe_right uu____1071 (fun uu____1073 -> ())
-             else () in
-           let post_smt_encoding uu____1081 = FStar_SMTEncoding_Z3.refresh () in
-           let maybe_extract_mldefs tcmod env1 =
-             let uu____1100 =
-               (let uu____1104 = FStar_Options.codegen () in
-                uu____1104 = FStar_Pervasives_Native.None) ||
-                 (let uu____1110 =
-                    let uu____1112 =
-                      FStar_Ident.string_of_lid
-                        tcmod.FStar_Syntax_Syntax.name in
-                    FStar_Options.should_extract uu____1112 in
-                  Prims.op_Negation uu____1110) in
-             if uu____1100
-             then (FStar_Pervasives_Native.None, Prims.int_zero)
-             else
-               FStar_Util.record_time
-                 (fun uu____1131 ->
-                    with_env env1
-                      (fun env2 ->
-                         let uu____1139 =
-                           FStar_Extraction_ML_Modul.extract env2 tcmod in
-                         match uu____1139 with | (uu____1148, defs) -> defs)) in
-           let maybe_extract_ml_iface tcmod env1 =
-             let uu____1170 =
-               let uu____1172 = FStar_Options.codegen () in
-               uu____1172 = FStar_Pervasives_Native.None in
-             if uu____1170
-             then (env1, Prims.int_zero)
-             else
-               FStar_Util.record_time
-                 (fun uu____1191 ->
-                    let uu____1192 =
-                      with_env env1
-                        (fun env2 ->
-                           FStar_Extraction_ML_Modul.extract_iface env2 tcmod) in
-                    match uu____1192 with | (env2, uu____1204) -> env2) in
-           let tc_source_file uu____1218 =
-             let uu____1219 = parse env pre_fn fn in
-             match uu____1219 with
-             | (fmod, env1) ->
-                 let mii =
-                   let uu____1235 =
-                     let uu____1236 =
-                       FStar_Extraction_ML_UEnv.tcenv_of_uenv env1 in
-                     uu____1236.FStar_TypeChecker_Env.dsenv in
-                   FStar_Syntax_DsEnv.inclusion_info uu____1235
-                     fmod.FStar_Syntax_Syntax.name in
-                 let check_mod uu____1250 =
->>>>>>> 362d37a4
                    let check env2 =
                      with_tcenv_of_env env2
                        (fun tcenv ->
@@ -1114,80 +1013,40 @@
                                  "Impossible: gamma contains leaked names");
                           (let uu____1302 =
                              FStar_TypeChecker_Tc.check_module tcenv fmod
-<<<<<<< HEAD
-                               (FStar_Util.is_some pre_fn)
-                              in
+                               (FStar_Util.is_some pre_fn) in
                            match uu____1302 with
-                           | (modul,env3) ->
+                           | (modul, env3) ->
                                (maybe_restore_opts ();
                                 (let smt_decls =
                                    let uu____1332 =
-                                     let uu____1334 = FStar_Options.lax ()
-                                        in
-                                     Prims.op_Negation uu____1334  in
+                                     let uu____1334 = FStar_Options.lax () in
+                                     Prims.op_Negation uu____1334 in
                                    if uu____1332
-=======
-                               (FStar_Util.is_some pre_fn) in
-                           match uu____1294 with
-                           | (modul, env3) ->
-                               (maybe_restore_opts ();
-                                (let smt_decls =
-                                   let uu____1324 =
-                                     let uu____1326 = FStar_Options.lax () in
-                                     Prims.op_Negation uu____1326 in
-                                   if uu____1324
->>>>>>> 362d37a4
                                    then
                                      let smt_decls =
                                        FStar_SMTEncoding_Encode.encode_modul
                                          env3 modul in
                                      (post_smt_encoding (); smt_decls)
-<<<<<<< HEAD
-                                   else ([], [])  in
-                                 ((modul, smt_decls), env3)))))
-                      in
+                                   else ([], []) in
+                                 ((modul, smt_decls), env3))))) in
                    let uu____1371 =
                      let uu____1386 =
                        let uu____1390 =
                          FStar_Ident.string_of_lid
-                           fmod.FStar_Syntax_Syntax.name
-                          in
-                       FStar_Pervasives_Native.Some uu____1390  in
-                     FStar_Profiling.profile (fun uu____1408  -> check env1)
-                       uu____1386 "FStar.Universal.tc_source_file"
-                      in
+                           fmod.FStar_Syntax_Syntax.name in
+                       FStar_Pervasives_Native.Some uu____1390 in
+                     FStar_Profiling.profile (fun uu____1408 -> check env1)
+                       uu____1386 "FStar.Universal.tc_source_file" in
                    match uu____1371 with
-                   | ((tcmod,smt_decls),env2) ->
-                       let tc_time = Prims.int_zero  in
-                       let uu____1446 = maybe_extract_mldefs tcmod env2  in
-                       (match uu____1446 with
-                        | (extracted_defs,extract_time) ->
-                            let uu____1470 =
-                              maybe_extract_ml_iface tcmod env2  in
-                            (match uu____1470 with
-                             | (env3,iface_extraction_time) ->
-=======
-                                   else ([], []) in
-                                 ((modul, smt_decls), env3))))) in
-                   let uu____1363 =
-                     let uu____1378 =
-                       let uu____1382 =
-                         FStar_Ident.string_of_lid
-                           fmod.FStar_Syntax_Syntax.name in
-                       FStar_Pervasives_Native.Some uu____1382 in
-                     FStar_Profiling.profile (fun uu____1400 -> check env1)
-                       uu____1378 "FStar.Universal.tc_source_file" in
-                   match uu____1363 with
                    | ((tcmod, smt_decls), env2) ->
                        let tc_time = Prims.int_zero in
-                       let uu____1438 = maybe_extract_mldefs tcmod env2 in
-                       (match uu____1438 with
+                       let uu____1446 = maybe_extract_mldefs tcmod env2 in
+                       (match uu____1446 with
                         | (extracted_defs, extract_time) ->
-                            let uu____1462 =
+                            let uu____1470 =
                               maybe_extract_ml_iface tcmod env2 in
-                            (match uu____1462 with
+                            (match uu____1470 with
                              | (env3, iface_extraction_time) ->
->>>>>>> 362d37a4
                                  ({
                                     FStar_CheckedFiles.checked_module = tcmod;
                                     FStar_CheckedFiles.mii = mii;
@@ -1195,100 +1054,50 @@
                                     FStar_CheckedFiles.tc_time = tc_time;
                                     FStar_CheckedFiles.extraction_time =
                                       (extract_time + iface_extraction_time)
-<<<<<<< HEAD
-                                  }, extracted_defs, env3)))
-                    in
+                                  }, extracted_defs, env3))) in
                  let uu____1490 =
                    (let uu____1494 =
-                      FStar_Ident.string_of_lid fmod.FStar_Syntax_Syntax.name
-                       in
+                      FStar_Ident.string_of_lid fmod.FStar_Syntax_Syntax.name in
                     FStar_Options.should_verify uu____1494) &&
                      ((FStar_Options.record_hints ()) ||
-                        (FStar_Options.use_hints ()))
-                    in
+                        (FStar_Options.use_hints ())) in
                  if uu____1490
                  then
-                   let uu____1505 = FStar_Parser_ParseIt.find_file fn  in
+                   let uu____1505 = FStar_Parser_ParseIt.find_file fn in
                    FStar_SMTEncoding_Solver.with_hints_db uu____1505
                      check_mod
-                 else check_mod ()
-              in
+                 else check_mod () in
            let uu____1517 =
-             let uu____1519 = FStar_Options.cache_off ()  in
-             Prims.op_Negation uu____1519  in
+             let uu____1519 = FStar_Options.cache_off () in
+             Prims.op_Negation uu____1519 in
            if uu____1517
-=======
-                                  }, extracted_defs, env3))) in
-                 let uu____1482 =
-                   (let uu____1486 =
-                      FStar_Ident.string_of_lid fmod.FStar_Syntax_Syntax.name in
-                    FStar_Options.should_verify uu____1486) &&
-                     ((FStar_Options.record_hints ()) ||
-                        (FStar_Options.use_hints ())) in
-                 if uu____1482
-                 then
-                   let uu____1497 = FStar_Parser_ParseIt.find_file fn in
-                   FStar_SMTEncoding_Solver.with_hints_db uu____1497
-                     check_mod
-                 else check_mod () in
-           let uu____1509 =
-             let uu____1511 = FStar_Options.cache_off () in
-             Prims.op_Negation uu____1511 in
-           if uu____1509
->>>>>>> 362d37a4
            then
              let r = FStar_CheckedFiles.load_module_from_cache env fn in
              let r1 =
                let uu____1536 =
                  (FStar_Options.force ()) &&
-<<<<<<< HEAD
-                   (FStar_Options.should_check_file fn)
-                  in
-               if uu____1536 then FStar_Pervasives_Native.None else r  in
-             match r1 with
-             | FStar_Pervasives_Native.None  ->
-                 ((let uu____1552 =
-                     let uu____1554 = FStar_Parser_Dep.module_name_of_file fn
-                        in
-                     FStar_Options.should_be_already_cached uu____1554  in
-                   if uu____1552
-=======
                    (FStar_Options.should_check_file fn) in
-               if uu____1528 then FStar_Pervasives_Native.None else r in
+               if uu____1536 then FStar_Pervasives_Native.None else r in
              match r1 with
              | FStar_Pervasives_Native.None ->
-                 ((let uu____1544 =
-                     let uu____1546 = FStar_Parser_Dep.module_name_of_file fn in
-                     FStar_Options.should_be_already_cached uu____1546 in
-                   if uu____1544
->>>>>>> 362d37a4
+                 ((let uu____1552 =
+                     let uu____1554 = FStar_Parser_Dep.module_name_of_file fn in
+                     FStar_Options.should_be_already_cached uu____1554 in
+                   if uu____1552
                    then
                      let uu____1557 =
                        let uu____1563 =
                          FStar_Util.format1
                            "Expected %s to already be checked" fn in
                        (FStar_Errors.Error_AlreadyCachedAssertionFailure,
-<<<<<<< HEAD
-                         uu____1563)
-                        in
+                         uu____1563) in
                      FStar_Errors.raise_err uu____1557
                    else ());
                   (let uu____1570 =
-                     (let uu____1574 = FStar_Options.codegen ()  in
+                     (let uu____1574 = FStar_Options.codegen () in
                       FStar_Option.isSome uu____1574) &&
-                       (FStar_Options.cmi ())
-                      in
+                       (FStar_Options.cmi ()) in
                    if uu____1570
-=======
-                         uu____1555) in
-                     FStar_Errors.raise_err uu____1549
-                   else ());
-                  (let uu____1562 =
-                     (let uu____1566 = FStar_Options.codegen () in
-                      FStar_Option.isSome uu____1566) &&
-                       (FStar_Options.cmi ()) in
-                   if uu____1562
->>>>>>> 362d37a4
                    then
                      let uu____1578 =
                        let uu____1584 =
@@ -1296,75 +1105,38 @@
                            "Cross-module inlining expects all modules to be checked first; %s was not checked"
                            fn in
                        (FStar_Errors.Error_AlreadyCachedAssertionFailure,
-<<<<<<< HEAD
-                         uu____1584)
-                        in
+                         uu____1584) in
                      FStar_Errors.raise_err uu____1578
                    else ());
-                  (let uu____1590 = tc_source_file ()  in
+                  (let uu____1590 = tc_source_file () in
                    match uu____1590 with
-                   | (tc_result,mllib,env1) ->
+                   | (tc_result, mllib, env1) ->
                        ((let uu____1615 =
-                           (let uu____1619 = FStar_Errors.get_err_count ()
-                               in
+                           (let uu____1619 = FStar_Errors.get_err_count () in
                             uu____1619 = Prims.int_zero) &&
-=======
-                         uu____1576) in
-                     FStar_Errors.raise_err uu____1570
-                   else ());
-                  (let uu____1582 = tc_source_file () in
-                   match uu____1582 with
-                   | (tc_result, mllib, env1) ->
-                       ((let uu____1607 =
-                           (let uu____1611 = FStar_Errors.get_err_count () in
-                            uu____1611 = Prims.int_zero) &&
->>>>>>> 362d37a4
                              ((FStar_Options.lax ()) ||
                                 (let uu____1624 =
                                    FStar_Ident.string_of_lid
-<<<<<<< HEAD
-                                     (tc_result.FStar_CheckedFiles.checked_module).FStar_Syntax_Syntax.name
-                                    in
-                                 FStar_Options.should_verify uu____1624))
-                            in
+                                     (tc_result.FStar_CheckedFiles.checked_module).FStar_Syntax_Syntax.name in
+                                 FStar_Options.should_verify uu____1624)) in
                          if uu____1615
-=======
-                                     (tc_result.FStar_CheckedFiles.checked_module).FStar_Syntax_Syntax.name in
-                                 FStar_Options.should_verify uu____1616)) in
-                         if uu____1607
->>>>>>> 362d37a4
                          then
                            FStar_CheckedFiles.store_module_to_cache env1 fn
                              parsing_data tc_result
                          else ());
                         (tc_result, mllib, env1))))
              | FStar_Pervasives_Native.Some tc_result ->
-<<<<<<< HEAD
-                 let tcmod = tc_result.FStar_CheckedFiles.checked_module  in
-                 let smt_decls = tc_result.FStar_CheckedFiles.smt_decls  in
+                 let tcmod = tc_result.FStar_CheckedFiles.checked_module in
+                 let smt_decls = tc_result.FStar_CheckedFiles.smt_decls in
                  ((let uu____1641 =
                      let uu____1643 =
                        FStar_Ident.string_of_lid
-                         tcmod.FStar_Syntax_Syntax.name
-                        in
-                     FStar_Options.dump_module uu____1643  in
+                         tcmod.FStar_Syntax_Syntax.name in
+                     FStar_Options.dump_module uu____1643 in
                    if uu____1641
                    then
                      let uu____1646 =
-                       FStar_Syntax_Print.modul_to_string tcmod  in
-=======
-                 let tcmod = tc_result.FStar_CheckedFiles.checked_module in
-                 let smt_decls = tc_result.FStar_CheckedFiles.smt_decls in
-                 ((let uu____1633 =
-                     let uu____1635 =
-                       FStar_Ident.string_of_lid
-                         tcmod.FStar_Syntax_Syntax.name in
-                     FStar_Options.dump_module uu____1635 in
-                   if uu____1633
-                   then
-                     let uu____1638 =
                        FStar_Syntax_Print.modul_to_string tcmod in
->>>>>>> 362d37a4
                      FStar_Util.print1 "Module after type checking:\n%s\n"
                        uu____1646
                    else ());
@@ -1375,31 +1147,17 @@
                            tc_result.FStar_CheckedFiles.mii
                            (FStar_TypeChecker_Normalize.erase_universes tcenv) in
                        FStar_All.pipe_left (with_dsenv_of_tcenv tcenv)
-<<<<<<< HEAD
-                         uu____1671
-                        in
+                         uu____1671 in
                      match uu____1666 with
-                     | (uu____1687,tcenv1) ->
-=======
-                         uu____1663 in
-                     match uu____1658 with
-                     | (uu____1679, tcenv1) ->
->>>>>>> 362d37a4
+                     | (uu____1687, tcenv1) ->
                          let env1 =
                            FStar_TypeChecker_Tc.load_checked_module tcenv1
                              tcmod1 in
                          (maybe_restore_opts ();
-<<<<<<< HEAD
                           (let uu____1692 =
-                             let uu____1694 = FStar_Options.lax ()  in
-                             Prims.op_Negation uu____1694  in
+                             let uu____1694 = FStar_Options.lax () in
+                             Prims.op_Negation uu____1694 in
                            if uu____1692
-=======
-                          (let uu____1684 =
-                             let uu____1686 = FStar_Options.lax () in
-                             Prims.op_Negation uu____1686 in
-                           if uu____1684
->>>>>>> 362d37a4
                            then
                              (FStar_SMTEncoding_Encode.encode_modul_from_cache
                                 env1 tcmod1 smt_decls;
@@ -1408,82 +1166,42 @@
                           ((), env1)) in
                    let env1 =
                      FStar_Profiling.profile
-<<<<<<< HEAD
-                       (fun uu____1703  ->
+                       (fun uu____1703 ->
                           let uu____1704 =
-                            with_tcenv_of_env env (extend_tcenv tcmod)  in
+                            with_tcenv_of_env env (extend_tcenv tcmod) in
                           FStar_All.pipe_right uu____1704
-=======
-                       (fun uu____1695 ->
-                          let uu____1696 =
-                            with_tcenv_of_env env (extend_tcenv tcmod) in
-                          FStar_All.pipe_right uu____1696
->>>>>>> 362d37a4
                             FStar_Pervasives_Native.snd)
                        FStar_Pervasives_Native.None
                        "FStar.Universal.extend_tcenv" in
                    let mllib =
-<<<<<<< HEAD
                      let uu____1718 =
-                       ((let uu____1722 = FStar_Options.codegen ()  in
+                       ((let uu____1722 = FStar_Options.codegen () in
                          uu____1722 <> FStar_Pervasives_Native.None) &&
                           (let uu____1728 =
                              FStar_Ident.string_of_lid
-                               tcmod.FStar_Syntax_Syntax.name
-                              in
+                               tcmod.FStar_Syntax_Syntax.name in
                            FStar_Options.should_extract uu____1728))
-=======
-                     let uu____1710 =
-                       ((let uu____1714 = FStar_Options.codegen () in
-                         uu____1714 <> FStar_Pervasives_Native.None) &&
-                          (let uu____1720 =
-                             FStar_Ident.string_of_lid
-                               tcmod.FStar_Syntax_Syntax.name in
-                           FStar_Options.should_extract uu____1720))
->>>>>>> 362d37a4
                          &&
                          ((Prims.op_Negation
                              tcmod.FStar_Syntax_Syntax.is_interface)
                             ||
-<<<<<<< HEAD
-                            (let uu____1731 = FStar_Options.codegen ()  in
+                            (let uu____1731 = FStar_Options.codegen () in
                              uu____1731 =
                                (FStar_Pervasives_Native.Some
-                                  FStar_Options.Kremlin)))
-                        in
+                                  FStar_Options.Kremlin))) in
                      if uu____1718
                      then
-                       let uu____1739 = maybe_extract_mldefs tcmod env1  in
+                       let uu____1739 = maybe_extract_mldefs tcmod env1 in
                        match uu____1739 with
-                       | (extracted_defs,_extraction_time) -> extracted_defs
-                     else FStar_Pervasives_Native.None  in
-                   let uu____1759 = maybe_extract_ml_iface tcmod env1  in
-                   match uu____1759 with
-                   | (env2,_time) -> (tc_result, mllib, env2)))
-           else
-             (let uu____1781 = tc_source_file ()  in
-              match uu____1781 with
-              | (tc_result,mllib,env1) -> (tc_result, mllib, env1)))
-  
-=======
-                            (let uu____1723 = FStar_Options.codegen () in
-                             uu____1723 =
-                               (FStar_Pervasives_Native.Some
-                                  FStar_Options.Kremlin))) in
-                     if uu____1710
-                     then
-                       let uu____1731 = maybe_extract_mldefs tcmod env1 in
-                       match uu____1731 with
                        | (extracted_defs, _extraction_time) -> extracted_defs
                      else FStar_Pervasives_Native.None in
-                   let uu____1751 = maybe_extract_ml_iface tcmod env1 in
-                   match uu____1751 with
+                   let uu____1759 = maybe_extract_ml_iface tcmod env1 in
+                   match uu____1759 with
                    | (env2, _time) -> (tc_result, mllib, env2)))
            else
-             (let uu____1773 = tc_source_file () in
-              match uu____1773 with
+             (let uu____1781 = tc_source_file () in
+              match uu____1781 with
               | (tc_result, mllib, env1) -> (tc_result, mllib, env1)))
->>>>>>> 362d37a4
 let (tc_one_file_for_ide :
   FStar_TypeChecker_Env.env_t ->
     Prims.string FStar_Pervasives_Native.option ->
@@ -1491,51 +1209,27 @@
         FStar_Parser_Dep.parsing_data ->
           (FStar_CheckedFiles.tc_result * FStar_TypeChecker_Env.env_t))
   =
-<<<<<<< HEAD
-  fun env  ->
-    fun pre_fn  ->
-      fun fn  ->
-        fun parsing_data  ->
-          let env1 = env_of_tcenv env  in
-          let uu____1845 = tc_one_file env1 pre_fn fn parsing_data  in
-          match uu____1845 with
-          | (tc_result,uu____1859,env2) ->
-              let uu____1865 = FStar_Extraction_ML_UEnv.tcenv_of_uenv env2
-                 in
-              (tc_result, uu____1865)
-  
-=======
   fun env ->
     fun pre_fn ->
       fun fn ->
         fun parsing_data ->
           let env1 = env_of_tcenv env in
-          let uu____1837 = tc_one_file env1 pre_fn fn parsing_data in
-          match uu____1837 with
-          | (tc_result, uu____1851, env2) ->
-              let uu____1857 = FStar_Extraction_ML_UEnv.tcenv_of_uenv env2 in
-              (tc_result, uu____1857)
->>>>>>> 362d37a4
+          let uu____1845 = tc_one_file env1 pre_fn fn parsing_data in
+          match uu____1845 with
+          | (tc_result, uu____1859, env2) ->
+              let uu____1865 = FStar_Extraction_ML_UEnv.tcenv_of_uenv env2 in
+              (tc_result, uu____1865)
 let (needs_interleaving : Prims.string -> Prims.string -> Prims.bool) =
   fun intf ->
     fun impl ->
       let m1 = FStar_Parser_Dep.lowercase_module_name intf in
       let m2 = FStar_Parser_Dep.lowercase_module_name impl in
       ((m1 = m2) &&
-<<<<<<< HEAD
-         (let uu____1888 = FStar_Util.get_file_extension intf  in
+         (let uu____1888 = FStar_Util.get_file_extension intf in
           FStar_List.mem uu____1888 ["fsti"; "fsi"]))
         &&
-        (let uu____1897 = FStar_Util.get_file_extension impl  in
+        (let uu____1897 = FStar_Util.get_file_extension impl in
          FStar_List.mem uu____1897 ["fst"; "fs"])
-  
-=======
-         (let uu____1880 = FStar_Util.get_file_extension intf in
-          FStar_List.mem uu____1880 ["fsti"; "fsi"]))
-        &&
-        (let uu____1889 = FStar_Util.get_file_extension impl in
-         FStar_List.mem uu____1889 ["fst"; "fs"])
->>>>>>> 362d37a4
 let (tc_one_file_from_remaining :
   Prims.string Prims.list ->
     uenv ->
@@ -1544,17 +1238,10 @@
           FStar_Extraction_ML_Syntax.mllib FStar_Pervasives_Native.option *
           uenv))
   =
-<<<<<<< HEAD
-  fun remaining  ->
-    fun env  ->
-      fun deps  ->
-        let uu____1940 =
-=======
   fun remaining ->
     fun env ->
       fun deps ->
-        let uu____1932 =
->>>>>>> 362d37a4
+        let uu____1940 =
           match remaining with
           | intf::impl::remaining1 when needs_interleaving intf impl ->
               let uu____1981 =
@@ -1562,40 +1249,22 @@
                   FStar_All.pipe_right impl
                     (FStar_Parser_Dep.parsing_data_of deps) in
                 tc_one_file env (FStar_Pervasives_Native.Some intf) impl
-<<<<<<< HEAD
-                  uu____1990
-                 in
+                  uu____1990 in
               (match uu____1981 with
-               | (m,mllib,env1) -> (remaining1, (m, mllib, env1)))
-=======
-                  uu____1982 in
-              (match uu____1973 with
                | (m, mllib, env1) -> (remaining1, (m, mllib, env1)))
->>>>>>> 362d37a4
           | intf_or_impl::remaining1 ->
               let uu____2035 =
                 let uu____2044 =
                   FStar_All.pipe_right intf_or_impl
                     (FStar_Parser_Dep.parsing_data_of deps) in
                 tc_one_file env FStar_Pervasives_Native.None intf_or_impl
-<<<<<<< HEAD
-                  uu____2044
-                 in
+                  uu____2044 in
               (match uu____2035 with
-               | (m,mllib,env1) -> (remaining1, (m, mllib, env1)))
-          | [] -> failwith "Impossible: Empty remaining modules"  in
-        match uu____1940 with
-        | (remaining1,(nmods,mllib,env1)) -> (remaining1, nmods, mllib, env1)
-  
-=======
-                  uu____2036 in
-              (match uu____2027 with
                | (m, mllib, env1) -> (remaining1, (m, mllib, env1)))
           | [] -> failwith "Impossible: Empty remaining modules" in
-        match uu____1932 with
+        match uu____1940 with
         | (remaining1, (nmods, mllib, env1)) ->
             (remaining1, nmods, mllib, env1)
->>>>>>> 362d37a4
 let rec (tc_fold_interleave :
   FStar_Parser_Dep.deps ->
     (FStar_CheckedFiles.tc_result Prims.list *
@@ -1604,64 +1273,33 @@
         (FStar_CheckedFiles.tc_result Prims.list *
           FStar_Extraction_ML_Syntax.mllib Prims.list * uenv))
   =
-<<<<<<< HEAD
-  fun deps  ->
-    fun acc  ->
-      fun remaining  ->
-        let as_list uu___0_2200 =
-          match uu___0_2200 with
-          | FStar_Pervasives_Native.None  -> []
-          | FStar_Pervasives_Native.Some l -> [l]  in
-        match remaining with
-        | [] -> acc
-        | uu____2217 ->
-            let uu____2221 = acc  in
-            (match uu____2221 with
-             | (mods,mllibs,env) ->
-                 let uu____2253 =
-                   tc_one_file_from_remaining remaining env deps  in
-                 (match uu____2253 with
-                  | (remaining1,nmod,mllib,env1) ->
-                      ((let uu____2292 =
-                          let uu____2294 =
-                            FStar_Options.profile_group_by_decls ()  in
-                          Prims.op_Negation uu____2294  in
-                        if uu____2292
-=======
   fun deps ->
     fun acc ->
       fun remaining ->
-        let as_list uu___0_2192 =
-          match uu___0_2192 with
+        let as_list uu___0_2200 =
+          match uu___0_2200 with
           | FStar_Pervasives_Native.None -> []
           | FStar_Pervasives_Native.Some l -> [l] in
         match remaining with
         | [] -> acc
-        | uu____2209 ->
-            let uu____2213 = acc in
-            (match uu____2213 with
+        | uu____2217 ->
+            let uu____2221 = acc in
+            (match uu____2221 with
              | (mods, mllibs, env) ->
-                 let uu____2245 =
+                 let uu____2253 =
                    tc_one_file_from_remaining remaining env deps in
-                 (match uu____2245 with
+                 (match uu____2253 with
                   | (remaining1, nmod, mllib, env1) ->
-                      ((let uu____2284 =
-                          let uu____2286 =
+                      ((let uu____2292 =
+                          let uu____2294 =
                             FStar_Options.profile_group_by_decls () in
-                          Prims.op_Negation uu____2286 in
-                        if uu____2284
->>>>>>> 362d37a4
+                          Prims.op_Negation uu____2294 in
+                        if uu____2292
                         then
                           let uu____2297 =
                             FStar_Ident.string_of_lid
-<<<<<<< HEAD
-                              (nmod.FStar_CheckedFiles.checked_module).FStar_Syntax_Syntax.name
-                             in
+                              (nmod.FStar_CheckedFiles.checked_module).FStar_Syntax_Syntax.name in
                           FStar_Profiling.report_and_clear uu____2297
-=======
-                              (nmod.FStar_CheckedFiles.checked_module).FStar_Syntax_Syntax.name in
-                          FStar_Profiling.report_and_clear uu____2289
->>>>>>> 362d37a4
                         else ());
                        tc_fold_interleave deps
                          ((FStar_List.append mods [nmod]),
@@ -1672,20 +1310,11 @@
     FStar_Parser_Dep.deps ->
       (FStar_CheckedFiles.tc_result Prims.list * uenv * (uenv -> uenv)))
   =
-<<<<<<< HEAD
-  fun filenames  ->
-    fun dep_graph  ->
-      (let uu____2334 =
-         FStar_Options.debug_at_level_no_module (FStar_Options.Other "Dep")
-          in
-       if uu____2334
-=======
   fun filenames ->
     fun dep_graph ->
-      (let uu____2326 =
+      (let uu____2334 =
          FStar_Options.debug_at_level_no_module (FStar_Options.Other "Dep") in
-       if uu____2326
->>>>>>> 362d37a4
+       if uu____2334
        then
          (FStar_Util.print_endline "Auto-deps kicked in; here's some info.";
           FStar_Util.print1
@@ -1694,67 +1323,33 @@
           (let uu____2343 =
              let uu____2345 =
                FStar_All.pipe_right filenames
-<<<<<<< HEAD
-                 (FStar_List.filter FStar_Options.should_verify_file)
-                in
-             FStar_String.concat " " uu____2345  in
-=======
                  (FStar_List.filter FStar_Options.should_verify_file) in
-             FStar_String.concat " " uu____2337 in
->>>>>>> 362d37a4
+             FStar_String.concat " " uu____2345 in
            FStar_Util.print1
              "Here's the list of modules we will verify: %s\n" uu____2343))
        else ());
       (let env =
-<<<<<<< HEAD
-         let uu____2361 = init_env dep_graph  in
-         FStar_Extraction_ML_UEnv.new_uenv uu____2361  in
-       let uu____2362 = tc_fold_interleave dep_graph ([], [], env) filenames
-          in
+         let uu____2361 = init_env dep_graph in
+         FStar_Extraction_ML_UEnv.new_uenv uu____2361 in
+       let uu____2362 = tc_fold_interleave dep_graph ([], [], env) filenames in
        match uu____2362 with
-       | (all_mods,mllibs,env1) ->
-=======
-         let uu____2353 = init_env dep_graph in
-         FStar_Extraction_ML_UEnv.new_uenv uu____2353 in
-       let uu____2354 = tc_fold_interleave dep_graph ([], [], env) filenames in
-       match uu____2354 with
        | (all_mods, mllibs, env1) ->
->>>>>>> 362d37a4
            (emit mllibs;
             (let solver_refresh env2 =
                let uu____2406 =
                  with_tcenv_of_env env2
-<<<<<<< HEAD
-                   (fun tcenv  ->
+                   (fun tcenv ->
                       (let uu____2415 =
                          (FStar_Options.interactive ()) &&
-                           (let uu____2418 = FStar_Errors.get_err_count ()
-                               in
-                            uu____2418 = Prims.int_zero)
-                          in
+                           (let uu____2418 = FStar_Errors.get_err_count () in
+                            uu____2418 = Prims.int_zero) in
                        if uu____2415
-=======
-                   (fun tcenv ->
-                      (let uu____2407 =
-                         (FStar_Options.interactive ()) &&
-                           (let uu____2410 = FStar_Errors.get_err_count () in
-                            uu____2410 = Prims.int_zero) in
-                       if uu____2407
->>>>>>> 362d37a4
                        then
                          (tcenv.FStar_TypeChecker_Env.solver).FStar_TypeChecker_Env.refresh
                            ()
                        else
                          (tcenv.FStar_TypeChecker_Env.solver).FStar_TypeChecker_Env.finish
                            ());
-<<<<<<< HEAD
-                      ((), tcenv))
-                  in
-               FStar_All.pipe_left FStar_Pervasives_Native.snd uu____2406  in
-             (all_mods, env1, solver_refresh))))
-  
-=======
                       ((), tcenv)) in
-               FStar_All.pipe_left FStar_Pervasives_Native.snd uu____2398 in
-             (all_mods, env1, solver_refresh))))
->>>>>>> 362d37a4
+               FStar_All.pipe_left FStar_Pervasives_Native.snd uu____2406 in
+             (all_mods, env1, solver_refresh))))