--- conflicted
+++ resolved
@@ -108,13 +108,7 @@
                FStar_TypeChecker_Env.strict_args_tab =
                  (uu___9_51.FStar_TypeChecker_Env.strict_args_tab);
                FStar_TypeChecker_Env.erasable_types_tab =
-<<<<<<< HEAD
-                 (uu___8_51.FStar_TypeChecker_Env.erasable_types_tab);
-               FStar_TypeChecker_Env.enable_defer_to_tac =
-                 (uu___8_51.FStar_TypeChecker_Env.enable_defer_to_tac)
-=======
                  (uu___9_51.FStar_TypeChecker_Env.erasable_types_tab)
->>>>>>> b924ea92
              }))
   
 let with_tcenv_of_env :
@@ -355,13 +349,7 @@
         FStar_TypeChecker_Env.strict_args_tab =
           (uu___69_411.FStar_TypeChecker_Env.strict_args_tab);
         FStar_TypeChecker_Env.erasable_types_tab =
-<<<<<<< HEAD
-          (uu___72_410.FStar_TypeChecker_Env.erasable_types_tab);
-        FStar_TypeChecker_Env.enable_defer_to_tac =
-          (uu___72_410.FStar_TypeChecker_Env.enable_defer_to_tac)
-=======
           (uu___69_411.FStar_TypeChecker_Env.erasable_types_tab)
->>>>>>> b924ea92
       }  in
     let env2 =
       let uu___72_413 = env1  in
@@ -455,13 +443,7 @@
         FStar_TypeChecker_Env.strict_args_tab =
           (uu___72_413.FStar_TypeChecker_Env.strict_args_tab);
         FStar_TypeChecker_Env.erasable_types_tab =
-<<<<<<< HEAD
-          (uu___75_412.FStar_TypeChecker_Env.erasable_types_tab);
-        FStar_TypeChecker_Env.enable_defer_to_tac =
-          (uu___75_412.FStar_TypeChecker_Env.enable_defer_to_tac)
-=======
           (uu___72_413.FStar_TypeChecker_Env.erasable_types_tab)
->>>>>>> b924ea92
       }  in
     let env3 =
       let uu___75_415 = env2  in
@@ -554,13 +536,7 @@
         FStar_TypeChecker_Env.strict_args_tab =
           (uu___75_415.FStar_TypeChecker_Env.strict_args_tab);
         FStar_TypeChecker_Env.erasable_types_tab =
-<<<<<<< HEAD
-          (uu___78_414.FStar_TypeChecker_Env.erasable_types_tab);
-        FStar_TypeChecker_Env.enable_defer_to_tac =
-          (uu___78_414.FStar_TypeChecker_Env.enable_defer_to_tac)
-=======
           (uu___75_415.FStar_TypeChecker_Env.erasable_types_tab)
->>>>>>> b924ea92
       }  in
     let env4 =
       let uu___78_417 = env3  in
@@ -653,117 +629,10 @@
         FStar_TypeChecker_Env.strict_args_tab =
           (uu___78_417.FStar_TypeChecker_Env.strict_args_tab);
         FStar_TypeChecker_Env.erasable_types_tab =
-<<<<<<< HEAD
-          (uu___81_416.FStar_TypeChecker_Env.erasable_types_tab);
-        FStar_TypeChecker_Env.enable_defer_to_tac =
-          (uu___81_416.FStar_TypeChecker_Env.enable_defer_to_tac)
-      }  in
-    let env5 =
-      let uu___84_418 = env4  in
-      {
-        FStar_TypeChecker_Env.solver =
-          (uu___84_418.FStar_TypeChecker_Env.solver);
-        FStar_TypeChecker_Env.range =
-          (uu___84_418.FStar_TypeChecker_Env.range);
-        FStar_TypeChecker_Env.curmodule =
-          (uu___84_418.FStar_TypeChecker_Env.curmodule);
-        FStar_TypeChecker_Env.gamma =
-          (uu___84_418.FStar_TypeChecker_Env.gamma);
-        FStar_TypeChecker_Env.gamma_sig =
-          (uu___84_418.FStar_TypeChecker_Env.gamma_sig);
-        FStar_TypeChecker_Env.gamma_cache =
-          (uu___84_418.FStar_TypeChecker_Env.gamma_cache);
-        FStar_TypeChecker_Env.modules =
-          (uu___84_418.FStar_TypeChecker_Env.modules);
-        FStar_TypeChecker_Env.expected_typ =
-          (uu___84_418.FStar_TypeChecker_Env.expected_typ);
-        FStar_TypeChecker_Env.sigtab =
-          (uu___84_418.FStar_TypeChecker_Env.sigtab);
-        FStar_TypeChecker_Env.attrtab =
-          (uu___84_418.FStar_TypeChecker_Env.attrtab);
-        FStar_TypeChecker_Env.instantiate_imp =
-          (uu___84_418.FStar_TypeChecker_Env.instantiate_imp);
-        FStar_TypeChecker_Env.effects =
-          (uu___84_418.FStar_TypeChecker_Env.effects);
-        FStar_TypeChecker_Env.generalize =
-          (uu___84_418.FStar_TypeChecker_Env.generalize);
-        FStar_TypeChecker_Env.letrecs =
-          (uu___84_418.FStar_TypeChecker_Env.letrecs);
-        FStar_TypeChecker_Env.top_level =
-          (uu___84_418.FStar_TypeChecker_Env.top_level);
-        FStar_TypeChecker_Env.check_uvars =
-          (uu___84_418.FStar_TypeChecker_Env.check_uvars);
-        FStar_TypeChecker_Env.use_eq =
-          (uu___84_418.FStar_TypeChecker_Env.use_eq);
-        FStar_TypeChecker_Env.use_eq_strict =
-          (uu___84_418.FStar_TypeChecker_Env.use_eq_strict);
-        FStar_TypeChecker_Env.is_iface =
-          (uu___84_418.FStar_TypeChecker_Env.is_iface);
-        FStar_TypeChecker_Env.admit =
-          (uu___84_418.FStar_TypeChecker_Env.admit);
-        FStar_TypeChecker_Env.lax = (uu___84_418.FStar_TypeChecker_Env.lax);
-        FStar_TypeChecker_Env.lax_universes =
-          (uu___84_418.FStar_TypeChecker_Env.lax_universes);
-        FStar_TypeChecker_Env.phase1 =
-          (uu___84_418.FStar_TypeChecker_Env.phase1);
-        FStar_TypeChecker_Env.failhard =
-          (uu___84_418.FStar_TypeChecker_Env.failhard);
-        FStar_TypeChecker_Env.nosynth =
-          (uu___84_418.FStar_TypeChecker_Env.nosynth);
-        FStar_TypeChecker_Env.uvar_subtyping =
-          (uu___84_418.FStar_TypeChecker_Env.uvar_subtyping);
-        FStar_TypeChecker_Env.tc_term =
-          (uu___84_418.FStar_TypeChecker_Env.tc_term);
-        FStar_TypeChecker_Env.type_of =
-          (uu___84_418.FStar_TypeChecker_Env.type_of);
-        FStar_TypeChecker_Env.universe_of =
-          (uu___84_418.FStar_TypeChecker_Env.universe_of);
-        FStar_TypeChecker_Env.check_type_of =
-          (uu___84_418.FStar_TypeChecker_Env.check_type_of);
-        FStar_TypeChecker_Env.use_bv_sorts =
-          (uu___84_418.FStar_TypeChecker_Env.use_bv_sorts);
-        FStar_TypeChecker_Env.qtbl_name_and_index =
-          (uu___84_418.FStar_TypeChecker_Env.qtbl_name_and_index);
-        FStar_TypeChecker_Env.normalized_eff_names =
-          (uu___84_418.FStar_TypeChecker_Env.normalized_eff_names);
-        FStar_TypeChecker_Env.fv_delta_depths =
-          (uu___84_418.FStar_TypeChecker_Env.fv_delta_depths);
-        FStar_TypeChecker_Env.proof_ns =
-          (uu___84_418.FStar_TypeChecker_Env.proof_ns);
-        FStar_TypeChecker_Env.synth_hook =
-          (uu___84_418.FStar_TypeChecker_Env.synth_hook);
-        FStar_TypeChecker_Env.try_solve_implicits_hook =
-          (uu___84_418.FStar_TypeChecker_Env.try_solve_implicits_hook);
-        FStar_TypeChecker_Env.splice =
-          (uu___84_418.FStar_TypeChecker_Env.splice);
-        FStar_TypeChecker_Env.mpreprocess =
-          (uu___84_418.FStar_TypeChecker_Env.mpreprocess);
-        FStar_TypeChecker_Env.postprocess =
-          FStar_Tactics_Interpreter.postprocess;
-        FStar_TypeChecker_Env.is_native_tactic =
-          (uu___84_418.FStar_TypeChecker_Env.is_native_tactic);
-        FStar_TypeChecker_Env.identifier_info =
-          (uu___84_418.FStar_TypeChecker_Env.identifier_info);
-        FStar_TypeChecker_Env.tc_hooks =
-          (uu___84_418.FStar_TypeChecker_Env.tc_hooks);
-        FStar_TypeChecker_Env.dsenv =
-          (uu___84_418.FStar_TypeChecker_Env.dsenv);
-        FStar_TypeChecker_Env.nbe = (uu___84_418.FStar_TypeChecker_Env.nbe);
-        FStar_TypeChecker_Env.strict_args_tab =
-          (uu___84_418.FStar_TypeChecker_Env.strict_args_tab);
-        FStar_TypeChecker_Env.erasable_types_tab =
-          (uu___84_418.FStar_TypeChecker_Env.erasable_types_tab);
-        FStar_TypeChecker_Env.enable_defer_to_tac =
-          (uu___84_418.FStar_TypeChecker_Env.enable_defer_to_tac)
-      }  in
-    let env6 =
-      let uu___87_420 = env5  in
-=======
           (uu___78_417.FStar_TypeChecker_Env.erasable_types_tab)
       }  in
     let env5 =
       let uu___81_419 = env4  in
->>>>>>> b924ea92
       {
         FStar_TypeChecker_Env.solver =
           (uu___81_419.FStar_TypeChecker_Env.solver);
@@ -853,13 +722,7 @@
         FStar_TypeChecker_Env.strict_args_tab =
           (uu___81_419.FStar_TypeChecker_Env.strict_args_tab);
         FStar_TypeChecker_Env.erasable_types_tab =
-<<<<<<< HEAD
-          (uu___87_420.FStar_TypeChecker_Env.erasable_types_tab);
-        FStar_TypeChecker_Env.enable_defer_to_tac =
-          (uu___87_420.FStar_TypeChecker_Env.enable_defer_to_tac)
-=======
           (uu___81_419.FStar_TypeChecker_Env.erasable_types_tab)
->>>>>>> b924ea92
       }  in
     (env5.FStar_TypeChecker_Env.solver).FStar_TypeChecker_Env.init env5; env5
   
