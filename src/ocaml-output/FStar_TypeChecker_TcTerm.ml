--- conflicted
+++ resolved
@@ -1,6357 +1,4 @@
-
 open Prims
-<<<<<<< HEAD
-open FStar_Pervasives
-
-let instantiate_both : FStar_TypeChecker_Env.env  ->  FStar_TypeChecker_Env.env = (fun env -> (
-
-let uu___87_4 = env
-in {FStar_TypeChecker_Env.solver = uu___87_4.FStar_TypeChecker_Env.solver; FStar_TypeChecker_Env.range = uu___87_4.FStar_TypeChecker_Env.range; FStar_TypeChecker_Env.curmodule = uu___87_4.FStar_TypeChecker_Env.curmodule; FStar_TypeChecker_Env.gamma = uu___87_4.FStar_TypeChecker_Env.gamma; FStar_TypeChecker_Env.gamma_cache = uu___87_4.FStar_TypeChecker_Env.gamma_cache; FStar_TypeChecker_Env.modules = uu___87_4.FStar_TypeChecker_Env.modules; FStar_TypeChecker_Env.expected_typ = uu___87_4.FStar_TypeChecker_Env.expected_typ; FStar_TypeChecker_Env.sigtab = uu___87_4.FStar_TypeChecker_Env.sigtab; FStar_TypeChecker_Env.is_pattern = uu___87_4.FStar_TypeChecker_Env.is_pattern; FStar_TypeChecker_Env.instantiate_imp = true; FStar_TypeChecker_Env.effects = uu___87_4.FStar_TypeChecker_Env.effects; FStar_TypeChecker_Env.generalize = uu___87_4.FStar_TypeChecker_Env.generalize; FStar_TypeChecker_Env.letrecs = uu___87_4.FStar_TypeChecker_Env.letrecs; FStar_TypeChecker_Env.top_level = uu___87_4.FStar_TypeChecker_Env.top_level; FStar_TypeChecker_Env.check_uvars = uu___87_4.FStar_TypeChecker_Env.check_uvars; FStar_TypeChecker_Env.use_eq = uu___87_4.FStar_TypeChecker_Env.use_eq; FStar_TypeChecker_Env.is_iface = uu___87_4.FStar_TypeChecker_Env.is_iface; FStar_TypeChecker_Env.admit = uu___87_4.FStar_TypeChecker_Env.admit; FStar_TypeChecker_Env.lax = uu___87_4.FStar_TypeChecker_Env.lax; FStar_TypeChecker_Env.lax_universes = uu___87_4.FStar_TypeChecker_Env.lax_universes; FStar_TypeChecker_Env.type_of = uu___87_4.FStar_TypeChecker_Env.type_of; FStar_TypeChecker_Env.universe_of = uu___87_4.FStar_TypeChecker_Env.universe_of; FStar_TypeChecker_Env.use_bv_sorts = uu___87_4.FStar_TypeChecker_Env.use_bv_sorts; FStar_TypeChecker_Env.qname_and_index = uu___87_4.FStar_TypeChecker_Env.qname_and_index}))
-
-
-let no_inst : FStar_TypeChecker_Env.env  ->  FStar_TypeChecker_Env.env = (fun env -> (
-
-let uu___88_8 = env
-in {FStar_TypeChecker_Env.solver = uu___88_8.FStar_TypeChecker_Env.solver; FStar_TypeChecker_Env.range = uu___88_8.FStar_TypeChecker_Env.range; FStar_TypeChecker_Env.curmodule = uu___88_8.FStar_TypeChecker_Env.curmodule; FStar_TypeChecker_Env.gamma = uu___88_8.FStar_TypeChecker_Env.gamma; FStar_TypeChecker_Env.gamma_cache = uu___88_8.FStar_TypeChecker_Env.gamma_cache; FStar_TypeChecker_Env.modules = uu___88_8.FStar_TypeChecker_Env.modules; FStar_TypeChecker_Env.expected_typ = uu___88_8.FStar_TypeChecker_Env.expected_typ; FStar_TypeChecker_Env.sigtab = uu___88_8.FStar_TypeChecker_Env.sigtab; FStar_TypeChecker_Env.is_pattern = uu___88_8.FStar_TypeChecker_Env.is_pattern; FStar_TypeChecker_Env.instantiate_imp = false; FStar_TypeChecker_Env.effects = uu___88_8.FStar_TypeChecker_Env.effects; FStar_TypeChecker_Env.generalize = uu___88_8.FStar_TypeChecker_Env.generalize; FStar_TypeChecker_Env.letrecs = uu___88_8.FStar_TypeChecker_Env.letrecs; FStar_TypeChecker_Env.top_level = uu___88_8.FStar_TypeChecker_Env.top_level; FStar_TypeChecker_Env.check_uvars = uu___88_8.FStar_TypeChecker_Env.check_uvars; FStar_TypeChecker_Env.use_eq = uu___88_8.FStar_TypeChecker_Env.use_eq; FStar_TypeChecker_Env.is_iface = uu___88_8.FStar_TypeChecker_Env.is_iface; FStar_TypeChecker_Env.admit = uu___88_8.FStar_TypeChecker_Env.admit; FStar_TypeChecker_Env.lax = uu___88_8.FStar_TypeChecker_Env.lax; FStar_TypeChecker_Env.lax_universes = uu___88_8.FStar_TypeChecker_Env.lax_universes; FStar_TypeChecker_Env.type_of = uu___88_8.FStar_TypeChecker_Env.type_of; FStar_TypeChecker_Env.universe_of = uu___88_8.FStar_TypeChecker_Env.universe_of; FStar_TypeChecker_Env.use_bv_sorts = uu___88_8.FStar_TypeChecker_Env.use_bv_sorts; FStar_TypeChecker_Env.qname_and_index = uu___88_8.FStar_TypeChecker_Env.qname_and_index}))
-
-
-let mk_lex_list : (FStar_Syntax_Syntax.term', FStar_Syntax_Syntax.term') FStar_Syntax_Syntax.syntax Prims.list  ->  (FStar_Syntax_Syntax.term', FStar_Syntax_Syntax.term') FStar_Syntax_Syntax.syntax = (fun vs -> (FStar_List.fold_right (fun v1 tl1 -> (
-
-let r = (match ((tl1.FStar_Syntax_Syntax.pos = FStar_Range.dummyRange)) with
-| true -> begin
-v1.FStar_Syntax_Syntax.pos
-end
-| uu____33 -> begin
-(FStar_Range.union_ranges v1.FStar_Syntax_Syntax.pos tl1.FStar_Syntax_Syntax.pos)
-end)
-in (
-
-let uu____34 = (
-
-let uu____35 = (
-
-let uu____36 = (FStar_Syntax_Syntax.as_arg v1)
-in (
-
-let uu____37 = (
-
-let uu____39 = (FStar_Syntax_Syntax.as_arg tl1)
-in (uu____39)::[])
-in (uu____36)::uu____37))
-in (FStar_Syntax_Syntax.mk_Tm_app FStar_Syntax_Util.lex_pair uu____35))
-in (uu____34 (FStar_Pervasives_Native.Some (FStar_Syntax_Util.lex_t.FStar_Syntax_Syntax.n)) r)))) vs FStar_Syntax_Util.lex_top))
-
-
-let is_eq : FStar_Syntax_Syntax.arg_qualifier FStar_Pervasives_Native.option  ->  Prims.bool = (fun uu___82_47 -> (match (uu___82_47) with
-| FStar_Pervasives_Native.Some (FStar_Syntax_Syntax.Equality) -> begin
-true
-end
-| uu____49 -> begin
-false
-end))
-
-
-let steps = (fun env -> (FStar_TypeChecker_Normalize.Beta)::(FStar_TypeChecker_Normalize.Eager_unfolding)::[])
-
-
-let norm : FStar_TypeChecker_Env.env  ->  FStar_Syntax_Syntax.term  ->  FStar_Syntax_Syntax.term = (fun env t -> (FStar_TypeChecker_Normalize.normalize (steps env) env t))
-
-
-let norm_c : FStar_TypeChecker_Env.env  ->  FStar_Syntax_Syntax.comp  ->  FStar_Syntax_Syntax.comp = (fun env c -> (FStar_TypeChecker_Normalize.normalize_comp (steps env) env c))
-
-
-let check_no_escape : FStar_Syntax_Syntax.term FStar_Pervasives_Native.option  ->  FStar_TypeChecker_Env.env  ->  FStar_Syntax_Syntax.bv Prims.list  ->  FStar_Syntax_Syntax.term  ->  FStar_Syntax_Syntax.term = (fun head_opt env fvs kt -> (
-
-let rec aux = (fun try_norm t -> (match (fvs) with
-| [] -> begin
-t
-end
-| uu____94 -> begin
-(
-
-let t1 = (match (try_norm) with
-| true -> begin
-(norm env t)
-end
-| uu____97 -> begin
-t
-end)
-in (
-
-let fvs' = (FStar_Syntax_Free.names t1)
-in (
-
-let uu____100 = (FStar_List.tryFind (fun x -> (FStar_Util.set_mem x fvs')) fvs)
-in (match (uu____100) with
-| FStar_Pervasives_Native.None -> begin
-t1
-end
-| FStar_Pervasives_Native.Some (x) -> begin
-(match ((not (try_norm))) with
-| true -> begin
-(aux true t1)
-end
-| uu____104 -> begin
-(
-
-let fail = (fun uu____108 -> (
-
-let msg = (match (head_opt) with
-| FStar_Pervasives_Native.None -> begin
-(
-
-let uu____110 = (FStar_Syntax_Print.bv_to_string x)
-in (FStar_Util.format1 "Bound variables \'%s\' escapes; add a type annotation" uu____110))
-end
-| FStar_Pervasives_Native.Some (head1) -> begin
-(
-
-let uu____112 = (FStar_Syntax_Print.bv_to_string x)
-in (
-
-let uu____113 = (FStar_TypeChecker_Normalize.term_to_string env head1)
-in (FStar_Util.format2 "Bound variables \'%s\' in the type of \'%s\' escape because of impure applications; add explicit let-bindings" uu____112 uu____113)))
-end)
-in (
-
-let uu____114 = (
-
-let uu____115 = (
-
-let uu____118 = (FStar_TypeChecker_Env.get_range env)
-in ((msg), (uu____118)))
-in FStar_Errors.Error (uu____115))
-in (FStar_Pervasives.raise uu____114))))
-in (
-
-let s = (
-
-let uu____120 = (
-
-let uu____121 = (FStar_Syntax_Util.type_u ())
-in (FStar_All.pipe_left FStar_Pervasives_Native.fst uu____121))
-in (FStar_TypeChecker_Util.new_uvar env uu____120))
-in (
-
-let uu____126 = (FStar_TypeChecker_Rel.try_teq true env t1 s)
-in (match (uu____126) with
-| FStar_Pervasives_Native.Some (g) -> begin
-((FStar_TypeChecker_Rel.force_trivial_guard env g);
-s;
-)
-end
-| uu____130 -> begin
-(fail ())
-end))))
-end)
-end))))
-end))
-in (aux false kt)))
-
-
-let push_binding = (fun env b -> (FStar_TypeChecker_Env.push_bv env (FStar_Pervasives_Native.fst b)))
-
-
-let maybe_extend_subst : FStar_Syntax_Syntax.subst_t  ->  FStar_Syntax_Syntax.binder  ->  (FStar_Syntax_Syntax.term', FStar_Syntax_Syntax.term') FStar_Syntax_Syntax.syntax  ->  FStar_Syntax_Syntax.subst_t = (fun s b v1 -> (
-
-let uu____161 = (FStar_Syntax_Syntax.is_null_binder b)
-in (match (uu____161) with
-| true -> begin
-s
-end
-| uu____162 -> begin
-(FStar_Syntax_Syntax.NT ((((FStar_Pervasives_Native.fst b)), (v1))))::s
-end)))
-
-
-let set_lcomp_result : FStar_Syntax_Syntax.lcomp  ->  (FStar_Syntax_Syntax.term', FStar_Syntax_Syntax.term') FStar_Syntax_Syntax.syntax  ->  FStar_Syntax_Syntax.lcomp = (fun lc t -> (
-
-let uu___89_175 = lc
-in {FStar_Syntax_Syntax.eff_name = uu___89_175.FStar_Syntax_Syntax.eff_name; FStar_Syntax_Syntax.res_typ = t; FStar_Syntax_Syntax.cflags = uu___89_175.FStar_Syntax_Syntax.cflags; FStar_Syntax_Syntax.comp = (fun uu____176 -> (
-
-let uu____177 = (lc.FStar_Syntax_Syntax.comp ())
-in (FStar_Syntax_Util.set_result_typ uu____177 t)))}))
-
-
-let memo_tk : FStar_Syntax_Syntax.term  ->  FStar_Syntax_Syntax.typ  ->  FStar_Syntax_Syntax.term = (fun e t -> ((FStar_ST.write e.FStar_Syntax_Syntax.tk (FStar_Pervasives_Native.Some (t.FStar_Syntax_Syntax.n)));
-e;
-))
-
-
-let value_check_expected_typ : FStar_TypeChecker_Env.env  ->  FStar_Syntax_Syntax.term  ->  (FStar_Syntax_Syntax.typ, FStar_Syntax_Syntax.lcomp) FStar_Util.either  ->  FStar_TypeChecker_Env.guard_t  ->  (FStar_Syntax_Syntax.term * FStar_Syntax_Syntax.lcomp * FStar_TypeChecker_Env.guard_t) = (fun env e tlc guard -> (
-
-let should_return = (fun t -> (
-
-let uu____216 = (
-
-let uu____217 = (FStar_Syntax_Subst.compress t)
-in uu____217.FStar_Syntax_Syntax.n)
-in (match (uu____216) with
-| FStar_Syntax_Syntax.Tm_arrow (uu____220, c) -> begin
-(
-
-let uu____232 = (FStar_TypeChecker_Util.is_pure_or_ghost_effect env (FStar_Syntax_Util.comp_effect_name c))
-in (match (uu____232) with
-| true -> begin
-(
-
-let t1 = (FStar_All.pipe_left FStar_Syntax_Util.unrefine (FStar_Syntax_Util.comp_result c))
-in (
-
-let uu____234 = (
-
-let uu____235 = (FStar_Syntax_Subst.compress t1)
-in uu____235.FStar_Syntax_Syntax.n)
-in (match (uu____234) with
-| FStar_Syntax_Syntax.Tm_fvar (fv) when (FStar_Syntax_Syntax.fv_eq_lid fv FStar_Parser_Const.unit_lid) -> begin
-false
-end
-| FStar_Syntax_Syntax.Tm_constant (uu____239) -> begin
-false
-end
-| uu____240 -> begin
-true
-end)))
-end
-| uu____241 -> begin
-false
-end))
-end
-| uu____242 -> begin
-true
-end)))
-in (
-
-let lc = (match (tlc) with
-| FStar_Util.Inl (t) -> begin
-(
-
-let uu____245 = (
-
-let uu____248 = ((
-
-let uu____249 = (should_return t)
-in (not (uu____249))) || (
-
-let uu____250 = (FStar_TypeChecker_Env.should_verify env)
-in (not (uu____250))))
-in (match (uu____248) with
-| true -> begin
-(FStar_Syntax_Syntax.mk_Total t)
-end
-| uu____253 -> begin
-(FStar_TypeChecker_Util.return_value env t e)
-end))
-in (FStar_Syntax_Util.lcomp_of_comp uu____245))
-end
-| FStar_Util.Inr (lc) -> begin
-lc
-end)
-in (
-
-let t = lc.FStar_Syntax_Syntax.res_typ
-in (
-
-let uu____258 = (
-
-let uu____262 = (FStar_TypeChecker_Env.expected_typ env)
-in (match (uu____262) with
-| FStar_Pervasives_Native.None -> begin
-(
-
-let uu____267 = (memo_tk e t)
-in ((uu____267), (lc), (guard)))
-end
-| FStar_Pervasives_Native.Some (t') -> begin
-((
-
-let uu____270 = (FStar_TypeChecker_Env.debug env FStar_Options.High)
-in (match (uu____270) with
-| true -> begin
-(
-
-let uu____271 = (FStar_Syntax_Print.term_to_string t)
-in (
-
-let uu____272 = (FStar_Syntax_Print.term_to_string t')
-in (FStar_Util.print2 "Computed return type %s; expected type %s\n" uu____271 uu____272)))
-end
-| uu____273 -> begin
-()
-end));
-(
-
-let uu____274 = (FStar_TypeChecker_Util.maybe_coerce_bool_to_type env e lc t')
-in (match (uu____274) with
-| (e1, lc1) -> begin
-(
-
-let t1 = lc1.FStar_Syntax_Syntax.res_typ
-in (
-
-let uu____285 = (FStar_TypeChecker_Util.check_and_ascribe env e1 t1 t')
-in (match (uu____285) with
-| (e2, g) -> begin
-((
-
-let uu____294 = (FStar_TypeChecker_Env.debug env FStar_Options.High)
-in (match (uu____294) with
-| true -> begin
-(
-
-let uu____295 = (FStar_Syntax_Print.term_to_string t1)
-in (
-
-let uu____296 = (FStar_Syntax_Print.term_to_string t')
-in (
-
-let uu____297 = (FStar_TypeChecker_Rel.guard_to_string env g)
-in (
-
-let uu____298 = (FStar_TypeChecker_Rel.guard_to_string env guard)
-in (FStar_Util.print4 "check_and_ascribe: type is %s<:%s \tguard is %s, %s\n" uu____295 uu____296 uu____297 uu____298)))))
-end
-| uu____299 -> begin
-()
-end));
-(
-
-let msg = (
-
-let uu____304 = (FStar_TypeChecker_Rel.is_trivial g)
-in (match (uu____304) with
-| true -> begin
-FStar_Pervasives_Native.None
-end
-| uu____310 -> begin
-(FStar_All.pipe_left (fun _0_29 -> FStar_Pervasives_Native.Some (_0_29)) (FStar_TypeChecker_Err.subtyping_failed env t1 t'))
-end))
-in (
-
-let g1 = (FStar_TypeChecker_Rel.conj_guard g guard)
-in (
-
-let uu____319 = (FStar_TypeChecker_Util.strengthen_precondition msg env e2 lc1 g1)
-in (match (uu____319) with
-| (lc2, g2) -> begin
-(
-
-let uu____327 = (memo_tk e2 t')
-in ((uu____327), ((set_lcomp_result lc2 t')), (g2)))
-end))));
-)
-end)))
-end));
-)
-end))
-in (match (uu____258) with
-| (e1, lc1, g) -> begin
-((
-
-let uu____335 = (FStar_TypeChecker_Env.debug env FStar_Options.Low)
-in (match (uu____335) with
-| true -> begin
-(
-
-let uu____336 = (FStar_Syntax_Print.lcomp_to_string lc1)
-in (FStar_Util.print1 "Return comp type is %s\n" uu____336))
-end
-| uu____337 -> begin
-()
-end));
-((e1), (lc1), (g));
-)
-end))))))
-
-
-let comp_check_expected_typ : FStar_TypeChecker_Env.env  ->  FStar_Syntax_Syntax.term  ->  FStar_Syntax_Syntax.lcomp  ->  (FStar_Syntax_Syntax.term * FStar_Syntax_Syntax.lcomp * FStar_TypeChecker_Env.guard_t) = (fun env e lc -> (
-
-let uu____353 = (FStar_TypeChecker_Env.expected_typ env)
-in (match (uu____353) with
-| FStar_Pervasives_Native.None -> begin
-((e), (lc), (FStar_TypeChecker_Rel.trivial_guard))
-end
-| FStar_Pervasives_Native.Some (t) -> begin
-(
-
-let uu____359 = (FStar_TypeChecker_Util.maybe_coerce_bool_to_type env e lc t)
-in (match (uu____359) with
-| (e1, lc1) -> begin
-(FStar_TypeChecker_Util.weaken_result_typ env e1 lc1 t)
-end))
-end)))
-
-
-let check_expected_effect : FStar_TypeChecker_Env.env  ->  FStar_Syntax_Syntax.comp FStar_Pervasives_Native.option  ->  (FStar_Syntax_Syntax.term * FStar_Syntax_Syntax.comp)  ->  (FStar_Syntax_Syntax.term * FStar_Syntax_Syntax.comp * FStar_TypeChecker_Env.guard_t) = (fun env copt uu____381 -> (match (uu____381) with
-| (e, c) -> begin
-(
-
-let tot_or_gtot = (fun c1 -> (
-
-let uu____401 = (FStar_Syntax_Util.is_pure_comp c1)
-in (match (uu____401) with
-| true -> begin
-(FStar_Syntax_Syntax.mk_Total (FStar_Syntax_Util.comp_result c1))
-end
-| uu____402 -> begin
-(
-
-let uu____403 = (FStar_Syntax_Util.is_pure_or_ghost_comp c1)
-in (match (uu____403) with
-| true -> begin
-(FStar_Syntax_Syntax.mk_GTotal (FStar_Syntax_Util.comp_result c1))
-end
-| uu____404 -> begin
-(failwith "Impossible: Expected pure_or_ghost comp")
-end))
-end)))
-in (
-
-let uu____405 = (match (copt) with
-| FStar_Pervasives_Native.Some (uu____412) -> begin
-((copt), (c))
-end
-| FStar_Pervasives_Native.None -> begin
-(
-
-let uu____414 = (((FStar_Options.ml_ish ()) && (FStar_Ident.lid_equals FStar_Parser_Const.effect_ALL_lid (FStar_Syntax_Util.comp_effect_name c))) || (((FStar_Options.ml_ish ()) && env.FStar_TypeChecker_Env.lax) && (
-
-let uu____415 = (FStar_Syntax_Util.is_pure_or_ghost_comp c)
-in (not (uu____415)))))
-in (match (uu____414) with
-| true -> begin
-(
-
-let uu____419 = (
-
-let uu____421 = (FStar_Syntax_Util.ml_comp (FStar_Syntax_Util.comp_result c) e.FStar_Syntax_Syntax.pos)
-in FStar_Pervasives_Native.Some (uu____421))
-in ((uu____419), (c)))
-end
-| uu____423 -> begin
-(
-
-let uu____424 = (FStar_Syntax_Util.is_tot_or_gtot_comp c)
-in (match (uu____424) with
-| true -> begin
-(
-
-let uu____428 = (tot_or_gtot c)
-in ((FStar_Pervasives_Native.None), (uu____428)))
-end
-| uu____430 -> begin
-(
-
-let uu____431 = (FStar_Syntax_Util.is_pure_or_ghost_comp c)
-in (match (uu____431) with
-| true -> begin
-(
-
-let uu____435 = (
-
-let uu____437 = (tot_or_gtot c)
-in FStar_Pervasives_Native.Some (uu____437))
-in ((uu____435), (c)))
-end
-| uu____439 -> begin
-((FStar_Pervasives_Native.None), (c))
-end))
-end))
-end))
-end)
-in (match (uu____405) with
-| (expected_c_opt, c1) -> begin
-(
-
-let c2 = (norm_c env c1)
-in (match (expected_c_opt) with
-| FStar_Pervasives_Native.None -> begin
-((e), (c2), (FStar_TypeChecker_Rel.trivial_guard))
-end
-| FStar_Pervasives_Native.Some (expected_c) -> begin
-(
-
-let uu____453 = (FStar_TypeChecker_Util.check_comp env e c2 expected_c)
-in (match (uu____453) with
-| (e1, uu____461, g) -> begin
-(
-
-let g1 = (
-
-let uu____464 = (FStar_TypeChecker_Env.get_range env)
-in (FStar_TypeChecker_Util.label_guard uu____464 "could not prove post-condition" g))
-in ((
-
-let uu____466 = (FStar_TypeChecker_Env.debug env FStar_Options.Low)
-in (match (uu____466) with
-| true -> begin
-(
-
-let uu____467 = (FStar_Range.string_of_range e1.FStar_Syntax_Syntax.pos)
-in (
-
-let uu____468 = (FStar_TypeChecker_Rel.guard_to_string env g1)
-in (FStar_Util.print2 "(%s) DONE check_expected_effect; guard is: %s\n" uu____467 uu____468)))
-end
-| uu____469 -> begin
-()
-end));
-(
-
-let e2 = (FStar_TypeChecker_Util.maybe_lift env e1 (FStar_Syntax_Util.comp_effect_name c2) (FStar_Syntax_Util.comp_effect_name expected_c) (FStar_Syntax_Util.comp_result c2))
-in ((e2), (expected_c), (g1)));
-))
-end))
-end))
-end)))
-end))
-
-
-let no_logical_guard = (fun env uu____490 -> (match (uu____490) with
-| (te, kt, f) -> begin
-(
-
-let uu____497 = (FStar_TypeChecker_Rel.guard_form f)
-in (match (uu____497) with
-| FStar_TypeChecker_Common.Trivial -> begin
-((te), (kt), (f))
-end
-| FStar_TypeChecker_Common.NonTrivial (f1) -> begin
-(
-
-let uu____502 = (
-
-let uu____503 = (
-
-let uu____506 = (FStar_TypeChecker_Err.unexpected_non_trivial_precondition_on_term env f1)
-in (
-
-let uu____507 = (FStar_TypeChecker_Env.get_range env)
-in ((uu____506), (uu____507))))
-in FStar_Errors.Error (uu____503))
-in (FStar_Pervasives.raise uu____502))
-end))
-end))
-
-
-let print_expected_ty : FStar_TypeChecker_Env.env  ->  Prims.unit = (fun env -> (
-
-let uu____514 = (FStar_TypeChecker_Env.expected_typ env)
-in (match (uu____514) with
-| FStar_Pervasives_Native.None -> begin
-(FStar_Util.print_string "Expected type is None")
-end
-| FStar_Pervasives_Native.Some (t) -> begin
-(
-
-let uu____517 = (FStar_Syntax_Print.term_to_string t)
-in (FStar_Util.print1 "Expected type is %s" uu____517))
-end)))
-
-
-let check_smt_pat = (fun env t bs c -> (
-
-let uu____552 = (FStar_Syntax_Util.is_smt_lemma t)
-in (match (uu____552) with
-| true -> begin
-(match (c.FStar_Syntax_Syntax.n) with
-| FStar_Syntax_Syntax.Comp ({FStar_Syntax_Syntax.comp_univs = uu____553; FStar_Syntax_Syntax.effect_name = uu____554; FStar_Syntax_Syntax.result_typ = uu____555; FStar_Syntax_Syntax.effect_args = (_pre)::(_post)::((pats, uu____559))::[]; FStar_Syntax_Syntax.flags = uu____560}) -> begin
-(
-
-let pat_vars = (
-
-let uu____594 = (FStar_TypeChecker_Normalize.normalize ((FStar_TypeChecker_Normalize.Beta)::[]) env pats)
-in (FStar_Syntax_Free.names uu____594))
-in (
-
-let uu____595 = (FStar_All.pipe_right bs (FStar_Util.find_opt (fun uu____607 -> (match (uu____607) with
-| (b, uu____611) -> begin
-(
-
-let uu____612 = (FStar_Util.set_mem b pat_vars)
-in (not (uu____612)))
-end))))
-in (match (uu____595) with
-| FStar_Pervasives_Native.None -> begin
-()
-end
-| FStar_Pervasives_Native.Some (x, uu____616) -> begin
-(
-
-let uu____619 = (
-
-let uu____620 = (FStar_Syntax_Print.bv_to_string x)
-in (FStar_Util.format1 "Pattern misses at least one bound variable: %s" uu____620))
-in (FStar_Errors.warn t.FStar_Syntax_Syntax.pos uu____619))
-end)))
-end
-| uu____621 -> begin
-(failwith "Impossible")
-end)
-end
-| uu____622 -> begin
-()
-end)))
-
-
-let guard_letrecs : FStar_TypeChecker_Env.env  ->  FStar_Syntax_Syntax.binders  ->  (FStar_Syntax_Syntax.comp', Prims.unit) FStar_Syntax_Syntax.syntax  ->  (FStar_Syntax_Syntax.lbname * FStar_Syntax_Syntax.typ) Prims.list = (fun env actuals expected_c -> (
-
-let uu____642 = (
-
-let uu____643 = (FStar_TypeChecker_Env.should_verify env)
-in (not (uu____643)))
-in (match (uu____642) with
-| true -> begin
-env.FStar_TypeChecker_Env.letrecs
-end
-| uu____647 -> begin
-(match (env.FStar_TypeChecker_Env.letrecs) with
-| [] -> begin
-[]
-end
-| letrecs -> begin
-(
-
-let r = (FStar_TypeChecker_Env.get_range env)
-in (
-
-let env1 = (
-
-let uu___90_661 = env
-in {FStar_TypeChecker_Env.solver = uu___90_661.FStar_TypeChecker_Env.solver; FStar_TypeChecker_Env.range = uu___90_661.FStar_TypeChecker_Env.range; FStar_TypeChecker_Env.curmodule = uu___90_661.FStar_TypeChecker_Env.curmodule; FStar_TypeChecker_Env.gamma = uu___90_661.FStar_TypeChecker_Env.gamma; FStar_TypeChecker_Env.gamma_cache = uu___90_661.FStar_TypeChecker_Env.gamma_cache; FStar_TypeChecker_Env.modules = uu___90_661.FStar_TypeChecker_Env.modules; FStar_TypeChecker_Env.expected_typ = uu___90_661.FStar_TypeChecker_Env.expected_typ; FStar_TypeChecker_Env.sigtab = uu___90_661.FStar_TypeChecker_Env.sigtab; FStar_TypeChecker_Env.is_pattern = uu___90_661.FStar_TypeChecker_Env.is_pattern; FStar_TypeChecker_Env.instantiate_imp = uu___90_661.FStar_TypeChecker_Env.instantiate_imp; FStar_TypeChecker_Env.effects = uu___90_661.FStar_TypeChecker_Env.effects; FStar_TypeChecker_Env.generalize = uu___90_661.FStar_TypeChecker_Env.generalize; FStar_TypeChecker_Env.letrecs = []; FStar_TypeChecker_Env.top_level = uu___90_661.FStar_TypeChecker_Env.top_level; FStar_TypeChecker_Env.check_uvars = uu___90_661.FStar_TypeChecker_Env.check_uvars; FStar_TypeChecker_Env.use_eq = uu___90_661.FStar_TypeChecker_Env.use_eq; FStar_TypeChecker_Env.is_iface = uu___90_661.FStar_TypeChecker_Env.is_iface; FStar_TypeChecker_Env.admit = uu___90_661.FStar_TypeChecker_Env.admit; FStar_TypeChecker_Env.lax = uu___90_661.FStar_TypeChecker_Env.lax; FStar_TypeChecker_Env.lax_universes = uu___90_661.FStar_TypeChecker_Env.lax_universes; FStar_TypeChecker_Env.type_of = uu___90_661.FStar_TypeChecker_Env.type_of; FStar_TypeChecker_Env.universe_of = uu___90_661.FStar_TypeChecker_Env.universe_of; FStar_TypeChecker_Env.use_bv_sorts = uu___90_661.FStar_TypeChecker_Env.use_bv_sorts; FStar_TypeChecker_Env.qname_and_index = uu___90_661.FStar_TypeChecker_Env.qname_and_index})
-in (
-
-let precedes = (FStar_TypeChecker_Util.fvar_const env1 FStar_Parser_Const.precedes_lid)
-in (
-
-let decreases_clause = (fun bs c -> (
-
-let filter_types_and_functions = (fun bs1 -> (FStar_All.pipe_right bs1 (FStar_List.collect (fun uu____684 -> (match (uu____684) with
-| (b, uu____689) -> begin
-(
-
-let t = (
-
-let uu____691 = (FStar_Syntax_Util.unrefine b.FStar_Syntax_Syntax.sort)
-in (FStar_TypeChecker_Normalize.unfold_whnf env1 uu____691))
-in (match (t.FStar_Syntax_Syntax.n) with
-| FStar_Syntax_Syntax.Tm_type (uu____693) -> begin
-[]
-end
-| FStar_Syntax_Syntax.Tm_arrow (uu____694) -> begin
-[]
-end
-| uu____702 -> begin
-(
-
-let uu____703 = (FStar_Syntax_Syntax.bv_to_name b)
-in (uu____703)::[])
-end))
-end)))))
-in (
-
-let as_lex_list = (fun dec -> (
-
-let uu____708 = (FStar_Syntax_Util.head_and_args dec)
-in (match (uu____708) with
-| (head1, uu____719) -> begin
-(match (head1.FStar_Syntax_Syntax.n) with
-| FStar_Syntax_Syntax.Tm_fvar (fv) when (FStar_Syntax_Syntax.fv_eq_lid fv FStar_Parser_Const.lexcons_lid) -> begin
-dec
-end
-| uu____735 -> begin
-(mk_lex_list ((dec)::[]))
-end)
-end)))
-in (
-
-let cflags = (FStar_Syntax_Util.comp_flags c)
-in (
-
-let uu____738 = (FStar_All.pipe_right cflags (FStar_List.tryFind (fun uu___83_742 -> (match (uu___83_742) with
-| FStar_Syntax_Syntax.DECREASES (uu____743) -> begin
-true
-end
-| uu____746 -> begin
-false
-end))))
-in (match (uu____738) with
-| FStar_Pervasives_Native.Some (FStar_Syntax_Syntax.DECREASES (dec)) -> begin
-(as_lex_list dec)
-end
-| uu____750 -> begin
-(
-
-let xs = (FStar_All.pipe_right bs filter_types_and_functions)
-in (match (xs) with
-| (x)::[] -> begin
-x
-end
-| uu____756 -> begin
-(mk_lex_list xs)
-end))
-end))))))
-in (
-
-let previous_dec = (decreases_clause actuals expected_c)
-in (
-
-let guard_one_letrec = (fun uu____768 -> (match (uu____768) with
-| (l, t) -> begin
-(
-
-let uu____777 = (
-
-let uu____778 = (FStar_Syntax_Subst.compress t)
-in uu____778.FStar_Syntax_Syntax.n)
-in (match (uu____777) with
-| FStar_Syntax_Syntax.Tm_arrow (formals, c) -> begin
-(
-
-let formals1 = (FStar_All.pipe_right formals (FStar_List.map (fun uu____811 -> (match (uu____811) with
-| (x, imp) -> begin
-(
-
-let uu____818 = (FStar_Syntax_Syntax.is_null_bv x)
-in (match (uu____818) with
-| true -> begin
-(
-
-let uu____821 = (
-
-let uu____822 = (
-
-let uu____824 = (FStar_Syntax_Syntax.range_of_bv x)
-in FStar_Pervasives_Native.Some (uu____824))
-in (FStar_Syntax_Syntax.new_bv uu____822 x.FStar_Syntax_Syntax.sort))
-in ((uu____821), (imp)))
-end
-| uu____825 -> begin
-((x), (imp))
-end))
-end))))
-in (
-
-let uu____826 = (FStar_Syntax_Subst.open_comp formals1 c)
-in (match (uu____826) with
-| (formals2, c1) -> begin
-(
-
-let dec = (decreases_clause formals2 c1)
-in (
-
-let precedes1 = (
-
-let uu____839 = (
-
-let uu____840 = (
-
-let uu____841 = (FStar_Syntax_Syntax.as_arg dec)
-in (
-
-let uu____842 = (
-
-let uu____844 = (FStar_Syntax_Syntax.as_arg previous_dec)
-in (uu____844)::[])
-in (uu____841)::uu____842))
-in (FStar_Syntax_Syntax.mk_Tm_app precedes uu____840))
-in (uu____839 FStar_Pervasives_Native.None r))
-in (
-
-let uu____849 = (FStar_Util.prefix formals2)
-in (match (uu____849) with
-| (bs, (last1, imp)) -> begin
-(
-
-let last2 = (
-
-let uu___91_875 = last1
-in (
-
-let uu____876 = (FStar_Syntax_Util.refine last1 precedes1)
-in {FStar_Syntax_Syntax.ppname = uu___91_875.FStar_Syntax_Syntax.ppname; FStar_Syntax_Syntax.index = uu___91_875.FStar_Syntax_Syntax.index; FStar_Syntax_Syntax.sort = uu____876}))
-in (
-
-let refined_formals = (FStar_List.append bs ((((last2), (imp)))::[]))
-in (
-
-let t' = (FStar_Syntax_Util.arrow refined_formals c1)
-in ((
-
-let uu____893 = (FStar_TypeChecker_Env.debug env1 FStar_Options.Low)
-in (match (uu____893) with
-| true -> begin
-(
-
-let uu____894 = (FStar_Syntax_Print.lbname_to_string l)
-in (
-
-let uu____895 = (FStar_Syntax_Print.term_to_string t)
-in (
-
-let uu____896 = (FStar_Syntax_Print.term_to_string t')
-in (FStar_Util.print3 "Refined let rec %s\n\tfrom type %s\n\tto type %s\n" uu____894 uu____895 uu____896))))
-end
-| uu____897 -> begin
-()
-end));
-((l), (t'));
-))))
-end))))
-end)))
-end
-| uu____900 -> begin
-(FStar_Pervasives.raise (FStar_Errors.Error ((("Annotated type of \'let rec\' must be an arrow"), (t.FStar_Syntax_Syntax.pos)))))
-end))
-end))
-in (FStar_All.pipe_right letrecs (FStar_List.map guard_one_letrec))))))))
-end)
-end)))
-
-
-let rec tc_term : FStar_TypeChecker_Env.env  ->  FStar_Syntax_Syntax.term  ->  (FStar_Syntax_Syntax.term * FStar_Syntax_Syntax.lcomp * FStar_TypeChecker_Env.guard_t) = (fun env e -> (tc_maybe_toplevel_term (
-
-let uu___92_1172 = env
-in {FStar_TypeChecker_Env.solver = uu___92_1172.FStar_TypeChecker_Env.solver; FStar_TypeChecker_Env.range = uu___92_1172.FStar_TypeChecker_Env.range; FStar_TypeChecker_Env.curmodule = uu___92_1172.FStar_TypeChecker_Env.curmodule; FStar_TypeChecker_Env.gamma = uu___92_1172.FStar_TypeChecker_Env.gamma; FStar_TypeChecker_Env.gamma_cache = uu___92_1172.FStar_TypeChecker_Env.gamma_cache; FStar_TypeChecker_Env.modules = uu___92_1172.FStar_TypeChecker_Env.modules; FStar_TypeChecker_Env.expected_typ = uu___92_1172.FStar_TypeChecker_Env.expected_typ; FStar_TypeChecker_Env.sigtab = uu___92_1172.FStar_TypeChecker_Env.sigtab; FStar_TypeChecker_Env.is_pattern = uu___92_1172.FStar_TypeChecker_Env.is_pattern; FStar_TypeChecker_Env.instantiate_imp = uu___92_1172.FStar_TypeChecker_Env.instantiate_imp; FStar_TypeChecker_Env.effects = uu___92_1172.FStar_TypeChecker_Env.effects; FStar_TypeChecker_Env.generalize = uu___92_1172.FStar_TypeChecker_Env.generalize; FStar_TypeChecker_Env.letrecs = uu___92_1172.FStar_TypeChecker_Env.letrecs; FStar_TypeChecker_Env.top_level = false; FStar_TypeChecker_Env.check_uvars = uu___92_1172.FStar_TypeChecker_Env.check_uvars; FStar_TypeChecker_Env.use_eq = uu___92_1172.FStar_TypeChecker_Env.use_eq; FStar_TypeChecker_Env.is_iface = uu___92_1172.FStar_TypeChecker_Env.is_iface; FStar_TypeChecker_Env.admit = uu___92_1172.FStar_TypeChecker_Env.admit; FStar_TypeChecker_Env.lax = uu___92_1172.FStar_TypeChecker_Env.lax; FStar_TypeChecker_Env.lax_universes = uu___92_1172.FStar_TypeChecker_Env.lax_universes; FStar_TypeChecker_Env.type_of = uu___92_1172.FStar_TypeChecker_Env.type_of; FStar_TypeChecker_Env.universe_of = uu___92_1172.FStar_TypeChecker_Env.universe_of; FStar_TypeChecker_Env.use_bv_sorts = uu___92_1172.FStar_TypeChecker_Env.use_bv_sorts; FStar_TypeChecker_Env.qname_and_index = uu___92_1172.FStar_TypeChecker_Env.qname_and_index}) e))
-and tc_maybe_toplevel_term : FStar_TypeChecker_Env.env  ->  FStar_Syntax_Syntax.term  ->  (FStar_Syntax_Syntax.term * FStar_Syntax_Syntax.lcomp * FStar_TypeChecker_Env.guard_t) = (fun env e -> (
-
-let env1 = (match ((e.FStar_Syntax_Syntax.pos = FStar_Range.dummyRange)) with
-| true -> begin
-env
-end
-| uu____1179 -> begin
-(FStar_TypeChecker_Env.set_range env e.FStar_Syntax_Syntax.pos)
-end)
-in ((
-
-let uu____1181 = (FStar_TypeChecker_Env.debug env1 FStar_Options.Low)
-in (match (uu____1181) with
-| true -> begin
-(
-
-let uu____1182 = (
-
-let uu____1183 = (FStar_TypeChecker_Env.get_range env1)
-in (FStar_All.pipe_left FStar_Range.string_of_range uu____1183))
-in (
-
-let uu____1184 = (FStar_Syntax_Print.tag_of_term e)
-in (FStar_Util.print2 "%s (%s)\n" uu____1182 uu____1184)))
-end
-| uu____1185 -> begin
-()
-end));
-(
-
-let top = (FStar_Syntax_Subst.compress e)
-in (match (top.FStar_Syntax_Syntax.n) with
-| FStar_Syntax_Syntax.Tm_delayed (uu____1190) -> begin
-(failwith "Impossible")
-end
-| FStar_Syntax_Syntax.Tm_uinst (uu____1214) -> begin
-(tc_value env1 e)
-end
-| FStar_Syntax_Syntax.Tm_uvar (uu____1219) -> begin
-(tc_value env1 e)
-end
-| FStar_Syntax_Syntax.Tm_bvar (uu____1228) -> begin
-(tc_value env1 e)
-end
-| FStar_Syntax_Syntax.Tm_name (uu____1229) -> begin
-(tc_value env1 e)
-end
-| FStar_Syntax_Syntax.Tm_fvar (uu____1230) -> begin
-(tc_value env1 e)
-end
-| FStar_Syntax_Syntax.Tm_constant (uu____1231) -> begin
-(tc_value env1 e)
-end
-| FStar_Syntax_Syntax.Tm_abs (uu____1232) -> begin
-(tc_value env1 e)
-end
-| FStar_Syntax_Syntax.Tm_arrow (uu____1247) -> begin
-(tc_value env1 e)
-end
-| FStar_Syntax_Syntax.Tm_refine (uu____1255) -> begin
-(tc_value env1 e)
-end
-| FStar_Syntax_Syntax.Tm_type (uu____1260) -> begin
-(tc_value env1 e)
-end
-| FStar_Syntax_Syntax.Tm_unknown -> begin
-(tc_value env1 e)
-end
-| FStar_Syntax_Syntax.Tm_meta (e1, FStar_Syntax_Syntax.Meta_desugared (FStar_Syntax_Syntax.Meta_smt_pat)) -> begin
-(
-
-let uu____1266 = (tc_tot_or_gtot_term env1 e1)
-in (match (uu____1266) with
-| (e2, c, g) -> begin
-(
-
-let g1 = (
-
-let uu___93_1277 = g
-in {FStar_TypeChecker_Env.guard_f = FStar_TypeChecker_Common.Trivial; FStar_TypeChecker_Env.deferred = uu___93_1277.FStar_TypeChecker_Env.deferred; FStar_TypeChecker_Env.univ_ineqs = uu___93_1277.FStar_TypeChecker_Env.univ_ineqs; FStar_TypeChecker_Env.implicits = uu___93_1277.FStar_TypeChecker_Env.implicits})
-in ((e2), (c), (g1)))
-end))
-end
-| FStar_Syntax_Syntax.Tm_meta (e1, FStar_Syntax_Syntax.Meta_pattern (pats)) -> begin
-(
-
-let uu____1290 = (FStar_Syntax_Util.type_u ())
-in (match (uu____1290) with
-| (t, u) -> begin
-(
-
-let uu____1298 = (tc_check_tot_or_gtot_term env1 e1 t)
-in (match (uu____1298) with
-| (e2, c, g) -> begin
-(
-
-let uu____1308 = (
-
-let uu____1317 = (FStar_TypeChecker_Env.clear_expected_typ env1)
-in (match (uu____1317) with
-| (env2, uu____1330) -> begin
-(tc_pats env2 pats)
-end))
-in (match (uu____1308) with
-| (pats1, g') -> begin
-(
-
-let g'1 = (
-
-let uu___94_1351 = g'
-in {FStar_TypeChecker_Env.guard_f = FStar_TypeChecker_Common.Trivial; FStar_TypeChecker_Env.deferred = uu___94_1351.FStar_TypeChecker_Env.deferred; FStar_TypeChecker_Env.univ_ineqs = uu___94_1351.FStar_TypeChecker_Env.univ_ineqs; FStar_TypeChecker_Env.implicits = uu___94_1351.FStar_TypeChecker_Env.implicits})
-in (
-
-let uu____1352 = ((FStar_Syntax_Syntax.mk (FStar_Syntax_Syntax.Tm_meta (((e2), (FStar_Syntax_Syntax.Meta_pattern (pats1)))))) (FStar_Pervasives_Native.Some (t.FStar_Syntax_Syntax.n)) top.FStar_Syntax_Syntax.pos)
-in (
-
-let uu____1363 = (FStar_TypeChecker_Rel.conj_guard g g'1)
-in ((uu____1352), (c), (uu____1363)))))
-end))
-end))
-end))
-end
-| FStar_Syntax_Syntax.Tm_meta (e1, FStar_Syntax_Syntax.Meta_desugared (FStar_Syntax_Syntax.Sequence)) -> begin
-(
-
-let uu____1371 = (
-
-let uu____1372 = (FStar_Syntax_Subst.compress e1)
-in uu____1372.FStar_Syntax_Syntax.n)
-in (match (uu____1371) with
-| FStar_Syntax_Syntax.Tm_let ((uu____1378, ({FStar_Syntax_Syntax.lbname = x; FStar_Syntax_Syntax.lbunivs = uu____1380; FStar_Syntax_Syntax.lbtyp = uu____1381; FStar_Syntax_Syntax.lbeff = uu____1382; FStar_Syntax_Syntax.lbdef = e11})::[]), e2) -> begin
-(
-
-let uu____1400 = (
-
-let uu____1404 = (FStar_TypeChecker_Env.set_expected_typ env1 FStar_TypeChecker_Common.t_unit)
-in (tc_term uu____1404 e11))
-in (match (uu____1400) with
-| (e12, c1, g1) -> begin
-(
-
-let uu____1411 = (tc_term env1 e2)
-in (match (uu____1411) with
-| (e21, c2, g2) -> begin
-(
-
-let c = (FStar_TypeChecker_Util.bind e12.FStar_Syntax_Syntax.pos env1 (FStar_Pervasives_Native.Some (e12)) c1 ((FStar_Pervasives_Native.None), (c2)))
-in (
-
-let e13 = (FStar_TypeChecker_Util.maybe_lift env1 e12 c1.FStar_Syntax_Syntax.eff_name c.FStar_Syntax_Syntax.eff_name c1.FStar_Syntax_Syntax.res_typ)
-in (
-
-let e22 = (FStar_TypeChecker_Util.maybe_lift env1 e21 c2.FStar_Syntax_Syntax.eff_name c.FStar_Syntax_Syntax.eff_name c2.FStar_Syntax_Syntax.res_typ)
-in (
-
-let e3 = (
-
-let uu____1428 = (
-
-let uu____1431 = (
-
-let uu____1432 = (
-
-let uu____1440 = (
-
-let uu____1444 = (
-
-let uu____1446 = (FStar_Syntax_Syntax.mk_lb ((x), ([]), (c1.FStar_Syntax_Syntax.eff_name), (FStar_TypeChecker_Common.t_unit), (e13)))
-in (uu____1446)::[])
-in ((false), (uu____1444)))
-in ((uu____1440), (e22)))
-in FStar_Syntax_Syntax.Tm_let (uu____1432))
-in (FStar_Syntax_Syntax.mk uu____1431))
-in (uu____1428 (FStar_Pervasives_Native.Some (c.FStar_Syntax_Syntax.res_typ.FStar_Syntax_Syntax.n)) e1.FStar_Syntax_Syntax.pos))
-in (
-
-let e4 = (FStar_TypeChecker_Util.maybe_monadic env1 e3 c.FStar_Syntax_Syntax.eff_name c.FStar_Syntax_Syntax.res_typ)
-in (
-
-let e5 = ((FStar_Syntax_Syntax.mk (FStar_Syntax_Syntax.Tm_meta (((e4), (FStar_Syntax_Syntax.Meta_desugared (FStar_Syntax_Syntax.Sequence)))))) (FStar_Pervasives_Native.Some (c.FStar_Syntax_Syntax.res_typ.FStar_Syntax_Syntax.n)) top.FStar_Syntax_Syntax.pos)
-in (
-
-let uu____1476 = (FStar_TypeChecker_Rel.conj_guard g1 g2)
-in ((e5), (c), (uu____1476)))))))))
-end))
-end))
-end
-| uu____1479 -> begin
-(
-
-let uu____1480 = (tc_term env1 e1)
-in (match (uu____1480) with
-| (e2, c, g) -> begin
-(
-
-let e3 = ((FStar_Syntax_Syntax.mk (FStar_Syntax_Syntax.Tm_meta (((e2), (FStar_Syntax_Syntax.Meta_desugared (FStar_Syntax_Syntax.Sequence)))))) (FStar_Pervasives_Native.Some (c.FStar_Syntax_Syntax.res_typ.FStar_Syntax_Syntax.n)) top.FStar_Syntax_Syntax.pos)
-in ((e3), (c), (g)))
-end))
-end))
-end
-| FStar_Syntax_Syntax.Tm_meta (e1, FStar_Syntax_Syntax.Meta_monadic (uu____1504)) -> begin
-(tc_term env1 e1)
-end
-| FStar_Syntax_Syntax.Tm_meta (e1, m) -> begin
-(
-
-let uu____1519 = (tc_term env1 e1)
-in (match (uu____1519) with
-| (e2, c, g) -> begin
-(
-
-let e3 = ((FStar_Syntax_Syntax.mk (FStar_Syntax_Syntax.Tm_meta (((e2), (m))))) (FStar_Pervasives_Native.Some (c.FStar_Syntax_Syntax.res_typ.FStar_Syntax_Syntax.n)) top.FStar_Syntax_Syntax.pos)
-in ((e3), (c), (g)))
-end))
-end
-| FStar_Syntax_Syntax.Tm_ascribed (e1, (FStar_Util.Inr (expected_c), topt), uu____1545) -> begin
-(
-
-let uu____1581 = (FStar_TypeChecker_Env.clear_expected_typ env1)
-in (match (uu____1581) with
-| (env0, uu____1589) -> begin
-(
-
-let uu____1592 = (tc_comp env0 expected_c)
-in (match (uu____1592) with
-| (expected_c1, uu____1600, g) -> begin
-(
-
-let t_res = (FStar_Syntax_Util.comp_result expected_c1)
-in (
-
-let uu____1605 = (
-
-let uu____1609 = (FStar_TypeChecker_Env.set_expected_typ env0 t_res)
-in (tc_term uu____1609 e1))
-in (match (uu____1605) with
-| (e2, c', g') -> begin
-(
-
-let uu____1616 = (
-
-let uu____1620 = (
-
-let uu____1623 = (c'.FStar_Syntax_Syntax.comp ())
-in ((e2), (uu____1623)))
-in (check_expected_effect env0 (FStar_Pervasives_Native.Some (expected_c1)) uu____1620))
-in (match (uu____1616) with
-| (e3, expected_c2, g'') -> begin
-(
-
-let e4 = ((FStar_Syntax_Syntax.mk (FStar_Syntax_Syntax.Tm_ascribed (((e3), (((FStar_Util.Inl (t_res)), (FStar_Pervasives_Native.None))), (FStar_Pervasives_Native.Some ((FStar_Syntax_Util.comp_effect_name expected_c2))))))) (FStar_Pervasives_Native.Some (t_res.FStar_Syntax_Syntax.n)) top.FStar_Syntax_Syntax.pos)
-in (
-
-let lc = (FStar_Syntax_Util.lcomp_of_comp expected_c2)
-in (
-
-let f = (
-
-let uu____1674 = (FStar_TypeChecker_Rel.conj_guard g' g'')
-in (FStar_TypeChecker_Rel.conj_guard g uu____1674))
-in (
-
-let topt1 = (tc_tactic_opt env0 topt)
-in (
-
-let f1 = (match (topt1) with
-| FStar_Pervasives_Native.None -> begin
-f
-end
-| FStar_Pervasives_Native.Some (tactic) -> begin
-(FStar_TypeChecker_Rel.map_guard f (FStar_TypeChecker_Common.mk_by_tactic tactic))
-end)
-in (
-
-let uu____1679 = (comp_check_expected_typ env1 e4 lc)
-in (match (uu____1679) with
-| (e5, c, f2) -> begin
-(
-
-let uu____1689 = (FStar_TypeChecker_Rel.conj_guard f1 f2)
-in ((e5), (c), (uu____1689)))
-end)))))))
-end))
-end)))
-end))
-end))
-end
-| FStar_Syntax_Syntax.Tm_ascribed (e1, (FStar_Util.Inl (t), topt), uu____1693) -> begin
-(
-
-let uu____1729 = (FStar_Syntax_Util.type_u ())
-in (match (uu____1729) with
-| (k, u) -> begin
-(
-
-let uu____1737 = (tc_check_tot_or_gtot_term env1 t k)
-in (match (uu____1737) with
-| (t1, uu____1745, f) -> begin
-(
-
-let uu____1747 = (
-
-let uu____1751 = (FStar_TypeChecker_Env.set_expected_typ env1 t1)
-in (tc_term uu____1751 e1))
-in (match (uu____1747) with
-| (e2, c, g) -> begin
-(
-
-let uu____1758 = (
-
-let uu____1761 = (FStar_TypeChecker_Env.set_range env1 t1.FStar_Syntax_Syntax.pos)
-in (FStar_TypeChecker_Util.strengthen_precondition (FStar_Pervasives_Native.Some ((fun uu____1764 -> FStar_TypeChecker_Err.ill_kinded_type))) uu____1761 e2 c f))
-in (match (uu____1758) with
-| (c1, f1) -> begin
-(
-
-let uu____1770 = (
-
-let uu____1774 = ((FStar_Syntax_Syntax.mk (FStar_Syntax_Syntax.Tm_ascribed (((e2), (((FStar_Util.Inl (t1)), (FStar_Pervasives_Native.None))), (FStar_Pervasives_Native.Some (c1.FStar_Syntax_Syntax.eff_name)))))) (FStar_Pervasives_Native.Some (t1.FStar_Syntax_Syntax.n)) top.FStar_Syntax_Syntax.pos)
-in (comp_check_expected_typ env1 uu____1774 c1))
-in (match (uu____1770) with
-| (e3, c2, f2) -> begin
-(
-
-let uu____1810 = (
-
-let uu____1811 = (FStar_TypeChecker_Rel.conj_guard g f2)
-in (FStar_TypeChecker_Rel.conj_guard f1 uu____1811))
-in ((e3), (c2), (uu____1810)))
-end))
-end))
-end))
-end))
-end))
-end
-| FStar_Syntax_Syntax.Tm_app ({FStar_Syntax_Syntax.n = FStar_Syntax_Syntax.Tm_constant (FStar_Const.Const_reify); FStar_Syntax_Syntax.tk = uu____1812; FStar_Syntax_Syntax.pos = uu____1813; FStar_Syntax_Syntax.vars = uu____1814}, (a)::(hd1)::rest) -> begin
-(
-
-let rest1 = (hd1)::rest
-in (
-
-let uu____1858 = (FStar_Syntax_Util.head_and_args top)
-in (match (uu____1858) with
-| (unary_op, uu____1872) -> begin
-(
-
-let head1 = (
-
-let uu____1890 = (FStar_Range.union_ranges unary_op.FStar_Syntax_Syntax.pos (FStar_Pervasives_Native.fst a).FStar_Syntax_Syntax.pos)
-in ((FStar_Syntax_Syntax.mk (FStar_Syntax_Syntax.Tm_app (((unary_op), ((a)::[]))))) FStar_Pervasives_Native.None uu____1890))
-in (
-
-let t = ((FStar_Syntax_Syntax.mk (FStar_Syntax_Syntax.Tm_app (((head1), (rest1))))) FStar_Pervasives_Native.None top.FStar_Syntax_Syntax.pos)
-in (tc_term env1 t)))
-end)))
-end
-| FStar_Syntax_Syntax.Tm_app ({FStar_Syntax_Syntax.n = FStar_Syntax_Syntax.Tm_constant (FStar_Const.Const_reflect (uu____1934)); FStar_Syntax_Syntax.tk = uu____1935; FStar_Syntax_Syntax.pos = uu____1936; FStar_Syntax_Syntax.vars = uu____1937}, (a)::(hd1)::rest) -> begin
-(
-
-let rest1 = (hd1)::rest
-in (
-
-let uu____1981 = (FStar_Syntax_Util.head_and_args top)
-in (match (uu____1981) with
-| (unary_op, uu____1995) -> begin
-(
-
-let head1 = (
-
-let uu____2013 = (FStar_Range.union_ranges unary_op.FStar_Syntax_Syntax.pos (FStar_Pervasives_Native.fst a).FStar_Syntax_Syntax.pos)
-in ((FStar_Syntax_Syntax.mk (FStar_Syntax_Syntax.Tm_app (((unary_op), ((a)::[]))))) FStar_Pervasives_Native.None uu____2013))
-in (
-
-let t = ((FStar_Syntax_Syntax.mk (FStar_Syntax_Syntax.Tm_app (((head1), (rest1))))) FStar_Pervasives_Native.None top.FStar_Syntax_Syntax.pos)
-in (tc_term env1 t)))
-end)))
-end
-| FStar_Syntax_Syntax.Tm_app ({FStar_Syntax_Syntax.n = FStar_Syntax_Syntax.Tm_constant (FStar_Const.Const_reify); FStar_Syntax_Syntax.tk = uu____2057; FStar_Syntax_Syntax.pos = uu____2058; FStar_Syntax_Syntax.vars = uu____2059}, ((e1, aqual))::[]) -> begin
-((match ((FStar_Option.isSome aqual)) with
-| true -> begin
-(FStar_Errors.warn e1.FStar_Syntax_Syntax.pos "Qualifier on argument to reify is irrelevant and will be ignored")
-end
-| uu____2084 -> begin
-()
-end);
-(
-
-let uu____2085 = (
-
-let uu____2089 = (FStar_TypeChecker_Env.clear_expected_typ env1)
-in (match (uu____2089) with
-| (env0, uu____2097) -> begin
-(tc_term env0 e1)
-end))
-in (match (uu____2085) with
-| (e2, c, g) -> begin
-(
-
-let uu____2106 = (FStar_Syntax_Util.head_and_args top)
-in (match (uu____2106) with
-| (reify_op, uu____2120) -> begin
-(
-
-let u_c = (
-
-let uu____2136 = (tc_term env1 c.FStar_Syntax_Syntax.res_typ)
-in (match (uu____2136) with
-| (uu____2140, c', uu____2142) -> begin
-(
-
-let uu____2143 = (
-
-let uu____2144 = (FStar_Syntax_Subst.compress c'.FStar_Syntax_Syntax.res_typ)
-in uu____2144.FStar_Syntax_Syntax.n)
-in (match (uu____2143) with
-| FStar_Syntax_Syntax.Tm_type (u) -> begin
-u
-end
-| uu____2148 -> begin
-(
-
-let uu____2149 = (FStar_Syntax_Util.type_u ())
-in (match (uu____2149) with
-| (t, u) -> begin
-(
-
-let g_opt = (FStar_TypeChecker_Rel.try_teq true env1 c'.FStar_Syntax_Syntax.res_typ t)
-in ((match (g_opt) with
-| FStar_Pervasives_Native.Some (g') -> begin
-(FStar_TypeChecker_Rel.force_trivial_guard env1 g')
-end
-| FStar_Pervasives_Native.None -> begin
-(
-
-let uu____2158 = (
-
-let uu____2159 = (FStar_Syntax_Print.lcomp_to_string c')
-in (
-
-let uu____2160 = (FStar_Syntax_Print.term_to_string c.FStar_Syntax_Syntax.res_typ)
-in (
-
-let uu____2161 = (FStar_Syntax_Print.term_to_string c'.FStar_Syntax_Syntax.res_typ)
-in (FStar_Util.format3 "Unexpected result type of computation. The computation type %s of the term %s should have type Type n for some level n but has type %s" uu____2159 uu____2160 uu____2161))))
-in (failwith uu____2158))
-end);
-u;
-))
-end))
-end))
-end))
-in (
-
-let repr = (
-
-let uu____2163 = (c.FStar_Syntax_Syntax.comp ())
-in (FStar_TypeChecker_Env.reify_comp env1 uu____2163 u_c))
-in (
-
-let e3 = ((FStar_Syntax_Syntax.mk (FStar_Syntax_Syntax.Tm_app (((reify_op), ((((e2), (aqual)))::[]))))) (FStar_Pervasives_Native.Some (repr.FStar_Syntax_Syntax.n)) top.FStar_Syntax_Syntax.pos)
-in (
-
-let c1 = (
-
-let uu____2185 = (FStar_Syntax_Syntax.mk_Total repr)
-in (FStar_All.pipe_right uu____2185 FStar_Syntax_Util.lcomp_of_comp))
-in (
-
-let uu____2186 = (comp_check_expected_typ env1 e3 c1)
-in (match (uu____2186) with
-| (e4, c2, g') -> begin
-(
-
-let uu____2196 = (FStar_TypeChecker_Rel.conj_guard g g')
-in ((e4), (c2), (uu____2196)))
-end))))))
-end))
-end));
-)
-end
-| FStar_Syntax_Syntax.Tm_app ({FStar_Syntax_Syntax.n = FStar_Syntax_Syntax.Tm_constant (FStar_Const.Const_reflect (l)); FStar_Syntax_Syntax.tk = uu____2198; FStar_Syntax_Syntax.pos = uu____2199; FStar_Syntax_Syntax.vars = uu____2200}, ((e1, aqual))::[]) -> begin
-((match ((FStar_Option.isSome aqual)) with
-| true -> begin
-(FStar_Errors.warn e1.FStar_Syntax_Syntax.pos "Qualifier on argument to reflect is irrelevant and will be ignored")
-end
-| uu____2225 -> begin
-()
-end);
-(
-
-let no_reflect = (fun uu____2232 -> (
-
-let uu____2233 = (
-
-let uu____2234 = (
-
-let uu____2237 = (FStar_Util.format1 "Effect %s cannot be reified" l.FStar_Ident.str)
-in ((uu____2237), (e1.FStar_Syntax_Syntax.pos)))
-in FStar_Errors.Error (uu____2234))
-in (FStar_Pervasives.raise uu____2233)))
-in (
-
-let uu____2241 = (FStar_Syntax_Util.head_and_args top)
-in (match (uu____2241) with
-| (reflect_op, uu____2255) -> begin
-(
-
-let uu____2270 = (FStar_TypeChecker_Env.effect_decl_opt env1 l)
-in (match (uu____2270) with
-| FStar_Pervasives_Native.None -> begin
-(no_reflect ())
-end
-| FStar_Pervasives_Native.Some (ed, qualifiers) -> begin
-(
-
-let uu____2288 = (
-
-let uu____2289 = (FStar_All.pipe_right qualifiers FStar_Syntax_Syntax.contains_reflectable)
-in (not (uu____2289)))
-in (match (uu____2288) with
-| true -> begin
-(no_reflect ())
-end
-| uu____2294 -> begin
-(
-
-let uu____2295 = (FStar_TypeChecker_Env.clear_expected_typ env1)
-in (match (uu____2295) with
-| (env_no_ex, topt) -> begin
-(
-
-let uu____2306 = (
-
-let u = (FStar_TypeChecker_Env.new_u_univ ())
-in (
-
-let repr = (FStar_TypeChecker_Env.inst_effect_fun_with ((u)::[]) env1 ed (([]), (ed.FStar_Syntax_Syntax.repr)))
-in (
-
-let t = (
-
-let uu____2321 = (
-
-let uu____2324 = (
-
-let uu____2325 = (
-
-let uu____2335 = (
-
-let uu____2337 = (FStar_Syntax_Syntax.as_arg FStar_Syntax_Syntax.tun)
-in (
-
-let uu____2338 = (
-
-let uu____2340 = (FStar_Syntax_Syntax.as_arg FStar_Syntax_Syntax.tun)
-in (uu____2340)::[])
-in (uu____2337)::uu____2338))
-in ((repr), (uu____2335)))
-in FStar_Syntax_Syntax.Tm_app (uu____2325))
-in (FStar_Syntax_Syntax.mk uu____2324))
-in (uu____2321 FStar_Pervasives_Native.None top.FStar_Syntax_Syntax.pos))
-in (
-
-let uu____2350 = (
-
-let uu____2354 = (
-
-let uu____2355 = (FStar_TypeChecker_Env.clear_expected_typ env1)
-in (FStar_All.pipe_right uu____2355 FStar_Pervasives_Native.fst))
-in (tc_tot_or_gtot_term uu____2354 t))
-in (match (uu____2350) with
-| (t1, uu____2372, g) -> begin
-(
-
-let uu____2374 = (
-
-let uu____2375 = (FStar_Syntax_Subst.compress t1)
-in uu____2375.FStar_Syntax_Syntax.n)
-in (match (uu____2374) with
-| FStar_Syntax_Syntax.Tm_app (uu____2386, ((res, uu____2388))::((wp, uu____2390))::[]) -> begin
-((t1), (res), (wp), (g))
-end
-| uu____2424 -> begin
-(failwith "Impossible")
-end))
-end)))))
-in (match (uu____2306) with
-| (expected_repr_typ, res_typ, wp, g0) -> begin
-(
-
-let uu____2448 = (
-
-let uu____2451 = (tc_tot_or_gtot_term env_no_ex e1)
-in (match (uu____2451) with
-| (e2, c, g) -> begin
-((
-
-let uu____2461 = (
-
-let uu____2462 = (FStar_Syntax_Util.is_total_lcomp c)
-in (FStar_All.pipe_left Prims.op_Negation uu____2462))
-in (match (uu____2461) with
-| true -> begin
-(FStar_TypeChecker_Err.add_errors env1 (((("Expected Tot, got a GTot computation"), (e2.FStar_Syntax_Syntax.pos)))::[]))
-end
-| uu____2467 -> begin
-()
-end));
-(
-
-let uu____2468 = (FStar_TypeChecker_Rel.try_teq true env_no_ex c.FStar_Syntax_Syntax.res_typ expected_repr_typ)
-in (match (uu____2468) with
-| FStar_Pervasives_Native.None -> begin
-((
-
-let uu____2473 = (
-
-let uu____2477 = (
-
-let uu____2480 = (
-
-let uu____2481 = (FStar_Syntax_Print.term_to_string ed.FStar_Syntax_Syntax.repr)
-in (
-
-let uu____2482 = (FStar_Syntax_Print.term_to_string c.FStar_Syntax_Syntax.res_typ)
-in (FStar_Util.format2 "Expected an instance of %s; got %s" uu____2481 uu____2482)))
-in ((uu____2480), (e2.FStar_Syntax_Syntax.pos)))
-in (uu____2477)::[])
-in (FStar_TypeChecker_Err.add_errors env1 uu____2473));
-(
-
-let uu____2487 = (FStar_TypeChecker_Rel.conj_guard g g0)
-in ((e2), (uu____2487)));
-)
-end
-| FStar_Pervasives_Native.Some (g') -> begin
-(
-
-let uu____2489 = (
-
-let uu____2490 = (FStar_TypeChecker_Rel.conj_guard g g0)
-in (FStar_TypeChecker_Rel.conj_guard g' uu____2490))
-in ((e2), (uu____2489)))
-end));
-)
-end))
-in (match (uu____2448) with
-| (e2, g) -> begin
-(
-
-let c = (
-
-let uu____2497 = (
-
-let uu____2498 = (
-
-let uu____2499 = (
-
-let uu____2500 = (env1.FStar_TypeChecker_Env.universe_of env1 res_typ)
-in (uu____2500)::[])
-in (
-
-let uu____2501 = (
-
-let uu____2507 = (FStar_Syntax_Syntax.as_arg wp)
-in (uu____2507)::[])
-in {FStar_Syntax_Syntax.comp_univs = uu____2499; FStar_Syntax_Syntax.effect_name = ed.FStar_Syntax_Syntax.mname; FStar_Syntax_Syntax.result_typ = res_typ; FStar_Syntax_Syntax.effect_args = uu____2501; FStar_Syntax_Syntax.flags = []}))
-in (FStar_Syntax_Syntax.mk_Comp uu____2498))
-in (FStar_All.pipe_right uu____2497 FStar_Syntax_Util.lcomp_of_comp))
-in (
-
-let e3 = ((FStar_Syntax_Syntax.mk (FStar_Syntax_Syntax.Tm_app (((reflect_op), ((((e2), (aqual)))::[]))))) (FStar_Pervasives_Native.Some (res_typ.FStar_Syntax_Syntax.n)) top.FStar_Syntax_Syntax.pos)
-in (
-
-let uu____2528 = (comp_check_expected_typ env1 e3 c)
-in (match (uu____2528) with
-| (e4, c1, g') -> begin
-(
-
-let uu____2538 = (FStar_TypeChecker_Rel.conj_guard g' g)
-in ((e4), (c1), (uu____2538)))
-end))))
-end))
-end))
-end))
-end))
-end))
-end)));
-)
-end
-| FStar_Syntax_Syntax.Tm_app (head1, args) -> begin
-(
-
-let env0 = env1
-in (
-
-let env2 = (
-
-let uu____2557 = (
-
-let uu____2558 = (FStar_TypeChecker_Env.clear_expected_typ env1)
-in (FStar_All.pipe_right uu____2558 FStar_Pervasives_Native.fst))
-in (FStar_All.pipe_right uu____2557 instantiate_both))
-in ((
-
-let uu____2567 = (FStar_TypeChecker_Env.debug env2 FStar_Options.High)
-in (match (uu____2567) with
-| true -> begin
-(
-
-let uu____2568 = (FStar_Range.string_of_range top.FStar_Syntax_Syntax.pos)
-in (
-
-let uu____2569 = (FStar_Syntax_Print.term_to_string top)
-in (FStar_Util.print2 "(%s) Checking app %s\n" uu____2568 uu____2569)))
-end
-| uu____2570 -> begin
-()
-end));
-(
-
-let uu____2571 = (tc_term (no_inst env2) head1)
-in (match (uu____2571) with
-| (head2, chead, g_head) -> begin
-(
-
-let uu____2581 = (
-
-let uu____2585 = ((not (env2.FStar_TypeChecker_Env.lax)) && (FStar_TypeChecker_Util.short_circuit_head head2))
-in (match (uu____2585) with
-| true -> begin
-(
-
-let uu____2589 = (
-
-let uu____2593 = (FStar_TypeChecker_Env.expected_typ env0)
-in (check_short_circuit_args env2 head2 chead g_head args uu____2593))
-in (match (uu____2589) with
-| (e1, c, g) -> begin
-(
-
-let c1 = (
-
-let uu____2602 = (((FStar_TypeChecker_Env.should_verify env2) && (
-
-let uu____2603 = (FStar_Syntax_Util.is_lcomp_partial_return c)
-in (not (uu____2603)))) && (FStar_Syntax_Util.is_pure_or_ghost_lcomp c))
-in (match (uu____2602) with
-| true -> begin
-(FStar_TypeChecker_Util.maybe_assume_result_eq_pure_term env2 e1 c)
-end
-| uu____2604 -> begin
-c
-end))
-in ((e1), (c1), (g)))
-end))
-end
-| uu____2605 -> begin
-(
-
-let uu____2606 = (FStar_TypeChecker_Env.expected_typ env0)
-in (check_application_args env2 head2 chead g_head args uu____2606))
-end))
-in (match (uu____2581) with
-| (e1, c, g) -> begin
-((
-
-let uu____2615 = (FStar_TypeChecker_Env.debug env2 FStar_Options.Extreme)
-in (match (uu____2615) with
-| true -> begin
-(
-
-let uu____2616 = (FStar_TypeChecker_Rel.print_pending_implicits g)
-in (FStar_Util.print1 "Introduced {%s} implicits in application\n" uu____2616))
-end
-| uu____2617 -> begin
-()
-end));
-(
-
-let uu____2618 = (comp_check_expected_typ env0 e1 c)
-in (match (uu____2618) with
-| (e2, c1, g') -> begin
-(
-
-let gimp = (
-
-let uu____2629 = (
-
-let uu____2630 = (FStar_Syntax_Subst.compress head2)
-in uu____2630.FStar_Syntax_Syntax.n)
-in (match (uu____2629) with
-| FStar_Syntax_Syntax.Tm_uvar (u, uu____2634) -> begin
-(
-
-let imp = (("head of application is a uvar"), (env0), (u), (e2), (c1.FStar_Syntax_Syntax.res_typ), (head2.FStar_Syntax_Syntax.pos))
-in (
-
-let uu___95_2666 = FStar_TypeChecker_Rel.trivial_guard
-in {FStar_TypeChecker_Env.guard_f = uu___95_2666.FStar_TypeChecker_Env.guard_f; FStar_TypeChecker_Env.deferred = uu___95_2666.FStar_TypeChecker_Env.deferred; FStar_TypeChecker_Env.univ_ineqs = uu___95_2666.FStar_TypeChecker_Env.univ_ineqs; FStar_TypeChecker_Env.implicits = (imp)::[]}))
-end
-| uu____2691 -> begin
-FStar_TypeChecker_Rel.trivial_guard
-end))
-in (
-
-let gres = (
-
-let uu____2693 = (FStar_TypeChecker_Rel.conj_guard g' gimp)
-in (FStar_TypeChecker_Rel.conj_guard g uu____2693))
-in ((
-
-let uu____2695 = (FStar_TypeChecker_Env.debug env2 FStar_Options.Extreme)
-in (match (uu____2695) with
-| true -> begin
-(
-
-let uu____2696 = (FStar_Syntax_Print.term_to_string e2)
-in (
-
-let uu____2697 = (FStar_TypeChecker_Rel.guard_to_string env2 gres)
-in (FStar_Util.print2 "Guard from application node %s is %s\n" uu____2696 uu____2697)))
-end
-| uu____2698 -> begin
-()
-end));
-((e2), (c1), (gres));
-)))
-end));
-)
-end))
-end));
-)))
-end
-| FStar_Syntax_Syntax.Tm_match (e1, eqns) -> begin
-(
-
-let uu____2727 = (FStar_TypeChecker_Env.clear_expected_typ env1)
-in (match (uu____2727) with
-| (env11, topt) -> begin
-(
-
-let env12 = (instantiate_both env11)
-in (
-
-let uu____2739 = (tc_term env12 e1)
-in (match (uu____2739) with
-| (e11, c1, g1) -> begin
-(
-
-let uu____2749 = (match (topt) with
-| FStar_Pervasives_Native.Some (t) -> begin
-((env1), (t))
-end
-| FStar_Pervasives_Native.None -> begin
-(
-
-let uu____2755 = (FStar_Syntax_Util.type_u ())
-in (match (uu____2755) with
-| (k, uu____2761) -> begin
-(
-
-let res_t = (FStar_TypeChecker_Util.new_uvar env1 k)
-in (
-
-let uu____2763 = (FStar_TypeChecker_Env.set_expected_typ env1 res_t)
-in ((uu____2763), (res_t))))
-end))
-end)
-in (match (uu____2749) with
-| (env_branches, res_t) -> begin
-((
-
-let uu____2770 = (FStar_TypeChecker_Env.debug env1 FStar_Options.Extreme)
-in (match (uu____2770) with
-| true -> begin
-(
-
-let uu____2771 = (FStar_Syntax_Print.term_to_string res_t)
-in (FStar_Util.print1 "Tm_match: expected type of branches is %s\n" uu____2771))
-end
-| uu____2772 -> begin
-()
-end));
-(
-
-let guard_x = (FStar_Syntax_Syntax.new_bv (FStar_Pervasives_Native.Some (e11.FStar_Syntax_Syntax.pos)) c1.FStar_Syntax_Syntax.res_typ)
-in (
-
-let t_eqns = (FStar_All.pipe_right eqns (FStar_List.map (tc_eqn guard_x env_branches)))
-in (
-
-let uu____2822 = (
-
-let uu____2825 = (FStar_List.fold_right (fun uu____2844 uu____2845 -> (match (((uu____2844), (uu____2845))) with
-| ((uu____2877, f, c, g), (caccum, gaccum)) -> begin
-(
-
-let uu____2910 = (FStar_TypeChecker_Rel.conj_guard g gaccum)
-in (((((f), (c)))::caccum), (uu____2910)))
-end)) t_eqns (([]), (FStar_TypeChecker_Rel.trivial_guard)))
-in (match (uu____2825) with
-| (cases, g) -> begin
-(
-
-let uu____2931 = (FStar_TypeChecker_Util.bind_cases env1 res_t cases)
-in ((uu____2931), (g)))
-end))
-in (match (uu____2822) with
-| (c_branches, g_branches) -> begin
-(
-
-let cres = (FStar_TypeChecker_Util.bind e11.FStar_Syntax_Syntax.pos env1 (FStar_Pervasives_Native.Some (e11)) c1 ((FStar_Pervasives_Native.Some (guard_x)), (c_branches)))
-in (
-
-let e2 = (
-
-let mk_match = (fun scrutinee -> (
-
-let branches = (FStar_All.pipe_right t_eqns (FStar_List.map (fun uu____2984 -> (match (uu____2984) with
-| ((pat, wopt, br), uu____3000, lc, uu____3002) -> begin
-(
-
-let uu____3009 = (FStar_TypeChecker_Util.maybe_lift env1 br lc.FStar_Syntax_Syntax.eff_name cres.FStar_Syntax_Syntax.eff_name lc.FStar_Syntax_Syntax.res_typ)
-in ((pat), (wopt), (uu____3009)))
-end))))
-in (
-
-let e2 = ((FStar_Syntax_Syntax.mk (FStar_Syntax_Syntax.Tm_match (((scrutinee), (branches))))) (FStar_Pervasives_Native.Some (cres.FStar_Syntax_Syntax.res_typ.FStar_Syntax_Syntax.n)) top.FStar_Syntax_Syntax.pos)
-in (
-
-let e3 = (FStar_TypeChecker_Util.maybe_monadic env1 e2 cres.FStar_Syntax_Syntax.eff_name cres.FStar_Syntax_Syntax.res_typ)
-in ((FStar_Syntax_Syntax.mk (FStar_Syntax_Syntax.Tm_ascribed (((e3), (((FStar_Util.Inl (cres.FStar_Syntax_Syntax.res_typ)), (FStar_Pervasives_Native.None))), (FStar_Pervasives_Native.Some (cres.FStar_Syntax_Syntax.eff_name)))))) FStar_Pervasives_Native.None e3.FStar_Syntax_Syntax.pos)))))
-in (
-
-let uu____3065 = (FStar_TypeChecker_Util.is_pure_or_ghost_effect env1 c1.FStar_Syntax_Syntax.eff_name)
-in (match (uu____3065) with
-| true -> begin
-(mk_match e11)
-end
-| uu____3068 -> begin
-(
-
-let e_match = (
-
-let uu____3072 = (FStar_Syntax_Syntax.bv_to_name guard_x)
-in (mk_match uu____3072))
-in (
-
-let lb = (
-
-let uu____3076 = (FStar_TypeChecker_Env.norm_eff_name env1 c1.FStar_Syntax_Syntax.eff_name)
-in {FStar_Syntax_Syntax.lbname = FStar_Util.Inl (guard_x); FStar_Syntax_Syntax.lbunivs = []; FStar_Syntax_Syntax.lbtyp = c1.FStar_Syntax_Syntax.res_typ; FStar_Syntax_Syntax.lbeff = uu____3076; FStar_Syntax_Syntax.lbdef = e11})
-in (
-
-let e2 = (
-
-let uu____3080 = (
-
-let uu____3083 = (
-
-let uu____3084 = (
-
-let uu____3092 = (
-
-let uu____3093 = (
-
-let uu____3094 = (FStar_Syntax_Syntax.mk_binder guard_x)
-in (uu____3094)::[])
-in (FStar_Syntax_Subst.close uu____3093 e_match))
-in ((((false), ((lb)::[]))), (uu____3092)))
-in FStar_Syntax_Syntax.Tm_let (uu____3084))
-in (FStar_Syntax_Syntax.mk uu____3083))
-in (uu____3080 (FStar_Pervasives_Native.Some (cres.FStar_Syntax_Syntax.res_typ.FStar_Syntax_Syntax.n)) top.FStar_Syntax_Syntax.pos))
-in (FStar_TypeChecker_Util.maybe_monadic env1 e2 cres.FStar_Syntax_Syntax.eff_name cres.FStar_Syntax_Syntax.res_typ))))
-end)))
-in ((
-
-let uu____3108 = (FStar_TypeChecker_Env.debug env1 FStar_Options.Extreme)
-in (match (uu____3108) with
-| true -> begin
-(
-
-let uu____3109 = (FStar_Range.string_of_range top.FStar_Syntax_Syntax.pos)
-in (
-
-let uu____3110 = (
-
-let uu____3111 = (cres.FStar_Syntax_Syntax.comp ())
-in (FStar_All.pipe_left FStar_Syntax_Print.comp_to_string uu____3111))
-in (FStar_Util.print2 "(%s) comp type = %s\n" uu____3109 uu____3110)))
-end
-| uu____3112 -> begin
-()
-end));
-(
-
-let uu____3113 = (FStar_TypeChecker_Rel.conj_guard g1 g_branches)
-in ((e2), (cres), (uu____3113)));
-)))
-end))));
-)
-end))
-end)))
-end))
-end
-| FStar_Syntax_Syntax.Tm_let ((false, ({FStar_Syntax_Syntax.lbname = FStar_Util.Inr (uu____3116); FStar_Syntax_Syntax.lbunivs = uu____3117; FStar_Syntax_Syntax.lbtyp = uu____3118; FStar_Syntax_Syntax.lbeff = uu____3119; FStar_Syntax_Syntax.lbdef = uu____3120})::[]), uu____3121) -> begin
-((
-
-let uu____3136 = (FStar_TypeChecker_Env.debug env1 FStar_Options.Low)
-in (match (uu____3136) with
-| true -> begin
-(
-
-let uu____3137 = (FStar_Syntax_Print.term_to_string top)
-in (FStar_Util.print1 "%s\n" uu____3137))
-end
-| uu____3138 -> begin
-()
-end));
-(check_top_level_let env1 top);
-)
-end
-| FStar_Syntax_Syntax.Tm_let ((false, uu____3139), uu____3140) -> begin
-(check_inner_let env1 top)
-end
-| FStar_Syntax_Syntax.Tm_let ((true, ({FStar_Syntax_Syntax.lbname = FStar_Util.Inr (uu____3150); FStar_Syntax_Syntax.lbunivs = uu____3151; FStar_Syntax_Syntax.lbtyp = uu____3152; FStar_Syntax_Syntax.lbeff = uu____3153; FStar_Syntax_Syntax.lbdef = uu____3154})::uu____3155), uu____3156) -> begin
-((
-
-let uu____3172 = (FStar_TypeChecker_Env.debug env1 FStar_Options.Low)
-in (match (uu____3172) with
-| true -> begin
-(
-
-let uu____3173 = (FStar_Syntax_Print.term_to_string top)
-in (FStar_Util.print1 "%s\n" uu____3173))
-end
-| uu____3174 -> begin
-()
-end));
-(check_top_level_let_rec env1 top);
-)
-end
-| FStar_Syntax_Syntax.Tm_let ((true, uu____3175), uu____3176) -> begin
-(check_inner_let_rec env1 top)
-end));
-)))
-and tc_tactic_opt : FStar_TypeChecker_Env.env  ->  (FStar_Syntax_Syntax.term', FStar_Syntax_Syntax.term') FStar_Syntax_Syntax.syntax FStar_Pervasives_Native.option  ->  FStar_Syntax_Syntax.term FStar_Pervasives_Native.option = (fun env topt -> (match (topt) with
-| FStar_Pervasives_Native.None -> begin
-FStar_Pervasives_Native.None
-end
-| FStar_Pervasives_Native.Some (tactic) -> begin
-(
-
-let uu____3199 = (tc_check_tot_or_gtot_term env tactic FStar_TypeChecker_Common.t_tactic_unit)
-in (match (uu____3199) with
-| (tactic1, uu____3205, uu____3206) -> begin
-FStar_Pervasives_Native.Some (tactic1)
-end))
-end))
-and tc_value : FStar_TypeChecker_Env.env  ->  FStar_Syntax_Syntax.term  ->  (FStar_Syntax_Syntax.term * FStar_Syntax_Syntax.lcomp * FStar_TypeChecker_Env.guard_t) = (fun env e -> (
-
-let check_instantiated_fvar = (fun env1 v1 dc e1 t -> (
-
-let uu____3241 = (FStar_TypeChecker_Util.maybe_instantiate env1 e1 t)
-in (match (uu____3241) with
-| (e2, t1, implicits) -> begin
-(
-
-let tc = (
-
-let uu____3254 = (FStar_TypeChecker_Env.should_verify env1)
-in (match (uu____3254) with
-| true -> begin
-FStar_Util.Inl (t1)
-end
-| uu____3257 -> begin
-(
-
-let uu____3258 = (
-
-let uu____3259 = (FStar_Syntax_Syntax.mk_Total t1)
-in (FStar_All.pipe_left FStar_Syntax_Util.lcomp_of_comp uu____3259))
-in FStar_Util.Inr (uu____3258))
-end))
-in (
-
-let is_data_ctor = (fun uu___84_3268 -> (match (uu___84_3268) with
-| FStar_Pervasives_Native.Some (FStar_Syntax_Syntax.Data_ctor) -> begin
-true
-end
-| FStar_Pervasives_Native.Some (FStar_Syntax_Syntax.Record_ctor (uu____3270)) -> begin
-true
-end
-| uu____3274 -> begin
-false
-end))
-in (
-
-let uu____3276 = ((is_data_ctor dc) && (
-
-let uu____3277 = (FStar_TypeChecker_Env.is_datacon env1 v1.FStar_Syntax_Syntax.v)
-in (not (uu____3277))))
-in (match (uu____3276) with
-| true -> begin
-(
-
-let uu____3283 = (
-
-let uu____3284 = (
-
-let uu____3287 = (FStar_Util.format1 "Expected a data constructor; got %s" v1.FStar_Syntax_Syntax.v.FStar_Ident.str)
-in (
-
-let uu____3290 = (FStar_TypeChecker_Env.get_range env1)
-in ((uu____3287), (uu____3290))))
-in FStar_Errors.Error (uu____3284))
-in (FStar_Pervasives.raise uu____3283))
-end
-| uu____3294 -> begin
-(value_check_expected_typ env1 e2 tc implicits)
-end))))
-end)))
-in (
-
-let env1 = (FStar_TypeChecker_Env.set_range env e.FStar_Syntax_Syntax.pos)
-in (
-
-let top = (FStar_Syntax_Subst.compress e)
-in (match (top.FStar_Syntax_Syntax.n) with
-| FStar_Syntax_Syntax.Tm_bvar (x) -> begin
-(
-
-let uu____3301 = (
-
-let uu____3302 = (FStar_Syntax_Print.term_to_string top)
-in (FStar_Util.format1 "Impossible: Violation of locally nameless convention: %s" uu____3302))
-in (failwith uu____3301))
-end
-| FStar_Syntax_Syntax.Tm_uvar (u, t1) -> begin
-(
-
-let g = (
-
-let uu____3321 = (
-
-let uu____3322 = (FStar_Syntax_Subst.compress t1)
-in uu____3322.FStar_Syntax_Syntax.n)
-in (match (uu____3321) with
-| FStar_Syntax_Syntax.Tm_arrow (uu____3325) -> begin
-FStar_TypeChecker_Rel.trivial_guard
-end
-| uu____3333 -> begin
-(
-
-let imp = (("uvar in term"), (env1), (u), (top), (t1), (top.FStar_Syntax_Syntax.pos))
-in (
-
-let uu___96_3353 = FStar_TypeChecker_Rel.trivial_guard
-in {FStar_TypeChecker_Env.guard_f = uu___96_3353.FStar_TypeChecker_Env.guard_f; FStar_TypeChecker_Env.deferred = uu___96_3353.FStar_TypeChecker_Env.deferred; FStar_TypeChecker_Env.univ_ineqs = uu___96_3353.FStar_TypeChecker_Env.univ_ineqs; FStar_TypeChecker_Env.implicits = (imp)::[]}))
-end))
-in (value_check_expected_typ env1 e (FStar_Util.Inl (t1)) g))
-end
-| FStar_Syntax_Syntax.Tm_unknown -> begin
-(
-
-let r = (FStar_TypeChecker_Env.get_range env1)
-in (
-
-let uu____3381 = (
-
-let uu____3388 = (FStar_TypeChecker_Env.expected_typ env1)
-in (match (uu____3388) with
-| FStar_Pervasives_Native.None -> begin
-(
-
-let uu____3396 = (FStar_Syntax_Util.type_u ())
-in (match (uu____3396) with
-| (k, u) -> begin
-(FStar_TypeChecker_Util.new_implicit_var "type of user-provided implicit term" r env1 k)
-end))
-end
-| FStar_Pervasives_Native.Some (t) -> begin
-((t), ([]), (FStar_TypeChecker_Rel.trivial_guard))
-end))
-in (match (uu____3381) with
-| (t, uu____3417, g0) -> begin
-(
-
-let uu____3425 = (FStar_TypeChecker_Util.new_implicit_var "user-provided implicit term" r env1 t)
-in (match (uu____3425) with
-| (e1, uu____3436, g1) -> begin
-(
-
-let uu____3444 = (
-
-let uu____3445 = (FStar_Syntax_Syntax.mk_Total t)
-in (FStar_All.pipe_right uu____3445 FStar_Syntax_Util.lcomp_of_comp))
-in (
-
-let uu____3446 = (FStar_TypeChecker_Rel.conj_guard g0 g1)
-in ((e1), (uu____3444), (uu____3446))))
-end))
-end)))
-end
-| FStar_Syntax_Syntax.Tm_name (x) -> begin
-(
-
-let uu____3448 = (match (env1.FStar_TypeChecker_Env.use_bv_sorts) with
-| true -> begin
-(
-
-let uu____3457 = (FStar_Syntax_Syntax.range_of_bv x)
-in ((x.FStar_Syntax_Syntax.sort), (uu____3457)))
-end
-| uu____3460 -> begin
-(FStar_TypeChecker_Env.lookup_bv env1 x)
-end)
-in (match (uu____3448) with
-| (t, rng) -> begin
-(
-
-let x1 = (FStar_Syntax_Syntax.set_range_of_bv (
-
-let uu___97_3471 = x
-in {FStar_Syntax_Syntax.ppname = uu___97_3471.FStar_Syntax_Syntax.ppname; FStar_Syntax_Syntax.index = uu___97_3471.FStar_Syntax_Syntax.index; FStar_Syntax_Syntax.sort = t}) rng)
-in ((FStar_TypeChecker_Common.insert_bv x1 t);
-(
-
-let e1 = (FStar_Syntax_Syntax.bv_to_name x1)
-in (
-
-let uu____3474 = (FStar_TypeChecker_Util.maybe_instantiate env1 e1 t)
-in (match (uu____3474) with
-| (e2, t1, implicits) -> begin
-(
-
-let tc = (
-
-let uu____3487 = (FStar_TypeChecker_Env.should_verify env1)
-in (match (uu____3487) with
-| true -> begin
-FStar_Util.Inl (t1)
-end
-| uu____3490 -> begin
-(
-
-let uu____3491 = (
-
-let uu____3492 = (FStar_Syntax_Syntax.mk_Total t1)
-in (FStar_All.pipe_left FStar_Syntax_Util.lcomp_of_comp uu____3492))
-in FStar_Util.Inr (uu____3491))
-end))
-in (value_check_expected_typ env1 e2 tc implicits))
-end)));
-))
-end))
-end
-| FStar_Syntax_Syntax.Tm_uinst ({FStar_Syntax_Syntax.n = FStar_Syntax_Syntax.Tm_fvar (fv); FStar_Syntax_Syntax.tk = uu____3498; FStar_Syntax_Syntax.pos = uu____3499; FStar_Syntax_Syntax.vars = uu____3500}, us) -> begin
-(
-
-let us1 = (FStar_List.map (tc_universe env1) us)
-in (
-
-let uu____3508 = (FStar_TypeChecker_Env.lookup_lid env1 fv.FStar_Syntax_Syntax.fv_name.FStar_Syntax_Syntax.v)
-in (match (uu____3508) with
-| ((us', t), range) -> begin
-((match (((FStar_List.length us1) <> (FStar_List.length us'))) with
-| true -> begin
-(
-
-let uu____3530 = (
-
-let uu____3531 = (
-
-let uu____3534 = (
-
-let uu____3535 = (FStar_Syntax_Print.fv_to_string fv)
-in (
-
-let uu____3536 = (FStar_Util.string_of_int (FStar_List.length us1))
-in (
-
-let uu____3540 = (FStar_Util.string_of_int (FStar_List.length us'))
-in (FStar_Util.format3 "Unexpected number of universe instantiations for \"%s\" (%s vs %s)" uu____3535 uu____3536 uu____3540))))
-in (
-
-let uu____3544 = (FStar_TypeChecker_Env.get_range env1)
-in ((uu____3534), (uu____3544))))
-in FStar_Errors.Error (uu____3531))
-in (FStar_Pervasives.raise uu____3530))
-end
-| uu____3545 -> begin
-(FStar_List.iter2 (fun u' u -> (match (u') with
-| FStar_Syntax_Syntax.U_unif (u'') -> begin
-(FStar_Unionfind.change u'' (FStar_Pervasives_Native.Some (u)))
-end
-| uu____3552 -> begin
-(failwith "Impossible")
-end)) us' us1)
-end);
-(
-
-let fv' = (
-
-let uu___98_3554 = fv
-in {FStar_Syntax_Syntax.fv_name = (
-
-let uu___99_3555 = fv.FStar_Syntax_Syntax.fv_name
-in {FStar_Syntax_Syntax.v = uu___99_3555.FStar_Syntax_Syntax.v; FStar_Syntax_Syntax.ty = t; FStar_Syntax_Syntax.p = uu___99_3555.FStar_Syntax_Syntax.p}); FStar_Syntax_Syntax.fv_delta = uu___98_3554.FStar_Syntax_Syntax.fv_delta; FStar_Syntax_Syntax.fv_qual = uu___98_3554.FStar_Syntax_Syntax.fv_qual})
-in (
-
-let fv'1 = (FStar_Syntax_Syntax.set_range_of_fv fv' range)
-in ((FStar_TypeChecker_Common.insert_fv fv'1 t);
-(
-
-let e1 = (
-
-let uu____3571 = ((FStar_Syntax_Syntax.mk (FStar_Syntax_Syntax.Tm_fvar (fv'1))) (FStar_Pervasives_Native.Some (t.FStar_Syntax_Syntax.n)) e.FStar_Syntax_Syntax.pos)
-in (FStar_Syntax_Syntax.mk_Tm_uinst uu____3571 us1))
-in (check_instantiated_fvar env1 fv'1.FStar_Syntax_Syntax.fv_name fv'1.FStar_Syntax_Syntax.fv_qual e1 t));
-)));
-)
-end)))
-end
-| FStar_Syntax_Syntax.Tm_fvar (fv) -> begin
-(
-
-let uu____3583 = (FStar_TypeChecker_Env.lookup_lid env1 fv.FStar_Syntax_Syntax.fv_name.FStar_Syntax_Syntax.v)
-in (match (uu____3583) with
-| ((us, t), range) -> begin
-((
-
-let uu____3601 = (FStar_All.pipe_left (FStar_TypeChecker_Env.debug env1) (FStar_Options.Other ("Range")))
-in (match (uu____3601) with
-| true -> begin
-(
-
-let uu____3602 = (
-
-let uu____3603 = (FStar_Syntax_Syntax.lid_of_fv fv)
-in (FStar_Syntax_Print.lid_to_string uu____3603))
-in (
-
-let uu____3604 = (FStar_Range.string_of_range e.FStar_Syntax_Syntax.pos)
-in (
-
-let uu____3605 = (FStar_Range.string_of_range range)
-in (
-
-let uu____3606 = (FStar_Range.string_of_use_range range)
-in (
-
-let uu____3607 = (FStar_Syntax_Print.term_to_string t)
-in (FStar_Util.print5 "Lookup up fvar %s at location %s (lid range = defined at %s, used at %s); got type %s" uu____3602 uu____3604 uu____3605 uu____3606 uu____3607))))))
-end
-| uu____3608 -> begin
-()
-end));
-(
-
-let fv' = (
-
-let uu___100_3610 = fv
-in {FStar_Syntax_Syntax.fv_name = (
-
-let uu___101_3611 = fv.FStar_Syntax_Syntax.fv_name
-in {FStar_Syntax_Syntax.v = uu___101_3611.FStar_Syntax_Syntax.v; FStar_Syntax_Syntax.ty = t; FStar_Syntax_Syntax.p = uu___101_3611.FStar_Syntax_Syntax.p}); FStar_Syntax_Syntax.fv_delta = uu___100_3610.FStar_Syntax_Syntax.fv_delta; FStar_Syntax_Syntax.fv_qual = uu___100_3610.FStar_Syntax_Syntax.fv_qual})
-in (
-
-let fv'1 = (FStar_Syntax_Syntax.set_range_of_fv fv' range)
-in ((FStar_TypeChecker_Common.insert_fv fv'1 t);
-(
-
-let e1 = (
-
-let uu____3627 = ((FStar_Syntax_Syntax.mk (FStar_Syntax_Syntax.Tm_fvar (fv'1))) (FStar_Pervasives_Native.Some (t.FStar_Syntax_Syntax.n)) e.FStar_Syntax_Syntax.pos)
-in (FStar_Syntax_Syntax.mk_Tm_uinst uu____3627 us))
-in (check_instantiated_fvar env1 fv'1.FStar_Syntax_Syntax.fv_name fv'1.FStar_Syntax_Syntax.fv_qual e1 t));
-)));
-)
-end))
-end
-| FStar_Syntax_Syntax.Tm_constant (c) -> begin
-(
-
-let t = (tc_constant top.FStar_Syntax_Syntax.pos c)
-in (
-
-let e1 = ((FStar_Syntax_Syntax.mk (FStar_Syntax_Syntax.Tm_constant (c))) (FStar_Pervasives_Native.Some (t.FStar_Syntax_Syntax.n)) e.FStar_Syntax_Syntax.pos)
-in (value_check_expected_typ env1 e1 (FStar_Util.Inl (t)) FStar_TypeChecker_Rel.trivial_guard)))
-end
-| FStar_Syntax_Syntax.Tm_arrow (bs, c) -> begin
-(
-
-let uu____3663 = (FStar_Syntax_Subst.open_comp bs c)
-in (match (uu____3663) with
-| (bs1, c1) -> begin
-(
-
-let env0 = env1
-in (
-
-let uu____3672 = (FStar_TypeChecker_Env.clear_expected_typ env1)
-in (match (uu____3672) with
-| (env2, uu____3680) -> begin
-(
-
-let uu____3683 = (tc_binders env2 bs1)
-in (match (uu____3683) with
-| (bs2, env3, g, us) -> begin
-(
-
-let uu____3695 = (tc_comp env3 c1)
-in (match (uu____3695) with
-| (c2, uc, f) -> begin
-(
-
-let e1 = (
-
-let uu___102_3708 = (FStar_Syntax_Util.arrow bs2 c2)
-in {FStar_Syntax_Syntax.n = uu___102_3708.FStar_Syntax_Syntax.n; FStar_Syntax_Syntax.tk = uu___102_3708.FStar_Syntax_Syntax.tk; FStar_Syntax_Syntax.pos = top.FStar_Syntax_Syntax.pos; FStar_Syntax_Syntax.vars = uu___102_3708.FStar_Syntax_Syntax.vars})
-in ((check_smt_pat env3 e1 bs2 c2);
-(
-
-let u = FStar_Syntax_Syntax.U_max ((uc)::us)
-in (
-
-let t = ((FStar_Syntax_Syntax.mk (FStar_Syntax_Syntax.Tm_type (u))) FStar_Pervasives_Native.None top.FStar_Syntax_Syntax.pos)
-in (
-
-let g1 = (
-
-let uu____3729 = (FStar_TypeChecker_Rel.close_guard_univs us bs2 f)
-in (FStar_TypeChecker_Rel.conj_guard g uu____3729))
-in (value_check_expected_typ env0 e1 (FStar_Util.Inl (t)) g1))));
-))
-end))
-end))
-end)))
-end))
-end
-| FStar_Syntax_Syntax.Tm_type (u) -> begin
-(
-
-let u1 = (tc_universe env1 u)
-in (
-
-let t = ((FStar_Syntax_Syntax.mk (FStar_Syntax_Syntax.Tm_type (FStar_Syntax_Syntax.U_succ (u1)))) FStar_Pervasives_Native.None top.FStar_Syntax_Syntax.pos)
-in (
-
-let e1 = ((FStar_Syntax_Syntax.mk (FStar_Syntax_Syntax.Tm_type (u1))) (FStar_Pervasives_Native.Some (t.FStar_Syntax_Syntax.n)) top.FStar_Syntax_Syntax.pos)
-in (value_check_expected_typ env1 e1 (FStar_Util.Inl (t)) FStar_TypeChecker_Rel.trivial_guard))))
-end
-| FStar_Syntax_Syntax.Tm_refine (x, phi) -> begin
-(
-
-let uu____3764 = (
-
-let uu____3767 = (
-
-let uu____3768 = (FStar_Syntax_Syntax.mk_binder x)
-in (uu____3768)::[])
-in (FStar_Syntax_Subst.open_term uu____3767 phi))
-in (match (uu____3764) with
-| (x1, phi1) -> begin
-(
-
-let env0 = env1
-in (
-
-let uu____3775 = (FStar_TypeChecker_Env.clear_expected_typ env1)
-in (match (uu____3775) with
-| (env2, uu____3783) -> begin
-(
-
-let uu____3786 = (
-
-let uu____3793 = (FStar_List.hd x1)
-in (tc_binder env2 uu____3793))
-in (match (uu____3786) with
-| (x2, env3, f1, u) -> begin
-((
-
-let uu____3810 = (FStar_TypeChecker_Env.debug env3 FStar_Options.High)
-in (match (uu____3810) with
-| true -> begin
-(
-
-let uu____3811 = (FStar_Range.string_of_range top.FStar_Syntax_Syntax.pos)
-in (
-
-let uu____3812 = (FStar_Syntax_Print.term_to_string phi1)
-in (
-
-let uu____3813 = (FStar_Syntax_Print.bv_to_string (FStar_Pervasives_Native.fst x2))
-in (FStar_Util.print3 "(%s) Checking refinement formula %s; binder is %s\n" uu____3811 uu____3812 uu____3813))))
-end
-| uu____3814 -> begin
-()
-end));
-(
-
-let uu____3815 = (FStar_Syntax_Util.type_u ())
-in (match (uu____3815) with
-| (t_phi, uu____3822) -> begin
-(
-
-let uu____3823 = (tc_check_tot_or_gtot_term env3 phi1 t_phi)
-in (match (uu____3823) with
-| (phi2, uu____3831, f2) -> begin
-(
-
-let e1 = (
-
-let uu___103_3836 = (FStar_Syntax_Util.refine (FStar_Pervasives_Native.fst x2) phi2)
-in {FStar_Syntax_Syntax.n = uu___103_3836.FStar_Syntax_Syntax.n; FStar_Syntax_Syntax.tk = uu___103_3836.FStar_Syntax_Syntax.tk; FStar_Syntax_Syntax.pos = top.FStar_Syntax_Syntax.pos; FStar_Syntax_Syntax.vars = uu___103_3836.FStar_Syntax_Syntax.vars})
-in (
-
-let t = ((FStar_Syntax_Syntax.mk (FStar_Syntax_Syntax.Tm_type (u))) FStar_Pervasives_Native.None top.FStar_Syntax_Syntax.pos)
-in (
-
-let g = (
-
-let uu____3855 = (FStar_TypeChecker_Rel.close_guard_univs ((u)::[]) ((x2)::[]) f2)
-in (FStar_TypeChecker_Rel.conj_guard f1 uu____3855))
-in (value_check_expected_typ env0 e1 (FStar_Util.Inl (t)) g))))
-end))
-end));
-)
-end))
-end)))
-end))
-end
-| FStar_Syntax_Syntax.Tm_abs (bs, body, uu____3864) -> begin
-(
-
-let bs1 = (FStar_TypeChecker_Util.maybe_add_implicit_binders env1 bs)
-in ((
-
-let uu____3889 = (FStar_TypeChecker_Env.debug env1 FStar_Options.Low)
-in (match (uu____3889) with
-| true -> begin
-(
-
-let uu____3890 = (FStar_Syntax_Print.term_to_string (
-
-let uu___104_3891 = top
-in {FStar_Syntax_Syntax.n = FStar_Syntax_Syntax.Tm_abs (((bs1), (body), (FStar_Pervasives_Native.None))); FStar_Syntax_Syntax.tk = uu___104_3891.FStar_Syntax_Syntax.tk; FStar_Syntax_Syntax.pos = uu___104_3891.FStar_Syntax_Syntax.pos; FStar_Syntax_Syntax.vars = uu___104_3891.FStar_Syntax_Syntax.vars}))
-in (FStar_Util.print1 "Abstraction is: %s\n" uu____3890))
-end
-| uu____3909 -> begin
-()
-end));
-(
-
-let uu____3910 = (FStar_Syntax_Subst.open_term bs1 body)
-in (match (uu____3910) with
-| (bs2, body1) -> begin
-(tc_abs env1 top bs2 body1)
-end));
-))
-end
-| uu____3918 -> begin
-(
-
-let uu____3919 = (
-
-let uu____3920 = (FStar_Syntax_Print.term_to_string top)
-in (
-
-let uu____3921 = (FStar_Syntax_Print.tag_of_term top)
-in (FStar_Util.format2 "Unexpected value: %s (%s)" uu____3920 uu____3921)))
-in (failwith uu____3919))
-end)))))
-and tc_constant : FStar_Range.range  ->  FStar_Const.sconst  ->  FStar_Syntax_Syntax.typ = (fun r c -> (match (c) with
-| FStar_Const.Const_unit -> begin
-FStar_TypeChecker_Common.t_unit
-end
-| FStar_Const.Const_bool (uu____3927) -> begin
-FStar_TypeChecker_Common.t_bool
-end
-| FStar_Const.Const_int (uu____3928, FStar_Pervasives_Native.None) -> begin
-FStar_TypeChecker_Common.t_int
-end
-| FStar_Const.Const_int (uu____3934, FStar_Pervasives_Native.Some (uu____3935)) -> begin
-(failwith "machine integers should be desugared")
-end
-| FStar_Const.Const_string (uu____3943) -> begin
-FStar_TypeChecker_Common.t_string
-end
-| FStar_Const.Const_float (uu____3946) -> begin
-FStar_TypeChecker_Common.t_float
-end
-| FStar_Const.Const_char (uu____3947) -> begin
-FStar_TypeChecker_Common.t_char
-end
-| FStar_Const.Const_effect -> begin
-FStar_Syntax_Util.ktype0
-end
-| FStar_Const.Const_range (uu____3948) -> begin
-FStar_TypeChecker_Common.t_range
-end
-| uu____3949 -> begin
-(FStar_Pervasives.raise (FStar_Errors.Error ((("Unsupported constant"), (r)))))
-end))
-and tc_comp : FStar_TypeChecker_Env.env  ->  FStar_Syntax_Syntax.comp  ->  (FStar_Syntax_Syntax.comp * FStar_Syntax_Syntax.universe * FStar_TypeChecker_Env.guard_t) = (fun env c -> (
-
-let c0 = c
-in (match (c.FStar_Syntax_Syntax.n) with
-| FStar_Syntax_Syntax.Total (t, uu____3960) -> begin
-(
-
-let uu____3967 = (FStar_Syntax_Util.type_u ())
-in (match (uu____3967) with
-| (k, u) -> begin
-(
-
-let uu____3975 = (tc_check_tot_or_gtot_term env t k)
-in (match (uu____3975) with
-| (t1, uu____3983, g) -> begin
-(
-
-let uu____3985 = (FStar_Syntax_Syntax.mk_Total' t1 (FStar_Pervasives_Native.Some (u)))
-in ((uu____3985), (u), (g)))
-end))
-end))
-end
-| FStar_Syntax_Syntax.GTotal (t, uu____3987) -> begin
-(
-
-let uu____3994 = (FStar_Syntax_Util.type_u ())
-in (match (uu____3994) with
-| (k, u) -> begin
-(
-
-let uu____4002 = (tc_check_tot_or_gtot_term env t k)
-in (match (uu____4002) with
-| (t1, uu____4010, g) -> begin
-(
-
-let uu____4012 = (FStar_Syntax_Syntax.mk_GTotal' t1 (FStar_Pervasives_Native.Some (u)))
-in ((uu____4012), (u), (g)))
-end))
-end))
-end
-| FStar_Syntax_Syntax.Comp (c1) -> begin
-(
-
-let head1 = (FStar_Syntax_Syntax.fvar c1.FStar_Syntax_Syntax.effect_name FStar_Syntax_Syntax.Delta_constant FStar_Pervasives_Native.None)
-in (
-
-let head2 = (match (c1.FStar_Syntax_Syntax.comp_univs) with
-| [] -> begin
-head1
-end
-| us -> begin
-((FStar_Syntax_Syntax.mk (FStar_Syntax_Syntax.Tm_uinst (((head1), (us))))) FStar_Pervasives_Native.None c0.FStar_Syntax_Syntax.pos)
-end)
-in (
-
-let tc = (
-
-let uu____4028 = (
-
-let uu____4029 = (
-
-let uu____4030 = (FStar_Syntax_Syntax.as_arg c1.FStar_Syntax_Syntax.result_typ)
-in (uu____4030)::c1.FStar_Syntax_Syntax.effect_args)
-in (FStar_Syntax_Syntax.mk_Tm_app head2 uu____4029))
-in (uu____4028 FStar_Pervasives_Native.None c1.FStar_Syntax_Syntax.result_typ.FStar_Syntax_Syntax.pos))
-in (
-
-let uu____4035 = (tc_check_tot_or_gtot_term env tc FStar_Syntax_Syntax.teff)
-in (match (uu____4035) with
-| (tc1, uu____4043, f) -> begin
-(
-
-let uu____4045 = (FStar_Syntax_Util.head_and_args tc1)
-in (match (uu____4045) with
-| (head3, args) -> begin
-(
-
-let comp_univs = (
-
-let uu____4075 = (
-
-let uu____4076 = (FStar_Syntax_Subst.compress head3)
-in uu____4076.FStar_Syntax_Syntax.n)
-in (match (uu____4075) with
-| FStar_Syntax_Syntax.Tm_uinst (uu____4079, us) -> begin
-us
-end
-| uu____4085 -> begin
-[]
-end))
-in (
-
-let uu____4086 = (FStar_Syntax_Util.head_and_args tc1)
-in (match (uu____4086) with
-| (uu____4099, args1) -> begin
-(
-
-let uu____4115 = (
-
-let uu____4127 = (FStar_List.hd args1)
-in (
-
-let uu____4136 = (FStar_List.tl args1)
-in ((uu____4127), (uu____4136))))
-in (match (uu____4115) with
-| (res, args2) -> begin
-(
-
-let uu____4178 = (
-
-let uu____4183 = (FStar_All.pipe_right c1.FStar_Syntax_Syntax.flags (FStar_List.map (fun uu___85_4193 -> (match (uu___85_4193) with
-| FStar_Syntax_Syntax.DECREASES (e) -> begin
-(
-
-let uu____4199 = (FStar_TypeChecker_Env.clear_expected_typ env)
-in (match (uu____4199) with
-| (env1, uu____4206) -> begin
-(
-
-let uu____4209 = (tc_tot_or_gtot_term env1 e)
-in (match (uu____4209) with
-| (e1, uu____4216, g) -> begin
-((FStar_Syntax_Syntax.DECREASES (e1)), (g))
-end))
-end))
-end
-| f1 -> begin
-((f1), (FStar_TypeChecker_Rel.trivial_guard))
-end))))
-in (FStar_All.pipe_right uu____4183 FStar_List.unzip))
-in (match (uu____4178) with
-| (flags, guards) -> begin
-(
-
-let u = (env.FStar_TypeChecker_Env.universe_of env (FStar_Pervasives_Native.fst res))
-in (
-
-let c2 = (FStar_Syntax_Syntax.mk_Comp (
-
-let uu___105_4239 = c1
-in {FStar_Syntax_Syntax.comp_univs = comp_univs; FStar_Syntax_Syntax.effect_name = uu___105_4239.FStar_Syntax_Syntax.effect_name; FStar_Syntax_Syntax.result_typ = (FStar_Pervasives_Native.fst res); FStar_Syntax_Syntax.effect_args = args2; FStar_Syntax_Syntax.flags = uu___105_4239.FStar_Syntax_Syntax.flags}))
-in (
-
-let u_c = (
-
-let uu____4243 = (FStar_TypeChecker_Env.effect_repr env c2 u)
-in (match (uu____4243) with
-| FStar_Pervasives_Native.None -> begin
-u
-end
-| FStar_Pervasives_Native.Some (tm) -> begin
-(env.FStar_TypeChecker_Env.universe_of env tm)
-end))
-in (
-
-let uu____4246 = (FStar_List.fold_left FStar_TypeChecker_Rel.conj_guard f guards)
-in ((c2), (u_c), (uu____4246))))))
-end))
-end))
-end)))
-end))
-end)))))
-end)))
-and tc_universe : FStar_TypeChecker_Env.env  ->  FStar_Syntax_Syntax.universe  ->  FStar_Syntax_Syntax.universe = (fun env u -> (
-
-let rec aux = (fun u1 -> (
-
-let u2 = (FStar_Syntax_Subst.compress_univ u1)
-in (match (u2) with
-| FStar_Syntax_Syntax.U_bvar (uu____4254) -> begin
-(failwith "Impossible: locally nameless")
-end
-| FStar_Syntax_Syntax.U_unknown -> begin
-(failwith "Unknown universe")
-end
-| FStar_Syntax_Syntax.U_unif (uu____4255) -> begin
-u2
-end
-| FStar_Syntax_Syntax.U_zero -> begin
-u2
-end
-| FStar_Syntax_Syntax.U_succ (u3) -> begin
-(
-
-let uu____4259 = (aux u3)
-in FStar_Syntax_Syntax.U_succ (uu____4259))
-end
-| FStar_Syntax_Syntax.U_max (us) -> begin
-(
-
-let uu____4262 = (FStar_List.map aux us)
-in FStar_Syntax_Syntax.U_max (uu____4262))
-end
-| FStar_Syntax_Syntax.U_name (x) -> begin
-u2
-end)))
-in (match (env.FStar_TypeChecker_Env.lax_universes) with
-| true -> begin
-FStar_Syntax_Syntax.U_zero
-end
-| uu____4265 -> begin
-(match (u) with
-| FStar_Syntax_Syntax.U_unknown -> begin
-(
-
-let uu____4266 = (FStar_Syntax_Util.type_u ())
-in (FStar_All.pipe_right uu____4266 FStar_Pervasives_Native.snd))
-end
-| uu____4271 -> begin
-(aux u)
-end)
-end)))
-and tc_abs : FStar_TypeChecker_Env.env  ->  FStar_Syntax_Syntax.term  ->  FStar_Syntax_Syntax.binders  ->  FStar_Syntax_Syntax.term  ->  (FStar_Syntax_Syntax.term * FStar_Syntax_Syntax.lcomp * FStar_TypeChecker_Env.guard_t) = (fun env top bs body -> (
-
-let fail = (fun msg t -> (
-
-let uu____4292 = (
-
-let uu____4293 = (
-
-let uu____4296 = (FStar_TypeChecker_Err.expected_a_term_of_type_t_got_a_function env msg t top)
-in ((uu____4296), (top.FStar_Syntax_Syntax.pos)))
-in FStar_Errors.Error (uu____4293))
-in (FStar_Pervasives.raise uu____4292)))
-in (
-
-let check_binders = (fun env1 bs1 bs_expected -> (
-
-let rec aux = (fun uu____4350 bs2 bs_expected1 -> (match (uu____4350) with
-| (env2, out, g, subst1) -> begin
-(match (((bs2), (bs_expected1))) with
-| ([], []) -> begin
-((env2), ((FStar_List.rev out)), (FStar_Pervasives_Native.None), (g), (subst1))
-end
-| (((hd1, imp))::bs3, ((hd_expected, imp'))::bs_expected2) -> begin
-((match (((imp), (imp'))) with
-| (FStar_Pervasives_Native.None, FStar_Pervasives_Native.Some (FStar_Syntax_Syntax.Implicit (uu____4441))) -> begin
-(
-
-let uu____4444 = (
-
-let uu____4445 = (
-
-let uu____4448 = (
-
-let uu____4449 = (FStar_Syntax_Print.bv_to_string hd1)
-in (FStar_Util.format1 "Inconsistent implicit argument annotation on argument %s" uu____4449))
-in (
-
-let uu____4450 = (FStar_Syntax_Syntax.range_of_bv hd1)
-in ((uu____4448), (uu____4450))))
-in FStar_Errors.Error (uu____4445))
-in (FStar_Pervasives.raise uu____4444))
-end
-| (FStar_Pervasives_Native.Some (FStar_Syntax_Syntax.Implicit (uu____4451)), FStar_Pervasives_Native.None) -> begin
-(
-
-let uu____4454 = (
-
-let uu____4455 = (
-
-let uu____4458 = (
-
-let uu____4459 = (FStar_Syntax_Print.bv_to_string hd1)
-in (FStar_Util.format1 "Inconsistent implicit argument annotation on argument %s" uu____4459))
-in (
-
-let uu____4460 = (FStar_Syntax_Syntax.range_of_bv hd1)
-in ((uu____4458), (uu____4460))))
-in FStar_Errors.Error (uu____4455))
-in (FStar_Pervasives.raise uu____4454))
-end
-| uu____4461 -> begin
-()
-end);
-(
-
-let expected_t = (FStar_Syntax_Subst.subst subst1 hd_expected.FStar_Syntax_Syntax.sort)
-in (
-
-let uu____4465 = (
-
-let uu____4468 = (
-
-let uu____4469 = (FStar_Syntax_Util.unmeta hd1.FStar_Syntax_Syntax.sort)
-in uu____4469.FStar_Syntax_Syntax.n)
-in (match (uu____4468) with
-| FStar_Syntax_Syntax.Tm_unknown -> begin
-((expected_t), (g))
-end
-| uu____4474 -> begin
-((
-
-let uu____4476 = (FStar_TypeChecker_Env.debug env2 FStar_Options.High)
-in (match (uu____4476) with
-| true -> begin
-(
-
-let uu____4477 = (FStar_Syntax_Print.bv_to_string hd1)
-in (FStar_Util.print1 "Checking binder %s\n" uu____4477))
-end
-| uu____4478 -> begin
-()
-end));
-(
-
-let uu____4479 = (tc_tot_or_gtot_term env2 hd1.FStar_Syntax_Syntax.sort)
-in (match (uu____4479) with
-| (t, uu____4486, g1) -> begin
-(
-
-let g2 = (
-
-let uu____4489 = (FStar_TypeChecker_Env.get_range env2)
-in (
-
-let uu____4490 = (FStar_TypeChecker_Rel.teq env2 t expected_t)
-in (FStar_TypeChecker_Util.label_guard uu____4489 "Type annotation on parameter incompatible with the expected type" uu____4490)))
-in (
-
-let g3 = (
-
-let uu____4492 = (FStar_TypeChecker_Rel.conj_guard g1 g2)
-in (FStar_TypeChecker_Rel.conj_guard g uu____4492))
-in ((t), (g3))))
-end));
-)
-end))
-in (match (uu____4465) with
-| (t, g1) -> begin
-(
-
-let hd2 = (
-
-let uu___106_4508 = hd1
-in {FStar_Syntax_Syntax.ppname = uu___106_4508.FStar_Syntax_Syntax.ppname; FStar_Syntax_Syntax.index = uu___106_4508.FStar_Syntax_Syntax.index; FStar_Syntax_Syntax.sort = t})
-in (
-
-let b = ((hd2), (imp))
-in (
-
-let b_expected = ((hd_expected), (imp'))
-in (
-
-let env3 = (push_binding env2 b)
-in (
-
-let subst2 = (
-
-let uu____4517 = (FStar_Syntax_Syntax.bv_to_name hd2)
-in (maybe_extend_subst subst1 b_expected uu____4517))
-in (aux ((env3), ((b)::out), (g1), (subst2)) bs3 bs_expected2))))))
-end)));
-)
-end
-| (rest, []) -> begin
-((env2), ((FStar_List.rev out)), (FStar_Pervasives_Native.Some (FStar_Util.Inl (rest))), (g), (subst1))
-end
-| ([], rest) -> begin
-((env2), ((FStar_List.rev out)), (FStar_Pervasives_Native.Some (FStar_Util.Inr (rest))), (g), (subst1))
-end)
-end))
-in (aux ((env1), ([]), (FStar_TypeChecker_Rel.trivial_guard), ([])) bs1 bs_expected)))
-in (
-
-let rec expected_function_typ1 = (fun env1 t0 body1 -> (match (t0) with
-| FStar_Pervasives_Native.None -> begin
-((match (env1.FStar_TypeChecker_Env.letrecs) with
-| [] -> begin
-()
-end
-| uu____4619 -> begin
-(failwith "Impossible: Can\'t have a let rec annotation but no expected type")
-end);
-(
-
-let uu____4623 = (tc_binders env1 bs)
-in (match (uu____4623) with
-| (bs1, envbody, g, uu____4644) -> begin
-(
-
-let uu____4645 = (
-
-let uu____4652 = (
-
-let uu____4653 = (FStar_Syntax_Subst.compress body1)
-in uu____4653.FStar_Syntax_Syntax.n)
-in (match (uu____4652) with
-| FStar_Syntax_Syntax.Tm_ascribed (e, (FStar_Util.Inr (c), tacopt), uu____4665) -> begin
-(
-
-let uu____4701 = (tc_comp envbody c)
-in (match (uu____4701) with
-| (c1, uu____4712, g') -> begin
-(
-
-let uu____4714 = (tc_tactic_opt envbody tacopt)
-in (
-
-let uu____4716 = (FStar_TypeChecker_Rel.conj_guard g g')
-in ((FStar_Pervasives_Native.Some (c1)), (uu____4714), (body1), (uu____4716))))
-end))
-end
-| uu____4719 -> begin
-((FStar_Pervasives_Native.None), (FStar_Pervasives_Native.None), (body1), (g))
-end))
-in (match (uu____4645) with
-| (copt, tacopt, body2, g1) -> begin
-((FStar_Pervasives_Native.None), (bs1), ([]), (copt), (tacopt), (envbody), (body2), (g1))
-end))
-end));
-)
-end
-| FStar_Pervasives_Native.Some (t) -> begin
-(
-
-let t1 = (FStar_Syntax_Subst.compress t)
-in (
-
-let rec as_function_typ = (fun norm1 t2 -> (
-
-let uu____4778 = (
-
-let uu____4779 = (FStar_Syntax_Subst.compress t2)
-in uu____4779.FStar_Syntax_Syntax.n)
-in (match (uu____4778) with
-| FStar_Syntax_Syntax.Tm_uvar (uu____4796) -> begin
-((match (env1.FStar_TypeChecker_Env.letrecs) with
-| [] -> begin
-()
-end
-| uu____4808 -> begin
-(failwith "Impossible")
-end);
-(
-
-let uu____4812 = (tc_binders env1 bs)
-in (match (uu____4812) with
-| (bs1, envbody, g, uu____4834) -> begin
-(
-
-let uu____4835 = (FStar_TypeChecker_Env.clear_expected_typ envbody)
-in (match (uu____4835) with
-| (envbody1, uu____4854) -> begin
-((FStar_Pervasives_Native.Some (((t2), (true)))), (bs1), ([]), (FStar_Pervasives_Native.None), (FStar_Pervasives_Native.None), (envbody1), (body1), (g))
-end))
-end));
-)
-end
-| FStar_Syntax_Syntax.Tm_app ({FStar_Syntax_Syntax.n = FStar_Syntax_Syntax.Tm_uvar (uu____4865); FStar_Syntax_Syntax.tk = uu____4866; FStar_Syntax_Syntax.pos = uu____4867; FStar_Syntax_Syntax.vars = uu____4868}, uu____4869) -> begin
-((match (env1.FStar_TypeChecker_Env.letrecs) with
-| [] -> begin
-()
-end
-| uu____4895 -> begin
-(failwith "Impossible")
-end);
-(
-
-let uu____4899 = (tc_binders env1 bs)
-in (match (uu____4899) with
-| (bs1, envbody, g, uu____4921) -> begin
-(
-
-let uu____4922 = (FStar_TypeChecker_Env.clear_expected_typ envbody)
-in (match (uu____4922) with
-| (envbody1, uu____4941) -> begin
-((FStar_Pervasives_Native.Some (((t2), (true)))), (bs1), ([]), (FStar_Pervasives_Native.None), (FStar_Pervasives_Native.None), (envbody1), (body1), (g))
-end))
-end));
-)
-end
-| FStar_Syntax_Syntax.Tm_refine (b, uu____4953) -> begin
-(
-
-let uu____4958 = (as_function_typ norm1 b.FStar_Syntax_Syntax.sort)
-in (match (uu____4958) with
-| (uu____4987, bs1, bs', copt, tacopt, env2, body2, g) -> begin
-((FStar_Pervasives_Native.Some (((t2), (false)))), (bs1), (bs'), (copt), (tacopt), (env2), (body2), (g))
-end))
-end
-| FStar_Syntax_Syntax.Tm_arrow (bs_expected, c_expected) -> begin
-(
-
-let uu____5027 = (FStar_Syntax_Subst.open_comp bs_expected c_expected)
-in (match (uu____5027) with
-| (bs_expected1, c_expected1) -> begin
-(
-
-let check_actuals_against_formals = (fun env2 bs1 bs_expected2 -> (
-
-let rec handle_more = (fun uu____5090 c_expected2 -> (match (uu____5090) with
-| (env3, bs2, more, guard, subst1) -> begin
-(match (more) with
-| FStar_Pervasives_Native.None -> begin
-(
-
-let uu____5151 = (FStar_Syntax_Subst.subst_comp subst1 c_expected2)
-in ((env3), (bs2), (guard), (uu____5151)))
-end
-| FStar_Pervasives_Native.Some (FStar_Util.Inr (more_bs_expected)) -> begin
-(
-
-let c = (
-
-let uu____5168 = (FStar_Syntax_Util.arrow more_bs_expected c_expected2)
-in (FStar_Syntax_Syntax.mk_Total uu____5168))
-in (
-
-let uu____5169 = (FStar_Syntax_Subst.subst_comp subst1 c)
-in ((env3), (bs2), (guard), (uu____5169))))
-end
-| FStar_Pervasives_Native.Some (FStar_Util.Inl (more_bs)) -> begin
-(
-
-let c = (FStar_Syntax_Subst.subst_comp subst1 c_expected2)
-in (match ((FStar_Syntax_Util.is_named_tot c)) with
-| true -> begin
-(
-
-let t3 = (FStar_TypeChecker_Normalize.unfold_whnf env3 (FStar_Syntax_Util.comp_result c))
-in (match (t3.FStar_Syntax_Syntax.n) with
-| FStar_Syntax_Syntax.Tm_arrow (bs_expected3, c_expected3) -> begin
-(
-
-let uu____5210 = (FStar_Syntax_Subst.open_comp bs_expected3 c_expected3)
-in (match (uu____5210) with
-| (bs_expected4, c_expected4) -> begin
-(
-
-let uu____5222 = (check_binders env3 more_bs bs_expected4)
-in (match (uu____5222) with
-| (env4, bs', more1, guard', subst2) -> begin
-(
-
-let uu____5249 = (
-
-let uu____5265 = (FStar_TypeChecker_Rel.conj_guard guard guard')
-in ((env4), ((FStar_List.append bs2 bs')), (more1), (uu____5265), (subst2)))
-in (handle_more uu____5249 c_expected4))
-end))
-end))
-end
-| uu____5274 -> begin
-(
-
-let uu____5275 = (
-
-let uu____5276 = (FStar_Syntax_Print.term_to_string t3)
-in (FStar_Util.format1 "More arguments than annotated type (%s)" uu____5276))
-in (fail uu____5275 t3))
-end))
-end
-| uu____5284 -> begin
-(fail "Function definition takes more arguments than expected from its annotated type" t2)
-end))
-end)
-end))
-in (
-
-let uu____5292 = (check_binders env2 bs1 bs_expected2)
-in (handle_more uu____5292 c_expected1))))
-in (
-
-let mk_letrec_env = (fun envbody bs1 c -> (
-
-let letrecs = (guard_letrecs envbody bs1 c)
-in (
-
-let envbody1 = (
-
-let uu___107_5330 = envbody
-in {FStar_TypeChecker_Env.solver = uu___107_5330.FStar_TypeChecker_Env.solver; FStar_TypeChecker_Env.range = uu___107_5330.FStar_TypeChecker_Env.range; FStar_TypeChecker_Env.curmodule = uu___107_5330.FStar_TypeChecker_Env.curmodule; FStar_TypeChecker_Env.gamma = uu___107_5330.FStar_TypeChecker_Env.gamma; FStar_TypeChecker_Env.gamma_cache = uu___107_5330.FStar_TypeChecker_Env.gamma_cache; FStar_TypeChecker_Env.modules = uu___107_5330.FStar_TypeChecker_Env.modules; FStar_TypeChecker_Env.expected_typ = uu___107_5330.FStar_TypeChecker_Env.expected_typ; FStar_TypeChecker_Env.sigtab = uu___107_5330.FStar_TypeChecker_Env.sigtab; FStar_TypeChecker_Env.is_pattern = uu___107_5330.FStar_TypeChecker_Env.is_pattern; FStar_TypeChecker_Env.instantiate_imp = uu___107_5330.FStar_TypeChecker_Env.instantiate_imp; FStar_TypeChecker_Env.effects = uu___107_5330.FStar_TypeChecker_Env.effects; FStar_TypeChecker_Env.generalize = uu___107_5330.FStar_TypeChecker_Env.generalize; FStar_TypeChecker_Env.letrecs = []; FStar_TypeChecker_Env.top_level = uu___107_5330.FStar_TypeChecker_Env.top_level; FStar_TypeChecker_Env.check_uvars = uu___107_5330.FStar_TypeChecker_Env.check_uvars; FStar_TypeChecker_Env.use_eq = uu___107_5330.FStar_TypeChecker_Env.use_eq; FStar_TypeChecker_Env.is_iface = uu___107_5330.FStar_TypeChecker_Env.is_iface; FStar_TypeChecker_Env.admit = uu___107_5330.FStar_TypeChecker_Env.admit; FStar_TypeChecker_Env.lax = uu___107_5330.FStar_TypeChecker_Env.lax; FStar_TypeChecker_Env.lax_universes = uu___107_5330.FStar_TypeChecker_Env.lax_universes; FStar_TypeChecker_Env.type_of = uu___107_5330.FStar_TypeChecker_Env.type_of; FStar_TypeChecker_Env.universe_of = uu___107_5330.FStar_TypeChecker_Env.universe_of; FStar_TypeChecker_Env.use_bv_sorts = uu___107_5330.FStar_TypeChecker_Env.use_bv_sorts; FStar_TypeChecker_Env.qname_and_index = uu___107_5330.FStar_TypeChecker_Env.qname_and_index})
-in (FStar_All.pipe_right letrecs (FStar_List.fold_left (fun uu____5344 uu____5345 -> (match (((uu____5344), (uu____5345))) with
-| ((env2, letrec_binders), (l, t3)) -> begin
-(
-
-let uu____5370 = (
-
-let uu____5374 = (
-
-let uu____5375 = (FStar_TypeChecker_Env.clear_expected_typ env2)
-in (FStar_All.pipe_right uu____5375 FStar_Pervasives_Native.fst))
-in (tc_term uu____5374 t3))
-in (match (uu____5370) with
-| (t4, uu____5387, uu____5388) -> begin
-(
-
-let env3 = (FStar_TypeChecker_Env.push_let_binding env2 l (([]), (t4)))
-in (
-
-let lb = (match (l) with
-| FStar_Util.Inl (x) -> begin
-(
-
-let uu____5395 = (FStar_Syntax_Syntax.mk_binder (
-
-let uu___108_5396 = x
-in {FStar_Syntax_Syntax.ppname = uu___108_5396.FStar_Syntax_Syntax.ppname; FStar_Syntax_Syntax.index = uu___108_5396.FStar_Syntax_Syntax.index; FStar_Syntax_Syntax.sort = t4}))
-in (uu____5395)::letrec_binders)
-end
-| uu____5397 -> begin
-letrec_binders
-end)
-in ((env3), (lb))))
-end))
-end)) ((envbody1), ([])))))))
-in (
-
-let uu____5400 = (check_actuals_against_formals env1 bs bs_expected1)
-in (match (uu____5400) with
-| (envbody, bs1, g, c) -> begin
-(
-
-let uu____5432 = (
-
-let uu____5436 = (FStar_TypeChecker_Env.should_verify env1)
-in (match (uu____5436) with
-| true -> begin
-(mk_letrec_env envbody bs1 c)
-end
-| uu____5440 -> begin
-((envbody), ([]))
-end))
-in (match (uu____5432) with
-| (envbody1, letrecs) -> begin
-(
-
-let envbody2 = (FStar_TypeChecker_Env.set_expected_typ envbody1 (FStar_Syntax_Util.comp_result c))
-in ((FStar_Pervasives_Native.Some (((t2), (false)))), (bs1), (letrecs), (FStar_Pervasives_Native.Some (c)), (FStar_Pervasives_Native.None), (envbody2), (body1), (g)))
-end))
-end))))
-end))
-end
-| uu____5472 -> begin
-(match ((not (norm1))) with
-| true -> begin
-(
-
-let uu____5487 = (FStar_TypeChecker_Normalize.unfold_whnf env1 t2)
-in (as_function_typ true uu____5487))
-end
-| uu____5488 -> begin
-(
-
-let uu____5489 = (expected_function_typ1 env1 FStar_Pervasives_Native.None body1)
-in (match (uu____5489) with
-| (uu____5517, bs1, uu____5519, c_opt, tacopt, envbody, body2, g) -> begin
-((FStar_Pervasives_Native.Some (((t2), (false)))), (bs1), ([]), (c_opt), (tacopt), (envbody), (body2), (g))
-end))
-end)
-end)))
-in (as_function_typ false t1)))
-end))
-in (
-
-let use_eq = env.FStar_TypeChecker_Env.use_eq
-in (
-
-let uu____5544 = (FStar_TypeChecker_Env.clear_expected_typ env)
-in (match (uu____5544) with
-| (env1, topt) -> begin
-((
-
-let uu____5556 = (FStar_TypeChecker_Env.debug env1 FStar_Options.High)
-in (match (uu____5556) with
-| true -> begin
-(
-
-let uu____5557 = (match (topt) with
-| FStar_Pervasives_Native.None -> begin
-"None"
-end
-| FStar_Pervasives_Native.Some (t) -> begin
-(FStar_Syntax_Print.term_to_string t)
-end)
-in (FStar_Util.print2 "!!!!!!!!!!!!!!!Expected type is %s, top_level=%s\n" uu____5557 (match (env1.FStar_TypeChecker_Env.top_level) with
-| true -> begin
-"true"
-end
-| uu____5559 -> begin
-"false"
-end)))
-end
-| uu____5560 -> begin
-()
-end));
-(
-
-let uu____5561 = (expected_function_typ1 env1 topt body)
-in (match (uu____5561) with
-| (tfun_opt, bs1, letrec_binders, c_opt, tacopt, envbody, body1, g) -> begin
-(
-
-let uu____5596 = (tc_term (
-
-let uu___109_5600 = envbody
-in {FStar_TypeChecker_Env.solver = uu___109_5600.FStar_TypeChecker_Env.solver; FStar_TypeChecker_Env.range = uu___109_5600.FStar_TypeChecker_Env.range; FStar_TypeChecker_Env.curmodule = uu___109_5600.FStar_TypeChecker_Env.curmodule; FStar_TypeChecker_Env.gamma = uu___109_5600.FStar_TypeChecker_Env.gamma; FStar_TypeChecker_Env.gamma_cache = uu___109_5600.FStar_TypeChecker_Env.gamma_cache; FStar_TypeChecker_Env.modules = uu___109_5600.FStar_TypeChecker_Env.modules; FStar_TypeChecker_Env.expected_typ = uu___109_5600.FStar_TypeChecker_Env.expected_typ; FStar_TypeChecker_Env.sigtab = uu___109_5600.FStar_TypeChecker_Env.sigtab; FStar_TypeChecker_Env.is_pattern = uu___109_5600.FStar_TypeChecker_Env.is_pattern; FStar_TypeChecker_Env.instantiate_imp = uu___109_5600.FStar_TypeChecker_Env.instantiate_imp; FStar_TypeChecker_Env.effects = uu___109_5600.FStar_TypeChecker_Env.effects; FStar_TypeChecker_Env.generalize = uu___109_5600.FStar_TypeChecker_Env.generalize; FStar_TypeChecker_Env.letrecs = uu___109_5600.FStar_TypeChecker_Env.letrecs; FStar_TypeChecker_Env.top_level = false; FStar_TypeChecker_Env.check_uvars = uu___109_5600.FStar_TypeChecker_Env.check_uvars; FStar_TypeChecker_Env.use_eq = use_eq; FStar_TypeChecker_Env.is_iface = uu___109_5600.FStar_TypeChecker_Env.is_iface; FStar_TypeChecker_Env.admit = uu___109_5600.FStar_TypeChecker_Env.admit; FStar_TypeChecker_Env.lax = uu___109_5600.FStar_TypeChecker_Env.lax; FStar_TypeChecker_Env.lax_universes = uu___109_5600.FStar_TypeChecker_Env.lax_universes; FStar_TypeChecker_Env.type_of = uu___109_5600.FStar_TypeChecker_Env.type_of; FStar_TypeChecker_Env.universe_of = uu___109_5600.FStar_TypeChecker_Env.universe_of; FStar_TypeChecker_Env.use_bv_sorts = uu___109_5600.FStar_TypeChecker_Env.use_bv_sorts; FStar_TypeChecker_Env.qname_and_index = uu___109_5600.FStar_TypeChecker_Env.qname_and_index}) body1)
-in (match (uu____5596) with
-| (body2, cbody, guard_body) -> begin
-(
-
-let guard_body1 = (FStar_TypeChecker_Rel.solve_deferred_constraints envbody guard_body)
-in ((
-
-let uu____5609 = (FStar_All.pipe_left (FStar_TypeChecker_Env.debug env1) (FStar_Options.Other ("Implicits")))
-in (match (uu____5609) with
-| true -> begin
-(
-
-let uu____5610 = (FStar_All.pipe_left FStar_Util.string_of_int (FStar_List.length guard_body1.FStar_TypeChecker_Env.implicits))
-in (
-
-let uu____5619 = (
-
-let uu____5620 = (cbody.FStar_Syntax_Syntax.comp ())
-in (FStar_All.pipe_left FStar_Syntax_Print.comp_to_string uu____5620))
-in (FStar_Util.print2 "Introduced %s implicits in body of abstraction\nAfter solving constraints, cbody is %s\n" uu____5610 uu____5619)))
-end
-| uu____5621 -> begin
-()
-end));
-(
-
-let uu____5622 = (
-
-let uu____5626 = (
-
-let uu____5629 = (cbody.FStar_Syntax_Syntax.comp ())
-in ((body2), (uu____5629)))
-in (check_expected_effect (
-
-let uu___110_5634 = envbody
-in {FStar_TypeChecker_Env.solver = uu___110_5634.FStar_TypeChecker_Env.solver; FStar_TypeChecker_Env.range = uu___110_5634.FStar_TypeChecker_Env.range; FStar_TypeChecker_Env.curmodule = uu___110_5634.FStar_TypeChecker_Env.curmodule; FStar_TypeChecker_Env.gamma = uu___110_5634.FStar_TypeChecker_Env.gamma; FStar_TypeChecker_Env.gamma_cache = uu___110_5634.FStar_TypeChecker_Env.gamma_cache; FStar_TypeChecker_Env.modules = uu___110_5634.FStar_TypeChecker_Env.modules; FStar_TypeChecker_Env.expected_typ = uu___110_5634.FStar_TypeChecker_Env.expected_typ; FStar_TypeChecker_Env.sigtab = uu___110_5634.FStar_TypeChecker_Env.sigtab; FStar_TypeChecker_Env.is_pattern = uu___110_5634.FStar_TypeChecker_Env.is_pattern; FStar_TypeChecker_Env.instantiate_imp = uu___110_5634.FStar_TypeChecker_Env.instantiate_imp; FStar_TypeChecker_Env.effects = uu___110_5634.FStar_TypeChecker_Env.effects; FStar_TypeChecker_Env.generalize = uu___110_5634.FStar_TypeChecker_Env.generalize; FStar_TypeChecker_Env.letrecs = uu___110_5634.FStar_TypeChecker_Env.letrecs; FStar_TypeChecker_Env.top_level = uu___110_5634.FStar_TypeChecker_Env.top_level; FStar_TypeChecker_Env.check_uvars = uu___110_5634.FStar_TypeChecker_Env.check_uvars; FStar_TypeChecker_Env.use_eq = use_eq; FStar_TypeChecker_Env.is_iface = uu___110_5634.FStar_TypeChecker_Env.is_iface; FStar_TypeChecker_Env.admit = uu___110_5634.FStar_TypeChecker_Env.admit; FStar_TypeChecker_Env.lax = uu___110_5634.FStar_TypeChecker_Env.lax; FStar_TypeChecker_Env.lax_universes = uu___110_5634.FStar_TypeChecker_Env.lax_universes; FStar_TypeChecker_Env.type_of = uu___110_5634.FStar_TypeChecker_Env.type_of; FStar_TypeChecker_Env.universe_of = uu___110_5634.FStar_TypeChecker_Env.universe_of; FStar_TypeChecker_Env.use_bv_sorts = uu___110_5634.FStar_TypeChecker_Env.use_bv_sorts; FStar_TypeChecker_Env.qname_and_index = uu___110_5634.FStar_TypeChecker_Env.qname_and_index}) c_opt uu____5626))
-in (match (uu____5622) with
-| (body3, cbody1, guard) -> begin
-(
-
-let guard1 = (FStar_TypeChecker_Rel.conj_guard guard_body1 guard)
-in (
-
-let guard2 = (
-
-let uu____5643 = (env1.FStar_TypeChecker_Env.top_level || (
-
-let uu____5644 = (FStar_TypeChecker_Env.should_verify env1)
-in (not (uu____5644))))
-in (match (uu____5643) with
-| true -> begin
-(
-
-let uu____5645 = (FStar_TypeChecker_Rel.conj_guard g guard1)
-in (FStar_TypeChecker_Rel.discharge_guard envbody uu____5645))
-end
-| uu____5646 -> begin
-(
-
-let guard2 = (
-
-let uu____5648 = (FStar_TypeChecker_Rel.conj_guard g guard1)
-in (FStar_TypeChecker_Rel.close_guard env1 (FStar_List.append bs1 letrec_binders) uu____5648))
-in guard2)
-end))
-in (
-
-let tfun_computed = (FStar_Syntax_Util.arrow bs1 cbody1)
-in (
-
-let e = (
-
-let uu____5655 = (
-
-let uu____5662 = (
-
-let uu____5668 = (FStar_All.pipe_right (FStar_Util.dflt cbody1 c_opt) FStar_Syntax_Util.lcomp_of_comp)
-in (FStar_All.pipe_right uu____5668 (fun _0_30 -> FStar_Util.Inl (_0_30))))
-in FStar_Pervasives_Native.Some (uu____5662))
-in (FStar_Syntax_Util.abs bs1 body3 uu____5655))
-in (
-
-let uu____5682 = (match (tfun_opt) with
-| FStar_Pervasives_Native.Some (t, use_teq) -> begin
-(
-
-let t1 = (FStar_Syntax_Subst.compress t)
-in (match (t1.FStar_Syntax_Syntax.n) with
-| FStar_Syntax_Syntax.Tm_arrow (uu____5697) -> begin
-((e), (t1), (guard2))
-end
-| uu____5705 -> begin
-(
-
-let uu____5706 = (match (use_teq) with
-| true -> begin
-(
-
-let uu____5711 = (FStar_TypeChecker_Rel.teq env1 t1 tfun_computed)
-in ((e), (uu____5711)))
-end
-| uu____5712 -> begin
-(FStar_TypeChecker_Util.check_and_ascribe env1 e tfun_computed t1)
-end)
-in (match (uu____5706) with
-| (e1, guard') -> begin
-(
-
-let uu____5718 = (FStar_TypeChecker_Rel.conj_guard guard2 guard')
-in ((e1), (t1), (uu____5718)))
-end))
-end))
-end
-| FStar_Pervasives_Native.None -> begin
-((e), (tfun_computed), (guard2))
-end)
-in (match (uu____5682) with
-| (e1, tfun, guard3) -> begin
-(
-
-let c = (match (env1.FStar_TypeChecker_Env.top_level) with
-| true -> begin
-(FStar_Syntax_Syntax.mk_Total tfun)
-end
-| uu____5730 -> begin
-(FStar_TypeChecker_Util.return_value env1 tfun e1)
-end)
-in (
-
-let uu____5731 = (FStar_TypeChecker_Util.strengthen_precondition FStar_Pervasives_Native.None env1 e1 (FStar_Syntax_Util.lcomp_of_comp c) guard3)
-in (match (uu____5731) with
-| (c1, g1) -> begin
-((e1), (c1), (g1))
-end)))
-end))))))
-end));
-))
-end))
-end));
-)
-end)))))))
-and check_application_args : FStar_TypeChecker_Env.env  ->  FStar_Syntax_Syntax.term  ->  FStar_Syntax_Syntax.lcomp  ->  FStar_TypeChecker_Env.guard_t  ->  ((FStar_Syntax_Syntax.term', FStar_Syntax_Syntax.term') FStar_Syntax_Syntax.syntax * FStar_Syntax_Syntax.aqual) Prims.list  ->  FStar_Syntax_Syntax.typ FStar_Pervasives_Native.option  ->  (FStar_Syntax_Syntax.term * FStar_Syntax_Syntax.lcomp * FStar_TypeChecker_Env.guard_t) = (fun env head1 chead ghead args expected_topt -> (
-
-let n_args = (FStar_List.length args)
-in (
-
-let r = (FStar_TypeChecker_Env.get_range env)
-in (
-
-let thead = chead.FStar_Syntax_Syntax.res_typ
-in ((
-
-let uu____5767 = (FStar_TypeChecker_Env.debug env FStar_Options.High)
-in (match (uu____5767) with
-| true -> begin
-(
-
-let uu____5768 = (FStar_Range.string_of_range head1.FStar_Syntax_Syntax.pos)
-in (
-
-let uu____5769 = (FStar_Syntax_Print.term_to_string thead)
-in (FStar_Util.print2 "(%s) Type of head is %s\n" uu____5768 uu____5769)))
-end
-| uu____5770 -> begin
-()
-end));
-(
-
-let monadic_application = (fun uu____5807 subst1 arg_comps_rev arg_rets_rev guard fvs bs -> (match (uu____5807) with
-| (head2, chead1, ghead1, cres) -> begin
-(
-
-let rt = (check_no_escape (FStar_Pervasives_Native.Some (head2)) env fvs cres.FStar_Syntax_Syntax.res_typ)
-in (
-
-let cres1 = (
-
-let uu___111_5844 = cres
-in {FStar_Syntax_Syntax.eff_name = uu___111_5844.FStar_Syntax_Syntax.eff_name; FStar_Syntax_Syntax.res_typ = rt; FStar_Syntax_Syntax.cflags = uu___111_5844.FStar_Syntax_Syntax.cflags; FStar_Syntax_Syntax.comp = uu___111_5844.FStar_Syntax_Syntax.comp})
-in (
-
-let uu____5845 = (match (bs) with
-| [] -> begin
-(
-
-let cres2 = (FStar_TypeChecker_Util.subst_lcomp subst1 cres1)
-in (
-
-let g = (FStar_TypeChecker_Rel.conj_guard ghead1 guard)
-in ((cres2), (g))))
-end
-| uu____5854 -> begin
-(
-
-let g = (
-
-let uu____5859 = (FStar_TypeChecker_Rel.conj_guard ghead1 guard)
-in (FStar_All.pipe_right uu____5859 (FStar_TypeChecker_Rel.solve_deferred_constraints env)))
-in (
-
-let uu____5860 = (
-
-let uu____5861 = (
-
-let uu____5864 = (
-
-let uu____5865 = (
-
-let uu____5866 = (cres1.FStar_Syntax_Syntax.comp ())
-in (FStar_Syntax_Util.arrow bs uu____5866))
-in (FStar_All.pipe_left (FStar_Syntax_Subst.subst subst1) uu____5865))
-in (FStar_Syntax_Syntax.mk_Total uu____5864))
-in (FStar_All.pipe_left FStar_Syntax_Util.lcomp_of_comp uu____5861))
-in ((uu____5860), (g))))
-end)
-in (match (uu____5845) with
-| (cres2, guard1) -> begin
-((
-
-let uu____5877 = (FStar_TypeChecker_Env.debug env FStar_Options.Low)
-in (match (uu____5877) with
-| true -> begin
-(
-
-let uu____5878 = (FStar_Syntax_Print.lcomp_to_string cres2)
-in (FStar_Util.print1 "\t Type of result cres is %s\n" uu____5878))
-end
-| uu____5879 -> begin
-()
-end));
-(
-
-let cres3 = (
-
-let uu____5881 = (FStar_Syntax_Util.is_pure_or_ghost_lcomp cres2)
-in (match (uu____5881) with
-| true -> begin
-(
-
-let term = ((FStar_Syntax_Syntax.mk_Tm_app head2 (FStar_List.rev arg_rets_rev)) FStar_Pervasives_Native.None head2.FStar_Syntax_Syntax.pos)
-in (FStar_TypeChecker_Util.maybe_assume_result_eq_pure_term env term cres2))
-end
-| uu____5893 -> begin
-cres2
-end))
-in (
-
-let comp = (FStar_List.fold_left (fun out_c uu____5904 -> (match (uu____5904) with
-| ((e, q), x, c) -> begin
-(
-
-let uu____5927 = (FStar_Syntax_Util.is_pure_or_ghost_lcomp c)
-in (match (uu____5927) with
-| true -> begin
-(FStar_TypeChecker_Util.bind e.FStar_Syntax_Syntax.pos env (FStar_Pervasives_Native.Some (e)) c ((x), (out_c)))
-end
-| uu____5931 -> begin
-(FStar_TypeChecker_Util.bind e.FStar_Syntax_Syntax.pos env FStar_Pervasives_Native.None c ((x), (out_c)))
-end))
-end)) cres3 arg_comps_rev)
-in (
-
-let comp1 = (FStar_TypeChecker_Util.bind head2.FStar_Syntax_Syntax.pos env FStar_Pervasives_Native.None chead1 ((FStar_Pervasives_Native.None), (comp)))
-in (
-
-let shortcuts_evaluation_order = (
-
-let uu____5936 = (
-
-let uu____5937 = (FStar_Syntax_Subst.compress head2)
-in uu____5937.FStar_Syntax_Syntax.n)
-in (match (uu____5936) with
-| FStar_Syntax_Syntax.Tm_fvar (fv) -> begin
-((FStar_Syntax_Syntax.fv_eq_lid fv FStar_Parser_Const.op_And) || (FStar_Syntax_Syntax.fv_eq_lid fv FStar_Parser_Const.op_Or))
-end
-| uu____5941 -> begin
-false
-end))
-in (
-
-let app = (match (shortcuts_evaluation_order) with
-| true -> begin
-(
-
-let args1 = (FStar_List.fold_left (fun args1 uu____5951 -> (match (uu____5951) with
-| (arg, uu____5959, uu____5960) -> begin
-(arg)::args1
-end)) [] arg_comps_rev)
-in (
-
-let app = ((FStar_Syntax_Syntax.mk_Tm_app head2 args1) (FStar_Pervasives_Native.Some (comp1.FStar_Syntax_Syntax.res_typ.FStar_Syntax_Syntax.n)) r)
-in (
-
-let app1 = (FStar_TypeChecker_Util.maybe_lift env app cres3.FStar_Syntax_Syntax.eff_name comp1.FStar_Syntax_Syntax.eff_name comp1.FStar_Syntax_Syntax.res_typ)
-in (FStar_TypeChecker_Util.maybe_monadic env app1 comp1.FStar_Syntax_Syntax.eff_name comp1.FStar_Syntax_Syntax.res_typ))))
-end
-| uu____5971 -> begin
-(
-
-let uu____5972 = (
-
-let map_fun = (fun uu____6007 -> (match (uu____6007) with
-| ((e, q), uu____6027, c) -> begin
-(
-
-let uu____6033 = (FStar_Syntax_Util.is_pure_or_ghost_lcomp c)
-in (match (uu____6033) with
-| true -> begin
-((FStar_Pervasives_Native.None), (((e), (q))))
-end
-| uu____6060 -> begin
-(
-
-let x = (FStar_Syntax_Syntax.new_bv FStar_Pervasives_Native.None c.FStar_Syntax_Syntax.res_typ)
-in (
-
-let e1 = (FStar_TypeChecker_Util.maybe_lift env e c.FStar_Syntax_Syntax.eff_name comp1.FStar_Syntax_Syntax.eff_name c.FStar_Syntax_Syntax.res_typ)
-in (
-
-let uu____6063 = (
-
-let uu____6066 = (FStar_Syntax_Syntax.bv_to_name x)
-in ((uu____6066), (q)))
-in ((FStar_Pervasives_Native.Some (((x), (c.FStar_Syntax_Syntax.eff_name), (c.FStar_Syntax_Syntax.res_typ), (e1)))), (uu____6063)))))
-end))
-end))
-in (
-
-let uu____6084 = (
-
-let uu____6098 = (
-
-let uu____6111 = (
-
-let uu____6119 = (
-
-let uu____6124 = (FStar_Syntax_Syntax.as_arg head2)
-in ((uu____6124), (FStar_Pervasives_Native.None), (chead1)))
-in (uu____6119)::arg_comps_rev)
-in (FStar_List.map map_fun uu____6111))
-in (FStar_All.pipe_left FStar_List.split uu____6098))
-in (match (uu____6084) with
-| (lifted_args, reverse_args) -> begin
-(
-
-let uu____6219 = (
-
-let uu____6220 = (FStar_List.hd reverse_args)
-in (FStar_Pervasives_Native.fst uu____6220))
-in (
-
-let uu____6225 = (
-
-let uu____6229 = (FStar_List.tl reverse_args)
-in (FStar_List.rev uu____6229))
-in ((lifted_args), (uu____6219), (uu____6225))))
-end)))
-in (match (uu____5972) with
-| (lifted_args, head3, args1) -> begin
-(
-
-let app = ((FStar_Syntax_Syntax.mk_Tm_app head3 args1) (FStar_Pervasives_Native.Some (comp1.FStar_Syntax_Syntax.res_typ.FStar_Syntax_Syntax.n)) r)
-in (
-
-let app1 = (FStar_TypeChecker_Util.maybe_lift env app cres3.FStar_Syntax_Syntax.eff_name comp1.FStar_Syntax_Syntax.eff_name comp1.FStar_Syntax_Syntax.res_typ)
-in (
-
-let app2 = (FStar_TypeChecker_Util.maybe_monadic env app1 comp1.FStar_Syntax_Syntax.eff_name comp1.FStar_Syntax_Syntax.res_typ)
-in (
-
-let bind_lifted_args = (fun e uu___86_6297 -> (match (uu___86_6297) with
-| FStar_Pervasives_Native.None -> begin
-e
-end
-| FStar_Pervasives_Native.Some (x, m, t, e1) -> begin
-(
-
-let lb = (FStar_Syntax_Util.mk_letbinding (FStar_Util.Inl (x)) [] t m e1)
-in (
-
-let letbinding = (
-
-let uu____6339 = (
-
-let uu____6342 = (
-
-let uu____6343 = (
-
-let uu____6351 = (
-
-let uu____6352 = (
-
-let uu____6353 = (FStar_Syntax_Syntax.mk_binder x)
-in (uu____6353)::[])
-in (FStar_Syntax_Subst.close uu____6352 e))
-in ((((false), ((lb)::[]))), (uu____6351)))
-in FStar_Syntax_Syntax.Tm_let (uu____6343))
-in (FStar_Syntax_Syntax.mk uu____6342))
-in (uu____6339 FStar_Pervasives_Native.None e.FStar_Syntax_Syntax.pos))
-in ((FStar_Syntax_Syntax.mk (FStar_Syntax_Syntax.Tm_meta (((letbinding), (FStar_Syntax_Syntax.Meta_monadic (((m), (comp1.FStar_Syntax_Syntax.res_typ)))))))) FStar_Pervasives_Native.None e.FStar_Syntax_Syntax.pos)))
-end))
-in (FStar_List.fold_left bind_lifted_args app2 lifted_args)))))
-end))
-end)
-in (
-
-let uu____6387 = (FStar_TypeChecker_Util.strengthen_precondition FStar_Pervasives_Native.None env app comp1 guard1)
-in (match (uu____6387) with
-| (comp2, g) -> begin
-((app), (comp2), (g))
-end)))))));
-)
-end))))
-end))
-in (
-
-let rec tc_args = (fun head_info uu____6441 bs args1 -> (match (uu____6441) with
-| (subst1, outargs, arg_rets, g, fvs) -> begin
-(match (((bs), (args1))) with
-| (((x, FStar_Pervasives_Native.Some (FStar_Syntax_Syntax.Implicit (uu____6524))))::rest, ((uu____6526, FStar_Pervasives_Native.None))::uu____6527) -> begin
-(
-
-let t = (FStar_Syntax_Subst.subst subst1 x.FStar_Syntax_Syntax.sort)
-in (
-
-let t1 = (check_no_escape (FStar_Pervasives_Native.Some (head1)) env fvs t)
-in (
-
-let uu____6564 = (FStar_TypeChecker_Util.new_implicit_var "Instantiating implicit argument in application" head1.FStar_Syntax_Syntax.pos env t1)
-in (match (uu____6564) with
-| (varg, uu____6575, implicits) -> begin
-(
-
-let subst2 = (FStar_Syntax_Syntax.NT (((x), (varg))))::subst1
-in (
-
-let arg = (
-
-let uu____6588 = (FStar_Syntax_Syntax.as_implicit true)
-in ((varg), (uu____6588)))
-in (
-
-let uu____6589 = (
-
-let uu____6607 = (
-
-let uu____6615 = (
-
-let uu____6622 = (
-
-let uu____6623 = (FStar_Syntax_Syntax.mk_Total t1)
-in (FStar_All.pipe_right uu____6623 FStar_Syntax_Util.lcomp_of_comp))
-in ((arg), (FStar_Pervasives_Native.None), (uu____6622)))
-in (uu____6615)::outargs)
-in (
-
-let uu____6633 = (FStar_TypeChecker_Rel.conj_guard implicits g)
-in ((subst2), (uu____6607), ((arg)::arg_rets), (uu____6633), (fvs))))
-in (tc_args head_info uu____6589 rest args1))))
-end))))
-end
-| (((x, aqual))::rest, ((e, aq))::rest') -> begin
-((match (((aqual), (aq))) with
-| (FStar_Pervasives_Native.Some (FStar_Syntax_Syntax.Implicit (uu____6693)), FStar_Pervasives_Native.Some (FStar_Syntax_Syntax.Implicit (uu____6694))) -> begin
-()
-end
-| (FStar_Pervasives_Native.None, FStar_Pervasives_Native.None) -> begin
-()
-end
-| (FStar_Pervasives_Native.Some (FStar_Syntax_Syntax.Equality), FStar_Pervasives_Native.None) -> begin
-()
-end
-| uu____6701 -> begin
-(FStar_Pervasives.raise (FStar_Errors.Error ((("Inconsistent implicit qualifier"), (e.FStar_Syntax_Syntax.pos)))))
-end);
-(
-
-let targ = (FStar_Syntax_Subst.subst subst1 x.FStar_Syntax_Syntax.sort)
-in (
-
-let x1 = (
-
-let uu___112_6708 = x
-in {FStar_Syntax_Syntax.ppname = uu___112_6708.FStar_Syntax_Syntax.ppname; FStar_Syntax_Syntax.index = uu___112_6708.FStar_Syntax_Syntax.index; FStar_Syntax_Syntax.sort = targ})
-in ((
-
-let uu____6710 = (FStar_TypeChecker_Env.debug env FStar_Options.Extreme)
-in (match (uu____6710) with
-| true -> begin
-(
-
-let uu____6711 = (FStar_Syntax_Print.term_to_string targ)
-in (FStar_Util.print1 "\tType of arg (after subst) = %s\n" uu____6711))
-end
-| uu____6712 -> begin
-()
-end));
-(
-
-let targ1 = (check_no_escape (FStar_Pervasives_Native.Some (head1)) env fvs targ)
-in (
-
-let env1 = (FStar_TypeChecker_Env.set_expected_typ env targ1)
-in (
-
-let env2 = (
-
-let uu___113_6716 = env1
-in {FStar_TypeChecker_Env.solver = uu___113_6716.FStar_TypeChecker_Env.solver; FStar_TypeChecker_Env.range = uu___113_6716.FStar_TypeChecker_Env.range; FStar_TypeChecker_Env.curmodule = uu___113_6716.FStar_TypeChecker_Env.curmodule; FStar_TypeChecker_Env.gamma = uu___113_6716.FStar_TypeChecker_Env.gamma; FStar_TypeChecker_Env.gamma_cache = uu___113_6716.FStar_TypeChecker_Env.gamma_cache; FStar_TypeChecker_Env.modules = uu___113_6716.FStar_TypeChecker_Env.modules; FStar_TypeChecker_Env.expected_typ = uu___113_6716.FStar_TypeChecker_Env.expected_typ; FStar_TypeChecker_Env.sigtab = uu___113_6716.FStar_TypeChecker_Env.sigtab; FStar_TypeChecker_Env.is_pattern = uu___113_6716.FStar_TypeChecker_Env.is_pattern; FStar_TypeChecker_Env.instantiate_imp = uu___113_6716.FStar_TypeChecker_Env.instantiate_imp; FStar_TypeChecker_Env.effects = uu___113_6716.FStar_TypeChecker_Env.effects; FStar_TypeChecker_Env.generalize = uu___113_6716.FStar_TypeChecker_Env.generalize; FStar_TypeChecker_Env.letrecs = uu___113_6716.FStar_TypeChecker_Env.letrecs; FStar_TypeChecker_Env.top_level = uu___113_6716.FStar_TypeChecker_Env.top_level; FStar_TypeChecker_Env.check_uvars = uu___113_6716.FStar_TypeChecker_Env.check_uvars; FStar_TypeChecker_Env.use_eq = (is_eq aqual); FStar_TypeChecker_Env.is_iface = uu___113_6716.FStar_TypeChecker_Env.is_iface; FStar_TypeChecker_Env.admit = uu___113_6716.FStar_TypeChecker_Env.admit; FStar_TypeChecker_Env.lax = uu___113_6716.FStar_TypeChecker_Env.lax; FStar_TypeChecker_Env.lax_universes = uu___113_6716.FStar_TypeChecker_Env.lax_universes; FStar_TypeChecker_Env.type_of = uu___113_6716.FStar_TypeChecker_Env.type_of; FStar_TypeChecker_Env.universe_of = uu___113_6716.FStar_TypeChecker_Env.universe_of; FStar_TypeChecker_Env.use_bv_sorts = uu___113_6716.FStar_TypeChecker_Env.use_bv_sorts; FStar_TypeChecker_Env.qname_and_index = uu___113_6716.FStar_TypeChecker_Env.qname_and_index})
-in ((
-
-let uu____6718 = (FStar_TypeChecker_Env.debug env2 FStar_Options.High)
-in (match (uu____6718) with
-| true -> begin
-(
-
-let uu____6719 = (FStar_Syntax_Print.tag_of_term e)
-in (
-
-let uu____6720 = (FStar_Syntax_Print.term_to_string e)
-in (
-
-let uu____6721 = (FStar_Syntax_Print.term_to_string targ1)
-in (FStar_Util.print3 "Checking arg (%s) %s at type %s\n" uu____6719 uu____6720 uu____6721))))
-end
-| uu____6722 -> begin
-()
-end));
-(
-
-let uu____6723 = (tc_term env2 e)
-in (match (uu____6723) with
-| (e1, c, g_e) -> begin
-(
-
-let g1 = (FStar_TypeChecker_Rel.conj_guard g g_e)
-in (
-
-let arg = ((e1), (aq))
-in (
-
-let xterm = (
-
-let uu____6740 = (FStar_Syntax_Syntax.bv_to_name x1)
-in (FStar_Syntax_Syntax.as_arg uu____6740))
-in (
-
-let uu____6741 = ((FStar_Syntax_Util.is_tot_or_gtot_lcomp c) || (FStar_TypeChecker_Util.is_pure_or_ghost_effect env2 c.FStar_Syntax_Syntax.eff_name))
-in (match (uu____6741) with
-| true -> begin
-(
-
-let subst2 = (
-
-let uu____6746 = (FStar_List.hd bs)
-in (maybe_extend_subst subst1 uu____6746 e1))
-in (tc_args head_info ((subst2), ((((arg), (FStar_Pervasives_Native.Some (x1)), (c)))::outargs), ((xterm)::arg_rets), (g1), (fvs)) rest rest'))
-end
-| uu____6771 -> begin
-(tc_args head_info ((subst1), ((((arg), (FStar_Pervasives_Native.Some (x1)), (c)))::outargs), ((xterm)::arg_rets), (g1), ((x1)::fvs)) rest rest')
-end)))))
-end));
-))));
-)));
-)
-end
-| (uu____6794, []) -> begin
-(monadic_application head_info subst1 outargs arg_rets g fvs bs)
-end
-| ([], (arg)::uu____6815) -> begin
-(
-
-let uu____6845 = (monadic_application head_info subst1 outargs arg_rets g fvs [])
-in (match (uu____6845) with
-| (head2, chead1, ghead1) -> begin
-(
-
-let rec aux = (fun norm1 tres -> (
-
-let tres1 = (
-
-let uu____6868 = (FStar_Syntax_Subst.compress tres)
-in (FStar_All.pipe_right uu____6868 FStar_Syntax_Util.unrefine))
-in (match (tres1.FStar_Syntax_Syntax.n) with
-| FStar_Syntax_Syntax.Tm_arrow (bs1, cres') -> begin
-(
-
-let uu____6884 = (FStar_Syntax_Subst.open_comp bs1 cres')
-in (match (uu____6884) with
-| (bs2, cres'1) -> begin
-(
-
-let head_info1 = ((head2), (chead1), (ghead1), ((FStar_Syntax_Util.lcomp_of_comp cres'1)))
-in ((
-
-let uu____6898 = (FStar_TypeChecker_Env.debug env FStar_Options.Low)
-in (match (uu____6898) with
-| true -> begin
-(
-
-let uu____6899 = (FStar_Range.string_of_range tres1.FStar_Syntax_Syntax.pos)
-in (FStar_Util.print1 "%s: Warning: Potentially redundant explicit currying of a function type \n" uu____6899))
-end
-| uu____6900 -> begin
-()
-end));
-(tc_args head_info1 (([]), ([]), ([]), (FStar_TypeChecker_Rel.trivial_guard), ([])) bs2 args1);
-))
-end))
-end
-| uu____6921 when (not (norm1)) -> begin
-(
-
-let uu____6922 = (FStar_TypeChecker_Normalize.unfold_whnf env tres1)
-in (aux true uu____6922))
-end
-| uu____6923 -> begin
-(
-
-let uu____6924 = (
-
-let uu____6925 = (
-
-let uu____6928 = (
-
-let uu____6929 = (FStar_TypeChecker_Normalize.term_to_string env thead)
-in (
-
-let uu____6930 = (FStar_Util.string_of_int n_args)
-in (FStar_Util.format2 "Too many arguments to function of type %s; got %s arguments" uu____6929 uu____6930)))
-in (
-
-let uu____6934 = (FStar_Syntax_Syntax.argpos arg)
-in ((uu____6928), (uu____6934))))
-in FStar_Errors.Error (uu____6925))
-in (FStar_Pervasives.raise uu____6924))
-end)))
-in (aux false chead1.FStar_Syntax_Syntax.res_typ))
-end))
-end)
-end))
-in (
-
-let rec check_function_app = (fun tf -> (
-
-let uu____6947 = (
-
-let uu____6948 = (FStar_TypeChecker_Normalize.unfold_whnf env tf)
-in uu____6948.FStar_Syntax_Syntax.n)
-in (match (uu____6947) with
-| FStar_Syntax_Syntax.Tm_uvar (uu____6956) -> begin
-(
-
-let rec tc_args1 = (fun env1 args1 -> (match (args1) with
-| [] -> begin
-(([]), ([]), (FStar_TypeChecker_Rel.trivial_guard))
-end
-| ((e, imp))::tl1 -> begin
-(
-
-let uu____7020 = (tc_term env1 e)
-in (match (uu____7020) with
-| (e1, c, g_e) -> begin
-(
-
-let uu____7033 = (tc_args1 env1 tl1)
-in (match (uu____7033) with
-| (args2, comps, g_rest) -> begin
-(
-
-let uu____7055 = (FStar_TypeChecker_Rel.conj_guard g_e g_rest)
-in (((((e1), (imp)))::args2), ((((e1.FStar_Syntax_Syntax.pos), (c)))::comps), (uu____7055)))
-end))
-end))
-end))
-in (
-
-let uu____7066 = (tc_args1 env args)
-in (match (uu____7066) with
-| (args1, comps, g_args) -> begin
-(
-
-let bs = (
-
-let uu____7088 = (FStar_All.pipe_right comps (FStar_List.map (fun uu____7108 -> (match (uu____7108) with
-| (uu____7116, c) -> begin
-((c.FStar_Syntax_Syntax.res_typ), (FStar_Pervasives_Native.None))
-end))))
-in (FStar_Syntax_Util.null_binders_of_tks uu____7088))
-in (
-
-let ml_or_tot = (fun t r1 -> (
-
-let uu____7132 = (FStar_Options.ml_ish ())
-in (match (uu____7132) with
-| true -> begin
-(FStar_Syntax_Util.ml_comp t r1)
-end
-| uu____7133 -> begin
-(FStar_Syntax_Syntax.mk_Total t)
-end)))
-in (
-
-let cres = (
-
-let uu____7135 = (
-
-let uu____7138 = (
-
-let uu____7139 = (FStar_Syntax_Util.type_u ())
-in (FStar_All.pipe_right uu____7139 FStar_Pervasives_Native.fst))
-in (FStar_TypeChecker_Util.new_uvar env uu____7138))
-in (ml_or_tot uu____7135 r))
-in (
-
-let bs_cres = (FStar_Syntax_Util.arrow bs cres)
-in ((
-
-let uu____7148 = (FStar_All.pipe_left (FStar_TypeChecker_Env.debug env) FStar_Options.Extreme)
-in (match (uu____7148) with
-| true -> begin
-(
-
-let uu____7149 = (FStar_Syntax_Print.term_to_string head1)
-in (
-
-let uu____7150 = (FStar_Syntax_Print.term_to_string tf)
-in (
-
-let uu____7151 = (FStar_Syntax_Print.term_to_string bs_cres)
-in (FStar_Util.print3 "Forcing the type of %s from %s to %s\n" uu____7149 uu____7150 uu____7151))))
-end
-| uu____7152 -> begin
-()
-end));
-(
-
-let uu____7154 = (FStar_TypeChecker_Rel.teq env tf bs_cres)
-in (FStar_All.pipe_left (FStar_TypeChecker_Rel.force_trivial_guard env) uu____7154));
-(
-
-let comp = (
-
-let uu____7156 = (FStar_All.pipe_left FStar_Syntax_Util.lcomp_of_comp cres)
-in (FStar_List.fold_right (fun uu____7161 out -> (match (uu____7161) with
-| (r1, c) -> begin
-(FStar_TypeChecker_Util.bind r1 env FStar_Pervasives_Native.None c ((FStar_Pervasives_Native.None), (out)))
-end)) ((((head1.FStar_Syntax_Syntax.pos), (chead)))::comps) uu____7156))
-in (
-
-let uu____7170 = ((FStar_Syntax_Syntax.mk_Tm_app head1 args1) (FStar_Pervasives_Native.Some (comp.FStar_Syntax_Syntax.res_typ.FStar_Syntax_Syntax.n)) r)
-in (
-
-let uu____7177 = (FStar_TypeChecker_Rel.conj_guard ghead g_args)
-in ((uu____7170), (comp), (uu____7177)))));
-)))))
-end)))
-end
-| FStar_Syntax_Syntax.Tm_app ({FStar_Syntax_Syntax.n = FStar_Syntax_Syntax.Tm_uvar (uu____7180); FStar_Syntax_Syntax.tk = uu____7181; FStar_Syntax_Syntax.pos = uu____7182; FStar_Syntax_Syntax.vars = uu____7183}, uu____7184) -> begin
-(
-
-let rec tc_args1 = (fun env1 args1 -> (match (args1) with
-| [] -> begin
-(([]), ([]), (FStar_TypeChecker_Rel.trivial_guard))
-end
-| ((e, imp))::tl1 -> begin
-(
-
-let uu____7262 = (tc_term env1 e)
-in (match (uu____7262) with
-| (e1, c, g_e) -> begin
-(
-
-let uu____7275 = (tc_args1 env1 tl1)
-in (match (uu____7275) with
-| (args2, comps, g_rest) -> begin
-(
-
-let uu____7297 = (FStar_TypeChecker_Rel.conj_guard g_e g_rest)
-in (((((e1), (imp)))::args2), ((((e1.FStar_Syntax_Syntax.pos), (c)))::comps), (uu____7297)))
-end))
-end))
-end))
-in (
-
-let uu____7308 = (tc_args1 env args)
-in (match (uu____7308) with
-| (args1, comps, g_args) -> begin
-(
-
-let bs = (
-
-let uu____7330 = (FStar_All.pipe_right comps (FStar_List.map (fun uu____7350 -> (match (uu____7350) with
-| (uu____7358, c) -> begin
-((c.FStar_Syntax_Syntax.res_typ), (FStar_Pervasives_Native.None))
-end))))
-in (FStar_Syntax_Util.null_binders_of_tks uu____7330))
-in (
-
-let ml_or_tot = (fun t r1 -> (
-
-let uu____7374 = (FStar_Options.ml_ish ())
-in (match (uu____7374) with
-| true -> begin
-(FStar_Syntax_Util.ml_comp t r1)
-end
-| uu____7375 -> begin
-(FStar_Syntax_Syntax.mk_Total t)
-end)))
-in (
-
-let cres = (
-
-let uu____7377 = (
-
-let uu____7380 = (
-
-let uu____7381 = (FStar_Syntax_Util.type_u ())
-in (FStar_All.pipe_right uu____7381 FStar_Pervasives_Native.fst))
-in (FStar_TypeChecker_Util.new_uvar env uu____7380))
-in (ml_or_tot uu____7377 r))
-in (
-
-let bs_cres = (FStar_Syntax_Util.arrow bs cres)
-in ((
-
-let uu____7390 = (FStar_All.pipe_left (FStar_TypeChecker_Env.debug env) FStar_Options.Extreme)
-in (match (uu____7390) with
-| true -> begin
-(
-
-let uu____7391 = (FStar_Syntax_Print.term_to_string head1)
-in (
-
-let uu____7392 = (FStar_Syntax_Print.term_to_string tf)
-in (
-
-let uu____7393 = (FStar_Syntax_Print.term_to_string bs_cres)
-in (FStar_Util.print3 "Forcing the type of %s from %s to %s\n" uu____7391 uu____7392 uu____7393))))
-end
-| uu____7394 -> begin
-()
-end));
-(
-
-let uu____7396 = (FStar_TypeChecker_Rel.teq env tf bs_cres)
-in (FStar_All.pipe_left (FStar_TypeChecker_Rel.force_trivial_guard env) uu____7396));
-(
-
-let comp = (
-
-let uu____7398 = (FStar_All.pipe_left FStar_Syntax_Util.lcomp_of_comp cres)
-in (FStar_List.fold_right (fun uu____7403 out -> (match (uu____7403) with
-| (r1, c) -> begin
-(FStar_TypeChecker_Util.bind r1 env FStar_Pervasives_Native.None c ((FStar_Pervasives_Native.None), (out)))
-end)) ((((head1.FStar_Syntax_Syntax.pos), (chead)))::comps) uu____7398))
-in (
-
-let uu____7412 = ((FStar_Syntax_Syntax.mk_Tm_app head1 args1) (FStar_Pervasives_Native.Some (comp.FStar_Syntax_Syntax.res_typ.FStar_Syntax_Syntax.n)) r)
-in (
-
-let uu____7419 = (FStar_TypeChecker_Rel.conj_guard ghead g_args)
-in ((uu____7412), (comp), (uu____7419)))));
-)))))
-end)))
-end
-| FStar_Syntax_Syntax.Tm_arrow (bs, c) -> begin
-(
-
-let uu____7434 = (FStar_Syntax_Subst.open_comp bs c)
-in (match (uu____7434) with
-| (bs1, c1) -> begin
-(
-
-let head_info = ((head1), (chead), (ghead), ((FStar_Syntax_Util.lcomp_of_comp c1)))
-in (tc_args head_info (([]), ([]), ([]), (FStar_TypeChecker_Rel.trivial_guard), ([])) bs1 args))
-end))
-end
-| FStar_Syntax_Syntax.Tm_refine (bv, uu____7470) -> begin
-(check_function_app bv.FStar_Syntax_Syntax.sort)
-end
-| FStar_Syntax_Syntax.Tm_ascribed (t, uu____7476, uu____7477) -> begin
-(check_function_app t)
-end
-| uu____7506 -> begin
-(
-
-let uu____7507 = (
-
-let uu____7508 = (
-
-let uu____7511 = (FStar_TypeChecker_Err.expected_function_typ env tf)
-in ((uu____7511), (head1.FStar_Syntax_Syntax.pos)))
-in FStar_Errors.Error (uu____7508))
-in (FStar_Pervasives.raise uu____7507))
-end)))
-in (check_function_app thead))));
-)))))
-and check_short_circuit_args : FStar_TypeChecker_Env.env  ->  FStar_Syntax_Syntax.term  ->  FStar_Syntax_Syntax.lcomp  ->  FStar_TypeChecker_Env.guard_t  ->  ((FStar_Syntax_Syntax.term', FStar_Syntax_Syntax.term') FStar_Syntax_Syntax.syntax * FStar_Syntax_Syntax.aqual) Prims.list  ->  FStar_Syntax_Syntax.typ FStar_Pervasives_Native.option  ->  (FStar_Syntax_Syntax.term * FStar_Syntax_Syntax.lcomp * FStar_TypeChecker_Env.guard_t) = (fun env head1 chead g_head args expected_topt -> (
-
-let r = (FStar_TypeChecker_Env.get_range env)
-in (
-
-let tf = (FStar_Syntax_Subst.compress chead.FStar_Syntax_Syntax.res_typ)
-in (match (tf.FStar_Syntax_Syntax.n) with
-| FStar_Syntax_Syntax.Tm_arrow (bs, c) when ((FStar_Syntax_Util.is_total_comp c) && ((FStar_List.length bs) = (FStar_List.length args))) -> begin
-(
-
-let res_t = (FStar_Syntax_Util.comp_result c)
-in (
-
-let uu____7562 = (FStar_List.fold_left2 (fun uu____7575 uu____7576 uu____7577 -> (match (((uu____7575), (uu____7576), (uu____7577))) with
-| ((seen, guard, ghost), (e, aq), (b, aq')) -> begin
-((match ((aq <> aq')) with
-| true -> begin
-(FStar_Pervasives.raise (FStar_Errors.Error ((("Inconsistent implicit qualifiers"), (e.FStar_Syntax_Syntax.pos)))))
-end
-| uu____7620 -> begin
-()
-end);
-(
-
-let uu____7621 = (tc_check_tot_or_gtot_term env e b.FStar_Syntax_Syntax.sort)
-in (match (uu____7621) with
-| (e1, c1, g) -> begin
-(
-
-let short = (FStar_TypeChecker_Util.short_circuit head1 seen)
-in (
-
-let g1 = (
-
-let uu____7633 = (FStar_TypeChecker_Rel.guard_of_guard_formula short)
-in (FStar_TypeChecker_Rel.imp_guard uu____7633 g))
-in (
-
-let ghost1 = (ghost || ((
-
-let uu____7635 = (FStar_Syntax_Util.is_total_lcomp c1)
-in (not (uu____7635))) && (
-
-let uu____7636 = (FStar_TypeChecker_Util.is_pure_effect env c1.FStar_Syntax_Syntax.eff_name)
-in (not (uu____7636)))))
-in (
-
-let uu____7637 = (
-
-let uu____7643 = (
-
-let uu____7649 = (FStar_Syntax_Syntax.as_arg e1)
-in (uu____7649)::[])
-in (FStar_List.append seen uu____7643))
-in (
-
-let uu____7654 = (FStar_TypeChecker_Rel.conj_guard guard g1)
-in ((uu____7637), (uu____7654), (ghost1)))))))
-end));
-)
-end)) (([]), (g_head), (false)) args bs)
-in (match (uu____7562) with
-| (args1, guard, ghost) -> begin
-(
-
-let e = ((FStar_Syntax_Syntax.mk_Tm_app head1 args1) (FStar_Pervasives_Native.Some (res_t.FStar_Syntax_Syntax.n)) r)
-in (
-
-let c1 = (match (ghost) with
-| true -> begin
-(
-
-let uu____7683 = (FStar_Syntax_Syntax.mk_GTotal res_t)
-in (FStar_All.pipe_right uu____7683 FStar_Syntax_Util.lcomp_of_comp))
-end
-| uu____7684 -> begin
-(FStar_Syntax_Util.lcomp_of_comp c)
-end)
-in (
-
-let uu____7685 = (FStar_TypeChecker_Util.strengthen_precondition FStar_Pervasives_Native.None env e c1 guard)
-in (match (uu____7685) with
-| (c2, g) -> begin
-((e), (c2), (g))
-end))))
-end)))
-end
-| uu____7697 -> begin
-(check_application_args env head1 chead g_head args expected_topt)
-end))))
-and tc_eqn : FStar_Syntax_Syntax.bv  ->  FStar_TypeChecker_Env.env  ->  ((FStar_Syntax_Syntax.pat', FStar_Syntax_Syntax.term') FStar_Syntax_Syntax.withinfo_t * (FStar_Syntax_Syntax.term', FStar_Syntax_Syntax.term') FStar_Syntax_Syntax.syntax FStar_Pervasives_Native.option * (FStar_Syntax_Syntax.term', FStar_Syntax_Syntax.term') FStar_Syntax_Syntax.syntax)  ->  ((FStar_Syntax_Syntax.pat * FStar_Syntax_Syntax.term FStar_Pervasives_Native.option * FStar_Syntax_Syntax.term) * FStar_Syntax_Syntax.term * FStar_Syntax_Syntax.lcomp * FStar_TypeChecker_Env.guard_t) = (fun scrutinee env branch1 -> (
-
-let uu____7719 = (FStar_Syntax_Subst.open_branch branch1)
-in (match (uu____7719) with
-| (pattern, when_clause, branch_exp) -> begin
-(
-
-let uu____7745 = branch1
-in (match (uu____7745) with
-| (cpat, uu____7765, cbr) -> begin
-(
-
-let tc_pat = (fun allow_implicits pat_t p0 -> (
-
-let uu____7803 = (FStar_TypeChecker_Util.pat_as_exp allow_implicits env p0)
-in (match (uu____7803) with
-| (pat_bvs1, exp, p) -> begin
-((
-
-let uu____7820 = (FStar_TypeChecker_Env.debug env FStar_Options.High)
-in (match (uu____7820) with
-| true -> begin
-(
-
-let uu____7821 = (FStar_Syntax_Print.pat_to_string p0)
-in (
-
-let uu____7822 = (FStar_Syntax_Print.pat_to_string p)
-in (FStar_Util.print2 "Pattern %s elaborated to %s\n" uu____7821 uu____7822)))
-end
-| uu____7823 -> begin
-()
-end));
-(
-
-let pat_env = (FStar_List.fold_left FStar_TypeChecker_Env.push_bv env pat_bvs1)
-in (
-
-let uu____7825 = (FStar_TypeChecker_Env.clear_expected_typ pat_env)
-in (match (uu____7825) with
-| (env1, uu____7836) -> begin
-(
-
-let env11 = (
-
-let uu___114_7840 = env1
-in {FStar_TypeChecker_Env.solver = uu___114_7840.FStar_TypeChecker_Env.solver; FStar_TypeChecker_Env.range = uu___114_7840.FStar_TypeChecker_Env.range; FStar_TypeChecker_Env.curmodule = uu___114_7840.FStar_TypeChecker_Env.curmodule; FStar_TypeChecker_Env.gamma = uu___114_7840.FStar_TypeChecker_Env.gamma; FStar_TypeChecker_Env.gamma_cache = uu___114_7840.FStar_TypeChecker_Env.gamma_cache; FStar_TypeChecker_Env.modules = uu___114_7840.FStar_TypeChecker_Env.modules; FStar_TypeChecker_Env.expected_typ = uu___114_7840.FStar_TypeChecker_Env.expected_typ; FStar_TypeChecker_Env.sigtab = uu___114_7840.FStar_TypeChecker_Env.sigtab; FStar_TypeChecker_Env.is_pattern = true; FStar_TypeChecker_Env.instantiate_imp = uu___114_7840.FStar_TypeChecker_Env.instantiate_imp; FStar_TypeChecker_Env.effects = uu___114_7840.FStar_TypeChecker_Env.effects; FStar_TypeChecker_Env.generalize = uu___114_7840.FStar_TypeChecker_Env.generalize; FStar_TypeChecker_Env.letrecs = uu___114_7840.FStar_TypeChecker_Env.letrecs; FStar_TypeChecker_Env.top_level = uu___114_7840.FStar_TypeChecker_Env.top_level; FStar_TypeChecker_Env.check_uvars = uu___114_7840.FStar_TypeChecker_Env.check_uvars; FStar_TypeChecker_Env.use_eq = uu___114_7840.FStar_TypeChecker_Env.use_eq; FStar_TypeChecker_Env.is_iface = uu___114_7840.FStar_TypeChecker_Env.is_iface; FStar_TypeChecker_Env.admit = uu___114_7840.FStar_TypeChecker_Env.admit; FStar_TypeChecker_Env.lax = uu___114_7840.FStar_TypeChecker_Env.lax; FStar_TypeChecker_Env.lax_universes = uu___114_7840.FStar_TypeChecker_Env.lax_universes; FStar_TypeChecker_Env.type_of = uu___114_7840.FStar_TypeChecker_Env.type_of; FStar_TypeChecker_Env.universe_of = uu___114_7840.FStar_TypeChecker_Env.universe_of; FStar_TypeChecker_Env.use_bv_sorts = uu___114_7840.FStar_TypeChecker_Env.use_bv_sorts; FStar_TypeChecker_Env.qname_and_index = uu___114_7840.FStar_TypeChecker_Env.qname_and_index})
-in (
-
-let expected_pat_t = (FStar_TypeChecker_Rel.unrefine env pat_t)
-in ((
-
-let uu____7843 = (FStar_TypeChecker_Env.debug env FStar_Options.High)
-in (match (uu____7843) with
-| true -> begin
-(
-
-let uu____7844 = (FStar_Syntax_Print.term_to_string exp)
-in (
-
-let uu____7845 = (FStar_Syntax_Print.term_to_string pat_t)
-in (FStar_Util.print2 "Checking pattern expression %s against expected type %s\n" uu____7844 uu____7845)))
-end
-| uu____7846 -> begin
-()
-end));
-(
-
-let env12 = (FStar_TypeChecker_Env.set_expected_typ env11 expected_pat_t)
-in (
-
-let uu____7848 = (tc_tot_or_gtot_term env12 exp)
-in (match (uu____7848) with
-| (exp1, lc, g) -> begin
-(
-
-let g1 = (
-
-let uu___115_7862 = g
-in {FStar_TypeChecker_Env.guard_f = FStar_TypeChecker_Common.Trivial; FStar_TypeChecker_Env.deferred = uu___115_7862.FStar_TypeChecker_Env.deferred; FStar_TypeChecker_Env.univ_ineqs = uu___115_7862.FStar_TypeChecker_Env.univ_ineqs; FStar_TypeChecker_Env.implicits = uu___115_7862.FStar_TypeChecker_Env.implicits})
-in (
-
-let uu____7863 = (
-
-let g' = (FStar_TypeChecker_Rel.teq env12 lc.FStar_Syntax_Syntax.res_typ expected_pat_t)
-in (
-
-let g2 = (FStar_TypeChecker_Rel.conj_guard g1 g')
-in (
-
-let env13 = (FStar_TypeChecker_Env.set_range env12 exp1.FStar_Syntax_Syntax.pos)
-in (
-
-let uu____7867 = (FStar_TypeChecker_Rel.discharge_guard_no_smt env13 g2)
-in (FStar_All.pipe_right uu____7867 FStar_TypeChecker_Rel.resolve_implicits)))))
-in (
-
-let norm_exp = (FStar_TypeChecker_Normalize.normalize ((FStar_TypeChecker_Normalize.Beta)::[]) env12 exp1)
-in (
-
-let uvs1 = (FStar_Syntax_Free.uvars norm_exp)
-in (
-
-let uvs2 = (FStar_Syntax_Free.uvars expected_pat_t)
-in ((
-
-let uu____7878 = (
-
-let uu____7879 = (FStar_Util.set_is_subset_of uvs1 uvs2)
-in (FStar_All.pipe_left Prims.op_Negation uu____7879))
-in (match (uu____7878) with
-| true -> begin
-(
-
-let unresolved = (
-
-let uu____7886 = (FStar_Util.set_difference uvs1 uvs2)
-in (FStar_All.pipe_right uu____7886 FStar_Util.set_elements))
-in (
-
-let uu____7900 = (
-
-let uu____7901 = (
-
-let uu____7904 = (
-
-let uu____7905 = (FStar_TypeChecker_Normalize.term_to_string env norm_exp)
-in (
-
-let uu____7906 = (FStar_TypeChecker_Normalize.term_to_string env expected_pat_t)
-in (
-
-let uu____7907 = (
-
-let uu____7908 = (FStar_All.pipe_right unresolved (FStar_List.map (fun uu____7920 -> (match (uu____7920) with
-| (u, uu____7928) -> begin
-(FStar_Syntax_Print.uvar_to_string u)
-end))))
-in (FStar_All.pipe_right uu____7908 (FStar_String.concat ", ")))
-in (FStar_Util.format3 "Implicit pattern variables in %s could not be resolved against expected type %s;Variables {%s} were unresolved; please bind them explicitly" uu____7905 uu____7906 uu____7907))))
-in ((uu____7904), (p.FStar_Syntax_Syntax.p)))
-in FStar_Errors.Error (uu____7901))
-in (FStar_Pervasives.raise uu____7900)))
-end
-| uu____7941 -> begin
-()
-end));
-(
-
-let uu____7943 = (FStar_TypeChecker_Env.debug env FStar_Options.High)
-in (match (uu____7943) with
-| true -> begin
-(
-
-let uu____7944 = (FStar_TypeChecker_Normalize.term_to_string env exp1)
-in (FStar_Util.print1 "Done checking pattern expression %s\n" uu____7944))
-end
-| uu____7945 -> begin
-()
-end));
-(
-
-let p1 = (FStar_TypeChecker_Util.decorate_pattern env p exp1)
-in ((p1), (pat_bvs1), (pat_env), (exp1), (norm_exp)));
-))))))
-end)));
-)))
-end)));
-)
-end)))
-in (
-
-let pat_t = scrutinee.FStar_Syntax_Syntax.sort
-in (
-
-let scrutinee_tm = (FStar_Syntax_Syntax.bv_to_name scrutinee)
-in (
-
-let uu____7952 = (
-
-let uu____7956 = (FStar_TypeChecker_Env.push_bv env scrutinee)
-in (FStar_All.pipe_right uu____7956 FStar_TypeChecker_Env.clear_expected_typ))
-in (match (uu____7952) with
-| (scrutinee_env, uu____7969) -> begin
-(
-
-let uu____7972 = (tc_pat true pat_t pattern)
-in (match (uu____7972) with
-| (pattern1, pat_bvs1, pat_env, pat_exp, norm_pat_exp) -> begin
-(
-
-let uu____7994 = (match (when_clause) with
-| FStar_Pervasives_Native.None -> begin
-((FStar_Pervasives_Native.None), (FStar_TypeChecker_Rel.trivial_guard))
-end
-| FStar_Pervasives_Native.Some (e) -> begin
-(
-
-let uu____8009 = (FStar_TypeChecker_Env.should_verify env)
-in (match (uu____8009) with
-| true -> begin
-(FStar_Pervasives.raise (FStar_Errors.Error ((("When clauses are not yet supported in --verify mode; they will be some day"), (e.FStar_Syntax_Syntax.pos)))))
-end
-| uu____8016 -> begin
-(
-
-let uu____8017 = (
-
-let uu____8021 = (FStar_TypeChecker_Env.set_expected_typ pat_env FStar_TypeChecker_Common.t_bool)
-in (tc_term uu____8021 e))
-in (match (uu____8017) with
-| (e1, c, g) -> begin
-((FStar_Pervasives_Native.Some (e1)), (g))
-end))
-end))
-end)
-in (match (uu____7994) with
-| (when_clause1, g_when) -> begin
-(
-
-let uu____8041 = (tc_term pat_env branch_exp)
-in (match (uu____8041) with
-| (branch_exp1, c, g_branch) -> begin
-(
-
-let when_condition = (match (when_clause1) with
-| FStar_Pervasives_Native.None -> begin
-FStar_Pervasives_Native.None
-end
-| FStar_Pervasives_Native.Some (w) -> begin
-(
-
-let uu____8060 = (FStar_Syntax_Util.mk_eq2 FStar_Syntax_Syntax.U_zero FStar_Syntax_Util.t_bool w FStar_Syntax_Util.exp_true_bool)
-in (FStar_All.pipe_left (fun _0_31 -> FStar_Pervasives_Native.Some (_0_31)) uu____8060))
-end)
-in (
-
-let uu____8062 = (
-
-let eqs = (
-
-let uu____8068 = (
-
-let uu____8069 = (FStar_TypeChecker_Env.should_verify env)
-in (not (uu____8069)))
-in (match (uu____8068) with
-| true -> begin
-FStar_Pervasives_Native.None
-end
-| uu____8071 -> begin
-(
-
-let e = (FStar_Syntax_Subst.compress pat_exp)
-in (match (e.FStar_Syntax_Syntax.n) with
-| FStar_Syntax_Syntax.Tm_uvar (uu____8074) -> begin
-FStar_Pervasives_Native.None
-end
-| FStar_Syntax_Syntax.Tm_constant (uu____8083) -> begin
-FStar_Pervasives_Native.None
-end
-| FStar_Syntax_Syntax.Tm_fvar (uu____8084) -> begin
-FStar_Pervasives_Native.None
-end
-| uu____8085 -> begin
-(
-
-let uu____8086 = (
-
-let uu____8087 = (env.FStar_TypeChecker_Env.universe_of env pat_t)
-in (FStar_Syntax_Util.mk_eq2 uu____8087 pat_t scrutinee_tm e))
-in FStar_Pervasives_Native.Some (uu____8086))
-end))
-end))
-in (
-
-let uu____8088 = (FStar_TypeChecker_Util.strengthen_precondition FStar_Pervasives_Native.None env branch_exp1 c g_branch)
-in (match (uu____8088) with
-| (c1, g_branch1) -> begin
-(
-
-let uu____8098 = (match (((eqs), (when_condition))) with
-| uu____8105 when (
-
-let uu____8110 = (FStar_TypeChecker_Env.should_verify env)
-in (not (uu____8110))) -> begin
-((c1), (g_when))
-end
-| (FStar_Pervasives_Native.None, FStar_Pervasives_Native.None) -> begin
-((c1), (g_when))
-end
-| (FStar_Pervasives_Native.Some (f), FStar_Pervasives_Native.None) -> begin
-(
-
-let gf = FStar_TypeChecker_Common.NonTrivial (f)
-in (
-
-let g = (FStar_TypeChecker_Rel.guard_of_guard_formula gf)
-in (
-
-let uu____8118 = (FStar_TypeChecker_Util.weaken_precondition env c1 gf)
-in (
-
-let uu____8119 = (FStar_TypeChecker_Rel.imp_guard g g_when)
-in ((uu____8118), (uu____8119))))))
-end
-| (FStar_Pervasives_Native.Some (f), FStar_Pervasives_Native.Some (w)) -> begin
-(
-
-let g_f = FStar_TypeChecker_Common.NonTrivial (f)
-in (
-
-let g_fw = (
-
-let uu____8126 = (FStar_Syntax_Util.mk_conj f w)
-in FStar_TypeChecker_Common.NonTrivial (uu____8126))
-in (
-
-let uu____8127 = (FStar_TypeChecker_Util.weaken_precondition env c1 g_fw)
-in (
-
-let uu____8128 = (
-
-let uu____8129 = (FStar_TypeChecker_Rel.guard_of_guard_formula g_f)
-in (FStar_TypeChecker_Rel.imp_guard uu____8129 g_when))
-in ((uu____8127), (uu____8128))))))
-end
-| (FStar_Pervasives_Native.None, FStar_Pervasives_Native.Some (w)) -> begin
-(
-
-let g_w = FStar_TypeChecker_Common.NonTrivial (w)
-in (
-
-let g = (FStar_TypeChecker_Rel.guard_of_guard_formula g_w)
-in (
-
-let uu____8135 = (FStar_TypeChecker_Util.weaken_precondition env c1 g_w)
-in ((uu____8135), (g_when)))))
-end)
-in (match (uu____8098) with
-| (c_weak, g_when_weak) -> begin
-(
-
-let binders = (FStar_List.map FStar_Syntax_Syntax.mk_binder pat_bvs1)
-in (
-
-let uu____8143 = (FStar_TypeChecker_Util.close_lcomp env pat_bvs1 c_weak)
-in (
-
-let uu____8144 = (FStar_TypeChecker_Rel.close_guard env binders g_when_weak)
-in ((uu____8143), (uu____8144), (g_branch1)))))
-end))
-end)))
-in (match (uu____8062) with
-| (c1, g_when1, g_branch1) -> begin
-(
-
-let branch_guard = (
-
-let uu____8157 = (
-
-let uu____8158 = (FStar_TypeChecker_Env.should_verify env)
-in (not (uu____8158)))
-in (match (uu____8157) with
-| true -> begin
-FStar_Syntax_Util.t_true
-end
-| uu____8159 -> begin
-(
-
-let rec build_branch_guard = (fun scrutinee_tm1 pat_exp1 -> (
-
-let discriminate = (fun scrutinee_tm2 f -> (
-
-let uu____8189 = (
-
-let uu____8190 = (
-
-let uu____8191 = (
-
-let uu____8193 = (
-
-let uu____8197 = (FStar_TypeChecker_Env.typ_of_datacon env f.FStar_Syntax_Syntax.v)
-in (FStar_TypeChecker_Env.datacons_of_typ env uu____8197))
-in (FStar_Pervasives_Native.snd uu____8193))
-in (FStar_List.length uu____8191))
-in (uu____8190 > (Prims.parse_int "1")))
-in (match (uu____8189) with
-| true -> begin
-(
-
-let discriminator = (FStar_Syntax_Util.mk_discriminator f.FStar_Syntax_Syntax.v)
-in (
-
-let uu____8206 = (FStar_TypeChecker_Env.try_lookup_lid env discriminator)
-in (match (uu____8206) with
-| FStar_Pervasives_Native.None -> begin
-[]
-end
-| uu____8217 -> begin
-(
-
-let disc = (FStar_Syntax_Syntax.fvar discriminator FStar_Syntax_Syntax.Delta_equational FStar_Pervasives_Native.None)
-in (
-
-let disc1 = (
-
-let uu____8227 = (
-
-let uu____8228 = (
-
-let uu____8229 = (FStar_Syntax_Syntax.as_arg scrutinee_tm2)
-in (uu____8229)::[])
-in (FStar_Syntax_Syntax.mk_Tm_app disc uu____8228))
-in (uu____8227 FStar_Pervasives_Native.None scrutinee_tm2.FStar_Syntax_Syntax.pos))
-in (
-
-let uu____8234 = (FStar_Syntax_Util.mk_eq2 FStar_Syntax_Syntax.U_zero FStar_Syntax_Util.t_bool disc1 FStar_Syntax_Util.exp_true_bool)
-in (uu____8234)::[])))
-end)))
-end
-| uu____8235 -> begin
-[]
-end)))
-in (
-
-let fail = (fun uu____8242 -> (
-
-let uu____8243 = (
-
-let uu____8244 = (FStar_Range.string_of_range pat_exp1.FStar_Syntax_Syntax.pos)
-in (
-
-let uu____8245 = (FStar_Syntax_Print.term_to_string pat_exp1)
-in (
-
-let uu____8246 = (FStar_Syntax_Print.tag_of_term pat_exp1)
-in (FStar_Util.format3 "tc_eqn: Impossible (%s) %s (%s)" uu____8244 uu____8245 uu____8246))))
-in (failwith uu____8243)))
-in (
-
-let rec head_constructor = (fun t -> (match (t.FStar_Syntax_Syntax.n) with
-| FStar_Syntax_Syntax.Tm_fvar (fv) -> begin
-fv.FStar_Syntax_Syntax.fv_name
-end
-| FStar_Syntax_Syntax.Tm_uinst (t1, uu____8267) -> begin
-(head_constructor t1)
-end
-| uu____8273 -> begin
-(fail ())
-end))
-in (
-
-let pat_exp2 = (
-
-let uu____8276 = (FStar_Syntax_Subst.compress pat_exp1)
-in (FStar_All.pipe_right uu____8276 FStar_Syntax_Util.unmeta))
-in (match (pat_exp2.FStar_Syntax_Syntax.n) with
-| FStar_Syntax_Syntax.Tm_uvar (uu____8278) -> begin
-[]
-end
-| FStar_Syntax_Syntax.Tm_app ({FStar_Syntax_Syntax.n = FStar_Syntax_Syntax.Tm_uvar (uu____8287); FStar_Syntax_Syntax.tk = uu____8288; FStar_Syntax_Syntax.pos = uu____8289; FStar_Syntax_Syntax.vars = uu____8290}, uu____8291) -> begin
-[]
-end
-| FStar_Syntax_Syntax.Tm_name (uu____8314) -> begin
-[]
-end
-| FStar_Syntax_Syntax.Tm_constant (FStar_Const.Const_unit) -> begin
-[]
-end
-| FStar_Syntax_Syntax.Tm_constant (c2) -> begin
-(
-
-let uu____8316 = (
-
-let uu____8317 = (tc_constant pat_exp2.FStar_Syntax_Syntax.pos c2)
-in (FStar_Syntax_Util.mk_eq2 FStar_Syntax_Syntax.U_zero uu____8317 scrutinee_tm1 pat_exp2))
-in (uu____8316)::[])
-end
-| FStar_Syntax_Syntax.Tm_uinst (uu____8318) -> begin
-(
-
-let f = (head_constructor pat_exp2)
-in (
-
-let uu____8328 = (
-
-let uu____8329 = (FStar_TypeChecker_Env.is_datacon env f.FStar_Syntax_Syntax.v)
-in (not (uu____8329)))
-in (match (uu____8328) with
-| true -> begin
-[]
-end
-| uu____8335 -> begin
-(
-
-let uu____8336 = (head_constructor pat_exp2)
-in (discriminate scrutinee_tm1 uu____8336))
-end)))
-end
-| FStar_Syntax_Syntax.Tm_fvar (uu____8342) -> begin
-(
-
-let f = (head_constructor pat_exp2)
-in (
-
-let uu____8348 = (
-
-let uu____8349 = (FStar_TypeChecker_Env.is_datacon env f.FStar_Syntax_Syntax.v)
-in (not (uu____8349)))
-in (match (uu____8348) with
-| true -> begin
-[]
-end
-| uu____8355 -> begin
-(
-
-let uu____8356 = (head_constructor pat_exp2)
-in (discriminate scrutinee_tm1 uu____8356))
-end)))
-end
-| FStar_Syntax_Syntax.Tm_app (head1, args) -> begin
-(
-
-let f = (head_constructor head1)
-in (
-
-let uu____8383 = (
-
-let uu____8384 = (FStar_TypeChecker_Env.is_datacon env f.FStar_Syntax_Syntax.v)
-in (not (uu____8384)))
-in (match (uu____8383) with
-| true -> begin
-[]
-end
-| uu____8390 -> begin
-(
-
-let sub_term_guards = (
-
-let uu____8393 = (FStar_All.pipe_right args (FStar_List.mapi (fun i uu____8409 -> (match (uu____8409) with
-| (ei, uu____8416) -> begin
-(
-
-let projector = (FStar_TypeChecker_Env.lookup_projector env f.FStar_Syntax_Syntax.v i)
-in (
-
-let uu____8426 = (FStar_TypeChecker_Env.try_lookup_lid env projector)
-in (match (uu____8426) with
-| FStar_Pervasives_Native.None -> begin
-[]
-end
-| uu____8437 -> begin
-(
-
-let sub_term = (
-
-let uu____8446 = (
-
-let uu____8447 = (FStar_Syntax_Syntax.fvar (FStar_Ident.set_lid_range projector f.FStar_Syntax_Syntax.p) FStar_Syntax_Syntax.Delta_equational FStar_Pervasives_Native.None)
-in (
-
-let uu____8452 = (
-
-let uu____8453 = (FStar_Syntax_Syntax.as_arg scrutinee_tm1)
-in (uu____8453)::[])
-in (FStar_Syntax_Syntax.mk_Tm_app uu____8447 uu____8452)))
-in (uu____8446 FStar_Pervasives_Native.None f.FStar_Syntax_Syntax.p))
-in (build_branch_guard sub_term ei))
-end)))
-end))))
-in (FStar_All.pipe_right uu____8393 FStar_List.flatten))
-in (
-
-let uu____8465 = (discriminate scrutinee_tm1 f)
-in (FStar_List.append uu____8465 sub_term_guards)))
-end)))
-end
-| uu____8469 -> begin
-[]
-end))))))
-in (
-
-let build_and_check_branch_guard = (fun scrutinee_tm1 pat -> (
-
-let uu____8481 = (
-
-let uu____8482 = (FStar_TypeChecker_Env.should_verify env)
-in (not (uu____8482)))
-in (match (uu____8481) with
-| true -> begin
-(FStar_TypeChecker_Util.fvar_const env FStar_Parser_Const.true_lid)
-end
-| uu____8483 -> begin
-(
-
-let t = (
-
-let uu____8485 = (build_branch_guard scrutinee_tm1 pat)
-in (FStar_All.pipe_left FStar_Syntax_Util.mk_conj_l uu____8485))
-in (
-
-let uu____8488 = (FStar_Syntax_Util.type_u ())
-in (match (uu____8488) with
-| (k, uu____8492) -> begin
-(
-
-let uu____8493 = (tc_check_tot_or_gtot_term scrutinee_env t k)
-in (match (uu____8493) with
-| (t1, uu____8498, uu____8499) -> begin
-t1
-end))
-end)))
-end)))
-in (
-
-let branch_guard = (build_and_check_branch_guard scrutinee_tm norm_pat_exp)
-in (
-
-let branch_guard1 = (match (when_condition) with
-| FStar_Pervasives_Native.None -> begin
-branch_guard
-end
-| FStar_Pervasives_Native.Some (w) -> begin
-(FStar_Syntax_Util.mk_conj branch_guard w)
-end)
-in branch_guard1))))
-end))
-in (
-
-let guard = (FStar_TypeChecker_Rel.conj_guard g_when1 g_branch1)
-in ((
-
-let uu____8505 = (FStar_TypeChecker_Env.debug env FStar_Options.High)
-in (match (uu____8505) with
-| true -> begin
-(
-
-let uu____8506 = (FStar_TypeChecker_Rel.guard_to_string env guard)
-in (FStar_All.pipe_left (FStar_Util.print1 "Carrying guard from match: %s\n") uu____8506))
-end
-| uu____8507 -> begin
-()
-end));
-(
-
-let uu____8508 = (FStar_Syntax_Subst.close_branch ((pattern1), (when_clause1), (branch_exp1)))
-in ((uu____8508), (branch_guard), (c1), (guard)));
-)))
-end)))
-end))
-end))
-end))
-end)))))
-end))
-end)))
-and check_top_level_let : FStar_TypeChecker_Env.env  ->  FStar_Syntax_Syntax.term  ->  (FStar_Syntax_Syntax.term * FStar_Syntax_Syntax.lcomp * FStar_TypeChecker_Env.guard_t) = (fun env e -> (
-
-let env1 = (instantiate_both env)
-in (match (e.FStar_Syntax_Syntax.n) with
-| FStar_Syntax_Syntax.Tm_let ((false, (lb)::[]), e2) -> begin
-(
-
-let uu____8526 = (check_let_bound_def true env1 lb)
-in (match (uu____8526) with
-| (e1, univ_vars1, c1, g1, annotated) -> begin
-(
-
-let uu____8540 = (match ((annotated && (not (env1.FStar_TypeChecker_Env.generalize)))) with
-| true -> begin
-(
-
-let uu____8549 = (FStar_TypeChecker_Normalize.reduce_uvar_solutions env1 e1)
-in ((g1), (uu____8549), (univ_vars1), (c1)))
-end
-| uu____8550 -> begin
-(
-
-let g11 = (
-
-let uu____8552 = (FStar_TypeChecker_Rel.solve_deferred_constraints env1 g1)
-in (FStar_All.pipe_right uu____8552 FStar_TypeChecker_Rel.resolve_implicits))
-in (
-
-let uu____8554 = (
-
-let uu____8559 = (
-
-let uu____8565 = (
-
-let uu____8570 = (
-
-let uu____8578 = (c1.FStar_Syntax_Syntax.comp ())
-in ((lb.FStar_Syntax_Syntax.lbname), (e1), (uu____8578)))
-in (uu____8570)::[])
-in (FStar_TypeChecker_Util.generalize env1 uu____8565))
-in (FStar_List.hd uu____8559))
-in (match (uu____8554) with
-| (uu____8607, univs1, e11, c11) -> begin
-((g11), (e11), (univs1), ((FStar_Syntax_Util.lcomp_of_comp c11)))
-end)))
-end)
-in (match (uu____8540) with
-| (g11, e11, univ_vars2, c11) -> begin
-(
-
-let uu____8618 = (
-
-let uu____8623 = (FStar_TypeChecker_Env.should_verify env1)
-in (match (uu____8623) with
-| true -> begin
-(
-
-let uu____8628 = (FStar_TypeChecker_Util.check_top_level env1 g11 c11)
-in (match (uu____8628) with
-| (ok, c12) -> begin
-(match (ok) with
-| true -> begin
-((e2), (c12))
-end
-| uu____8643 -> begin
-((
-
-let uu____8645 = (FStar_TypeChecker_Env.get_range env1)
-in (FStar_Errors.warn uu____8645 FStar_TypeChecker_Err.top_level_effect));
-(
-
-let uu____8646 = ((FStar_Syntax_Syntax.mk (FStar_Syntax_Syntax.Tm_meta (((e2), (FStar_Syntax_Syntax.Meta_desugared (FStar_Syntax_Syntax.Masked_effect)))))) FStar_Pervasives_Native.None e2.FStar_Syntax_Syntax.pos)
-in ((uu____8646), (c12)));
-)
-end)
-end))
-end
-| uu____8661 -> begin
-((FStar_TypeChecker_Rel.force_trivial_guard env1 g11);
-(
-
-let c = (
-
-let uu____8664 = (c11.FStar_Syntax_Syntax.comp ())
-in (FStar_All.pipe_right uu____8664 (FStar_TypeChecker_Normalize.normalize_comp ((FStar_TypeChecker_Normalize.Beta)::[]) env1)))
-in (
-
-let e21 = (
-
-let uu____8672 = (FStar_Syntax_Util.is_pure_comp c)
-in (match (uu____8672) with
-| true -> begin
-e2
-end
-| uu____8675 -> begin
-((FStar_Syntax_Syntax.mk (FStar_Syntax_Syntax.Tm_meta (((e2), (FStar_Syntax_Syntax.Meta_desugared (FStar_Syntax_Syntax.Masked_effect)))))) FStar_Pervasives_Native.None e2.FStar_Syntax_Syntax.pos)
-end))
-in ((e21), (c))));
-)
-end))
-in (match (uu____8618) with
-| (e21, c12) -> begin
-(
-
-let cres = (FStar_TypeChecker_Env.null_wp_for_eff env1 (FStar_Syntax_Util.comp_effect_name c12) FStar_Syntax_Syntax.U_zero FStar_TypeChecker_Common.t_unit)
-in ((FStar_ST.write e21.FStar_Syntax_Syntax.tk (FStar_Pervasives_Native.Some (FStar_TypeChecker_Common.t_unit.FStar_Syntax_Syntax.n)));
-(
-
-let lb1 = (FStar_Syntax_Util.close_univs_and_mk_letbinding FStar_Pervasives_Native.None lb.FStar_Syntax_Syntax.lbname univ_vars2 (FStar_Syntax_Util.comp_result c12) (FStar_Syntax_Util.comp_effect_name c12) e11)
-in (
-
-let uu____8704 = ((FStar_Syntax_Syntax.mk (FStar_Syntax_Syntax.Tm_let (((((false), ((lb1)::[]))), (e21))))) (FStar_Pervasives_Native.Some (FStar_TypeChecker_Common.t_unit.FStar_Syntax_Syntax.n)) e.FStar_Syntax_Syntax.pos)
-in ((uu____8704), ((FStar_Syntax_Util.lcomp_of_comp cres)), (FStar_TypeChecker_Rel.trivial_guard))));
-))
-end))
-end))
-end))
-end
-| uu____8723 -> begin
-(failwith "Impossible")
-end)))
-and check_inner_let : FStar_TypeChecker_Env.env  ->  FStar_Syntax_Syntax.term  ->  (FStar_Syntax_Syntax.term * FStar_Syntax_Syntax.lcomp * FStar_TypeChecker_Env.guard_t) = (fun env e -> (
-
-let env1 = (instantiate_both env)
-in (match (e.FStar_Syntax_Syntax.n) with
-| FStar_Syntax_Syntax.Tm_let ((false, (lb)::[]), e2) -> begin
-(
-
-let env2 = (
-
-let uu___116_8744 = env1
-in {FStar_TypeChecker_Env.solver = uu___116_8744.FStar_TypeChecker_Env.solver; FStar_TypeChecker_Env.range = uu___116_8744.FStar_TypeChecker_Env.range; FStar_TypeChecker_Env.curmodule = uu___116_8744.FStar_TypeChecker_Env.curmodule; FStar_TypeChecker_Env.gamma = uu___116_8744.FStar_TypeChecker_Env.gamma; FStar_TypeChecker_Env.gamma_cache = uu___116_8744.FStar_TypeChecker_Env.gamma_cache; FStar_TypeChecker_Env.modules = uu___116_8744.FStar_TypeChecker_Env.modules; FStar_TypeChecker_Env.expected_typ = uu___116_8744.FStar_TypeChecker_Env.expected_typ; FStar_TypeChecker_Env.sigtab = uu___116_8744.FStar_TypeChecker_Env.sigtab; FStar_TypeChecker_Env.is_pattern = uu___116_8744.FStar_TypeChecker_Env.is_pattern; FStar_TypeChecker_Env.instantiate_imp = uu___116_8744.FStar_TypeChecker_Env.instantiate_imp; FStar_TypeChecker_Env.effects = uu___116_8744.FStar_TypeChecker_Env.effects; FStar_TypeChecker_Env.generalize = uu___116_8744.FStar_TypeChecker_Env.generalize; FStar_TypeChecker_Env.letrecs = uu___116_8744.FStar_TypeChecker_Env.letrecs; FStar_TypeChecker_Env.top_level = false; FStar_TypeChecker_Env.check_uvars = uu___116_8744.FStar_TypeChecker_Env.check_uvars; FStar_TypeChecker_Env.use_eq = uu___116_8744.FStar_TypeChecker_Env.use_eq; FStar_TypeChecker_Env.is_iface = uu___116_8744.FStar_TypeChecker_Env.is_iface; FStar_TypeChecker_Env.admit = uu___116_8744.FStar_TypeChecker_Env.admit; FStar_TypeChecker_Env.lax = uu___116_8744.FStar_TypeChecker_Env.lax; FStar_TypeChecker_Env.lax_universes = uu___116_8744.FStar_TypeChecker_Env.lax_universes; FStar_TypeChecker_Env.type_of = uu___116_8744.FStar_TypeChecker_Env.type_of; FStar_TypeChecker_Env.universe_of = uu___116_8744.FStar_TypeChecker_Env.universe_of; FStar_TypeChecker_Env.use_bv_sorts = uu___116_8744.FStar_TypeChecker_Env.use_bv_sorts; FStar_TypeChecker_Env.qname_and_index = uu___116_8744.FStar_TypeChecker_Env.qname_and_index})
-in (
-
-let uu____8745 = (
-
-let uu____8751 = (
-
-let uu____8752 = (FStar_TypeChecker_Env.clear_expected_typ env2)
-in (FStar_All.pipe_right uu____8752 FStar_Pervasives_Native.fst))
-in (check_let_bound_def false uu____8751 lb))
-in (match (uu____8745) with
-| (e1, uu____8764, c1, g1, annotated) -> begin
-(
-
-let x = (
-
-let uu___117_8769 = (FStar_Util.left lb.FStar_Syntax_Syntax.lbname)
-in {FStar_Syntax_Syntax.ppname = uu___117_8769.FStar_Syntax_Syntax.ppname; FStar_Syntax_Syntax.index = uu___117_8769.FStar_Syntax_Syntax.index; FStar_Syntax_Syntax.sort = c1.FStar_Syntax_Syntax.res_typ})
-in (
-
-let uu____8770 = (
-
-let uu____8773 = (
-
-let uu____8774 = (FStar_Syntax_Syntax.mk_binder x)
-in (uu____8774)::[])
-in (FStar_Syntax_Subst.open_term uu____8773 e2))
-in (match (uu____8770) with
-| (xb, e21) -> begin
-(
-
-let xbinder = (FStar_List.hd xb)
-in (
-
-let x1 = (FStar_Pervasives_Native.fst xbinder)
-in (
-
-let uu____8786 = (
-
-let uu____8790 = (FStar_TypeChecker_Env.push_bv env2 x1)
-in (tc_term uu____8790 e21))
-in (match (uu____8786) with
-| (e22, c2, g2) -> begin
-(
-
-let cres = (FStar_TypeChecker_Util.bind e1.FStar_Syntax_Syntax.pos env2 (FStar_Pervasives_Native.Some (e1)) c1 ((FStar_Pervasives_Native.Some (x1)), (c2)))
-in (
-
-let e11 = (FStar_TypeChecker_Util.maybe_lift env2 e1 c1.FStar_Syntax_Syntax.eff_name cres.FStar_Syntax_Syntax.eff_name c1.FStar_Syntax_Syntax.res_typ)
-in (
-
-let e23 = (FStar_TypeChecker_Util.maybe_lift env2 e22 c2.FStar_Syntax_Syntax.eff_name cres.FStar_Syntax_Syntax.eff_name c2.FStar_Syntax_Syntax.res_typ)
-in (
-
-let lb1 = (FStar_Syntax_Util.mk_letbinding (FStar_Util.Inl (x1)) [] c1.FStar_Syntax_Syntax.res_typ c1.FStar_Syntax_Syntax.eff_name e11)
-in (
-
-let e3 = (
-
-let uu____8805 = (
-
-let uu____8808 = (
-
-let uu____8809 = (
-
-let uu____8817 = (FStar_Syntax_Subst.close xb e23)
-in ((((false), ((lb1)::[]))), (uu____8817)))
-in FStar_Syntax_Syntax.Tm_let (uu____8809))
-in (FStar_Syntax_Syntax.mk uu____8808))
-in (uu____8805 (FStar_Pervasives_Native.Some (cres.FStar_Syntax_Syntax.res_typ.FStar_Syntax_Syntax.n)) e.FStar_Syntax_Syntax.pos))
-in (
-
-let e4 = (FStar_TypeChecker_Util.maybe_monadic env2 e3 cres.FStar_Syntax_Syntax.eff_name cres.FStar_Syntax_Syntax.res_typ)
-in (
-
-let x_eq_e1 = (
-
-let uu____8832 = (
-
-let uu____8833 = (env2.FStar_TypeChecker_Env.universe_of env2 c1.FStar_Syntax_Syntax.res_typ)
-in (
-
-let uu____8834 = (FStar_Syntax_Syntax.bv_to_name x1)
-in (FStar_Syntax_Util.mk_eq2 uu____8833 c1.FStar_Syntax_Syntax.res_typ uu____8834 e11)))
-in (FStar_All.pipe_left (fun _0_32 -> FStar_TypeChecker_Common.NonTrivial (_0_32)) uu____8832))
-in (
-
-let g21 = (
-
-let uu____8836 = (
-
-let uu____8837 = (FStar_TypeChecker_Rel.guard_of_guard_formula x_eq_e1)
-in (FStar_TypeChecker_Rel.imp_guard uu____8837 g2))
-in (FStar_TypeChecker_Rel.close_guard env2 xb uu____8836))
-in (
-
-let guard = (FStar_TypeChecker_Rel.conj_guard g1 g21)
-in (
-
-let uu____8839 = (
-
-let uu____8840 = (FStar_TypeChecker_Env.expected_typ env2)
-in (FStar_Option.isSome uu____8840))
-in (match (uu____8839) with
-| true -> begin
-(
-
-let tt = (
-
-let uu____8846 = (FStar_TypeChecker_Env.expected_typ env2)
-in (FStar_All.pipe_right uu____8846 FStar_Option.get))
-in ((
-
-let uu____8850 = (FStar_All.pipe_left (FStar_TypeChecker_Env.debug env2) (FStar_Options.Other ("Exports")))
-in (match (uu____8850) with
-| true -> begin
-(
-
-let uu____8851 = (FStar_Syntax_Print.term_to_string tt)
-in (
-
-let uu____8852 = (FStar_Syntax_Print.term_to_string cres.FStar_Syntax_Syntax.res_typ)
-in (FStar_Util.print2 "Got expected type from env %s\ncres.res_typ=%s\n" uu____8851 uu____8852)))
-end
-| uu____8853 -> begin
-()
-end));
-((e4), (cres), (guard));
-))
-end
-| uu____8854 -> begin
-(
-
-let t = (check_no_escape FStar_Pervasives_Native.None env2 ((x1)::[]) cres.FStar_Syntax_Syntax.res_typ)
-in ((
-
-let uu____8857 = (FStar_All.pipe_left (FStar_TypeChecker_Env.debug env2) (FStar_Options.Other ("Exports")))
-in (match (uu____8857) with
-| true -> begin
-(
-
-let uu____8858 = (FStar_Syntax_Print.term_to_string cres.FStar_Syntax_Syntax.res_typ)
-in (
-
-let uu____8859 = (FStar_Syntax_Print.term_to_string t)
-in (FStar_Util.print2 "Checked %s has no escaping types; normalized to %s\n" uu____8858 uu____8859)))
-end
-| uu____8860 -> begin
-()
-end));
-((e4), ((
-
-let uu___118_8861 = cres
-in {FStar_Syntax_Syntax.eff_name = uu___118_8861.FStar_Syntax_Syntax.eff_name; FStar_Syntax_Syntax.res_typ = t; FStar_Syntax_Syntax.cflags = uu___118_8861.FStar_Syntax_Syntax.cflags; FStar_Syntax_Syntax.comp = uu___118_8861.FStar_Syntax_Syntax.comp})), (guard));
-))
-end)))))))))))
-end))))
-end)))
-end)))
-end
-| uu____8862 -> begin
-(failwith "Impossible")
-end)))
-and check_top_level_let_rec : FStar_TypeChecker_Env.env  ->  FStar_Syntax_Syntax.term  ->  (FStar_Syntax_Syntax.term * FStar_Syntax_Syntax.lcomp * FStar_TypeChecker_Env.guard_t) = (fun env top -> (
-
-let env1 = (instantiate_both env)
-in (match (top.FStar_Syntax_Syntax.n) with
-| FStar_Syntax_Syntax.Tm_let ((true, lbs), e2) -> begin
-(
-
-let uu____8883 = (FStar_Syntax_Subst.open_let_rec lbs e2)
-in (match (uu____8883) with
-| (lbs1, e21) -> begin
-(
-
-let uu____8894 = (FStar_TypeChecker_Env.clear_expected_typ env1)
-in (match (uu____8894) with
-| (env0, topt) -> begin
-(
-
-let uu____8905 = (build_let_rec_env true env0 lbs1)
-in (match (uu____8905) with
-| (lbs2, rec_env) -> begin
-(
-
-let uu____8916 = (check_let_recs rec_env lbs2)
-in (match (uu____8916) with
-| (lbs3, g_lbs) -> begin
-(
-
-let g_lbs1 = (
-
-let uu____8928 = (FStar_TypeChecker_Rel.solve_deferred_constraints env1 g_lbs)
-in (FStar_All.pipe_right uu____8928 FStar_TypeChecker_Rel.resolve_implicits))
-in (
-
-let all_lb_names = (
-
-let uu____8932 = (FStar_All.pipe_right lbs3 (FStar_List.map (fun lb -> (FStar_Util.right lb.FStar_Syntax_Syntax.lbname))))
-in (FStar_All.pipe_right uu____8932 (fun _0_33 -> FStar_Pervasives_Native.Some (_0_33))))
-in (
-
-let lbs4 = (match ((not (env1.FStar_TypeChecker_Env.generalize))) with
-| true -> begin
-(FStar_All.pipe_right lbs3 (FStar_List.map (fun lb -> (
-
-let lbdef = (FStar_TypeChecker_Normalize.reduce_uvar_solutions env1 lb.FStar_Syntax_Syntax.lbdef)
-in (match ((lb.FStar_Syntax_Syntax.lbunivs = [])) with
-| true -> begin
-lb
-end
-| uu____8949 -> begin
-(FStar_Syntax_Util.close_univs_and_mk_letbinding all_lb_names lb.FStar_Syntax_Syntax.lbname lb.FStar_Syntax_Syntax.lbunivs lb.FStar_Syntax_Syntax.lbtyp lb.FStar_Syntax_Syntax.lbeff lbdef)
-end)))))
-end
-| uu____8950 -> begin
-(
-
-let ecs = (
-
-let uu____8957 = (FStar_All.pipe_right lbs3 (FStar_List.map (fun lb -> (
-
-let uu____8979 = (FStar_Syntax_Syntax.mk_Total lb.FStar_Syntax_Syntax.lbtyp)
-in ((lb.FStar_Syntax_Syntax.lbname), (lb.FStar_Syntax_Syntax.lbdef), (uu____8979))))))
-in (FStar_TypeChecker_Util.generalize env1 uu____8957))
-in (FStar_All.pipe_right ecs (FStar_List.map (fun uu____8999 -> (match (uu____8999) with
-| (x, uvs, e, c) -> begin
-(FStar_Syntax_Util.close_univs_and_mk_letbinding all_lb_names x uvs (FStar_Syntax_Util.comp_result c) (FStar_Syntax_Util.comp_effect_name c) e)
-end)))))
-end)
-in (
-
-let cres = (
-
-let uu____9024 = (FStar_Syntax_Syntax.mk_Total FStar_TypeChecker_Common.t_unit)
-in (FStar_All.pipe_left FStar_Syntax_Util.lcomp_of_comp uu____9024))
-in ((FStar_ST.write e21.FStar_Syntax_Syntax.tk (FStar_Pervasives_Native.Some (FStar_TypeChecker_Common.t_unit.FStar_Syntax_Syntax.n)));
-(
-
-let uu____9033 = (FStar_Syntax_Subst.close_let_rec lbs4 e21)
-in (match (uu____9033) with
-| (lbs5, e22) -> begin
-((
-
-let uu____9045 = (FStar_TypeChecker_Rel.discharge_guard env1 g_lbs1)
-in (FStar_All.pipe_right uu____9045 (FStar_TypeChecker_Rel.force_trivial_guard env1)));
-(
-
-let uu____9046 = ((FStar_Syntax_Syntax.mk (FStar_Syntax_Syntax.Tm_let (((((true), (lbs5))), (e22))))) (FStar_Pervasives_Native.Some (FStar_TypeChecker_Common.t_unit.FStar_Syntax_Syntax.n)) top.FStar_Syntax_Syntax.pos)
-in ((uu____9046), (cres), (FStar_TypeChecker_Rel.trivial_guard)));
-)
-end));
-)))))
-end))
-end))
-end))
-end))
-end
-| uu____9063 -> begin
-(failwith "Impossible")
-end)))
-and check_inner_let_rec : FStar_TypeChecker_Env.env  ->  FStar_Syntax_Syntax.term  ->  (FStar_Syntax_Syntax.term * FStar_Syntax_Syntax.lcomp * FStar_TypeChecker_Env.guard_t) = (fun env top -> (
-
-let env1 = (instantiate_both env)
-in (match (top.FStar_Syntax_Syntax.n) with
-| FStar_Syntax_Syntax.Tm_let ((true, lbs), e2) -> begin
-(
-
-let uu____9084 = (FStar_Syntax_Subst.open_let_rec lbs e2)
-in (match (uu____9084) with
-| (lbs1, e21) -> begin
-(
-
-let uu____9095 = (FStar_TypeChecker_Env.clear_expected_typ env1)
-in (match (uu____9095) with
-| (env0, topt) -> begin
-(
-
-let uu____9106 = (build_let_rec_env false env0 lbs1)
-in (match (uu____9106) with
-| (lbs2, rec_env) -> begin
-(
-
-let uu____9117 = (check_let_recs rec_env lbs2)
-in (match (uu____9117) with
-| (lbs3, g_lbs) -> begin
-(
-
-let uu____9128 = (FStar_All.pipe_right lbs3 (FStar_Util.fold_map (fun env2 lb -> (
-
-let x = (
-
-let uu___119_9139 = (FStar_Util.left lb.FStar_Syntax_Syntax.lbname)
-in {FStar_Syntax_Syntax.ppname = uu___119_9139.FStar_Syntax_Syntax.ppname; FStar_Syntax_Syntax.index = uu___119_9139.FStar_Syntax_Syntax.index; FStar_Syntax_Syntax.sort = lb.FStar_Syntax_Syntax.lbtyp})
-in (
-
-let lb1 = (
-
-let uu___120_9141 = lb
-in {FStar_Syntax_Syntax.lbname = FStar_Util.Inl (x); FStar_Syntax_Syntax.lbunivs = uu___120_9141.FStar_Syntax_Syntax.lbunivs; FStar_Syntax_Syntax.lbtyp = uu___120_9141.FStar_Syntax_Syntax.lbtyp; FStar_Syntax_Syntax.lbeff = uu___120_9141.FStar_Syntax_Syntax.lbeff; FStar_Syntax_Syntax.lbdef = uu___120_9141.FStar_Syntax_Syntax.lbdef})
-in (
-
-let env3 = (FStar_TypeChecker_Env.push_let_binding env2 lb1.FStar_Syntax_Syntax.lbname (([]), (lb1.FStar_Syntax_Syntax.lbtyp)))
-in ((env3), (lb1)))))) env1))
-in (match (uu____9128) with
-| (env2, lbs4) -> begin
-(
-
-let bvs = (FStar_All.pipe_right lbs4 (FStar_List.map (fun lb -> (FStar_Util.left lb.FStar_Syntax_Syntax.lbname))))
-in (
-
-let uu____9158 = (tc_term env2 e21)
-in (match (uu____9158) with
-| (e22, cres, g2) -> begin
-(
-
-let guard = (
-
-let uu____9169 = (
-
-let uu____9170 = (FStar_List.map FStar_Syntax_Syntax.mk_binder bvs)
-in (FStar_TypeChecker_Rel.close_guard env2 uu____9170 g2))
-in (FStar_TypeChecker_Rel.conj_guard g_lbs uu____9169))
-in (
-
-let cres1 = (FStar_TypeChecker_Util.close_lcomp env2 bvs cres)
-in (
-
-let tres = (norm env2 cres1.FStar_Syntax_Syntax.res_typ)
-in (
-
-let cres2 = (
-
-let uu___121_9174 = cres1
-in {FStar_Syntax_Syntax.eff_name = uu___121_9174.FStar_Syntax_Syntax.eff_name; FStar_Syntax_Syntax.res_typ = tres; FStar_Syntax_Syntax.cflags = uu___121_9174.FStar_Syntax_Syntax.cflags; FStar_Syntax_Syntax.comp = uu___121_9174.FStar_Syntax_Syntax.comp})
-in (
-
-let uu____9175 = (FStar_Syntax_Subst.close_let_rec lbs4 e22)
-in (match (uu____9175) with
-| (lbs5, e23) -> begin
-(
-
-let e = ((FStar_Syntax_Syntax.mk (FStar_Syntax_Syntax.Tm_let (((((true), (lbs5))), (e23))))) (FStar_Pervasives_Native.Some (tres.FStar_Syntax_Syntax.n)) top.FStar_Syntax_Syntax.pos)
-in (match (topt) with
-| FStar_Pervasives_Native.Some (uu____9204) -> begin
-((e), (cres2), (guard))
-end
-| FStar_Pervasives_Native.None -> begin
-(
-
-let tres1 = (check_no_escape FStar_Pervasives_Native.None env2 bvs tres)
-in (
-
-let cres3 = (
-
-let uu___122_9209 = cres2
-in {FStar_Syntax_Syntax.eff_name = uu___122_9209.FStar_Syntax_Syntax.eff_name; FStar_Syntax_Syntax.res_typ = tres1; FStar_Syntax_Syntax.cflags = uu___122_9209.FStar_Syntax_Syntax.cflags; FStar_Syntax_Syntax.comp = uu___122_9209.FStar_Syntax_Syntax.comp})
-in ((e), (cres3), (guard))))
-end))
-end))))))
-end)))
-end))
-end))
-end))
-end))
-end))
-end
-| uu____9212 -> begin
-(failwith "Impossible")
-end)))
-and build_let_rec_env : Prims.bool  ->  FStar_TypeChecker_Env.env  ->  FStar_Syntax_Syntax.letbinding Prims.list  ->  (FStar_Syntax_Syntax.letbinding Prims.list * FStar_TypeChecker_Env.env_t) = (fun top_level env lbs -> (
-
-let env0 = env
-in (
-
-let termination_check_enabled = (fun lbname lbdef lbtyp -> (
-
-let t = (FStar_TypeChecker_Normalize.unfold_whnf env lbtyp)
-in (
-
-let uu____9235 = (
-
-let uu____9238 = (
-
-let uu____9239 = (FStar_Syntax_Subst.compress t)
-in uu____9239.FStar_Syntax_Syntax.n)
-in (
-
-let uu____9242 = (
-
-let uu____9243 = (FStar_Syntax_Subst.compress lbdef)
-in uu____9243.FStar_Syntax_Syntax.n)
-in ((uu____9238), (uu____9242))))
-in (match (uu____9235) with
-| (FStar_Syntax_Syntax.Tm_arrow (formals, c), FStar_Syntax_Syntax.Tm_abs (actuals, uu____9249, uu____9250)) -> begin
-(
-
-let actuals1 = (
-
-let uu____9284 = (FStar_TypeChecker_Env.set_expected_typ env lbtyp)
-in (FStar_TypeChecker_Util.maybe_add_implicit_binders uu____9284 actuals))
-in ((match (((FStar_List.length formals) <> (FStar_List.length actuals1))) with
-| true -> begin
-(
-
-let actuals_msg = (
-
-let n1 = (FStar_List.length actuals1)
-in (match ((n1 = (Prims.parse_int "1"))) with
-| true -> begin
-"1 argument was found"
-end
-| uu____9301 -> begin
-(
-
-let uu____9302 = (FStar_Util.string_of_int n1)
-in (FStar_Util.format1 "%s arguments were found" uu____9302))
-end))
-in (
-
-let formals_msg = (
-
-let n1 = (FStar_List.length formals)
-in (match ((n1 = (Prims.parse_int "1"))) with
-| true -> begin
-"1 argument"
-end
-| uu____9313 -> begin
-(
-
-let uu____9314 = (FStar_Util.string_of_int n1)
-in (FStar_Util.format1 "%s arguments" uu____9314))
-end))
-in (
-
-let msg = (
-
-let uu____9319 = (FStar_Syntax_Print.term_to_string lbtyp)
-in (
-
-let uu____9320 = (FStar_Syntax_Print.lbname_to_string lbname)
-in (FStar_Util.format4 "From its type %s, the definition of `let rec %s` expects a function with %s, but %s" uu____9319 uu____9320 formals_msg actuals_msg)))
-in (FStar_Pervasives.raise (FStar_Errors.Error (((msg), (lbdef.FStar_Syntax_Syntax.pos))))))))
-end
-| uu____9321 -> begin
-()
-end);
-(
-
-let quals = (FStar_TypeChecker_Env.lookup_effect_quals env (FStar_Syntax_Util.comp_effect_name c))
-in (FStar_All.pipe_right quals (FStar_List.contains FStar_Syntax_Syntax.TotalEffect)));
-))
-end
-| uu____9325 -> begin
-(
-
-let uu____9328 = (
-
-let uu____9329 = (
-
-let uu____9332 = (
-
-let uu____9333 = (FStar_Syntax_Print.term_to_string lbdef)
-in (
-
-let uu____9334 = (FStar_Syntax_Print.term_to_string lbtyp)
-in (FStar_Util.format2 "Only function literals with arrow types can be defined recursively; got %s : %s" uu____9333 uu____9334)))
-in ((uu____9332), (lbtyp.FStar_Syntax_Syntax.pos)))
-in FStar_Errors.Error (uu____9329))
-in (FStar_Pervasives.raise uu____9328))
-end))))
-in (
-
-let uu____9335 = (FStar_List.fold_left (fun uu____9342 lb -> (match (uu____9342) with
-| (lbs1, env1) -> begin
-(
-
-let uu____9354 = (FStar_TypeChecker_Util.extract_let_rec_annotation env1 lb)
-in (match (uu____9354) with
-| (univ_vars1, t, check_t) -> begin
-(
-
-let env2 = (FStar_TypeChecker_Env.push_univ_vars env1 univ_vars1)
-in (
-
-let e = (FStar_Syntax_Util.unascribe lb.FStar_Syntax_Syntax.lbdef)
-in (
-
-let t1 = (match ((not (check_t))) with
-| true -> begin
-t
-end
-| uu____9367 -> begin
-(
-
-let uu____9368 = (
-
-let uu____9372 = (
-
-let uu____9373 = (FStar_Syntax_Util.type_u ())
-in (FStar_All.pipe_left FStar_Pervasives_Native.fst uu____9373))
-in (tc_check_tot_or_gtot_term (
-
-let uu___123_9378 = env0
-in {FStar_TypeChecker_Env.solver = uu___123_9378.FStar_TypeChecker_Env.solver; FStar_TypeChecker_Env.range = uu___123_9378.FStar_TypeChecker_Env.range; FStar_TypeChecker_Env.curmodule = uu___123_9378.FStar_TypeChecker_Env.curmodule; FStar_TypeChecker_Env.gamma = uu___123_9378.FStar_TypeChecker_Env.gamma; FStar_TypeChecker_Env.gamma_cache = uu___123_9378.FStar_TypeChecker_Env.gamma_cache; FStar_TypeChecker_Env.modules = uu___123_9378.FStar_TypeChecker_Env.modules; FStar_TypeChecker_Env.expected_typ = uu___123_9378.FStar_TypeChecker_Env.expected_typ; FStar_TypeChecker_Env.sigtab = uu___123_9378.FStar_TypeChecker_Env.sigtab; FStar_TypeChecker_Env.is_pattern = uu___123_9378.FStar_TypeChecker_Env.is_pattern; FStar_TypeChecker_Env.instantiate_imp = uu___123_9378.FStar_TypeChecker_Env.instantiate_imp; FStar_TypeChecker_Env.effects = uu___123_9378.FStar_TypeChecker_Env.effects; FStar_TypeChecker_Env.generalize = uu___123_9378.FStar_TypeChecker_Env.generalize; FStar_TypeChecker_Env.letrecs = uu___123_9378.FStar_TypeChecker_Env.letrecs; FStar_TypeChecker_Env.top_level = uu___123_9378.FStar_TypeChecker_Env.top_level; FStar_TypeChecker_Env.check_uvars = true; FStar_TypeChecker_Env.use_eq = uu___123_9378.FStar_TypeChecker_Env.use_eq; FStar_TypeChecker_Env.is_iface = uu___123_9378.FStar_TypeChecker_Env.is_iface; FStar_TypeChecker_Env.admit = uu___123_9378.FStar_TypeChecker_Env.admit; FStar_TypeChecker_Env.lax = uu___123_9378.FStar_TypeChecker_Env.lax; FStar_TypeChecker_Env.lax_universes = uu___123_9378.FStar_TypeChecker_Env.lax_universes; FStar_TypeChecker_Env.type_of = uu___123_9378.FStar_TypeChecker_Env.type_of; FStar_TypeChecker_Env.universe_of = uu___123_9378.FStar_TypeChecker_Env.universe_of; FStar_TypeChecker_Env.use_bv_sorts = uu___123_9378.FStar_TypeChecker_Env.use_bv_sorts; FStar_TypeChecker_Env.qname_and_index = uu___123_9378.FStar_TypeChecker_Env.qname_and_index}) t uu____9372))
-in (match (uu____9368) with
-| (t1, uu____9380, g) -> begin
-(
-
-let g1 = (FStar_TypeChecker_Rel.resolve_implicits g)
-in ((
-
-let uu____9384 = (FStar_TypeChecker_Rel.discharge_guard env2 g1)
-in (FStar_All.pipe_left FStar_Pervasives.ignore uu____9384));
-(norm env0 t1);
-))
-end))
-end)
-in (
-
-let env3 = (
-
-let uu____9386 = ((termination_check_enabled lb.FStar_Syntax_Syntax.lbname e t1) && (FStar_TypeChecker_Env.should_verify env2))
-in (match (uu____9386) with
-| true -> begin
-(
-
-let uu___124_9387 = env2
-in {FStar_TypeChecker_Env.solver = uu___124_9387.FStar_TypeChecker_Env.solver; FStar_TypeChecker_Env.range = uu___124_9387.FStar_TypeChecker_Env.range; FStar_TypeChecker_Env.curmodule = uu___124_9387.FStar_TypeChecker_Env.curmodule; FStar_TypeChecker_Env.gamma = uu___124_9387.FStar_TypeChecker_Env.gamma; FStar_TypeChecker_Env.gamma_cache = uu___124_9387.FStar_TypeChecker_Env.gamma_cache; FStar_TypeChecker_Env.modules = uu___124_9387.FStar_TypeChecker_Env.modules; FStar_TypeChecker_Env.expected_typ = uu___124_9387.FStar_TypeChecker_Env.expected_typ; FStar_TypeChecker_Env.sigtab = uu___124_9387.FStar_TypeChecker_Env.sigtab; FStar_TypeChecker_Env.is_pattern = uu___124_9387.FStar_TypeChecker_Env.is_pattern; FStar_TypeChecker_Env.instantiate_imp = uu___124_9387.FStar_TypeChecker_Env.instantiate_imp; FStar_TypeChecker_Env.effects = uu___124_9387.FStar_TypeChecker_Env.effects; FStar_TypeChecker_Env.generalize = uu___124_9387.FStar_TypeChecker_Env.generalize; FStar_TypeChecker_Env.letrecs = (((lb.FStar_Syntax_Syntax.lbname), (t1)))::env2.FStar_TypeChecker_Env.letrecs; FStar_TypeChecker_Env.top_level = uu___124_9387.FStar_TypeChecker_Env.top_level; FStar_TypeChecker_Env.check_uvars = uu___124_9387.FStar_TypeChecker_Env.check_uvars; FStar_TypeChecker_Env.use_eq = uu___124_9387.FStar_TypeChecker_Env.use_eq; FStar_TypeChecker_Env.is_iface = uu___124_9387.FStar_TypeChecker_Env.is_iface; FStar_TypeChecker_Env.admit = uu___124_9387.FStar_TypeChecker_Env.admit; FStar_TypeChecker_Env.lax = uu___124_9387.FStar_TypeChecker_Env.lax; FStar_TypeChecker_Env.lax_universes = uu___124_9387.FStar_TypeChecker_Env.lax_universes; FStar_TypeChecker_Env.type_of = uu___124_9387.FStar_TypeChecker_Env.type_of; FStar_TypeChecker_Env.universe_of = uu___124_9387.FStar_TypeChecker_Env.universe_of; FStar_TypeChecker_Env.use_bv_sorts = uu___124_9387.FStar_TypeChecker_Env.use_bv_sorts; FStar_TypeChecker_Env.qname_and_index = uu___124_9387.FStar_TypeChecker_Env.qname_and_index})
-end
-| uu____9394 -> begin
-(FStar_TypeChecker_Env.push_let_binding env2 lb.FStar_Syntax_Syntax.lbname (([]), (t1)))
-end))
-in (
-
-let lb1 = (
-
-let uu___125_9397 = lb
-in {FStar_Syntax_Syntax.lbname = uu___125_9397.FStar_Syntax_Syntax.lbname; FStar_Syntax_Syntax.lbunivs = univ_vars1; FStar_Syntax_Syntax.lbtyp = t1; FStar_Syntax_Syntax.lbeff = uu___125_9397.FStar_Syntax_Syntax.lbeff; FStar_Syntax_Syntax.lbdef = e})
-in (((lb1)::lbs1), (env3)))))))
-end))
-end)) (([]), (env)) lbs)
-in (match (uu____9335) with
-| (lbs1, env1) -> begin
-(((FStar_List.rev lbs1)), (env1))
-end)))))
-and check_let_recs : FStar_TypeChecker_Env.env_t  ->  FStar_Syntax_Syntax.letbinding Prims.list  ->  (FStar_Syntax_Syntax.letbinding Prims.list * FStar_TypeChecker_Env.guard_t) = (fun env lbs -> (
-
-let uu____9411 = (
-
-let uu____9416 = (FStar_All.pipe_right lbs (FStar_List.map (fun lb -> ((
-
-let uu____9428 = (
-
-let uu____9429 = (FStar_Syntax_Subst.compress lb.FStar_Syntax_Syntax.lbdef)
-in uu____9429.FStar_Syntax_Syntax.n)
-in (match (uu____9428) with
-| FStar_Syntax_Syntax.Tm_abs (uu____9432) -> begin
-()
-end
-| uu____9447 -> begin
-(
-
-let uu____9448 = (
-
-let uu____9449 = (
-
-let uu____9452 = (FStar_Syntax_Syntax.range_of_lbname lb.FStar_Syntax_Syntax.lbname)
-in (("Only function literals may be defined recursively"), (uu____9452)))
-in FStar_Errors.Error (uu____9449))
-in (FStar_Pervasives.raise uu____9448))
-end));
-(
-
-let uu____9453 = (
-
-let uu____9457 = (FStar_TypeChecker_Env.set_expected_typ env lb.FStar_Syntax_Syntax.lbtyp)
-in (tc_tot_or_gtot_term uu____9457 lb.FStar_Syntax_Syntax.lbdef))
-in (match (uu____9453) with
-| (e, c, g) -> begin
-((
-
-let uu____9464 = (
-
-let uu____9465 = (FStar_Syntax_Util.is_total_lcomp c)
-in (not (uu____9465)))
-in (match (uu____9464) with
-| true -> begin
-(FStar_Pervasives.raise (FStar_Errors.Error ((("Expected let rec to be a Tot term; got effect GTot"), (e.FStar_Syntax_Syntax.pos)))))
-end
-| uu____9466 -> begin
-()
-end));
-(
-
-let lb1 = (FStar_Syntax_Util.mk_letbinding lb.FStar_Syntax_Syntax.lbname lb.FStar_Syntax_Syntax.lbunivs lb.FStar_Syntax_Syntax.lbtyp FStar_Parser_Const.effect_Tot_lid e)
-in ((lb1), (g)));
-)
-end));
-))))
-in (FStar_All.pipe_right uu____9416 FStar_List.unzip))
-in (match (uu____9411) with
-| (lbs1, gs) -> begin
-(
-
-let g_lbs = (FStar_List.fold_right FStar_TypeChecker_Rel.conj_guard gs FStar_TypeChecker_Rel.trivial_guard)
-in ((lbs1), (g_lbs)))
-end)))
-and check_let_bound_def : Prims.bool  ->  FStar_TypeChecker_Env.env  ->  FStar_Syntax_Syntax.letbinding  ->  (FStar_Syntax_Syntax.term * FStar_Syntax_Syntax.univ_names * FStar_Syntax_Syntax.lcomp * FStar_TypeChecker_Env.guard_t * Prims.bool) = (fun top_level env lb -> (
-
-let uu____9494 = (FStar_TypeChecker_Env.clear_expected_typ env)
-in (match (uu____9494) with
-| (env1, uu____9504) -> begin
-(
-
-let e1 = lb.FStar_Syntax_Syntax.lbdef
-in (
-
-let uu____9510 = (check_lbtyp top_level env lb)
-in (match (uu____9510) with
-| (topt, wf_annot, univ_vars1, univ_opening, env11) -> begin
-((match (((not (top_level)) && (univ_vars1 <> []))) with
-| true -> begin
-(FStar_Pervasives.raise (FStar_Errors.Error ((("Inner let-bound definitions cannot be universe polymorphic"), (e1.FStar_Syntax_Syntax.pos)))))
-end
-| uu____9533 -> begin
-()
-end);
-(
-
-let e11 = (FStar_Syntax_Subst.subst univ_opening e1)
-in (
-
-let uu____9536 = (tc_maybe_toplevel_term (
-
-let uu___126_9540 = env11
-in {FStar_TypeChecker_Env.solver = uu___126_9540.FStar_TypeChecker_Env.solver; FStar_TypeChecker_Env.range = uu___126_9540.FStar_TypeChecker_Env.range; FStar_TypeChecker_Env.curmodule = uu___126_9540.FStar_TypeChecker_Env.curmodule; FStar_TypeChecker_Env.gamma = uu___126_9540.FStar_TypeChecker_Env.gamma; FStar_TypeChecker_Env.gamma_cache = uu___126_9540.FStar_TypeChecker_Env.gamma_cache; FStar_TypeChecker_Env.modules = uu___126_9540.FStar_TypeChecker_Env.modules; FStar_TypeChecker_Env.expected_typ = uu___126_9540.FStar_TypeChecker_Env.expected_typ; FStar_TypeChecker_Env.sigtab = uu___126_9540.FStar_TypeChecker_Env.sigtab; FStar_TypeChecker_Env.is_pattern = uu___126_9540.FStar_TypeChecker_Env.is_pattern; FStar_TypeChecker_Env.instantiate_imp = uu___126_9540.FStar_TypeChecker_Env.instantiate_imp; FStar_TypeChecker_Env.effects = uu___126_9540.FStar_TypeChecker_Env.effects; FStar_TypeChecker_Env.generalize = uu___126_9540.FStar_TypeChecker_Env.generalize; FStar_TypeChecker_Env.letrecs = uu___126_9540.FStar_TypeChecker_Env.letrecs; FStar_TypeChecker_Env.top_level = top_level; FStar_TypeChecker_Env.check_uvars = uu___126_9540.FStar_TypeChecker_Env.check_uvars; FStar_TypeChecker_Env.use_eq = uu___126_9540.FStar_TypeChecker_Env.use_eq; FStar_TypeChecker_Env.is_iface = uu___126_9540.FStar_TypeChecker_Env.is_iface; FStar_TypeChecker_Env.admit = uu___126_9540.FStar_TypeChecker_Env.admit; FStar_TypeChecker_Env.lax = uu___126_9540.FStar_TypeChecker_Env.lax; FStar_TypeChecker_Env.lax_universes = uu___126_9540.FStar_TypeChecker_Env.lax_universes; FStar_TypeChecker_Env.type_of = uu___126_9540.FStar_TypeChecker_Env.type_of; FStar_TypeChecker_Env.universe_of = uu___126_9540.FStar_TypeChecker_Env.universe_of; FStar_TypeChecker_Env.use_bv_sorts = uu___126_9540.FStar_TypeChecker_Env.use_bv_sorts; FStar_TypeChecker_Env.qname_and_index = uu___126_9540.FStar_TypeChecker_Env.qname_and_index}) e11)
-in (match (uu____9536) with
-| (e12, c1, g1) -> begin
-(
-
-let uu____9549 = (
-
-let uu____9552 = (FStar_TypeChecker_Env.set_range env11 e12.FStar_Syntax_Syntax.pos)
-in (FStar_TypeChecker_Util.strengthen_precondition (FStar_Pervasives_Native.Some ((fun uu____9555 -> FStar_TypeChecker_Err.ill_kinded_type))) uu____9552 e12 c1 wf_annot))
-in (match (uu____9549) with
-| (c11, guard_f) -> begin
-(
-
-let g11 = (FStar_TypeChecker_Rel.conj_guard g1 guard_f)
-in ((
-
-let uu____9565 = (FStar_TypeChecker_Env.debug env FStar_Options.Extreme)
-in (match (uu____9565) with
-| true -> begin
-(
-
-let uu____9566 = (FStar_Syntax_Print.lbname_to_string lb.FStar_Syntax_Syntax.lbname)
-in (
-
-let uu____9567 = (FStar_Syntax_Print.term_to_string c11.FStar_Syntax_Syntax.res_typ)
-in (
-
-let uu____9568 = (FStar_TypeChecker_Rel.guard_to_string env g11)
-in (FStar_Util.print3 "checked top-level def %s, result type is %s, guard is %s\n" uu____9566 uu____9567 uu____9568))))
-end
-| uu____9569 -> begin
-()
-end));
-((e12), (univ_vars1), (c11), (g11), ((FStar_Option.isSome topt)));
-))
-end))
-end)));
-)
-end)))
-end)))
-and check_lbtyp : Prims.bool  ->  FStar_TypeChecker_Env.env  ->  FStar_Syntax_Syntax.letbinding  ->  (FStar_Syntax_Syntax.typ FStar_Pervasives_Native.option * FStar_TypeChecker_Env.guard_t * FStar_Syntax_Syntax.univ_names * FStar_Syntax_Syntax.subst_elt Prims.list * FStar_TypeChecker_Env.env) = (fun top_level env lb -> (
-
-let t = (FStar_Syntax_Subst.compress lb.FStar_Syntax_Syntax.lbtyp)
-in (match (t.FStar_Syntax_Syntax.n) with
-| FStar_Syntax_Syntax.Tm_unknown -> begin
-((match ((lb.FStar_Syntax_Syntax.lbunivs <> [])) with
-| true -> begin
-(failwith "Impossible: non-empty universe variables but the type is unknown")
-end
-| uu____9590 -> begin
-()
-end);
-((FStar_Pervasives_Native.None), (FStar_TypeChecker_Rel.trivial_guard), ([]), ([]), (env));
-)
-end
-| uu____9594 -> begin
-(
-
-let uu____9595 = (FStar_Syntax_Subst.univ_var_opening lb.FStar_Syntax_Syntax.lbunivs)
-in (match (uu____9595) with
-| (univ_opening, univ_vars1) -> begin
-(
-
-let t1 = (FStar_Syntax_Subst.subst univ_opening t)
-in (
-
-let env1 = (FStar_TypeChecker_Env.push_univ_vars env univ_vars1)
-in (match ((top_level && (not (env.FStar_TypeChecker_Env.generalize)))) with
-| true -> begin
-(
-
-let uu____9622 = (FStar_TypeChecker_Env.set_expected_typ env1 t1)
-in ((FStar_Pervasives_Native.Some (t1)), (FStar_TypeChecker_Rel.trivial_guard), (univ_vars1), (univ_opening), (uu____9622)))
-end
-| uu____9626 -> begin
-(
-
-let uu____9627 = (FStar_Syntax_Util.type_u ())
-in (match (uu____9627) with
-| (k, uu____9638) -> begin
-(
-
-let uu____9639 = (tc_check_tot_or_gtot_term env1 t1 k)
-in (match (uu____9639) with
-| (t2, uu____9651, g) -> begin
-((
-
-let uu____9654 = (FStar_TypeChecker_Env.debug env FStar_Options.Medium)
-in (match (uu____9654) with
-| true -> begin
-(
-
-let uu____9655 = (
-
-let uu____9656 = (FStar_Syntax_Syntax.range_of_lbname lb.FStar_Syntax_Syntax.lbname)
-in (FStar_Range.string_of_range uu____9656))
-in (
-
-let uu____9657 = (FStar_Syntax_Print.term_to_string t2)
-in (FStar_Util.print2 "(%s) Checked type annotation %s\n" uu____9655 uu____9657)))
-end
-| uu____9658 -> begin
-()
-end));
-(
-
-let t3 = (norm env1 t2)
-in (
-
-let uu____9660 = (FStar_TypeChecker_Env.set_expected_typ env1 t3)
-in ((FStar_Pervasives_Native.Some (t3)), (g), (univ_vars1), (univ_opening), (uu____9660))));
-)
-end))
-end))
-end)))
-end))
-end)))
-and tc_binder : FStar_TypeChecker_Env.env  ->  (FStar_Syntax_Syntax.bv * FStar_Syntax_Syntax.aqual)  ->  ((FStar_Syntax_Syntax.bv * FStar_Syntax_Syntax.aqual) * FStar_TypeChecker_Env.env * FStar_TypeChecker_Env.guard_t * FStar_Syntax_Syntax.universe) = (fun env uu____9665 -> (match (uu____9665) with
-| (x, imp) -> begin
-(
-
-let uu____9676 = (FStar_Syntax_Util.type_u ())
-in (match (uu____9676) with
-| (tu, u) -> begin
-((
-
-let uu____9688 = (FStar_TypeChecker_Env.debug env FStar_Options.Extreme)
-in (match (uu____9688) with
-| true -> begin
-(
-
-let uu____9689 = (FStar_Syntax_Print.bv_to_string x)
-in (
-
-let uu____9690 = (FStar_Syntax_Print.term_to_string x.FStar_Syntax_Syntax.sort)
-in (
-
-let uu____9691 = (FStar_Syntax_Print.term_to_string tu)
-in (FStar_Util.print3 "Checking binders %s:%s at type %s\n" uu____9689 uu____9690 uu____9691))))
-end
-| uu____9692 -> begin
-()
-end));
-(
-
-let uu____9693 = (tc_check_tot_or_gtot_term env x.FStar_Syntax_Syntax.sort tu)
-in (match (uu____9693) with
-| (t, uu____9704, g) -> begin
-(
-
-let x1 = (((
-
-let uu___127_9709 = x
-in {FStar_Syntax_Syntax.ppname = uu___127_9709.FStar_Syntax_Syntax.ppname; FStar_Syntax_Syntax.index = uu___127_9709.FStar_Syntax_Syntax.index; FStar_Syntax_Syntax.sort = t})), (imp))
-in ((
-
-let uu____9711 = (FStar_TypeChecker_Env.debug env FStar_Options.High)
-in (match (uu____9711) with
-| true -> begin
-(
-
-let uu____9712 = (FStar_Syntax_Print.bv_to_string (FStar_Pervasives_Native.fst x1))
-in (
-
-let uu____9713 = (FStar_Syntax_Print.term_to_string t)
-in (FStar_Util.print2 "Pushing binder %s at type %s\n" uu____9712 uu____9713)))
-end
-| uu____9714 -> begin
-()
-end));
-(
-
-let uu____9715 = (push_binding env x1)
-in ((x1), (uu____9715), (g), (u)));
-))
-end));
-)
-end))
-end))
-and tc_binders : FStar_TypeChecker_Env.env  ->  FStar_Syntax_Syntax.binders  ->  (FStar_Syntax_Syntax.binders * FStar_TypeChecker_Env.env * FStar_TypeChecker_Env.guard_t * FStar_Syntax_Syntax.universes) = (fun env bs -> (
-
-let rec aux = (fun env1 bs1 -> (match (bs1) with
-| [] -> begin
-(([]), (env1), (FStar_TypeChecker_Rel.trivial_guard), ([]))
-end
-| (b)::bs2 -> begin
-(
-
-let uu____9766 = (tc_binder env1 b)
-in (match (uu____9766) with
-| (b1, env', g, u) -> begin
-(
-
-let uu____9789 = (aux env' bs2)
-in (match (uu____9789) with
-| (bs3, env'1, g', us) -> begin
-(
-
-let uu____9818 = (
-
-let uu____9819 = (FStar_TypeChecker_Rel.close_guard_univs ((u)::[]) ((b1)::[]) g')
-in (FStar_TypeChecker_Rel.conj_guard g uu____9819))
-in (((b1)::bs3), (env'1), (uu____9818), ((u)::us)))
-end))
-end))
-end))
-in (aux env bs)))
-and tc_pats : FStar_TypeChecker_Env.env  ->  ((FStar_Syntax_Syntax.term', FStar_Syntax_Syntax.term') FStar_Syntax_Syntax.syntax * FStar_Syntax_Syntax.aqual) Prims.list Prims.list  ->  (((FStar_Syntax_Syntax.term', FStar_Syntax_Syntax.term') FStar_Syntax_Syntax.syntax * FStar_Syntax_Syntax.aqual) Prims.list Prims.list * FStar_TypeChecker_Env.guard_t) = (fun env pats -> (
-
-let tc_args = (fun env1 args -> (FStar_List.fold_right (fun uu____9862 uu____9863 -> (match (((uu____9862), (uu____9863))) with
-| ((t, imp), (args1, g)) -> begin
-(
-
-let uu____9900 = (tc_term env1 t)
-in (match (uu____9900) with
-| (t1, uu____9910, g') -> begin
-(
-
-let uu____9912 = (FStar_TypeChecker_Rel.conj_guard g g')
-in (((((t1), (imp)))::args1), (uu____9912)))
-end))
-end)) args (([]), (FStar_TypeChecker_Rel.trivial_guard))))
-in (FStar_List.fold_right (fun p uu____9930 -> (match (uu____9930) with
-| (pats1, g) -> begin
-(
-
-let uu____9944 = (tc_args env p)
-in (match (uu____9944) with
-| (args, g') -> begin
-(
-
-let uu____9952 = (FStar_TypeChecker_Rel.conj_guard g g')
-in (((args)::pats1), (uu____9952)))
-end))
-end)) pats (([]), (FStar_TypeChecker_Rel.trivial_guard)))))
-and tc_tot_or_gtot_term : FStar_TypeChecker_Env.env  ->  FStar_Syntax_Syntax.term  ->  (FStar_Syntax_Syntax.term * FStar_Syntax_Syntax.lcomp * FStar_TypeChecker_Env.guard_t) = (fun env e -> (
-
-let uu____9960 = (tc_maybe_toplevel_term env e)
-in (match (uu____9960) with
-| (e1, c, g) -> begin
-(
-
-let uu____9970 = (FStar_Syntax_Util.is_tot_or_gtot_lcomp c)
-in (match (uu____9970) with
-| true -> begin
-((e1), (c), (g))
-end
-| uu____9974 -> begin
-(
-
-let g1 = (FStar_TypeChecker_Rel.solve_deferred_constraints env g)
-in (
-
-let c1 = (c.FStar_Syntax_Syntax.comp ())
-in (
-
-let c2 = (norm_c env c1)
-in (
-
-let uu____9980 = (
-
-let uu____9983 = (FStar_TypeChecker_Util.is_pure_effect env (FStar_Syntax_Util.comp_effect_name c2))
-in (match (uu____9983) with
-| true -> begin
-(
-
-let uu____9986 = (FStar_Syntax_Syntax.mk_Total (FStar_Syntax_Util.comp_result c2))
-in ((uu____9986), (false)))
-end
-| uu____9987 -> begin
-(
-
-let uu____9988 = (FStar_Syntax_Syntax.mk_GTotal (FStar_Syntax_Util.comp_result c2))
-in ((uu____9988), (true)))
-end))
-in (match (uu____9980) with
-| (target_comp, allow_ghost) -> begin
-(
-
-let uu____9994 = (FStar_TypeChecker_Rel.sub_comp env c2 target_comp)
-in (match (uu____9994) with
-| FStar_Pervasives_Native.Some (g') -> begin
-(
-
-let uu____10000 = (FStar_TypeChecker_Rel.conj_guard g1 g')
-in ((e1), ((FStar_Syntax_Util.lcomp_of_comp target_comp)), (uu____10000)))
-end
-| uu____10001 -> begin
-(match (allow_ghost) with
-| true -> begin
-(
-
-let uu____10006 = (
-
-let uu____10007 = (
-
-let uu____10010 = (FStar_TypeChecker_Err.expected_ghost_expression e1 c2)
-in ((uu____10010), (e1.FStar_Syntax_Syntax.pos)))
-in FStar_Errors.Error (uu____10007))
-in (FStar_Pervasives.raise uu____10006))
-end
-| uu____10014 -> begin
-(
-
-let uu____10015 = (
-
-let uu____10016 = (
-
-let uu____10019 = (FStar_TypeChecker_Err.expected_pure_expression e1 c2)
-in ((uu____10019), (e1.FStar_Syntax_Syntax.pos)))
-in FStar_Errors.Error (uu____10016))
-in (FStar_Pervasives.raise uu____10015))
-end)
-end))
-end)))))
-end))
-end)))
-and tc_check_tot_or_gtot_term : FStar_TypeChecker_Env.env  ->  FStar_Syntax_Syntax.term  ->  FStar_Syntax_Syntax.typ  ->  (FStar_Syntax_Syntax.term * FStar_Syntax_Syntax.lcomp * FStar_TypeChecker_Env.guard_t) = (fun env e t -> (
-
-let env1 = (FStar_TypeChecker_Env.set_expected_typ env t)
-in (tc_tot_or_gtot_term env1 e)))
-and tc_trivial_guard : FStar_TypeChecker_Env.env  ->  FStar_Syntax_Syntax.term  ->  (FStar_Syntax_Syntax.term * FStar_Syntax_Syntax.lcomp) = (fun env t -> (
-
-let uu____10032 = (tc_tot_or_gtot_term env t)
-in (match (uu____10032) with
-| (t1, c, g) -> begin
-((FStar_TypeChecker_Rel.force_trivial_guard env g);
-((t1), (c));
-)
-end)))
-
-
-let type_of_tot_term : FStar_TypeChecker_Env.env  ->  FStar_Syntax_Syntax.term  ->  (FStar_Syntax_Syntax.term * FStar_Syntax_Syntax.typ * FStar_TypeChecker_Env.guard_t) = (fun env e -> ((
-
-let uu____10052 = (FStar_All.pipe_left (FStar_TypeChecker_Env.debug env) (FStar_Options.Other ("RelCheck")))
-in (match (uu____10052) with
-| true -> begin
-(
-
-let uu____10053 = (FStar_Syntax_Print.term_to_string e)
-in (FStar_Util.print1 "Checking term %s\n" uu____10053))
-end
-| uu____10054 -> begin
-()
-end));
-(
-
-let env1 = (
-
-let uu___128_10056 = env
-in {FStar_TypeChecker_Env.solver = uu___128_10056.FStar_TypeChecker_Env.solver; FStar_TypeChecker_Env.range = uu___128_10056.FStar_TypeChecker_Env.range; FStar_TypeChecker_Env.curmodule = uu___128_10056.FStar_TypeChecker_Env.curmodule; FStar_TypeChecker_Env.gamma = uu___128_10056.FStar_TypeChecker_Env.gamma; FStar_TypeChecker_Env.gamma_cache = uu___128_10056.FStar_TypeChecker_Env.gamma_cache; FStar_TypeChecker_Env.modules = uu___128_10056.FStar_TypeChecker_Env.modules; FStar_TypeChecker_Env.expected_typ = uu___128_10056.FStar_TypeChecker_Env.expected_typ; FStar_TypeChecker_Env.sigtab = uu___128_10056.FStar_TypeChecker_Env.sigtab; FStar_TypeChecker_Env.is_pattern = uu___128_10056.FStar_TypeChecker_Env.is_pattern; FStar_TypeChecker_Env.instantiate_imp = uu___128_10056.FStar_TypeChecker_Env.instantiate_imp; FStar_TypeChecker_Env.effects = uu___128_10056.FStar_TypeChecker_Env.effects; FStar_TypeChecker_Env.generalize = uu___128_10056.FStar_TypeChecker_Env.generalize; FStar_TypeChecker_Env.letrecs = []; FStar_TypeChecker_Env.top_level = false; FStar_TypeChecker_Env.check_uvars = uu___128_10056.FStar_TypeChecker_Env.check_uvars; FStar_TypeChecker_Env.use_eq = uu___128_10056.FStar_TypeChecker_Env.use_eq; FStar_TypeChecker_Env.is_iface = uu___128_10056.FStar_TypeChecker_Env.is_iface; FStar_TypeChecker_Env.admit = uu___128_10056.FStar_TypeChecker_Env.admit; FStar_TypeChecker_Env.lax = uu___128_10056.FStar_TypeChecker_Env.lax; FStar_TypeChecker_Env.lax_universes = uu___128_10056.FStar_TypeChecker_Env.lax_universes; FStar_TypeChecker_Env.type_of = uu___128_10056.FStar_TypeChecker_Env.type_of; FStar_TypeChecker_Env.universe_of = uu___128_10056.FStar_TypeChecker_Env.universe_of; FStar_TypeChecker_Env.use_bv_sorts = true; FStar_TypeChecker_Env.qname_and_index = uu___128_10056.FStar_TypeChecker_Env.qname_and_index})
-in (
-
-let uu____10059 = try
-(match (()) with
-| () -> begin
-(tc_tot_or_gtot_term env1 e)
-end)
-with
-| FStar_Errors.Error (msg, uu____10075) -> begin
-(
-
-let uu____10076 = (
-
-let uu____10077 = (
-
-let uu____10080 = (FStar_TypeChecker_Env.get_range env1)
-in (((Prims.strcat "Implicit argument: " msg)), (uu____10080)))
-in FStar_Errors.Error (uu____10077))
-in (FStar_Pervasives.raise uu____10076))
-end
-in (match (uu____10059) with
-| (t, c, g) -> begin
-(
-
-let uu____10090 = (FStar_Syntax_Util.is_total_lcomp c)
-in (match (uu____10090) with
-| true -> begin
-((t), (c.FStar_Syntax_Syntax.res_typ), (g))
-end
-| uu____10096 -> begin
-(
-
-let uu____10097 = (
-
-let uu____10098 = (
-
-let uu____10101 = (
-
-let uu____10102 = (FStar_Syntax_Print.term_to_string e)
-in (FStar_Util.format1 "Implicit argument: Expected a total term; got a ghost term: %s" uu____10102))
-in (
-
-let uu____10103 = (FStar_TypeChecker_Env.get_range env1)
-in ((uu____10101), (uu____10103))))
-in FStar_Errors.Error (uu____10098))
-in (FStar_Pervasives.raise uu____10097))
-end))
-end)));
-))
-
-
-let level_of_type_fail = (fun env e t -> (
-
-let uu____10124 = (
-
-let uu____10125 = (
-
-let uu____10128 = (
-
-let uu____10129 = (FStar_Syntax_Print.term_to_string e)
-in (FStar_Util.format2 "Expected a term of type \'Type\'; got %s : %s" uu____10129 t))
-in (
-
-let uu____10130 = (FStar_TypeChecker_Env.get_range env)
-in ((uu____10128), (uu____10130))))
-in FStar_Errors.Error (uu____10125))
-in (FStar_Pervasives.raise uu____10124)))
-
-
-let level_of_type : FStar_TypeChecker_Env.env  ->  FStar_Syntax_Syntax.term  ->  FStar_Syntax_Syntax.term  ->  FStar_Syntax_Syntax.universe = (fun env e t -> (
-
-let rec aux = (fun retry t1 -> (
-
-let uu____10147 = (
-
-let uu____10148 = (FStar_Syntax_Util.unrefine t1)
-in uu____10148.FStar_Syntax_Syntax.n)
-in (match (uu____10147) with
-| FStar_Syntax_Syntax.Tm_type (u) -> begin
-u
-end
-| uu____10152 -> begin
-(match (retry) with
-| true -> begin
-(
-
-let t2 = (FStar_TypeChecker_Normalize.normalize ((FStar_TypeChecker_Normalize.UnfoldUntil (FStar_Syntax_Syntax.Delta_constant))::[]) env t1)
-in (aux false t2))
-end
-| uu____10154 -> begin
-(
-
-let uu____10155 = (FStar_Syntax_Util.type_u ())
-in (match (uu____10155) with
-| (t_u, u) -> begin
-(
-
-let env1 = (
-
-let uu___131_10161 = env
-in {FStar_TypeChecker_Env.solver = uu___131_10161.FStar_TypeChecker_Env.solver; FStar_TypeChecker_Env.range = uu___131_10161.FStar_TypeChecker_Env.range; FStar_TypeChecker_Env.curmodule = uu___131_10161.FStar_TypeChecker_Env.curmodule; FStar_TypeChecker_Env.gamma = uu___131_10161.FStar_TypeChecker_Env.gamma; FStar_TypeChecker_Env.gamma_cache = uu___131_10161.FStar_TypeChecker_Env.gamma_cache; FStar_TypeChecker_Env.modules = uu___131_10161.FStar_TypeChecker_Env.modules; FStar_TypeChecker_Env.expected_typ = uu___131_10161.FStar_TypeChecker_Env.expected_typ; FStar_TypeChecker_Env.sigtab = uu___131_10161.FStar_TypeChecker_Env.sigtab; FStar_TypeChecker_Env.is_pattern = uu___131_10161.FStar_TypeChecker_Env.is_pattern; FStar_TypeChecker_Env.instantiate_imp = uu___131_10161.FStar_TypeChecker_Env.instantiate_imp; FStar_TypeChecker_Env.effects = uu___131_10161.FStar_TypeChecker_Env.effects; FStar_TypeChecker_Env.generalize = uu___131_10161.FStar_TypeChecker_Env.generalize; FStar_TypeChecker_Env.letrecs = uu___131_10161.FStar_TypeChecker_Env.letrecs; FStar_TypeChecker_Env.top_level = uu___131_10161.FStar_TypeChecker_Env.top_level; FStar_TypeChecker_Env.check_uvars = uu___131_10161.FStar_TypeChecker_Env.check_uvars; FStar_TypeChecker_Env.use_eq = uu___131_10161.FStar_TypeChecker_Env.use_eq; FStar_TypeChecker_Env.is_iface = uu___131_10161.FStar_TypeChecker_Env.is_iface; FStar_TypeChecker_Env.admit = uu___131_10161.FStar_TypeChecker_Env.admit; FStar_TypeChecker_Env.lax = true; FStar_TypeChecker_Env.lax_universes = uu___131_10161.FStar_TypeChecker_Env.lax_universes; FStar_TypeChecker_Env.type_of = uu___131_10161.FStar_TypeChecker_Env.type_of; FStar_TypeChecker_Env.universe_of = uu___131_10161.FStar_TypeChecker_Env.universe_of; FStar_TypeChecker_Env.use_bv_sorts = uu___131_10161.FStar_TypeChecker_Env.use_bv_sorts; FStar_TypeChecker_Env.qname_and_index = uu___131_10161.FStar_TypeChecker_Env.qname_and_index})
-in (
-
-let g = (FStar_TypeChecker_Rel.teq env1 t1 t_u)
-in ((match (g.FStar_TypeChecker_Env.guard_f) with
-| FStar_TypeChecker_Common.NonTrivial (f) -> begin
-(
-
-let uu____10165 = (FStar_Syntax_Print.term_to_string t1)
-in (level_of_type_fail env1 e uu____10165))
-end
-| uu____10166 -> begin
-(FStar_TypeChecker_Rel.force_trivial_guard env1 g)
-end);
-u;
-)))
-end))
-end)
-end)))
-in (aux true t)))
-
-
-let rec universe_of_aux : FStar_TypeChecker_Env.env  ->  FStar_Syntax_Syntax.term  ->  (FStar_Syntax_Syntax.term', FStar_Syntax_Syntax.term') FStar_Syntax_Syntax.syntax = (fun env e -> (
-
-let uu____10175 = (
-
-let uu____10176 = (FStar_Syntax_Subst.compress e)
-in uu____10176.FStar_Syntax_Syntax.n)
-in (match (uu____10175) with
-| FStar_Syntax_Syntax.Tm_bvar (uu____10181) -> begin
-(failwith "Impossible")
-end
-| FStar_Syntax_Syntax.Tm_unknown -> begin
-(failwith "Impossible")
-end
-| FStar_Syntax_Syntax.Tm_delayed (uu____10186) -> begin
-(failwith "Impossible")
-end
-| FStar_Syntax_Syntax.Tm_let (uu____10209) -> begin
-(
-
-let e1 = (FStar_TypeChecker_Normalize.normalize [] env e)
-in (universe_of_aux env e1))
-end
-| FStar_Syntax_Syntax.Tm_abs (bs, t, uu____10220) -> begin
-(level_of_type_fail env e "arrow type")
-end
-| FStar_Syntax_Syntax.Tm_uvar (uu____10245, t) -> begin
-t
-end
-| FStar_Syntax_Syntax.Tm_meta (t, uu____10260) -> begin
-(universe_of_aux env t)
-end
-| FStar_Syntax_Syntax.Tm_name (n1) -> begin
-n1.FStar_Syntax_Syntax.sort
-end
-| FStar_Syntax_Syntax.Tm_fvar (fv) -> begin
-(
-
-let uu____10267 = (FStar_TypeChecker_Env.lookup_lid env fv.FStar_Syntax_Syntax.fv_name.FStar_Syntax_Syntax.v)
-in (match (uu____10267) with
-| ((uu____10278, t), uu____10280) -> begin
-t
-end))
-end
-| FStar_Syntax_Syntax.Tm_ascribed (uu____10283, (FStar_Util.Inl (t), uu____10285), uu____10286) -> begin
-t
-end
-| FStar_Syntax_Syntax.Tm_ascribed (uu____10322, (FStar_Util.Inr (c), uu____10324), uu____10325) -> begin
-(FStar_Syntax_Util.comp_result c)
-end
-| FStar_Syntax_Syntax.Tm_type (u) -> begin
-(FStar_Syntax_Syntax.mk (FStar_Syntax_Syntax.Tm_type (FStar_Syntax_Syntax.U_succ (u))) FStar_Pervasives_Native.None e.FStar_Syntax_Syntax.pos)
-end
-| FStar_Syntax_Syntax.Tm_constant (sc) -> begin
-(tc_constant e.FStar_Syntax_Syntax.pos sc)
-end
-| FStar_Syntax_Syntax.Tm_uinst ({FStar_Syntax_Syntax.n = FStar_Syntax_Syntax.Tm_fvar (fv); FStar_Syntax_Syntax.tk = uu____10368; FStar_Syntax_Syntax.pos = uu____10369; FStar_Syntax_Syntax.vars = uu____10370}, us) -> begin
-(
-
-let uu____10376 = (FStar_TypeChecker_Env.lookup_lid env fv.FStar_Syntax_Syntax.fv_name.FStar_Syntax_Syntax.v)
-in (match (uu____10376) with
-| ((us', t), uu____10389) -> begin
-((match (((FStar_List.length us) <> (FStar_List.length us'))) with
-| true -> begin
-(
-
-let uu____10397 = (
-
-let uu____10398 = (
-
-let uu____10401 = (FStar_TypeChecker_Env.get_range env)
-in (("Unexpected number of universe instantiations"), (uu____10401)))
-in FStar_Errors.Error (uu____10398))
-in (FStar_Pervasives.raise uu____10397))
-end
-| uu____10402 -> begin
-(FStar_List.iter2 (fun u' u -> (match (u') with
-| FStar_Syntax_Syntax.U_unif (u'') -> begin
-(FStar_Unionfind.change u'' (FStar_Pervasives_Native.Some (u)))
-end
-| uu____10409 -> begin
-(failwith "Impossible")
-end)) us' us)
-end);
-t;
-)
-end))
-end
-| FStar_Syntax_Syntax.Tm_uinst (uu____10410) -> begin
-(failwith "Impossible: Tm_uinst\'s head must be an fvar")
-end
-| FStar_Syntax_Syntax.Tm_refine (x, uu____10418) -> begin
-(universe_of_aux env x.FStar_Syntax_Syntax.sort)
-end
-| FStar_Syntax_Syntax.Tm_arrow (bs, c) -> begin
-(
-
-let uu____10435 = (FStar_Syntax_Subst.open_comp bs c)
-in (match (uu____10435) with
-| (bs1, c1) -> begin
-(
-
-let us = (FStar_List.map (fun uu____10446 -> (match (uu____10446) with
-| (b, uu____10450) -> begin
-(
-
-let uu____10451 = (universe_of_aux env b.FStar_Syntax_Syntax.sort)
-in (level_of_type env b.FStar_Syntax_Syntax.sort uu____10451))
-end)) bs1)
-in (
-
-let u_res = (
-
-let res = (FStar_Syntax_Util.comp_result c1)
-in (
-
-let uu____10456 = (universe_of_aux env res)
-in (level_of_type env res uu____10456)))
-in (
-
-let u_c = (
-
-let uu____10458 = (FStar_TypeChecker_Env.effect_repr env c1 u_res)
-in (match (uu____10458) with
-| FStar_Pervasives_Native.None -> begin
-u_res
-end
-| FStar_Pervasives_Native.Some (trepr) -> begin
-(
-
-let uu____10461 = (universe_of_aux env trepr)
-in (level_of_type env trepr uu____10461))
-end))
-in (
-
-let u = (FStar_TypeChecker_Normalize.normalize_universe env (FStar_Syntax_Syntax.U_max ((u_c)::us)))
-in (FStar_Syntax_Syntax.mk (FStar_Syntax_Syntax.Tm_type (u)) FStar_Pervasives_Native.None e.FStar_Syntax_Syntax.pos)))))
-end))
-end
-| FStar_Syntax_Syntax.Tm_app (hd1, args) -> begin
-(
-
-let rec type_of_head = (fun retry hd2 args1 -> (
-
-let hd3 = (FStar_Syntax_Subst.compress hd2)
-in (match (hd3.FStar_Syntax_Syntax.n) with
-| FStar_Syntax_Syntax.Tm_unknown -> begin
-(failwith "Impossible")
-end
-| FStar_Syntax_Syntax.Tm_bvar (uu____10531) -> begin
-(failwith "Impossible")
-end
-| FStar_Syntax_Syntax.Tm_delayed (uu____10541) -> begin
-(failwith "Impossible")
-end
-| FStar_Syntax_Syntax.Tm_fvar (uu____10571) -> begin
-(
-
-let uu____10572 = (universe_of_aux env hd3)
-in ((uu____10572), (args1)))
-end
-| FStar_Syntax_Syntax.Tm_name (uu____10582) -> begin
-(
-
-let uu____10583 = (universe_of_aux env hd3)
-in ((uu____10583), (args1)))
-end
-| FStar_Syntax_Syntax.Tm_uvar (uu____10593) -> begin
-(
-
-let uu____10602 = (universe_of_aux env hd3)
-in ((uu____10602), (args1)))
-end
-| FStar_Syntax_Syntax.Tm_uinst (uu____10612) -> begin
-(
-
-let uu____10617 = (universe_of_aux env hd3)
-in ((uu____10617), (args1)))
-end
-| FStar_Syntax_Syntax.Tm_ascribed (uu____10627) -> begin
-(
-
-let uu____10645 = (universe_of_aux env hd3)
-in ((uu____10645), (args1)))
-end
-| FStar_Syntax_Syntax.Tm_refine (uu____10655) -> begin
-(
-
-let uu____10660 = (universe_of_aux env hd3)
-in ((uu____10660), (args1)))
-end
-| FStar_Syntax_Syntax.Tm_constant (uu____10670) -> begin
-(
-
-let uu____10671 = (universe_of_aux env hd3)
-in ((uu____10671), (args1)))
-end
-| FStar_Syntax_Syntax.Tm_arrow (uu____10681) -> begin
-(
-
-let uu____10689 = (universe_of_aux env hd3)
-in ((uu____10689), (args1)))
-end
-| FStar_Syntax_Syntax.Tm_meta (uu____10699) -> begin
-(
-
-let uu____10704 = (universe_of_aux env hd3)
-in ((uu____10704), (args1)))
-end
-| FStar_Syntax_Syntax.Tm_type (uu____10714) -> begin
-(
-
-let uu____10715 = (universe_of_aux env hd3)
-in ((uu____10715), (args1)))
-end
-| FStar_Syntax_Syntax.Tm_match (uu____10725, (hd4)::uu____10727) -> begin
-(
-
-let uu____10774 = (FStar_Syntax_Subst.open_branch hd4)
-in (match (uu____10774) with
-| (uu____10784, uu____10785, hd5) -> begin
-(
-
-let uu____10801 = (FStar_Syntax_Util.head_and_args hd5)
-in (match (uu____10801) with
-| (hd6, args2) -> begin
-(type_of_head retry hd6 args2)
-end))
-end))
-end
-| uu____10836 when retry -> begin
-(
-
-let e1 = (FStar_TypeChecker_Normalize.normalize ((FStar_TypeChecker_Normalize.Beta)::(FStar_TypeChecker_Normalize.NoDeltaSteps)::[]) env e)
-in (
-
-let uu____10838 = (FStar_Syntax_Util.head_and_args e1)
-in (match (uu____10838) with
-| (hd4, args2) -> begin
-(type_of_head false hd4 args2)
-end)))
-end
-| uu____10873 -> begin
-(
-
-let uu____10874 = (FStar_TypeChecker_Env.clear_expected_typ env)
-in (match (uu____10874) with
-| (env1, uu____10888) -> begin
-(
-
-let env2 = (
-
-let uu___132_10892 = env1
-in {FStar_TypeChecker_Env.solver = uu___132_10892.FStar_TypeChecker_Env.solver; FStar_TypeChecker_Env.range = uu___132_10892.FStar_TypeChecker_Env.range; FStar_TypeChecker_Env.curmodule = uu___132_10892.FStar_TypeChecker_Env.curmodule; FStar_TypeChecker_Env.gamma = uu___132_10892.FStar_TypeChecker_Env.gamma; FStar_TypeChecker_Env.gamma_cache = uu___132_10892.FStar_TypeChecker_Env.gamma_cache; FStar_TypeChecker_Env.modules = uu___132_10892.FStar_TypeChecker_Env.modules; FStar_TypeChecker_Env.expected_typ = uu___132_10892.FStar_TypeChecker_Env.expected_typ; FStar_TypeChecker_Env.sigtab = uu___132_10892.FStar_TypeChecker_Env.sigtab; FStar_TypeChecker_Env.is_pattern = uu___132_10892.FStar_TypeChecker_Env.is_pattern; FStar_TypeChecker_Env.instantiate_imp = uu___132_10892.FStar_TypeChecker_Env.instantiate_imp; FStar_TypeChecker_Env.effects = uu___132_10892.FStar_TypeChecker_Env.effects; FStar_TypeChecker_Env.generalize = uu___132_10892.FStar_TypeChecker_Env.generalize; FStar_TypeChecker_Env.letrecs = uu___132_10892.FStar_TypeChecker_Env.letrecs; FStar_TypeChecker_Env.top_level = false; FStar_TypeChecker_Env.check_uvars = uu___132_10892.FStar_TypeChecker_Env.check_uvars; FStar_TypeChecker_Env.use_eq = uu___132_10892.FStar_TypeChecker_Env.use_eq; FStar_TypeChecker_Env.is_iface = uu___132_10892.FStar_TypeChecker_Env.is_iface; FStar_TypeChecker_Env.admit = uu___132_10892.FStar_TypeChecker_Env.admit; FStar_TypeChecker_Env.lax = true; FStar_TypeChecker_Env.lax_universes = uu___132_10892.FStar_TypeChecker_Env.lax_universes; FStar_TypeChecker_Env.type_of = uu___132_10892.FStar_TypeChecker_Env.type_of; FStar_TypeChecker_Env.universe_of = uu___132_10892.FStar_TypeChecker_Env.universe_of; FStar_TypeChecker_Env.use_bv_sorts = true; FStar_TypeChecker_Env.qname_and_index = uu___132_10892.FStar_TypeChecker_Env.qname_and_index})
-in ((
-
-let uu____10894 = (FStar_All.pipe_left (FStar_TypeChecker_Env.debug env2) (FStar_Options.Other ("UniverseOf")))
-in (match (uu____10894) with
-| true -> begin
-(
-
-let uu____10895 = (
-
-let uu____10896 = (FStar_TypeChecker_Env.get_range env2)
-in (FStar_Range.string_of_range uu____10896))
-in (
-
-let uu____10897 = (FStar_Syntax_Print.term_to_string hd3)
-in (FStar_Util.print2 "%s: About to type-check %s\n" uu____10895 uu____10897)))
-end
-| uu____10898 -> begin
-()
-end));
-(
-
-let uu____10899 = (tc_term env2 hd3)
-in (match (uu____10899) with
-| (uu____10912, {FStar_Syntax_Syntax.eff_name = uu____10913; FStar_Syntax_Syntax.res_typ = t; FStar_Syntax_Syntax.cflags = uu____10915; FStar_Syntax_Syntax.comp = uu____10916}, g) -> begin
-((
-
-let uu____10926 = (FStar_TypeChecker_Rel.solve_deferred_constraints env2 g)
-in (FStar_All.pipe_right uu____10926 FStar_Pervasives.ignore));
-((t), (args1));
-)
-end));
-))
-end))
-end)))
-in (
-
-let uu____10934 = (type_of_head true hd1 args)
-in (match (uu____10934) with
-| (t, args1) -> begin
-(
-
-let t1 = (FStar_TypeChecker_Normalize.normalize ((FStar_TypeChecker_Normalize.UnfoldUntil (FStar_Syntax_Syntax.Delta_constant))::[]) env t)
-in (
-
-let uu____10963 = (FStar_Syntax_Util.arrow_formals_comp t1)
-in (match (uu____10963) with
-| (bs, res) -> begin
-(
-
-let res1 = (FStar_Syntax_Util.comp_result res)
-in (match (((FStar_List.length bs) = (FStar_List.length args1))) with
-| true -> begin
-(
-
-let subst1 = (FStar_Syntax_Util.subst_of_list bs args1)
-in (FStar_Syntax_Subst.subst subst1 res1))
-end
-| uu____10995 -> begin
-(
-
-let uu____10996 = (FStar_Syntax_Print.term_to_string res1)
-in (level_of_type_fail env e uu____10996))
-end))
-end)))
-end)))
-end
-| FStar_Syntax_Syntax.Tm_match (uu____10999, (hd1)::uu____11001) -> begin
-(
-
-let uu____11048 = (FStar_Syntax_Subst.open_branch hd1)
-in (match (uu____11048) with
-| (uu____11051, uu____11052, hd2) -> begin
-(universe_of_aux env hd2)
-end))
-end
-| FStar_Syntax_Syntax.Tm_match (uu____11068, []) -> begin
-(level_of_type_fail env e "empty match cases")
-end)))
-
-
-let universe_of : FStar_TypeChecker_Env.env  ->  FStar_Syntax_Syntax.term  ->  FStar_Syntax_Syntax.universe = (fun env e -> (
-
-let uu____11102 = (universe_of_aux env e)
-in (level_of_type env e uu____11102)))
-
-
-let tc_tparams : FStar_TypeChecker_Env.env_t  ->  FStar_Syntax_Syntax.binders  ->  (FStar_Syntax_Syntax.binders * FStar_TypeChecker_Env.env * FStar_Syntax_Syntax.universes) = (fun env tps -> (
-
-let uu____11115 = (tc_binders env tps)
-in (match (uu____11115) with
-| (tps1, env1, g, us) -> begin
-((FStar_TypeChecker_Rel.force_trivial_guard env1 g);
-((tps1), (env1), (us));
-)
-end)))
-
-
-
-=======
 let instantiate_both: FStar_TypeChecker_Env.env -> FStar_TypeChecker_Env.env
   =
   fun env  ->
@@ -13124,5 +6771,4 @@
       let uu____16615 = tc_binders env tps in
       match uu____16615 with
       | (tps1,env1,g,us) ->
-          (FStar_TypeChecker_Rel.force_trivial_guard env1 g; (tps1, env1, us))
->>>>>>> 0a4ecc34
+          (FStar_TypeChecker_Rel.force_trivial_guard env1 g; (tps1, env1, us))