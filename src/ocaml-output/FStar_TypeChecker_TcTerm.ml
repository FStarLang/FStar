--- conflicted
+++ resolved
@@ -5463,12 +5463,8 @@
                                in
                             FStar_All.pipe_right uu____13185
                               (FStar_TypeChecker_Normalize.normalize_comp
-<<<<<<< HEAD
-                                 [FStar_TypeChecker_Normalize.Beta; FStar_TypeChecker_Normalize.NoFullNorm] env1) in
-=======
                                  [FStar_TypeChecker_Normalize.Beta] env1)
                              in
->>>>>>> d75a91cd
                           let e21 =
                             let uu____13193 =
                               FStar_Syntax_Util.is_pure_comp c  in
