--- conflicted
+++ resolved
@@ -970,15 +970,9 @@
                               FStar_Extraction_ML_Util.mlconst_of_const'
                                 p.FStar_Syntax_Syntax.p i in
                             FStar_All.pipe_left
-<<<<<<< HEAD
-                              (fun _0_34  ->
-                                 FStar_Extraction_ML_Syntax.MLE_Const _0_34)
-                              uu____2005 in
-=======
                               (fun _0_44  ->
                                  FStar_Extraction_ML_Syntax.MLE_Const _0_44)
                               uu____3145 in
->>>>>>> ba3d1149
                           FStar_All.pipe_left
                             (FStar_Extraction_ML_Syntax.with_ty
                                FStar_Extraction_ML_Syntax.ml_int_ty)
@@ -1141,20 +1135,12 @@
                                         (FStar_List.append tyMLPats
                                            restMLPats)
                                         (FStar_List.collect
-<<<<<<< HEAD
-                                           (fun uu___180_2603  ->
-                                              match uu___180_2603 with
-                                              | Some x -> [x]
-                                              | uu____2625 -> [])) in
-                                    FStar_All.pipe_right uu____2578
-=======
                                            (fun uu___143_4249  ->
                                               match uu___143_4249 with
                                               | FStar_Pervasives_Native.Some
                                                   x -> [x]
                                               | uu____4291 -> [])) in
                                     FStar_All.pipe_right uu____4198
->>>>>>> ba3d1149
                                       FStar_List.split in
                                   (match uu____4187 with
                                    | (mlPats,when_clauses) ->
@@ -1546,16 +1532,6 @@
                       FStar_Extraction_ML_Util.mlconst_of_const'
                         t.FStar_Syntax_Syntax.pos c in
                     FStar_All.pipe_left
-<<<<<<< HEAD
-                      (fun _0_35  ->
-                         FStar_Extraction_ML_Syntax.MLE_Const _0_35)
-                      uu____3403 in
-                  FStar_Extraction_ML_Syntax.with_ty ml_ty uu____3402 in
-                (uu____3401, FStar_Extraction_ML_Syntax.E_PURE, ml_ty))
-       | FStar_Syntax_Syntax.Tm_name uu____3404 ->
-           let uu____3405 = is_type g t in
-           if uu____3405
-=======
                       (fun _0_45  ->
                          FStar_Extraction_ML_Syntax.MLE_Const _0_45)
                       uu____5544 in
@@ -1564,7 +1540,6 @@
        | FStar_Syntax_Syntax.Tm_name uu____5545 ->
            let uu____5546 = is_type g t in
            if uu____5546
->>>>>>> ba3d1149
            then
              (FStar_Extraction_ML_Syntax.ml_unit,
                FStar_Extraction_ML_Syntax.E_PURE,
@@ -1708,27 +1683,6 @@
                   (marshal_from_string, [s; zero1])) in
            (uu____6043, FStar_Extraction_ML_Syntax.E_PURE, term_ty)
        | FStar_Syntax_Syntax.Tm_app (head1,args) ->
-<<<<<<< HEAD
-           let is_total uu___182_3715 =
-             match uu___182_3715 with
-             | FStar_Util.Inl l -> FStar_Syntax_Util.is_total_lcomp l
-             | FStar_Util.Inr (l,flags) ->
-                 (FStar_Ident.lid_equals l FStar_Syntax_Const.effect_Tot_lid)
-                   ||
-                   (FStar_All.pipe_right flags
-                      (FStar_List.existsb
-                         (fun uu___181_3733  ->
-                            match uu___181_3733 with
-                            | FStar_Syntax_Syntax.TOTAL  -> true
-                            | uu____3734 -> false))) in
-           let uu____3735 =
-             let uu____3738 =
-               let uu____3739 = FStar_Syntax_Subst.compress head1 in
-               uu____3739.FStar_Syntax_Syntax.n in
-             ((head1.FStar_Syntax_Syntax.n), uu____3738) in
-           (match uu____3735 with
-            | (FStar_Syntax_Syntax.Tm_uvar uu____3745,uu____3746) ->
-=======
            let is_total rc =
              (FStar_Ident.lid_equals rc.FStar_Syntax_Syntax.residual_effect
                 FStar_Parser_Const.effect_Tot_lid)
@@ -1746,7 +1700,6 @@
              ((head1.FStar_Syntax_Syntax.n), uu____6082) in
            (match uu____6077 with
             | (FStar_Syntax_Syntax.Tm_uvar uu____6092,uu____6093) ->
->>>>>>> ba3d1149
                 let t1 =
                   FStar_TypeChecker_Normalize.normalize
                     [FStar_TypeChecker_Normalize.Beta;
@@ -2010,36 +1963,16 @@
                                            match head_ml.FStar_Extraction_ML_Syntax.expr
                                            with
                                            | FStar_Extraction_ML_Syntax.MLE_Name
-<<<<<<< HEAD
-                                               uu____4510 ->
-                                               let uu___186_4511 = head_ml in
-                                               {
-                                                 FStar_Extraction_ML_Syntax.expr
-                                                   =
-                                                   (uu___186_4511.FStar_Extraction_ML_Syntax.expr);
-=======
                                                uu____7411 ->
                                                let uu___148_7412 = head_ml in
                                                {
                                                  FStar_Extraction_ML_Syntax.expr
                                                    =
                                                    (uu___148_7412.FStar_Extraction_ML_Syntax.expr);
->>>>>>> ba3d1149
                                                  FStar_Extraction_ML_Syntax.mlty
                                                    = t2;
                                                  FStar_Extraction_ML_Syntax.loc
                                                    =
-<<<<<<< HEAD
-                                                   (uu___186_4511.FStar_Extraction_ML_Syntax.loc)
-                                               }
-                                           | FStar_Extraction_ML_Syntax.MLE_Var
-                                               uu____4512 ->
-                                               let uu___186_4513 = head_ml in
-                                               {
-                                                 FStar_Extraction_ML_Syntax.expr
-                                                   =
-                                                   (uu___186_4513.FStar_Extraction_ML_Syntax.expr);
-=======
                                                    (uu___148_7412.FStar_Extraction_ML_Syntax.loc)
                                                }
                                            | FStar_Extraction_ML_Syntax.MLE_Var
@@ -2049,16 +1982,11 @@
                                                  FStar_Extraction_ML_Syntax.expr
                                                    =
                                                    (uu___148_7414.FStar_Extraction_ML_Syntax.expr);
->>>>>>> ba3d1149
                                                  FStar_Extraction_ML_Syntax.mlty
                                                    = t2;
                                                  FStar_Extraction_ML_Syntax.loc
                                                    =
-<<<<<<< HEAD
-                                                   (uu___186_4513.FStar_Extraction_ML_Syntax.loc)
-=======
                                                    (uu___148_7414.FStar_Extraction_ML_Syntax.loc)
->>>>>>> ba3d1149
                                                }
                                            | FStar_Extraction_ML_Syntax.MLE_App
                                                (head3,{
@@ -2074,20 +2002,12 @@
                                                ->
                                                FStar_All.pipe_right
                                                  (FStar_Extraction_ML_Syntax.MLE_App
-<<<<<<< HEAD
-                                                    ((let uu___187_4519 =
-=======
                                                     ((let uu___149_7423 =
->>>>>>> ba3d1149
                                                         head3 in
                                                       {
                                                         FStar_Extraction_ML_Syntax.expr
                                                           =
-<<<<<<< HEAD
-                                                          (uu___187_4519.FStar_Extraction_ML_Syntax.expr);
-=======
                                                           (uu___149_7423.FStar_Extraction_ML_Syntax.expr);
->>>>>>> ba3d1149
                                                         FStar_Extraction_ML_Syntax.mlty
                                                           =
                                                           (FStar_Extraction_ML_Syntax.MLTY_Fun
@@ -2096,11 +2016,7 @@
                                                                t2));
                                                         FStar_Extraction_ML_Syntax.loc
                                                           =
-<<<<<<< HEAD
-                                                          (uu___187_4519.FStar_Extraction_ML_Syntax.loc)
-=======
                                                           (uu___149_7423.FStar_Extraction_ML_Syntax.loc)
->>>>>>> ba3d1149
                                                       }),
                                                       [FStar_Extraction_ML_Syntax.ml_unit]))
                                                  (FStar_Extraction_ML_Syntax.with_ty
@@ -2165,36 +2081,16 @@
                                            match head_ml.FStar_Extraction_ML_Syntax.expr
                                            with
                                            | FStar_Extraction_ML_Syntax.MLE_Name
-<<<<<<< HEAD
-                                               uu____4763 ->
-                                               let uu___186_4764 = head_ml in
-                                               {
-                                                 FStar_Extraction_ML_Syntax.expr
-                                                   =
-                                                   (uu___186_4764.FStar_Extraction_ML_Syntax.expr);
-=======
                                                uu____7819 ->
                                                let uu___148_7820 = head_ml in
                                                {
                                                  FStar_Extraction_ML_Syntax.expr
                                                    =
                                                    (uu___148_7820.FStar_Extraction_ML_Syntax.expr);
->>>>>>> ba3d1149
                                                  FStar_Extraction_ML_Syntax.mlty
                                                    = t2;
                                                  FStar_Extraction_ML_Syntax.loc
                                                    =
-<<<<<<< HEAD
-                                                   (uu___186_4764.FStar_Extraction_ML_Syntax.loc)
-                                               }
-                                           | FStar_Extraction_ML_Syntax.MLE_Var
-                                               uu____4765 ->
-                                               let uu___186_4766 = head_ml in
-                                               {
-                                                 FStar_Extraction_ML_Syntax.expr
-                                                   =
-                                                   (uu___186_4766.FStar_Extraction_ML_Syntax.expr);
-=======
                                                    (uu___148_7820.FStar_Extraction_ML_Syntax.loc)
                                                }
                                            | FStar_Extraction_ML_Syntax.MLE_Var
@@ -2204,16 +2100,11 @@
                                                  FStar_Extraction_ML_Syntax.expr
                                                    =
                                                    (uu___148_7822.FStar_Extraction_ML_Syntax.expr);
->>>>>>> ba3d1149
                                                  FStar_Extraction_ML_Syntax.mlty
                                                    = t2;
                                                  FStar_Extraction_ML_Syntax.loc
                                                    =
-<<<<<<< HEAD
-                                                   (uu___186_4766.FStar_Extraction_ML_Syntax.loc)
-=======
                                                    (uu___148_7822.FStar_Extraction_ML_Syntax.loc)
->>>>>>> ba3d1149
                                                }
                                            | FStar_Extraction_ML_Syntax.MLE_App
                                                (head3,{
@@ -2229,20 +2120,12 @@
                                                ->
                                                FStar_All.pipe_right
                                                  (FStar_Extraction_ML_Syntax.MLE_App
-<<<<<<< HEAD
-                                                    ((let uu___187_4772 =
-=======
                                                     ((let uu___149_7831 =
->>>>>>> ba3d1149
                                                         head3 in
                                                       {
                                                         FStar_Extraction_ML_Syntax.expr
                                                           =
-<<<<<<< HEAD
-                                                          (uu___187_4772.FStar_Extraction_ML_Syntax.expr);
-=======
                                                           (uu___149_7831.FStar_Extraction_ML_Syntax.expr);
->>>>>>> ba3d1149
                                                         FStar_Extraction_ML_Syntax.mlty
                                                           =
                                                           (FStar_Extraction_ML_Syntax.MLTY_Fun
@@ -2251,11 +2134,7 @@
                                                                t2));
                                                         FStar_Extraction_ML_Syntax.loc
                                                           =
-<<<<<<< HEAD
-                                                          (uu___187_4772.FStar_Extraction_ML_Syntax.loc)
-=======
                                                           (uu___149_7831.FStar_Extraction_ML_Syntax.loc)
->>>>>>> ba3d1149
                                                       }),
                                                       [FStar_Extraction_ML_Syntax.ml_unit]))
                                                  (FStar_Extraction_ML_Syntax.with_ty
@@ -2315,19 +2194,6 @@
                        FStar_Util.left lb.FStar_Syntax_Syntax.lbname in
                      FStar_Syntax_Syntax.freshen_bv uu____8048 in
                    let lb1 =
-<<<<<<< HEAD
-                     let uu___188_4926 = lb in
-                     {
-                       FStar_Syntax_Syntax.lbname = (FStar_Util.Inl x);
-                       FStar_Syntax_Syntax.lbunivs =
-                         (uu___188_4926.FStar_Syntax_Syntax.lbunivs);
-                       FStar_Syntax_Syntax.lbtyp =
-                         (uu___188_4926.FStar_Syntax_Syntax.lbtyp);
-                       FStar_Syntax_Syntax.lbeff =
-                         (uu___188_4926.FStar_Syntax_Syntax.lbeff);
-                       FStar_Syntax_Syntax.lbdef =
-                         (uu___188_4926.FStar_Syntax_Syntax.lbdef)
-=======
                      let uu___150_8050 = lb in
                      {
                        FStar_Syntax_Syntax.lbname = (FStar_Util.Inl x);
@@ -2339,7 +2205,6 @@
                          (uu___150_8050.FStar_Syntax_Syntax.lbeff);
                        FStar_Syntax_Syntax.lbdef =
                          (uu___150_8050.FStar_Syntax_Syntax.lbdef)
->>>>>>> ba3d1149
                      } in
                    let e'1 =
                      FStar_Syntax_Subst.subst
@@ -2385,18 +2250,6 @@
                                    FStar_TypeChecker_Normalize.PureSubtermsWithinComputations;
                                    FStar_TypeChecker_Normalize.Primops] tcenv
                                    lb.FStar_Syntax_Syntax.lbdef in
-<<<<<<< HEAD
-                             let uu___189_4955 = lb in
-                             {
-                               FStar_Syntax_Syntax.lbname =
-                                 (uu___189_4955.FStar_Syntax_Syntax.lbname);
-                               FStar_Syntax_Syntax.lbunivs =
-                                 (uu___189_4955.FStar_Syntax_Syntax.lbunivs);
-                               FStar_Syntax_Syntax.lbtyp =
-                                 (uu___189_4955.FStar_Syntax_Syntax.lbtyp);
-                               FStar_Syntax_Syntax.lbeff =
-                                 (uu___189_4955.FStar_Syntax_Syntax.lbeff);
-=======
                              let uu___151_8097 = lb in
                              {
                                FStar_Syntax_Syntax.lbname =
@@ -2407,7 +2260,6 @@
                                  (uu___151_8097.FStar_Syntax_Syntax.lbtyp);
                                FStar_Syntax_Syntax.lbeff =
                                  (uu___151_8097.FStar_Syntax_Syntax.lbeff);
->>>>>>> ba3d1149
                                FStar_Syntax_Syntax.lbdef = lbdef
                              })))
                   else lbs1 in
@@ -3069,14 +2921,6 @@
                   let uu____11563 =
                     FStar_All.pipe_right binders
                       (FStar_List.filter
-<<<<<<< HEAD
-                         (fun uu___183_6932  ->
-                            match uu___183_6932 with
-                            | (uu____6936,Some (FStar_Syntax_Syntax.Implicit
-                               uu____6937)) -> true
-                            | uu____6939 -> false)) in
-                  FStar_All.pipe_right uu____6917
-=======
                          (fun uu___145_11595  ->
                             match uu___145_11595 with
                             | (uu____11602,FStar_Pervasives_Native.Some
@@ -3084,7 +2928,6 @@
                                 true
                             | uu____11606 -> false)) in
                   FStar_All.pipe_right uu____11563
->>>>>>> ba3d1149
                     (FStar_List.map
                        (fun uu____11647  ->
                           let uu____11654 = fresh "_" in
