--- conflicted
+++ resolved
@@ -2608,27 +2608,8 @@
                                 t3.FStar_Syntax_Syntax.pos ml_const in
                             FStar_Extraction_ML_Syntax.with_ty ml_ty uu___7 in
                           (uu___6, FStar_Extraction_ML_Syntax.E_PURE, ml_ty))
-<<<<<<< HEAD
-                 | uu___2 ->
-                     let uu___3 =
-                       let uu___4 = FStar_Syntax_Print.tag_of_term x1 in
-                       let uu___5 = FStar_Syntax_Print.term_to_string x1 in
-                       FStar_Util.format2
-                         "Argument in desugared machine int not a Const_int: Got (%s) %s"
-                         uu___4 uu___5 in
-                     failwith uu___3)
-            | uu___1 ->
-                let uu___2 =
-                  let uu___3 = FStar_Syntax_Print.tag_of_term t2 in
-                  let uu___4 = FStar_Syntax_Print.term_to_string t2 in
-                  FStar_Util.format2
-                    "Desugared machine integer isn't a Tm_app : Got (%s) %s"
-                    uu___3 uu___4 in
-                failwith uu___2)
-=======
                  | uu___2 -> term_as_mlexpr g t3)
             | uu___1 -> term_as_mlexpr g t3)
->>>>>>> 13ca8c13
        | FStar_Syntax_Syntax.Tm_meta (t1, uu___1) -> term_as_mlexpr g t1
        | FStar_Syntax_Syntax.Tm_uinst (t1, uu___1) -> term_as_mlexpr g t1
        | FStar_Syntax_Syntax.Tm_constant c ->
