
open Prims
open FStar_Pervasives
exception Un_extractable
<<<<<<< HEAD


let uu___is_Un_extractable : Prims.exn  ->  Prims.bool = (fun projectee -> (match (projectee) with
| Un_extractable -> begin
true
end
| uu____5 -> begin
false
end))


let type_leq : FStar_Extraction_ML_UEnv.env  ->  FStar_Extraction_ML_Syntax.mlty  ->  FStar_Extraction_ML_Syntax.mlty  ->  Prims.bool = (fun g t1 t2 -> (FStar_Extraction_ML_Util.type_leq (FStar_Extraction_ML_Util.udelta_unfold g) t1 t2))


let type_leq_c : FStar_Extraction_ML_UEnv.env  ->  FStar_Extraction_ML_Syntax.mlexpr FStar_Pervasives_Native.option  ->  FStar_Extraction_ML_Syntax.mlty  ->  FStar_Extraction_ML_Syntax.mlty  ->  (Prims.bool * FStar_Extraction_ML_Syntax.mlexpr FStar_Pervasives_Native.option) = (fun g t1 t2 -> (FStar_Extraction_ML_Util.type_leq_c (FStar_Extraction_ML_Util.udelta_unfold g) t1 t2))


let erasableType : FStar_Extraction_ML_UEnv.env  ->  FStar_Extraction_ML_Syntax.mlty  ->  Prims.bool = (fun g t -> (FStar_Extraction_ML_Util.erasableType (FStar_Extraction_ML_Util.udelta_unfold g) t))


let eraseTypeDeep : FStar_Extraction_ML_UEnv.env  ->  FStar_Extraction_ML_Syntax.mlty  ->  FStar_Extraction_ML_Syntax.mlty = (fun g t -> (FStar_Extraction_ML_Util.eraseTypeDeep (FStar_Extraction_ML_Util.udelta_unfold g) t))


let record_fields : 'Auu____65 . FStar_Ident.ident Prims.list  ->  'Auu____65 Prims.list  ->  (Prims.string * 'Auu____65) Prims.list = (fun fs vs -> (FStar_List.map2 (fun f e -> ((f.FStar_Ident.idText), (e))) fs vs))


let fail : 'Auu____102 . FStar_Range.range  ->  Prims.string  ->  'Auu____102 = (fun r msg -> ((

let uu____112 = (

let uu____113 = (FStar_Range.string_of_range r)
in (FStar_Util.format2 "%s: %s\n" uu____113 msg))
in (FStar_All.pipe_left FStar_Util.print_string uu____112));
(failwith msg);
))


let err_uninst : 'Auu____124 . FStar_Extraction_ML_UEnv.env  ->  FStar_Syntax_Syntax.term  ->  (Prims.string Prims.list * FStar_Extraction_ML_Syntax.mlty)  ->  FStar_Syntax_Syntax.term  ->  'Auu____124 = (fun env t uu____145 app -> (match (uu____145) with
| (vars, ty) -> begin
(

let uu____159 = (

let uu____160 = (FStar_Syntax_Print.term_to_string t)
in (

let uu____161 = (FStar_All.pipe_right vars (FStar_String.concat ", "))
in (

let uu____164 = (FStar_Extraction_ML_Code.string_of_mlty env.FStar_Extraction_ML_UEnv.currentModule ty)
in (

let uu____165 = (FStar_Syntax_Print.term_to_string app)
in (FStar_Util.format4 "Variable %s has a polymorphic type (forall %s. %s); expected it to be fully instantiated, but got %s" uu____160 uu____161 uu____164 uu____165)))))
in (fail t.FStar_Syntax_Syntax.pos uu____159))
end))


let err_ill_typed_application : 'Auu____178 'Auu____179 . FStar_Extraction_ML_UEnv.env  ->  FStar_Syntax_Syntax.term  ->  (FStar_Syntax_Syntax.term * 'Auu____179) Prims.list  ->  FStar_Extraction_ML_Syntax.mlty  ->  'Auu____178 = (fun env t args ty -> (

let uu____208 = (

let uu____209 = (FStar_Syntax_Print.term_to_string t)
in (

let uu____210 = (

let uu____211 = (FStar_All.pipe_right args (FStar_List.map (fun uu____229 -> (match (uu____229) with
| (x, uu____235) -> begin
(FStar_Syntax_Print.term_to_string x)
end))))
in (FStar_All.pipe_right uu____211 (FStar_String.concat " ")))
in (

let uu____238 = (FStar_Extraction_ML_Code.string_of_mlty env.FStar_Extraction_ML_UEnv.currentModule ty)
in (FStar_Util.format3 "Ill-typed application: application is %s \n remaining args are %s\nml type of head is %s\n" uu____209 uu____210 uu____238))))
in (fail t.FStar_Syntax_Syntax.pos uu____208)))


let err_value_restriction : 'Auu____243 . FStar_Syntax_Syntax.term' FStar_Syntax_Syntax.syntax  ->  'Auu____243 = (fun t -> (

let uu____252 = (

let uu____253 = (FStar_Syntax_Print.tag_of_term t)
in (

let uu____254 = (FStar_Syntax_Print.term_to_string t)
in (FStar_Util.format2 "Refusing to generalize because of the value restriction: (%s) %s" uu____253 uu____254)))
in (fail t.FStar_Syntax_Syntax.pos uu____252)))


let err_unexpected_eff : 'Auu____263 . FStar_Syntax_Syntax.term' FStar_Syntax_Syntax.syntax  ->  FStar_Extraction_ML_Syntax.e_tag  ->  FStar_Extraction_ML_Syntax.e_tag  ->  'Auu____263 = (fun t f0 f1 -> (

let uu____280 = (

let uu____281 = (FStar_Syntax_Print.term_to_string t)
in (FStar_Util.format3 "for expression %s, Expected effect %s; got effect %s" uu____281 (FStar_Extraction_ML_Util.eff_to_string f0) (FStar_Extraction_ML_Util.eff_to_string f1)))
in (fail t.FStar_Syntax_Syntax.pos uu____280)))


let effect_as_etag : FStar_Extraction_ML_UEnv.env  ->  FStar_Ident.lident  ->  FStar_Extraction_ML_Syntax.e_tag = (

let cache = (FStar_Util.smap_create (Prims.parse_int "20"))
in (

let rec delta_norm_eff = (fun g l -> (

let uu____298 = (FStar_Util.smap_try_find cache l.FStar_Ident.str)
in (match (uu____298) with
| FStar_Pervasives_Native.Some (l1) -> begin
l1
end
| FStar_Pervasives_Native.None -> begin
(

let res = (

let uu____303 = (FStar_TypeChecker_Env.lookup_effect_abbrev g.FStar_Extraction_ML_UEnv.tcenv ((FStar_Syntax_Syntax.U_zero)::[]) l)
in (match (uu____303) with
| FStar_Pervasives_Native.None -> begin
l
end
| FStar_Pervasives_Native.Some (uu____314, c) -> begin
(delta_norm_eff g (FStar_Syntax_Util.comp_effect_name c))
end))
in ((FStar_Util.smap_add cache l.FStar_Ident.str res);
res;
))
end)))
in (fun g l -> (

let l1 = (delta_norm_eff g l)
in (match ((FStar_Ident.lid_equals l1 FStar_Parser_Const.effect_PURE_lid)) with
| true -> begin
FStar_Extraction_ML_Syntax.E_PURE
end
| uu____324 -> begin
(match ((FStar_Ident.lid_equals l1 FStar_Parser_Const.effect_GHOST_lid)) with
| true -> begin
FStar_Extraction_ML_Syntax.E_GHOST
end
| uu____325 -> begin
(

let ed_opt = (FStar_TypeChecker_Env.effect_decl_opt g.FStar_Extraction_ML_UEnv.tcenv l1)
in (match (ed_opt) with
| FStar_Pervasives_Native.Some (ed, qualifiers) -> begin
(

let uu____347 = (FStar_All.pipe_right qualifiers (FStar_List.contains FStar_Syntax_Syntax.Reifiable))
in (match (uu____347) with
| true -> begin
FStar_Extraction_ML_Syntax.E_PURE
end
| uu____350 -> begin
FStar_Extraction_ML_Syntax.E_IMPURE
end))
end
| FStar_Pervasives_Native.None -> begin
FStar_Extraction_ML_Syntax.E_IMPURE
end))
end)
end)))))


let rec is_arity : FStar_Extraction_ML_UEnv.env  ->  FStar_Syntax_Syntax.term  ->  Prims.bool = (fun env t -> (

let t1 = (FStar_Syntax_Util.unmeta t)
in (

let uu____366 = (

let uu____367 = (FStar_Syntax_Subst.compress t1)
in uu____367.FStar_Syntax_Syntax.n)
in (match (uu____366) with
| FStar_Syntax_Syntax.Tm_unknown -> begin
(failwith "Impossible")
end
| FStar_Syntax_Syntax.Tm_delayed (uu____370) -> begin
(failwith "Impossible")
end
| FStar_Syntax_Syntax.Tm_ascribed (uu____395) -> begin
(failwith "Impossible")
end
| FStar_Syntax_Syntax.Tm_meta (uu____422) -> begin
(failwith "Impossible")
end
| FStar_Syntax_Syntax.Tm_uvar (uu____429) -> begin
false
end
| FStar_Syntax_Syntax.Tm_constant (uu____446) -> begin
false
end
| FStar_Syntax_Syntax.Tm_name (uu____447) -> begin
false
end
| FStar_Syntax_Syntax.Tm_bvar (uu____448) -> begin
false
end
| FStar_Syntax_Syntax.Tm_type (uu____449) -> begin
true
end
| FStar_Syntax_Syntax.Tm_arrow (uu____450, c) -> begin
(is_arity env (FStar_Syntax_Util.comp_result c))
end
| FStar_Syntax_Syntax.Tm_fvar (uu____468) -> begin
(

let t2 = (FStar_TypeChecker_Normalize.normalize ((FStar_TypeChecker_Normalize.AllowUnboundUniverses)::(FStar_TypeChecker_Normalize.EraseUniverses)::(FStar_TypeChecker_Normalize.UnfoldUntil (FStar_Syntax_Syntax.Delta_constant))::[]) env.FStar_Extraction_ML_UEnv.tcenv t1)
in (

let uu____470 = (

let uu____471 = (FStar_Syntax_Subst.compress t2)
in uu____471.FStar_Syntax_Syntax.n)
in (match (uu____470) with
| FStar_Syntax_Syntax.Tm_fvar (uu____474) -> begin
false
end
| uu____475 -> begin
(is_arity env t2)
end)))
end
| FStar_Syntax_Syntax.Tm_app (uu____476) -> begin
(

let uu____491 = (FStar_Syntax_Util.head_and_args t1)
in (match (uu____491) with
| (head1, uu____507) -> begin
(is_arity env head1)
end))
end
| FStar_Syntax_Syntax.Tm_uinst (head1, uu____529) -> begin
(is_arity env head1)
end
| FStar_Syntax_Syntax.Tm_refine (x, uu____535) -> begin
(is_arity env x.FStar_Syntax_Syntax.sort)
end
| FStar_Syntax_Syntax.Tm_abs (uu____540, body, uu____542) -> begin
(is_arity env body)
end
| FStar_Syntax_Syntax.Tm_let (uu____563, body) -> begin
(is_arity env body)
end
| FStar_Syntax_Syntax.Tm_match (uu____581, branches) -> begin
(match (branches) with
| ((uu____619, uu____620, e))::uu____622 -> begin
(is_arity env e)
end
| uu____669 -> begin
false
end)
end))))


let rec is_type_aux : FStar_Extraction_ML_UEnv.env  ->  FStar_Syntax_Syntax.term  ->  Prims.bool = (fun env t -> (

let t1 = (FStar_Syntax_Subst.compress t)
in (match (t1.FStar_Syntax_Syntax.n) with
| FStar_Syntax_Syntax.Tm_delayed (uu____695) -> begin
(

let uu____720 = (

let uu____721 = (FStar_Syntax_Print.tag_of_term t1)
in (FStar_Util.format1 "Impossible: %s" uu____721))
in (failwith uu____720))
end
| FStar_Syntax_Syntax.Tm_unknown -> begin
(

let uu____722 = (

let uu____723 = (FStar_Syntax_Print.tag_of_term t1)
in (FStar_Util.format1 "Impossible: %s" uu____723))
in (failwith uu____722))
end
| FStar_Syntax_Syntax.Tm_constant (uu____724) -> begin
false
end
| FStar_Syntax_Syntax.Tm_type (uu____725) -> begin
true
end
| FStar_Syntax_Syntax.Tm_refine (uu____726) -> begin
true
end
| FStar_Syntax_Syntax.Tm_arrow (uu____733) -> begin
true
end
| FStar_Syntax_Syntax.Tm_fvar (fv) when (FStar_Syntax_Syntax.fv_eq_lid fv FStar_Parser_Const.failwith_lid) -> begin
false
end
| FStar_Syntax_Syntax.Tm_fvar (fv) -> begin
(FStar_Extraction_ML_UEnv.is_type_name env fv)
end
| FStar_Syntax_Syntax.Tm_uvar (uu____748, t2) -> begin
(is_arity env t2)
end
| FStar_Syntax_Syntax.Tm_bvar ({FStar_Syntax_Syntax.ppname = uu____774; FStar_Syntax_Syntax.index = uu____775; FStar_Syntax_Syntax.sort = t2}) -> begin
(is_arity env t2)
end
| FStar_Syntax_Syntax.Tm_name ({FStar_Syntax_Syntax.ppname = uu____779; FStar_Syntax_Syntax.index = uu____780; FStar_Syntax_Syntax.sort = t2}) -> begin
(is_arity env t2)
end
| FStar_Syntax_Syntax.Tm_ascribed (t2, uu____785, uu____786) -> begin
(is_type_aux env t2)
end
| FStar_Syntax_Syntax.Tm_uinst (t2, uu____828) -> begin
(is_type_aux env t2)
end
| FStar_Syntax_Syntax.Tm_abs (bs, body, uu____835) -> begin
(

let uu____856 = (FStar_Syntax_Subst.open_term bs body)
in (match (uu____856) with
| (uu____861, body1) -> begin
(is_type_aux env body1)
end))
end
| FStar_Syntax_Syntax.Tm_let ((false, (lb)::[]), body) -> begin
(

let x = (FStar_Util.left lb.FStar_Syntax_Syntax.lbname)
in (

let uu____878 = (

let uu____883 = (

let uu____884 = (FStar_Syntax_Syntax.mk_binder x)
in (uu____884)::[])
in (FStar_Syntax_Subst.open_term uu____883 body))
in (match (uu____878) with
| (uu____885, body1) -> begin
(is_type_aux env body1)
end)))
end
| FStar_Syntax_Syntax.Tm_let ((uu____887, lbs), body) -> begin
(

let uu____904 = (FStar_Syntax_Subst.open_let_rec lbs body)
in (match (uu____904) with
| (uu____911, body1) -> begin
(is_type_aux env body1)
end))
end
| FStar_Syntax_Syntax.Tm_match (uu____917, branches) -> begin
(match (branches) with
| (b)::uu____956 -> begin
(

let uu____1001 = (FStar_Syntax_Subst.open_branch b)
in (match (uu____1001) with
| (uu____1002, uu____1003, e) -> begin
(is_type_aux env e)
end))
end
| uu____1021 -> begin
false
end)
end
| FStar_Syntax_Syntax.Tm_meta (t2, uu____1039) -> begin
(is_type_aux env t2)
end
| FStar_Syntax_Syntax.Tm_app (head1, uu____1045) -> begin
(is_type_aux env head1)
end)))


let is_type : FStar_Extraction_ML_UEnv.env  ->  FStar_Syntax_Syntax.term  ->  Prims.bool = (fun env t -> ((FStar_Extraction_ML_UEnv.debug env (fun uu____1078 -> (

let uu____1079 = (FStar_Syntax_Print.tag_of_term t)
in (

let uu____1080 = (FStar_Syntax_Print.term_to_string t)
in (FStar_Util.print2 "checking is_type (%s) %s\n" uu____1079 uu____1080)))));
(

let b = (is_type_aux env t)
in ((FStar_Extraction_ML_UEnv.debug env (fun uu____1086 -> (match (b) with
| true -> begin
(

let uu____1087 = (FStar_Syntax_Print.term_to_string t)
in (

let uu____1088 = (FStar_Syntax_Print.tag_of_term t)
in (FStar_Util.print2 "is_type %s (%s)\n" uu____1087 uu____1088)))
end
| uu____1089 -> begin
(

let uu____1090 = (FStar_Syntax_Print.term_to_string t)
in (

let uu____1091 = (FStar_Syntax_Print.tag_of_term t)
in (FStar_Util.print2 "not a type %s (%s)\n" uu____1090 uu____1091)))
end)));
b;
));
))


let is_type_binder : 'Auu____1098 . FStar_Extraction_ML_UEnv.env  ->  (FStar_Syntax_Syntax.bv * 'Auu____1098)  ->  Prims.bool = (fun env x -> (is_arity env (FStar_Pervasives_Native.fst x).FStar_Syntax_Syntax.sort))


let is_constructor : FStar_Syntax_Syntax.term  ->  Prims.bool = (fun t -> (

let uu____1119 = (

let uu____1120 = (FStar_Syntax_Subst.compress t)
in uu____1120.FStar_Syntax_Syntax.n)
in (match (uu____1119) with
| FStar_Syntax_Syntax.Tm_fvar ({FStar_Syntax_Syntax.fv_name = uu____1123; FStar_Syntax_Syntax.fv_delta = uu____1124; FStar_Syntax_Syntax.fv_qual = FStar_Pervasives_Native.Some (FStar_Syntax_Syntax.Data_ctor)}) -> begin
true
end
| FStar_Syntax_Syntax.Tm_fvar ({FStar_Syntax_Syntax.fv_name = uu____1125; FStar_Syntax_Syntax.fv_delta = uu____1126; FStar_Syntax_Syntax.fv_qual = FStar_Pervasives_Native.Some (FStar_Syntax_Syntax.Record_ctor (uu____1127))}) -> begin
true
end
| uu____1134 -> begin
false
end)))


let rec is_fstar_value : FStar_Syntax_Syntax.term  ->  Prims.bool = (fun t -> (

let uu____1139 = (

let uu____1140 = (FStar_Syntax_Subst.compress t)
in uu____1140.FStar_Syntax_Syntax.n)
in (match (uu____1139) with
| FStar_Syntax_Syntax.Tm_constant (uu____1143) -> begin
true
end
| FStar_Syntax_Syntax.Tm_bvar (uu____1144) -> begin
true
end
| FStar_Syntax_Syntax.Tm_fvar (uu____1145) -> begin
true
end
| FStar_Syntax_Syntax.Tm_abs (uu____1146) -> begin
true
end
| FStar_Syntax_Syntax.Tm_app (head1, args) -> begin
(

let uu____1185 = (is_constructor head1)
in (match (uu____1185) with
| true -> begin
(FStar_All.pipe_right args (FStar_List.for_all (fun uu____1201 -> (match (uu____1201) with
| (te, uu____1207) -> begin
(is_fstar_value te)
end))))
end
| uu____1208 -> begin
false
end))
end
| FStar_Syntax_Syntax.Tm_meta (t1, uu____1210) -> begin
(is_fstar_value t1)
end
| FStar_Syntax_Syntax.Tm_ascribed (t1, uu____1216, uu____1217) -> begin
(is_fstar_value t1)
end
| uu____1258 -> begin
false
end)))


let rec is_ml_value : FStar_Extraction_ML_Syntax.mlexpr  ->  Prims.bool = (fun e -> (match (e.FStar_Extraction_ML_Syntax.expr) with
| FStar_Extraction_ML_Syntax.MLE_Const (uu____1263) -> begin
true
end
| FStar_Extraction_ML_Syntax.MLE_Var (uu____1264) -> begin
true
end
| FStar_Extraction_ML_Syntax.MLE_Name (uu____1265) -> begin
true
end
| FStar_Extraction_ML_Syntax.MLE_Fun (uu____1266) -> begin
true
end
| FStar_Extraction_ML_Syntax.MLE_CTor (uu____1277, exps) -> begin
(FStar_Util.for_all is_ml_value exps)
end
| FStar_Extraction_ML_Syntax.MLE_Tuple (exps) -> begin
(FStar_Util.for_all is_ml_value exps)
end
| FStar_Extraction_ML_Syntax.MLE_Record (uu____1286, fields) -> begin
(FStar_Util.for_all (fun uu____1311 -> (match (uu____1311) with
| (uu____1316, e1) -> begin
(is_ml_value e1)
end)) fields)
end
| FStar_Extraction_ML_Syntax.MLE_TApp (h, uu____1319) -> begin
(is_ml_value h)
end
| uu____1324 -> begin
false
end))


let fresh : Prims.string  ->  Prims.string = (

let c = (FStar_Util.mk_ref (Prims.parse_int "0"))
in (fun x -> ((FStar_Util.incr c);
(

let uu____1354 = (

let uu____1355 = (FStar_ST.op_Bang c)
in (FStar_Util.string_of_int uu____1355))
in (Prims.strcat x uu____1354));
)))


let normalize_abs : FStar_Syntax_Syntax.term  ->  FStar_Syntax_Syntax.term = (fun t0 -> (

let rec aux = (fun bs t copt -> (

let t1 = (FStar_Syntax_Subst.compress t)
in (match (t1.FStar_Syntax_Syntax.n) with
| FStar_Syntax_Syntax.Tm_abs (bs', body, copt1) -> begin
(aux (FStar_List.append bs bs') body copt1)
end
| uu____1474 -> begin
(

let e' = (FStar_Syntax_Util.unascribe t1)
in (

let uu____1476 = (FStar_Syntax_Util.is_fun e')
in (match (uu____1476) with
| true -> begin
(aux bs e' copt)
end
| uu____1477 -> begin
(FStar_Syntax_Util.abs bs e' copt)
end)))
end)))
in (aux [] t0 FStar_Pervasives_Native.None)))


let unit_binder : FStar_Syntax_Syntax.binder = (

let uu____1482 = (FStar_Syntax_Syntax.new_bv FStar_Pervasives_Native.None FStar_Syntax_Syntax.t_unit)
in (FStar_All.pipe_left FStar_Syntax_Syntax.mk_binder uu____1482))


let check_pats_for_ite : (FStar_Syntax_Syntax.pat * FStar_Syntax_Syntax.term FStar_Pervasives_Native.option * FStar_Syntax_Syntax.term) Prims.list  ->  (Prims.bool * FStar_Syntax_Syntax.term FStar_Pervasives_Native.option * FStar_Syntax_Syntax.term FStar_Pervasives_Native.option) = (fun l -> (

let def = ((false), (FStar_Pervasives_Native.None), (FStar_Pervasives_Native.None))
in (match ((Prims.op_disEquality (FStar_List.length l) (Prims.parse_int "2"))) with
| true -> begin
def
end
| uu____1560 -> begin
(

let uu____1561 = (FStar_List.hd l)
in (match (uu____1561) with
| (p1, w1, e1) -> begin
(

let uu____1595 = (

let uu____1604 = (FStar_List.tl l)
in (FStar_List.hd uu____1604))
in (match (uu____1595) with
| (p2, w2, e2) -> begin
(match (((w1), (w2), (p1.FStar_Syntax_Syntax.v), (p2.FStar_Syntax_Syntax.v))) with
| (FStar_Pervasives_Native.None, FStar_Pervasives_Native.None, FStar_Syntax_Syntax.Pat_constant (FStar_Const.Const_bool (true)), FStar_Syntax_Syntax.Pat_constant (FStar_Const.Const_bool (false))) -> begin
((true), (FStar_Pervasives_Native.Some (e1)), (FStar_Pervasives_Native.Some (e2)))
end
| (FStar_Pervasives_Native.None, FStar_Pervasives_Native.None, FStar_Syntax_Syntax.Pat_constant (FStar_Const.Const_bool (false)), FStar_Syntax_Syntax.Pat_constant (FStar_Const.Const_bool (true))) -> begin
((true), (FStar_Pervasives_Native.Some (e2)), (FStar_Pervasives_Native.Some (e1)))
end
| uu____1678 -> begin
def
end)
end))
end))
end)))


let instantiate : FStar_Extraction_ML_Syntax.mltyscheme  ->  FStar_Extraction_ML_Syntax.mlty Prims.list  ->  FStar_Extraction_ML_Syntax.mlty = (fun s args -> (FStar_Extraction_ML_Util.subst s args))


let erasable : FStar_Extraction_ML_UEnv.env  ->  FStar_Extraction_ML_Syntax.e_tag  ->  FStar_Extraction_ML_Syntax.mlty  ->  Prims.bool = (fun g f t -> ((Prims.op_Equality f FStar_Extraction_ML_Syntax.E_GHOST) || ((Prims.op_Equality f FStar_Extraction_ML_Syntax.E_PURE) && (erasableType g t))))


let erase : FStar_Extraction_ML_UEnv.env  ->  FStar_Extraction_ML_Syntax.mlexpr  ->  FStar_Extraction_ML_Syntax.mlty  ->  FStar_Extraction_ML_Syntax.e_tag  ->  (FStar_Extraction_ML_Syntax.mlexpr * FStar_Extraction_ML_Syntax.e_tag * FStar_Extraction_ML_Syntax.mlty) = (fun g e ty f -> (

let e1 = (

let uu____1744 = (erasable g f ty)
in (match (uu____1744) with
| true -> begin
(

let uu____1745 = (type_leq g ty FStar_Extraction_ML_Syntax.ml_unit_ty)
in (match (uu____1745) with
| true -> begin
FStar_Extraction_ML_Syntax.ml_unit
end
| uu____1746 -> begin
(FStar_All.pipe_left (FStar_Extraction_ML_Syntax.with_ty ty) (FStar_Extraction_ML_Syntax.MLE_Coerce (((FStar_Extraction_ML_Syntax.ml_unit), (FStar_Extraction_ML_Syntax.ml_unit_ty), (ty)))))
end))
end
| uu____1747 -> begin
e
end))
in ((e1), (f), (ty))))


let eta_expand : FStar_Extraction_ML_Syntax.mlty  ->  FStar_Extraction_ML_Syntax.mlexpr  ->  FStar_Extraction_ML_Syntax.mlexpr = (fun t e -> (

let uu____1756 = (FStar_Extraction_ML_Util.doms_and_cod t)
in (match (uu____1756) with
| (ts, r) -> begin
(match ((Prims.op_Equality ts [])) with
| true -> begin
e
end
| uu____1771 -> begin
(

let vs = (FStar_List.map (fun uu____1776 -> (fresh "a")) ts)
in (

let vs_ts = (FStar_List.zip vs ts)
in (

let vs_es = (

let uu____1787 = (FStar_List.zip vs ts)
in (FStar_List.map (fun uu____1801 -> (match (uu____1801) with
| (v1, t1) -> begin
(FStar_Extraction_ML_Syntax.with_ty t1 (FStar_Extraction_ML_Syntax.MLE_Var (v1)))
end)) uu____1787))
in (

let body = (FStar_All.pipe_left (FStar_Extraction_ML_Syntax.with_ty r) (FStar_Extraction_ML_Syntax.MLE_App (((e), (vs_es)))))
in (FStar_All.pipe_left (FStar_Extraction_ML_Syntax.with_ty t) (FStar_Extraction_ML_Syntax.MLE_Fun (((vs_ts), (body)))))))))
end)
end)))


let maybe_eta_expand : FStar_Extraction_ML_Syntax.mlty  ->  FStar_Extraction_ML_Syntax.mlexpr  ->  FStar_Extraction_ML_Syntax.mlexpr = (fun expect e -> (

let uu____1825 = ((FStar_Options.ml_no_eta_expand_coertions ()) || (

let uu____1827 = (FStar_Options.codegen ())
in (Prims.op_Equality uu____1827 (FStar_Pervasives_Native.Some ("Kremlin")))))
in (match (uu____1825) with
| true -> begin
e
end
| uu____1832 -> begin
(eta_expand expect e)
end)))


let maybe_coerce : FStar_Extraction_ML_UEnv.env  ->  FStar_Extraction_ML_Syntax.mlexpr  ->  FStar_Extraction_ML_Syntax.mlty  ->  FStar_Extraction_ML_Syntax.mlty  ->  FStar_Extraction_ML_Syntax.mlexpr = (fun g e ty expect -> (

let ty1 = (eraseTypeDeep g ty)
in (

let uu____1850 = (type_leq_c g (FStar_Pervasives_Native.Some (e)) ty1 expect)
in (match (uu____1850) with
| (true, FStar_Pervasives_Native.Some (e')) -> begin
e'
end
| uu____1860 -> begin
((FStar_Extraction_ML_UEnv.debug g (fun uu____1872 -> (

let uu____1873 = (FStar_Extraction_ML_Code.string_of_mlexpr g.FStar_Extraction_ML_UEnv.currentModule e)
in (

let uu____1874 = (FStar_Extraction_ML_Code.string_of_mlty g.FStar_Extraction_ML_UEnv.currentModule ty1)
in (

let uu____1875 = (FStar_Extraction_ML_Code.string_of_mlty g.FStar_Extraction_ML_UEnv.currentModule expect)
in (FStar_Util.print3 "\n (*needed to coerce expression \n %s \n of type \n %s \n to type \n %s *) \n" uu____1873 uu____1874 uu____1875))))));
(

let uu____1876 = (FStar_All.pipe_left (FStar_Extraction_ML_Syntax.with_ty expect) (FStar_Extraction_ML_Syntax.MLE_Coerce (((e), (ty1), (expect)))))
in (maybe_eta_expand expect uu____1876));
)
end))))


let bv_as_mlty : FStar_Extraction_ML_UEnv.env  ->  FStar_Syntax_Syntax.bv  ->  FStar_Extraction_ML_Syntax.mlty = (fun g bv -> (

let uu____1885 = (FStar_Extraction_ML_UEnv.lookup_bv g bv)
in (match (uu____1885) with
| FStar_Util.Inl (uu____1886, t) -> begin
t
end
| uu____1900 -> begin
FStar_Extraction_ML_Syntax.MLTY_Top
end)))


let rec term_as_mlty : FStar_Extraction_ML_UEnv.env  ->  FStar_Syntax_Syntax.term  ->  FStar_Extraction_ML_Syntax.mlty = (fun g t0 -> (

let rec is_top_ty = (fun t -> (match (t) with
| FStar_Extraction_ML_Syntax.MLTY_Top -> begin
true
end
| FStar_Extraction_ML_Syntax.MLTY_Named (uu____1943) -> begin
(

let uu____1950 = (FStar_Extraction_ML_Util.udelta_unfold g t)
in (match (uu____1950) with
| FStar_Pervasives_Native.None -> begin
false
end
| FStar_Pervasives_Native.Some (t1) -> begin
(is_top_ty t1)
end))
end
| uu____1954 -> begin
false
end))
in (

let t = (FStar_TypeChecker_Normalize.normalize ((FStar_TypeChecker_Normalize.Beta)::(FStar_TypeChecker_Normalize.Eager_unfolding)::(FStar_TypeChecker_Normalize.Iota)::(FStar_TypeChecker_Normalize.Zeta)::(FStar_TypeChecker_Normalize.Inlining)::(FStar_TypeChecker_Normalize.EraseUniverses)::(FStar_TypeChecker_Normalize.AllowUnboundUniverses)::[]) g.FStar_Extraction_ML_UEnv.tcenv t0)
in (

let mlt = (term_as_mlty' g t)
in (

let uu____1957 = (is_top_ty mlt)
in (match (uu____1957) with
| true -> begin
(

let t1 = (FStar_TypeChecker_Normalize.normalize ((FStar_TypeChecker_Normalize.Beta)::(FStar_TypeChecker_Normalize.Eager_unfolding)::(FStar_TypeChecker_Normalize.UnfoldUntil (FStar_Syntax_Syntax.Delta_constant))::(FStar_TypeChecker_Normalize.Iota)::(FStar_TypeChecker_Normalize.Zeta)::(FStar_TypeChecker_Normalize.Inlining)::(FStar_TypeChecker_Normalize.EraseUniverses)::(FStar_TypeChecker_Normalize.AllowUnboundUniverses)::[]) g.FStar_Extraction_ML_UEnv.tcenv t0)
in (term_as_mlty' g t1))
end
| uu____1959 -> begin
mlt
end))))))
and term_as_mlty' : FStar_Extraction_ML_UEnv.env  ->  FStar_Syntax_Syntax.term  ->  FStar_Extraction_ML_Syntax.mlty = (fun env t -> (

let t1 = (FStar_Syntax_Subst.compress t)
in (match (t1.FStar_Syntax_Syntax.n) with
| FStar_Syntax_Syntax.Tm_bvar (uu____1963) -> begin
(

let uu____1964 = (

let uu____1965 = (FStar_Syntax_Print.term_to_string t1)
in (FStar_Util.format1 "Impossible: Unexpected term %s" uu____1965))
in (failwith uu____1964))
end
| FStar_Syntax_Syntax.Tm_delayed (uu____1966) -> begin
(

let uu____1991 = (

let uu____1992 = (FStar_Syntax_Print.term_to_string t1)
in (FStar_Util.format1 "Impossible: Unexpected term %s" uu____1992))
in (failwith uu____1991))
end
| FStar_Syntax_Syntax.Tm_unknown -> begin
(

let uu____1993 = (

let uu____1994 = (FStar_Syntax_Print.term_to_string t1)
in (FStar_Util.format1 "Impossible: Unexpected term %s" uu____1994))
in (failwith uu____1993))
end
| FStar_Syntax_Syntax.Tm_constant (uu____1995) -> begin
FStar_Extraction_ML_UEnv.unknownType
end
| FStar_Syntax_Syntax.Tm_uvar (uu____1996) -> begin
FStar_Extraction_ML_UEnv.unknownType
end
| FStar_Syntax_Syntax.Tm_meta (t2, uu____2014) -> begin
(term_as_mlty' env t2)
end
| FStar_Syntax_Syntax.Tm_refine ({FStar_Syntax_Syntax.ppname = uu____2019; FStar_Syntax_Syntax.index = uu____2020; FStar_Syntax_Syntax.sort = t2}, uu____2022) -> begin
(term_as_mlty' env t2)
end
| FStar_Syntax_Syntax.Tm_uinst (t2, uu____2030) -> begin
(term_as_mlty' env t2)
end
| FStar_Syntax_Syntax.Tm_ascribed (t2, uu____2036, uu____2037) -> begin
(term_as_mlty' env t2)
end
| FStar_Syntax_Syntax.Tm_name (bv) -> begin
(bv_as_mlty env bv)
end
| FStar_Syntax_Syntax.Tm_fvar (fv) -> begin
(fv_app_as_mlty env fv [])
end
| FStar_Syntax_Syntax.Tm_arrow (bs, c) -> begin
(

let uu____2104 = (FStar_Syntax_Subst.open_comp bs c)
in (match (uu____2104) with
| (bs1, c1) -> begin
(

let uu____2111 = (binders_as_ml_binders env bs1)
in (match (uu____2111) with
| (mlbs, env1) -> begin
(

let t_ret = (

let eff = (FStar_TypeChecker_Env.norm_eff_name env1.FStar_Extraction_ML_UEnv.tcenv (FStar_Syntax_Util.comp_effect_name c1))
in (

let uu____2138 = (

let uu____2145 = (FStar_TypeChecker_Env.effect_decl_opt env1.FStar_Extraction_ML_UEnv.tcenv eff)
in (FStar_Util.must uu____2145))
in (match (uu____2138) with
| (ed, qualifiers) -> begin
(

let uu____2166 = (FStar_All.pipe_right qualifiers (FStar_List.contains FStar_Syntax_Syntax.Reifiable))
in (match (uu____2166) with
| true -> begin
(

let t2 = (FStar_TypeChecker_Env.reify_comp env1.FStar_Extraction_ML_UEnv.tcenv c1 FStar_Syntax_Syntax.U_unknown)
in (

let res = (term_as_mlty' env1 t2)
in res))
end
| uu____2171 -> begin
(term_as_mlty' env1 (FStar_Syntax_Util.comp_result c1))
end))
end)))
in (

let erase1 = (effect_as_etag env1 (FStar_Syntax_Util.comp_effect_name c1))
in (

let uu____2173 = (FStar_List.fold_right (fun uu____2192 uu____2193 -> (match (((uu____2192), (uu____2193))) with
| ((uu____2214, t2), (tag, t')) -> begin
((FStar_Extraction_ML_Syntax.E_PURE), (FStar_Extraction_ML_Syntax.MLTY_Fun (((t2), (tag), (t')))))
end)) mlbs ((erase1), (t_ret)))
in (match (uu____2173) with
| (uu____2226, t2) -> begin
t2
end))))
end))
end))
end
| FStar_Syntax_Syntax.Tm_app (head1, args) -> begin
(

let res = (

let uu____2251 = (

let uu____2252 = (FStar_Syntax_Util.un_uinst head1)
in uu____2252.FStar_Syntax_Syntax.n)
in (match (uu____2251) with
| FStar_Syntax_Syntax.Tm_name (bv) -> begin
(bv_as_mlty env bv)
end
| FStar_Syntax_Syntax.Tm_fvar (fv) -> begin
(fv_app_as_mlty env fv args)
end
| FStar_Syntax_Syntax.Tm_app (head2, args') -> begin
(

let uu____2279 = (FStar_Syntax_Syntax.mk (FStar_Syntax_Syntax.Tm_app (((head2), ((FStar_List.append args' args))))) FStar_Pervasives_Native.None t1.FStar_Syntax_Syntax.pos)
in (term_as_mlty' env uu____2279))
end
| uu____2296 -> begin
FStar_Extraction_ML_UEnv.unknownType
end))
in res)
end
| FStar_Syntax_Syntax.Tm_abs (bs, ty, uu____2299) -> begin
(

let uu____2320 = (FStar_Syntax_Subst.open_term bs ty)
in (match (uu____2320) with
| (bs1, ty1) -> begin
(

let uu____2327 = (binders_as_ml_binders env bs1)
in (match (uu____2327) with
| (bts, env1) -> begin
(term_as_mlty' env1 ty1)
end))
end))
end
| FStar_Syntax_Syntax.Tm_type (uu____2352) -> begin
FStar_Extraction_ML_UEnv.unknownType
end
| FStar_Syntax_Syntax.Tm_let (uu____2353) -> begin
FStar_Extraction_ML_UEnv.unknownType
end
| FStar_Syntax_Syntax.Tm_match (uu____2366) -> begin
FStar_Extraction_ML_UEnv.unknownType
end)))
and arg_as_mlty : FStar_Extraction_ML_UEnv.env  ->  (FStar_Syntax_Syntax.term * FStar_Syntax_Syntax.aqual)  ->  FStar_Extraction_ML_Syntax.mlty = (fun g uu____2390 -> (match (uu____2390) with
| (a, uu____2396) -> begin
(

let uu____2397 = (is_type g a)
in (match (uu____2397) with
| true -> begin
(term_as_mlty' g a)
end
| uu____2398 -> begin
FStar_Extraction_ML_UEnv.erasedContent
end))
end))
and fv_app_as_mlty : FStar_Extraction_ML_UEnv.env  ->  FStar_Syntax_Syntax.fv  ->  FStar_Syntax_Syntax.args  ->  FStar_Extraction_ML_Syntax.mlty = (fun g fv args -> (

let uu____2402 = (

let uu____2415 = (FStar_TypeChecker_Env.lookup_lid g.FStar_Extraction_ML_UEnv.tcenv fv.FStar_Syntax_Syntax.fv_name.FStar_Syntax_Syntax.v)
in (match (uu____2415) with
| ((uu____2436, fvty), uu____2438) -> begin
(

let fvty1 = (FStar_TypeChecker_Normalize.normalize ((FStar_TypeChecker_Normalize.UnfoldUntil (FStar_Syntax_Syntax.Delta_constant))::[]) g.FStar_Extraction_ML_UEnv.tcenv fvty)
in (FStar_Syntax_Util.arrow_formals fvty1))
end))
in (match (uu____2402) with
| (formals, uu____2445) -> begin
(

let mlargs = (FStar_List.map (arg_as_mlty g) args)
in (

let mlargs1 = (

let n_args = (FStar_List.length args)
in (match (((FStar_List.length formals) > n_args)) with
| true -> begin
(

let uu____2489 = (FStar_Util.first_N n_args formals)
in (match (uu____2489) with
| (uu____2516, rest) -> begin
(

let uu____2542 = (FStar_List.map (fun uu____2550 -> FStar_Extraction_ML_UEnv.erasedContent) rest)
in (FStar_List.append mlargs uu____2542))
end))
end
| uu____2555 -> begin
mlargs
end))
in (

let nm = (

let uu____2557 = (FStar_Extraction_ML_UEnv.maybe_mangle_type_projector g fv)
in (match (uu____2557) with
| FStar_Pervasives_Native.Some (p) -> begin
p
end
| FStar_Pervasives_Native.None -> begin
(FStar_Extraction_ML_Syntax.mlpath_of_lident fv.FStar_Syntax_Syntax.fv_name.FStar_Syntax_Syntax.v)
end))
in FStar_Extraction_ML_Syntax.MLTY_Named (((mlargs1), (nm))))))
end)))
and binders_as_ml_binders : FStar_Extraction_ML_UEnv.env  ->  FStar_Syntax_Syntax.binders  ->  ((FStar_Extraction_ML_Syntax.mlident * FStar_Extraction_ML_Syntax.mlty) Prims.list * FStar_Extraction_ML_UEnv.env) = (fun g bs -> (

let uu____2575 = (FStar_All.pipe_right bs (FStar_List.fold_left (fun uu____2618 b -> (match (uu____2618) with
| (ml_bs, env) -> begin
(

let uu____2658 = (is_type_binder g b)
in (match (uu____2658) with
| true -> begin
(

let b1 = (FStar_Pervasives_Native.fst b)
in (

let env1 = (FStar_Extraction_ML_UEnv.extend_ty env b1 (FStar_Pervasives_Native.Some (FStar_Extraction_ML_Syntax.MLTY_Top)))
in (

let ml_b = (

let uu____2676 = (FStar_Extraction_ML_UEnv.bv_as_ml_termvar b1)
in ((uu____2676), (FStar_Extraction_ML_Syntax.ml_unit_ty)))
in (((ml_b)::ml_bs), (env1)))))
end
| uu____2687 -> begin
(

let b1 = (FStar_Pervasives_Native.fst b)
in (

let t = (term_as_mlty env b1.FStar_Syntax_Syntax.sort)
in (

let uu____2690 = (FStar_Extraction_ML_UEnv.extend_bv env b1 (([]), (t)) false false false)
in (match (uu____2690) with
| (env1, b2) -> begin
(

let ml_b = (

let uu____2714 = (FStar_Extraction_ML_UEnv.removeTick b2)
in ((uu____2714), (t)))
in (((ml_b)::ml_bs), (env1)))
end))))
end))
end)) (([]), (g))))
in (match (uu____2575) with
| (ml_bs, env) -> begin
(((FStar_List.rev ml_bs)), (env))
end)))


let mk_MLE_Seq : FStar_Extraction_ML_Syntax.mlexpr  ->  FStar_Extraction_ML_Syntax.mlexpr  ->  FStar_Extraction_ML_Syntax.mlexpr' = (fun e1 e2 -> (match (((e1.FStar_Extraction_ML_Syntax.expr), (e2.FStar_Extraction_ML_Syntax.expr))) with
| (FStar_Extraction_ML_Syntax.MLE_Seq (es1), FStar_Extraction_ML_Syntax.MLE_Seq (es2)) -> begin
FStar_Extraction_ML_Syntax.MLE_Seq ((FStar_List.append es1 es2))
end
| (FStar_Extraction_ML_Syntax.MLE_Seq (es1), uu____2784) -> begin
FStar_Extraction_ML_Syntax.MLE_Seq ((FStar_List.append es1 ((e2)::[])))
end
| (uu____2787, FStar_Extraction_ML_Syntax.MLE_Seq (es2)) -> begin
FStar_Extraction_ML_Syntax.MLE_Seq ((e1)::es2)
end
| uu____2791 -> begin
FStar_Extraction_ML_Syntax.MLE_Seq ((e1)::(e2)::[])
end))


let mk_MLE_Let : Prims.bool  ->  FStar_Extraction_ML_Syntax.mlletbinding  ->  FStar_Extraction_ML_Syntax.mlexpr  ->  FStar_Extraction_ML_Syntax.mlexpr' = (fun top_level lbs body -> (match (lbs) with
| (FStar_Extraction_ML_Syntax.NonRec, quals, (lb)::[]) when (not (top_level)) -> begin
(match (lb.FStar_Extraction_ML_Syntax.mllb_tysc) with
| FStar_Pervasives_Native.Some ([], t) when (Prims.op_Equality t FStar_Extraction_ML_Syntax.ml_unit_ty) -> begin
(match ((Prims.op_Equality body.FStar_Extraction_ML_Syntax.expr FStar_Extraction_ML_Syntax.ml_unit.FStar_Extraction_ML_Syntax.expr)) with
| true -> begin
lb.FStar_Extraction_ML_Syntax.mllb_def.FStar_Extraction_ML_Syntax.expr
end
| uu____2821 -> begin
(match (body.FStar_Extraction_ML_Syntax.expr) with
| FStar_Extraction_ML_Syntax.MLE_Var (x) when (Prims.op_Equality x lb.FStar_Extraction_ML_Syntax.mllb_name) -> begin
lb.FStar_Extraction_ML_Syntax.mllb_def.FStar_Extraction_ML_Syntax.expr
end
| uu____2823 when (Prims.op_Equality lb.FStar_Extraction_ML_Syntax.mllb_def.FStar_Extraction_ML_Syntax.expr FStar_Extraction_ML_Syntax.ml_unit.FStar_Extraction_ML_Syntax.expr) -> begin
body.FStar_Extraction_ML_Syntax.expr
end
| uu____2824 -> begin
(mk_MLE_Seq lb.FStar_Extraction_ML_Syntax.mllb_def body)
end)
end)
end
| uu____2825 -> begin
FStar_Extraction_ML_Syntax.MLE_Let (((lbs), (body)))
end)
end
| uu____2828 -> begin
FStar_Extraction_ML_Syntax.MLE_Let (((lbs), (body)))
end))


let resugar_pat : FStar_Syntax_Syntax.fv_qual FStar_Pervasives_Native.option  ->  FStar_Extraction_ML_Syntax.mlpattern  ->  FStar_Extraction_ML_Syntax.mlpattern = (fun q p -> (match (p) with
| FStar_Extraction_ML_Syntax.MLP_CTor (d, pats) -> begin
(

let uu____2847 = (FStar_Extraction_ML_Util.is_xtuple d)
in (match (uu____2847) with
| FStar_Pervasives_Native.Some (n1) -> begin
FStar_Extraction_ML_Syntax.MLP_Tuple (pats)
end
| uu____2851 -> begin
(match (q) with
| FStar_Pervasives_Native.Some (FStar_Syntax_Syntax.Record_ctor (ty, fns)) -> begin
(

let path = (FStar_List.map FStar_Ident.text_of_id ty.FStar_Ident.ns)
in (

let fs = (record_fields fns pats)
in FStar_Extraction_ML_Syntax.MLP_Record (((path), (fs)))))
end
| uu____2878 -> begin
p
end)
end))
end
| uu____2881 -> begin
p
end))


let rec extract_one_pat : Prims.bool  ->  FStar_Extraction_ML_UEnv.env  ->  FStar_Syntax_Syntax.pat  ->  FStar_Extraction_ML_Syntax.mlty FStar_Pervasives_Native.option  ->  (FStar_Extraction_ML_UEnv.env * (FStar_Extraction_ML_Syntax.mlpattern * FStar_Extraction_ML_Syntax.mlexpr Prims.list) FStar_Pervasives_Native.option * Prims.bool) = (fun imp g p expected_topt -> (

let ok = (fun t -> (match (expected_topt) with
| FStar_Pervasives_Native.None -> begin
true
end
| FStar_Pervasives_Native.Some (t') -> begin
(

let ok = (type_leq g t t')
in ((match ((not (ok))) with
| true -> begin
(FStar_Extraction_ML_UEnv.debug g (fun uu____2940 -> (

let uu____2941 = (FStar_Extraction_ML_Code.string_of_mlty g.FStar_Extraction_ML_UEnv.currentModule t')
in (

let uu____2942 = (FStar_Extraction_ML_Code.string_of_mlty g.FStar_Extraction_ML_UEnv.currentModule t)
in (FStar_Util.print2 "Expected pattern type %s; got pattern type %s\n" uu____2941 uu____2942)))))
end
| uu____2943 -> begin
()
end);
ok;
))
end))
in (match (p.FStar_Syntax_Syntax.v) with
| FStar_Syntax_Syntax.Pat_constant (FStar_Const.Const_int (c, FStar_Pervasives_Native.None)) -> begin
(

let i = FStar_Const.Const_int (((c), (FStar_Pervasives_Native.None)))
in (

let x = (FStar_Extraction_ML_Syntax.gensym ())
in (

let when_clause = (

let uu____2982 = (

let uu____2983 = (

let uu____2990 = (

let uu____2993 = (FStar_All.pipe_left (FStar_Extraction_ML_Syntax.with_ty FStar_Extraction_ML_Syntax.ml_int_ty) (FStar_Extraction_ML_Syntax.MLE_Var (x)))
in (

let uu____2994 = (

let uu____2997 = (

let uu____2998 = (

let uu____2999 = (FStar_Extraction_ML_Util.mlconst_of_const' p.FStar_Syntax_Syntax.p i)
in (FStar_All.pipe_left (fun _0_43 -> FStar_Extraction_ML_Syntax.MLE_Const (_0_43)) uu____2999))
in (FStar_All.pipe_left (FStar_Extraction_ML_Syntax.with_ty FStar_Extraction_ML_Syntax.ml_int_ty) uu____2998))
in (uu____2997)::[])
in (uu____2993)::uu____2994))
in ((FStar_Extraction_ML_Util.prims_op_equality), (uu____2990)))
in FStar_Extraction_ML_Syntax.MLE_App (uu____2983))
in (FStar_All.pipe_left (FStar_Extraction_ML_Syntax.with_ty FStar_Extraction_ML_Syntax.ml_bool_ty) uu____2982))
in (

let uu____3002 = (ok FStar_Extraction_ML_Syntax.ml_int_ty)
in ((g), (FStar_Pervasives_Native.Some (((FStar_Extraction_ML_Syntax.MLP_Var (x)), ((when_clause)::[])))), (uu____3002))))))
end
| FStar_Syntax_Syntax.Pat_constant (s) -> begin
(

let t = (FStar_TypeChecker_TcTerm.tc_constant FStar_Range.dummyRange s)
in (

let mlty = (term_as_mlty g t)
in (

let uu____3022 = (

let uu____3031 = (

let uu____3038 = (

let uu____3039 = (FStar_Extraction_ML_Util.mlconst_of_const' p.FStar_Syntax_Syntax.p s)
in FStar_Extraction_ML_Syntax.MLP_Const (uu____3039))
in ((uu____3038), ([])))
in FStar_Pervasives_Native.Some (uu____3031))
in (

let uu____3048 = (ok mlty)
in ((g), (uu____3022), (uu____3048))))))
end
| FStar_Syntax_Syntax.Pat_var (x) -> begin
(

let mlty = (term_as_mlty g x.FStar_Syntax_Syntax.sort)
in (

let uu____3059 = (FStar_Extraction_ML_UEnv.extend_bv g x (([]), (mlty)) false false imp)
in (match (uu____3059) with
| (g1, x1) -> begin
(

let uu____3082 = (ok mlty)
in ((g1), ((match (imp) with
| true -> begin
FStar_Pervasives_Native.None
end
| uu____3105 -> begin
FStar_Pervasives_Native.Some (((FStar_Extraction_ML_Syntax.MLP_Var (x1)), ([])))
end)), (uu____3082)))
end)))
end
| FStar_Syntax_Syntax.Pat_wild (x) -> begin
(

let mlty = (term_as_mlty g x.FStar_Syntax_Syntax.sort)
in (

let uu____3116 = (FStar_Extraction_ML_UEnv.extend_bv g x (([]), (mlty)) false false imp)
in (match (uu____3116) with
| (g1, x1) -> begin
(

let uu____3139 = (ok mlty)
in ((g1), ((match (imp) with
| true -> begin
FStar_Pervasives_Native.None
end
| uu____3162 -> begin
FStar_Pervasives_Native.Some (((FStar_Extraction_ML_Syntax.MLP_Var (x1)), ([])))
end)), (uu____3139)))
end)))
end
| FStar_Syntax_Syntax.Pat_dot_term (uu____3171) -> begin
((g), (FStar_Pervasives_Native.None), (true))
end
| FStar_Syntax_Syntax.Pat_cons (f, pats) -> begin
(

let uu____3210 = (

let uu____3215 = (FStar_Extraction_ML_UEnv.lookup_fv g f)
in (match (uu____3215) with
| FStar_Util.Inr (uu____3220, {FStar_Extraction_ML_Syntax.expr = FStar_Extraction_ML_Syntax.MLE_Name (n1); FStar_Extraction_ML_Syntax.mlty = uu____3222; FStar_Extraction_ML_Syntax.loc = uu____3223}, ttys, uu____3225) -> begin
((n1), (ttys))
end
| uu____3238 -> begin
(failwith "Expected a constructor")
end))
in (match (uu____3210) with
| (d, tys) -> begin
(

let nTyVars = (FStar_List.length (FStar_Pervasives_Native.fst tys))
in (

let uu____3260 = (FStar_Util.first_N nTyVars pats)
in (match (uu____3260) with
| (tysVarPats, restPats) -> begin
(

let f_ty_opt = (FStar_All.try_with (fun uu___179_3360 -> (match (()) with
| () -> begin
(

let mlty_args = (FStar_All.pipe_right tysVarPats (FStar_List.map (fun uu____3393 -> (match (uu____3393) with
| (p1, uu____3401) -> begin
(match (p1.FStar_Syntax_Syntax.v) with
| FStar_Syntax_Syntax.Pat_dot_term (uu____3406, t) -> begin
(term_as_mlty g t)
end
| uu____3412 -> begin
((FStar_Extraction_ML_UEnv.debug g (fun uu____3416 -> (

let uu____3417 = (FStar_Syntax_Print.pat_to_string p1)
in (FStar_Util.print1 "Pattern %s is not extractable" uu____3417))));
(FStar_Exn.raise Un_extractable);
)
end)
end))))
in (

let f_ty = (FStar_Extraction_ML_Util.subst tys mlty_args)
in (

let uu____3419 = (FStar_Extraction_ML_Util.uncurry_mlty_fun f_ty)
in FStar_Pervasives_Native.Some (uu____3419))))
end)) (fun uu___178_3433 -> (match (uu___178_3433) with
| Un_extractable -> begin
FStar_Pervasives_Native.None
end)))
in (

let uu____3448 = (FStar_Util.fold_map (fun g1 uu____3484 -> (match (uu____3484) with
| (p1, imp1) -> begin
(

let uu____3503 = (extract_one_pat true g1 p1 FStar_Pervasives_Native.None)
in (match (uu____3503) with
| (g2, p2, uu____3532) -> begin
((g2), (p2))
end))
end)) g tysVarPats)
in (match (uu____3448) with
| (g1, tyMLPats) -> begin
(

let uu____3593 = (FStar_Util.fold_map (fun uu____3657 uu____3658 -> (match (((uu____3657), (uu____3658))) with
| ((g2, f_ty_opt1), (p1, imp1)) -> begin
(

let uu____3751 = (match (f_ty_opt1) with
| FStar_Pervasives_Native.Some ((hd1)::rest, res) -> begin
((FStar_Pervasives_Native.Some (((rest), (res)))), (FStar_Pervasives_Native.Some (hd1)))
end
| uu____3811 -> begin
((FStar_Pervasives_Native.None), (FStar_Pervasives_Native.None))
end)
in (match (uu____3751) with
| (f_ty_opt2, expected_ty) -> begin
(

let uu____3882 = (extract_one_pat false g2 p1 expected_ty)
in (match (uu____3882) with
| (g3, p2, uu____3923) -> begin
((((g3), (f_ty_opt2))), (p2))
end))
end))
end)) ((g1), (f_ty_opt)) restPats)
in (match (uu____3593) with
| ((g2, f_ty_opt1), restMLPats) -> begin
(

let uu____4041 = (

let uu____4052 = (FStar_All.pipe_right (FStar_List.append tyMLPats restMLPats) (FStar_List.collect (fun uu___175_4103 -> (match (uu___175_4103) with
| FStar_Pervasives_Native.Some (x) -> begin
(x)::[]
end
| uu____4145 -> begin
[]
end))))
in (FStar_All.pipe_right uu____4052 FStar_List.split))
in (match (uu____4041) with
| (mlPats, when_clauses) -> begin
(

let pat_ty_compat = (match (f_ty_opt1) with
| FStar_Pervasives_Native.Some ([], t) -> begin
(ok t)
end
| uu____4218 -> begin
false
end)
in (

let uu____4227 = (

let uu____4236 = (

let uu____4243 = (resugar_pat f.FStar_Syntax_Syntax.fv_qual (FStar_Extraction_ML_Syntax.MLP_CTor (((d), (mlPats)))))
in (

let uu____4246 = (FStar_All.pipe_right when_clauses FStar_List.flatten)
in ((uu____4243), (uu____4246))))
in FStar_Pervasives_Native.Some (uu____4236))
in ((g2), (uu____4227), (pat_ty_compat))))
end))
end))
end)))
end)))
end))
end)))


let extract_pat : FStar_Extraction_ML_UEnv.env  ->  FStar_Syntax_Syntax.pat  ->  FStar_Extraction_ML_Syntax.mlty  ->  (FStar_Extraction_ML_UEnv.env * (FStar_Extraction_ML_Syntax.mlpattern * FStar_Extraction_ML_Syntax.mlexpr FStar_Pervasives_Native.option) Prims.list * Prims.bool) = (fun g p expected_t -> (

let extract_one_pat1 = (fun g1 p1 expected_t1 -> (

let uu____4337 = (extract_one_pat false g1 p1 expected_t1)
in (match (uu____4337) with
| (g2, FStar_Pervasives_Native.Some (x, v1), b) -> begin
((g2), (((x), (v1))), (b))
end
| uu____4394 -> begin
(failwith "Impossible: Unable to translate pattern")
end)))
in (

let mk_when_clause = (fun whens -> (match (whens) with
| [] -> begin
FStar_Pervasives_Native.None
end
| (hd1)::tl1 -> begin
(

let uu____4437 = (FStar_List.fold_left FStar_Extraction_ML_Util.conjoin hd1 tl1)
in FStar_Pervasives_Native.Some (uu____4437))
end))
in (

let uu____4438 = (extract_one_pat1 g p (FStar_Pervasives_Native.Some (expected_t)))
in (match (uu____4438) with
| (g1, (p1, whens), b) -> begin
(

let when_clause = (mk_when_clause whens)
in ((g1), ((((p1), (when_clause)))::[]), (b)))
end)))))


let maybe_eta_data_and_project_record : FStar_Extraction_ML_UEnv.env  ->  FStar_Syntax_Syntax.fv_qual FStar_Pervasives_Native.option  ->  FStar_Extraction_ML_Syntax.mlty  ->  FStar_Extraction_ML_Syntax.mlexpr  ->  FStar_Extraction_ML_Syntax.mlexpr = (fun g qual residualType mlAppExpr -> (

let rec eta_args = (fun more_args t -> (match (t) with
| FStar_Extraction_ML_Syntax.MLTY_Fun (t0, uu____4580, t1) -> begin
(

let x = (FStar_Extraction_ML_Syntax.gensym ())
in (

let uu____4583 = (

let uu____4594 = (

let uu____4603 = (FStar_All.pipe_left (FStar_Extraction_ML_Syntax.with_ty t0) (FStar_Extraction_ML_Syntax.MLE_Var (x)))
in ((((x), (t0))), (uu____4603)))
in (uu____4594)::more_args)
in (eta_args uu____4583 t1)))
end
| FStar_Extraction_ML_Syntax.MLTY_Named (uu____4616, uu____4617) -> begin
(((FStar_List.rev more_args)), (t))
end
| uu____4640 -> begin
(failwith "Impossible: Head type is not an arrow")
end))
in (

let as_record = (fun qual1 e -> (match (((e.FStar_Extraction_ML_Syntax.expr), (qual1))) with
| (FStar_Extraction_ML_Syntax.MLE_CTor (uu____4668, args), FStar_Pervasives_Native.Some (FStar_Syntax_Syntax.Record_ctor (tyname, fields))) -> begin
(

let path = (FStar_List.map FStar_Ident.text_of_id tyname.FStar_Ident.ns)
in (

let fields1 = (record_fields fields args)
in (FStar_All.pipe_left (FStar_Extraction_ML_Syntax.with_ty e.FStar_Extraction_ML_Syntax.mlty) (FStar_Extraction_ML_Syntax.MLE_Record (((path), (fields1)))))))
end
| uu____4700 -> begin
e
end))
in (

let resugar_and_maybe_eta = (fun qual1 e -> (

let uu____4718 = (eta_args [] residualType)
in (match (uu____4718) with
| (eargs, tres) -> begin
(match (eargs) with
| [] -> begin
(

let uu____4771 = (as_record qual1 e)
in (FStar_Extraction_ML_Util.resugar_exp uu____4771))
end
| uu____4772 -> begin
(

let uu____4783 = (FStar_List.unzip eargs)
in (match (uu____4783) with
| (binders, eargs1) -> begin
(match (e.FStar_Extraction_ML_Syntax.expr) with
| FStar_Extraction_ML_Syntax.MLE_CTor (head1, args) -> begin
(

let body = (

let uu____4825 = (

let uu____4826 = (FStar_All.pipe_left (FStar_Extraction_ML_Syntax.with_ty tres) (FStar_Extraction_ML_Syntax.MLE_CTor (((head1), ((FStar_List.append args eargs1))))))
in (FStar_All.pipe_left (as_record qual1) uu____4826))
in (FStar_All.pipe_left FStar_Extraction_ML_Util.resugar_exp uu____4825))
in (FStar_All.pipe_left (FStar_Extraction_ML_Syntax.with_ty e.FStar_Extraction_ML_Syntax.mlty) (FStar_Extraction_ML_Syntax.MLE_Fun (((binders), (body))))))
end
| uu____4835 -> begin
(failwith "Impossible: Not a constructor")
end)
end))
end)
end)))
in (match (((mlAppExpr.FStar_Extraction_ML_Syntax.expr), (qual))) with
| (uu____4838, FStar_Pervasives_Native.None) -> begin
mlAppExpr
end
| (FStar_Extraction_ML_Syntax.MLE_App ({FStar_Extraction_ML_Syntax.expr = FStar_Extraction_ML_Syntax.MLE_Name (mlp); FStar_Extraction_ML_Syntax.mlty = uu____4842; FStar_Extraction_ML_Syntax.loc = uu____4843}, (mle)::args), FStar_Pervasives_Native.Some (FStar_Syntax_Syntax.Record_projector (constrname, f))) -> begin
(

let f1 = (FStar_Ident.lid_of_ids (FStar_List.append constrname.FStar_Ident.ns ((f)::[])))
in (

let fn = (FStar_Extraction_ML_Util.mlpath_of_lid f1)
in (

let proj = FStar_Extraction_ML_Syntax.MLE_Proj (((mle), (fn)))
in (

let e = (match (args) with
| [] -> begin
proj
end
| uu____4870 -> begin
(

let uu____4873 = (

let uu____4880 = (FStar_All.pipe_left (FStar_Extraction_ML_Syntax.with_ty FStar_Extraction_ML_Syntax.MLTY_Top) proj)
in ((uu____4880), (args)))
in FStar_Extraction_ML_Syntax.MLE_App (uu____4873))
end)
in (FStar_Extraction_ML_Syntax.with_ty mlAppExpr.FStar_Extraction_ML_Syntax.mlty e)))))
end
| (FStar_Extraction_ML_Syntax.MLE_App ({FStar_Extraction_ML_Syntax.expr = FStar_Extraction_ML_Syntax.MLE_TApp ({FStar_Extraction_ML_Syntax.expr = FStar_Extraction_ML_Syntax.MLE_Name (mlp); FStar_Extraction_ML_Syntax.mlty = uu____4884; FStar_Extraction_ML_Syntax.loc = uu____4885}, uu____4886); FStar_Extraction_ML_Syntax.mlty = uu____4887; FStar_Extraction_ML_Syntax.loc = uu____4888}, (mle)::args), FStar_Pervasives_Native.Some (FStar_Syntax_Syntax.Record_projector (constrname, f))) -> begin
(

let f1 = (FStar_Ident.lid_of_ids (FStar_List.append constrname.FStar_Ident.ns ((f)::[])))
in (

let fn = (FStar_Extraction_ML_Util.mlpath_of_lid f1)
in (

let proj = FStar_Extraction_ML_Syntax.MLE_Proj (((mle), (fn)))
in (

let e = (match (args) with
| [] -> begin
proj
end
| uu____4919 -> begin
(

let uu____4922 = (

let uu____4929 = (FStar_All.pipe_left (FStar_Extraction_ML_Syntax.with_ty FStar_Extraction_ML_Syntax.MLTY_Top) proj)
in ((uu____4929), (args)))
in FStar_Extraction_ML_Syntax.MLE_App (uu____4922))
end)
in (FStar_Extraction_ML_Syntax.with_ty mlAppExpr.FStar_Extraction_ML_Syntax.mlty e)))))
end
| (FStar_Extraction_ML_Syntax.MLE_App ({FStar_Extraction_ML_Syntax.expr = FStar_Extraction_ML_Syntax.MLE_Name (mlp); FStar_Extraction_ML_Syntax.mlty = uu____4933; FStar_Extraction_ML_Syntax.loc = uu____4934}, mlargs), FStar_Pervasives_Native.Some (FStar_Syntax_Syntax.Data_ctor)) -> begin
(

let uu____4942 = (FStar_All.pipe_left (FStar_Extraction_ML_Syntax.with_ty mlAppExpr.FStar_Extraction_ML_Syntax.mlty) (FStar_Extraction_ML_Syntax.MLE_CTor (((mlp), (mlargs)))))
in (FStar_All.pipe_left (resugar_and_maybe_eta qual) uu____4942))
end
| (FStar_Extraction_ML_Syntax.MLE_App ({FStar_Extraction_ML_Syntax.expr = FStar_Extraction_ML_Syntax.MLE_Name (mlp); FStar_Extraction_ML_Syntax.mlty = uu____4946; FStar_Extraction_ML_Syntax.loc = uu____4947}, mlargs), FStar_Pervasives_Native.Some (FStar_Syntax_Syntax.Record_ctor (uu____4949))) -> begin
(

let uu____4962 = (FStar_All.pipe_left (FStar_Extraction_ML_Syntax.with_ty mlAppExpr.FStar_Extraction_ML_Syntax.mlty) (FStar_Extraction_ML_Syntax.MLE_CTor (((mlp), (mlargs)))))
in (FStar_All.pipe_left (resugar_and_maybe_eta qual) uu____4962))
end
| (FStar_Extraction_ML_Syntax.MLE_App ({FStar_Extraction_ML_Syntax.expr = FStar_Extraction_ML_Syntax.MLE_TApp ({FStar_Extraction_ML_Syntax.expr = FStar_Extraction_ML_Syntax.MLE_Name (mlp); FStar_Extraction_ML_Syntax.mlty = uu____4966; FStar_Extraction_ML_Syntax.loc = uu____4967}, uu____4968); FStar_Extraction_ML_Syntax.mlty = uu____4969; FStar_Extraction_ML_Syntax.loc = uu____4970}, mlargs), FStar_Pervasives_Native.Some (FStar_Syntax_Syntax.Data_ctor)) -> begin
(

let uu____4982 = (FStar_All.pipe_left (FStar_Extraction_ML_Syntax.with_ty mlAppExpr.FStar_Extraction_ML_Syntax.mlty) (FStar_Extraction_ML_Syntax.MLE_CTor (((mlp), (mlargs)))))
in (FStar_All.pipe_left (resugar_and_maybe_eta qual) uu____4982))
end
| (FStar_Extraction_ML_Syntax.MLE_App ({FStar_Extraction_ML_Syntax.expr = FStar_Extraction_ML_Syntax.MLE_TApp ({FStar_Extraction_ML_Syntax.expr = FStar_Extraction_ML_Syntax.MLE_Name (mlp); FStar_Extraction_ML_Syntax.mlty = uu____4986; FStar_Extraction_ML_Syntax.loc = uu____4987}, uu____4988); FStar_Extraction_ML_Syntax.mlty = uu____4989; FStar_Extraction_ML_Syntax.loc = uu____4990}, mlargs), FStar_Pervasives_Native.Some (FStar_Syntax_Syntax.Record_ctor (uu____4992))) -> begin
(

let uu____5009 = (FStar_All.pipe_left (FStar_Extraction_ML_Syntax.with_ty mlAppExpr.FStar_Extraction_ML_Syntax.mlty) (FStar_Extraction_ML_Syntax.MLE_CTor (((mlp), (mlargs)))))
in (FStar_All.pipe_left (resugar_and_maybe_eta qual) uu____5009))
end
| (FStar_Extraction_ML_Syntax.MLE_Name (mlp), FStar_Pervasives_Native.Some (FStar_Syntax_Syntax.Data_ctor)) -> begin
(

let uu____5015 = (FStar_All.pipe_left (FStar_Extraction_ML_Syntax.with_ty mlAppExpr.FStar_Extraction_ML_Syntax.mlty) (FStar_Extraction_ML_Syntax.MLE_CTor (((mlp), ([])))))
in (FStar_All.pipe_left (resugar_and_maybe_eta qual) uu____5015))
end
| (FStar_Extraction_ML_Syntax.MLE_Name (mlp), FStar_Pervasives_Native.Some (FStar_Syntax_Syntax.Record_ctor (uu____5019))) -> begin
(

let uu____5028 = (FStar_All.pipe_left (FStar_Extraction_ML_Syntax.with_ty mlAppExpr.FStar_Extraction_ML_Syntax.mlty) (FStar_Extraction_ML_Syntax.MLE_CTor (((mlp), ([])))))
in (FStar_All.pipe_left (resugar_and_maybe_eta qual) uu____5028))
end
| (FStar_Extraction_ML_Syntax.MLE_TApp ({FStar_Extraction_ML_Syntax.expr = FStar_Extraction_ML_Syntax.MLE_Name (mlp); FStar_Extraction_ML_Syntax.mlty = uu____5032; FStar_Extraction_ML_Syntax.loc = uu____5033}, uu____5034), FStar_Pervasives_Native.Some (FStar_Syntax_Syntax.Data_ctor)) -> begin
(

let uu____5041 = (FStar_All.pipe_left (FStar_Extraction_ML_Syntax.with_ty mlAppExpr.FStar_Extraction_ML_Syntax.mlty) (FStar_Extraction_ML_Syntax.MLE_CTor (((mlp), ([])))))
in (FStar_All.pipe_left (resugar_and_maybe_eta qual) uu____5041))
end
| (FStar_Extraction_ML_Syntax.MLE_TApp ({FStar_Extraction_ML_Syntax.expr = FStar_Extraction_ML_Syntax.MLE_Name (mlp); FStar_Extraction_ML_Syntax.mlty = uu____5045; FStar_Extraction_ML_Syntax.loc = uu____5046}, uu____5047), FStar_Pervasives_Native.Some (FStar_Syntax_Syntax.Record_ctor (uu____5048))) -> begin
(

let uu____5061 = (FStar_All.pipe_left (FStar_Extraction_ML_Syntax.with_ty mlAppExpr.FStar_Extraction_ML_Syntax.mlty) (FStar_Extraction_ML_Syntax.MLE_CTor (((mlp), ([])))))
in (FStar_All.pipe_left (resugar_and_maybe_eta qual) uu____5061))
end
| uu____5064 -> begin
mlAppExpr
end)))))


let maybe_downgrade_eff : FStar_Extraction_ML_UEnv.env  ->  FStar_Extraction_ML_Syntax.e_tag  ->  FStar_Extraction_ML_Syntax.mlty  ->  FStar_Extraction_ML_Syntax.e_tag = (fun g f t -> (

let uu____5083 = ((Prims.op_Equality f FStar_Extraction_ML_Syntax.E_GHOST) && (type_leq g t FStar_Extraction_ML_Syntax.ml_unit_ty))
in (match (uu____5083) with
| true -> begin
FStar_Extraction_ML_Syntax.E_PURE
end
| uu____5084 -> begin
f
end)))


let rec term_as_mlexpr : FStar_Extraction_ML_UEnv.env  ->  FStar_Syntax_Syntax.term  ->  (FStar_Extraction_ML_Syntax.mlexpr * FStar_Extraction_ML_Syntax.e_tag * FStar_Extraction_ML_Syntax.mlty) = (fun g t -> (

let uu____5137 = (term_as_mlexpr' g t)
in (match (uu____5137) with
| (e, tag, ty) -> begin
(

let tag1 = (maybe_downgrade_eff g tag ty)
in ((FStar_Extraction_ML_UEnv.debug g (fun u -> (

let uu____5158 = (

let uu____5159 = (FStar_Syntax_Print.tag_of_term t)
in (

let uu____5160 = (FStar_Syntax_Print.term_to_string t)
in (

let uu____5161 = (FStar_Extraction_ML_Code.string_of_mlty g.FStar_Extraction_ML_UEnv.currentModule ty)
in (FStar_Util.format4 "term_as_mlexpr (%s) :  %s has ML type %s and effect %s\n" uu____5159 uu____5160 uu____5161 (FStar_Extraction_ML_Util.eff_to_string tag1)))))
in (FStar_Util.print_string uu____5158))));
(erase g e ty tag1);
))
end)))
and check_term_as_mlexpr : FStar_Extraction_ML_UEnv.env  ->  FStar_Syntax_Syntax.term  ->  FStar_Extraction_ML_Syntax.e_tag  ->  FStar_Extraction_ML_Syntax.mlty  ->  (FStar_Extraction_ML_Syntax.mlexpr * FStar_Extraction_ML_Syntax.mlty) = (fun g t f ty -> (

let uu____5170 = (check_term_as_mlexpr' g t f ty)
in (match (uu____5170) with
| (e, t1) -> begin
(

let uu____5181 = (erase g e t1 f)
in (match (uu____5181) with
| (r, uu____5193, t2) -> begin
((r), (t2))
end))
end)))
and check_term_as_mlexpr' : FStar_Extraction_ML_UEnv.env  ->  FStar_Syntax_Syntax.term  ->  FStar_Extraction_ML_Syntax.e_tag  ->  FStar_Extraction_ML_Syntax.mlty  ->  (FStar_Extraction_ML_Syntax.mlexpr * FStar_Extraction_ML_Syntax.mlty) = (fun g e0 f ty -> (

let uu____5203 = (term_as_mlexpr g e0)
in (match (uu____5203) with
| (e, tag, t) -> begin
(

let tag1 = (maybe_downgrade_eff g tag t)
in (match ((FStar_Extraction_ML_Util.eff_leq tag1 f)) with
| true -> begin
(

let uu____5222 = (maybe_coerce g e t ty)
in ((uu____5222), (ty)))
end
| uu____5223 -> begin
(err_unexpected_eff e0 f tag1)
end))
end)))
and term_as_mlexpr' : FStar_Extraction_ML_UEnv.env  ->  FStar_Syntax_Syntax.term  ->  (FStar_Extraction_ML_Syntax.mlexpr * FStar_Extraction_ML_Syntax.e_tag * FStar_Extraction_ML_Syntax.mlty) = (fun g top -> ((FStar_Extraction_ML_UEnv.debug g (fun u -> (

let uu____5240 = (

let uu____5241 = (FStar_Range.string_of_range top.FStar_Syntax_Syntax.pos)
in (

let uu____5242 = (FStar_Syntax_Print.tag_of_term top)
in (

let uu____5243 = (FStar_Syntax_Print.term_to_string top)
in (FStar_Util.format3 "%s: term_as_mlexpr\' (%s) :  %s \n" uu____5241 uu____5242 uu____5243))))
in (FStar_Util.print_string uu____5240))));
(

let t = (FStar_Syntax_Subst.compress top)
in (match (t.FStar_Syntax_Syntax.n) with
| FStar_Syntax_Syntax.Tm_unknown -> begin
(

let uu____5251 = (

let uu____5252 = (FStar_Syntax_Print.tag_of_term t)
in (FStar_Util.format1 "Impossible: Unexpected term: %s" uu____5252))
in (failwith uu____5251))
end
| FStar_Syntax_Syntax.Tm_delayed (uu____5259) -> begin
(

let uu____5284 = (

let uu____5285 = (FStar_Syntax_Print.tag_of_term t)
in (FStar_Util.format1 "Impossible: Unexpected term: %s" uu____5285))
in (failwith uu____5284))
end
| FStar_Syntax_Syntax.Tm_uvar (uu____5292) -> begin
(

let uu____5309 = (

let uu____5310 = (FStar_Syntax_Print.tag_of_term t)
in (FStar_Util.format1 "Impossible: Unexpected term: %s" uu____5310))
in (failwith uu____5309))
end
| FStar_Syntax_Syntax.Tm_bvar (uu____5317) -> begin
(

let uu____5318 = (

let uu____5319 = (FStar_Syntax_Print.tag_of_term t)
in (FStar_Util.format1 "Impossible: Unexpected term: %s" uu____5319))
in (failwith uu____5318))
end
| FStar_Syntax_Syntax.Tm_type (uu____5326) -> begin
((FStar_Extraction_ML_Syntax.ml_unit), (FStar_Extraction_ML_Syntax.E_PURE), (FStar_Extraction_ML_Syntax.ml_unit_ty))
end
| FStar_Syntax_Syntax.Tm_refine (uu____5327) -> begin
((FStar_Extraction_ML_Syntax.ml_unit), (FStar_Extraction_ML_Syntax.E_PURE), (FStar_Extraction_ML_Syntax.ml_unit_ty))
end
| FStar_Syntax_Syntax.Tm_arrow (uu____5334) -> begin
((FStar_Extraction_ML_Syntax.ml_unit), (FStar_Extraction_ML_Syntax.E_PURE), (FStar_Extraction_ML_Syntax.ml_unit_ty))
end
| FStar_Syntax_Syntax.Tm_meta (t1, FStar_Syntax_Syntax.Meta_desugared (FStar_Syntax_Syntax.Mutable_alloc)) -> begin
(

let uu____5352 = (term_as_mlexpr' g t1)
in (match (uu____5352) with
| ({FStar_Extraction_ML_Syntax.expr = FStar_Extraction_ML_Syntax.MLE_Let ((FStar_Extraction_ML_Syntax.NonRec, flags, bodies), continuation); FStar_Extraction_ML_Syntax.mlty = mlty; FStar_Extraction_ML_Syntax.loc = loc}, tag, typ) -> begin
(({FStar_Extraction_ML_Syntax.expr = FStar_Extraction_ML_Syntax.MLE_Let (((((FStar_Extraction_ML_Syntax.NonRec), ((FStar_Extraction_ML_Syntax.Mutable)::flags), (bodies))), (continuation))); FStar_Extraction_ML_Syntax.mlty = mlty; FStar_Extraction_ML_Syntax.loc = loc}), (tag), (typ))
end
| uu____5398 -> begin
(failwith "impossible")
end))
end
| FStar_Syntax_Syntax.Tm_meta (t1, FStar_Syntax_Syntax.Meta_monadic (m, uu____5413)) -> begin
(

let t2 = (FStar_Syntax_Subst.compress t1)
in (match (t2.FStar_Syntax_Syntax.n) with
| FStar_Syntax_Syntax.Tm_let ((false, (lb)::[]), body) when (FStar_Util.is_left lb.FStar_Syntax_Syntax.lbname) -> begin
(

let uu____5443 = (

let uu____5450 = (FStar_TypeChecker_Env.effect_decl_opt g.FStar_Extraction_ML_UEnv.tcenv m)
in (FStar_Util.must uu____5450))
in (match (uu____5443) with
| (ed, qualifiers) -> begin
(

let uu____5477 = (

let uu____5478 = (FStar_All.pipe_right qualifiers (FStar_List.contains FStar_Syntax_Syntax.Reifiable))
in (FStar_All.pipe_right uu____5478 Prims.op_Negation))
in (match (uu____5477) with
| true -> begin
(term_as_mlexpr' g t2)
end
| uu____5487 -> begin
(failwith "This should not happen (should have been handled at Tm_abs level)")
end))
end))
end
| uu____5494 -> begin
(term_as_mlexpr' g t2)
end))
end
| FStar_Syntax_Syntax.Tm_meta (t1, uu____5496) -> begin
(term_as_mlexpr' g t1)
end
| FStar_Syntax_Syntax.Tm_uinst (t1, uu____5502) -> begin
(term_as_mlexpr' g t1)
end
| FStar_Syntax_Syntax.Tm_constant (c) -> begin
(

let uu____5508 = (FStar_TypeChecker_TcTerm.type_of_tot_term g.FStar_Extraction_ML_UEnv.tcenv t)
in (match (uu____5508) with
| (uu____5521, ty, uu____5523) -> begin
(

let ml_ty = (term_as_mlty g ty)
in (

let uu____5525 = (

let uu____5526 = (

let uu____5527 = (FStar_Extraction_ML_Util.mlconst_of_const' t.FStar_Syntax_Syntax.pos c)
in (FStar_All.pipe_left (fun _0_44 -> FStar_Extraction_ML_Syntax.MLE_Const (_0_44)) uu____5527))
in (FStar_Extraction_ML_Syntax.with_ty ml_ty uu____5526))
in ((uu____5525), (FStar_Extraction_ML_Syntax.E_PURE), (ml_ty))))
end))
end
| FStar_Syntax_Syntax.Tm_name (uu____5528) -> begin
(

let uu____5529 = (is_type g t)
in (match (uu____5529) with
| true -> begin
((FStar_Extraction_ML_Syntax.ml_unit), (FStar_Extraction_ML_Syntax.E_PURE), (FStar_Extraction_ML_Syntax.ml_unit_ty))
end
| uu____5536 -> begin
(

let uu____5537 = (FStar_Extraction_ML_UEnv.lookup_term g t)
in (match (uu____5537) with
| (FStar_Util.Inl (uu____5550), uu____5551) -> begin
((FStar_Extraction_ML_Syntax.ml_unit), (FStar_Extraction_ML_Syntax.E_PURE), (FStar_Extraction_ML_Syntax.ml_unit_ty))
end
| (FStar_Util.Inr (uu____5588, x, mltys, uu____5591), qual) -> begin
(match (mltys) with
| ([], t1) when (Prims.op_Equality t1 FStar_Extraction_ML_Syntax.ml_unit_ty) -> begin
((FStar_Extraction_ML_Syntax.ml_unit), (FStar_Extraction_ML_Syntax.E_PURE), (t1))
end
| ([], t1) -> begin
(

let uu____5637 = (maybe_eta_data_and_project_record g qual t1 x)
in ((uu____5637), (FStar_Extraction_ML_Syntax.E_PURE), (t1)))
end
| uu____5638 -> begin
(err_uninst g t mltys t)
end)
end))
end))
end
| FStar_Syntax_Syntax.Tm_fvar (uu____5645) -> begin
(

let uu____5646 = (is_type g t)
in (match (uu____5646) with
| true -> begin
((FStar_Extraction_ML_Syntax.ml_unit), (FStar_Extraction_ML_Syntax.E_PURE), (FStar_Extraction_ML_Syntax.ml_unit_ty))
end
| uu____5653 -> begin
(

let uu____5654 = (FStar_Extraction_ML_UEnv.lookup_term g t)
in (match (uu____5654) with
| (FStar_Util.Inl (uu____5667), uu____5668) -> begin
((FStar_Extraction_ML_Syntax.ml_unit), (FStar_Extraction_ML_Syntax.E_PURE), (FStar_Extraction_ML_Syntax.ml_unit_ty))
end
| (FStar_Util.Inr (uu____5705, x, mltys, uu____5708), qual) -> begin
(match (mltys) with
| ([], t1) when (Prims.op_Equality t1 FStar_Extraction_ML_Syntax.ml_unit_ty) -> begin
((FStar_Extraction_ML_Syntax.ml_unit), (FStar_Extraction_ML_Syntax.E_PURE), (t1))
end
| ([], t1) -> begin
(

let uu____5754 = (maybe_eta_data_and_project_record g qual t1 x)
in ((uu____5754), (FStar_Extraction_ML_Syntax.E_PURE), (t1)))
end
| uu____5755 -> begin
(err_uninst g t mltys t)
end)
end))
end))
end
| FStar_Syntax_Syntax.Tm_abs (bs, body, copt) -> begin
(

let uu____5785 = (FStar_Syntax_Subst.open_term bs body)
in (match (uu____5785) with
| (bs1, body1) -> begin
(

let uu____5798 = (binders_as_ml_binders g bs1)
in (match (uu____5798) with
| (ml_bs, env) -> begin
(

let body2 = (match (copt) with
| FStar_Pervasives_Native.Some (c) -> begin
(

let uu____5831 = (FStar_TypeChecker_Env.is_reifiable env.FStar_Extraction_ML_UEnv.tcenv c)
in (match (uu____5831) with
| true -> begin
(FStar_TypeChecker_Util.reify_body env.FStar_Extraction_ML_UEnv.tcenv body1)
end
| uu____5832 -> begin
body1
end))
end
| FStar_Pervasives_Native.None -> begin
((FStar_Extraction_ML_UEnv.debug g (fun uu____5836 -> (

let uu____5837 = (FStar_Syntax_Print.term_to_string body1)
in (FStar_Util.print1 "No computation type for: %s\n" uu____5837))));
body1;
)
end)
in (

let uu____5838 = (term_as_mlexpr env body2)
in (match (uu____5838) with
| (ml_body, f, t1) -> begin
(

let uu____5854 = (FStar_List.fold_right (fun uu____5873 uu____5874 -> (match (((uu____5873), (uu____5874))) with
| ((uu____5895, targ), (f1, t2)) -> begin
((FStar_Extraction_ML_Syntax.E_PURE), (FStar_Extraction_ML_Syntax.MLTY_Fun (((targ), (f1), (t2)))))
end)) ml_bs ((f), (t1)))
in (match (uu____5854) with
| (f1, tfun) -> begin
(

let uu____5915 = (FStar_All.pipe_left (FStar_Extraction_ML_Syntax.with_ty tfun) (FStar_Extraction_ML_Syntax.MLE_Fun (((ml_bs), (ml_body)))))
in ((uu____5915), (f1), (tfun)))
end))
end)))
end))
end))
end
| FStar_Syntax_Syntax.Tm_app ({FStar_Syntax_Syntax.n = FStar_Syntax_Syntax.Tm_constant (FStar_Const.Const_reflect (uu____5922)); FStar_Syntax_Syntax.pos = uu____5923; FStar_Syntax_Syntax.vars = uu____5924}, uu____5925) -> begin
(failwith "Unreachable? Tm_app Const_reflect")
end
| FStar_Syntax_Syntax.Tm_app (head1, (uu____5953)::((v1, uu____5955))::[]) when ((FStar_Syntax_Util.is_fstar_tactics_embed head1) && false) -> begin
(

let uu____5996 = (

let uu____5999 = (FStar_Syntax_Print.term_to_string v1)
in (FStar_Util.format2 "Trying to extract a quotation of %s" uu____5999))
in (

let s = (

let uu____6001 = (

let uu____6002 = (

let uu____6003 = (

let uu____6006 = (FStar_Util.marshal v1)
in (FStar_Util.bytes_of_string uu____6006))
in FStar_Extraction_ML_Syntax.MLC_Bytes (uu____6003))
in FStar_Extraction_ML_Syntax.MLE_Const (uu____6002))
in (FStar_Extraction_ML_Syntax.with_ty FStar_Extraction_ML_Syntax.ml_string_ty uu____6001))
in (

let zero1 = (FStar_Extraction_ML_Syntax.with_ty FStar_Extraction_ML_Syntax.ml_int_ty (FStar_Extraction_ML_Syntax.MLE_Const (FStar_Extraction_ML_Syntax.MLC_Int ((("0"), (FStar_Pervasives_Native.None))))))
in (

let term_ty = (

let uu____6021 = (FStar_Syntax_Syntax.fvar FStar_Parser_Const.fstar_syntax_syntax_term FStar_Syntax_Syntax.Delta_constant FStar_Pervasives_Native.None)
in (term_as_mlty g uu____6021))
in (

let marshal_from_string = (

let string_to_term_ty = FStar_Extraction_ML_Syntax.MLTY_Fun (((FStar_Extraction_ML_Syntax.ml_string_ty), (FStar_Extraction_ML_Syntax.E_PURE), (term_ty)))
in (FStar_Extraction_ML_Syntax.with_ty string_to_term_ty (FStar_Extraction_ML_Syntax.MLE_Name (((("Marshal")::[]), ("from_string"))))))
in (

let uu____6026 = (FStar_All.pipe_left (FStar_Extraction_ML_Syntax.with_ty term_ty) (FStar_Extraction_ML_Syntax.MLE_App (((marshal_from_string), ((s)::(zero1)::[])))))
in ((uu____6026), (FStar_Extraction_ML_Syntax.E_PURE), (term_ty))))))))
end
| FStar_Syntax_Syntax.Tm_app (head1, args) -> begin
(

let is_total = (fun rc -> ((FStar_Ident.lid_equals rc.FStar_Syntax_Syntax.residual_effect FStar_Parser_Const.effect_Tot_lid) || (FStar_All.pipe_right rc.FStar_Syntax_Syntax.residual_flags (FStar_List.existsb (fun uu___176_6058 -> (match (uu___176_6058) with
| FStar_Syntax_Syntax.TOTAL -> begin
true
end
| uu____6059 -> begin
false
end))))))
in (

let uu____6060 = (

let uu____6065 = (

let uu____6066 = (FStar_Syntax_Subst.compress head1)
in uu____6066.FStar_Syntax_Syntax.n)
in ((head1.FStar_Syntax_Syntax.n), (uu____6065)))
in (match (uu____6060) with
| (FStar_Syntax_Syntax.Tm_uvar (uu____6075), uu____6076) -> begin
(

let t1 = (FStar_TypeChecker_Normalize.normalize ((FStar_TypeChecker_Normalize.Beta)::(FStar_TypeChecker_Normalize.Iota)::(FStar_TypeChecker_Normalize.Zeta)::(FStar_TypeChecker_Normalize.EraseUniverses)::(FStar_TypeChecker_Normalize.AllowUnboundUniverses)::[]) g.FStar_Extraction_ML_UEnv.tcenv t)
in (term_as_mlexpr' g t1))
end
| (uu____6094, FStar_Syntax_Syntax.Tm_abs (bs, uu____6096, FStar_Pervasives_Native.Some (rc))) when (is_total rc) -> begin
(

let t1 = (FStar_TypeChecker_Normalize.normalize ((FStar_TypeChecker_Normalize.Beta)::(FStar_TypeChecker_Normalize.Iota)::(FStar_TypeChecker_Normalize.Zeta)::(FStar_TypeChecker_Normalize.EraseUniverses)::(FStar_TypeChecker_Normalize.AllowUnboundUniverses)::[]) g.FStar_Extraction_ML_UEnv.tcenv t)
in (term_as_mlexpr' g t1))
end
| (uu____6117, FStar_Syntax_Syntax.Tm_constant (FStar_Const.Const_reify)) -> begin
(

let e = (

let uu____6119 = (FStar_List.hd args)
in (FStar_TypeChecker_Util.reify_body_with_arg g.FStar_Extraction_ML_UEnv.tcenv head1 uu____6119))
in (

let tm = (

let uu____6129 = (

let uu____6130 = (FStar_TypeChecker_Util.remove_reify e)
in (

let uu____6131 = (FStar_List.tl args)
in (FStar_Syntax_Syntax.mk_Tm_app uu____6130 uu____6131)))
in (uu____6129 FStar_Pervasives_Native.None t.FStar_Syntax_Syntax.pos))
in (term_as_mlexpr' g tm)))
end
| uu____6140 -> begin
(

let rec extract_app = (fun is_data uu____6185 uu____6186 restArgs -> (match (((uu____6185), (uu____6186))) with
| ((mlhead, mlargs_f), (f, t1)) -> begin
(match (((restArgs), (t1))) with
| ([], uu____6276) -> begin
(

let evaluation_order_guaranteed = (((Prims.op_Equality (FStar_List.length mlargs_f) (Prims.parse_int "1")) || (FStar_Options.codegen_fsharp ())) || (match (head1.FStar_Syntax_Syntax.n) with
| FStar_Syntax_Syntax.Tm_fvar (fv) -> begin
((FStar_Syntax_Syntax.fv_eq_lid fv FStar_Parser_Const.op_And) || (FStar_Syntax_Syntax.fv_eq_lid fv FStar_Parser_Const.op_Or))
end
| uu____6298 -> begin
false
end))
in (

let uu____6299 = (match (evaluation_order_guaranteed) with
| true -> begin
(

let uu____6324 = (FStar_All.pipe_right (FStar_List.rev mlargs_f) (FStar_List.map FStar_Pervasives_Native.fst))
in (([]), (uu____6324)))
end
| uu____6355 -> begin
(FStar_List.fold_left (fun uu____6378 uu____6379 -> (match (((uu____6378), (uu____6379))) with
| ((lbs, out_args), (arg, f1)) -> begin
(match (((Prims.op_Equality f1 FStar_Extraction_ML_Syntax.E_PURE) || (Prims.op_Equality f1 FStar_Extraction_ML_Syntax.E_GHOST))) with
| true -> begin
((lbs), ((arg)::out_args))
end
| uu____6480 -> begin
(

let x = (FStar_Extraction_ML_Syntax.gensym ())
in (

let uu____6482 = (

let uu____6485 = (FStar_All.pipe_left (FStar_Extraction_ML_Syntax.with_ty arg.FStar_Extraction_ML_Syntax.mlty) (FStar_Extraction_ML_Syntax.MLE_Var (x)))
in (uu____6485)::out_args)
in (((((x), (arg)))::lbs), (uu____6482))))
end)
end)) (([]), ([])) mlargs_f)
end)
in (match (uu____6299) with
| (lbs, mlargs) -> begin
(

let app = (

let uu____6535 = (FStar_All.pipe_left (FStar_Extraction_ML_Syntax.with_ty t1) (FStar_Extraction_ML_Syntax.MLE_App (((mlhead), (mlargs)))))
in (FStar_All.pipe_left (maybe_eta_data_and_project_record g is_data t1) uu____6535))
in (

let l_app = (FStar_List.fold_right (fun uu____6547 out -> (match (uu____6547) with
| (x, arg) -> begin
(FStar_All.pipe_left (FStar_Extraction_ML_Syntax.with_ty out.FStar_Extraction_ML_Syntax.mlty) (mk_MLE_Let false ((FStar_Extraction_ML_Syntax.NonRec), ([]), (({FStar_Extraction_ML_Syntax.mllb_name = x; FStar_Extraction_ML_Syntax.mllb_tysc = FStar_Pervasives_Native.Some ((([]), (arg.FStar_Extraction_ML_Syntax.mlty))); FStar_Extraction_ML_Syntax.mllb_add_unit = false; FStar_Extraction_ML_Syntax.mllb_def = arg; FStar_Extraction_ML_Syntax.print_typ = true})::[])) out))
end)) lbs app)
in ((l_app), (f), (t1))))
end)))
end
| (((arg, uu____6568))::rest, FStar_Extraction_ML_Syntax.MLTY_Fun (formal_t, f', t2)) when ((is_type g arg) && (type_leq g formal_t FStar_Extraction_ML_Syntax.ml_unit_ty)) -> begin
(

let uu____6599 = (

let uu____6604 = (FStar_Extraction_ML_Util.join arg.FStar_Syntax_Syntax.pos f f')
in ((uu____6604), (t2)))
in (extract_app is_data ((mlhead), ((((FStar_Extraction_ML_Syntax.ml_unit), (FStar_Extraction_ML_Syntax.E_PURE)))::mlargs_f)) uu____6599 rest))
end
| (((e0, uu____6616))::rest, FStar_Extraction_ML_Syntax.MLTY_Fun (tExpected, f', t2)) -> begin
(

let r = e0.FStar_Syntax_Syntax.pos
in (

let uu____6648 = (term_as_mlexpr g e0)
in (match (uu____6648) with
| (e01, f0, tInferred) -> begin
(

let e02 = (maybe_coerce g e01 tInferred tExpected)
in (

let uu____6665 = (

let uu____6670 = (FStar_Extraction_ML_Util.join_l r ((f)::(f')::(f0)::[]))
in ((uu____6670), (t2)))
in (extract_app is_data ((mlhead), ((((e02), (f0)))::mlargs_f)) uu____6665 rest)))
end)))
end
| uu____6681 -> begin
(

let uu____6694 = (FStar_Extraction_ML_Util.udelta_unfold g t1)
in (match (uu____6694) with
| FStar_Pervasives_Native.Some (t2) -> begin
(extract_app is_data ((mlhead), (mlargs_f)) ((f), (t2)) restArgs)
end
| FStar_Pervasives_Native.None -> begin
(err_ill_typed_application g top restArgs t1)
end))
end)
end))
in (

let extract_app_maybe_projector = (fun is_data mlhead uu____6751 args1 -> (match (uu____6751) with
| (f, t1) -> begin
(match (is_data) with
| FStar_Pervasives_Native.Some (FStar_Syntax_Syntax.Record_projector (uu____6783)) -> begin
(

let rec remove_implicits = (fun args2 f1 t2 -> (match (((args2), (t2))) with
| (((a0, FStar_Pervasives_Native.Some (FStar_Syntax_Syntax.Implicit (uu____6861))))::args3, FStar_Extraction_ML_Syntax.MLTY_Fun (uu____6863, f', t3)) -> begin
(

let uu____6900 = (FStar_Extraction_ML_Util.join a0.FStar_Syntax_Syntax.pos f1 f')
in (remove_implicits args3 uu____6900 t3))
end
| uu____6901 -> begin
((args2), (f1), (t2))
end))
in (

let uu____6926 = (remove_implicits args1 f t1)
in (match (uu____6926) with
| (args2, f1, t2) -> begin
(extract_app is_data ((mlhead), ([])) ((f1), (t2)) args2)
end)))
end
| uu____6982 -> begin
(extract_app is_data ((mlhead), ([])) ((f), (t1)) args1)
end)
end))
in (

let uu____6995 = (is_type g t)
in (match (uu____6995) with
| true -> begin
((FStar_Extraction_ML_Syntax.ml_unit), (FStar_Extraction_ML_Syntax.E_PURE), (FStar_Extraction_ML_Syntax.ml_unit_ty))
end
| uu____7002 -> begin
(

let head2 = (FStar_Syntax_Util.un_uinst head1)
in (match (head2.FStar_Syntax_Syntax.n) with
| FStar_Syntax_Syntax.Tm_fvar (fv) when ((FStar_Syntax_Syntax.fv_eq_lid fv FStar_Parser_Const.fstar_refl_embed_lid) && (

let uu____7012 = (

let uu____7013 = (FStar_Extraction_ML_Syntax.string_of_mlpath g.FStar_Extraction_ML_UEnv.currentModule)
in (Prims.op_Equality uu____7013 "FStar.Tactics.Builtins"))
in (not (uu____7012)))) -> begin
(match (args) with
| (a)::(b)::[] -> begin
(term_as_mlexpr g (FStar_Pervasives_Native.fst a))
end
| uu____7054 -> begin
(

let uu____7063 = (FStar_Syntax_Print.args_to_string args)
in (failwith uu____7063))
end)
end
| FStar_Syntax_Syntax.Tm_name (uu____7070) -> begin
(

let uu____7071 = (

let uu____7084 = (FStar_Extraction_ML_UEnv.lookup_term g head2)
in (match (uu____7084) with
| (FStar_Util.Inr (uu____7103, x1, x2, x3), q) -> begin
((((x1), (x2), (x3))), (q))
end
| uu____7148 -> begin
(failwith "FIXME Ty")
end))
in (match (uu____7071) with
| ((head_ml, (vars, t1), inst_ok), qual) -> begin
(

let has_typ_apps = (match (args) with
| ((a, uu____7198))::uu____7199 -> begin
(is_type g a)
end
| uu____7218 -> begin
false
end)
in (

let uu____7227 = (match (vars) with
| (uu____7256)::uu____7257 when ((not (has_typ_apps)) && inst_ok) -> begin
((head_ml), (t1), (args))
end
| uu____7268 -> begin
(

let n1 = (FStar_List.length vars)
in (match ((n1 <= (FStar_List.length args))) with
| true -> begin
(

let uu____7296 = (FStar_Util.first_N n1 args)
in (match (uu____7296) with
| (prefix1, rest) -> begin
(

let prefixAsMLTypes = (FStar_List.map (fun uu____7385 -> (match (uu____7385) with
| (x, uu____7391) -> begin
(term_as_mlty g x)
end)) prefix1)
in (

let t2 = (instantiate ((vars), (t1)) prefixAsMLTypes)
in (

let mk_tapp = (fun e ty_args -> (match (ty_args) with
| [] -> begin
e
end
| uu____7404 -> begin
(

let uu___180_7407 = e
in {FStar_Extraction_ML_Syntax.expr = FStar_Extraction_ML_Syntax.MLE_TApp (((e), (ty_args))); FStar_Extraction_ML_Syntax.mlty = uu___180_7407.FStar_Extraction_ML_Syntax.mlty; FStar_Extraction_ML_Syntax.loc = uu___180_7407.FStar_Extraction_ML_Syntax.loc})
end))
in (

let head3 = (match (head_ml.FStar_Extraction_ML_Syntax.expr) with
| FStar_Extraction_ML_Syntax.MLE_Name (uu____7411) -> begin
(

let uu___181_7412 = (mk_tapp head_ml prefixAsMLTypes)
in {FStar_Extraction_ML_Syntax.expr = uu___181_7412.FStar_Extraction_ML_Syntax.expr; FStar_Extraction_ML_Syntax.mlty = t2; FStar_Extraction_ML_Syntax.loc = uu___181_7412.FStar_Extraction_ML_Syntax.loc})
end
| FStar_Extraction_ML_Syntax.MLE_Var (uu____7413) -> begin
(

let uu___181_7414 = (mk_tapp head_ml prefixAsMLTypes)
in {FStar_Extraction_ML_Syntax.expr = uu___181_7414.FStar_Extraction_ML_Syntax.expr; FStar_Extraction_ML_Syntax.mlty = t2; FStar_Extraction_ML_Syntax.loc = uu___181_7414.FStar_Extraction_ML_Syntax.loc})
end
| FStar_Extraction_ML_Syntax.MLE_App (head3, ({FStar_Extraction_ML_Syntax.expr = FStar_Extraction_ML_Syntax.MLE_Const (FStar_Extraction_ML_Syntax.MLC_Unit); FStar_Extraction_ML_Syntax.mlty = uu____7416; FStar_Extraction_ML_Syntax.loc = uu____7417})::[]) -> begin
(FStar_All.pipe_right (FStar_Extraction_ML_Syntax.MLE_App ((((

let uu___182_7423 = (mk_tapp head3 prefixAsMLTypes)
in {FStar_Extraction_ML_Syntax.expr = uu___182_7423.FStar_Extraction_ML_Syntax.expr; FStar_Extraction_ML_Syntax.mlty = FStar_Extraction_ML_Syntax.MLTY_Fun (((FStar_Extraction_ML_Syntax.ml_unit_ty), (FStar_Extraction_ML_Syntax.E_PURE), (t2))); FStar_Extraction_ML_Syntax.loc = uu___182_7423.FStar_Extraction_ML_Syntax.loc})), ((FStar_Extraction_ML_Syntax.ml_unit)::[])))) (FStar_Extraction_ML_Syntax.with_ty t2))
end
| uu____7424 -> begin
(failwith "Impossible: Unexpected head term")
end)
in ((head3), (t2), (rest))))))
end))
end
| uu____7433 -> begin
(err_uninst g head2 ((vars), (t1)) top)
end))
end)
in (match (uu____7227) with
| (head_ml1, head_t, args1) -> begin
(match (args1) with
| [] -> begin
(

let uu____7485 = (maybe_eta_data_and_project_record g qual head_t head_ml1)
in ((uu____7485), (FStar_Extraction_ML_Syntax.E_PURE), (head_t)))
end
| uu____7486 -> begin
(extract_app_maybe_projector qual head_ml1 ((FStar_Extraction_ML_Syntax.E_PURE), (head_t)) args1)
end)
end)))
end))
end
| FStar_Syntax_Syntax.Tm_fvar (uu____7495) -> begin
(

let uu____7496 = (

let uu____7509 = (FStar_Extraction_ML_UEnv.lookup_term g head2)
in (match (uu____7509) with
| (FStar_Util.Inr (uu____7528, x1, x2, x3), q) -> begin
((((x1), (x2), (x3))), (q))
end
| uu____7573 -> begin
(failwith "FIXME Ty")
end))
in (match (uu____7496) with
| ((head_ml, (vars, t1), inst_ok), qual) -> begin
(

let has_typ_apps = (match (args) with
| ((a, uu____7623))::uu____7624 -> begin
(is_type g a)
end
| uu____7643 -> begin
false
end)
in (

let uu____7652 = (match (vars) with
| (uu____7681)::uu____7682 when ((not (has_typ_apps)) && inst_ok) -> begin
((head_ml), (t1), (args))
end
| uu____7693 -> begin
(

let n1 = (FStar_List.length vars)
in (match ((n1 <= (FStar_List.length args))) with
| true -> begin
(

let uu____7721 = (FStar_Util.first_N n1 args)
in (match (uu____7721) with
| (prefix1, rest) -> begin
(

let prefixAsMLTypes = (FStar_List.map (fun uu____7810 -> (match (uu____7810) with
| (x, uu____7816) -> begin
(term_as_mlty g x)
end)) prefix1)
in (

let t2 = (instantiate ((vars), (t1)) prefixAsMLTypes)
in (

let mk_tapp = (fun e ty_args -> (match (ty_args) with
| [] -> begin
e
end
| uu____7829 -> begin
(

let uu___180_7832 = e
in {FStar_Extraction_ML_Syntax.expr = FStar_Extraction_ML_Syntax.MLE_TApp (((e), (ty_args))); FStar_Extraction_ML_Syntax.mlty = uu___180_7832.FStar_Extraction_ML_Syntax.mlty; FStar_Extraction_ML_Syntax.loc = uu___180_7832.FStar_Extraction_ML_Syntax.loc})
end))
in (

let head3 = (match (head_ml.FStar_Extraction_ML_Syntax.expr) with
| FStar_Extraction_ML_Syntax.MLE_Name (uu____7836) -> begin
(

let uu___181_7837 = (mk_tapp head_ml prefixAsMLTypes)
in {FStar_Extraction_ML_Syntax.expr = uu___181_7837.FStar_Extraction_ML_Syntax.expr; FStar_Extraction_ML_Syntax.mlty = t2; FStar_Extraction_ML_Syntax.loc = uu___181_7837.FStar_Extraction_ML_Syntax.loc})
end
| FStar_Extraction_ML_Syntax.MLE_Var (uu____7838) -> begin
(

let uu___181_7839 = (mk_tapp head_ml prefixAsMLTypes)
in {FStar_Extraction_ML_Syntax.expr = uu___181_7839.FStar_Extraction_ML_Syntax.expr; FStar_Extraction_ML_Syntax.mlty = t2; FStar_Extraction_ML_Syntax.loc = uu___181_7839.FStar_Extraction_ML_Syntax.loc})
end
| FStar_Extraction_ML_Syntax.MLE_App (head3, ({FStar_Extraction_ML_Syntax.expr = FStar_Extraction_ML_Syntax.MLE_Const (FStar_Extraction_ML_Syntax.MLC_Unit); FStar_Extraction_ML_Syntax.mlty = uu____7841; FStar_Extraction_ML_Syntax.loc = uu____7842})::[]) -> begin
(FStar_All.pipe_right (FStar_Extraction_ML_Syntax.MLE_App ((((

let uu___182_7848 = (mk_tapp head3 prefixAsMLTypes)
in {FStar_Extraction_ML_Syntax.expr = uu___182_7848.FStar_Extraction_ML_Syntax.expr; FStar_Extraction_ML_Syntax.mlty = FStar_Extraction_ML_Syntax.MLTY_Fun (((FStar_Extraction_ML_Syntax.ml_unit_ty), (FStar_Extraction_ML_Syntax.E_PURE), (t2))); FStar_Extraction_ML_Syntax.loc = uu___182_7848.FStar_Extraction_ML_Syntax.loc})), ((FStar_Extraction_ML_Syntax.ml_unit)::[])))) (FStar_Extraction_ML_Syntax.with_ty t2))
end
| uu____7849 -> begin
(failwith "Impossible: Unexpected head term")
end)
in ((head3), (t2), (rest))))))
end))
end
| uu____7858 -> begin
(err_uninst g head2 ((vars), (t1)) top)
end))
end)
in (match (uu____7652) with
| (head_ml1, head_t, args1) -> begin
(match (args1) with
| [] -> begin
(

let uu____7910 = (maybe_eta_data_and_project_record g qual head_t head_ml1)
in ((uu____7910), (FStar_Extraction_ML_Syntax.E_PURE), (head_t)))
end
| uu____7911 -> begin
(extract_app_maybe_projector qual head_ml1 ((FStar_Extraction_ML_Syntax.E_PURE), (head_t)) args1)
end)
end)))
end))
end
| uu____7920 -> begin
(

let uu____7921 = (term_as_mlexpr g head2)
in (match (uu____7921) with
| (head3, f, t1) -> begin
(extract_app_maybe_projector FStar_Pervasives_Native.None head3 ((f), (t1)) args)
end))
end))
end))))
end)))
end
| FStar_Syntax_Syntax.Tm_ascribed (e0, (tc, uu____7939), f) -> begin
(

let t1 = (match (tc) with
| FStar_Util.Inl (t1) -> begin
(term_as_mlty g t1)
end
| FStar_Util.Inr (c) -> begin
(term_as_mlty g (FStar_Syntax_Util.comp_result c))
end)
in (

let f1 = (match (f) with
| FStar_Pervasives_Native.None -> begin
(failwith "Ascription node with an empty effect label")
end
| FStar_Pervasives_Native.Some (l) -> begin
(effect_as_etag g l)
end)
in (

let uu____8006 = (check_term_as_mlexpr g e0 f1 t1)
in (match (uu____8006) with
| (e, t2) -> begin
((e), (f1), (t2))
end))))
end
| FStar_Syntax_Syntax.Tm_let ((is_rec, lbs), e') -> begin
(

let top_level = (FStar_Syntax_Syntax.is_top_level lbs)
in (

let uu____8037 = (match (is_rec) with
| true -> begin
(FStar_Syntax_Subst.open_let_rec lbs e')
end
| uu____8050 -> begin
(

let uu____8051 = (FStar_Syntax_Syntax.is_top_level lbs)
in (match (uu____8051) with
| true -> begin
((lbs), (e'))
end
| uu____8062 -> begin
(

let lb = (FStar_List.hd lbs)
in (

let x = (

let uu____8065 = (FStar_Util.left lb.FStar_Syntax_Syntax.lbname)
in (FStar_Syntax_Syntax.freshen_bv uu____8065))
in (

let lb1 = (

let uu___183_8067 = lb
in {FStar_Syntax_Syntax.lbname = FStar_Util.Inl (x); FStar_Syntax_Syntax.lbunivs = uu___183_8067.FStar_Syntax_Syntax.lbunivs; FStar_Syntax_Syntax.lbtyp = uu___183_8067.FStar_Syntax_Syntax.lbtyp; FStar_Syntax_Syntax.lbeff = uu___183_8067.FStar_Syntax_Syntax.lbeff; FStar_Syntax_Syntax.lbdef = uu___183_8067.FStar_Syntax_Syntax.lbdef})
in (

let e'1 = (FStar_Syntax_Subst.subst ((FStar_Syntax_Syntax.DB ((((Prims.parse_int "0")), (x))))::[]) e')
in (((lb1)::[]), (e'1))))))
end))
end)
in (match (uu____8037) with
| (lbs1, e'1) -> begin
(

let lbs2 = (match (top_level) with
| true -> begin
(FStar_All.pipe_right lbs1 (FStar_List.map (fun lb -> (

let tcenv = (

let uu____8099 = (FStar_Ident.lid_of_path (FStar_List.append (FStar_Pervasives_Native.fst g.FStar_Extraction_ML_UEnv.currentModule) (((FStar_Pervasives_Native.snd g.FStar_Extraction_ML_UEnv.currentModule))::[])) FStar_Range.dummyRange)
in (FStar_TypeChecker_Env.set_current_module g.FStar_Extraction_ML_UEnv.tcenv uu____8099))
in ((FStar_Extraction_ML_UEnv.debug g (fun uu____8106 -> (FStar_Options.set_option "debug_level" (FStar_Options.List ((FStar_Options.String ("Norm"))::(FStar_Options.String ("Extraction"))::[])))));
(

let lbdef = (

let uu____8110 = (FStar_Options.ml_ish ())
in (match (uu____8110) with
| true -> begin
lb.FStar_Syntax_Syntax.lbdef
end
| uu____8113 -> begin
(FStar_TypeChecker_Normalize.normalize ((FStar_TypeChecker_Normalize.AllowUnboundUniverses)::(FStar_TypeChecker_Normalize.EraseUniverses)::(FStar_TypeChecker_Normalize.Inlining)::(FStar_TypeChecker_Normalize.Eager_unfolding)::(FStar_TypeChecker_Normalize.Exclude (FStar_TypeChecker_Normalize.Zeta))::(FStar_TypeChecker_Normalize.PureSubtermsWithinComputations)::(FStar_TypeChecker_Normalize.Primops)::[]) tcenv lb.FStar_Syntax_Syntax.lbdef)
end))
in (

let uu___184_8114 = lb
in {FStar_Syntax_Syntax.lbname = uu___184_8114.FStar_Syntax_Syntax.lbname; FStar_Syntax_Syntax.lbunivs = uu___184_8114.FStar_Syntax_Syntax.lbunivs; FStar_Syntax_Syntax.lbtyp = uu___184_8114.FStar_Syntax_Syntax.lbtyp; FStar_Syntax_Syntax.lbeff = uu___184_8114.FStar_Syntax_Syntax.lbeff; FStar_Syntax_Syntax.lbdef = lbdef}));
)))))
end
| uu____8115 -> begin
lbs1
end)
in (

let maybe_generalize = (fun uu____8137 -> (match (uu____8137) with
| {FStar_Syntax_Syntax.lbname = lbname_; FStar_Syntax_Syntax.lbunivs = uu____8157; FStar_Syntax_Syntax.lbtyp = t1; FStar_Syntax_Syntax.lbeff = lbeff; FStar_Syntax_Syntax.lbdef = e} -> begin
(

let f_e = (effect_as_etag g lbeff)
in (

let t2 = (FStar_Syntax_Subst.compress t1)
in (match (t2.FStar_Syntax_Syntax.n) with
| FStar_Syntax_Syntax.Tm_arrow (bs, c) when (

let uu____8227 = (FStar_List.hd bs)
in (FStar_All.pipe_right uu____8227 (is_type_binder g))) -> begin
(

let uu____8240 = (FStar_Syntax_Subst.open_comp bs c)
in (match (uu____8240) with
| (bs1, c1) -> begin
(

let uu____8265 = (

let uu____8272 = (FStar_Util.prefix_until (fun x -> (

let uu____8308 = (is_type_binder g x)
in (not (uu____8308)))) bs1)
in (match (uu____8272) with
| FStar_Pervasives_Native.None -> begin
((bs1), ((FStar_Syntax_Util.comp_result c1)))
end
| FStar_Pervasives_Native.Some (bs2, b, rest) -> begin
(

let uu____8396 = (FStar_Syntax_Util.arrow ((b)::rest) c1)
in ((bs2), (uu____8396)))
end))
in (match (uu____8265) with
| (tbinders, tbody) -> begin
(

let n_tbinders = (FStar_List.length tbinders)
in (

let e1 = (

let uu____8441 = (normalize_abs e)
in (FStar_All.pipe_right uu____8441 FStar_Syntax_Util.unmeta))
in (match (e1.FStar_Syntax_Syntax.n) with
| FStar_Syntax_Syntax.Tm_abs (bs2, body, copt) -> begin
(

let uu____8483 = (FStar_Syntax_Subst.open_term bs2 body)
in (match (uu____8483) with
| (bs3, body1) -> begin
(match ((n_tbinders <= (FStar_List.length bs3))) with
| true -> begin
(

let uu____8536 = (FStar_Util.first_N n_tbinders bs3)
in (match (uu____8536) with
| (targs, rest_args) -> begin
(

let expected_source_ty = (

let s = (FStar_List.map2 (fun uu____8624 uu____8625 -> (match (((uu____8624), (uu____8625))) with
| ((x, uu____8643), (y, uu____8645)) -> begin
(

let uu____8654 = (

let uu____8661 = (FStar_Syntax_Syntax.bv_to_name y)
in ((x), (uu____8661)))
in FStar_Syntax_Syntax.NT (uu____8654))
end)) tbinders targs)
in (FStar_Syntax_Subst.subst s tbody))
in (

let env = (FStar_List.fold_left (fun env uu____8672 -> (match (uu____8672) with
| (a, uu____8678) -> begin
(FStar_Extraction_ML_UEnv.extend_ty env a FStar_Pervasives_Native.None)
end)) g targs)
in (

let expected_t = (term_as_mlty env expected_source_ty)
in (

let polytype = (

let uu____8687 = (FStar_All.pipe_right targs (FStar_List.map (fun uu____8705 -> (match (uu____8705) with
| (x, uu____8711) -> begin
(FStar_Extraction_ML_UEnv.bv_as_ml_tyvar x)
end))))
in ((uu____8687), (expected_t)))
in (

let add_unit = (match (rest_args) with
| [] -> begin
(

let uu____8719 = (is_fstar_value body1)
in (not (uu____8719)))
end
| uu____8720 -> begin
false
end)
in (

let rest_args1 = (match (add_unit) with
| true -> begin
(unit_binder)::rest_args
end
| uu____8732 -> begin
rest_args
end)
in (

let polytype1 = (match (add_unit) with
| true -> begin
(FStar_Extraction_ML_Syntax.push_unit polytype)
end
| uu____8734 -> begin
polytype
end)
in (

let body2 = (FStar_Syntax_Util.abs rest_args1 body1 copt)
in ((lbname_), (f_e), (((t2), (((targs), (polytype1))))), (add_unit), (body2))))))))))
end))
end
| uu____8770 -> begin
(failwith "Not enough type binders")
end)
end))
end
| FStar_Syntax_Syntax.Tm_uinst (uu____8789) -> begin
(

let env = (FStar_List.fold_left (fun env uu____8806 -> (match (uu____8806) with
| (a, uu____8812) -> begin
(FStar_Extraction_ML_UEnv.extend_ty env a FStar_Pervasives_Native.None)
end)) g tbinders)
in (

let expected_t = (term_as_mlty env tbody)
in (

let polytype = (

let uu____8821 = (FStar_All.pipe_right tbinders (FStar_List.map (fun uu____8833 -> (match (uu____8833) with
| (x, uu____8839) -> begin
(FStar_Extraction_ML_UEnv.bv_as_ml_tyvar x)
end))))
in ((uu____8821), (expected_t)))
in (

let args = (FStar_All.pipe_right tbinders (FStar_List.map (fun uu____8855 -> (match (uu____8855) with
| (bv, uu____8861) -> begin
(

let uu____8862 = (FStar_Syntax_Syntax.bv_to_name bv)
in (FStar_All.pipe_right uu____8862 FStar_Syntax_Syntax.as_arg))
end))))
in (

let e2 = (FStar_Syntax_Syntax.mk (FStar_Syntax_Syntax.Tm_app (((e1), (args)))) FStar_Pervasives_Native.None e1.FStar_Syntax_Syntax.pos)
in ((lbname_), (f_e), (((t2), (((tbinders), (polytype))))), (false), (e2)))))))
end
| FStar_Syntax_Syntax.Tm_fvar (uu____8904) -> begin
(

let env = (FStar_List.fold_left (fun env uu____8915 -> (match (uu____8915) with
| (a, uu____8921) -> begin
(FStar_Extraction_ML_UEnv.extend_ty env a FStar_Pervasives_Native.None)
end)) g tbinders)
in (

let expected_t = (term_as_mlty env tbody)
in (

let polytype = (

let uu____8930 = (FStar_All.pipe_right tbinders (FStar_List.map (fun uu____8942 -> (match (uu____8942) with
| (x, uu____8948) -> begin
(FStar_Extraction_ML_UEnv.bv_as_ml_tyvar x)
end))))
in ((uu____8930), (expected_t)))
in (

let args = (FStar_All.pipe_right tbinders (FStar_List.map (fun uu____8964 -> (match (uu____8964) with
| (bv, uu____8970) -> begin
(

let uu____8971 = (FStar_Syntax_Syntax.bv_to_name bv)
in (FStar_All.pipe_right uu____8971 FStar_Syntax_Syntax.as_arg))
end))))
in (

let e2 = (FStar_Syntax_Syntax.mk (FStar_Syntax_Syntax.Tm_app (((e1), (args)))) FStar_Pervasives_Native.None e1.FStar_Syntax_Syntax.pos)
in ((lbname_), (f_e), (((t2), (((tbinders), (polytype))))), (false), (e2)))))))
end
| FStar_Syntax_Syntax.Tm_name (uu____9013) -> begin
(

let env = (FStar_List.fold_left (fun env uu____9024 -> (match (uu____9024) with
| (a, uu____9030) -> begin
(FStar_Extraction_ML_UEnv.extend_ty env a FStar_Pervasives_Native.None)
end)) g tbinders)
in (

let expected_t = (term_as_mlty env tbody)
in (

let polytype = (

let uu____9039 = (FStar_All.pipe_right tbinders (FStar_List.map (fun uu____9051 -> (match (uu____9051) with
| (x, uu____9057) -> begin
(FStar_Extraction_ML_UEnv.bv_as_ml_tyvar x)
end))))
in ((uu____9039), (expected_t)))
in (

let args = (FStar_All.pipe_right tbinders (FStar_List.map (fun uu____9073 -> (match (uu____9073) with
| (bv, uu____9079) -> begin
(

let uu____9080 = (FStar_Syntax_Syntax.bv_to_name bv)
in (FStar_All.pipe_right uu____9080 FStar_Syntax_Syntax.as_arg))
end))))
in (

let e2 = (FStar_Syntax_Syntax.mk (FStar_Syntax_Syntax.Tm_app (((e1), (args)))) FStar_Pervasives_Native.None e1.FStar_Syntax_Syntax.pos)
in ((lbname_), (f_e), (((t2), (((tbinders), (polytype))))), (false), (e2)))))))
end
| uu____9122 -> begin
(err_value_restriction e1)
end)))
end))
end))
end
| uu____9141 -> begin
(

let expected_t = (term_as_mlty g t2)
in ((lbname_), (f_e), (((t2), ((([]), ((([]), (expected_t))))))), (false), (e)))
end)))
end))
in (

let check_lb = (fun env uu____9245 -> (match (uu____9245) with
| (nm, (lbname, f, (t1, (targs, polytype)), add_unit, e)) -> begin
(

let env1 = (FStar_List.fold_left (fun env1 uu____9380 -> (match (uu____9380) with
| (a, uu____9386) -> begin
(FStar_Extraction_ML_UEnv.extend_ty env1 a FStar_Pervasives_Native.None)
end)) env targs)
in (

let expected_t = (FStar_Pervasives_Native.snd polytype)
in (

let uu____9388 = (check_term_as_mlexpr env1 e f expected_t)
in (match (uu____9388) with
| (e1, uu____9398) -> begin
(

let f1 = (maybe_downgrade_eff env1 f expected_t)
in ((f1), ({FStar_Extraction_ML_Syntax.mllb_name = nm; FStar_Extraction_ML_Syntax.mllb_tysc = FStar_Pervasives_Native.Some (polytype); FStar_Extraction_ML_Syntax.mllb_add_unit = add_unit; FStar_Extraction_ML_Syntax.mllb_def = e1; FStar_Extraction_ML_Syntax.print_typ = true})))
end))))
end))
in (

let lbs3 = (FStar_All.pipe_right lbs2 (FStar_List.map maybe_generalize))
in (

let uu____9465 = (FStar_List.fold_right (fun lb uu____9556 -> (match (uu____9556) with
| (env, lbs4) -> begin
(

let uu____9681 = lb
in (match (uu____9681) with
| (lbname, uu____9729, (t1, (uu____9731, polytype)), add_unit, uu____9734) -> begin
(

let uu____9747 = (FStar_Extraction_ML_UEnv.extend_lb env lbname t1 polytype add_unit true)
in (match (uu____9747) with
| (env1, nm) -> begin
((env1), ((((nm), (lb)))::lbs4))
end))
end))
end)) lbs3 ((g), ([])))
in (match (uu____9465) with
| (env_body, lbs4) -> begin
(

let env_def = (match (is_rec) with
| true -> begin
env_body
end
| uu____9949 -> begin
g
end)
in (

let lbs5 = (FStar_All.pipe_right lbs4 (FStar_List.map (check_lb env_def)))
in (

let e'_rng = e'1.FStar_Syntax_Syntax.pos
in (

let uu____10024 = (term_as_mlexpr env_body e'1)
in (match (uu____10024) with
| (e'2, f', t') -> begin
(

let f = (

let uu____10041 = (

let uu____10044 = (FStar_List.map FStar_Pervasives_Native.fst lbs5)
in (f')::uu____10044)
in (FStar_Extraction_ML_Util.join_l e'_rng uu____10041))
in (

let is_rec1 = (match ((Prims.op_Equality is_rec true)) with
| true -> begin
FStar_Extraction_ML_Syntax.Rec
end
| uu____10052 -> begin
FStar_Extraction_ML_Syntax.NonRec
end)
in (

let uu____10053 = (

let uu____10054 = (

let uu____10055 = (

let uu____10056 = (FStar_List.map FStar_Pervasives_Native.snd lbs5)
in ((is_rec1), ([]), (uu____10056)))
in (mk_MLE_Let top_level uu____10055 e'2))
in (

let uu____10067 = (FStar_Extraction_ML_Util.mlloc_of_range t.FStar_Syntax_Syntax.pos)
in (FStar_Extraction_ML_Syntax.with_ty_loc t' uu____10054 uu____10067)))
in ((uu____10053), (f), (t')))))
end)))))
end))))))
end)))
end
| FStar_Syntax_Syntax.Tm_match (scrutinee, pats) -> begin
(

let uu____10106 = (term_as_mlexpr g scrutinee)
in (match (uu____10106) with
| (e, f_e, t_e) -> begin
(

let uu____10122 = (check_pats_for_ite pats)
in (match (uu____10122) with
| (b, then_e, else_e) -> begin
(

let no_lift = (fun x t1 -> x)
in (match (b) with
| true -> begin
(match (((then_e), (else_e))) with
| (FStar_Pervasives_Native.Some (then_e1), FStar_Pervasives_Native.Some (else_e1)) -> begin
(

let uu____10179 = (term_as_mlexpr g then_e1)
in (match (uu____10179) with
| (then_mle, f_then, t_then) -> begin
(

let uu____10195 = (term_as_mlexpr g else_e1)
in (match (uu____10195) with
| (else_mle, f_else, t_else) -> begin
(

let uu____10211 = (

let uu____10220 = (type_leq g t_then t_else)
in (match (uu____10220) with
| true -> begin
((t_else), (no_lift))
end
| uu____10233 -> begin
(

let uu____10234 = (type_leq g t_else t_then)
in (match (uu____10234) with
| true -> begin
((t_then), (no_lift))
end
| uu____10247 -> begin
((FStar_Extraction_ML_Syntax.MLTY_Top), (FStar_Extraction_ML_Syntax.apply_obj_repr))
end))
end))
in (match (uu____10211) with
| (t_branch, maybe_lift1) -> begin
(

let uu____10268 = (

let uu____10269 = (

let uu____10270 = (

let uu____10279 = (maybe_lift1 then_mle t_then)
in (

let uu____10280 = (

let uu____10283 = (maybe_lift1 else_mle t_else)
in FStar_Pervasives_Native.Some (uu____10283))
in ((e), (uu____10279), (uu____10280))))
in FStar_Extraction_ML_Syntax.MLE_If (uu____10270))
in (FStar_All.pipe_left (FStar_Extraction_ML_Syntax.with_ty t_branch) uu____10269))
in (

let uu____10286 = (FStar_Extraction_ML_Util.join then_e1.FStar_Syntax_Syntax.pos f_then f_else)
in ((uu____10268), (uu____10286), (t_branch))))
end))
end))
end))
end
| uu____10287 -> begin
(failwith "ITE pats matched but then and else expressions not found?")
end)
end
| uu____10302 -> begin
(

let uu____10303 = (FStar_All.pipe_right pats (FStar_Util.fold_map (fun compat br -> (

let uu____10412 = (FStar_Syntax_Subst.open_branch br)
in (match (uu____10412) with
| (pat, when_opt, branch1) -> begin
(

let uu____10456 = (extract_pat g pat t_e)
in (match (uu____10456) with
| (env, p, pat_t_compat) -> begin
(

let uu____10514 = (match (when_opt) with
| FStar_Pervasives_Native.None -> begin
((FStar_Pervasives_Native.None), (FStar_Extraction_ML_Syntax.E_PURE))
end
| FStar_Pervasives_Native.Some (w) -> begin
(

let uu____10536 = (term_as_mlexpr env w)
in (match (uu____10536) with
| (w1, f_w, t_w) -> begin
(

let w2 = (maybe_coerce env w1 t_w FStar_Extraction_ML_Syntax.ml_bool_ty)
in ((FStar_Pervasives_Native.Some (w2)), (f_w)))
end))
end)
in (match (uu____10514) with
| (when_opt1, f_when) -> begin
(

let uu____10585 = (term_as_mlexpr env branch1)
in (match (uu____10585) with
| (mlbranch, f_branch, t_branch) -> begin
(

let uu____10619 = (FStar_All.pipe_right p (FStar_List.map (fun uu____10696 -> (match (uu____10696) with
| (p1, wopt) -> begin
(

let when_clause = (FStar_Extraction_ML_Util.conjoin_opt wopt when_opt1)
in ((p1), (((when_clause), (f_when))), (((mlbranch), (f_branch), (t_branch)))))
end))))
in (((compat && pat_t_compat)), (uu____10619)))
end))
end))
end))
end))) true))
in (match (uu____10303) with
| (pat_t_compat, mlbranches) -> begin
(

let mlbranches1 = (FStar_List.flatten mlbranches)
in (

let e1 = (match (pat_t_compat) with
| true -> begin
e
end
| uu____10856 -> begin
((FStar_Extraction_ML_UEnv.debug g (fun uu____10861 -> (

let uu____10862 = (FStar_Extraction_ML_Code.string_of_mlexpr g.FStar_Extraction_ML_UEnv.currentModule e)
in (

let uu____10863 = (FStar_Extraction_ML_Code.string_of_mlty g.FStar_Extraction_ML_UEnv.currentModule t_e)
in (FStar_Util.print2 "Coercing scrutinee %s from type %s because pattern type is incompatible\n" uu____10862 uu____10863)))));
(FStar_All.pipe_left (FStar_Extraction_ML_Syntax.with_ty t_e) (FStar_Extraction_ML_Syntax.MLE_Coerce (((e), (t_e), (FStar_Extraction_ML_Syntax.MLTY_Top)))));
)
end)
in (match (mlbranches1) with
| [] -> begin
(

let uu____10888 = (

let uu____10897 = (

let uu____10914 = (FStar_Syntax_Syntax.lid_as_fv FStar_Parser_Const.failwith_lid FStar_Syntax_Syntax.Delta_constant FStar_Pervasives_Native.None)
in (FStar_Extraction_ML_UEnv.lookup_fv g uu____10914))
in (FStar_All.pipe_left FStar_Util.right uu____10897))
in (match (uu____10888) with
| (uu____10957, fw, uu____10959, uu____10960) -> begin
(

let uu____10961 = (

let uu____10962 = (

let uu____10963 = (

let uu____10970 = (

let uu____10973 = (FStar_All.pipe_left (FStar_Extraction_ML_Syntax.with_ty FStar_Extraction_ML_Syntax.ml_string_ty) (FStar_Extraction_ML_Syntax.MLE_Const (FStar_Extraction_ML_Syntax.MLC_String ("unreachable"))))
in (uu____10973)::[])
in ((fw), (uu____10970)))
in FStar_Extraction_ML_Syntax.MLE_App (uu____10963))
in (FStar_All.pipe_left (FStar_Extraction_ML_Syntax.with_ty FStar_Extraction_ML_Syntax.ml_unit_ty) uu____10962))
in ((uu____10961), (FStar_Extraction_ML_Syntax.E_PURE), (FStar_Extraction_ML_Syntax.ml_unit_ty)))
end))
end
| ((uu____10976, uu____10977, (uu____10978, f_first, t_first)))::rest -> begin
(

let uu____11038 = (FStar_List.fold_left (fun uu____11080 uu____11081 -> (match (((uu____11080), (uu____11081))) with
| ((topt, f), (uu____11138, uu____11139, (uu____11140, f_branch, t_branch))) -> begin
(

let f1 = (FStar_Extraction_ML_Util.join top.FStar_Syntax_Syntax.pos f f_branch)
in (

let topt1 = (match (topt) with
| FStar_Pervasives_Native.None -> begin
FStar_Pervasives_Native.None
end
| FStar_Pervasives_Native.Some (t1) -> begin
(

let uu____11196 = (type_leq g t1 t_branch)
in (match (uu____11196) with
| true -> begin
FStar_Pervasives_Native.Some (t_branch)
end
| uu____11199 -> begin
(

let uu____11200 = (type_leq g t_branch t1)
in (match (uu____11200) with
| true -> begin
FStar_Pervasives_Native.Some (t1)
end
| uu____11203 -> begin
FStar_Pervasives_Native.None
end))
end))
end)
in ((topt1), (f1))))
end)) ((FStar_Pervasives_Native.Some (t_first)), (f_first)) rest)
in (match (uu____11038) with
| (topt, f_match) -> begin
(

let mlbranches2 = (FStar_All.pipe_right mlbranches1 (FStar_List.map (fun uu____11295 -> (match (uu____11295) with
| (p, (wopt, uu____11324), (b1, uu____11326, t1)) -> begin
(

let b2 = (match (topt) with
| FStar_Pervasives_Native.None -> begin
(FStar_Extraction_ML_Syntax.apply_obj_repr b1 t1)
end
| FStar_Pervasives_Native.Some (uu____11345) -> begin
b1
end)
in ((p), (wopt), (b2)))
end))))
in (

let t_match = (match (topt) with
| FStar_Pervasives_Native.None -> begin
FStar_Extraction_ML_Syntax.MLTY_Top
end
| FStar_Pervasives_Native.Some (t1) -> begin
t1
end)
in (

let uu____11350 = (FStar_All.pipe_left (FStar_Extraction_ML_Syntax.with_ty t_match) (FStar_Extraction_ML_Syntax.MLE_Match (((e1), (mlbranches2)))))
in ((uu____11350), (f_match), (t_match)))))
end))
end)))
end))
end))
end))
end))
end));
))


let ind_discriminator_body : FStar_Extraction_ML_UEnv.env  ->  FStar_Ident.lident  ->  FStar_Ident.lident  ->  FStar_Extraction_ML_Syntax.mlmodule1 = (fun env discName constrName -> (

let uu____11373 = (

let uu____11378 = (FStar_TypeChecker_Env.lookup_lid env.FStar_Extraction_ML_UEnv.tcenv discName)
in (FStar_All.pipe_left FStar_Pervasives_Native.fst uu____11378))
in (match (uu____11373) with
| (uu____11403, fstar_disc_type) -> begin
(

let wildcards = (

let uu____11412 = (

let uu____11413 = (FStar_Syntax_Subst.compress fstar_disc_type)
in uu____11413.FStar_Syntax_Syntax.n)
in (match (uu____11412) with
| FStar_Syntax_Syntax.Tm_arrow (binders, uu____11423) -> begin
(

let uu____11440 = (FStar_All.pipe_right binders (FStar_List.filter (fun uu___177_11472 -> (match (uu___177_11472) with
| (uu____11479, FStar_Pervasives_Native.Some (FStar_Syntax_Syntax.Implicit (uu____11480))) -> begin
true
end
| uu____11483 -> begin
false
end))))
in (FStar_All.pipe_right uu____11440 (FStar_List.map (fun uu____11516 -> (

let uu____11523 = (fresh "_")
in ((uu____11523), (FStar_Extraction_ML_Syntax.MLTY_Top)))))))
end
| uu____11524 -> begin
(failwith "Discriminator must be a function")
end))
in (

let mlid = (fresh "_discr_")
in (

let targ = FStar_Extraction_ML_Syntax.MLTY_Top
in (

let disc_ty = FStar_Extraction_ML_Syntax.MLTY_Top
in (

let discrBody = (

let uu____11535 = (

let uu____11536 = (

let uu____11547 = (

let uu____11548 = (

let uu____11549 = (

let uu____11564 = (FStar_All.pipe_left (FStar_Extraction_ML_Syntax.with_ty targ) (FStar_Extraction_ML_Syntax.MLE_Name ((([]), (mlid)))))
in (

let uu____11567 = (

let uu____11578 = (

let uu____11587 = (

let uu____11588 = (

let uu____11595 = (FStar_Extraction_ML_Syntax.mlpath_of_lident constrName)
in ((uu____11595), ((FStar_Extraction_ML_Syntax.MLP_Wild)::[])))
in FStar_Extraction_ML_Syntax.MLP_CTor (uu____11588))
in (

let uu____11598 = (FStar_All.pipe_left (FStar_Extraction_ML_Syntax.with_ty FStar_Extraction_ML_Syntax.ml_bool_ty) (FStar_Extraction_ML_Syntax.MLE_Const (FStar_Extraction_ML_Syntax.MLC_Bool (true))))
in ((uu____11587), (FStar_Pervasives_Native.None), (uu____11598))))
in (

let uu____11601 = (

let uu____11612 = (

let uu____11621 = (FStar_All.pipe_left (FStar_Extraction_ML_Syntax.with_ty FStar_Extraction_ML_Syntax.ml_bool_ty) (FStar_Extraction_ML_Syntax.MLE_Const (FStar_Extraction_ML_Syntax.MLC_Bool (false))))
in ((FStar_Extraction_ML_Syntax.MLP_Wild), (FStar_Pervasives_Native.None), (uu____11621)))
in (uu____11612)::[])
in (uu____11578)::uu____11601))
in ((uu____11564), (uu____11567))))
in FStar_Extraction_ML_Syntax.MLE_Match (uu____11549))
in (FStar_All.pipe_left (FStar_Extraction_ML_Syntax.with_ty FStar_Extraction_ML_Syntax.ml_bool_ty) uu____11548))
in (((FStar_List.append wildcards ((((mlid), (targ)))::[]))), (uu____11547)))
in FStar_Extraction_ML_Syntax.MLE_Fun (uu____11536))
in (FStar_All.pipe_left (FStar_Extraction_ML_Syntax.with_ty disc_ty) uu____11535))
in (

let uu____11676 = (

let uu____11677 = (

let uu____11680 = (

let uu____11681 = (FStar_Extraction_ML_UEnv.convIdent discName.FStar_Ident.ident)
in {FStar_Extraction_ML_Syntax.mllb_name = uu____11681; FStar_Extraction_ML_Syntax.mllb_tysc = FStar_Pervasives_Native.None; FStar_Extraction_ML_Syntax.mllb_add_unit = false; FStar_Extraction_ML_Syntax.mllb_def = discrBody; FStar_Extraction_ML_Syntax.print_typ = false})
in (uu____11680)::[])
in ((FStar_Extraction_ML_Syntax.NonRec), ([]), (uu____11677)))
in FStar_Extraction_ML_Syntax.MLM_Let (uu____11676)))))))
end)))



=======
let uu___is_Un_extractable: Prims.exn -> Prims.bool =
  fun projectee  ->
    match projectee with | Un_extractable  -> true | uu____4 -> false
let type_leq:
  FStar_Extraction_ML_UEnv.env ->
    FStar_Extraction_ML_Syntax.mlty ->
      FStar_Extraction_ML_Syntax.mlty -> Prims.bool
  =
  fun g  ->
    fun t1  ->
      fun t2  ->
        FStar_Extraction_ML_Util.type_leq
          (FStar_Extraction_ML_Util.udelta_unfold g) t1 t2
let type_leq_c:
  FStar_Extraction_ML_UEnv.env ->
    FStar_Extraction_ML_Syntax.mlexpr FStar_Pervasives_Native.option ->
      FStar_Extraction_ML_Syntax.mlty ->
        FStar_Extraction_ML_Syntax.mlty ->
          (Prims.bool,FStar_Extraction_ML_Syntax.mlexpr
                        FStar_Pervasives_Native.option)
            FStar_Pervasives_Native.tuple2
  =
  fun g  ->
    fun t1  ->
      fun t2  ->
        FStar_Extraction_ML_Util.type_leq_c
          (FStar_Extraction_ML_Util.udelta_unfold g) t1 t2
let erasableType:
  FStar_Extraction_ML_UEnv.env ->
    FStar_Extraction_ML_Syntax.mlty -> Prims.bool
  =
  fun g  ->
    fun t  ->
      FStar_Extraction_ML_Util.erasableType
        (FStar_Extraction_ML_Util.udelta_unfold g) t
let eraseTypeDeep:
  FStar_Extraction_ML_UEnv.env ->
    FStar_Extraction_ML_Syntax.mlty -> FStar_Extraction_ML_Syntax.mlty
  =
  fun g  ->
    fun t  ->
      FStar_Extraction_ML_Util.eraseTypeDeep
        (FStar_Extraction_ML_Util.udelta_unfold g) t
let record_fields:
  'Auu____50 .
    FStar_Ident.ident Prims.list ->
      'Auu____50 Prims.list ->
        (Prims.string,'Auu____50) FStar_Pervasives_Native.tuple2 Prims.list
  =
  fun fs  ->
    fun vs  ->
      FStar_List.map2 (fun f  -> fun e  -> ((f.FStar_Ident.idText), e)) fs vs
let fail: 'Auu____84 . FStar_Range.range -> Prims.string -> 'Auu____84 =
  fun r  ->
    fun msg  ->
      (let uu____94 =
         let uu____95 = FStar_Range.string_of_range r in
         FStar_Util.format2 "%s: %s\n" uu____95 msg in
       FStar_All.pipe_left FStar_Util.print_string uu____94);
      failwith msg
let err_uninst:
  'Auu____101 .
    FStar_Extraction_ML_UEnv.env ->
      FStar_Syntax_Syntax.term ->
        (Prims.string Prims.list,FStar_Extraction_ML_Syntax.mlty)
          FStar_Pervasives_Native.tuple2 ->
          FStar_Syntax_Syntax.term -> 'Auu____101
  =
  fun env  ->
    fun t  ->
      fun uu____122  ->
        fun app  ->
          match uu____122 with
          | (vars,ty) ->
              let uu____136 =
                let uu____137 = FStar_Syntax_Print.term_to_string t in
                let uu____138 =
                  FStar_All.pipe_right vars (FStar_String.concat ", ") in
                let uu____141 =
                  FStar_Extraction_ML_Code.string_of_mlty
                    env.FStar_Extraction_ML_UEnv.currentModule ty in
                let uu____142 = FStar_Syntax_Print.term_to_string app in
                FStar_Util.format4
                  "Variable %s has a polymorphic type (forall %s. %s); expected it to be fully instantiated, but got %s"
                  uu____137 uu____138 uu____141 uu____142 in
              fail t.FStar_Syntax_Syntax.pos uu____136
let err_ill_typed_application:
  'Auu____149 'Auu____150 .
    FStar_Extraction_ML_UEnv.env ->
      FStar_Syntax_Syntax.term ->
        (FStar_Syntax_Syntax.term,'Auu____150) FStar_Pervasives_Native.tuple2
          Prims.list -> FStar_Extraction_ML_Syntax.mlty -> 'Auu____149
  =
  fun env  ->
    fun t  ->
      fun args  ->
        fun ty  ->
          let uu____179 =
            let uu____180 = FStar_Syntax_Print.term_to_string t in
            let uu____181 =
              let uu____182 =
                FStar_All.pipe_right args
                  (FStar_List.map
                     (fun uu____200  ->
                        match uu____200 with
                        | (x,uu____206) ->
                            FStar_Syntax_Print.term_to_string x)) in
              FStar_All.pipe_right uu____182 (FStar_String.concat " ") in
            let uu____209 =
              FStar_Extraction_ML_Code.string_of_mlty
                env.FStar_Extraction_ML_UEnv.currentModule ty in
            FStar_Util.format3
              "Ill-typed application: application is %s \n remaining args are %s\nml type of head is %s\n"
              uu____180 uu____181 uu____209 in
          fail t.FStar_Syntax_Syntax.pos uu____179
let err_value_restriction:
  'Auu____212 .
    FStar_Syntax_Syntax.term' FStar_Syntax_Syntax.syntax -> 'Auu____212
  =
  fun t  ->
    let uu____221 =
      let uu____222 = FStar_Syntax_Print.tag_of_term t in
      let uu____223 = FStar_Syntax_Print.term_to_string t in
      FStar_Util.format2
        "Refusing to generalize because of the value restriction: (%s) %s"
        uu____222 uu____223 in
    fail t.FStar_Syntax_Syntax.pos uu____221
let err_unexpected_eff:
  'Auu____228 .
    FStar_Syntax_Syntax.term' FStar_Syntax_Syntax.syntax ->
      FStar_Extraction_ML_Syntax.e_tag ->
        FStar_Extraction_ML_Syntax.e_tag -> 'Auu____228
  =
  fun t  ->
    fun f0  ->
      fun f1  ->
        let uu____245 =
          let uu____246 = FStar_Syntax_Print.term_to_string t in
          FStar_Util.format3
            "for expression %s, Expected effect %s; got effect %s" uu____246
            (FStar_Extraction_ML_Util.eff_to_string f0)
            (FStar_Extraction_ML_Util.eff_to_string f1) in
        fail t.FStar_Syntax_Syntax.pos uu____245
let effect_as_etag:
  FStar_Extraction_ML_UEnv.env ->
    FStar_Ident.lident -> FStar_Extraction_ML_Syntax.e_tag
  =
  let cache = FStar_Util.smap_create (Prims.parse_int "20") in
  let rec delta_norm_eff g l =
    let uu____261 = FStar_Util.smap_try_find cache l.FStar_Ident.str in
    match uu____261 with
    | FStar_Pervasives_Native.Some l1 -> l1
    | FStar_Pervasives_Native.None  ->
        let res =
          let uu____266 =
            FStar_TypeChecker_Env.lookup_effect_abbrev
              g.FStar_Extraction_ML_UEnv.tcenv [FStar_Syntax_Syntax.U_zero] l in
          match uu____266 with
          | FStar_Pervasives_Native.None  -> l
          | FStar_Pervasives_Native.Some (uu____277,c) ->
              delta_norm_eff g (FStar_Syntax_Util.comp_effect_name c) in
        (FStar_Util.smap_add cache l.FStar_Ident.str res; res) in
  fun g  ->
    fun l  ->
      let l1 = delta_norm_eff g l in
      if FStar_Ident.lid_equals l1 FStar_Parser_Const.effect_PURE_lid
      then FStar_Extraction_ML_Syntax.E_PURE
      else
        if FStar_Ident.lid_equals l1 FStar_Parser_Const.effect_GHOST_lid
        then FStar_Extraction_ML_Syntax.E_GHOST
        else
          (let ed_opt =
             FStar_TypeChecker_Env.effect_decl_opt
               g.FStar_Extraction_ML_UEnv.tcenv l1 in
           match ed_opt with
           | FStar_Pervasives_Native.Some (ed,qualifiers) ->
               let uu____310 =
                 FStar_All.pipe_right qualifiers
                   (FStar_List.contains FStar_Syntax_Syntax.Reifiable) in
               if uu____310
               then FStar_Extraction_ML_Syntax.E_PURE
               else FStar_Extraction_ML_Syntax.E_IMPURE
           | FStar_Pervasives_Native.None  ->
               FStar_Extraction_ML_Syntax.E_IMPURE)
let rec is_arity:
  FStar_Extraction_ML_UEnv.env -> FStar_Syntax_Syntax.term -> Prims.bool =
  fun env  ->
    fun t  ->
      let t1 = FStar_Syntax_Util.unmeta t in
      let uu____327 =
        let uu____328 = FStar_Syntax_Subst.compress t1 in
        uu____328.FStar_Syntax_Syntax.n in
      match uu____327 with
      | FStar_Syntax_Syntax.Tm_unknown  -> failwith "Impossible"
      | FStar_Syntax_Syntax.Tm_delayed uu____331 -> failwith "Impossible"
      | FStar_Syntax_Syntax.Tm_ascribed uu____356 -> failwith "Impossible"
      | FStar_Syntax_Syntax.Tm_meta uu____383 -> failwith "Impossible"
      | FStar_Syntax_Syntax.Tm_uvar uu____390 -> false
      | FStar_Syntax_Syntax.Tm_constant uu____407 -> false
      | FStar_Syntax_Syntax.Tm_name uu____408 -> false
      | FStar_Syntax_Syntax.Tm_bvar uu____409 -> false
      | FStar_Syntax_Syntax.Tm_type uu____410 -> true
      | FStar_Syntax_Syntax.Tm_arrow (uu____411,c) ->
          is_arity env (FStar_Syntax_Util.comp_result c)
      | FStar_Syntax_Syntax.Tm_fvar uu____429 ->
          let t2 =
            FStar_TypeChecker_Normalize.normalize
              [FStar_TypeChecker_Normalize.AllowUnboundUniverses;
              FStar_TypeChecker_Normalize.EraseUniverses;
              FStar_TypeChecker_Normalize.UnfoldUntil
                FStar_Syntax_Syntax.Delta_constant]
              env.FStar_Extraction_ML_UEnv.tcenv t1 in
          let uu____431 =
            let uu____432 = FStar_Syntax_Subst.compress t2 in
            uu____432.FStar_Syntax_Syntax.n in
          (match uu____431 with
           | FStar_Syntax_Syntax.Tm_fvar uu____435 -> false
           | uu____436 -> is_arity env t2)
      | FStar_Syntax_Syntax.Tm_app uu____437 ->
          let uu____452 = FStar_Syntax_Util.head_and_args t1 in
          (match uu____452 with | (head1,uu____468) -> is_arity env head1)
      | FStar_Syntax_Syntax.Tm_uinst (head1,uu____490) -> is_arity env head1
      | FStar_Syntax_Syntax.Tm_refine (x,uu____496) ->
          is_arity env x.FStar_Syntax_Syntax.sort
      | FStar_Syntax_Syntax.Tm_abs (uu____501,body,uu____503) ->
          is_arity env body
      | FStar_Syntax_Syntax.Tm_let (uu____524,body) -> is_arity env body
      | FStar_Syntax_Syntax.Tm_match (uu____542,branches) ->
          (match branches with
           | (uu____580,uu____581,e)::uu____583 -> is_arity env e
           | uu____630 -> false)
let rec is_type_aux:
  FStar_Extraction_ML_UEnv.env -> FStar_Syntax_Syntax.term -> Prims.bool =
  fun env  ->
    fun t  ->
      let t1 = FStar_Syntax_Subst.compress t in
      match t1.FStar_Syntax_Syntax.n with
      | FStar_Syntax_Syntax.Tm_delayed uu____654 ->
          let uu____679 =
            let uu____680 = FStar_Syntax_Print.tag_of_term t1 in
            FStar_Util.format1 "Impossible: %s" uu____680 in
          failwith uu____679
      | FStar_Syntax_Syntax.Tm_unknown  ->
          let uu____681 =
            let uu____682 = FStar_Syntax_Print.tag_of_term t1 in
            FStar_Util.format1 "Impossible: %s" uu____682 in
          failwith uu____681
      | FStar_Syntax_Syntax.Tm_constant uu____683 -> false
      | FStar_Syntax_Syntax.Tm_type uu____684 -> true
      | FStar_Syntax_Syntax.Tm_refine uu____685 -> true
      | FStar_Syntax_Syntax.Tm_arrow uu____692 -> true
      | FStar_Syntax_Syntax.Tm_fvar fv when
          FStar_Syntax_Syntax.fv_eq_lid fv FStar_Parser_Const.failwith_lid ->
          false
      | FStar_Syntax_Syntax.Tm_fvar fv ->
          FStar_Extraction_ML_UEnv.is_type_name env fv
      | FStar_Syntax_Syntax.Tm_uvar (uu____707,t2) -> is_arity env t2
      | FStar_Syntax_Syntax.Tm_bvar
          { FStar_Syntax_Syntax.ppname = uu____733;
            FStar_Syntax_Syntax.index = uu____734;
            FStar_Syntax_Syntax.sort = t2;_}
          -> is_arity env t2
      | FStar_Syntax_Syntax.Tm_name
          { FStar_Syntax_Syntax.ppname = uu____738;
            FStar_Syntax_Syntax.index = uu____739;
            FStar_Syntax_Syntax.sort = t2;_}
          -> is_arity env t2
      | FStar_Syntax_Syntax.Tm_ascribed (t2,uu____744,uu____745) ->
          is_type_aux env t2
      | FStar_Syntax_Syntax.Tm_uinst (t2,uu____787) -> is_type_aux env t2
      | FStar_Syntax_Syntax.Tm_abs (bs,body,uu____794) ->
          let uu____815 = FStar_Syntax_Subst.open_term bs body in
          (match uu____815 with | (uu____820,body1) -> is_type_aux env body1)
      | FStar_Syntax_Syntax.Tm_let ((false ,lb::[]),body) ->
          let x = FStar_Util.left lb.FStar_Syntax_Syntax.lbname in
          let uu____837 =
            let uu____842 =
              let uu____843 = FStar_Syntax_Syntax.mk_binder x in [uu____843] in
            FStar_Syntax_Subst.open_term uu____842 body in
          (match uu____837 with | (uu____844,body1) -> is_type_aux env body1)
      | FStar_Syntax_Syntax.Tm_let ((uu____846,lbs),body) ->
          let uu____863 = FStar_Syntax_Subst.open_let_rec lbs body in
          (match uu____863 with | (uu____870,body1) -> is_type_aux env body1)
      | FStar_Syntax_Syntax.Tm_match (uu____876,branches) ->
          (match branches with
           | b::uu____915 ->
               let uu____960 = FStar_Syntax_Subst.open_branch b in
               (match uu____960 with
                | (uu____961,uu____962,e) -> is_type_aux env e)
           | uu____980 -> false)
      | FStar_Syntax_Syntax.Tm_meta (t2,uu____998) -> is_type_aux env t2
      | FStar_Syntax_Syntax.Tm_app (head1,uu____1004) ->
          is_type_aux env head1
let is_type:
  FStar_Extraction_ML_UEnv.env -> FStar_Syntax_Syntax.term -> Prims.bool =
  fun env  ->
    fun t  ->
      FStar_Extraction_ML_UEnv.debug env
        (fun uu____1035  ->
           let uu____1036 = FStar_Syntax_Print.tag_of_term t in
           let uu____1037 = FStar_Syntax_Print.term_to_string t in
           FStar_Util.print2 "checking is_type (%s) %s\n" uu____1036
             uu____1037);
      (let b = is_type_aux env t in
       FStar_Extraction_ML_UEnv.debug env
         (fun uu____1043  ->
            if b
            then
              let uu____1044 = FStar_Syntax_Print.term_to_string t in
              let uu____1045 = FStar_Syntax_Print.tag_of_term t in
              FStar_Util.print2 "is_type %s (%s)\n" uu____1044 uu____1045
            else
              (let uu____1047 = FStar_Syntax_Print.term_to_string t in
               let uu____1048 = FStar_Syntax_Print.tag_of_term t in
               FStar_Util.print2 "not a type %s (%s)\n" uu____1047 uu____1048));
       b)
let is_type_binder:
  'Auu____1052 .
    FStar_Extraction_ML_UEnv.env ->
      (FStar_Syntax_Syntax.bv,'Auu____1052) FStar_Pervasives_Native.tuple2 ->
        Prims.bool
  =
  fun env  ->
    fun x  ->
      is_arity env (FStar_Pervasives_Native.fst x).FStar_Syntax_Syntax.sort
let is_constructor: FStar_Syntax_Syntax.term -> Prims.bool =
  fun t  ->
    let uu____1072 =
      let uu____1073 = FStar_Syntax_Subst.compress t in
      uu____1073.FStar_Syntax_Syntax.n in
    match uu____1072 with
    | FStar_Syntax_Syntax.Tm_fvar
        { FStar_Syntax_Syntax.fv_name = uu____1076;
          FStar_Syntax_Syntax.fv_delta = uu____1077;
          FStar_Syntax_Syntax.fv_qual = FStar_Pervasives_Native.Some
            (FStar_Syntax_Syntax.Data_ctor );_}
        -> true
    | FStar_Syntax_Syntax.Tm_fvar
        { FStar_Syntax_Syntax.fv_name = uu____1078;
          FStar_Syntax_Syntax.fv_delta = uu____1079;
          FStar_Syntax_Syntax.fv_qual = FStar_Pervasives_Native.Some
            (FStar_Syntax_Syntax.Record_ctor uu____1080);_}
        -> true
    | uu____1087 -> false
let rec is_fstar_value: FStar_Syntax_Syntax.term -> Prims.bool =
  fun t  ->
    let uu____1091 =
      let uu____1092 = FStar_Syntax_Subst.compress t in
      uu____1092.FStar_Syntax_Syntax.n in
    match uu____1091 with
    | FStar_Syntax_Syntax.Tm_constant uu____1095 -> true
    | FStar_Syntax_Syntax.Tm_bvar uu____1096 -> true
    | FStar_Syntax_Syntax.Tm_fvar uu____1097 -> true
    | FStar_Syntax_Syntax.Tm_abs uu____1098 -> true
    | FStar_Syntax_Syntax.Tm_app (head1,args) ->
        let uu____1137 = is_constructor head1 in
        if uu____1137
        then
          FStar_All.pipe_right args
            (FStar_List.for_all
               (fun uu____1153  ->
                  match uu____1153 with
                  | (te,uu____1159) -> is_fstar_value te))
        else false
    | FStar_Syntax_Syntax.Tm_meta (t1,uu____1162) -> is_fstar_value t1
    | FStar_Syntax_Syntax.Tm_ascribed (t1,uu____1168,uu____1169) ->
        is_fstar_value t1
    | uu____1210 -> false
let rec is_ml_value: FStar_Extraction_ML_Syntax.mlexpr -> Prims.bool =
  fun e  ->
    match e.FStar_Extraction_ML_Syntax.expr with
    | FStar_Extraction_ML_Syntax.MLE_Const uu____1214 -> true
    | FStar_Extraction_ML_Syntax.MLE_Var uu____1215 -> true
    | FStar_Extraction_ML_Syntax.MLE_Name uu____1216 -> true
    | FStar_Extraction_ML_Syntax.MLE_Fun uu____1217 -> true
    | FStar_Extraction_ML_Syntax.MLE_CTor (uu____1228,exps) ->
        FStar_Util.for_all is_ml_value exps
    | FStar_Extraction_ML_Syntax.MLE_Tuple exps ->
        FStar_Util.for_all is_ml_value exps
    | FStar_Extraction_ML_Syntax.MLE_Record (uu____1237,fields) ->
        FStar_Util.for_all
          (fun uu____1262  ->
             match uu____1262 with | (uu____1267,e1) -> is_ml_value e1)
          fields
    | FStar_Extraction_ML_Syntax.MLE_TApp (h,uu____1270) -> is_ml_value h
    | uu____1275 -> false
let fresh: Prims.string -> Prims.string =
  let c = FStar_Util.mk_ref (Prims.parse_int "0") in
  fun x  ->
    FStar_Util.incr c;
    (let uu____1304 =
       let uu____1305 = FStar_ST.op_Bang c in
       FStar_Util.string_of_int uu____1305 in
     Prims.strcat x uu____1304)
let normalize_abs: FStar_Syntax_Syntax.term -> FStar_Syntax_Syntax.term =
  fun t0  ->
    let rec aux bs t copt =
      let t1 = FStar_Syntax_Subst.compress t in
      match t1.FStar_Syntax_Syntax.n with
      | FStar_Syntax_Syntax.Tm_abs (bs',body,copt1) ->
          aux (FStar_List.append bs bs') body copt1
      | uu____1423 ->
          let e' = FStar_Syntax_Util.unascribe t1 in
          let uu____1425 = FStar_Syntax_Util.is_fun e' in
          if uu____1425
          then aux bs e' copt
          else FStar_Syntax_Util.abs bs e' copt in
    aux [] t0 FStar_Pervasives_Native.None
let unit_binder: FStar_Syntax_Syntax.binder =
  let uu____1431 =
    FStar_Syntax_Syntax.new_bv FStar_Pervasives_Native.None
      FStar_Syntax_Syntax.t_unit in
  FStar_All.pipe_left FStar_Syntax_Syntax.mk_binder uu____1431
let check_pats_for_ite:
  (FStar_Syntax_Syntax.pat,FStar_Syntax_Syntax.term
                             FStar_Pervasives_Native.option,FStar_Syntax_Syntax.term)
    FStar_Pervasives_Native.tuple3 Prims.list ->
    (Prims.bool,FStar_Syntax_Syntax.term FStar_Pervasives_Native.option,
      FStar_Syntax_Syntax.term FStar_Pervasives_Native.option)
      FStar_Pervasives_Native.tuple3
  =
  fun l  ->
    let def =
      (false, FStar_Pervasives_Native.None, FStar_Pervasives_Native.None) in
    if (FStar_List.length l) <> (Prims.parse_int "2")
    then def
    else
      (let uu____1509 = FStar_List.hd l in
       match uu____1509 with
       | (p1,w1,e1) ->
           let uu____1543 =
             let uu____1552 = FStar_List.tl l in FStar_List.hd uu____1552 in
           (match uu____1543 with
            | (p2,w2,e2) ->
                (match (w1, w2, (p1.FStar_Syntax_Syntax.v),
                         (p2.FStar_Syntax_Syntax.v))
                 with
                 | (FStar_Pervasives_Native.None
                    ,FStar_Pervasives_Native.None
                    ,FStar_Syntax_Syntax.Pat_constant (FStar_Const.Const_bool
                    (true )),FStar_Syntax_Syntax.Pat_constant
                    (FStar_Const.Const_bool (false ))) ->
                     (true, (FStar_Pervasives_Native.Some e1),
                       (FStar_Pervasives_Native.Some e2))
                 | (FStar_Pervasives_Native.None
                    ,FStar_Pervasives_Native.None
                    ,FStar_Syntax_Syntax.Pat_constant (FStar_Const.Const_bool
                    (false )),FStar_Syntax_Syntax.Pat_constant
                    (FStar_Const.Const_bool (true ))) ->
                     (true, (FStar_Pervasives_Native.Some e2),
                       (FStar_Pervasives_Native.Some e1))
                 | uu____1626 -> def)))
let instantiate:
  FStar_Extraction_ML_Syntax.mltyscheme ->
    FStar_Extraction_ML_Syntax.mlty Prims.list ->
      FStar_Extraction_ML_Syntax.mlty
  = fun s  -> fun args  -> FStar_Extraction_ML_Util.subst s args
let erasable:
  FStar_Extraction_ML_UEnv.env ->
    FStar_Extraction_ML_Syntax.e_tag ->
      FStar_Extraction_ML_Syntax.mlty -> Prims.bool
  =
  fun g  ->
    fun f  ->
      fun t  ->
        (f = FStar_Extraction_ML_Syntax.E_GHOST) ||
          ((f = FStar_Extraction_ML_Syntax.E_PURE) && (erasableType g t))
let erase:
  FStar_Extraction_ML_UEnv.env ->
    FStar_Extraction_ML_Syntax.mlexpr ->
      FStar_Extraction_ML_Syntax.mlty ->
        FStar_Extraction_ML_Syntax.e_tag ->
          (FStar_Extraction_ML_Syntax.mlexpr,FStar_Extraction_ML_Syntax.e_tag,
            FStar_Extraction_ML_Syntax.mlty) FStar_Pervasives_Native.tuple3
  =
  fun g  ->
    fun e  ->
      fun ty  ->
        fun f  ->
          let e1 =
            let uu____1683 = erasable g f ty in
            if uu____1683
            then
              let uu____1684 =
                type_leq g ty FStar_Extraction_ML_Syntax.ml_unit_ty in
              (if uu____1684
               then FStar_Extraction_ML_Syntax.ml_unit
               else
                 FStar_All.pipe_left (FStar_Extraction_ML_Syntax.with_ty ty)
                   (FStar_Extraction_ML_Syntax.MLE_Coerce
                      (FStar_Extraction_ML_Syntax.ml_unit,
                        FStar_Extraction_ML_Syntax.ml_unit_ty, ty)))
            else e in
          (e1, f, ty)
let eta_expand:
  FStar_Extraction_ML_Syntax.mlty ->
    FStar_Extraction_ML_Syntax.mlexpr -> FStar_Extraction_ML_Syntax.mlexpr
  =
  fun t  ->
    fun e  ->
      let uu____1693 = FStar_Extraction_ML_Util.doms_and_cod t in
      match uu____1693 with
      | (ts,r) ->
          if ts = []
          then e
          else
            (let vs = FStar_List.map (fun uu____1713  -> fresh "a") ts in
             let vs_ts = FStar_List.zip vs ts in
             let vs_es =
               let uu____1724 = FStar_List.zip vs ts in
               FStar_List.map
                 (fun uu____1738  ->
                    match uu____1738 with
                    | (v1,t1) ->
                        FStar_Extraction_ML_Syntax.with_ty t1
                          (FStar_Extraction_ML_Syntax.MLE_Var v1)) uu____1724 in
             let body =
               FStar_All.pipe_left (FStar_Extraction_ML_Syntax.with_ty r)
                 (FStar_Extraction_ML_Syntax.MLE_App (e, vs_es)) in
             FStar_All.pipe_left (FStar_Extraction_ML_Syntax.with_ty t)
               (FStar_Extraction_ML_Syntax.MLE_Fun (vs_ts, body)))
let maybe_eta_expand:
  FStar_Extraction_ML_Syntax.mlty ->
    FStar_Extraction_ML_Syntax.mlexpr -> FStar_Extraction_ML_Syntax.mlexpr
  =
  fun expect  ->
    fun e  ->
      let uu____1760 =
        (FStar_Options.ml_no_eta_expand_coertions ()) ||
          (let uu____1762 = FStar_Options.codegen () in
           uu____1762 = (FStar_Pervasives_Native.Some "Kremlin")) in
      if uu____1760 then e else eta_expand expect e
let maybe_coerce:
  FStar_Extraction_ML_UEnv.env ->
    FStar_Extraction_ML_Syntax.mlexpr ->
      FStar_Extraction_ML_Syntax.mlty ->
        FStar_Extraction_ML_Syntax.mlty -> FStar_Extraction_ML_Syntax.mlexpr
  =
  fun g  ->
    fun e  ->
      fun ty  ->
        fun expect  ->
          let ty1 = eraseTypeDeep g ty in
          let uu____1781 =
            type_leq_c g (FStar_Pervasives_Native.Some e) ty1 expect in
          match uu____1781 with
          | (true ,FStar_Pervasives_Native.Some e') -> e'
          | uu____1791 ->
              (FStar_Extraction_ML_UEnv.debug g
                 (fun uu____1803  ->
                    let uu____1804 =
                      FStar_Extraction_ML_Code.string_of_mlexpr
                        g.FStar_Extraction_ML_UEnv.currentModule e in
                    let uu____1805 =
                      FStar_Extraction_ML_Code.string_of_mlty
                        g.FStar_Extraction_ML_UEnv.currentModule ty1 in
                    let uu____1806 =
                      FStar_Extraction_ML_Code.string_of_mlty
                        g.FStar_Extraction_ML_UEnv.currentModule expect in
                    FStar_Util.print3
                      "\n (*needed to coerce expression \n %s \n of type \n %s \n to type \n %s *) \n"
                      uu____1804 uu____1805 uu____1806);
               (let uu____1807 =
                  FStar_All.pipe_left
                    (FStar_Extraction_ML_Syntax.with_ty expect)
                    (FStar_Extraction_ML_Syntax.MLE_Coerce (e, ty1, expect)) in
                maybe_eta_expand expect uu____1807))
let bv_as_mlty:
  FStar_Extraction_ML_UEnv.env ->
    FStar_Syntax_Syntax.bv -> FStar_Extraction_ML_Syntax.mlty
  =
  fun g  ->
    fun bv  ->
      let uu____1814 = FStar_Extraction_ML_UEnv.lookup_bv g bv in
      match uu____1814 with
      | FStar_Util.Inl (uu____1815,t) -> t
      | uu____1829 -> FStar_Extraction_ML_Syntax.MLTY_Top
let rec term_as_mlty:
  FStar_Extraction_ML_UEnv.env ->
    FStar_Syntax_Syntax.term -> FStar_Extraction_ML_Syntax.mlty
  =
  fun g  ->
    fun t0  ->
      let rec is_top_ty t =
        match t with
        | FStar_Extraction_ML_Syntax.MLTY_Top  -> true
        | FStar_Extraction_ML_Syntax.MLTY_Named uu____1872 ->
            let uu____1879 = FStar_Extraction_ML_Util.udelta_unfold g t in
            (match uu____1879 with
             | FStar_Pervasives_Native.None  -> false
             | FStar_Pervasives_Native.Some t1 -> is_top_ty t1)
        | uu____1883 -> false in
      let t =
        FStar_TypeChecker_Normalize.normalize
          [FStar_TypeChecker_Normalize.Beta;
          FStar_TypeChecker_Normalize.Eager_unfolding;
          FStar_TypeChecker_Normalize.Iota;
          FStar_TypeChecker_Normalize.Zeta;
          FStar_TypeChecker_Normalize.Inlining;
          FStar_TypeChecker_Normalize.EraseUniverses;
          FStar_TypeChecker_Normalize.AllowUnboundUniverses]
          g.FStar_Extraction_ML_UEnv.tcenv t0 in
      let mlt = term_as_mlty' g t in
      let uu____1886 = is_top_ty mlt in
      if uu____1886
      then
        let t1 =
          FStar_TypeChecker_Normalize.normalize
            [FStar_TypeChecker_Normalize.Beta;
            FStar_TypeChecker_Normalize.Eager_unfolding;
            FStar_TypeChecker_Normalize.UnfoldUntil
              FStar_Syntax_Syntax.Delta_constant;
            FStar_TypeChecker_Normalize.Iota;
            FStar_TypeChecker_Normalize.Zeta;
            FStar_TypeChecker_Normalize.Inlining;
            FStar_TypeChecker_Normalize.EraseUniverses;
            FStar_TypeChecker_Normalize.AllowUnboundUniverses]
            g.FStar_Extraction_ML_UEnv.tcenv t0 in
        term_as_mlty' g t1
      else mlt
and term_as_mlty':
  FStar_Extraction_ML_UEnv.env ->
    FStar_Syntax_Syntax.term -> FStar_Extraction_ML_Syntax.mlty
  =
  fun env  ->
    fun t  ->
      let t1 = FStar_Syntax_Subst.compress t in
      match t1.FStar_Syntax_Syntax.n with
      | FStar_Syntax_Syntax.Tm_bvar uu____1892 ->
          let uu____1893 =
            let uu____1894 = FStar_Syntax_Print.term_to_string t1 in
            FStar_Util.format1 "Impossible: Unexpected term %s" uu____1894 in
          failwith uu____1893
      | FStar_Syntax_Syntax.Tm_delayed uu____1895 ->
          let uu____1920 =
            let uu____1921 = FStar_Syntax_Print.term_to_string t1 in
            FStar_Util.format1 "Impossible: Unexpected term %s" uu____1921 in
          failwith uu____1920
      | FStar_Syntax_Syntax.Tm_unknown  ->
          let uu____1922 =
            let uu____1923 = FStar_Syntax_Print.term_to_string t1 in
            FStar_Util.format1 "Impossible: Unexpected term %s" uu____1923 in
          failwith uu____1922
      | FStar_Syntax_Syntax.Tm_constant uu____1924 ->
          FStar_Extraction_ML_UEnv.unknownType
      | FStar_Syntax_Syntax.Tm_uvar uu____1925 ->
          FStar_Extraction_ML_UEnv.unknownType
      | FStar_Syntax_Syntax.Tm_meta (t2,uu____1943) -> term_as_mlty' env t2
      | FStar_Syntax_Syntax.Tm_refine
          ({ FStar_Syntax_Syntax.ppname = uu____1948;
             FStar_Syntax_Syntax.index = uu____1949;
             FStar_Syntax_Syntax.sort = t2;_},uu____1951)
          -> term_as_mlty' env t2
      | FStar_Syntax_Syntax.Tm_uinst (t2,uu____1959) -> term_as_mlty' env t2
      | FStar_Syntax_Syntax.Tm_ascribed (t2,uu____1965,uu____1966) ->
          term_as_mlty' env t2
      | FStar_Syntax_Syntax.Tm_name bv -> bv_as_mlty env bv
      | FStar_Syntax_Syntax.Tm_fvar fv -> fv_app_as_mlty env fv []
      | FStar_Syntax_Syntax.Tm_arrow (bs,c) ->
          let uu____2033 = FStar_Syntax_Subst.open_comp bs c in
          (match uu____2033 with
           | (bs1,c1) ->
               let uu____2040 = binders_as_ml_binders env bs1 in
               (match uu____2040 with
                | (mlbs,env1) ->
                    let t_ret =
                      let eff =
                        FStar_TypeChecker_Env.norm_eff_name
                          env1.FStar_Extraction_ML_UEnv.tcenv
                          (FStar_Syntax_Util.comp_effect_name c1) in
                      let uu____2067 =
                        let uu____2074 =
                          FStar_TypeChecker_Env.effect_decl_opt
                            env1.FStar_Extraction_ML_UEnv.tcenv eff in
                        FStar_Util.must uu____2074 in
                      match uu____2067 with
                      | (ed,qualifiers) ->
                          let uu____2095 =
                            FStar_All.pipe_right qualifiers
                              (FStar_List.contains
                                 FStar_Syntax_Syntax.Reifiable) in
                          if uu____2095
                          then
                            let t2 =
                              FStar_TypeChecker_Env.reify_comp
                                env1.FStar_Extraction_ML_UEnv.tcenv c1
                                FStar_Syntax_Syntax.U_unknown in
                            let res = term_as_mlty' env1 t2 in res
                          else
                            term_as_mlty' env1
                              (FStar_Syntax_Util.comp_result c1) in
                    let erase1 =
                      effect_as_etag env1
                        (FStar_Syntax_Util.comp_effect_name c1) in
                    let uu____2102 =
                      FStar_List.fold_right
                        (fun uu____2121  ->
                           fun uu____2122  ->
                             match (uu____2121, uu____2122) with
                             | ((uu____2143,t2),(tag,t')) ->
                                 (FStar_Extraction_ML_Syntax.E_PURE,
                                   (FStar_Extraction_ML_Syntax.MLTY_Fun
                                      (t2, tag, t')))) mlbs (erase1, t_ret) in
                    (match uu____2102 with | (uu____2155,t2) -> t2)))
      | FStar_Syntax_Syntax.Tm_app (head1,args) ->
          let res =
            let uu____2180 =
              let uu____2181 = FStar_Syntax_Util.un_uinst head1 in
              uu____2181.FStar_Syntax_Syntax.n in
            match uu____2180 with
            | FStar_Syntax_Syntax.Tm_name bv -> bv_as_mlty env bv
            | FStar_Syntax_Syntax.Tm_fvar fv -> fv_app_as_mlty env fv args
            | FStar_Syntax_Syntax.Tm_app (head2,args') ->
                let uu____2208 =
                  FStar_Syntax_Syntax.mk
                    (FStar_Syntax_Syntax.Tm_app
                       (head2, (FStar_List.append args' args)))
                    FStar_Pervasives_Native.None t1.FStar_Syntax_Syntax.pos in
                term_as_mlty' env uu____2208
            | uu____2225 -> FStar_Extraction_ML_UEnv.unknownType in
          res
      | FStar_Syntax_Syntax.Tm_abs (bs,ty,uu____2228) ->
          let uu____2249 = FStar_Syntax_Subst.open_term bs ty in
          (match uu____2249 with
           | (bs1,ty1) ->
               let uu____2256 = binders_as_ml_binders env bs1 in
               (match uu____2256 with | (bts,env1) -> term_as_mlty' env1 ty1))
      | FStar_Syntax_Syntax.Tm_type uu____2281 ->
          FStar_Extraction_ML_UEnv.unknownType
      | FStar_Syntax_Syntax.Tm_let uu____2282 ->
          FStar_Extraction_ML_UEnv.unknownType
      | FStar_Syntax_Syntax.Tm_match uu____2295 ->
          FStar_Extraction_ML_UEnv.unknownType
and arg_as_mlty:
  FStar_Extraction_ML_UEnv.env ->
    (FStar_Syntax_Syntax.term,FStar_Syntax_Syntax.aqual)
      FStar_Pervasives_Native.tuple2 -> FStar_Extraction_ML_Syntax.mlty
  =
  fun g  ->
    fun uu____2319  ->
      match uu____2319 with
      | (a,uu____2325) ->
          let uu____2326 = is_type g a in
          if uu____2326
          then term_as_mlty' g a
          else FStar_Extraction_ML_UEnv.erasedContent
and fv_app_as_mlty:
  FStar_Extraction_ML_UEnv.env ->
    FStar_Syntax_Syntax.fv ->
      FStar_Syntax_Syntax.args -> FStar_Extraction_ML_Syntax.mlty
  =
  fun g  ->
    fun fv  ->
      fun args  ->
        let uu____2331 =
          let uu____2344 =
            FStar_TypeChecker_Env.lookup_lid g.FStar_Extraction_ML_UEnv.tcenv
              (fv.FStar_Syntax_Syntax.fv_name).FStar_Syntax_Syntax.v in
          match uu____2344 with
          | ((uu____2365,fvty),uu____2367) ->
              let fvty1 =
                FStar_TypeChecker_Normalize.normalize
                  [FStar_TypeChecker_Normalize.UnfoldUntil
                     FStar_Syntax_Syntax.Delta_constant]
                  g.FStar_Extraction_ML_UEnv.tcenv fvty in
              FStar_Syntax_Util.arrow_formals fvty1 in
        match uu____2331 with
        | (formals,uu____2374) ->
            let mlargs = FStar_List.map (arg_as_mlty g) args in
            let mlargs1 =
              let n_args = FStar_List.length args in
              if (FStar_List.length formals) > n_args
              then
                let uu____2418 = FStar_Util.first_N n_args formals in
                match uu____2418 with
                | (uu____2445,rest) ->
                    let uu____2471 =
                      FStar_List.map
                        (fun uu____2479  ->
                           FStar_Extraction_ML_UEnv.erasedContent) rest in
                    FStar_List.append mlargs uu____2471
              else mlargs in
            let nm =
              let uu____2486 =
                FStar_Extraction_ML_UEnv.maybe_mangle_type_projector g fv in
              match uu____2486 with
              | FStar_Pervasives_Native.Some p -> p
              | FStar_Pervasives_Native.None  ->
                  FStar_Extraction_ML_Syntax.mlpath_of_lident
                    (fv.FStar_Syntax_Syntax.fv_name).FStar_Syntax_Syntax.v in
            FStar_Extraction_ML_Syntax.MLTY_Named (mlargs1, nm)
and binders_as_ml_binders:
  FStar_Extraction_ML_UEnv.env ->
    FStar_Syntax_Syntax.binders ->
      ((FStar_Extraction_ML_Syntax.mlident,FStar_Extraction_ML_Syntax.mlty)
         FStar_Pervasives_Native.tuple2 Prims.list,FStar_Extraction_ML_UEnv.env)
        FStar_Pervasives_Native.tuple2
  =
  fun g  ->
    fun bs  ->
      let uu____2504 =
        FStar_All.pipe_right bs
          (FStar_List.fold_left
             (fun uu____2547  ->
                fun b  ->
                  match uu____2547 with
                  | (ml_bs,env) ->
                      let uu____2587 = is_type_binder g b in
                      if uu____2587
                      then
                        let b1 = FStar_Pervasives_Native.fst b in
                        let env1 =
                          FStar_Extraction_ML_UEnv.extend_ty env b1
                            (FStar_Pervasives_Native.Some
                               FStar_Extraction_ML_Syntax.MLTY_Top) in
                        let ml_b =
                          let uu____2605 =
                            FStar_Extraction_ML_UEnv.bv_as_ml_termvar b1 in
                          (uu____2605, FStar_Extraction_ML_Syntax.ml_unit_ty) in
                        ((ml_b :: ml_bs), env1)
                      else
                        (let b1 = FStar_Pervasives_Native.fst b in
                         let t = term_as_mlty env b1.FStar_Syntax_Syntax.sort in
                         let uu____2619 =
                           FStar_Extraction_ML_UEnv.extend_bv env b1 
                             ([], t) false false false in
                         match uu____2619 with
                         | (env1,b2) ->
                             let ml_b =
                               let uu____2643 =
                                 FStar_Extraction_ML_UEnv.removeTick b2 in
                               (uu____2643, t) in
                             ((ml_b :: ml_bs), env1))) ([], g)) in
      match uu____2504 with | (ml_bs,env) -> ((FStar_List.rev ml_bs), env)
let mk_MLE_Seq:
  FStar_Extraction_ML_Syntax.mlexpr ->
    FStar_Extraction_ML_Syntax.mlexpr -> FStar_Extraction_ML_Syntax.mlexpr'
  =
  fun e1  ->
    fun e2  ->
      match ((e1.FStar_Extraction_ML_Syntax.expr),
              (e2.FStar_Extraction_ML_Syntax.expr))
      with
      | (FStar_Extraction_ML_Syntax.MLE_Seq
         es1,FStar_Extraction_ML_Syntax.MLE_Seq es2) ->
          FStar_Extraction_ML_Syntax.MLE_Seq (FStar_List.append es1 es2)
      | (FStar_Extraction_ML_Syntax.MLE_Seq es1,uu____2711) ->
          FStar_Extraction_ML_Syntax.MLE_Seq (FStar_List.append es1 [e2])
      | (uu____2714,FStar_Extraction_ML_Syntax.MLE_Seq es2) ->
          FStar_Extraction_ML_Syntax.MLE_Seq (e1 :: es2)
      | uu____2718 -> FStar_Extraction_ML_Syntax.MLE_Seq [e1; e2]
let mk_MLE_Let:
  Prims.bool ->
    FStar_Extraction_ML_Syntax.mlletbinding ->
      FStar_Extraction_ML_Syntax.mlexpr -> FStar_Extraction_ML_Syntax.mlexpr'
  =
  fun top_level  ->
    fun lbs  ->
      fun body  ->
        match lbs with
        | (FStar_Extraction_ML_Syntax.NonRec ,quals,lb::[]) when
            Prims.op_Negation top_level ->
            (match lb.FStar_Extraction_ML_Syntax.mllb_tysc with
             | FStar_Pervasives_Native.Some ([],t) when
                 t = FStar_Extraction_ML_Syntax.ml_unit_ty ->
                 if
                   body.FStar_Extraction_ML_Syntax.expr =
                     FStar_Extraction_ML_Syntax.ml_unit.FStar_Extraction_ML_Syntax.expr
                 then
                   (lb.FStar_Extraction_ML_Syntax.mllb_def).FStar_Extraction_ML_Syntax.expr
                 else
                   (match body.FStar_Extraction_ML_Syntax.expr with
                    | FStar_Extraction_ML_Syntax.MLE_Var x when
                        x = lb.FStar_Extraction_ML_Syntax.mllb_name ->
                        (lb.FStar_Extraction_ML_Syntax.mllb_def).FStar_Extraction_ML_Syntax.expr
                    | uu____2747 when
                        (lb.FStar_Extraction_ML_Syntax.mllb_def).FStar_Extraction_ML_Syntax.expr
                          =
                          FStar_Extraction_ML_Syntax.ml_unit.FStar_Extraction_ML_Syntax.expr
                        -> body.FStar_Extraction_ML_Syntax.expr
                    | uu____2748 ->
                        mk_MLE_Seq lb.FStar_Extraction_ML_Syntax.mllb_def
                          body)
             | uu____2749 -> FStar_Extraction_ML_Syntax.MLE_Let (lbs, body))
        | uu____2752 -> FStar_Extraction_ML_Syntax.MLE_Let (lbs, body)
let resugar_pat:
  FStar_Syntax_Syntax.fv_qual FStar_Pervasives_Native.option ->
    FStar_Extraction_ML_Syntax.mlpattern ->
      FStar_Extraction_ML_Syntax.mlpattern
  =
  fun q  ->
    fun p  ->
      match p with
      | FStar_Extraction_ML_Syntax.MLP_CTor (d,pats) ->
          let uu____2769 = FStar_Extraction_ML_Util.is_xtuple d in
          (match uu____2769 with
           | FStar_Pervasives_Native.Some n1 ->
               FStar_Extraction_ML_Syntax.MLP_Tuple pats
           | uu____2773 ->
               (match q with
                | FStar_Pervasives_Native.Some
                    (FStar_Syntax_Syntax.Record_ctor (ty,fns)) ->
                    let path =
                      FStar_List.map FStar_Ident.text_of_id ty.FStar_Ident.ns in
                    let fs = record_fields fns pats in
                    FStar_Extraction_ML_Syntax.MLP_Record (path, fs)
                | uu____2800 -> p))
      | uu____2803 -> p
let rec extract_one_pat:
  Prims.bool ->
    FStar_Extraction_ML_UEnv.env ->
      FStar_Syntax_Syntax.pat ->
        FStar_Extraction_ML_Syntax.mlty FStar_Pervasives_Native.option ->
          (FStar_Extraction_ML_UEnv.env,(FStar_Extraction_ML_Syntax.mlpattern,
                                          FStar_Extraction_ML_Syntax.mlexpr
                                            Prims.list)
                                          FStar_Pervasives_Native.tuple2
                                          FStar_Pervasives_Native.option,
            Prims.bool) FStar_Pervasives_Native.tuple3
  =
  fun imp  ->
    fun g  ->
      fun p  ->
        fun expected_topt  ->
          let ok t =
            match expected_topt with
            | FStar_Pervasives_Native.None  -> true
            | FStar_Pervasives_Native.Some t' ->
                let ok = type_leq g t t' in
                (if Prims.op_Negation ok
                 then
                   FStar_Extraction_ML_UEnv.debug g
                     (fun uu____2858  ->
                        let uu____2859 =
                          FStar_Extraction_ML_Code.string_of_mlty
                            g.FStar_Extraction_ML_UEnv.currentModule t' in
                        let uu____2860 =
                          FStar_Extraction_ML_Code.string_of_mlty
                            g.FStar_Extraction_ML_UEnv.currentModule t in
                        FStar_Util.print2
                          "Expected pattern type %s; got pattern type %s\n"
                          uu____2859 uu____2860)
                 else ();
                 ok) in
          match p.FStar_Syntax_Syntax.v with
          | FStar_Syntax_Syntax.Pat_constant (FStar_Const.Const_int
              (c,FStar_Pervasives_Native.None )) ->
              let i = FStar_Const.Const_int (c, FStar_Pervasives_Native.None) in
              let x = FStar_Extraction_ML_Syntax.gensym () in
              let when_clause =
                let uu____2900 =
                  let uu____2901 =
                    let uu____2908 =
                      let uu____2911 =
                        FStar_All.pipe_left
                          (FStar_Extraction_ML_Syntax.with_ty
                             FStar_Extraction_ML_Syntax.ml_int_ty)
                          (FStar_Extraction_ML_Syntax.MLE_Var x) in
                      let uu____2912 =
                        let uu____2915 =
                          let uu____2916 =
                            let uu____2917 =
                              FStar_Extraction_ML_Util.mlconst_of_const
                                p.FStar_Syntax_Syntax.p i in
                            FStar_All.pipe_left
                              (fun _0_45  ->
                                 FStar_Extraction_ML_Syntax.MLE_Const _0_45)
                              uu____2917 in
                          FStar_All.pipe_left
                            (FStar_Extraction_ML_Syntax.with_ty
                               FStar_Extraction_ML_Syntax.ml_int_ty)
                            uu____2916 in
                        [uu____2915] in
                      uu____2911 :: uu____2912 in
                    (FStar_Extraction_ML_Util.prims_op_equality, uu____2908) in
                  FStar_Extraction_ML_Syntax.MLE_App uu____2901 in
                FStar_All.pipe_left
                  (FStar_Extraction_ML_Syntax.with_ty
                     FStar_Extraction_ML_Syntax.ml_bool_ty) uu____2900 in
              let uu____2920 = ok FStar_Extraction_ML_Syntax.ml_int_ty in
              (g,
                (FStar_Pervasives_Native.Some
                   ((FStar_Extraction_ML_Syntax.MLP_Var x), [when_clause])),
                uu____2920)
          | FStar_Syntax_Syntax.Pat_constant s ->
              let t =
                FStar_TypeChecker_TcTerm.tc_constant
                  g.FStar_Extraction_ML_UEnv.tcenv FStar_Range.dummyRange s in
              let mlty = term_as_mlty g t in
              let uu____2940 =
                let uu____2949 =
                  let uu____2956 =
                    let uu____2957 =
                      FStar_Extraction_ML_Util.mlconst_of_const
                        p.FStar_Syntax_Syntax.p s in
                    FStar_Extraction_ML_Syntax.MLP_Const uu____2957 in
                  (uu____2956, []) in
                FStar_Pervasives_Native.Some uu____2949 in
              let uu____2966 = ok mlty in (g, uu____2940, uu____2966)
          | FStar_Syntax_Syntax.Pat_var x ->
              let mlty = term_as_mlty g x.FStar_Syntax_Syntax.sort in
              let uu____2977 =
                FStar_Extraction_ML_UEnv.extend_bv g x ([], mlty) false false
                  imp in
              (match uu____2977 with
               | (g1,x1) ->
                   let uu____3000 = ok mlty in
                   (g1,
                     (if imp
                      then FStar_Pervasives_Native.None
                      else
                        FStar_Pervasives_Native.Some
                          ((FStar_Extraction_ML_Syntax.MLP_Var x1), [])),
                     uu____3000))
          | FStar_Syntax_Syntax.Pat_wild x ->
              let mlty = term_as_mlty g x.FStar_Syntax_Syntax.sort in
              let uu____3034 =
                FStar_Extraction_ML_UEnv.extend_bv g x ([], mlty) false false
                  imp in
              (match uu____3034 with
               | (g1,x1) ->
                   let uu____3057 = ok mlty in
                   (g1,
                     (if imp
                      then FStar_Pervasives_Native.None
                      else
                        FStar_Pervasives_Native.Some
                          ((FStar_Extraction_ML_Syntax.MLP_Var x1), [])),
                     uu____3057))
          | FStar_Syntax_Syntax.Pat_dot_term uu____3089 ->
              (g, FStar_Pervasives_Native.None, true)
          | FStar_Syntax_Syntax.Pat_cons (f,pats) ->
              let uu____3128 =
                let uu____3133 = FStar_Extraction_ML_UEnv.lookup_fv g f in
                match uu____3133 with
                | FStar_Util.Inr
                    (uu____3138,{
                                  FStar_Extraction_ML_Syntax.expr =
                                    FStar_Extraction_ML_Syntax.MLE_Name n1;
                                  FStar_Extraction_ML_Syntax.mlty =
                                    uu____3140;
                                  FStar_Extraction_ML_Syntax.loc = uu____3141;_},ttys,uu____3143)
                    -> (n1, ttys)
                | uu____3156 -> failwith "Expected a constructor" in
              (match uu____3128 with
               | (d,tys) ->
                   let nTyVars =
                     FStar_List.length (FStar_Pervasives_Native.fst tys) in
                   let uu____3178 = FStar_Util.first_N nTyVars pats in
                   (match uu____3178 with
                    | (tysVarPats,restPats) ->
                        let f_ty_opt =
                          try
                            let mlty_args =
                              FStar_All.pipe_right tysVarPats
                                (FStar_List.map
                                   (fun uu____3311  ->
                                      match uu____3311 with
                                      | (p1,uu____3319) ->
                                          (match p1.FStar_Syntax_Syntax.v
                                           with
                                           | FStar_Syntax_Syntax.Pat_dot_term
                                               (uu____3324,t) ->
                                               term_as_mlty g t
                                           | uu____3330 ->
                                               (FStar_Extraction_ML_UEnv.debug
                                                  g
                                                  (fun uu____3334  ->
                                                     let uu____3335 =
                                                       FStar_Syntax_Print.pat_to_string
                                                         p1 in
                                                     FStar_Util.print1
                                                       "Pattern %s is not extractable"
                                                       uu____3335);
                                                FStar_Exn.raise
                                                  Un_extractable)))) in
                            let f_ty =
                              FStar_Extraction_ML_Util.subst tys mlty_args in
                            let uu____3337 =
                              FStar_Extraction_ML_Util.uncurry_mlty_fun f_ty in
                            FStar_Pervasives_Native.Some uu____3337
                          with
                          | Un_extractable  -> FStar_Pervasives_Native.None in
                        let uu____3366 =
                          FStar_Util.fold_map
                            (fun g1  ->
                               fun uu____3402  ->
                                 match uu____3402 with
                                 | (p1,imp1) ->
                                     let uu____3421 =
                                       extract_one_pat true g1 p1
                                         FStar_Pervasives_Native.None in
                                     (match uu____3421 with
                                      | (g2,p2,uu____3450) -> (g2, p2))) g
                            tysVarPats in
                        (match uu____3366 with
                         | (g1,tyMLPats) ->
                             let uu____3511 =
                               FStar_Util.fold_map
                                 (fun uu____3575  ->
                                    fun uu____3576  ->
                                      match (uu____3575, uu____3576) with
                                      | ((g2,f_ty_opt1),(p1,imp1)) ->
                                          let uu____3669 =
                                            match f_ty_opt1 with
                                            | FStar_Pervasives_Native.Some
                                                (hd1::rest,res) ->
                                                ((FStar_Pervasives_Native.Some
                                                    (rest, res)),
                                                  (FStar_Pervasives_Native.Some
                                                     hd1))
                                            | uu____3729 ->
                                                (FStar_Pervasives_Native.None,
                                                  FStar_Pervasives_Native.None) in
                                          (match uu____3669 with
                                           | (f_ty_opt2,expected_ty) ->
                                               let uu____3800 =
                                                 extract_one_pat false g2 p1
                                                   expected_ty in
                                               (match uu____3800 with
                                                | (g3,p2,uu____3841) ->
                                                    ((g3, f_ty_opt2), p2))))
                                 (g1, f_ty_opt) restPats in
                             (match uu____3511 with
                              | ((g2,f_ty_opt1),restMLPats) ->
                                  let uu____3959 =
                                    let uu____3970 =
                                      FStar_All.pipe_right
                                        (FStar_List.append tyMLPats
                                           restMLPats)
                                        (FStar_List.collect
                                           (fun uu___282_4021  ->
                                              match uu___282_4021 with
                                              | FStar_Pervasives_Native.Some
                                                  x -> [x]
                                              | uu____4063 -> [])) in
                                    FStar_All.pipe_right uu____3970
                                      FStar_List.split in
                                  (match uu____3959 with
                                   | (mlPats,when_clauses) ->
                                       let pat_ty_compat =
                                         match f_ty_opt1 with
                                         | FStar_Pervasives_Native.Some
                                             ([],t) -> ok t
                                         | uu____4136 -> false in
                                       let uu____4145 =
                                         let uu____4154 =
                                           let uu____4161 =
                                             resugar_pat
                                               f.FStar_Syntax_Syntax.fv_qual
                                               (FStar_Extraction_ML_Syntax.MLP_CTor
                                                  (d, mlPats)) in
                                           let uu____4164 =
                                             FStar_All.pipe_right
                                               when_clauses
                                               FStar_List.flatten in
                                           (uu____4161, uu____4164) in
                                         FStar_Pervasives_Native.Some
                                           uu____4154 in
                                       (g2, uu____4145, pat_ty_compat))))))
let extract_pat:
  FStar_Extraction_ML_UEnv.env ->
    FStar_Syntax_Syntax.pat ->
      FStar_Extraction_ML_Syntax.mlty ->
        (FStar_Extraction_ML_UEnv.env,(FStar_Extraction_ML_Syntax.mlpattern,
                                        FStar_Extraction_ML_Syntax.mlexpr
                                          FStar_Pervasives_Native.option)
                                        FStar_Pervasives_Native.tuple2
                                        Prims.list,Prims.bool)
          FStar_Pervasives_Native.tuple3
  =
  fun g  ->
    fun p  ->
      fun expected_t  ->
        let extract_one_pat1 g1 p1 expected_t1 =
          let uu____4252 = extract_one_pat false g1 p1 expected_t1 in
          match uu____4252 with
          | (g2,FStar_Pervasives_Native.Some (x,v1),b) -> (g2, (x, v1), b)
          | uu____4309 -> failwith "Impossible: Unable to translate pattern" in
        let mk_when_clause whens =
          match whens with
          | [] -> FStar_Pervasives_Native.None
          | hd1::tl1 ->
              let uu____4352 =
                FStar_List.fold_left FStar_Extraction_ML_Util.conjoin hd1 tl1 in
              FStar_Pervasives_Native.Some uu____4352 in
        let uu____4353 =
          extract_one_pat1 g p (FStar_Pervasives_Native.Some expected_t) in
        match uu____4353 with
        | (g1,(p1,whens),b) ->
            let when_clause = mk_when_clause whens in
            (g1, [(p1, when_clause)], b)
let maybe_eta_data_and_project_record:
  FStar_Extraction_ML_UEnv.env ->
    FStar_Syntax_Syntax.fv_qual FStar_Pervasives_Native.option ->
      FStar_Extraction_ML_Syntax.mlty ->
        FStar_Extraction_ML_Syntax.mlexpr ->
          FStar_Extraction_ML_Syntax.mlexpr
  =
  fun g  ->
    fun qual  ->
      fun residualType  ->
        fun mlAppExpr  ->
          let rec eta_args more_args t =
            match t with
            | FStar_Extraction_ML_Syntax.MLTY_Fun (t0,uu____4491,t1) ->
                let x = FStar_Extraction_ML_Syntax.gensym () in
                let uu____4494 =
                  let uu____4505 =
                    let uu____4514 =
                      FStar_All.pipe_left
                        (FStar_Extraction_ML_Syntax.with_ty t0)
                        (FStar_Extraction_ML_Syntax.MLE_Var x) in
                    ((x, t0), uu____4514) in
                  uu____4505 :: more_args in
                eta_args uu____4494 t1
            | FStar_Extraction_ML_Syntax.MLTY_Named (uu____4527,uu____4528)
                -> ((FStar_List.rev more_args), t)
            | uu____4551 -> failwith "Impossible: Head type is not an arrow" in
          let as_record qual1 e =
            match ((e.FStar_Extraction_ML_Syntax.expr), qual1) with
            | (FStar_Extraction_ML_Syntax.MLE_CTor
               (uu____4579,args),FStar_Pervasives_Native.Some
               (FStar_Syntax_Syntax.Record_ctor (tyname,fields))) ->
                let path =
                  FStar_List.map FStar_Ident.text_of_id tyname.FStar_Ident.ns in
                let fields1 = record_fields fields args in
                FStar_All.pipe_left
                  (FStar_Extraction_ML_Syntax.with_ty
                     e.FStar_Extraction_ML_Syntax.mlty)
                  (FStar_Extraction_ML_Syntax.MLE_Record (path, fields1))
            | uu____4611 -> e in
          let resugar_and_maybe_eta qual1 e =
            let uu____4629 = eta_args [] residualType in
            match uu____4629 with
            | (eargs,tres) ->
                (match eargs with
                 | [] ->
                     let uu____4682 = as_record qual1 e in
                     FStar_Extraction_ML_Util.resugar_exp uu____4682
                 | uu____4683 ->
                     let uu____4694 = FStar_List.unzip eargs in
                     (match uu____4694 with
                      | (binders,eargs1) ->
                          (match e.FStar_Extraction_ML_Syntax.expr with
                           | FStar_Extraction_ML_Syntax.MLE_CTor (head1,args)
                               ->
                               let body =
                                 let uu____4736 =
                                   let uu____4737 =
                                     FStar_All.pipe_left
                                       (FStar_Extraction_ML_Syntax.with_ty
                                          tres)
                                       (FStar_Extraction_ML_Syntax.MLE_CTor
                                          (head1,
                                            (FStar_List.append args eargs1))) in
                                   FStar_All.pipe_left (as_record qual1)
                                     uu____4737 in
                                 FStar_All.pipe_left
                                   FStar_Extraction_ML_Util.resugar_exp
                                   uu____4736 in
                               FStar_All.pipe_left
                                 (FStar_Extraction_ML_Syntax.with_ty
                                    e.FStar_Extraction_ML_Syntax.mlty)
                                 (FStar_Extraction_ML_Syntax.MLE_Fun
                                    (binders, body))
                           | uu____4746 ->
                               failwith "Impossible: Not a constructor"))) in
          match ((mlAppExpr.FStar_Extraction_ML_Syntax.expr), qual) with
          | (uu____4749,FStar_Pervasives_Native.None ) -> mlAppExpr
          | (FStar_Extraction_ML_Syntax.MLE_App
             ({
                FStar_Extraction_ML_Syntax.expr =
                  FStar_Extraction_ML_Syntax.MLE_Name mlp;
                FStar_Extraction_ML_Syntax.mlty = uu____4753;
                FStar_Extraction_ML_Syntax.loc = uu____4754;_},mle::args),FStar_Pervasives_Native.Some
             (FStar_Syntax_Syntax.Record_projector (constrname,f))) ->
              let f1 =
                FStar_Ident.lid_of_ids
                  (FStar_List.append constrname.FStar_Ident.ns [f]) in
              let fn = FStar_Extraction_ML_Util.mlpath_of_lid f1 in
              let proj = FStar_Extraction_ML_Syntax.MLE_Proj (mle, fn) in
              let e =
                match args with
                | [] -> proj
                | uu____4781 ->
                    let uu____4784 =
                      let uu____4791 =
                        FStar_All.pipe_left
                          (FStar_Extraction_ML_Syntax.with_ty
                             FStar_Extraction_ML_Syntax.MLTY_Top) proj in
                      (uu____4791, args) in
                    FStar_Extraction_ML_Syntax.MLE_App uu____4784 in
              FStar_Extraction_ML_Syntax.with_ty
                mlAppExpr.FStar_Extraction_ML_Syntax.mlty e
          | (FStar_Extraction_ML_Syntax.MLE_App
             ({
                FStar_Extraction_ML_Syntax.expr =
                  FStar_Extraction_ML_Syntax.MLE_TApp
                  ({
                     FStar_Extraction_ML_Syntax.expr =
                       FStar_Extraction_ML_Syntax.MLE_Name mlp;
                     FStar_Extraction_ML_Syntax.mlty = uu____4795;
                     FStar_Extraction_ML_Syntax.loc = uu____4796;_},uu____4797);
                FStar_Extraction_ML_Syntax.mlty = uu____4798;
                FStar_Extraction_ML_Syntax.loc = uu____4799;_},mle::args),FStar_Pervasives_Native.Some
             (FStar_Syntax_Syntax.Record_projector (constrname,f))) ->
              let f1 =
                FStar_Ident.lid_of_ids
                  (FStar_List.append constrname.FStar_Ident.ns [f]) in
              let fn = FStar_Extraction_ML_Util.mlpath_of_lid f1 in
              let proj = FStar_Extraction_ML_Syntax.MLE_Proj (mle, fn) in
              let e =
                match args with
                | [] -> proj
                | uu____4830 ->
                    let uu____4833 =
                      let uu____4840 =
                        FStar_All.pipe_left
                          (FStar_Extraction_ML_Syntax.with_ty
                             FStar_Extraction_ML_Syntax.MLTY_Top) proj in
                      (uu____4840, args) in
                    FStar_Extraction_ML_Syntax.MLE_App uu____4833 in
              FStar_Extraction_ML_Syntax.with_ty
                mlAppExpr.FStar_Extraction_ML_Syntax.mlty e
          | (FStar_Extraction_ML_Syntax.MLE_App
             ({
                FStar_Extraction_ML_Syntax.expr =
                  FStar_Extraction_ML_Syntax.MLE_Name mlp;
                FStar_Extraction_ML_Syntax.mlty = uu____4844;
                FStar_Extraction_ML_Syntax.loc = uu____4845;_},mlargs),FStar_Pervasives_Native.Some
             (FStar_Syntax_Syntax.Data_ctor )) ->
              let uu____4853 =
                FStar_All.pipe_left
                  (FStar_Extraction_ML_Syntax.with_ty
                     mlAppExpr.FStar_Extraction_ML_Syntax.mlty)
                  (FStar_Extraction_ML_Syntax.MLE_CTor (mlp, mlargs)) in
              FStar_All.pipe_left (resugar_and_maybe_eta qual) uu____4853
          | (FStar_Extraction_ML_Syntax.MLE_App
             ({
                FStar_Extraction_ML_Syntax.expr =
                  FStar_Extraction_ML_Syntax.MLE_Name mlp;
                FStar_Extraction_ML_Syntax.mlty = uu____4857;
                FStar_Extraction_ML_Syntax.loc = uu____4858;_},mlargs),FStar_Pervasives_Native.Some
             (FStar_Syntax_Syntax.Record_ctor uu____4860)) ->
              let uu____4873 =
                FStar_All.pipe_left
                  (FStar_Extraction_ML_Syntax.with_ty
                     mlAppExpr.FStar_Extraction_ML_Syntax.mlty)
                  (FStar_Extraction_ML_Syntax.MLE_CTor (mlp, mlargs)) in
              FStar_All.pipe_left (resugar_and_maybe_eta qual) uu____4873
          | (FStar_Extraction_ML_Syntax.MLE_App
             ({
                FStar_Extraction_ML_Syntax.expr =
                  FStar_Extraction_ML_Syntax.MLE_TApp
                  ({
                     FStar_Extraction_ML_Syntax.expr =
                       FStar_Extraction_ML_Syntax.MLE_Name mlp;
                     FStar_Extraction_ML_Syntax.mlty = uu____4877;
                     FStar_Extraction_ML_Syntax.loc = uu____4878;_},uu____4879);
                FStar_Extraction_ML_Syntax.mlty = uu____4880;
                FStar_Extraction_ML_Syntax.loc = uu____4881;_},mlargs),FStar_Pervasives_Native.Some
             (FStar_Syntax_Syntax.Data_ctor )) ->
              let uu____4893 =
                FStar_All.pipe_left
                  (FStar_Extraction_ML_Syntax.with_ty
                     mlAppExpr.FStar_Extraction_ML_Syntax.mlty)
                  (FStar_Extraction_ML_Syntax.MLE_CTor (mlp, mlargs)) in
              FStar_All.pipe_left (resugar_and_maybe_eta qual) uu____4893
          | (FStar_Extraction_ML_Syntax.MLE_App
             ({
                FStar_Extraction_ML_Syntax.expr =
                  FStar_Extraction_ML_Syntax.MLE_TApp
                  ({
                     FStar_Extraction_ML_Syntax.expr =
                       FStar_Extraction_ML_Syntax.MLE_Name mlp;
                     FStar_Extraction_ML_Syntax.mlty = uu____4897;
                     FStar_Extraction_ML_Syntax.loc = uu____4898;_},uu____4899);
                FStar_Extraction_ML_Syntax.mlty = uu____4900;
                FStar_Extraction_ML_Syntax.loc = uu____4901;_},mlargs),FStar_Pervasives_Native.Some
             (FStar_Syntax_Syntax.Record_ctor uu____4903)) ->
              let uu____4920 =
                FStar_All.pipe_left
                  (FStar_Extraction_ML_Syntax.with_ty
                     mlAppExpr.FStar_Extraction_ML_Syntax.mlty)
                  (FStar_Extraction_ML_Syntax.MLE_CTor (mlp, mlargs)) in
              FStar_All.pipe_left (resugar_and_maybe_eta qual) uu____4920
          | (FStar_Extraction_ML_Syntax.MLE_Name
             mlp,FStar_Pervasives_Native.Some (FStar_Syntax_Syntax.Data_ctor
             )) ->
              let uu____4926 =
                FStar_All.pipe_left
                  (FStar_Extraction_ML_Syntax.with_ty
                     mlAppExpr.FStar_Extraction_ML_Syntax.mlty)
                  (FStar_Extraction_ML_Syntax.MLE_CTor (mlp, [])) in
              FStar_All.pipe_left (resugar_and_maybe_eta qual) uu____4926
          | (FStar_Extraction_ML_Syntax.MLE_Name
             mlp,FStar_Pervasives_Native.Some
             (FStar_Syntax_Syntax.Record_ctor uu____4930)) ->
              let uu____4939 =
                FStar_All.pipe_left
                  (FStar_Extraction_ML_Syntax.with_ty
                     mlAppExpr.FStar_Extraction_ML_Syntax.mlty)
                  (FStar_Extraction_ML_Syntax.MLE_CTor (mlp, [])) in
              FStar_All.pipe_left (resugar_and_maybe_eta qual) uu____4939
          | (FStar_Extraction_ML_Syntax.MLE_TApp
             ({
                FStar_Extraction_ML_Syntax.expr =
                  FStar_Extraction_ML_Syntax.MLE_Name mlp;
                FStar_Extraction_ML_Syntax.mlty = uu____4943;
                FStar_Extraction_ML_Syntax.loc = uu____4944;_},uu____4945),FStar_Pervasives_Native.Some
             (FStar_Syntax_Syntax.Data_ctor )) ->
              let uu____4952 =
                FStar_All.pipe_left
                  (FStar_Extraction_ML_Syntax.with_ty
                     mlAppExpr.FStar_Extraction_ML_Syntax.mlty)
                  (FStar_Extraction_ML_Syntax.MLE_CTor (mlp, [])) in
              FStar_All.pipe_left (resugar_and_maybe_eta qual) uu____4952
          | (FStar_Extraction_ML_Syntax.MLE_TApp
             ({
                FStar_Extraction_ML_Syntax.expr =
                  FStar_Extraction_ML_Syntax.MLE_Name mlp;
                FStar_Extraction_ML_Syntax.mlty = uu____4956;
                FStar_Extraction_ML_Syntax.loc = uu____4957;_},uu____4958),FStar_Pervasives_Native.Some
             (FStar_Syntax_Syntax.Record_ctor uu____4959)) ->
              let uu____4972 =
                FStar_All.pipe_left
                  (FStar_Extraction_ML_Syntax.with_ty
                     mlAppExpr.FStar_Extraction_ML_Syntax.mlty)
                  (FStar_Extraction_ML_Syntax.MLE_CTor (mlp, [])) in
              FStar_All.pipe_left (resugar_and_maybe_eta qual) uu____4972
          | uu____4975 -> mlAppExpr
let maybe_downgrade_eff:
  FStar_Extraction_ML_UEnv.env ->
    FStar_Extraction_ML_Syntax.e_tag ->
      FStar_Extraction_ML_Syntax.mlty -> FStar_Extraction_ML_Syntax.e_tag
  =
  fun g  ->
    fun f  ->
      fun t  ->
        let uu____4991 =
          (f = FStar_Extraction_ML_Syntax.E_GHOST) &&
            (type_leq g t FStar_Extraction_ML_Syntax.ml_unit_ty) in
        if uu____4991 then FStar_Extraction_ML_Syntax.E_PURE else f
let rec term_as_mlexpr:
  FStar_Extraction_ML_UEnv.env ->
    FStar_Syntax_Syntax.term ->
      (FStar_Extraction_ML_Syntax.mlexpr,FStar_Extraction_ML_Syntax.e_tag,
        FStar_Extraction_ML_Syntax.mlty) FStar_Pervasives_Native.tuple3
  =
  fun g  ->
    fun t  ->
      let uu____5045 = term_as_mlexpr' g t in
      match uu____5045 with
      | (e,tag,ty) ->
          let tag1 = maybe_downgrade_eff g tag ty in
          (FStar_Extraction_ML_UEnv.debug g
             (fun u  ->
                let uu____5066 =
                  let uu____5067 = FStar_Syntax_Print.tag_of_term t in
                  let uu____5068 = FStar_Syntax_Print.term_to_string t in
                  let uu____5069 =
                    FStar_Extraction_ML_Code.string_of_mlty
                      g.FStar_Extraction_ML_UEnv.currentModule ty in
                  FStar_Util.format4
                    "term_as_mlexpr (%s) :  %s has ML type %s and effect %s\n"
                    uu____5067 uu____5068 uu____5069
                    (FStar_Extraction_ML_Util.eff_to_string tag1) in
                FStar_Util.print_string uu____5066);
           erase g e ty tag1)
and check_term_as_mlexpr:
  FStar_Extraction_ML_UEnv.env ->
    FStar_Syntax_Syntax.term ->
      FStar_Extraction_ML_Syntax.e_tag ->
        FStar_Extraction_ML_Syntax.mlty ->
          (FStar_Extraction_ML_Syntax.mlexpr,FStar_Extraction_ML_Syntax.mlty)
            FStar_Pervasives_Native.tuple2
  =
  fun g  ->
    fun t  ->
      fun f  ->
        fun ty  ->
          let uu____5078 = check_term_as_mlexpr' g t f ty in
          match uu____5078 with
          | (e,t1) ->
              let uu____5089 = erase g e t1 f in
              (match uu____5089 with | (r,uu____5101,t2) -> (r, t2))
and check_term_as_mlexpr':
  FStar_Extraction_ML_UEnv.env ->
    FStar_Syntax_Syntax.term ->
      FStar_Extraction_ML_Syntax.e_tag ->
        FStar_Extraction_ML_Syntax.mlty ->
          (FStar_Extraction_ML_Syntax.mlexpr,FStar_Extraction_ML_Syntax.mlty)
            FStar_Pervasives_Native.tuple2
  =
  fun g  ->
    fun e0  ->
      fun f  ->
        fun ty  ->
          let uu____5111 = term_as_mlexpr g e0 in
          match uu____5111 with
          | (e,tag,t) ->
              let tag1 = maybe_downgrade_eff g tag t in
              if FStar_Extraction_ML_Util.eff_leq tag1 f
              then let uu____5130 = maybe_coerce g e t ty in (uu____5130, ty)
              else err_unexpected_eff e0 f tag1
and term_as_mlexpr':
  FStar_Extraction_ML_UEnv.env ->
    FStar_Syntax_Syntax.term ->
      (FStar_Extraction_ML_Syntax.mlexpr,FStar_Extraction_ML_Syntax.e_tag,
        FStar_Extraction_ML_Syntax.mlty) FStar_Pervasives_Native.tuple3
  =
  fun g  ->
    fun top  ->
      FStar_Extraction_ML_UEnv.debug g
        (fun u  ->
           let uu____5148 =
             let uu____5149 =
               FStar_Range.string_of_range top.FStar_Syntax_Syntax.pos in
             let uu____5150 = FStar_Syntax_Print.tag_of_term top in
             let uu____5151 = FStar_Syntax_Print.term_to_string top in
             FStar_Util.format3 "%s: term_as_mlexpr' (%s) :  %s \n"
               uu____5149 uu____5150 uu____5151 in
           FStar_Util.print_string uu____5148);
      (let t = FStar_Syntax_Subst.compress top in
       match t.FStar_Syntax_Syntax.n with
       | FStar_Syntax_Syntax.Tm_unknown  ->
           let uu____5159 =
             let uu____5160 = FStar_Syntax_Print.tag_of_term t in
             FStar_Util.format1 "Impossible: Unexpected term: %s" uu____5160 in
           failwith uu____5159
       | FStar_Syntax_Syntax.Tm_delayed uu____5167 ->
           let uu____5192 =
             let uu____5193 = FStar_Syntax_Print.tag_of_term t in
             FStar_Util.format1 "Impossible: Unexpected term: %s" uu____5193 in
           failwith uu____5192
       | FStar_Syntax_Syntax.Tm_uvar uu____5200 ->
           let uu____5217 =
             let uu____5218 = FStar_Syntax_Print.tag_of_term t in
             FStar_Util.format1 "Impossible: Unexpected term: %s" uu____5218 in
           failwith uu____5217
       | FStar_Syntax_Syntax.Tm_bvar uu____5225 ->
           let uu____5226 =
             let uu____5227 = FStar_Syntax_Print.tag_of_term t in
             FStar_Util.format1 "Impossible: Unexpected term: %s" uu____5227 in
           failwith uu____5226
       | FStar_Syntax_Syntax.Tm_type uu____5234 ->
           (FStar_Extraction_ML_Syntax.ml_unit,
             FStar_Extraction_ML_Syntax.E_PURE,
             FStar_Extraction_ML_Syntax.ml_unit_ty)
       | FStar_Syntax_Syntax.Tm_refine uu____5235 ->
           (FStar_Extraction_ML_Syntax.ml_unit,
             FStar_Extraction_ML_Syntax.E_PURE,
             FStar_Extraction_ML_Syntax.ml_unit_ty)
       | FStar_Syntax_Syntax.Tm_arrow uu____5242 ->
           (FStar_Extraction_ML_Syntax.ml_unit,
             FStar_Extraction_ML_Syntax.E_PURE,
             FStar_Extraction_ML_Syntax.ml_unit_ty)
       | FStar_Syntax_Syntax.Tm_meta
           (t1,FStar_Syntax_Syntax.Meta_desugared
            (FStar_Syntax_Syntax.Mutable_alloc ))
           ->
           let uu____5260 = term_as_mlexpr' g t1 in
           (match uu____5260 with
            | ({
                 FStar_Extraction_ML_Syntax.expr =
                   FStar_Extraction_ML_Syntax.MLE_Let
                   ((FStar_Extraction_ML_Syntax.NonRec ,flags,bodies),continuation);
                 FStar_Extraction_ML_Syntax.mlty = mlty;
                 FStar_Extraction_ML_Syntax.loc = loc;_},tag,typ)
                ->
                ({
                   FStar_Extraction_ML_Syntax.expr =
                     (FStar_Extraction_ML_Syntax.MLE_Let
                        ((FStar_Extraction_ML_Syntax.NonRec,
                           (FStar_Extraction_ML_Syntax.Mutable :: flags),
                           bodies), continuation));
                   FStar_Extraction_ML_Syntax.mlty = mlty;
                   FStar_Extraction_ML_Syntax.loc = loc
                 }, tag, typ)
            | uu____5306 -> failwith "impossible")
       | FStar_Syntax_Syntax.Tm_meta
           (t1,FStar_Syntax_Syntax.Meta_monadic (m,uu____5321)) ->
           let t2 = FStar_Syntax_Subst.compress t1 in
           (match t2.FStar_Syntax_Syntax.n with
            | FStar_Syntax_Syntax.Tm_let ((false ,lb::[]),body) when
                FStar_Util.is_left lb.FStar_Syntax_Syntax.lbname ->
                let uu____5351 =
                  let uu____5358 =
                    FStar_TypeChecker_Env.effect_decl_opt
                      g.FStar_Extraction_ML_UEnv.tcenv m in
                  FStar_Util.must uu____5358 in
                (match uu____5351 with
                 | (ed,qualifiers) ->
                     let uu____5385 =
                       let uu____5386 =
                         FStar_All.pipe_right qualifiers
                           (FStar_List.contains FStar_Syntax_Syntax.Reifiable) in
                       FStar_All.pipe_right uu____5386 Prims.op_Negation in
                     if uu____5385
                     then term_as_mlexpr' g t2
                     else
                       failwith
                         "This should not happen (should have been handled at Tm_abs level)")
            | uu____5402 -> term_as_mlexpr' g t2)
       | FStar_Syntax_Syntax.Tm_meta (t1,uu____5404) -> term_as_mlexpr' g t1
       | FStar_Syntax_Syntax.Tm_uinst (t1,uu____5410) -> term_as_mlexpr' g t1
       | FStar_Syntax_Syntax.Tm_constant c ->
           let uu____5416 =
             FStar_TypeChecker_TcTerm.type_of_tot_term
               g.FStar_Extraction_ML_UEnv.tcenv t in
           (match uu____5416 with
            | (uu____5429,ty,uu____5431) ->
                let ml_ty = term_as_mlty g ty in
                let uu____5433 =
                  let uu____5434 =
                    FStar_Extraction_ML_Util.mlexpr_of_const
                      t.FStar_Syntax_Syntax.pos c in
                  FStar_Extraction_ML_Syntax.with_ty ml_ty uu____5434 in
                (uu____5433, FStar_Extraction_ML_Syntax.E_PURE, ml_ty))
       | FStar_Syntax_Syntax.Tm_name uu____5435 ->
           let uu____5436 = is_type g t in
           if uu____5436
           then
             (FStar_Extraction_ML_Syntax.ml_unit,
               FStar_Extraction_ML_Syntax.E_PURE,
               FStar_Extraction_ML_Syntax.ml_unit_ty)
           else
             (let uu____5444 = FStar_Extraction_ML_UEnv.lookup_term g t in
              match uu____5444 with
              | (FStar_Util.Inl uu____5457,uu____5458) ->
                  (FStar_Extraction_ML_Syntax.ml_unit,
                    FStar_Extraction_ML_Syntax.E_PURE,
                    FStar_Extraction_ML_Syntax.ml_unit_ty)
              | (FStar_Util.Inr (uu____5495,x,mltys,uu____5498),qual) ->
                  (match mltys with
                   | ([],t1) when t1 = FStar_Extraction_ML_Syntax.ml_unit_ty
                       ->
                       (FStar_Extraction_ML_Syntax.ml_unit,
                         FStar_Extraction_ML_Syntax.E_PURE, t1)
                   | ([],t1) ->
                       let uu____5544 =
                         maybe_eta_data_and_project_record g qual t1 x in
                       (uu____5544, FStar_Extraction_ML_Syntax.E_PURE, t1)
                   | uu____5545 -> err_uninst g t mltys t))
       | FStar_Syntax_Syntax.Tm_fvar uu____5552 ->
           let uu____5553 = is_type g t in
           if uu____5553
           then
             (FStar_Extraction_ML_Syntax.ml_unit,
               FStar_Extraction_ML_Syntax.E_PURE,
               FStar_Extraction_ML_Syntax.ml_unit_ty)
           else
             (let uu____5561 = FStar_Extraction_ML_UEnv.lookup_term g t in
              match uu____5561 with
              | (FStar_Util.Inl uu____5574,uu____5575) ->
                  (FStar_Extraction_ML_Syntax.ml_unit,
                    FStar_Extraction_ML_Syntax.E_PURE,
                    FStar_Extraction_ML_Syntax.ml_unit_ty)
              | (FStar_Util.Inr (uu____5612,x,mltys,uu____5615),qual) ->
                  (match mltys with
                   | ([],t1) when t1 = FStar_Extraction_ML_Syntax.ml_unit_ty
                       ->
                       (FStar_Extraction_ML_Syntax.ml_unit,
                         FStar_Extraction_ML_Syntax.E_PURE, t1)
                   | ([],t1) ->
                       let uu____5661 =
                         maybe_eta_data_and_project_record g qual t1 x in
                       (uu____5661, FStar_Extraction_ML_Syntax.E_PURE, t1)
                   | uu____5662 -> err_uninst g t mltys t))
       | FStar_Syntax_Syntax.Tm_abs (bs,body,copt) ->
           let uu____5692 = FStar_Syntax_Subst.open_term bs body in
           (match uu____5692 with
            | (bs1,body1) ->
                let uu____5705 = binders_as_ml_binders g bs1 in
                (match uu____5705 with
                 | (ml_bs,env) ->
                     let body2 =
                       match copt with
                       | FStar_Pervasives_Native.Some c ->
                           let uu____5738 =
                             FStar_TypeChecker_Env.is_reifiable
                               env.FStar_Extraction_ML_UEnv.tcenv c in
                           if uu____5738
                           then
                             FStar_TypeChecker_Util.reify_body
                               env.FStar_Extraction_ML_UEnv.tcenv body1
                           else body1
                       | FStar_Pervasives_Native.None  ->
                           (FStar_Extraction_ML_UEnv.debug g
                              (fun uu____5743  ->
                                 let uu____5744 =
                                   FStar_Syntax_Print.term_to_string body1 in
                                 FStar_Util.print1
                                   "No computation type for: %s\n" uu____5744);
                            body1) in
                     let uu____5745 = term_as_mlexpr env body2 in
                     (match uu____5745 with
                      | (ml_body,f,t1) ->
                          let uu____5761 =
                            FStar_List.fold_right
                              (fun uu____5780  ->
                                 fun uu____5781  ->
                                   match (uu____5780, uu____5781) with
                                   | ((uu____5802,targ),(f1,t2)) ->
                                       (FStar_Extraction_ML_Syntax.E_PURE,
                                         (FStar_Extraction_ML_Syntax.MLTY_Fun
                                            (targ, f1, t2)))) ml_bs (f, t1) in
                          (match uu____5761 with
                           | (f1,tfun) ->
                               let uu____5822 =
                                 FStar_All.pipe_left
                                   (FStar_Extraction_ML_Syntax.with_ty tfun)
                                   (FStar_Extraction_ML_Syntax.MLE_Fun
                                      (ml_bs, ml_body)) in
                               (uu____5822, f1, tfun)))))
       | FStar_Syntax_Syntax.Tm_app
           ({
              FStar_Syntax_Syntax.n = FStar_Syntax_Syntax.Tm_constant
                (FStar_Const.Const_range_of );
              FStar_Syntax_Syntax.pos = uu____5829;
              FStar_Syntax_Syntax.vars = uu____5830;_},(a1,uu____5832)::[])
           ->
           let ty =
             let uu____5862 =
               FStar_Syntax_Syntax.tabbrev FStar_Parser_Const.range_lid in
             term_as_mlty g uu____5862 in
           let uu____5863 =
             let uu____5864 =
               FStar_Extraction_ML_Util.mlexpr_of_range
                 a1.FStar_Syntax_Syntax.pos in
             FStar_All.pipe_left (FStar_Extraction_ML_Syntax.with_ty ty)
               uu____5864 in
           (uu____5863, FStar_Extraction_ML_Syntax.E_PURE, ty)
       | FStar_Syntax_Syntax.Tm_app
           ({
              FStar_Syntax_Syntax.n = FStar_Syntax_Syntax.Tm_constant
                (FStar_Const.Const_set_range_of );
              FStar_Syntax_Syntax.pos = uu____5865;
              FStar_Syntax_Syntax.vars = uu____5866;_},(a1,uu____5868)::
            (a2,uu____5870)::[])
           -> term_as_mlexpr' g a1
       | FStar_Syntax_Syntax.Tm_app
           ({
              FStar_Syntax_Syntax.n = FStar_Syntax_Syntax.Tm_constant
                (FStar_Const.Const_reflect uu____5909);
              FStar_Syntax_Syntax.pos = uu____5910;
              FStar_Syntax_Syntax.vars = uu____5911;_},uu____5912)
           -> failwith "Unreachable? Tm_app Const_reflect"
       | FStar_Syntax_Syntax.Tm_app (head1,uu____5940::(v1,uu____5942)::[])
           when (FStar_Syntax_Util.is_fstar_tactics_embed head1) && false ->
           let uu____5983 =
             let uu____5986 = FStar_Syntax_Print.term_to_string v1 in
             FStar_Util.format2 "Trying to extract a quotation of %s"
               uu____5986 in
           let s =
             let uu____5988 =
               let uu____5989 =
                 let uu____5990 =
                   let uu____5993 = FStar_Util.marshal v1 in
                   FStar_Util.bytes_of_string uu____5993 in
                 FStar_Extraction_ML_Syntax.MLC_Bytes uu____5990 in
               FStar_Extraction_ML_Syntax.MLE_Const uu____5989 in
             FStar_Extraction_ML_Syntax.with_ty
               FStar_Extraction_ML_Syntax.ml_string_ty uu____5988 in
           let zero1 =
             FStar_Extraction_ML_Syntax.with_ty
               FStar_Extraction_ML_Syntax.ml_int_ty
               (FStar_Extraction_ML_Syntax.MLE_Const
                  (FStar_Extraction_ML_Syntax.MLC_Int
                     ("0", FStar_Pervasives_Native.None))) in
           let term_ty =
             let uu____6008 =
               FStar_Syntax_Syntax.fvar
                 FStar_Parser_Const.fstar_syntax_syntax_term
                 FStar_Syntax_Syntax.Delta_constant
                 FStar_Pervasives_Native.None in
             term_as_mlty g uu____6008 in
           let marshal_from_string =
             let string_to_term_ty =
               FStar_Extraction_ML_Syntax.MLTY_Fun
                 (FStar_Extraction_ML_Syntax.ml_string_ty,
                   FStar_Extraction_ML_Syntax.E_PURE, term_ty) in
             FStar_Extraction_ML_Syntax.with_ty string_to_term_ty
               (FStar_Extraction_ML_Syntax.MLE_Name
                  (["Marshal"], "from_string")) in
           let uu____6013 =
             FStar_All.pipe_left (FStar_Extraction_ML_Syntax.with_ty term_ty)
               (FStar_Extraction_ML_Syntax.MLE_App
                  (marshal_from_string, [s; zero1])) in
           (uu____6013, FStar_Extraction_ML_Syntax.E_PURE, term_ty)
       | FStar_Syntax_Syntax.Tm_app (head1,args) ->
           let is_total rc =
             (FStar_Ident.lid_equals rc.FStar_Syntax_Syntax.residual_effect
                FStar_Parser_Const.effect_Tot_lid)
               ||
               (FStar_All.pipe_right rc.FStar_Syntax_Syntax.residual_flags
                  (FStar_List.existsb
                     (fun uu___283_6045  ->
                        match uu___283_6045 with
                        | FStar_Syntax_Syntax.TOTAL  -> true
                        | uu____6046 -> false))) in
           let uu____6047 =
             let uu____6052 =
               let uu____6053 = FStar_Syntax_Subst.compress head1 in
               uu____6053.FStar_Syntax_Syntax.n in
             ((head1.FStar_Syntax_Syntax.n), uu____6052) in
           (match uu____6047 with
            | (FStar_Syntax_Syntax.Tm_uvar uu____6062,uu____6063) ->
                let t1 =
                  FStar_TypeChecker_Normalize.normalize
                    [FStar_TypeChecker_Normalize.Beta;
                    FStar_TypeChecker_Normalize.Iota;
                    FStar_TypeChecker_Normalize.Zeta;
                    FStar_TypeChecker_Normalize.EraseUniverses;
                    FStar_TypeChecker_Normalize.AllowUnboundUniverses]
                    g.FStar_Extraction_ML_UEnv.tcenv t in
                term_as_mlexpr' g t1
            | (uu____6081,FStar_Syntax_Syntax.Tm_abs
               (bs,uu____6083,FStar_Pervasives_Native.Some rc)) when
                is_total rc ->
                let t1 =
                  FStar_TypeChecker_Normalize.normalize
                    [FStar_TypeChecker_Normalize.Beta;
                    FStar_TypeChecker_Normalize.Iota;
                    FStar_TypeChecker_Normalize.Zeta;
                    FStar_TypeChecker_Normalize.EraseUniverses;
                    FStar_TypeChecker_Normalize.AllowUnboundUniverses]
                    g.FStar_Extraction_ML_UEnv.tcenv t in
                term_as_mlexpr' g t1
            | (uu____6104,FStar_Syntax_Syntax.Tm_constant
               (FStar_Const.Const_reify )) ->
                let e =
                  let uu____6106 = FStar_List.hd args in
                  FStar_TypeChecker_Util.reify_body_with_arg
                    g.FStar_Extraction_ML_UEnv.tcenv head1 uu____6106 in
                let tm =
                  let uu____6116 =
                    let uu____6117 = FStar_TypeChecker_Util.remove_reify e in
                    let uu____6118 = FStar_List.tl args in
                    FStar_Syntax_Syntax.mk_Tm_app uu____6117 uu____6118 in
                  uu____6116 FStar_Pervasives_Native.None
                    t.FStar_Syntax_Syntax.pos in
                term_as_mlexpr' g tm
            | uu____6127 ->
                let rec extract_app is_data uu____6172 uu____6173 restArgs =
                  match (uu____6172, uu____6173) with
                  | ((mlhead,mlargs_f),(f,t1)) ->
                      (match (restArgs, t1) with
                       | ([],uu____6263) ->
                           let evaluation_order_guaranteed =
                             (((FStar_List.length mlargs_f) =
                                 (Prims.parse_int "1"))
                                || (FStar_Options.codegen_fsharp ()))
                               ||
                               (match head1.FStar_Syntax_Syntax.n with
                                | FStar_Syntax_Syntax.Tm_fvar fv ->
                                    (FStar_Syntax_Syntax.fv_eq_lid fv
                                       FStar_Parser_Const.op_And)
                                      ||
                                      (FStar_Syntax_Syntax.fv_eq_lid fv
                                         FStar_Parser_Const.op_Or)
                                | uu____6285 -> false) in
                           let uu____6286 =
                             if evaluation_order_guaranteed
                             then
                               let uu____6311 =
                                 FStar_All.pipe_right
                                   (FStar_List.rev mlargs_f)
                                   (FStar_List.map
                                      FStar_Pervasives_Native.fst) in
                               ([], uu____6311)
                             else
                               FStar_List.fold_left
                                 (fun uu____6365  ->
                                    fun uu____6366  ->
                                      match (uu____6365, uu____6366) with
                                      | ((lbs,out_args),(arg,f1)) ->
                                          if
                                            (f1 =
                                               FStar_Extraction_ML_Syntax.E_PURE)
                                              ||
                                              (f1 =
                                                 FStar_Extraction_ML_Syntax.E_GHOST)
                                          then (lbs, (arg :: out_args))
                                          else
                                            (let x =
                                               FStar_Extraction_ML_Syntax.gensym
                                                 () in
                                             let uu____6469 =
                                               let uu____6472 =
                                                 FStar_All.pipe_left
                                                   (FStar_Extraction_ML_Syntax.with_ty
                                                      arg.FStar_Extraction_ML_Syntax.mlty)
                                                   (FStar_Extraction_ML_Syntax.MLE_Var
                                                      x) in
                                               uu____6472 :: out_args in
                                             (((x, arg) :: lbs), uu____6469)))
                                 ([], []) mlargs_f in
                           (match uu____6286 with
                            | (lbs,mlargs) ->
                                let app =
                                  let uu____6522 =
                                    FStar_All.pipe_left
                                      (FStar_Extraction_ML_Syntax.with_ty t1)
                                      (FStar_Extraction_ML_Syntax.MLE_App
                                         (mlhead, mlargs)) in
                                  FStar_All.pipe_left
                                    (maybe_eta_data_and_project_record g
                                       is_data t1) uu____6522 in
                                let l_app =
                                  FStar_List.fold_right
                                    (fun uu____6534  ->
                                       fun out  ->
                                         match uu____6534 with
                                         | (x,arg) ->
                                             FStar_All.pipe_left
                                               (FStar_Extraction_ML_Syntax.with_ty
                                                  out.FStar_Extraction_ML_Syntax.mlty)
                                               (mk_MLE_Let false
                                                  (FStar_Extraction_ML_Syntax.NonRec,
                                                    [],
                                                    [{
                                                       FStar_Extraction_ML_Syntax.mllb_name
                                                         = x;
                                                       FStar_Extraction_ML_Syntax.mllb_tysc
                                                         =
                                                         (FStar_Pervasives_Native.Some
                                                            ([],
                                                              (arg.FStar_Extraction_ML_Syntax.mlty)));
                                                       FStar_Extraction_ML_Syntax.mllb_add_unit
                                                         = false;
                                                       FStar_Extraction_ML_Syntax.mllb_def
                                                         = arg;
                                                       FStar_Extraction_ML_Syntax.print_typ
                                                         = true
                                                     }]) out)) lbs app in
                                (l_app, f, t1))
                       | ((arg,uu____6555)::rest,FStar_Extraction_ML_Syntax.MLTY_Fun
                          (formal_t,f',t2)) when
                           (is_type g arg) &&
                             (type_leq g formal_t
                                FStar_Extraction_ML_Syntax.ml_unit_ty)
                           ->
                           let uu____6586 =
                             let uu____6591 =
                               FStar_Extraction_ML_Util.join
                                 arg.FStar_Syntax_Syntax.pos f f' in
                             (uu____6591, t2) in
                           extract_app is_data
                             (mlhead,
                               ((FStar_Extraction_ML_Syntax.ml_unit,
                                  FStar_Extraction_ML_Syntax.E_PURE) ::
                               mlargs_f)) uu____6586 rest
                       | ((e0,uu____6603)::rest,FStar_Extraction_ML_Syntax.MLTY_Fun
                          (tExpected,f',t2)) ->
                           let r = e0.FStar_Syntax_Syntax.pos in
                           let uu____6635 = term_as_mlexpr g e0 in
                           (match uu____6635 with
                            | (e01,f0,tInferred) ->
                                let e02 =
                                  maybe_coerce g e01 tInferred tExpected in
                                let uu____6652 =
                                  let uu____6657 =
                                    FStar_Extraction_ML_Util.join_l r
                                      [f; f'; f0] in
                                  (uu____6657, t2) in
                                extract_app is_data
                                  (mlhead, ((e02, f0) :: mlargs_f))
                                  uu____6652 rest)
                       | uu____6668 ->
                           let uu____6681 =
                             FStar_Extraction_ML_Util.udelta_unfold g t1 in
                           (match uu____6681 with
                            | FStar_Pervasives_Native.Some t2 ->
                                extract_app is_data (mlhead, mlargs_f)
                                  (f, t2) restArgs
                            | FStar_Pervasives_Native.None  ->
                                err_ill_typed_application g top restArgs t1)) in
                let extract_app_maybe_projector is_data mlhead uu____6738
                  args1 =
                  match uu____6738 with
                  | (f,t1) ->
                      (match is_data with
                       | FStar_Pervasives_Native.Some
                           (FStar_Syntax_Syntax.Record_projector uu____6770)
                           ->
                           let rec remove_implicits args2 f1 t2 =
                             match (args2, t2) with
                             | ((a0,FStar_Pervasives_Native.Some
                                 (FStar_Syntax_Syntax.Implicit uu____6848))::args3,FStar_Extraction_ML_Syntax.MLTY_Fun
                                (uu____6850,f',t3)) ->
                                 let uu____6887 =
                                   FStar_Extraction_ML_Util.join
                                     a0.FStar_Syntax_Syntax.pos f1 f' in
                                 remove_implicits args3 uu____6887 t3
                             | uu____6888 -> (args2, f1, t2) in
                           let uu____6913 = remove_implicits args1 f t1 in
                           (match uu____6913 with
                            | (args2,f1,t2) ->
                                extract_app is_data (mlhead, []) (f1, t2)
                                  args2)
                       | uu____6969 ->
                           extract_app is_data (mlhead, []) (f, t1) args1) in
                let uu____6982 = is_type g t in
                if uu____6982
                then
                  (FStar_Extraction_ML_Syntax.ml_unit,
                    FStar_Extraction_ML_Syntax.E_PURE,
                    FStar_Extraction_ML_Syntax.ml_unit_ty)
                else
                  (let head2 = FStar_Syntax_Util.un_uinst head1 in
                   match head2.FStar_Syntax_Syntax.n with
                   | FStar_Syntax_Syntax.Tm_fvar fv when
                       (FStar_Syntax_Syntax.fv_eq_lid fv
                          FStar_Parser_Const.fstar_refl_embed_lid)
                         &&
                         (let uu____6999 =
                            let uu____7000 =
                              FStar_Extraction_ML_Syntax.string_of_mlpath
                                g.FStar_Extraction_ML_UEnv.currentModule in
                            uu____7000 = "FStar.Tactics.Builtins" in
                          Prims.op_Negation uu____6999)
                       ->
                       (match args with
                        | a::b::[] ->
                            term_as_mlexpr g (FStar_Pervasives_Native.fst a)
                        | uu____7041 ->
                            let uu____7050 =
                              FStar_Syntax_Print.args_to_string args in
                            failwith uu____7050)
                   | FStar_Syntax_Syntax.Tm_name uu____7057 ->
                       let uu____7058 =
                         let uu____7071 =
                           FStar_Extraction_ML_UEnv.lookup_term g head2 in
                         match uu____7071 with
                         | (FStar_Util.Inr (uu____7090,x1,x2,x3),q) ->
                             ((x1, x2, x3), q)
                         | uu____7135 -> failwith "FIXME Ty" in
                       (match uu____7058 with
                        | ((head_ml,(vars,t1),inst_ok),qual) ->
                            let has_typ_apps =
                              match args with
                              | (a,uu____7185)::uu____7186 -> is_type g a
                              | uu____7205 -> false in
                            let uu____7214 =
                              match vars with
                              | uu____7243::uu____7244 when
                                  (Prims.op_Negation has_typ_apps) && inst_ok
                                  -> (head_ml, t1, args)
                              | uu____7255 ->
                                  let n1 = FStar_List.length vars in
                                  if n1 <= (FStar_List.length args)
                                  then
                                    let uu____7283 =
                                      FStar_Util.first_N n1 args in
                                    (match uu____7283 with
                                     | (prefix1,rest) ->
                                         let prefixAsMLTypes =
                                           FStar_List.map
                                             (fun uu____7372  ->
                                                match uu____7372 with
                                                | (x,uu____7378) ->
                                                    term_as_mlty g x) prefix1 in
                                         let t2 =
                                           instantiate (vars, t1)
                                             prefixAsMLTypes in
                                         let mk_tapp e ty_args =
                                           match ty_args with
                                           | [] -> e
                                           | uu____7391 ->
                                               let uu___287_7394 = e in
                                               {
                                                 FStar_Extraction_ML_Syntax.expr
                                                   =
                                                   (FStar_Extraction_ML_Syntax.MLE_TApp
                                                      (e, ty_args));
                                                 FStar_Extraction_ML_Syntax.mlty
                                                   =
                                                   (uu___287_7394.FStar_Extraction_ML_Syntax.mlty);
                                                 FStar_Extraction_ML_Syntax.loc
                                                   =
                                                   (uu___287_7394.FStar_Extraction_ML_Syntax.loc)
                                               } in
                                         let head3 =
                                           match head_ml.FStar_Extraction_ML_Syntax.expr
                                           with
                                           | FStar_Extraction_ML_Syntax.MLE_Name
                                               uu____7398 ->
                                               let uu___288_7399 =
                                                 mk_tapp head_ml
                                                   prefixAsMLTypes in
                                               {
                                                 FStar_Extraction_ML_Syntax.expr
                                                   =
                                                   (uu___288_7399.FStar_Extraction_ML_Syntax.expr);
                                                 FStar_Extraction_ML_Syntax.mlty
                                                   = t2;
                                                 FStar_Extraction_ML_Syntax.loc
                                                   =
                                                   (uu___288_7399.FStar_Extraction_ML_Syntax.loc)
                                               }
                                           | FStar_Extraction_ML_Syntax.MLE_Var
                                               uu____7400 ->
                                               let uu___288_7401 =
                                                 mk_tapp head_ml
                                                   prefixAsMLTypes in
                                               {
                                                 FStar_Extraction_ML_Syntax.expr
                                                   =
                                                   (uu___288_7401.FStar_Extraction_ML_Syntax.expr);
                                                 FStar_Extraction_ML_Syntax.mlty
                                                   = t2;
                                                 FStar_Extraction_ML_Syntax.loc
                                                   =
                                                   (uu___288_7401.FStar_Extraction_ML_Syntax.loc)
                                               }
                                           | FStar_Extraction_ML_Syntax.MLE_App
                                               (head3,{
                                                        FStar_Extraction_ML_Syntax.expr
                                                          =
                                                          FStar_Extraction_ML_Syntax.MLE_Const
                                                          (FStar_Extraction_ML_Syntax.MLC_Unit
                                                          );
                                                        FStar_Extraction_ML_Syntax.mlty
                                                          = uu____7403;
                                                        FStar_Extraction_ML_Syntax.loc
                                                          = uu____7404;_}::[])
                                               ->
                                               FStar_All.pipe_right
                                                 (FStar_Extraction_ML_Syntax.MLE_App
                                                    ((let uu___289_7410 =
                                                        mk_tapp head3
                                                          prefixAsMLTypes in
                                                      {
                                                        FStar_Extraction_ML_Syntax.expr
                                                          =
                                                          (uu___289_7410.FStar_Extraction_ML_Syntax.expr);
                                                        FStar_Extraction_ML_Syntax.mlty
                                                          =
                                                          (FStar_Extraction_ML_Syntax.MLTY_Fun
                                                             (FStar_Extraction_ML_Syntax.ml_unit_ty,
                                                               FStar_Extraction_ML_Syntax.E_PURE,
                                                               t2));
                                                        FStar_Extraction_ML_Syntax.loc
                                                          =
                                                          (uu___289_7410.FStar_Extraction_ML_Syntax.loc)
                                                      }),
                                                      [FStar_Extraction_ML_Syntax.ml_unit]))
                                                 (FStar_Extraction_ML_Syntax.with_ty
                                                    t2)
                                           | uu____7411 ->
                                               failwith
                                                 "Impossible: Unexpected head term" in
                                         (head3, t2, rest))
                                  else err_uninst g head2 (vars, t1) top in
                            (match uu____7214 with
                             | (head_ml1,head_t,args1) ->
                                 (match args1 with
                                  | [] ->
                                      let uu____7472 =
                                        maybe_eta_data_and_project_record g
                                          qual head_t head_ml1 in
                                      (uu____7472,
                                        FStar_Extraction_ML_Syntax.E_PURE,
                                        head_t)
                                  | uu____7473 ->
                                      extract_app_maybe_projector qual
                                        head_ml1
                                        (FStar_Extraction_ML_Syntax.E_PURE,
                                          head_t) args1)))
                   | FStar_Syntax_Syntax.Tm_fvar uu____7482 ->
                       let uu____7483 =
                         let uu____7496 =
                           FStar_Extraction_ML_UEnv.lookup_term g head2 in
                         match uu____7496 with
                         | (FStar_Util.Inr (uu____7515,x1,x2,x3),q) ->
                             ((x1, x2, x3), q)
                         | uu____7560 -> failwith "FIXME Ty" in
                       (match uu____7483 with
                        | ((head_ml,(vars,t1),inst_ok),qual) ->
                            let has_typ_apps =
                              match args with
                              | (a,uu____7610)::uu____7611 -> is_type g a
                              | uu____7630 -> false in
                            let uu____7639 =
                              match vars with
                              | uu____7668::uu____7669 when
                                  (Prims.op_Negation has_typ_apps) && inst_ok
                                  -> (head_ml, t1, args)
                              | uu____7680 ->
                                  let n1 = FStar_List.length vars in
                                  if n1 <= (FStar_List.length args)
                                  then
                                    let uu____7708 =
                                      FStar_Util.first_N n1 args in
                                    (match uu____7708 with
                                     | (prefix1,rest) ->
                                         let prefixAsMLTypes =
                                           FStar_List.map
                                             (fun uu____7797  ->
                                                match uu____7797 with
                                                | (x,uu____7803) ->
                                                    term_as_mlty g x) prefix1 in
                                         let t2 =
                                           instantiate (vars, t1)
                                             prefixAsMLTypes in
                                         let mk_tapp e ty_args =
                                           match ty_args with
                                           | [] -> e
                                           | uu____7816 ->
                                               let uu___287_7819 = e in
                                               {
                                                 FStar_Extraction_ML_Syntax.expr
                                                   =
                                                   (FStar_Extraction_ML_Syntax.MLE_TApp
                                                      (e, ty_args));
                                                 FStar_Extraction_ML_Syntax.mlty
                                                   =
                                                   (uu___287_7819.FStar_Extraction_ML_Syntax.mlty);
                                                 FStar_Extraction_ML_Syntax.loc
                                                   =
                                                   (uu___287_7819.FStar_Extraction_ML_Syntax.loc)
                                               } in
                                         let head3 =
                                           match head_ml.FStar_Extraction_ML_Syntax.expr
                                           with
                                           | FStar_Extraction_ML_Syntax.MLE_Name
                                               uu____7823 ->
                                               let uu___288_7824 =
                                                 mk_tapp head_ml
                                                   prefixAsMLTypes in
                                               {
                                                 FStar_Extraction_ML_Syntax.expr
                                                   =
                                                   (uu___288_7824.FStar_Extraction_ML_Syntax.expr);
                                                 FStar_Extraction_ML_Syntax.mlty
                                                   = t2;
                                                 FStar_Extraction_ML_Syntax.loc
                                                   =
                                                   (uu___288_7824.FStar_Extraction_ML_Syntax.loc)
                                               }
                                           | FStar_Extraction_ML_Syntax.MLE_Var
                                               uu____7825 ->
                                               let uu___288_7826 =
                                                 mk_tapp head_ml
                                                   prefixAsMLTypes in
                                               {
                                                 FStar_Extraction_ML_Syntax.expr
                                                   =
                                                   (uu___288_7826.FStar_Extraction_ML_Syntax.expr);
                                                 FStar_Extraction_ML_Syntax.mlty
                                                   = t2;
                                                 FStar_Extraction_ML_Syntax.loc
                                                   =
                                                   (uu___288_7826.FStar_Extraction_ML_Syntax.loc)
                                               }
                                           | FStar_Extraction_ML_Syntax.MLE_App
                                               (head3,{
                                                        FStar_Extraction_ML_Syntax.expr
                                                          =
                                                          FStar_Extraction_ML_Syntax.MLE_Const
                                                          (FStar_Extraction_ML_Syntax.MLC_Unit
                                                          );
                                                        FStar_Extraction_ML_Syntax.mlty
                                                          = uu____7828;
                                                        FStar_Extraction_ML_Syntax.loc
                                                          = uu____7829;_}::[])
                                               ->
                                               FStar_All.pipe_right
                                                 (FStar_Extraction_ML_Syntax.MLE_App
                                                    ((let uu___289_7835 =
                                                        mk_tapp head3
                                                          prefixAsMLTypes in
                                                      {
                                                        FStar_Extraction_ML_Syntax.expr
                                                          =
                                                          (uu___289_7835.FStar_Extraction_ML_Syntax.expr);
                                                        FStar_Extraction_ML_Syntax.mlty
                                                          =
                                                          (FStar_Extraction_ML_Syntax.MLTY_Fun
                                                             (FStar_Extraction_ML_Syntax.ml_unit_ty,
                                                               FStar_Extraction_ML_Syntax.E_PURE,
                                                               t2));
                                                        FStar_Extraction_ML_Syntax.loc
                                                          =
                                                          (uu___289_7835.FStar_Extraction_ML_Syntax.loc)
                                                      }),
                                                      [FStar_Extraction_ML_Syntax.ml_unit]))
                                                 (FStar_Extraction_ML_Syntax.with_ty
                                                    t2)
                                           | uu____7836 ->
                                               failwith
                                                 "Impossible: Unexpected head term" in
                                         (head3, t2, rest))
                                  else err_uninst g head2 (vars, t1) top in
                            (match uu____7639 with
                             | (head_ml1,head_t,args1) ->
                                 (match args1 with
                                  | [] ->
                                      let uu____7897 =
                                        maybe_eta_data_and_project_record g
                                          qual head_t head_ml1 in
                                      (uu____7897,
                                        FStar_Extraction_ML_Syntax.E_PURE,
                                        head_t)
                                  | uu____7898 ->
                                      extract_app_maybe_projector qual
                                        head_ml1
                                        (FStar_Extraction_ML_Syntax.E_PURE,
                                          head_t) args1)))
                   | uu____7907 ->
                       let uu____7908 = term_as_mlexpr g head2 in
                       (match uu____7908 with
                        | (head3,f,t1) ->
                            extract_app_maybe_projector
                              FStar_Pervasives_Native.None head3 (f, t1) args)))
       | FStar_Syntax_Syntax.Tm_ascribed (e0,(tc,uu____7926),f) ->
           let t1 =
             match tc with
             | FStar_Util.Inl t1 -> term_as_mlty g t1
             | FStar_Util.Inr c ->
                 term_as_mlty g (FStar_Syntax_Util.comp_result c) in
           let f1 =
             match f with
             | FStar_Pervasives_Native.None  ->
                 failwith "Ascription node with an empty effect label"
             | FStar_Pervasives_Native.Some l -> effect_as_etag g l in
           let uu____7993 = check_term_as_mlexpr g e0 f1 t1 in
           (match uu____7993 with | (e,t2) -> (e, f1, t2))
       | FStar_Syntax_Syntax.Tm_let ((is_rec,lbs),e') ->
           let top_level = FStar_Syntax_Syntax.is_top_level lbs in
           let uu____8024 =
             if is_rec
             then FStar_Syntax_Subst.open_let_rec lbs e'
             else
               (let uu____8038 = FStar_Syntax_Syntax.is_top_level lbs in
                if uu____8038
                then (lbs, e')
                else
                  (let lb = FStar_List.hd lbs in
                   let x =
                     let uu____8052 =
                       FStar_Util.left lb.FStar_Syntax_Syntax.lbname in
                     FStar_Syntax_Syntax.freshen_bv uu____8052 in
                   let lb1 =
                     let uu___290_8054 = lb in
                     {
                       FStar_Syntax_Syntax.lbname = (FStar_Util.Inl x);
                       FStar_Syntax_Syntax.lbunivs =
                         (uu___290_8054.FStar_Syntax_Syntax.lbunivs);
                       FStar_Syntax_Syntax.lbtyp =
                         (uu___290_8054.FStar_Syntax_Syntax.lbtyp);
                       FStar_Syntax_Syntax.lbeff =
                         (uu___290_8054.FStar_Syntax_Syntax.lbeff);
                       FStar_Syntax_Syntax.lbdef =
                         (uu___290_8054.FStar_Syntax_Syntax.lbdef)
                     } in
                   let e'1 =
                     FStar_Syntax_Subst.subst
                       [FStar_Syntax_Syntax.DB ((Prims.parse_int "0"), x)] e' in
                   ([lb1], e'1))) in
           (match uu____8024 with
            | (lbs1,e'1) ->
                let lbs2 =
                  if top_level
                  then
                    FStar_All.pipe_right lbs1
                      (FStar_List.map
                         (fun lb  ->
                            let tcenv =
                              let uu____8086 =
                                FStar_Ident.lid_of_path
                                  (FStar_List.append
                                     (FStar_Pervasives_Native.fst
                                        g.FStar_Extraction_ML_UEnv.currentModule)
                                     [FStar_Pervasives_Native.snd
                                        g.FStar_Extraction_ML_UEnv.currentModule])
                                  FStar_Range.dummyRange in
                              FStar_TypeChecker_Env.set_current_module
                                g.FStar_Extraction_ML_UEnv.tcenv uu____8086 in
                            FStar_Extraction_ML_UEnv.debug g
                              (fun uu____8093  ->
                                 FStar_Options.set_option "debug_level"
                                   (FStar_Options.List
                                      [FStar_Options.String "Norm";
                                      FStar_Options.String "Extraction"]));
                            (let lbdef =
                               let uu____8097 = FStar_Options.ml_ish () in
                               if uu____8097
                               then lb.FStar_Syntax_Syntax.lbdef
                               else
                                 FStar_TypeChecker_Normalize.normalize
                                   [FStar_TypeChecker_Normalize.AllowUnboundUniverses;
                                   FStar_TypeChecker_Normalize.EraseUniverses;
                                   FStar_TypeChecker_Normalize.Inlining;
                                   FStar_TypeChecker_Normalize.Eager_unfolding;
                                   FStar_TypeChecker_Normalize.Exclude
                                     FStar_TypeChecker_Normalize.Zeta;
                                   FStar_TypeChecker_Normalize.PureSubtermsWithinComputations;
                                   FStar_TypeChecker_Normalize.Primops] tcenv
                                   lb.FStar_Syntax_Syntax.lbdef in
                             let uu___291_8101 = lb in
                             {
                               FStar_Syntax_Syntax.lbname =
                                 (uu___291_8101.FStar_Syntax_Syntax.lbname);
                               FStar_Syntax_Syntax.lbunivs =
                                 (uu___291_8101.FStar_Syntax_Syntax.lbunivs);
                               FStar_Syntax_Syntax.lbtyp =
                                 (uu___291_8101.FStar_Syntax_Syntax.lbtyp);
                               FStar_Syntax_Syntax.lbeff =
                                 (uu___291_8101.FStar_Syntax_Syntax.lbeff);
                               FStar_Syntax_Syntax.lbdef = lbdef
                             })))
                  else lbs1 in
                let maybe_generalize uu____8124 =
                  match uu____8124 with
                  | { FStar_Syntax_Syntax.lbname = lbname_;
                      FStar_Syntax_Syntax.lbunivs = uu____8144;
                      FStar_Syntax_Syntax.lbtyp = t1;
                      FStar_Syntax_Syntax.lbeff = lbeff;
                      FStar_Syntax_Syntax.lbdef = e;_} ->
                      let f_e = effect_as_etag g lbeff in
                      let t2 = FStar_Syntax_Subst.compress t1 in
                      (match t2.FStar_Syntax_Syntax.n with
                       | FStar_Syntax_Syntax.Tm_arrow (bs,c) when
                           let uu____8214 = FStar_List.hd bs in
                           FStar_All.pipe_right uu____8214 (is_type_binder g)
                           ->
                           let uu____8227 = FStar_Syntax_Subst.open_comp bs c in
                           (match uu____8227 with
                            | (bs1,c1) ->
                                let uu____8252 =
                                  let uu____8259 =
                                    FStar_Util.prefix_until
                                      (fun x  ->
                                         let uu____8295 = is_type_binder g x in
                                         Prims.op_Negation uu____8295) bs1 in
                                  match uu____8259 with
                                  | FStar_Pervasives_Native.None  ->
                                      (bs1,
                                        (FStar_Syntax_Util.comp_result c1))
                                  | FStar_Pervasives_Native.Some (bs2,b,rest)
                                      ->
                                      let uu____8383 =
                                        FStar_Syntax_Util.arrow (b :: rest)
                                          c1 in
                                      (bs2, uu____8383) in
                                (match uu____8252 with
                                 | (tbinders,tbody) ->
                                     let n_tbinders =
                                       FStar_List.length tbinders in
                                     let e1 =
                                       let uu____8428 = normalize_abs e in
                                       FStar_All.pipe_right uu____8428
                                         FStar_Syntax_Util.unmeta in
                                     (match e1.FStar_Syntax_Syntax.n with
                                      | FStar_Syntax_Syntax.Tm_abs
                                          (bs2,body,copt) ->
                                          let uu____8470 =
                                            FStar_Syntax_Subst.open_term bs2
                                              body in
                                          (match uu____8470 with
                                           | (bs3,body1) ->
                                               if
                                                 n_tbinders <=
                                                   (FStar_List.length bs3)
                                               then
                                                 let uu____8523 =
                                                   FStar_Util.first_N
                                                     n_tbinders bs3 in
                                                 (match uu____8523 with
                                                  | (targs,rest_args) ->
                                                      let expected_source_ty
                                                        =
                                                        let s =
                                                          FStar_List.map2
                                                            (fun uu____8611 
                                                               ->
                                                               fun uu____8612
                                                                  ->
                                                                 match 
                                                                   (uu____8611,
                                                                    uu____8612)
                                                                 with
                                                                 | ((x,uu____8630),
                                                                    (y,uu____8632))
                                                                    ->
                                                                    let uu____8641
                                                                    =
                                                                    let uu____8648
                                                                    =
                                                                    FStar_Syntax_Syntax.bv_to_name
                                                                    y in
                                                                    (x,
                                                                    uu____8648) in
                                                                    FStar_Syntax_Syntax.NT
                                                                    uu____8641)
                                                            tbinders targs in
                                                        FStar_Syntax_Subst.subst
                                                          s tbody in
                                                      let env =
                                                        FStar_List.fold_left
                                                          (fun env  ->
                                                             fun uu____8659 
                                                               ->
                                                               match uu____8659
                                                               with
                                                               | (a,uu____8665)
                                                                   ->
                                                                   FStar_Extraction_ML_UEnv.extend_ty
                                                                    env a
                                                                    FStar_Pervasives_Native.None)
                                                          g targs in
                                                      let expected_t =
                                                        term_as_mlty env
                                                          expected_source_ty in
                                                      let polytype =
                                                        let uu____8674 =
                                                          FStar_All.pipe_right
                                                            targs
                                                            (FStar_List.map
                                                               (fun
                                                                  uu____8692 
                                                                  ->
                                                                  match uu____8692
                                                                  with
                                                                  | (x,uu____8698)
                                                                    ->
                                                                    FStar_Extraction_ML_UEnv.bv_as_ml_tyvar
                                                                    x)) in
                                                        (uu____8674,
                                                          expected_t) in
                                                      let add_unit =
                                                        match rest_args with
                                                        | [] ->
                                                            let uu____8706 =
                                                              is_fstar_value
                                                                body1 in
                                                            Prims.op_Negation
                                                              uu____8706
                                                        | uu____8707 -> false in
                                                      let rest_args1 =
                                                        if add_unit
                                                        then unit_binder ::
                                                          rest_args
                                                        else rest_args in
                                                      let polytype1 =
                                                        if add_unit
                                                        then
                                                          FStar_Extraction_ML_Syntax.push_unit
                                                            polytype
                                                        else polytype in
                                                      let body2 =
                                                        FStar_Syntax_Util.abs
                                                          rest_args1 body1
                                                          copt in
                                                      (lbname_, f_e,
                                                        (t2,
                                                          (targs, polytype1)),
                                                        add_unit, body2))
                                               else
                                                 failwith
                                                   "Not enough type binders")
                                      | FStar_Syntax_Syntax.Tm_uinst
                                          uu____8776 ->
                                          let env =
                                            FStar_List.fold_left
                                              (fun env  ->
                                                 fun uu____8793  ->
                                                   match uu____8793 with
                                                   | (a,uu____8799) ->
                                                       FStar_Extraction_ML_UEnv.extend_ty
                                                         env a
                                                         FStar_Pervasives_Native.None)
                                              g tbinders in
                                          let expected_t =
                                            term_as_mlty env tbody in
                                          let polytype =
                                            let uu____8808 =
                                              FStar_All.pipe_right tbinders
                                                (FStar_List.map
                                                   (fun uu____8820  ->
                                                      match uu____8820 with
                                                      | (x,uu____8826) ->
                                                          FStar_Extraction_ML_UEnv.bv_as_ml_tyvar
                                                            x)) in
                                            (uu____8808, expected_t) in
                                          let args =
                                            FStar_All.pipe_right tbinders
                                              (FStar_List.map
                                                 (fun uu____8842  ->
                                                    match uu____8842 with
                                                    | (bv,uu____8848) ->
                                                        let uu____8849 =
                                                          FStar_Syntax_Syntax.bv_to_name
                                                            bv in
                                                        FStar_All.pipe_right
                                                          uu____8849
                                                          FStar_Syntax_Syntax.as_arg)) in
                                          let e2 =
                                            FStar_Syntax_Syntax.mk
                                              (FStar_Syntax_Syntax.Tm_app
                                                 (e1, args))
                                              FStar_Pervasives_Native.None
                                              e1.FStar_Syntax_Syntax.pos in
                                          (lbname_, f_e,
                                            (t2, (tbinders, polytype)),
                                            false, e2)
                                      | FStar_Syntax_Syntax.Tm_fvar
                                          uu____8891 ->
                                          let env =
                                            FStar_List.fold_left
                                              (fun env  ->
                                                 fun uu____8902  ->
                                                   match uu____8902 with
                                                   | (a,uu____8908) ->
                                                       FStar_Extraction_ML_UEnv.extend_ty
                                                         env a
                                                         FStar_Pervasives_Native.None)
                                              g tbinders in
                                          let expected_t =
                                            term_as_mlty env tbody in
                                          let polytype =
                                            let uu____8917 =
                                              FStar_All.pipe_right tbinders
                                                (FStar_List.map
                                                   (fun uu____8929  ->
                                                      match uu____8929 with
                                                      | (x,uu____8935) ->
                                                          FStar_Extraction_ML_UEnv.bv_as_ml_tyvar
                                                            x)) in
                                            (uu____8917, expected_t) in
                                          let args =
                                            FStar_All.pipe_right tbinders
                                              (FStar_List.map
                                                 (fun uu____8951  ->
                                                    match uu____8951 with
                                                    | (bv,uu____8957) ->
                                                        let uu____8958 =
                                                          FStar_Syntax_Syntax.bv_to_name
                                                            bv in
                                                        FStar_All.pipe_right
                                                          uu____8958
                                                          FStar_Syntax_Syntax.as_arg)) in
                                          let e2 =
                                            FStar_Syntax_Syntax.mk
                                              (FStar_Syntax_Syntax.Tm_app
                                                 (e1, args))
                                              FStar_Pervasives_Native.None
                                              e1.FStar_Syntax_Syntax.pos in
                                          (lbname_, f_e,
                                            (t2, (tbinders, polytype)),
                                            false, e2)
                                      | FStar_Syntax_Syntax.Tm_name
                                          uu____9000 ->
                                          let env =
                                            FStar_List.fold_left
                                              (fun env  ->
                                                 fun uu____9011  ->
                                                   match uu____9011 with
                                                   | (a,uu____9017) ->
                                                       FStar_Extraction_ML_UEnv.extend_ty
                                                         env a
                                                         FStar_Pervasives_Native.None)
                                              g tbinders in
                                          let expected_t =
                                            term_as_mlty env tbody in
                                          let polytype =
                                            let uu____9026 =
                                              FStar_All.pipe_right tbinders
                                                (FStar_List.map
                                                   (fun uu____9038  ->
                                                      match uu____9038 with
                                                      | (x,uu____9044) ->
                                                          FStar_Extraction_ML_UEnv.bv_as_ml_tyvar
                                                            x)) in
                                            (uu____9026, expected_t) in
                                          let args =
                                            FStar_All.pipe_right tbinders
                                              (FStar_List.map
                                                 (fun uu____9060  ->
                                                    match uu____9060 with
                                                    | (bv,uu____9066) ->
                                                        let uu____9067 =
                                                          FStar_Syntax_Syntax.bv_to_name
                                                            bv in
                                                        FStar_All.pipe_right
                                                          uu____9067
                                                          FStar_Syntax_Syntax.as_arg)) in
                                          let e2 =
                                            FStar_Syntax_Syntax.mk
                                              (FStar_Syntax_Syntax.Tm_app
                                                 (e1, args))
                                              FStar_Pervasives_Native.None
                                              e1.FStar_Syntax_Syntax.pos in
                                          (lbname_, f_e,
                                            (t2, (tbinders, polytype)),
                                            false, e2)
                                      | uu____9109 ->
                                          err_value_restriction e1)))
                       | uu____9128 ->
                           let expected_t = term_as_mlty g t2 in
                           (lbname_, f_e, (t2, ([], ([], expected_t))),
                             false, e)) in
                let check_lb env uu____9232 =
                  match uu____9232 with
                  | (nm,(lbname,f,(t1,(targs,polytype)),add_unit,e)) ->
                      let env1 =
                        FStar_List.fold_left
                          (fun env1  ->
                             fun uu____9367  ->
                               match uu____9367 with
                               | (a,uu____9373) ->
                                   FStar_Extraction_ML_UEnv.extend_ty env1 a
                                     FStar_Pervasives_Native.None) env targs in
                      let expected_t = FStar_Pervasives_Native.snd polytype in
                      let uu____9375 =
                        check_term_as_mlexpr env1 e f expected_t in
                      (match uu____9375 with
                       | (e1,uu____9385) ->
                           let f1 = maybe_downgrade_eff env1 f expected_t in
                           (f1,
                             {
                               FStar_Extraction_ML_Syntax.mllb_name = nm;
                               FStar_Extraction_ML_Syntax.mllb_tysc =
                                 (FStar_Pervasives_Native.Some polytype);
                               FStar_Extraction_ML_Syntax.mllb_add_unit =
                                 add_unit;
                               FStar_Extraction_ML_Syntax.mllb_def = e1;
                               FStar_Extraction_ML_Syntax.print_typ = true
                             })) in
                let lbs3 =
                  FStar_All.pipe_right lbs2 (FStar_List.map maybe_generalize) in
                let uu____9452 =
                  FStar_List.fold_right
                    (fun lb  ->
                       fun uu____9543  ->
                         match uu____9543 with
                         | (env,lbs4) ->
                             let uu____9668 = lb in
                             (match uu____9668 with
                              | (lbname,uu____9716,(t1,(uu____9718,polytype)),add_unit,uu____9721)
                                  ->
                                  let uu____9734 =
                                    FStar_Extraction_ML_UEnv.extend_lb env
                                      lbname t1 polytype add_unit true in
                                  (match uu____9734 with
                                   | (env1,nm) -> (env1, ((nm, lb) :: lbs4)))))
                    lbs3 (g, []) in
                (match uu____9452 with
                 | (env_body,lbs4) ->
                     let env_def = if is_rec then env_body else g in
                     let lbs5 =
                       FStar_All.pipe_right lbs4
                         (FStar_List.map (check_lb env_def)) in
                     let e'_rng = e'1.FStar_Syntax_Syntax.pos in
                     let uu____10011 = term_as_mlexpr env_body e'1 in
                     (match uu____10011 with
                      | (e'2,f',t') ->
                          let f =
                            let uu____10028 =
                              let uu____10031 =
                                FStar_List.map FStar_Pervasives_Native.fst
                                  lbs5 in
                              f' :: uu____10031 in
                            FStar_Extraction_ML_Util.join_l e'_rng
                              uu____10028 in
                          let is_rec1 =
                            if is_rec = true
                            then FStar_Extraction_ML_Syntax.Rec
                            else FStar_Extraction_ML_Syntax.NonRec in
                          let uu____10040 =
                            let uu____10041 =
                              let uu____10042 =
                                let uu____10043 =
                                  FStar_List.map FStar_Pervasives_Native.snd
                                    lbs5 in
                                (is_rec1, [], uu____10043) in
                              mk_MLE_Let top_level uu____10042 e'2 in
                            let uu____10054 =
                              FStar_Extraction_ML_Util.mlloc_of_range
                                t.FStar_Syntax_Syntax.pos in
                            FStar_Extraction_ML_Syntax.with_ty_loc t'
                              uu____10041 uu____10054 in
                          (uu____10040, f, t'))))
       | FStar_Syntax_Syntax.Tm_match (scrutinee,pats) ->
           let uu____10093 = term_as_mlexpr g scrutinee in
           (match uu____10093 with
            | (e,f_e,t_e) ->
                let uu____10109 = check_pats_for_ite pats in
                (match uu____10109 with
                 | (b,then_e,else_e) ->
                     let no_lift x t1 = x in
                     if b
                     then
                       (match (then_e, else_e) with
                        | (FStar_Pervasives_Native.Some
                           then_e1,FStar_Pervasives_Native.Some else_e1) ->
                            let uu____10166 = term_as_mlexpr g then_e1 in
                            (match uu____10166 with
                             | (then_mle,f_then,t_then) ->
                                 let uu____10182 = term_as_mlexpr g else_e1 in
                                 (match uu____10182 with
                                  | (else_mle,f_else,t_else) ->
                                      let uu____10198 =
                                        let uu____10207 =
                                          type_leq g t_then t_else in
                                        if uu____10207
                                        then (t_else, no_lift)
                                        else
                                          (let uu____10221 =
                                             type_leq g t_else t_then in
                                           if uu____10221
                                           then (t_then, no_lift)
                                           else
                                             (FStar_Extraction_ML_Syntax.MLTY_Top,
                                               FStar_Extraction_ML_Syntax.apply_obj_repr)) in
                                      (match uu____10198 with
                                       | (t_branch,maybe_lift1) ->
                                           let uu____10255 =
                                             let uu____10256 =
                                               let uu____10257 =
                                                 let uu____10266 =
                                                   maybe_lift1 then_mle
                                                     t_then in
                                                 let uu____10267 =
                                                   let uu____10270 =
                                                     maybe_lift1 else_mle
                                                       t_else in
                                                   FStar_Pervasives_Native.Some
                                                     uu____10270 in
                                                 (e, uu____10266,
                                                   uu____10267) in
                                               FStar_Extraction_ML_Syntax.MLE_If
                                                 uu____10257 in
                                             FStar_All.pipe_left
                                               (FStar_Extraction_ML_Syntax.with_ty
                                                  t_branch) uu____10256 in
                                           let uu____10273 =
                                             FStar_Extraction_ML_Util.join
                                               then_e1.FStar_Syntax_Syntax.pos
                                               f_then f_else in
                                           (uu____10255, uu____10273,
                                             t_branch))))
                        | uu____10274 ->
                            failwith
                              "ITE pats matched but then and else expressions not found?")
                     else
                       (let uu____10290 =
                          FStar_All.pipe_right pats
                            (FStar_Util.fold_map
                               (fun compat  ->
                                  fun br  ->
                                    let uu____10399 =
                                      FStar_Syntax_Subst.open_branch br in
                                    match uu____10399 with
                                    | (pat,when_opt,branch1) ->
                                        let uu____10443 =
                                          extract_pat g pat t_e in
                                        (match uu____10443 with
                                         | (env,p,pat_t_compat) ->
                                             let uu____10501 =
                                               match when_opt with
                                               | FStar_Pervasives_Native.None
                                                    ->
                                                   (FStar_Pervasives_Native.None,
                                                     FStar_Extraction_ML_Syntax.E_PURE)
                                               | FStar_Pervasives_Native.Some
                                                   w ->
                                                   let uu____10523 =
                                                     term_as_mlexpr env w in
                                                   (match uu____10523 with
                                                    | (w1,f_w,t_w) ->
                                                        let w2 =
                                                          maybe_coerce env w1
                                                            t_w
                                                            FStar_Extraction_ML_Syntax.ml_bool_ty in
                                                        ((FStar_Pervasives_Native.Some
                                                            w2), f_w)) in
                                             (match uu____10501 with
                                              | (when_opt1,f_when) ->
                                                  let uu____10572 =
                                                    term_as_mlexpr env
                                                      branch1 in
                                                  (match uu____10572 with
                                                   | (mlbranch,f_branch,t_branch)
                                                       ->
                                                       let uu____10606 =
                                                         FStar_All.pipe_right
                                                           p
                                                           (FStar_List.map
                                                              (fun
                                                                 uu____10683 
                                                                 ->
                                                                 match uu____10683
                                                                 with
                                                                 | (p1,wopt)
                                                                    ->
                                                                    let when_clause
                                                                    =
                                                                    FStar_Extraction_ML_Util.conjoin_opt
                                                                    wopt
                                                                    when_opt1 in
                                                                    (p1,
                                                                    (when_clause,
                                                                    f_when),
                                                                    (mlbranch,
                                                                    f_branch,
                                                                    t_branch)))) in
                                                       ((compat &&
                                                           pat_t_compat),
                                                         uu____10606)))))
                               true) in
                        match uu____10290 with
                        | (pat_t_compat,mlbranches) ->
                            let mlbranches1 = FStar_List.flatten mlbranches in
                            let e1 =
                              if pat_t_compat
                              then e
                              else
                                (FStar_Extraction_ML_UEnv.debug g
                                   (fun uu____10848  ->
                                      let uu____10849 =
                                        FStar_Extraction_ML_Code.string_of_mlexpr
                                          g.FStar_Extraction_ML_UEnv.currentModule
                                          e in
                                      let uu____10850 =
                                        FStar_Extraction_ML_Code.string_of_mlty
                                          g.FStar_Extraction_ML_UEnv.currentModule
                                          t_e in
                                      FStar_Util.print2
                                        "Coercing scrutinee %s from type %s because pattern type is incompatible\n"
                                        uu____10849 uu____10850);
                                 FStar_All.pipe_left
                                   (FStar_Extraction_ML_Syntax.with_ty t_e)
                                   (FStar_Extraction_ML_Syntax.MLE_Coerce
                                      (e, t_e,
                                        FStar_Extraction_ML_Syntax.MLTY_Top))) in
                            (match mlbranches1 with
                             | [] ->
                                 let uu____10875 =
                                   let uu____10884 =
                                     let uu____10901 =
                                       FStar_Syntax_Syntax.lid_as_fv
                                         FStar_Parser_Const.failwith_lid
                                         FStar_Syntax_Syntax.Delta_constant
                                         FStar_Pervasives_Native.None in
                                     FStar_Extraction_ML_UEnv.lookup_fv g
                                       uu____10901 in
                                   FStar_All.pipe_left FStar_Util.right
                                     uu____10884 in
                                 (match uu____10875 with
                                  | (uu____10944,fw,uu____10946,uu____10947)
                                      ->
                                      let uu____10948 =
                                        let uu____10949 =
                                          let uu____10950 =
                                            let uu____10957 =
                                              let uu____10960 =
                                                FStar_All.pipe_left
                                                  (FStar_Extraction_ML_Syntax.with_ty
                                                     FStar_Extraction_ML_Syntax.ml_string_ty)
                                                  (FStar_Extraction_ML_Syntax.MLE_Const
                                                     (FStar_Extraction_ML_Syntax.MLC_String
                                                        "unreachable")) in
                                              [uu____10960] in
                                            (fw, uu____10957) in
                                          FStar_Extraction_ML_Syntax.MLE_App
                                            uu____10950 in
                                        FStar_All.pipe_left
                                          (FStar_Extraction_ML_Syntax.with_ty
                                             FStar_Extraction_ML_Syntax.ml_unit_ty)
                                          uu____10949 in
                                      (uu____10948,
                                        FStar_Extraction_ML_Syntax.E_PURE,
                                        FStar_Extraction_ML_Syntax.ml_unit_ty))
                             | (uu____10963,uu____10964,(uu____10965,f_first,t_first))::rest
                                 ->
                                 let uu____11025 =
                                   FStar_List.fold_left
                                     (fun uu____11067  ->
                                        fun uu____11068  ->
                                          match (uu____11067, uu____11068)
                                          with
                                          | ((topt,f),(uu____11125,uu____11126,
                                                       (uu____11127,f_branch,t_branch)))
                                              ->
                                              let f1 =
                                                FStar_Extraction_ML_Util.join
                                                  top.FStar_Syntax_Syntax.pos
                                                  f f_branch in
                                              let topt1 =
                                                match topt with
                                                | FStar_Pervasives_Native.None
                                                     ->
                                                    FStar_Pervasives_Native.None
                                                | FStar_Pervasives_Native.Some
                                                    t1 ->
                                                    let uu____11183 =
                                                      type_leq g t1 t_branch in
                                                    if uu____11183
                                                    then
                                                      FStar_Pervasives_Native.Some
                                                        t_branch
                                                    else
                                                      (let uu____11187 =
                                                         type_leq g t_branch
                                                           t1 in
                                                       if uu____11187
                                                       then
                                                         FStar_Pervasives_Native.Some
                                                           t1
                                                       else
                                                         FStar_Pervasives_Native.None) in
                                              (topt1, f1))
                                     ((FStar_Pervasives_Native.Some t_first),
                                       f_first) rest in
                                 (match uu____11025 with
                                  | (topt,f_match) ->
                                      let mlbranches2 =
                                        FStar_All.pipe_right mlbranches1
                                          (FStar_List.map
                                             (fun uu____11282  ->
                                                match uu____11282 with
                                                | (p,(wopt,uu____11311),
                                                   (b1,uu____11313,t1)) ->
                                                    let b2 =
                                                      match topt with
                                                      | FStar_Pervasives_Native.None
                                                           ->
                                                          FStar_Extraction_ML_Syntax.apply_obj_repr
                                                            b1 t1
                                                      | FStar_Pervasives_Native.Some
                                                          uu____11332 -> b1 in
                                                    (p, wopt, b2))) in
                                      let t_match =
                                        match topt with
                                        | FStar_Pervasives_Native.None  ->
                                            FStar_Extraction_ML_Syntax.MLTY_Top
                                        | FStar_Pervasives_Native.Some t1 ->
                                            t1 in
                                      let uu____11337 =
                                        FStar_All.pipe_left
                                          (FStar_Extraction_ML_Syntax.with_ty
                                             t_match)
                                          (FStar_Extraction_ML_Syntax.MLE_Match
                                             (e1, mlbranches2)) in
                                      (uu____11337, f_match, t_match)))))))
let ind_discriminator_body:
  FStar_Extraction_ML_UEnv.env ->
    FStar_Ident.lident ->
      FStar_Ident.lident -> FStar_Extraction_ML_Syntax.mlmodule1
  =
  fun env  ->
    fun discName  ->
      fun constrName  ->
        let uu____11357 =
          let uu____11362 =
            FStar_TypeChecker_Env.lookup_lid
              env.FStar_Extraction_ML_UEnv.tcenv discName in
          FStar_All.pipe_left FStar_Pervasives_Native.fst uu____11362 in
        match uu____11357 with
        | (uu____11387,fstar_disc_type) ->
            let wildcards =
              let uu____11396 =
                let uu____11397 = FStar_Syntax_Subst.compress fstar_disc_type in
                uu____11397.FStar_Syntax_Syntax.n in
              match uu____11396 with
              | FStar_Syntax_Syntax.Tm_arrow (binders,uu____11407) ->
                  let uu____11424 =
                    FStar_All.pipe_right binders
                      (FStar_List.filter
                         (fun uu___284_11456  ->
                            match uu___284_11456 with
                            | (uu____11463,FStar_Pervasives_Native.Some
                               (FStar_Syntax_Syntax.Implicit uu____11464)) ->
                                true
                            | uu____11467 -> false)) in
                  FStar_All.pipe_right uu____11424
                    (FStar_List.map
                       (fun uu____11500  ->
                          let uu____11507 = fresh "_" in
                          (uu____11507, FStar_Extraction_ML_Syntax.MLTY_Top)))
              | uu____11508 -> failwith "Discriminator must be a function" in
            let mlid = fresh "_discr_" in
            let targ = FStar_Extraction_ML_Syntax.MLTY_Top in
            let disc_ty = FStar_Extraction_ML_Syntax.MLTY_Top in
            let discrBody =
              let uu____11519 =
                let uu____11520 =
                  let uu____11531 =
                    let uu____11532 =
                      let uu____11533 =
                        let uu____11548 =
                          FStar_All.pipe_left
                            (FStar_Extraction_ML_Syntax.with_ty targ)
                            (FStar_Extraction_ML_Syntax.MLE_Name ([], mlid)) in
                        let uu____11551 =
                          let uu____11562 =
                            let uu____11571 =
                              let uu____11572 =
                                let uu____11579 =
                                  FStar_Extraction_ML_Syntax.mlpath_of_lident
                                    constrName in
                                (uu____11579,
                                  [FStar_Extraction_ML_Syntax.MLP_Wild]) in
                              FStar_Extraction_ML_Syntax.MLP_CTor uu____11572 in
                            let uu____11582 =
                              FStar_All.pipe_left
                                (FStar_Extraction_ML_Syntax.with_ty
                                   FStar_Extraction_ML_Syntax.ml_bool_ty)
                                (FStar_Extraction_ML_Syntax.MLE_Const
                                   (FStar_Extraction_ML_Syntax.MLC_Bool true)) in
                            (uu____11571, FStar_Pervasives_Native.None,
                              uu____11582) in
                          let uu____11585 =
                            let uu____11596 =
                              let uu____11605 =
                                FStar_All.pipe_left
                                  (FStar_Extraction_ML_Syntax.with_ty
                                     FStar_Extraction_ML_Syntax.ml_bool_ty)
                                  (FStar_Extraction_ML_Syntax.MLE_Const
                                     (FStar_Extraction_ML_Syntax.MLC_Bool
                                        false)) in
                              (FStar_Extraction_ML_Syntax.MLP_Wild,
                                FStar_Pervasives_Native.None, uu____11605) in
                            [uu____11596] in
                          uu____11562 :: uu____11585 in
                        (uu____11548, uu____11551) in
                      FStar_Extraction_ML_Syntax.MLE_Match uu____11533 in
                    FStar_All.pipe_left
                      (FStar_Extraction_ML_Syntax.with_ty
                         FStar_Extraction_ML_Syntax.ml_bool_ty) uu____11532 in
                  ((FStar_List.append wildcards [(mlid, targ)]), uu____11531) in
                FStar_Extraction_ML_Syntax.MLE_Fun uu____11520 in
              FStar_All.pipe_left
                (FStar_Extraction_ML_Syntax.with_ty disc_ty) uu____11519 in
            let uu____11660 =
              let uu____11661 =
                let uu____11664 =
                  let uu____11665 =
                    FStar_Extraction_ML_UEnv.convIdent
                      discName.FStar_Ident.ident in
                  {
                    FStar_Extraction_ML_Syntax.mllb_name = uu____11665;
                    FStar_Extraction_ML_Syntax.mllb_tysc =
                      FStar_Pervasives_Native.None;
                    FStar_Extraction_ML_Syntax.mllb_add_unit = false;
                    FStar_Extraction_ML_Syntax.mllb_def = discrBody;
                    FStar_Extraction_ML_Syntax.print_typ = false
                  } in
                [uu____11664] in
              (FStar_Extraction_ML_Syntax.NonRec, [], uu____11661) in
            FStar_Extraction_ML_Syntax.MLM_Let uu____11660
>>>>>>> 484a43b6
<|MERGE_RESOLUTION|>--- conflicted
+++ resolved
@@ -2,3248 +2,6 @@
 open Prims
 open FStar_Pervasives
 exception Un_extractable
-<<<<<<< HEAD
-
-
-let uu___is_Un_extractable : Prims.exn  ->  Prims.bool = (fun projectee -> (match (projectee) with
-| Un_extractable -> begin
-true
-end
-| uu____5 -> begin
-false
-end))
-
-
-let type_leq : FStar_Extraction_ML_UEnv.env  ->  FStar_Extraction_ML_Syntax.mlty  ->  FStar_Extraction_ML_Syntax.mlty  ->  Prims.bool = (fun g t1 t2 -> (FStar_Extraction_ML_Util.type_leq (FStar_Extraction_ML_Util.udelta_unfold g) t1 t2))
-
-
-let type_leq_c : FStar_Extraction_ML_UEnv.env  ->  FStar_Extraction_ML_Syntax.mlexpr FStar_Pervasives_Native.option  ->  FStar_Extraction_ML_Syntax.mlty  ->  FStar_Extraction_ML_Syntax.mlty  ->  (Prims.bool * FStar_Extraction_ML_Syntax.mlexpr FStar_Pervasives_Native.option) = (fun g t1 t2 -> (FStar_Extraction_ML_Util.type_leq_c (FStar_Extraction_ML_Util.udelta_unfold g) t1 t2))
-
-
-let erasableType : FStar_Extraction_ML_UEnv.env  ->  FStar_Extraction_ML_Syntax.mlty  ->  Prims.bool = (fun g t -> (FStar_Extraction_ML_Util.erasableType (FStar_Extraction_ML_Util.udelta_unfold g) t))
-
-
-let eraseTypeDeep : FStar_Extraction_ML_UEnv.env  ->  FStar_Extraction_ML_Syntax.mlty  ->  FStar_Extraction_ML_Syntax.mlty = (fun g t -> (FStar_Extraction_ML_Util.eraseTypeDeep (FStar_Extraction_ML_Util.udelta_unfold g) t))
-
-
-let record_fields : 'Auu____65 . FStar_Ident.ident Prims.list  ->  'Auu____65 Prims.list  ->  (Prims.string * 'Auu____65) Prims.list = (fun fs vs -> (FStar_List.map2 (fun f e -> ((f.FStar_Ident.idText), (e))) fs vs))
-
-
-let fail : 'Auu____102 . FStar_Range.range  ->  Prims.string  ->  'Auu____102 = (fun r msg -> ((
-
-let uu____112 = (
-
-let uu____113 = (FStar_Range.string_of_range r)
-in (FStar_Util.format2 "%s: %s\n" uu____113 msg))
-in (FStar_All.pipe_left FStar_Util.print_string uu____112));
-(failwith msg);
-))
-
-
-let err_uninst : 'Auu____124 . FStar_Extraction_ML_UEnv.env  ->  FStar_Syntax_Syntax.term  ->  (Prims.string Prims.list * FStar_Extraction_ML_Syntax.mlty)  ->  FStar_Syntax_Syntax.term  ->  'Auu____124 = (fun env t uu____145 app -> (match (uu____145) with
-| (vars, ty) -> begin
-(
-
-let uu____159 = (
-
-let uu____160 = (FStar_Syntax_Print.term_to_string t)
-in (
-
-let uu____161 = (FStar_All.pipe_right vars (FStar_String.concat ", "))
-in (
-
-let uu____164 = (FStar_Extraction_ML_Code.string_of_mlty env.FStar_Extraction_ML_UEnv.currentModule ty)
-in (
-
-let uu____165 = (FStar_Syntax_Print.term_to_string app)
-in (FStar_Util.format4 "Variable %s has a polymorphic type (forall %s. %s); expected it to be fully instantiated, but got %s" uu____160 uu____161 uu____164 uu____165)))))
-in (fail t.FStar_Syntax_Syntax.pos uu____159))
-end))
-
-
-let err_ill_typed_application : 'Auu____178 'Auu____179 . FStar_Extraction_ML_UEnv.env  ->  FStar_Syntax_Syntax.term  ->  (FStar_Syntax_Syntax.term * 'Auu____179) Prims.list  ->  FStar_Extraction_ML_Syntax.mlty  ->  'Auu____178 = (fun env t args ty -> (
-
-let uu____208 = (
-
-let uu____209 = (FStar_Syntax_Print.term_to_string t)
-in (
-
-let uu____210 = (
-
-let uu____211 = (FStar_All.pipe_right args (FStar_List.map (fun uu____229 -> (match (uu____229) with
-| (x, uu____235) -> begin
-(FStar_Syntax_Print.term_to_string x)
-end))))
-in (FStar_All.pipe_right uu____211 (FStar_String.concat " ")))
-in (
-
-let uu____238 = (FStar_Extraction_ML_Code.string_of_mlty env.FStar_Extraction_ML_UEnv.currentModule ty)
-in (FStar_Util.format3 "Ill-typed application: application is %s \n remaining args are %s\nml type of head is %s\n" uu____209 uu____210 uu____238))))
-in (fail t.FStar_Syntax_Syntax.pos uu____208)))
-
-
-let err_value_restriction : 'Auu____243 . FStar_Syntax_Syntax.term' FStar_Syntax_Syntax.syntax  ->  'Auu____243 = (fun t -> (
-
-let uu____252 = (
-
-let uu____253 = (FStar_Syntax_Print.tag_of_term t)
-in (
-
-let uu____254 = (FStar_Syntax_Print.term_to_string t)
-in (FStar_Util.format2 "Refusing to generalize because of the value restriction: (%s) %s" uu____253 uu____254)))
-in (fail t.FStar_Syntax_Syntax.pos uu____252)))
-
-
-let err_unexpected_eff : 'Auu____263 . FStar_Syntax_Syntax.term' FStar_Syntax_Syntax.syntax  ->  FStar_Extraction_ML_Syntax.e_tag  ->  FStar_Extraction_ML_Syntax.e_tag  ->  'Auu____263 = (fun t f0 f1 -> (
-
-let uu____280 = (
-
-let uu____281 = (FStar_Syntax_Print.term_to_string t)
-in (FStar_Util.format3 "for expression %s, Expected effect %s; got effect %s" uu____281 (FStar_Extraction_ML_Util.eff_to_string f0) (FStar_Extraction_ML_Util.eff_to_string f1)))
-in (fail t.FStar_Syntax_Syntax.pos uu____280)))
-
-
-let effect_as_etag : FStar_Extraction_ML_UEnv.env  ->  FStar_Ident.lident  ->  FStar_Extraction_ML_Syntax.e_tag = (
-
-let cache = (FStar_Util.smap_create (Prims.parse_int "20"))
-in (
-
-let rec delta_norm_eff = (fun g l -> (
-
-let uu____298 = (FStar_Util.smap_try_find cache l.FStar_Ident.str)
-in (match (uu____298) with
-| FStar_Pervasives_Native.Some (l1) -> begin
-l1
-end
-| FStar_Pervasives_Native.None -> begin
-(
-
-let res = (
-
-let uu____303 = (FStar_TypeChecker_Env.lookup_effect_abbrev g.FStar_Extraction_ML_UEnv.tcenv ((FStar_Syntax_Syntax.U_zero)::[]) l)
-in (match (uu____303) with
-| FStar_Pervasives_Native.None -> begin
-l
-end
-| FStar_Pervasives_Native.Some (uu____314, c) -> begin
-(delta_norm_eff g (FStar_Syntax_Util.comp_effect_name c))
-end))
-in ((FStar_Util.smap_add cache l.FStar_Ident.str res);
-res;
-))
-end)))
-in (fun g l -> (
-
-let l1 = (delta_norm_eff g l)
-in (match ((FStar_Ident.lid_equals l1 FStar_Parser_Const.effect_PURE_lid)) with
-| true -> begin
-FStar_Extraction_ML_Syntax.E_PURE
-end
-| uu____324 -> begin
-(match ((FStar_Ident.lid_equals l1 FStar_Parser_Const.effect_GHOST_lid)) with
-| true -> begin
-FStar_Extraction_ML_Syntax.E_GHOST
-end
-| uu____325 -> begin
-(
-
-let ed_opt = (FStar_TypeChecker_Env.effect_decl_opt g.FStar_Extraction_ML_UEnv.tcenv l1)
-in (match (ed_opt) with
-| FStar_Pervasives_Native.Some (ed, qualifiers) -> begin
-(
-
-let uu____347 = (FStar_All.pipe_right qualifiers (FStar_List.contains FStar_Syntax_Syntax.Reifiable))
-in (match (uu____347) with
-| true -> begin
-FStar_Extraction_ML_Syntax.E_PURE
-end
-| uu____350 -> begin
-FStar_Extraction_ML_Syntax.E_IMPURE
-end))
-end
-| FStar_Pervasives_Native.None -> begin
-FStar_Extraction_ML_Syntax.E_IMPURE
-end))
-end)
-end)))))
-
-
-let rec is_arity : FStar_Extraction_ML_UEnv.env  ->  FStar_Syntax_Syntax.term  ->  Prims.bool = (fun env t -> (
-
-let t1 = (FStar_Syntax_Util.unmeta t)
-in (
-
-let uu____366 = (
-
-let uu____367 = (FStar_Syntax_Subst.compress t1)
-in uu____367.FStar_Syntax_Syntax.n)
-in (match (uu____366) with
-| FStar_Syntax_Syntax.Tm_unknown -> begin
-(failwith "Impossible")
-end
-| FStar_Syntax_Syntax.Tm_delayed (uu____370) -> begin
-(failwith "Impossible")
-end
-| FStar_Syntax_Syntax.Tm_ascribed (uu____395) -> begin
-(failwith "Impossible")
-end
-| FStar_Syntax_Syntax.Tm_meta (uu____422) -> begin
-(failwith "Impossible")
-end
-| FStar_Syntax_Syntax.Tm_uvar (uu____429) -> begin
-false
-end
-| FStar_Syntax_Syntax.Tm_constant (uu____446) -> begin
-false
-end
-| FStar_Syntax_Syntax.Tm_name (uu____447) -> begin
-false
-end
-| FStar_Syntax_Syntax.Tm_bvar (uu____448) -> begin
-false
-end
-| FStar_Syntax_Syntax.Tm_type (uu____449) -> begin
-true
-end
-| FStar_Syntax_Syntax.Tm_arrow (uu____450, c) -> begin
-(is_arity env (FStar_Syntax_Util.comp_result c))
-end
-| FStar_Syntax_Syntax.Tm_fvar (uu____468) -> begin
-(
-
-let t2 = (FStar_TypeChecker_Normalize.normalize ((FStar_TypeChecker_Normalize.AllowUnboundUniverses)::(FStar_TypeChecker_Normalize.EraseUniverses)::(FStar_TypeChecker_Normalize.UnfoldUntil (FStar_Syntax_Syntax.Delta_constant))::[]) env.FStar_Extraction_ML_UEnv.tcenv t1)
-in (
-
-let uu____470 = (
-
-let uu____471 = (FStar_Syntax_Subst.compress t2)
-in uu____471.FStar_Syntax_Syntax.n)
-in (match (uu____470) with
-| FStar_Syntax_Syntax.Tm_fvar (uu____474) -> begin
-false
-end
-| uu____475 -> begin
-(is_arity env t2)
-end)))
-end
-| FStar_Syntax_Syntax.Tm_app (uu____476) -> begin
-(
-
-let uu____491 = (FStar_Syntax_Util.head_and_args t1)
-in (match (uu____491) with
-| (head1, uu____507) -> begin
-(is_arity env head1)
-end))
-end
-| FStar_Syntax_Syntax.Tm_uinst (head1, uu____529) -> begin
-(is_arity env head1)
-end
-| FStar_Syntax_Syntax.Tm_refine (x, uu____535) -> begin
-(is_arity env x.FStar_Syntax_Syntax.sort)
-end
-| FStar_Syntax_Syntax.Tm_abs (uu____540, body, uu____542) -> begin
-(is_arity env body)
-end
-| FStar_Syntax_Syntax.Tm_let (uu____563, body) -> begin
-(is_arity env body)
-end
-| FStar_Syntax_Syntax.Tm_match (uu____581, branches) -> begin
-(match (branches) with
-| ((uu____619, uu____620, e))::uu____622 -> begin
-(is_arity env e)
-end
-| uu____669 -> begin
-false
-end)
-end))))
-
-
-let rec is_type_aux : FStar_Extraction_ML_UEnv.env  ->  FStar_Syntax_Syntax.term  ->  Prims.bool = (fun env t -> (
-
-let t1 = (FStar_Syntax_Subst.compress t)
-in (match (t1.FStar_Syntax_Syntax.n) with
-| FStar_Syntax_Syntax.Tm_delayed (uu____695) -> begin
-(
-
-let uu____720 = (
-
-let uu____721 = (FStar_Syntax_Print.tag_of_term t1)
-in (FStar_Util.format1 "Impossible: %s" uu____721))
-in (failwith uu____720))
-end
-| FStar_Syntax_Syntax.Tm_unknown -> begin
-(
-
-let uu____722 = (
-
-let uu____723 = (FStar_Syntax_Print.tag_of_term t1)
-in (FStar_Util.format1 "Impossible: %s" uu____723))
-in (failwith uu____722))
-end
-| FStar_Syntax_Syntax.Tm_constant (uu____724) -> begin
-false
-end
-| FStar_Syntax_Syntax.Tm_type (uu____725) -> begin
-true
-end
-| FStar_Syntax_Syntax.Tm_refine (uu____726) -> begin
-true
-end
-| FStar_Syntax_Syntax.Tm_arrow (uu____733) -> begin
-true
-end
-| FStar_Syntax_Syntax.Tm_fvar (fv) when (FStar_Syntax_Syntax.fv_eq_lid fv FStar_Parser_Const.failwith_lid) -> begin
-false
-end
-| FStar_Syntax_Syntax.Tm_fvar (fv) -> begin
-(FStar_Extraction_ML_UEnv.is_type_name env fv)
-end
-| FStar_Syntax_Syntax.Tm_uvar (uu____748, t2) -> begin
-(is_arity env t2)
-end
-| FStar_Syntax_Syntax.Tm_bvar ({FStar_Syntax_Syntax.ppname = uu____774; FStar_Syntax_Syntax.index = uu____775; FStar_Syntax_Syntax.sort = t2}) -> begin
-(is_arity env t2)
-end
-| FStar_Syntax_Syntax.Tm_name ({FStar_Syntax_Syntax.ppname = uu____779; FStar_Syntax_Syntax.index = uu____780; FStar_Syntax_Syntax.sort = t2}) -> begin
-(is_arity env t2)
-end
-| FStar_Syntax_Syntax.Tm_ascribed (t2, uu____785, uu____786) -> begin
-(is_type_aux env t2)
-end
-| FStar_Syntax_Syntax.Tm_uinst (t2, uu____828) -> begin
-(is_type_aux env t2)
-end
-| FStar_Syntax_Syntax.Tm_abs (bs, body, uu____835) -> begin
-(
-
-let uu____856 = (FStar_Syntax_Subst.open_term bs body)
-in (match (uu____856) with
-| (uu____861, body1) -> begin
-(is_type_aux env body1)
-end))
-end
-| FStar_Syntax_Syntax.Tm_let ((false, (lb)::[]), body) -> begin
-(
-
-let x = (FStar_Util.left lb.FStar_Syntax_Syntax.lbname)
-in (
-
-let uu____878 = (
-
-let uu____883 = (
-
-let uu____884 = (FStar_Syntax_Syntax.mk_binder x)
-in (uu____884)::[])
-in (FStar_Syntax_Subst.open_term uu____883 body))
-in (match (uu____878) with
-| (uu____885, body1) -> begin
-(is_type_aux env body1)
-end)))
-end
-| FStar_Syntax_Syntax.Tm_let ((uu____887, lbs), body) -> begin
-(
-
-let uu____904 = (FStar_Syntax_Subst.open_let_rec lbs body)
-in (match (uu____904) with
-| (uu____911, body1) -> begin
-(is_type_aux env body1)
-end))
-end
-| FStar_Syntax_Syntax.Tm_match (uu____917, branches) -> begin
-(match (branches) with
-| (b)::uu____956 -> begin
-(
-
-let uu____1001 = (FStar_Syntax_Subst.open_branch b)
-in (match (uu____1001) with
-| (uu____1002, uu____1003, e) -> begin
-(is_type_aux env e)
-end))
-end
-| uu____1021 -> begin
-false
-end)
-end
-| FStar_Syntax_Syntax.Tm_meta (t2, uu____1039) -> begin
-(is_type_aux env t2)
-end
-| FStar_Syntax_Syntax.Tm_app (head1, uu____1045) -> begin
-(is_type_aux env head1)
-end)))
-
-
-let is_type : FStar_Extraction_ML_UEnv.env  ->  FStar_Syntax_Syntax.term  ->  Prims.bool = (fun env t -> ((FStar_Extraction_ML_UEnv.debug env (fun uu____1078 -> (
-
-let uu____1079 = (FStar_Syntax_Print.tag_of_term t)
-in (
-
-let uu____1080 = (FStar_Syntax_Print.term_to_string t)
-in (FStar_Util.print2 "checking is_type (%s) %s\n" uu____1079 uu____1080)))));
-(
-
-let b = (is_type_aux env t)
-in ((FStar_Extraction_ML_UEnv.debug env (fun uu____1086 -> (match (b) with
-| true -> begin
-(
-
-let uu____1087 = (FStar_Syntax_Print.term_to_string t)
-in (
-
-let uu____1088 = (FStar_Syntax_Print.tag_of_term t)
-in (FStar_Util.print2 "is_type %s (%s)\n" uu____1087 uu____1088)))
-end
-| uu____1089 -> begin
-(
-
-let uu____1090 = (FStar_Syntax_Print.term_to_string t)
-in (
-
-let uu____1091 = (FStar_Syntax_Print.tag_of_term t)
-in (FStar_Util.print2 "not a type %s (%s)\n" uu____1090 uu____1091)))
-end)));
-b;
-));
-))
-
-
-let is_type_binder : 'Auu____1098 . FStar_Extraction_ML_UEnv.env  ->  (FStar_Syntax_Syntax.bv * 'Auu____1098)  ->  Prims.bool = (fun env x -> (is_arity env (FStar_Pervasives_Native.fst x).FStar_Syntax_Syntax.sort))
-
-
-let is_constructor : FStar_Syntax_Syntax.term  ->  Prims.bool = (fun t -> (
-
-let uu____1119 = (
-
-let uu____1120 = (FStar_Syntax_Subst.compress t)
-in uu____1120.FStar_Syntax_Syntax.n)
-in (match (uu____1119) with
-| FStar_Syntax_Syntax.Tm_fvar ({FStar_Syntax_Syntax.fv_name = uu____1123; FStar_Syntax_Syntax.fv_delta = uu____1124; FStar_Syntax_Syntax.fv_qual = FStar_Pervasives_Native.Some (FStar_Syntax_Syntax.Data_ctor)}) -> begin
-true
-end
-| FStar_Syntax_Syntax.Tm_fvar ({FStar_Syntax_Syntax.fv_name = uu____1125; FStar_Syntax_Syntax.fv_delta = uu____1126; FStar_Syntax_Syntax.fv_qual = FStar_Pervasives_Native.Some (FStar_Syntax_Syntax.Record_ctor (uu____1127))}) -> begin
-true
-end
-| uu____1134 -> begin
-false
-end)))
-
-
-let rec is_fstar_value : FStar_Syntax_Syntax.term  ->  Prims.bool = (fun t -> (
-
-let uu____1139 = (
-
-let uu____1140 = (FStar_Syntax_Subst.compress t)
-in uu____1140.FStar_Syntax_Syntax.n)
-in (match (uu____1139) with
-| FStar_Syntax_Syntax.Tm_constant (uu____1143) -> begin
-true
-end
-| FStar_Syntax_Syntax.Tm_bvar (uu____1144) -> begin
-true
-end
-| FStar_Syntax_Syntax.Tm_fvar (uu____1145) -> begin
-true
-end
-| FStar_Syntax_Syntax.Tm_abs (uu____1146) -> begin
-true
-end
-| FStar_Syntax_Syntax.Tm_app (head1, args) -> begin
-(
-
-let uu____1185 = (is_constructor head1)
-in (match (uu____1185) with
-| true -> begin
-(FStar_All.pipe_right args (FStar_List.for_all (fun uu____1201 -> (match (uu____1201) with
-| (te, uu____1207) -> begin
-(is_fstar_value te)
-end))))
-end
-| uu____1208 -> begin
-false
-end))
-end
-| FStar_Syntax_Syntax.Tm_meta (t1, uu____1210) -> begin
-(is_fstar_value t1)
-end
-| FStar_Syntax_Syntax.Tm_ascribed (t1, uu____1216, uu____1217) -> begin
-(is_fstar_value t1)
-end
-| uu____1258 -> begin
-false
-end)))
-
-
-let rec is_ml_value : FStar_Extraction_ML_Syntax.mlexpr  ->  Prims.bool = (fun e -> (match (e.FStar_Extraction_ML_Syntax.expr) with
-| FStar_Extraction_ML_Syntax.MLE_Const (uu____1263) -> begin
-true
-end
-| FStar_Extraction_ML_Syntax.MLE_Var (uu____1264) -> begin
-true
-end
-| FStar_Extraction_ML_Syntax.MLE_Name (uu____1265) -> begin
-true
-end
-| FStar_Extraction_ML_Syntax.MLE_Fun (uu____1266) -> begin
-true
-end
-| FStar_Extraction_ML_Syntax.MLE_CTor (uu____1277, exps) -> begin
-(FStar_Util.for_all is_ml_value exps)
-end
-| FStar_Extraction_ML_Syntax.MLE_Tuple (exps) -> begin
-(FStar_Util.for_all is_ml_value exps)
-end
-| FStar_Extraction_ML_Syntax.MLE_Record (uu____1286, fields) -> begin
-(FStar_Util.for_all (fun uu____1311 -> (match (uu____1311) with
-| (uu____1316, e1) -> begin
-(is_ml_value e1)
-end)) fields)
-end
-| FStar_Extraction_ML_Syntax.MLE_TApp (h, uu____1319) -> begin
-(is_ml_value h)
-end
-| uu____1324 -> begin
-false
-end))
-
-
-let fresh : Prims.string  ->  Prims.string = (
-
-let c = (FStar_Util.mk_ref (Prims.parse_int "0"))
-in (fun x -> ((FStar_Util.incr c);
-(
-
-let uu____1354 = (
-
-let uu____1355 = (FStar_ST.op_Bang c)
-in (FStar_Util.string_of_int uu____1355))
-in (Prims.strcat x uu____1354));
-)))
-
-
-let normalize_abs : FStar_Syntax_Syntax.term  ->  FStar_Syntax_Syntax.term = (fun t0 -> (
-
-let rec aux = (fun bs t copt -> (
-
-let t1 = (FStar_Syntax_Subst.compress t)
-in (match (t1.FStar_Syntax_Syntax.n) with
-| FStar_Syntax_Syntax.Tm_abs (bs', body, copt1) -> begin
-(aux (FStar_List.append bs bs') body copt1)
-end
-| uu____1474 -> begin
-(
-
-let e' = (FStar_Syntax_Util.unascribe t1)
-in (
-
-let uu____1476 = (FStar_Syntax_Util.is_fun e')
-in (match (uu____1476) with
-| true -> begin
-(aux bs e' copt)
-end
-| uu____1477 -> begin
-(FStar_Syntax_Util.abs bs e' copt)
-end)))
-end)))
-in (aux [] t0 FStar_Pervasives_Native.None)))
-
-
-let unit_binder : FStar_Syntax_Syntax.binder = (
-
-let uu____1482 = (FStar_Syntax_Syntax.new_bv FStar_Pervasives_Native.None FStar_Syntax_Syntax.t_unit)
-in (FStar_All.pipe_left FStar_Syntax_Syntax.mk_binder uu____1482))
-
-
-let check_pats_for_ite : (FStar_Syntax_Syntax.pat * FStar_Syntax_Syntax.term FStar_Pervasives_Native.option * FStar_Syntax_Syntax.term) Prims.list  ->  (Prims.bool * FStar_Syntax_Syntax.term FStar_Pervasives_Native.option * FStar_Syntax_Syntax.term FStar_Pervasives_Native.option) = (fun l -> (
-
-let def = ((false), (FStar_Pervasives_Native.None), (FStar_Pervasives_Native.None))
-in (match ((Prims.op_disEquality (FStar_List.length l) (Prims.parse_int "2"))) with
-| true -> begin
-def
-end
-| uu____1560 -> begin
-(
-
-let uu____1561 = (FStar_List.hd l)
-in (match (uu____1561) with
-| (p1, w1, e1) -> begin
-(
-
-let uu____1595 = (
-
-let uu____1604 = (FStar_List.tl l)
-in (FStar_List.hd uu____1604))
-in (match (uu____1595) with
-| (p2, w2, e2) -> begin
-(match (((w1), (w2), (p1.FStar_Syntax_Syntax.v), (p2.FStar_Syntax_Syntax.v))) with
-| (FStar_Pervasives_Native.None, FStar_Pervasives_Native.None, FStar_Syntax_Syntax.Pat_constant (FStar_Const.Const_bool (true)), FStar_Syntax_Syntax.Pat_constant (FStar_Const.Const_bool (false))) -> begin
-((true), (FStar_Pervasives_Native.Some (e1)), (FStar_Pervasives_Native.Some (e2)))
-end
-| (FStar_Pervasives_Native.None, FStar_Pervasives_Native.None, FStar_Syntax_Syntax.Pat_constant (FStar_Const.Const_bool (false)), FStar_Syntax_Syntax.Pat_constant (FStar_Const.Const_bool (true))) -> begin
-((true), (FStar_Pervasives_Native.Some (e2)), (FStar_Pervasives_Native.Some (e1)))
-end
-| uu____1678 -> begin
-def
-end)
-end))
-end))
-end)))
-
-
-let instantiate : FStar_Extraction_ML_Syntax.mltyscheme  ->  FStar_Extraction_ML_Syntax.mlty Prims.list  ->  FStar_Extraction_ML_Syntax.mlty = (fun s args -> (FStar_Extraction_ML_Util.subst s args))
-
-
-let erasable : FStar_Extraction_ML_UEnv.env  ->  FStar_Extraction_ML_Syntax.e_tag  ->  FStar_Extraction_ML_Syntax.mlty  ->  Prims.bool = (fun g f t -> ((Prims.op_Equality f FStar_Extraction_ML_Syntax.E_GHOST) || ((Prims.op_Equality f FStar_Extraction_ML_Syntax.E_PURE) && (erasableType g t))))
-
-
-let erase : FStar_Extraction_ML_UEnv.env  ->  FStar_Extraction_ML_Syntax.mlexpr  ->  FStar_Extraction_ML_Syntax.mlty  ->  FStar_Extraction_ML_Syntax.e_tag  ->  (FStar_Extraction_ML_Syntax.mlexpr * FStar_Extraction_ML_Syntax.e_tag * FStar_Extraction_ML_Syntax.mlty) = (fun g e ty f -> (
-
-let e1 = (
-
-let uu____1744 = (erasable g f ty)
-in (match (uu____1744) with
-| true -> begin
-(
-
-let uu____1745 = (type_leq g ty FStar_Extraction_ML_Syntax.ml_unit_ty)
-in (match (uu____1745) with
-| true -> begin
-FStar_Extraction_ML_Syntax.ml_unit
-end
-| uu____1746 -> begin
-(FStar_All.pipe_left (FStar_Extraction_ML_Syntax.with_ty ty) (FStar_Extraction_ML_Syntax.MLE_Coerce (((FStar_Extraction_ML_Syntax.ml_unit), (FStar_Extraction_ML_Syntax.ml_unit_ty), (ty)))))
-end))
-end
-| uu____1747 -> begin
-e
-end))
-in ((e1), (f), (ty))))
-
-
-let eta_expand : FStar_Extraction_ML_Syntax.mlty  ->  FStar_Extraction_ML_Syntax.mlexpr  ->  FStar_Extraction_ML_Syntax.mlexpr = (fun t e -> (
-
-let uu____1756 = (FStar_Extraction_ML_Util.doms_and_cod t)
-in (match (uu____1756) with
-| (ts, r) -> begin
-(match ((Prims.op_Equality ts [])) with
-| true -> begin
-e
-end
-| uu____1771 -> begin
-(
-
-let vs = (FStar_List.map (fun uu____1776 -> (fresh "a")) ts)
-in (
-
-let vs_ts = (FStar_List.zip vs ts)
-in (
-
-let vs_es = (
-
-let uu____1787 = (FStar_List.zip vs ts)
-in (FStar_List.map (fun uu____1801 -> (match (uu____1801) with
-| (v1, t1) -> begin
-(FStar_Extraction_ML_Syntax.with_ty t1 (FStar_Extraction_ML_Syntax.MLE_Var (v1)))
-end)) uu____1787))
-in (
-
-let body = (FStar_All.pipe_left (FStar_Extraction_ML_Syntax.with_ty r) (FStar_Extraction_ML_Syntax.MLE_App (((e), (vs_es)))))
-in (FStar_All.pipe_left (FStar_Extraction_ML_Syntax.with_ty t) (FStar_Extraction_ML_Syntax.MLE_Fun (((vs_ts), (body)))))))))
-end)
-end)))
-
-
-let maybe_eta_expand : FStar_Extraction_ML_Syntax.mlty  ->  FStar_Extraction_ML_Syntax.mlexpr  ->  FStar_Extraction_ML_Syntax.mlexpr = (fun expect e -> (
-
-let uu____1825 = ((FStar_Options.ml_no_eta_expand_coertions ()) || (
-
-let uu____1827 = (FStar_Options.codegen ())
-in (Prims.op_Equality uu____1827 (FStar_Pervasives_Native.Some ("Kremlin")))))
-in (match (uu____1825) with
-| true -> begin
-e
-end
-| uu____1832 -> begin
-(eta_expand expect e)
-end)))
-
-
-let maybe_coerce : FStar_Extraction_ML_UEnv.env  ->  FStar_Extraction_ML_Syntax.mlexpr  ->  FStar_Extraction_ML_Syntax.mlty  ->  FStar_Extraction_ML_Syntax.mlty  ->  FStar_Extraction_ML_Syntax.mlexpr = (fun g e ty expect -> (
-
-let ty1 = (eraseTypeDeep g ty)
-in (
-
-let uu____1850 = (type_leq_c g (FStar_Pervasives_Native.Some (e)) ty1 expect)
-in (match (uu____1850) with
-| (true, FStar_Pervasives_Native.Some (e')) -> begin
-e'
-end
-| uu____1860 -> begin
-((FStar_Extraction_ML_UEnv.debug g (fun uu____1872 -> (
-
-let uu____1873 = (FStar_Extraction_ML_Code.string_of_mlexpr g.FStar_Extraction_ML_UEnv.currentModule e)
-in (
-
-let uu____1874 = (FStar_Extraction_ML_Code.string_of_mlty g.FStar_Extraction_ML_UEnv.currentModule ty1)
-in (
-
-let uu____1875 = (FStar_Extraction_ML_Code.string_of_mlty g.FStar_Extraction_ML_UEnv.currentModule expect)
-in (FStar_Util.print3 "\n (*needed to coerce expression \n %s \n of type \n %s \n to type \n %s *) \n" uu____1873 uu____1874 uu____1875))))));
-(
-
-let uu____1876 = (FStar_All.pipe_left (FStar_Extraction_ML_Syntax.with_ty expect) (FStar_Extraction_ML_Syntax.MLE_Coerce (((e), (ty1), (expect)))))
-in (maybe_eta_expand expect uu____1876));
-)
-end))))
-
-
-let bv_as_mlty : FStar_Extraction_ML_UEnv.env  ->  FStar_Syntax_Syntax.bv  ->  FStar_Extraction_ML_Syntax.mlty = (fun g bv -> (
-
-let uu____1885 = (FStar_Extraction_ML_UEnv.lookup_bv g bv)
-in (match (uu____1885) with
-| FStar_Util.Inl (uu____1886, t) -> begin
-t
-end
-| uu____1900 -> begin
-FStar_Extraction_ML_Syntax.MLTY_Top
-end)))
-
-
-let rec term_as_mlty : FStar_Extraction_ML_UEnv.env  ->  FStar_Syntax_Syntax.term  ->  FStar_Extraction_ML_Syntax.mlty = (fun g t0 -> (
-
-let rec is_top_ty = (fun t -> (match (t) with
-| FStar_Extraction_ML_Syntax.MLTY_Top -> begin
-true
-end
-| FStar_Extraction_ML_Syntax.MLTY_Named (uu____1943) -> begin
-(
-
-let uu____1950 = (FStar_Extraction_ML_Util.udelta_unfold g t)
-in (match (uu____1950) with
-| FStar_Pervasives_Native.None -> begin
-false
-end
-| FStar_Pervasives_Native.Some (t1) -> begin
-(is_top_ty t1)
-end))
-end
-| uu____1954 -> begin
-false
-end))
-in (
-
-let t = (FStar_TypeChecker_Normalize.normalize ((FStar_TypeChecker_Normalize.Beta)::(FStar_TypeChecker_Normalize.Eager_unfolding)::(FStar_TypeChecker_Normalize.Iota)::(FStar_TypeChecker_Normalize.Zeta)::(FStar_TypeChecker_Normalize.Inlining)::(FStar_TypeChecker_Normalize.EraseUniverses)::(FStar_TypeChecker_Normalize.AllowUnboundUniverses)::[]) g.FStar_Extraction_ML_UEnv.tcenv t0)
-in (
-
-let mlt = (term_as_mlty' g t)
-in (
-
-let uu____1957 = (is_top_ty mlt)
-in (match (uu____1957) with
-| true -> begin
-(
-
-let t1 = (FStar_TypeChecker_Normalize.normalize ((FStar_TypeChecker_Normalize.Beta)::(FStar_TypeChecker_Normalize.Eager_unfolding)::(FStar_TypeChecker_Normalize.UnfoldUntil (FStar_Syntax_Syntax.Delta_constant))::(FStar_TypeChecker_Normalize.Iota)::(FStar_TypeChecker_Normalize.Zeta)::(FStar_TypeChecker_Normalize.Inlining)::(FStar_TypeChecker_Normalize.EraseUniverses)::(FStar_TypeChecker_Normalize.AllowUnboundUniverses)::[]) g.FStar_Extraction_ML_UEnv.tcenv t0)
-in (term_as_mlty' g t1))
-end
-| uu____1959 -> begin
-mlt
-end))))))
-and term_as_mlty' : FStar_Extraction_ML_UEnv.env  ->  FStar_Syntax_Syntax.term  ->  FStar_Extraction_ML_Syntax.mlty = (fun env t -> (
-
-let t1 = (FStar_Syntax_Subst.compress t)
-in (match (t1.FStar_Syntax_Syntax.n) with
-| FStar_Syntax_Syntax.Tm_bvar (uu____1963) -> begin
-(
-
-let uu____1964 = (
-
-let uu____1965 = (FStar_Syntax_Print.term_to_string t1)
-in (FStar_Util.format1 "Impossible: Unexpected term %s" uu____1965))
-in (failwith uu____1964))
-end
-| FStar_Syntax_Syntax.Tm_delayed (uu____1966) -> begin
-(
-
-let uu____1991 = (
-
-let uu____1992 = (FStar_Syntax_Print.term_to_string t1)
-in (FStar_Util.format1 "Impossible: Unexpected term %s" uu____1992))
-in (failwith uu____1991))
-end
-| FStar_Syntax_Syntax.Tm_unknown -> begin
-(
-
-let uu____1993 = (
-
-let uu____1994 = (FStar_Syntax_Print.term_to_string t1)
-in (FStar_Util.format1 "Impossible: Unexpected term %s" uu____1994))
-in (failwith uu____1993))
-end
-| FStar_Syntax_Syntax.Tm_constant (uu____1995) -> begin
-FStar_Extraction_ML_UEnv.unknownType
-end
-| FStar_Syntax_Syntax.Tm_uvar (uu____1996) -> begin
-FStar_Extraction_ML_UEnv.unknownType
-end
-| FStar_Syntax_Syntax.Tm_meta (t2, uu____2014) -> begin
-(term_as_mlty' env t2)
-end
-| FStar_Syntax_Syntax.Tm_refine ({FStar_Syntax_Syntax.ppname = uu____2019; FStar_Syntax_Syntax.index = uu____2020; FStar_Syntax_Syntax.sort = t2}, uu____2022) -> begin
-(term_as_mlty' env t2)
-end
-| FStar_Syntax_Syntax.Tm_uinst (t2, uu____2030) -> begin
-(term_as_mlty' env t2)
-end
-| FStar_Syntax_Syntax.Tm_ascribed (t2, uu____2036, uu____2037) -> begin
-(term_as_mlty' env t2)
-end
-| FStar_Syntax_Syntax.Tm_name (bv) -> begin
-(bv_as_mlty env bv)
-end
-| FStar_Syntax_Syntax.Tm_fvar (fv) -> begin
-(fv_app_as_mlty env fv [])
-end
-| FStar_Syntax_Syntax.Tm_arrow (bs, c) -> begin
-(
-
-let uu____2104 = (FStar_Syntax_Subst.open_comp bs c)
-in (match (uu____2104) with
-| (bs1, c1) -> begin
-(
-
-let uu____2111 = (binders_as_ml_binders env bs1)
-in (match (uu____2111) with
-| (mlbs, env1) -> begin
-(
-
-let t_ret = (
-
-let eff = (FStar_TypeChecker_Env.norm_eff_name env1.FStar_Extraction_ML_UEnv.tcenv (FStar_Syntax_Util.comp_effect_name c1))
-in (
-
-let uu____2138 = (
-
-let uu____2145 = (FStar_TypeChecker_Env.effect_decl_opt env1.FStar_Extraction_ML_UEnv.tcenv eff)
-in (FStar_Util.must uu____2145))
-in (match (uu____2138) with
-| (ed, qualifiers) -> begin
-(
-
-let uu____2166 = (FStar_All.pipe_right qualifiers (FStar_List.contains FStar_Syntax_Syntax.Reifiable))
-in (match (uu____2166) with
-| true -> begin
-(
-
-let t2 = (FStar_TypeChecker_Env.reify_comp env1.FStar_Extraction_ML_UEnv.tcenv c1 FStar_Syntax_Syntax.U_unknown)
-in (
-
-let res = (term_as_mlty' env1 t2)
-in res))
-end
-| uu____2171 -> begin
-(term_as_mlty' env1 (FStar_Syntax_Util.comp_result c1))
-end))
-end)))
-in (
-
-let erase1 = (effect_as_etag env1 (FStar_Syntax_Util.comp_effect_name c1))
-in (
-
-let uu____2173 = (FStar_List.fold_right (fun uu____2192 uu____2193 -> (match (((uu____2192), (uu____2193))) with
-| ((uu____2214, t2), (tag, t')) -> begin
-((FStar_Extraction_ML_Syntax.E_PURE), (FStar_Extraction_ML_Syntax.MLTY_Fun (((t2), (tag), (t')))))
-end)) mlbs ((erase1), (t_ret)))
-in (match (uu____2173) with
-| (uu____2226, t2) -> begin
-t2
-end))))
-end))
-end))
-end
-| FStar_Syntax_Syntax.Tm_app (head1, args) -> begin
-(
-
-let res = (
-
-let uu____2251 = (
-
-let uu____2252 = (FStar_Syntax_Util.un_uinst head1)
-in uu____2252.FStar_Syntax_Syntax.n)
-in (match (uu____2251) with
-| FStar_Syntax_Syntax.Tm_name (bv) -> begin
-(bv_as_mlty env bv)
-end
-| FStar_Syntax_Syntax.Tm_fvar (fv) -> begin
-(fv_app_as_mlty env fv args)
-end
-| FStar_Syntax_Syntax.Tm_app (head2, args') -> begin
-(
-
-let uu____2279 = (FStar_Syntax_Syntax.mk (FStar_Syntax_Syntax.Tm_app (((head2), ((FStar_List.append args' args))))) FStar_Pervasives_Native.None t1.FStar_Syntax_Syntax.pos)
-in (term_as_mlty' env uu____2279))
-end
-| uu____2296 -> begin
-FStar_Extraction_ML_UEnv.unknownType
-end))
-in res)
-end
-| FStar_Syntax_Syntax.Tm_abs (bs, ty, uu____2299) -> begin
-(
-
-let uu____2320 = (FStar_Syntax_Subst.open_term bs ty)
-in (match (uu____2320) with
-| (bs1, ty1) -> begin
-(
-
-let uu____2327 = (binders_as_ml_binders env bs1)
-in (match (uu____2327) with
-| (bts, env1) -> begin
-(term_as_mlty' env1 ty1)
-end))
-end))
-end
-| FStar_Syntax_Syntax.Tm_type (uu____2352) -> begin
-FStar_Extraction_ML_UEnv.unknownType
-end
-| FStar_Syntax_Syntax.Tm_let (uu____2353) -> begin
-FStar_Extraction_ML_UEnv.unknownType
-end
-| FStar_Syntax_Syntax.Tm_match (uu____2366) -> begin
-FStar_Extraction_ML_UEnv.unknownType
-end)))
-and arg_as_mlty : FStar_Extraction_ML_UEnv.env  ->  (FStar_Syntax_Syntax.term * FStar_Syntax_Syntax.aqual)  ->  FStar_Extraction_ML_Syntax.mlty = (fun g uu____2390 -> (match (uu____2390) with
-| (a, uu____2396) -> begin
-(
-
-let uu____2397 = (is_type g a)
-in (match (uu____2397) with
-| true -> begin
-(term_as_mlty' g a)
-end
-| uu____2398 -> begin
-FStar_Extraction_ML_UEnv.erasedContent
-end))
-end))
-and fv_app_as_mlty : FStar_Extraction_ML_UEnv.env  ->  FStar_Syntax_Syntax.fv  ->  FStar_Syntax_Syntax.args  ->  FStar_Extraction_ML_Syntax.mlty = (fun g fv args -> (
-
-let uu____2402 = (
-
-let uu____2415 = (FStar_TypeChecker_Env.lookup_lid g.FStar_Extraction_ML_UEnv.tcenv fv.FStar_Syntax_Syntax.fv_name.FStar_Syntax_Syntax.v)
-in (match (uu____2415) with
-| ((uu____2436, fvty), uu____2438) -> begin
-(
-
-let fvty1 = (FStar_TypeChecker_Normalize.normalize ((FStar_TypeChecker_Normalize.UnfoldUntil (FStar_Syntax_Syntax.Delta_constant))::[]) g.FStar_Extraction_ML_UEnv.tcenv fvty)
-in (FStar_Syntax_Util.arrow_formals fvty1))
-end))
-in (match (uu____2402) with
-| (formals, uu____2445) -> begin
-(
-
-let mlargs = (FStar_List.map (arg_as_mlty g) args)
-in (
-
-let mlargs1 = (
-
-let n_args = (FStar_List.length args)
-in (match (((FStar_List.length formals) > n_args)) with
-| true -> begin
-(
-
-let uu____2489 = (FStar_Util.first_N n_args formals)
-in (match (uu____2489) with
-| (uu____2516, rest) -> begin
-(
-
-let uu____2542 = (FStar_List.map (fun uu____2550 -> FStar_Extraction_ML_UEnv.erasedContent) rest)
-in (FStar_List.append mlargs uu____2542))
-end))
-end
-| uu____2555 -> begin
-mlargs
-end))
-in (
-
-let nm = (
-
-let uu____2557 = (FStar_Extraction_ML_UEnv.maybe_mangle_type_projector g fv)
-in (match (uu____2557) with
-| FStar_Pervasives_Native.Some (p) -> begin
-p
-end
-| FStar_Pervasives_Native.None -> begin
-(FStar_Extraction_ML_Syntax.mlpath_of_lident fv.FStar_Syntax_Syntax.fv_name.FStar_Syntax_Syntax.v)
-end))
-in FStar_Extraction_ML_Syntax.MLTY_Named (((mlargs1), (nm))))))
-end)))
-and binders_as_ml_binders : FStar_Extraction_ML_UEnv.env  ->  FStar_Syntax_Syntax.binders  ->  ((FStar_Extraction_ML_Syntax.mlident * FStar_Extraction_ML_Syntax.mlty) Prims.list * FStar_Extraction_ML_UEnv.env) = (fun g bs -> (
-
-let uu____2575 = (FStar_All.pipe_right bs (FStar_List.fold_left (fun uu____2618 b -> (match (uu____2618) with
-| (ml_bs, env) -> begin
-(
-
-let uu____2658 = (is_type_binder g b)
-in (match (uu____2658) with
-| true -> begin
-(
-
-let b1 = (FStar_Pervasives_Native.fst b)
-in (
-
-let env1 = (FStar_Extraction_ML_UEnv.extend_ty env b1 (FStar_Pervasives_Native.Some (FStar_Extraction_ML_Syntax.MLTY_Top)))
-in (
-
-let ml_b = (
-
-let uu____2676 = (FStar_Extraction_ML_UEnv.bv_as_ml_termvar b1)
-in ((uu____2676), (FStar_Extraction_ML_Syntax.ml_unit_ty)))
-in (((ml_b)::ml_bs), (env1)))))
-end
-| uu____2687 -> begin
-(
-
-let b1 = (FStar_Pervasives_Native.fst b)
-in (
-
-let t = (term_as_mlty env b1.FStar_Syntax_Syntax.sort)
-in (
-
-let uu____2690 = (FStar_Extraction_ML_UEnv.extend_bv env b1 (([]), (t)) false false false)
-in (match (uu____2690) with
-| (env1, b2) -> begin
-(
-
-let ml_b = (
-
-let uu____2714 = (FStar_Extraction_ML_UEnv.removeTick b2)
-in ((uu____2714), (t)))
-in (((ml_b)::ml_bs), (env1)))
-end))))
-end))
-end)) (([]), (g))))
-in (match (uu____2575) with
-| (ml_bs, env) -> begin
-(((FStar_List.rev ml_bs)), (env))
-end)))
-
-
-let mk_MLE_Seq : FStar_Extraction_ML_Syntax.mlexpr  ->  FStar_Extraction_ML_Syntax.mlexpr  ->  FStar_Extraction_ML_Syntax.mlexpr' = (fun e1 e2 -> (match (((e1.FStar_Extraction_ML_Syntax.expr), (e2.FStar_Extraction_ML_Syntax.expr))) with
-| (FStar_Extraction_ML_Syntax.MLE_Seq (es1), FStar_Extraction_ML_Syntax.MLE_Seq (es2)) -> begin
-FStar_Extraction_ML_Syntax.MLE_Seq ((FStar_List.append es1 es2))
-end
-| (FStar_Extraction_ML_Syntax.MLE_Seq (es1), uu____2784) -> begin
-FStar_Extraction_ML_Syntax.MLE_Seq ((FStar_List.append es1 ((e2)::[])))
-end
-| (uu____2787, FStar_Extraction_ML_Syntax.MLE_Seq (es2)) -> begin
-FStar_Extraction_ML_Syntax.MLE_Seq ((e1)::es2)
-end
-| uu____2791 -> begin
-FStar_Extraction_ML_Syntax.MLE_Seq ((e1)::(e2)::[])
-end))
-
-
-let mk_MLE_Let : Prims.bool  ->  FStar_Extraction_ML_Syntax.mlletbinding  ->  FStar_Extraction_ML_Syntax.mlexpr  ->  FStar_Extraction_ML_Syntax.mlexpr' = (fun top_level lbs body -> (match (lbs) with
-| (FStar_Extraction_ML_Syntax.NonRec, quals, (lb)::[]) when (not (top_level)) -> begin
-(match (lb.FStar_Extraction_ML_Syntax.mllb_tysc) with
-| FStar_Pervasives_Native.Some ([], t) when (Prims.op_Equality t FStar_Extraction_ML_Syntax.ml_unit_ty) -> begin
-(match ((Prims.op_Equality body.FStar_Extraction_ML_Syntax.expr FStar_Extraction_ML_Syntax.ml_unit.FStar_Extraction_ML_Syntax.expr)) with
-| true -> begin
-lb.FStar_Extraction_ML_Syntax.mllb_def.FStar_Extraction_ML_Syntax.expr
-end
-| uu____2821 -> begin
-(match (body.FStar_Extraction_ML_Syntax.expr) with
-| FStar_Extraction_ML_Syntax.MLE_Var (x) when (Prims.op_Equality x lb.FStar_Extraction_ML_Syntax.mllb_name) -> begin
-lb.FStar_Extraction_ML_Syntax.mllb_def.FStar_Extraction_ML_Syntax.expr
-end
-| uu____2823 when (Prims.op_Equality lb.FStar_Extraction_ML_Syntax.mllb_def.FStar_Extraction_ML_Syntax.expr FStar_Extraction_ML_Syntax.ml_unit.FStar_Extraction_ML_Syntax.expr) -> begin
-body.FStar_Extraction_ML_Syntax.expr
-end
-| uu____2824 -> begin
-(mk_MLE_Seq lb.FStar_Extraction_ML_Syntax.mllb_def body)
-end)
-end)
-end
-| uu____2825 -> begin
-FStar_Extraction_ML_Syntax.MLE_Let (((lbs), (body)))
-end)
-end
-| uu____2828 -> begin
-FStar_Extraction_ML_Syntax.MLE_Let (((lbs), (body)))
-end))
-
-
-let resugar_pat : FStar_Syntax_Syntax.fv_qual FStar_Pervasives_Native.option  ->  FStar_Extraction_ML_Syntax.mlpattern  ->  FStar_Extraction_ML_Syntax.mlpattern = (fun q p -> (match (p) with
-| FStar_Extraction_ML_Syntax.MLP_CTor (d, pats) -> begin
-(
-
-let uu____2847 = (FStar_Extraction_ML_Util.is_xtuple d)
-in (match (uu____2847) with
-| FStar_Pervasives_Native.Some (n1) -> begin
-FStar_Extraction_ML_Syntax.MLP_Tuple (pats)
-end
-| uu____2851 -> begin
-(match (q) with
-| FStar_Pervasives_Native.Some (FStar_Syntax_Syntax.Record_ctor (ty, fns)) -> begin
-(
-
-let path = (FStar_List.map FStar_Ident.text_of_id ty.FStar_Ident.ns)
-in (
-
-let fs = (record_fields fns pats)
-in FStar_Extraction_ML_Syntax.MLP_Record (((path), (fs)))))
-end
-| uu____2878 -> begin
-p
-end)
-end))
-end
-| uu____2881 -> begin
-p
-end))
-
-
-let rec extract_one_pat : Prims.bool  ->  FStar_Extraction_ML_UEnv.env  ->  FStar_Syntax_Syntax.pat  ->  FStar_Extraction_ML_Syntax.mlty FStar_Pervasives_Native.option  ->  (FStar_Extraction_ML_UEnv.env * (FStar_Extraction_ML_Syntax.mlpattern * FStar_Extraction_ML_Syntax.mlexpr Prims.list) FStar_Pervasives_Native.option * Prims.bool) = (fun imp g p expected_topt -> (
-
-let ok = (fun t -> (match (expected_topt) with
-| FStar_Pervasives_Native.None -> begin
-true
-end
-| FStar_Pervasives_Native.Some (t') -> begin
-(
-
-let ok = (type_leq g t t')
-in ((match ((not (ok))) with
-| true -> begin
-(FStar_Extraction_ML_UEnv.debug g (fun uu____2940 -> (
-
-let uu____2941 = (FStar_Extraction_ML_Code.string_of_mlty g.FStar_Extraction_ML_UEnv.currentModule t')
-in (
-
-let uu____2942 = (FStar_Extraction_ML_Code.string_of_mlty g.FStar_Extraction_ML_UEnv.currentModule t)
-in (FStar_Util.print2 "Expected pattern type %s; got pattern type %s\n" uu____2941 uu____2942)))))
-end
-| uu____2943 -> begin
-()
-end);
-ok;
-))
-end))
-in (match (p.FStar_Syntax_Syntax.v) with
-| FStar_Syntax_Syntax.Pat_constant (FStar_Const.Const_int (c, FStar_Pervasives_Native.None)) -> begin
-(
-
-let i = FStar_Const.Const_int (((c), (FStar_Pervasives_Native.None)))
-in (
-
-let x = (FStar_Extraction_ML_Syntax.gensym ())
-in (
-
-let when_clause = (
-
-let uu____2982 = (
-
-let uu____2983 = (
-
-let uu____2990 = (
-
-let uu____2993 = (FStar_All.pipe_left (FStar_Extraction_ML_Syntax.with_ty FStar_Extraction_ML_Syntax.ml_int_ty) (FStar_Extraction_ML_Syntax.MLE_Var (x)))
-in (
-
-let uu____2994 = (
-
-let uu____2997 = (
-
-let uu____2998 = (
-
-let uu____2999 = (FStar_Extraction_ML_Util.mlconst_of_const' p.FStar_Syntax_Syntax.p i)
-in (FStar_All.pipe_left (fun _0_43 -> FStar_Extraction_ML_Syntax.MLE_Const (_0_43)) uu____2999))
-in (FStar_All.pipe_left (FStar_Extraction_ML_Syntax.with_ty FStar_Extraction_ML_Syntax.ml_int_ty) uu____2998))
-in (uu____2997)::[])
-in (uu____2993)::uu____2994))
-in ((FStar_Extraction_ML_Util.prims_op_equality), (uu____2990)))
-in FStar_Extraction_ML_Syntax.MLE_App (uu____2983))
-in (FStar_All.pipe_left (FStar_Extraction_ML_Syntax.with_ty FStar_Extraction_ML_Syntax.ml_bool_ty) uu____2982))
-in (
-
-let uu____3002 = (ok FStar_Extraction_ML_Syntax.ml_int_ty)
-in ((g), (FStar_Pervasives_Native.Some (((FStar_Extraction_ML_Syntax.MLP_Var (x)), ((when_clause)::[])))), (uu____3002))))))
-end
-| FStar_Syntax_Syntax.Pat_constant (s) -> begin
-(
-
-let t = (FStar_TypeChecker_TcTerm.tc_constant FStar_Range.dummyRange s)
-in (
-
-let mlty = (term_as_mlty g t)
-in (
-
-let uu____3022 = (
-
-let uu____3031 = (
-
-let uu____3038 = (
-
-let uu____3039 = (FStar_Extraction_ML_Util.mlconst_of_const' p.FStar_Syntax_Syntax.p s)
-in FStar_Extraction_ML_Syntax.MLP_Const (uu____3039))
-in ((uu____3038), ([])))
-in FStar_Pervasives_Native.Some (uu____3031))
-in (
-
-let uu____3048 = (ok mlty)
-in ((g), (uu____3022), (uu____3048))))))
-end
-| FStar_Syntax_Syntax.Pat_var (x) -> begin
-(
-
-let mlty = (term_as_mlty g x.FStar_Syntax_Syntax.sort)
-in (
-
-let uu____3059 = (FStar_Extraction_ML_UEnv.extend_bv g x (([]), (mlty)) false false imp)
-in (match (uu____3059) with
-| (g1, x1) -> begin
-(
-
-let uu____3082 = (ok mlty)
-in ((g1), ((match (imp) with
-| true -> begin
-FStar_Pervasives_Native.None
-end
-| uu____3105 -> begin
-FStar_Pervasives_Native.Some (((FStar_Extraction_ML_Syntax.MLP_Var (x1)), ([])))
-end)), (uu____3082)))
-end)))
-end
-| FStar_Syntax_Syntax.Pat_wild (x) -> begin
-(
-
-let mlty = (term_as_mlty g x.FStar_Syntax_Syntax.sort)
-in (
-
-let uu____3116 = (FStar_Extraction_ML_UEnv.extend_bv g x (([]), (mlty)) false false imp)
-in (match (uu____3116) with
-| (g1, x1) -> begin
-(
-
-let uu____3139 = (ok mlty)
-in ((g1), ((match (imp) with
-| true -> begin
-FStar_Pervasives_Native.None
-end
-| uu____3162 -> begin
-FStar_Pervasives_Native.Some (((FStar_Extraction_ML_Syntax.MLP_Var (x1)), ([])))
-end)), (uu____3139)))
-end)))
-end
-| FStar_Syntax_Syntax.Pat_dot_term (uu____3171) -> begin
-((g), (FStar_Pervasives_Native.None), (true))
-end
-| FStar_Syntax_Syntax.Pat_cons (f, pats) -> begin
-(
-
-let uu____3210 = (
-
-let uu____3215 = (FStar_Extraction_ML_UEnv.lookup_fv g f)
-in (match (uu____3215) with
-| FStar_Util.Inr (uu____3220, {FStar_Extraction_ML_Syntax.expr = FStar_Extraction_ML_Syntax.MLE_Name (n1); FStar_Extraction_ML_Syntax.mlty = uu____3222; FStar_Extraction_ML_Syntax.loc = uu____3223}, ttys, uu____3225) -> begin
-((n1), (ttys))
-end
-| uu____3238 -> begin
-(failwith "Expected a constructor")
-end))
-in (match (uu____3210) with
-| (d, tys) -> begin
-(
-
-let nTyVars = (FStar_List.length (FStar_Pervasives_Native.fst tys))
-in (
-
-let uu____3260 = (FStar_Util.first_N nTyVars pats)
-in (match (uu____3260) with
-| (tysVarPats, restPats) -> begin
-(
-
-let f_ty_opt = (FStar_All.try_with (fun uu___179_3360 -> (match (()) with
-| () -> begin
-(
-
-let mlty_args = (FStar_All.pipe_right tysVarPats (FStar_List.map (fun uu____3393 -> (match (uu____3393) with
-| (p1, uu____3401) -> begin
-(match (p1.FStar_Syntax_Syntax.v) with
-| FStar_Syntax_Syntax.Pat_dot_term (uu____3406, t) -> begin
-(term_as_mlty g t)
-end
-| uu____3412 -> begin
-((FStar_Extraction_ML_UEnv.debug g (fun uu____3416 -> (
-
-let uu____3417 = (FStar_Syntax_Print.pat_to_string p1)
-in (FStar_Util.print1 "Pattern %s is not extractable" uu____3417))));
-(FStar_Exn.raise Un_extractable);
-)
-end)
-end))))
-in (
-
-let f_ty = (FStar_Extraction_ML_Util.subst tys mlty_args)
-in (
-
-let uu____3419 = (FStar_Extraction_ML_Util.uncurry_mlty_fun f_ty)
-in FStar_Pervasives_Native.Some (uu____3419))))
-end)) (fun uu___178_3433 -> (match (uu___178_3433) with
-| Un_extractable -> begin
-FStar_Pervasives_Native.None
-end)))
-in (
-
-let uu____3448 = (FStar_Util.fold_map (fun g1 uu____3484 -> (match (uu____3484) with
-| (p1, imp1) -> begin
-(
-
-let uu____3503 = (extract_one_pat true g1 p1 FStar_Pervasives_Native.None)
-in (match (uu____3503) with
-| (g2, p2, uu____3532) -> begin
-((g2), (p2))
-end))
-end)) g tysVarPats)
-in (match (uu____3448) with
-| (g1, tyMLPats) -> begin
-(
-
-let uu____3593 = (FStar_Util.fold_map (fun uu____3657 uu____3658 -> (match (((uu____3657), (uu____3658))) with
-| ((g2, f_ty_opt1), (p1, imp1)) -> begin
-(
-
-let uu____3751 = (match (f_ty_opt1) with
-| FStar_Pervasives_Native.Some ((hd1)::rest, res) -> begin
-((FStar_Pervasives_Native.Some (((rest), (res)))), (FStar_Pervasives_Native.Some (hd1)))
-end
-| uu____3811 -> begin
-((FStar_Pervasives_Native.None), (FStar_Pervasives_Native.None))
-end)
-in (match (uu____3751) with
-| (f_ty_opt2, expected_ty) -> begin
-(
-
-let uu____3882 = (extract_one_pat false g2 p1 expected_ty)
-in (match (uu____3882) with
-| (g3, p2, uu____3923) -> begin
-((((g3), (f_ty_opt2))), (p2))
-end))
-end))
-end)) ((g1), (f_ty_opt)) restPats)
-in (match (uu____3593) with
-| ((g2, f_ty_opt1), restMLPats) -> begin
-(
-
-let uu____4041 = (
-
-let uu____4052 = (FStar_All.pipe_right (FStar_List.append tyMLPats restMLPats) (FStar_List.collect (fun uu___175_4103 -> (match (uu___175_4103) with
-| FStar_Pervasives_Native.Some (x) -> begin
-(x)::[]
-end
-| uu____4145 -> begin
-[]
-end))))
-in (FStar_All.pipe_right uu____4052 FStar_List.split))
-in (match (uu____4041) with
-| (mlPats, when_clauses) -> begin
-(
-
-let pat_ty_compat = (match (f_ty_opt1) with
-| FStar_Pervasives_Native.Some ([], t) -> begin
-(ok t)
-end
-| uu____4218 -> begin
-false
-end)
-in (
-
-let uu____4227 = (
-
-let uu____4236 = (
-
-let uu____4243 = (resugar_pat f.FStar_Syntax_Syntax.fv_qual (FStar_Extraction_ML_Syntax.MLP_CTor (((d), (mlPats)))))
-in (
-
-let uu____4246 = (FStar_All.pipe_right when_clauses FStar_List.flatten)
-in ((uu____4243), (uu____4246))))
-in FStar_Pervasives_Native.Some (uu____4236))
-in ((g2), (uu____4227), (pat_ty_compat))))
-end))
-end))
-end)))
-end)))
-end))
-end)))
-
-
-let extract_pat : FStar_Extraction_ML_UEnv.env  ->  FStar_Syntax_Syntax.pat  ->  FStar_Extraction_ML_Syntax.mlty  ->  (FStar_Extraction_ML_UEnv.env * (FStar_Extraction_ML_Syntax.mlpattern * FStar_Extraction_ML_Syntax.mlexpr FStar_Pervasives_Native.option) Prims.list * Prims.bool) = (fun g p expected_t -> (
-
-let extract_one_pat1 = (fun g1 p1 expected_t1 -> (
-
-let uu____4337 = (extract_one_pat false g1 p1 expected_t1)
-in (match (uu____4337) with
-| (g2, FStar_Pervasives_Native.Some (x, v1), b) -> begin
-((g2), (((x), (v1))), (b))
-end
-| uu____4394 -> begin
-(failwith "Impossible: Unable to translate pattern")
-end)))
-in (
-
-let mk_when_clause = (fun whens -> (match (whens) with
-| [] -> begin
-FStar_Pervasives_Native.None
-end
-| (hd1)::tl1 -> begin
-(
-
-let uu____4437 = (FStar_List.fold_left FStar_Extraction_ML_Util.conjoin hd1 tl1)
-in FStar_Pervasives_Native.Some (uu____4437))
-end))
-in (
-
-let uu____4438 = (extract_one_pat1 g p (FStar_Pervasives_Native.Some (expected_t)))
-in (match (uu____4438) with
-| (g1, (p1, whens), b) -> begin
-(
-
-let when_clause = (mk_when_clause whens)
-in ((g1), ((((p1), (when_clause)))::[]), (b)))
-end)))))
-
-
-let maybe_eta_data_and_project_record : FStar_Extraction_ML_UEnv.env  ->  FStar_Syntax_Syntax.fv_qual FStar_Pervasives_Native.option  ->  FStar_Extraction_ML_Syntax.mlty  ->  FStar_Extraction_ML_Syntax.mlexpr  ->  FStar_Extraction_ML_Syntax.mlexpr = (fun g qual residualType mlAppExpr -> (
-
-let rec eta_args = (fun more_args t -> (match (t) with
-| FStar_Extraction_ML_Syntax.MLTY_Fun (t0, uu____4580, t1) -> begin
-(
-
-let x = (FStar_Extraction_ML_Syntax.gensym ())
-in (
-
-let uu____4583 = (
-
-let uu____4594 = (
-
-let uu____4603 = (FStar_All.pipe_left (FStar_Extraction_ML_Syntax.with_ty t0) (FStar_Extraction_ML_Syntax.MLE_Var (x)))
-in ((((x), (t0))), (uu____4603)))
-in (uu____4594)::more_args)
-in (eta_args uu____4583 t1)))
-end
-| FStar_Extraction_ML_Syntax.MLTY_Named (uu____4616, uu____4617) -> begin
-(((FStar_List.rev more_args)), (t))
-end
-| uu____4640 -> begin
-(failwith "Impossible: Head type is not an arrow")
-end))
-in (
-
-let as_record = (fun qual1 e -> (match (((e.FStar_Extraction_ML_Syntax.expr), (qual1))) with
-| (FStar_Extraction_ML_Syntax.MLE_CTor (uu____4668, args), FStar_Pervasives_Native.Some (FStar_Syntax_Syntax.Record_ctor (tyname, fields))) -> begin
-(
-
-let path = (FStar_List.map FStar_Ident.text_of_id tyname.FStar_Ident.ns)
-in (
-
-let fields1 = (record_fields fields args)
-in (FStar_All.pipe_left (FStar_Extraction_ML_Syntax.with_ty e.FStar_Extraction_ML_Syntax.mlty) (FStar_Extraction_ML_Syntax.MLE_Record (((path), (fields1)))))))
-end
-| uu____4700 -> begin
-e
-end))
-in (
-
-let resugar_and_maybe_eta = (fun qual1 e -> (
-
-let uu____4718 = (eta_args [] residualType)
-in (match (uu____4718) with
-| (eargs, tres) -> begin
-(match (eargs) with
-| [] -> begin
-(
-
-let uu____4771 = (as_record qual1 e)
-in (FStar_Extraction_ML_Util.resugar_exp uu____4771))
-end
-| uu____4772 -> begin
-(
-
-let uu____4783 = (FStar_List.unzip eargs)
-in (match (uu____4783) with
-| (binders, eargs1) -> begin
-(match (e.FStar_Extraction_ML_Syntax.expr) with
-| FStar_Extraction_ML_Syntax.MLE_CTor (head1, args) -> begin
-(
-
-let body = (
-
-let uu____4825 = (
-
-let uu____4826 = (FStar_All.pipe_left (FStar_Extraction_ML_Syntax.with_ty tres) (FStar_Extraction_ML_Syntax.MLE_CTor (((head1), ((FStar_List.append args eargs1))))))
-in (FStar_All.pipe_left (as_record qual1) uu____4826))
-in (FStar_All.pipe_left FStar_Extraction_ML_Util.resugar_exp uu____4825))
-in (FStar_All.pipe_left (FStar_Extraction_ML_Syntax.with_ty e.FStar_Extraction_ML_Syntax.mlty) (FStar_Extraction_ML_Syntax.MLE_Fun (((binders), (body))))))
-end
-| uu____4835 -> begin
-(failwith "Impossible: Not a constructor")
-end)
-end))
-end)
-end)))
-in (match (((mlAppExpr.FStar_Extraction_ML_Syntax.expr), (qual))) with
-| (uu____4838, FStar_Pervasives_Native.None) -> begin
-mlAppExpr
-end
-| (FStar_Extraction_ML_Syntax.MLE_App ({FStar_Extraction_ML_Syntax.expr = FStar_Extraction_ML_Syntax.MLE_Name (mlp); FStar_Extraction_ML_Syntax.mlty = uu____4842; FStar_Extraction_ML_Syntax.loc = uu____4843}, (mle)::args), FStar_Pervasives_Native.Some (FStar_Syntax_Syntax.Record_projector (constrname, f))) -> begin
-(
-
-let f1 = (FStar_Ident.lid_of_ids (FStar_List.append constrname.FStar_Ident.ns ((f)::[])))
-in (
-
-let fn = (FStar_Extraction_ML_Util.mlpath_of_lid f1)
-in (
-
-let proj = FStar_Extraction_ML_Syntax.MLE_Proj (((mle), (fn)))
-in (
-
-let e = (match (args) with
-| [] -> begin
-proj
-end
-| uu____4870 -> begin
-(
-
-let uu____4873 = (
-
-let uu____4880 = (FStar_All.pipe_left (FStar_Extraction_ML_Syntax.with_ty FStar_Extraction_ML_Syntax.MLTY_Top) proj)
-in ((uu____4880), (args)))
-in FStar_Extraction_ML_Syntax.MLE_App (uu____4873))
-end)
-in (FStar_Extraction_ML_Syntax.with_ty mlAppExpr.FStar_Extraction_ML_Syntax.mlty e)))))
-end
-| (FStar_Extraction_ML_Syntax.MLE_App ({FStar_Extraction_ML_Syntax.expr = FStar_Extraction_ML_Syntax.MLE_TApp ({FStar_Extraction_ML_Syntax.expr = FStar_Extraction_ML_Syntax.MLE_Name (mlp); FStar_Extraction_ML_Syntax.mlty = uu____4884; FStar_Extraction_ML_Syntax.loc = uu____4885}, uu____4886); FStar_Extraction_ML_Syntax.mlty = uu____4887; FStar_Extraction_ML_Syntax.loc = uu____4888}, (mle)::args), FStar_Pervasives_Native.Some (FStar_Syntax_Syntax.Record_projector (constrname, f))) -> begin
-(
-
-let f1 = (FStar_Ident.lid_of_ids (FStar_List.append constrname.FStar_Ident.ns ((f)::[])))
-in (
-
-let fn = (FStar_Extraction_ML_Util.mlpath_of_lid f1)
-in (
-
-let proj = FStar_Extraction_ML_Syntax.MLE_Proj (((mle), (fn)))
-in (
-
-let e = (match (args) with
-| [] -> begin
-proj
-end
-| uu____4919 -> begin
-(
-
-let uu____4922 = (
-
-let uu____4929 = (FStar_All.pipe_left (FStar_Extraction_ML_Syntax.with_ty FStar_Extraction_ML_Syntax.MLTY_Top) proj)
-in ((uu____4929), (args)))
-in FStar_Extraction_ML_Syntax.MLE_App (uu____4922))
-end)
-in (FStar_Extraction_ML_Syntax.with_ty mlAppExpr.FStar_Extraction_ML_Syntax.mlty e)))))
-end
-| (FStar_Extraction_ML_Syntax.MLE_App ({FStar_Extraction_ML_Syntax.expr = FStar_Extraction_ML_Syntax.MLE_Name (mlp); FStar_Extraction_ML_Syntax.mlty = uu____4933; FStar_Extraction_ML_Syntax.loc = uu____4934}, mlargs), FStar_Pervasives_Native.Some (FStar_Syntax_Syntax.Data_ctor)) -> begin
-(
-
-let uu____4942 = (FStar_All.pipe_left (FStar_Extraction_ML_Syntax.with_ty mlAppExpr.FStar_Extraction_ML_Syntax.mlty) (FStar_Extraction_ML_Syntax.MLE_CTor (((mlp), (mlargs)))))
-in (FStar_All.pipe_left (resugar_and_maybe_eta qual) uu____4942))
-end
-| (FStar_Extraction_ML_Syntax.MLE_App ({FStar_Extraction_ML_Syntax.expr = FStar_Extraction_ML_Syntax.MLE_Name (mlp); FStar_Extraction_ML_Syntax.mlty = uu____4946; FStar_Extraction_ML_Syntax.loc = uu____4947}, mlargs), FStar_Pervasives_Native.Some (FStar_Syntax_Syntax.Record_ctor (uu____4949))) -> begin
-(
-
-let uu____4962 = (FStar_All.pipe_left (FStar_Extraction_ML_Syntax.with_ty mlAppExpr.FStar_Extraction_ML_Syntax.mlty) (FStar_Extraction_ML_Syntax.MLE_CTor (((mlp), (mlargs)))))
-in (FStar_All.pipe_left (resugar_and_maybe_eta qual) uu____4962))
-end
-| (FStar_Extraction_ML_Syntax.MLE_App ({FStar_Extraction_ML_Syntax.expr = FStar_Extraction_ML_Syntax.MLE_TApp ({FStar_Extraction_ML_Syntax.expr = FStar_Extraction_ML_Syntax.MLE_Name (mlp); FStar_Extraction_ML_Syntax.mlty = uu____4966; FStar_Extraction_ML_Syntax.loc = uu____4967}, uu____4968); FStar_Extraction_ML_Syntax.mlty = uu____4969; FStar_Extraction_ML_Syntax.loc = uu____4970}, mlargs), FStar_Pervasives_Native.Some (FStar_Syntax_Syntax.Data_ctor)) -> begin
-(
-
-let uu____4982 = (FStar_All.pipe_left (FStar_Extraction_ML_Syntax.with_ty mlAppExpr.FStar_Extraction_ML_Syntax.mlty) (FStar_Extraction_ML_Syntax.MLE_CTor (((mlp), (mlargs)))))
-in (FStar_All.pipe_left (resugar_and_maybe_eta qual) uu____4982))
-end
-| (FStar_Extraction_ML_Syntax.MLE_App ({FStar_Extraction_ML_Syntax.expr = FStar_Extraction_ML_Syntax.MLE_TApp ({FStar_Extraction_ML_Syntax.expr = FStar_Extraction_ML_Syntax.MLE_Name (mlp); FStar_Extraction_ML_Syntax.mlty = uu____4986; FStar_Extraction_ML_Syntax.loc = uu____4987}, uu____4988); FStar_Extraction_ML_Syntax.mlty = uu____4989; FStar_Extraction_ML_Syntax.loc = uu____4990}, mlargs), FStar_Pervasives_Native.Some (FStar_Syntax_Syntax.Record_ctor (uu____4992))) -> begin
-(
-
-let uu____5009 = (FStar_All.pipe_left (FStar_Extraction_ML_Syntax.with_ty mlAppExpr.FStar_Extraction_ML_Syntax.mlty) (FStar_Extraction_ML_Syntax.MLE_CTor (((mlp), (mlargs)))))
-in (FStar_All.pipe_left (resugar_and_maybe_eta qual) uu____5009))
-end
-| (FStar_Extraction_ML_Syntax.MLE_Name (mlp), FStar_Pervasives_Native.Some (FStar_Syntax_Syntax.Data_ctor)) -> begin
-(
-
-let uu____5015 = (FStar_All.pipe_left (FStar_Extraction_ML_Syntax.with_ty mlAppExpr.FStar_Extraction_ML_Syntax.mlty) (FStar_Extraction_ML_Syntax.MLE_CTor (((mlp), ([])))))
-in (FStar_All.pipe_left (resugar_and_maybe_eta qual) uu____5015))
-end
-| (FStar_Extraction_ML_Syntax.MLE_Name (mlp), FStar_Pervasives_Native.Some (FStar_Syntax_Syntax.Record_ctor (uu____5019))) -> begin
-(
-
-let uu____5028 = (FStar_All.pipe_left (FStar_Extraction_ML_Syntax.with_ty mlAppExpr.FStar_Extraction_ML_Syntax.mlty) (FStar_Extraction_ML_Syntax.MLE_CTor (((mlp), ([])))))
-in (FStar_All.pipe_left (resugar_and_maybe_eta qual) uu____5028))
-end
-| (FStar_Extraction_ML_Syntax.MLE_TApp ({FStar_Extraction_ML_Syntax.expr = FStar_Extraction_ML_Syntax.MLE_Name (mlp); FStar_Extraction_ML_Syntax.mlty = uu____5032; FStar_Extraction_ML_Syntax.loc = uu____5033}, uu____5034), FStar_Pervasives_Native.Some (FStar_Syntax_Syntax.Data_ctor)) -> begin
-(
-
-let uu____5041 = (FStar_All.pipe_left (FStar_Extraction_ML_Syntax.with_ty mlAppExpr.FStar_Extraction_ML_Syntax.mlty) (FStar_Extraction_ML_Syntax.MLE_CTor (((mlp), ([])))))
-in (FStar_All.pipe_left (resugar_and_maybe_eta qual) uu____5041))
-end
-| (FStar_Extraction_ML_Syntax.MLE_TApp ({FStar_Extraction_ML_Syntax.expr = FStar_Extraction_ML_Syntax.MLE_Name (mlp); FStar_Extraction_ML_Syntax.mlty = uu____5045; FStar_Extraction_ML_Syntax.loc = uu____5046}, uu____5047), FStar_Pervasives_Native.Some (FStar_Syntax_Syntax.Record_ctor (uu____5048))) -> begin
-(
-
-let uu____5061 = (FStar_All.pipe_left (FStar_Extraction_ML_Syntax.with_ty mlAppExpr.FStar_Extraction_ML_Syntax.mlty) (FStar_Extraction_ML_Syntax.MLE_CTor (((mlp), ([])))))
-in (FStar_All.pipe_left (resugar_and_maybe_eta qual) uu____5061))
-end
-| uu____5064 -> begin
-mlAppExpr
-end)))))
-
-
-let maybe_downgrade_eff : FStar_Extraction_ML_UEnv.env  ->  FStar_Extraction_ML_Syntax.e_tag  ->  FStar_Extraction_ML_Syntax.mlty  ->  FStar_Extraction_ML_Syntax.e_tag = (fun g f t -> (
-
-let uu____5083 = ((Prims.op_Equality f FStar_Extraction_ML_Syntax.E_GHOST) && (type_leq g t FStar_Extraction_ML_Syntax.ml_unit_ty))
-in (match (uu____5083) with
-| true -> begin
-FStar_Extraction_ML_Syntax.E_PURE
-end
-| uu____5084 -> begin
-f
-end)))
-
-
-let rec term_as_mlexpr : FStar_Extraction_ML_UEnv.env  ->  FStar_Syntax_Syntax.term  ->  (FStar_Extraction_ML_Syntax.mlexpr * FStar_Extraction_ML_Syntax.e_tag * FStar_Extraction_ML_Syntax.mlty) = (fun g t -> (
-
-let uu____5137 = (term_as_mlexpr' g t)
-in (match (uu____5137) with
-| (e, tag, ty) -> begin
-(
-
-let tag1 = (maybe_downgrade_eff g tag ty)
-in ((FStar_Extraction_ML_UEnv.debug g (fun u -> (
-
-let uu____5158 = (
-
-let uu____5159 = (FStar_Syntax_Print.tag_of_term t)
-in (
-
-let uu____5160 = (FStar_Syntax_Print.term_to_string t)
-in (
-
-let uu____5161 = (FStar_Extraction_ML_Code.string_of_mlty g.FStar_Extraction_ML_UEnv.currentModule ty)
-in (FStar_Util.format4 "term_as_mlexpr (%s) :  %s has ML type %s and effect %s\n" uu____5159 uu____5160 uu____5161 (FStar_Extraction_ML_Util.eff_to_string tag1)))))
-in (FStar_Util.print_string uu____5158))));
-(erase g e ty tag1);
-))
-end)))
-and check_term_as_mlexpr : FStar_Extraction_ML_UEnv.env  ->  FStar_Syntax_Syntax.term  ->  FStar_Extraction_ML_Syntax.e_tag  ->  FStar_Extraction_ML_Syntax.mlty  ->  (FStar_Extraction_ML_Syntax.mlexpr * FStar_Extraction_ML_Syntax.mlty) = (fun g t f ty -> (
-
-let uu____5170 = (check_term_as_mlexpr' g t f ty)
-in (match (uu____5170) with
-| (e, t1) -> begin
-(
-
-let uu____5181 = (erase g e t1 f)
-in (match (uu____5181) with
-| (r, uu____5193, t2) -> begin
-((r), (t2))
-end))
-end)))
-and check_term_as_mlexpr' : FStar_Extraction_ML_UEnv.env  ->  FStar_Syntax_Syntax.term  ->  FStar_Extraction_ML_Syntax.e_tag  ->  FStar_Extraction_ML_Syntax.mlty  ->  (FStar_Extraction_ML_Syntax.mlexpr * FStar_Extraction_ML_Syntax.mlty) = (fun g e0 f ty -> (
-
-let uu____5203 = (term_as_mlexpr g e0)
-in (match (uu____5203) with
-| (e, tag, t) -> begin
-(
-
-let tag1 = (maybe_downgrade_eff g tag t)
-in (match ((FStar_Extraction_ML_Util.eff_leq tag1 f)) with
-| true -> begin
-(
-
-let uu____5222 = (maybe_coerce g e t ty)
-in ((uu____5222), (ty)))
-end
-| uu____5223 -> begin
-(err_unexpected_eff e0 f tag1)
-end))
-end)))
-and term_as_mlexpr' : FStar_Extraction_ML_UEnv.env  ->  FStar_Syntax_Syntax.term  ->  (FStar_Extraction_ML_Syntax.mlexpr * FStar_Extraction_ML_Syntax.e_tag * FStar_Extraction_ML_Syntax.mlty) = (fun g top -> ((FStar_Extraction_ML_UEnv.debug g (fun u -> (
-
-let uu____5240 = (
-
-let uu____5241 = (FStar_Range.string_of_range top.FStar_Syntax_Syntax.pos)
-in (
-
-let uu____5242 = (FStar_Syntax_Print.tag_of_term top)
-in (
-
-let uu____5243 = (FStar_Syntax_Print.term_to_string top)
-in (FStar_Util.format3 "%s: term_as_mlexpr\' (%s) :  %s \n" uu____5241 uu____5242 uu____5243))))
-in (FStar_Util.print_string uu____5240))));
-(
-
-let t = (FStar_Syntax_Subst.compress top)
-in (match (t.FStar_Syntax_Syntax.n) with
-| FStar_Syntax_Syntax.Tm_unknown -> begin
-(
-
-let uu____5251 = (
-
-let uu____5252 = (FStar_Syntax_Print.tag_of_term t)
-in (FStar_Util.format1 "Impossible: Unexpected term: %s" uu____5252))
-in (failwith uu____5251))
-end
-| FStar_Syntax_Syntax.Tm_delayed (uu____5259) -> begin
-(
-
-let uu____5284 = (
-
-let uu____5285 = (FStar_Syntax_Print.tag_of_term t)
-in (FStar_Util.format1 "Impossible: Unexpected term: %s" uu____5285))
-in (failwith uu____5284))
-end
-| FStar_Syntax_Syntax.Tm_uvar (uu____5292) -> begin
-(
-
-let uu____5309 = (
-
-let uu____5310 = (FStar_Syntax_Print.tag_of_term t)
-in (FStar_Util.format1 "Impossible: Unexpected term: %s" uu____5310))
-in (failwith uu____5309))
-end
-| FStar_Syntax_Syntax.Tm_bvar (uu____5317) -> begin
-(
-
-let uu____5318 = (
-
-let uu____5319 = (FStar_Syntax_Print.tag_of_term t)
-in (FStar_Util.format1 "Impossible: Unexpected term: %s" uu____5319))
-in (failwith uu____5318))
-end
-| FStar_Syntax_Syntax.Tm_type (uu____5326) -> begin
-((FStar_Extraction_ML_Syntax.ml_unit), (FStar_Extraction_ML_Syntax.E_PURE), (FStar_Extraction_ML_Syntax.ml_unit_ty))
-end
-| FStar_Syntax_Syntax.Tm_refine (uu____5327) -> begin
-((FStar_Extraction_ML_Syntax.ml_unit), (FStar_Extraction_ML_Syntax.E_PURE), (FStar_Extraction_ML_Syntax.ml_unit_ty))
-end
-| FStar_Syntax_Syntax.Tm_arrow (uu____5334) -> begin
-((FStar_Extraction_ML_Syntax.ml_unit), (FStar_Extraction_ML_Syntax.E_PURE), (FStar_Extraction_ML_Syntax.ml_unit_ty))
-end
-| FStar_Syntax_Syntax.Tm_meta (t1, FStar_Syntax_Syntax.Meta_desugared (FStar_Syntax_Syntax.Mutable_alloc)) -> begin
-(
-
-let uu____5352 = (term_as_mlexpr' g t1)
-in (match (uu____5352) with
-| ({FStar_Extraction_ML_Syntax.expr = FStar_Extraction_ML_Syntax.MLE_Let ((FStar_Extraction_ML_Syntax.NonRec, flags, bodies), continuation); FStar_Extraction_ML_Syntax.mlty = mlty; FStar_Extraction_ML_Syntax.loc = loc}, tag, typ) -> begin
-(({FStar_Extraction_ML_Syntax.expr = FStar_Extraction_ML_Syntax.MLE_Let (((((FStar_Extraction_ML_Syntax.NonRec), ((FStar_Extraction_ML_Syntax.Mutable)::flags), (bodies))), (continuation))); FStar_Extraction_ML_Syntax.mlty = mlty; FStar_Extraction_ML_Syntax.loc = loc}), (tag), (typ))
-end
-| uu____5398 -> begin
-(failwith "impossible")
-end))
-end
-| FStar_Syntax_Syntax.Tm_meta (t1, FStar_Syntax_Syntax.Meta_monadic (m, uu____5413)) -> begin
-(
-
-let t2 = (FStar_Syntax_Subst.compress t1)
-in (match (t2.FStar_Syntax_Syntax.n) with
-| FStar_Syntax_Syntax.Tm_let ((false, (lb)::[]), body) when (FStar_Util.is_left lb.FStar_Syntax_Syntax.lbname) -> begin
-(
-
-let uu____5443 = (
-
-let uu____5450 = (FStar_TypeChecker_Env.effect_decl_opt g.FStar_Extraction_ML_UEnv.tcenv m)
-in (FStar_Util.must uu____5450))
-in (match (uu____5443) with
-| (ed, qualifiers) -> begin
-(
-
-let uu____5477 = (
-
-let uu____5478 = (FStar_All.pipe_right qualifiers (FStar_List.contains FStar_Syntax_Syntax.Reifiable))
-in (FStar_All.pipe_right uu____5478 Prims.op_Negation))
-in (match (uu____5477) with
-| true -> begin
-(term_as_mlexpr' g t2)
-end
-| uu____5487 -> begin
-(failwith "This should not happen (should have been handled at Tm_abs level)")
-end))
-end))
-end
-| uu____5494 -> begin
-(term_as_mlexpr' g t2)
-end))
-end
-| FStar_Syntax_Syntax.Tm_meta (t1, uu____5496) -> begin
-(term_as_mlexpr' g t1)
-end
-| FStar_Syntax_Syntax.Tm_uinst (t1, uu____5502) -> begin
-(term_as_mlexpr' g t1)
-end
-| FStar_Syntax_Syntax.Tm_constant (c) -> begin
-(
-
-let uu____5508 = (FStar_TypeChecker_TcTerm.type_of_tot_term g.FStar_Extraction_ML_UEnv.tcenv t)
-in (match (uu____5508) with
-| (uu____5521, ty, uu____5523) -> begin
-(
-
-let ml_ty = (term_as_mlty g ty)
-in (
-
-let uu____5525 = (
-
-let uu____5526 = (
-
-let uu____5527 = (FStar_Extraction_ML_Util.mlconst_of_const' t.FStar_Syntax_Syntax.pos c)
-in (FStar_All.pipe_left (fun _0_44 -> FStar_Extraction_ML_Syntax.MLE_Const (_0_44)) uu____5527))
-in (FStar_Extraction_ML_Syntax.with_ty ml_ty uu____5526))
-in ((uu____5525), (FStar_Extraction_ML_Syntax.E_PURE), (ml_ty))))
-end))
-end
-| FStar_Syntax_Syntax.Tm_name (uu____5528) -> begin
-(
-
-let uu____5529 = (is_type g t)
-in (match (uu____5529) with
-| true -> begin
-((FStar_Extraction_ML_Syntax.ml_unit), (FStar_Extraction_ML_Syntax.E_PURE), (FStar_Extraction_ML_Syntax.ml_unit_ty))
-end
-| uu____5536 -> begin
-(
-
-let uu____5537 = (FStar_Extraction_ML_UEnv.lookup_term g t)
-in (match (uu____5537) with
-| (FStar_Util.Inl (uu____5550), uu____5551) -> begin
-((FStar_Extraction_ML_Syntax.ml_unit), (FStar_Extraction_ML_Syntax.E_PURE), (FStar_Extraction_ML_Syntax.ml_unit_ty))
-end
-| (FStar_Util.Inr (uu____5588, x, mltys, uu____5591), qual) -> begin
-(match (mltys) with
-| ([], t1) when (Prims.op_Equality t1 FStar_Extraction_ML_Syntax.ml_unit_ty) -> begin
-((FStar_Extraction_ML_Syntax.ml_unit), (FStar_Extraction_ML_Syntax.E_PURE), (t1))
-end
-| ([], t1) -> begin
-(
-
-let uu____5637 = (maybe_eta_data_and_project_record g qual t1 x)
-in ((uu____5637), (FStar_Extraction_ML_Syntax.E_PURE), (t1)))
-end
-| uu____5638 -> begin
-(err_uninst g t mltys t)
-end)
-end))
-end))
-end
-| FStar_Syntax_Syntax.Tm_fvar (uu____5645) -> begin
-(
-
-let uu____5646 = (is_type g t)
-in (match (uu____5646) with
-| true -> begin
-((FStar_Extraction_ML_Syntax.ml_unit), (FStar_Extraction_ML_Syntax.E_PURE), (FStar_Extraction_ML_Syntax.ml_unit_ty))
-end
-| uu____5653 -> begin
-(
-
-let uu____5654 = (FStar_Extraction_ML_UEnv.lookup_term g t)
-in (match (uu____5654) with
-| (FStar_Util.Inl (uu____5667), uu____5668) -> begin
-((FStar_Extraction_ML_Syntax.ml_unit), (FStar_Extraction_ML_Syntax.E_PURE), (FStar_Extraction_ML_Syntax.ml_unit_ty))
-end
-| (FStar_Util.Inr (uu____5705, x, mltys, uu____5708), qual) -> begin
-(match (mltys) with
-| ([], t1) when (Prims.op_Equality t1 FStar_Extraction_ML_Syntax.ml_unit_ty) -> begin
-((FStar_Extraction_ML_Syntax.ml_unit), (FStar_Extraction_ML_Syntax.E_PURE), (t1))
-end
-| ([], t1) -> begin
-(
-
-let uu____5754 = (maybe_eta_data_and_project_record g qual t1 x)
-in ((uu____5754), (FStar_Extraction_ML_Syntax.E_PURE), (t1)))
-end
-| uu____5755 -> begin
-(err_uninst g t mltys t)
-end)
-end))
-end))
-end
-| FStar_Syntax_Syntax.Tm_abs (bs, body, copt) -> begin
-(
-
-let uu____5785 = (FStar_Syntax_Subst.open_term bs body)
-in (match (uu____5785) with
-| (bs1, body1) -> begin
-(
-
-let uu____5798 = (binders_as_ml_binders g bs1)
-in (match (uu____5798) with
-| (ml_bs, env) -> begin
-(
-
-let body2 = (match (copt) with
-| FStar_Pervasives_Native.Some (c) -> begin
-(
-
-let uu____5831 = (FStar_TypeChecker_Env.is_reifiable env.FStar_Extraction_ML_UEnv.tcenv c)
-in (match (uu____5831) with
-| true -> begin
-(FStar_TypeChecker_Util.reify_body env.FStar_Extraction_ML_UEnv.tcenv body1)
-end
-| uu____5832 -> begin
-body1
-end))
-end
-| FStar_Pervasives_Native.None -> begin
-((FStar_Extraction_ML_UEnv.debug g (fun uu____5836 -> (
-
-let uu____5837 = (FStar_Syntax_Print.term_to_string body1)
-in (FStar_Util.print1 "No computation type for: %s\n" uu____5837))));
-body1;
-)
-end)
-in (
-
-let uu____5838 = (term_as_mlexpr env body2)
-in (match (uu____5838) with
-| (ml_body, f, t1) -> begin
-(
-
-let uu____5854 = (FStar_List.fold_right (fun uu____5873 uu____5874 -> (match (((uu____5873), (uu____5874))) with
-| ((uu____5895, targ), (f1, t2)) -> begin
-((FStar_Extraction_ML_Syntax.E_PURE), (FStar_Extraction_ML_Syntax.MLTY_Fun (((targ), (f1), (t2)))))
-end)) ml_bs ((f), (t1)))
-in (match (uu____5854) with
-| (f1, tfun) -> begin
-(
-
-let uu____5915 = (FStar_All.pipe_left (FStar_Extraction_ML_Syntax.with_ty tfun) (FStar_Extraction_ML_Syntax.MLE_Fun (((ml_bs), (ml_body)))))
-in ((uu____5915), (f1), (tfun)))
-end))
-end)))
-end))
-end))
-end
-| FStar_Syntax_Syntax.Tm_app ({FStar_Syntax_Syntax.n = FStar_Syntax_Syntax.Tm_constant (FStar_Const.Const_reflect (uu____5922)); FStar_Syntax_Syntax.pos = uu____5923; FStar_Syntax_Syntax.vars = uu____5924}, uu____5925) -> begin
-(failwith "Unreachable? Tm_app Const_reflect")
-end
-| FStar_Syntax_Syntax.Tm_app (head1, (uu____5953)::((v1, uu____5955))::[]) when ((FStar_Syntax_Util.is_fstar_tactics_embed head1) && false) -> begin
-(
-
-let uu____5996 = (
-
-let uu____5999 = (FStar_Syntax_Print.term_to_string v1)
-in (FStar_Util.format2 "Trying to extract a quotation of %s" uu____5999))
-in (
-
-let s = (
-
-let uu____6001 = (
-
-let uu____6002 = (
-
-let uu____6003 = (
-
-let uu____6006 = (FStar_Util.marshal v1)
-in (FStar_Util.bytes_of_string uu____6006))
-in FStar_Extraction_ML_Syntax.MLC_Bytes (uu____6003))
-in FStar_Extraction_ML_Syntax.MLE_Const (uu____6002))
-in (FStar_Extraction_ML_Syntax.with_ty FStar_Extraction_ML_Syntax.ml_string_ty uu____6001))
-in (
-
-let zero1 = (FStar_Extraction_ML_Syntax.with_ty FStar_Extraction_ML_Syntax.ml_int_ty (FStar_Extraction_ML_Syntax.MLE_Const (FStar_Extraction_ML_Syntax.MLC_Int ((("0"), (FStar_Pervasives_Native.None))))))
-in (
-
-let term_ty = (
-
-let uu____6021 = (FStar_Syntax_Syntax.fvar FStar_Parser_Const.fstar_syntax_syntax_term FStar_Syntax_Syntax.Delta_constant FStar_Pervasives_Native.None)
-in (term_as_mlty g uu____6021))
-in (
-
-let marshal_from_string = (
-
-let string_to_term_ty = FStar_Extraction_ML_Syntax.MLTY_Fun (((FStar_Extraction_ML_Syntax.ml_string_ty), (FStar_Extraction_ML_Syntax.E_PURE), (term_ty)))
-in (FStar_Extraction_ML_Syntax.with_ty string_to_term_ty (FStar_Extraction_ML_Syntax.MLE_Name (((("Marshal")::[]), ("from_string"))))))
-in (
-
-let uu____6026 = (FStar_All.pipe_left (FStar_Extraction_ML_Syntax.with_ty term_ty) (FStar_Extraction_ML_Syntax.MLE_App (((marshal_from_string), ((s)::(zero1)::[])))))
-in ((uu____6026), (FStar_Extraction_ML_Syntax.E_PURE), (term_ty))))))))
-end
-| FStar_Syntax_Syntax.Tm_app (head1, args) -> begin
-(
-
-let is_total = (fun rc -> ((FStar_Ident.lid_equals rc.FStar_Syntax_Syntax.residual_effect FStar_Parser_Const.effect_Tot_lid) || (FStar_All.pipe_right rc.FStar_Syntax_Syntax.residual_flags (FStar_List.existsb (fun uu___176_6058 -> (match (uu___176_6058) with
-| FStar_Syntax_Syntax.TOTAL -> begin
-true
-end
-| uu____6059 -> begin
-false
-end))))))
-in (
-
-let uu____6060 = (
-
-let uu____6065 = (
-
-let uu____6066 = (FStar_Syntax_Subst.compress head1)
-in uu____6066.FStar_Syntax_Syntax.n)
-in ((head1.FStar_Syntax_Syntax.n), (uu____6065)))
-in (match (uu____6060) with
-| (FStar_Syntax_Syntax.Tm_uvar (uu____6075), uu____6076) -> begin
-(
-
-let t1 = (FStar_TypeChecker_Normalize.normalize ((FStar_TypeChecker_Normalize.Beta)::(FStar_TypeChecker_Normalize.Iota)::(FStar_TypeChecker_Normalize.Zeta)::(FStar_TypeChecker_Normalize.EraseUniverses)::(FStar_TypeChecker_Normalize.AllowUnboundUniverses)::[]) g.FStar_Extraction_ML_UEnv.tcenv t)
-in (term_as_mlexpr' g t1))
-end
-| (uu____6094, FStar_Syntax_Syntax.Tm_abs (bs, uu____6096, FStar_Pervasives_Native.Some (rc))) when (is_total rc) -> begin
-(
-
-let t1 = (FStar_TypeChecker_Normalize.normalize ((FStar_TypeChecker_Normalize.Beta)::(FStar_TypeChecker_Normalize.Iota)::(FStar_TypeChecker_Normalize.Zeta)::(FStar_TypeChecker_Normalize.EraseUniverses)::(FStar_TypeChecker_Normalize.AllowUnboundUniverses)::[]) g.FStar_Extraction_ML_UEnv.tcenv t)
-in (term_as_mlexpr' g t1))
-end
-| (uu____6117, FStar_Syntax_Syntax.Tm_constant (FStar_Const.Const_reify)) -> begin
-(
-
-let e = (
-
-let uu____6119 = (FStar_List.hd args)
-in (FStar_TypeChecker_Util.reify_body_with_arg g.FStar_Extraction_ML_UEnv.tcenv head1 uu____6119))
-in (
-
-let tm = (
-
-let uu____6129 = (
-
-let uu____6130 = (FStar_TypeChecker_Util.remove_reify e)
-in (
-
-let uu____6131 = (FStar_List.tl args)
-in (FStar_Syntax_Syntax.mk_Tm_app uu____6130 uu____6131)))
-in (uu____6129 FStar_Pervasives_Native.None t.FStar_Syntax_Syntax.pos))
-in (term_as_mlexpr' g tm)))
-end
-| uu____6140 -> begin
-(
-
-let rec extract_app = (fun is_data uu____6185 uu____6186 restArgs -> (match (((uu____6185), (uu____6186))) with
-| ((mlhead, mlargs_f), (f, t1)) -> begin
-(match (((restArgs), (t1))) with
-| ([], uu____6276) -> begin
-(
-
-let evaluation_order_guaranteed = (((Prims.op_Equality (FStar_List.length mlargs_f) (Prims.parse_int "1")) || (FStar_Options.codegen_fsharp ())) || (match (head1.FStar_Syntax_Syntax.n) with
-| FStar_Syntax_Syntax.Tm_fvar (fv) -> begin
-((FStar_Syntax_Syntax.fv_eq_lid fv FStar_Parser_Const.op_And) || (FStar_Syntax_Syntax.fv_eq_lid fv FStar_Parser_Const.op_Or))
-end
-| uu____6298 -> begin
-false
-end))
-in (
-
-let uu____6299 = (match (evaluation_order_guaranteed) with
-| true -> begin
-(
-
-let uu____6324 = (FStar_All.pipe_right (FStar_List.rev mlargs_f) (FStar_List.map FStar_Pervasives_Native.fst))
-in (([]), (uu____6324)))
-end
-| uu____6355 -> begin
-(FStar_List.fold_left (fun uu____6378 uu____6379 -> (match (((uu____6378), (uu____6379))) with
-| ((lbs, out_args), (arg, f1)) -> begin
-(match (((Prims.op_Equality f1 FStar_Extraction_ML_Syntax.E_PURE) || (Prims.op_Equality f1 FStar_Extraction_ML_Syntax.E_GHOST))) with
-| true -> begin
-((lbs), ((arg)::out_args))
-end
-| uu____6480 -> begin
-(
-
-let x = (FStar_Extraction_ML_Syntax.gensym ())
-in (
-
-let uu____6482 = (
-
-let uu____6485 = (FStar_All.pipe_left (FStar_Extraction_ML_Syntax.with_ty arg.FStar_Extraction_ML_Syntax.mlty) (FStar_Extraction_ML_Syntax.MLE_Var (x)))
-in (uu____6485)::out_args)
-in (((((x), (arg)))::lbs), (uu____6482))))
-end)
-end)) (([]), ([])) mlargs_f)
-end)
-in (match (uu____6299) with
-| (lbs, mlargs) -> begin
-(
-
-let app = (
-
-let uu____6535 = (FStar_All.pipe_left (FStar_Extraction_ML_Syntax.with_ty t1) (FStar_Extraction_ML_Syntax.MLE_App (((mlhead), (mlargs)))))
-in (FStar_All.pipe_left (maybe_eta_data_and_project_record g is_data t1) uu____6535))
-in (
-
-let l_app = (FStar_List.fold_right (fun uu____6547 out -> (match (uu____6547) with
-| (x, arg) -> begin
-(FStar_All.pipe_left (FStar_Extraction_ML_Syntax.with_ty out.FStar_Extraction_ML_Syntax.mlty) (mk_MLE_Let false ((FStar_Extraction_ML_Syntax.NonRec), ([]), (({FStar_Extraction_ML_Syntax.mllb_name = x; FStar_Extraction_ML_Syntax.mllb_tysc = FStar_Pervasives_Native.Some ((([]), (arg.FStar_Extraction_ML_Syntax.mlty))); FStar_Extraction_ML_Syntax.mllb_add_unit = false; FStar_Extraction_ML_Syntax.mllb_def = arg; FStar_Extraction_ML_Syntax.print_typ = true})::[])) out))
-end)) lbs app)
-in ((l_app), (f), (t1))))
-end)))
-end
-| (((arg, uu____6568))::rest, FStar_Extraction_ML_Syntax.MLTY_Fun (formal_t, f', t2)) when ((is_type g arg) && (type_leq g formal_t FStar_Extraction_ML_Syntax.ml_unit_ty)) -> begin
-(
-
-let uu____6599 = (
-
-let uu____6604 = (FStar_Extraction_ML_Util.join arg.FStar_Syntax_Syntax.pos f f')
-in ((uu____6604), (t2)))
-in (extract_app is_data ((mlhead), ((((FStar_Extraction_ML_Syntax.ml_unit), (FStar_Extraction_ML_Syntax.E_PURE)))::mlargs_f)) uu____6599 rest))
-end
-| (((e0, uu____6616))::rest, FStar_Extraction_ML_Syntax.MLTY_Fun (tExpected, f', t2)) -> begin
-(
-
-let r = e0.FStar_Syntax_Syntax.pos
-in (
-
-let uu____6648 = (term_as_mlexpr g e0)
-in (match (uu____6648) with
-| (e01, f0, tInferred) -> begin
-(
-
-let e02 = (maybe_coerce g e01 tInferred tExpected)
-in (
-
-let uu____6665 = (
-
-let uu____6670 = (FStar_Extraction_ML_Util.join_l r ((f)::(f')::(f0)::[]))
-in ((uu____6670), (t2)))
-in (extract_app is_data ((mlhead), ((((e02), (f0)))::mlargs_f)) uu____6665 rest)))
-end)))
-end
-| uu____6681 -> begin
-(
-
-let uu____6694 = (FStar_Extraction_ML_Util.udelta_unfold g t1)
-in (match (uu____6694) with
-| FStar_Pervasives_Native.Some (t2) -> begin
-(extract_app is_data ((mlhead), (mlargs_f)) ((f), (t2)) restArgs)
-end
-| FStar_Pervasives_Native.None -> begin
-(err_ill_typed_application g top restArgs t1)
-end))
-end)
-end))
-in (
-
-let extract_app_maybe_projector = (fun is_data mlhead uu____6751 args1 -> (match (uu____6751) with
-| (f, t1) -> begin
-(match (is_data) with
-| FStar_Pervasives_Native.Some (FStar_Syntax_Syntax.Record_projector (uu____6783)) -> begin
-(
-
-let rec remove_implicits = (fun args2 f1 t2 -> (match (((args2), (t2))) with
-| (((a0, FStar_Pervasives_Native.Some (FStar_Syntax_Syntax.Implicit (uu____6861))))::args3, FStar_Extraction_ML_Syntax.MLTY_Fun (uu____6863, f', t3)) -> begin
-(
-
-let uu____6900 = (FStar_Extraction_ML_Util.join a0.FStar_Syntax_Syntax.pos f1 f')
-in (remove_implicits args3 uu____6900 t3))
-end
-| uu____6901 -> begin
-((args2), (f1), (t2))
-end))
-in (
-
-let uu____6926 = (remove_implicits args1 f t1)
-in (match (uu____6926) with
-| (args2, f1, t2) -> begin
-(extract_app is_data ((mlhead), ([])) ((f1), (t2)) args2)
-end)))
-end
-| uu____6982 -> begin
-(extract_app is_data ((mlhead), ([])) ((f), (t1)) args1)
-end)
-end))
-in (
-
-let uu____6995 = (is_type g t)
-in (match (uu____6995) with
-| true -> begin
-((FStar_Extraction_ML_Syntax.ml_unit), (FStar_Extraction_ML_Syntax.E_PURE), (FStar_Extraction_ML_Syntax.ml_unit_ty))
-end
-| uu____7002 -> begin
-(
-
-let head2 = (FStar_Syntax_Util.un_uinst head1)
-in (match (head2.FStar_Syntax_Syntax.n) with
-| FStar_Syntax_Syntax.Tm_fvar (fv) when ((FStar_Syntax_Syntax.fv_eq_lid fv FStar_Parser_Const.fstar_refl_embed_lid) && (
-
-let uu____7012 = (
-
-let uu____7013 = (FStar_Extraction_ML_Syntax.string_of_mlpath g.FStar_Extraction_ML_UEnv.currentModule)
-in (Prims.op_Equality uu____7013 "FStar.Tactics.Builtins"))
-in (not (uu____7012)))) -> begin
-(match (args) with
-| (a)::(b)::[] -> begin
-(term_as_mlexpr g (FStar_Pervasives_Native.fst a))
-end
-| uu____7054 -> begin
-(
-
-let uu____7063 = (FStar_Syntax_Print.args_to_string args)
-in (failwith uu____7063))
-end)
-end
-| FStar_Syntax_Syntax.Tm_name (uu____7070) -> begin
-(
-
-let uu____7071 = (
-
-let uu____7084 = (FStar_Extraction_ML_UEnv.lookup_term g head2)
-in (match (uu____7084) with
-| (FStar_Util.Inr (uu____7103, x1, x2, x3), q) -> begin
-((((x1), (x2), (x3))), (q))
-end
-| uu____7148 -> begin
-(failwith "FIXME Ty")
-end))
-in (match (uu____7071) with
-| ((head_ml, (vars, t1), inst_ok), qual) -> begin
-(
-
-let has_typ_apps = (match (args) with
-| ((a, uu____7198))::uu____7199 -> begin
-(is_type g a)
-end
-| uu____7218 -> begin
-false
-end)
-in (
-
-let uu____7227 = (match (vars) with
-| (uu____7256)::uu____7257 when ((not (has_typ_apps)) && inst_ok) -> begin
-((head_ml), (t1), (args))
-end
-| uu____7268 -> begin
-(
-
-let n1 = (FStar_List.length vars)
-in (match ((n1 <= (FStar_List.length args))) with
-| true -> begin
-(
-
-let uu____7296 = (FStar_Util.first_N n1 args)
-in (match (uu____7296) with
-| (prefix1, rest) -> begin
-(
-
-let prefixAsMLTypes = (FStar_List.map (fun uu____7385 -> (match (uu____7385) with
-| (x, uu____7391) -> begin
-(term_as_mlty g x)
-end)) prefix1)
-in (
-
-let t2 = (instantiate ((vars), (t1)) prefixAsMLTypes)
-in (
-
-let mk_tapp = (fun e ty_args -> (match (ty_args) with
-| [] -> begin
-e
-end
-| uu____7404 -> begin
-(
-
-let uu___180_7407 = e
-in {FStar_Extraction_ML_Syntax.expr = FStar_Extraction_ML_Syntax.MLE_TApp (((e), (ty_args))); FStar_Extraction_ML_Syntax.mlty = uu___180_7407.FStar_Extraction_ML_Syntax.mlty; FStar_Extraction_ML_Syntax.loc = uu___180_7407.FStar_Extraction_ML_Syntax.loc})
-end))
-in (
-
-let head3 = (match (head_ml.FStar_Extraction_ML_Syntax.expr) with
-| FStar_Extraction_ML_Syntax.MLE_Name (uu____7411) -> begin
-(
-
-let uu___181_7412 = (mk_tapp head_ml prefixAsMLTypes)
-in {FStar_Extraction_ML_Syntax.expr = uu___181_7412.FStar_Extraction_ML_Syntax.expr; FStar_Extraction_ML_Syntax.mlty = t2; FStar_Extraction_ML_Syntax.loc = uu___181_7412.FStar_Extraction_ML_Syntax.loc})
-end
-| FStar_Extraction_ML_Syntax.MLE_Var (uu____7413) -> begin
-(
-
-let uu___181_7414 = (mk_tapp head_ml prefixAsMLTypes)
-in {FStar_Extraction_ML_Syntax.expr = uu___181_7414.FStar_Extraction_ML_Syntax.expr; FStar_Extraction_ML_Syntax.mlty = t2; FStar_Extraction_ML_Syntax.loc = uu___181_7414.FStar_Extraction_ML_Syntax.loc})
-end
-| FStar_Extraction_ML_Syntax.MLE_App (head3, ({FStar_Extraction_ML_Syntax.expr = FStar_Extraction_ML_Syntax.MLE_Const (FStar_Extraction_ML_Syntax.MLC_Unit); FStar_Extraction_ML_Syntax.mlty = uu____7416; FStar_Extraction_ML_Syntax.loc = uu____7417})::[]) -> begin
-(FStar_All.pipe_right (FStar_Extraction_ML_Syntax.MLE_App ((((
-
-let uu___182_7423 = (mk_tapp head3 prefixAsMLTypes)
-in {FStar_Extraction_ML_Syntax.expr = uu___182_7423.FStar_Extraction_ML_Syntax.expr; FStar_Extraction_ML_Syntax.mlty = FStar_Extraction_ML_Syntax.MLTY_Fun (((FStar_Extraction_ML_Syntax.ml_unit_ty), (FStar_Extraction_ML_Syntax.E_PURE), (t2))); FStar_Extraction_ML_Syntax.loc = uu___182_7423.FStar_Extraction_ML_Syntax.loc})), ((FStar_Extraction_ML_Syntax.ml_unit)::[])))) (FStar_Extraction_ML_Syntax.with_ty t2))
-end
-| uu____7424 -> begin
-(failwith "Impossible: Unexpected head term")
-end)
-in ((head3), (t2), (rest))))))
-end))
-end
-| uu____7433 -> begin
-(err_uninst g head2 ((vars), (t1)) top)
-end))
-end)
-in (match (uu____7227) with
-| (head_ml1, head_t, args1) -> begin
-(match (args1) with
-| [] -> begin
-(
-
-let uu____7485 = (maybe_eta_data_and_project_record g qual head_t head_ml1)
-in ((uu____7485), (FStar_Extraction_ML_Syntax.E_PURE), (head_t)))
-end
-| uu____7486 -> begin
-(extract_app_maybe_projector qual head_ml1 ((FStar_Extraction_ML_Syntax.E_PURE), (head_t)) args1)
-end)
-end)))
-end))
-end
-| FStar_Syntax_Syntax.Tm_fvar (uu____7495) -> begin
-(
-
-let uu____7496 = (
-
-let uu____7509 = (FStar_Extraction_ML_UEnv.lookup_term g head2)
-in (match (uu____7509) with
-| (FStar_Util.Inr (uu____7528, x1, x2, x3), q) -> begin
-((((x1), (x2), (x3))), (q))
-end
-| uu____7573 -> begin
-(failwith "FIXME Ty")
-end))
-in (match (uu____7496) with
-| ((head_ml, (vars, t1), inst_ok), qual) -> begin
-(
-
-let has_typ_apps = (match (args) with
-| ((a, uu____7623))::uu____7624 -> begin
-(is_type g a)
-end
-| uu____7643 -> begin
-false
-end)
-in (
-
-let uu____7652 = (match (vars) with
-| (uu____7681)::uu____7682 when ((not (has_typ_apps)) && inst_ok) -> begin
-((head_ml), (t1), (args))
-end
-| uu____7693 -> begin
-(
-
-let n1 = (FStar_List.length vars)
-in (match ((n1 <= (FStar_List.length args))) with
-| true -> begin
-(
-
-let uu____7721 = (FStar_Util.first_N n1 args)
-in (match (uu____7721) with
-| (prefix1, rest) -> begin
-(
-
-let prefixAsMLTypes = (FStar_List.map (fun uu____7810 -> (match (uu____7810) with
-| (x, uu____7816) -> begin
-(term_as_mlty g x)
-end)) prefix1)
-in (
-
-let t2 = (instantiate ((vars), (t1)) prefixAsMLTypes)
-in (
-
-let mk_tapp = (fun e ty_args -> (match (ty_args) with
-| [] -> begin
-e
-end
-| uu____7829 -> begin
-(
-
-let uu___180_7832 = e
-in {FStar_Extraction_ML_Syntax.expr = FStar_Extraction_ML_Syntax.MLE_TApp (((e), (ty_args))); FStar_Extraction_ML_Syntax.mlty = uu___180_7832.FStar_Extraction_ML_Syntax.mlty; FStar_Extraction_ML_Syntax.loc = uu___180_7832.FStar_Extraction_ML_Syntax.loc})
-end))
-in (
-
-let head3 = (match (head_ml.FStar_Extraction_ML_Syntax.expr) with
-| FStar_Extraction_ML_Syntax.MLE_Name (uu____7836) -> begin
-(
-
-let uu___181_7837 = (mk_tapp head_ml prefixAsMLTypes)
-in {FStar_Extraction_ML_Syntax.expr = uu___181_7837.FStar_Extraction_ML_Syntax.expr; FStar_Extraction_ML_Syntax.mlty = t2; FStar_Extraction_ML_Syntax.loc = uu___181_7837.FStar_Extraction_ML_Syntax.loc})
-end
-| FStar_Extraction_ML_Syntax.MLE_Var (uu____7838) -> begin
-(
-
-let uu___181_7839 = (mk_tapp head_ml prefixAsMLTypes)
-in {FStar_Extraction_ML_Syntax.expr = uu___181_7839.FStar_Extraction_ML_Syntax.expr; FStar_Extraction_ML_Syntax.mlty = t2; FStar_Extraction_ML_Syntax.loc = uu___181_7839.FStar_Extraction_ML_Syntax.loc})
-end
-| FStar_Extraction_ML_Syntax.MLE_App (head3, ({FStar_Extraction_ML_Syntax.expr = FStar_Extraction_ML_Syntax.MLE_Const (FStar_Extraction_ML_Syntax.MLC_Unit); FStar_Extraction_ML_Syntax.mlty = uu____7841; FStar_Extraction_ML_Syntax.loc = uu____7842})::[]) -> begin
-(FStar_All.pipe_right (FStar_Extraction_ML_Syntax.MLE_App ((((
-
-let uu___182_7848 = (mk_tapp head3 prefixAsMLTypes)
-in {FStar_Extraction_ML_Syntax.expr = uu___182_7848.FStar_Extraction_ML_Syntax.expr; FStar_Extraction_ML_Syntax.mlty = FStar_Extraction_ML_Syntax.MLTY_Fun (((FStar_Extraction_ML_Syntax.ml_unit_ty), (FStar_Extraction_ML_Syntax.E_PURE), (t2))); FStar_Extraction_ML_Syntax.loc = uu___182_7848.FStar_Extraction_ML_Syntax.loc})), ((FStar_Extraction_ML_Syntax.ml_unit)::[])))) (FStar_Extraction_ML_Syntax.with_ty t2))
-end
-| uu____7849 -> begin
-(failwith "Impossible: Unexpected head term")
-end)
-in ((head3), (t2), (rest))))))
-end))
-end
-| uu____7858 -> begin
-(err_uninst g head2 ((vars), (t1)) top)
-end))
-end)
-in (match (uu____7652) with
-| (head_ml1, head_t, args1) -> begin
-(match (args1) with
-| [] -> begin
-(
-
-let uu____7910 = (maybe_eta_data_and_project_record g qual head_t head_ml1)
-in ((uu____7910), (FStar_Extraction_ML_Syntax.E_PURE), (head_t)))
-end
-| uu____7911 -> begin
-(extract_app_maybe_projector qual head_ml1 ((FStar_Extraction_ML_Syntax.E_PURE), (head_t)) args1)
-end)
-end)))
-end))
-end
-| uu____7920 -> begin
-(
-
-let uu____7921 = (term_as_mlexpr g head2)
-in (match (uu____7921) with
-| (head3, f, t1) -> begin
-(extract_app_maybe_projector FStar_Pervasives_Native.None head3 ((f), (t1)) args)
-end))
-end))
-end))))
-end)))
-end
-| FStar_Syntax_Syntax.Tm_ascribed (e0, (tc, uu____7939), f) -> begin
-(
-
-let t1 = (match (tc) with
-| FStar_Util.Inl (t1) -> begin
-(term_as_mlty g t1)
-end
-| FStar_Util.Inr (c) -> begin
-(term_as_mlty g (FStar_Syntax_Util.comp_result c))
-end)
-in (
-
-let f1 = (match (f) with
-| FStar_Pervasives_Native.None -> begin
-(failwith "Ascription node with an empty effect label")
-end
-| FStar_Pervasives_Native.Some (l) -> begin
-(effect_as_etag g l)
-end)
-in (
-
-let uu____8006 = (check_term_as_mlexpr g e0 f1 t1)
-in (match (uu____8006) with
-| (e, t2) -> begin
-((e), (f1), (t2))
-end))))
-end
-| FStar_Syntax_Syntax.Tm_let ((is_rec, lbs), e') -> begin
-(
-
-let top_level = (FStar_Syntax_Syntax.is_top_level lbs)
-in (
-
-let uu____8037 = (match (is_rec) with
-| true -> begin
-(FStar_Syntax_Subst.open_let_rec lbs e')
-end
-| uu____8050 -> begin
-(
-
-let uu____8051 = (FStar_Syntax_Syntax.is_top_level lbs)
-in (match (uu____8051) with
-| true -> begin
-((lbs), (e'))
-end
-| uu____8062 -> begin
-(
-
-let lb = (FStar_List.hd lbs)
-in (
-
-let x = (
-
-let uu____8065 = (FStar_Util.left lb.FStar_Syntax_Syntax.lbname)
-in (FStar_Syntax_Syntax.freshen_bv uu____8065))
-in (
-
-let lb1 = (
-
-let uu___183_8067 = lb
-in {FStar_Syntax_Syntax.lbname = FStar_Util.Inl (x); FStar_Syntax_Syntax.lbunivs = uu___183_8067.FStar_Syntax_Syntax.lbunivs; FStar_Syntax_Syntax.lbtyp = uu___183_8067.FStar_Syntax_Syntax.lbtyp; FStar_Syntax_Syntax.lbeff = uu___183_8067.FStar_Syntax_Syntax.lbeff; FStar_Syntax_Syntax.lbdef = uu___183_8067.FStar_Syntax_Syntax.lbdef})
-in (
-
-let e'1 = (FStar_Syntax_Subst.subst ((FStar_Syntax_Syntax.DB ((((Prims.parse_int "0")), (x))))::[]) e')
-in (((lb1)::[]), (e'1))))))
-end))
-end)
-in (match (uu____8037) with
-| (lbs1, e'1) -> begin
-(
-
-let lbs2 = (match (top_level) with
-| true -> begin
-(FStar_All.pipe_right lbs1 (FStar_List.map (fun lb -> (
-
-let tcenv = (
-
-let uu____8099 = (FStar_Ident.lid_of_path (FStar_List.append (FStar_Pervasives_Native.fst g.FStar_Extraction_ML_UEnv.currentModule) (((FStar_Pervasives_Native.snd g.FStar_Extraction_ML_UEnv.currentModule))::[])) FStar_Range.dummyRange)
-in (FStar_TypeChecker_Env.set_current_module g.FStar_Extraction_ML_UEnv.tcenv uu____8099))
-in ((FStar_Extraction_ML_UEnv.debug g (fun uu____8106 -> (FStar_Options.set_option "debug_level" (FStar_Options.List ((FStar_Options.String ("Norm"))::(FStar_Options.String ("Extraction"))::[])))));
-(
-
-let lbdef = (
-
-let uu____8110 = (FStar_Options.ml_ish ())
-in (match (uu____8110) with
-| true -> begin
-lb.FStar_Syntax_Syntax.lbdef
-end
-| uu____8113 -> begin
-(FStar_TypeChecker_Normalize.normalize ((FStar_TypeChecker_Normalize.AllowUnboundUniverses)::(FStar_TypeChecker_Normalize.EraseUniverses)::(FStar_TypeChecker_Normalize.Inlining)::(FStar_TypeChecker_Normalize.Eager_unfolding)::(FStar_TypeChecker_Normalize.Exclude (FStar_TypeChecker_Normalize.Zeta))::(FStar_TypeChecker_Normalize.PureSubtermsWithinComputations)::(FStar_TypeChecker_Normalize.Primops)::[]) tcenv lb.FStar_Syntax_Syntax.lbdef)
-end))
-in (
-
-let uu___184_8114 = lb
-in {FStar_Syntax_Syntax.lbname = uu___184_8114.FStar_Syntax_Syntax.lbname; FStar_Syntax_Syntax.lbunivs = uu___184_8114.FStar_Syntax_Syntax.lbunivs; FStar_Syntax_Syntax.lbtyp = uu___184_8114.FStar_Syntax_Syntax.lbtyp; FStar_Syntax_Syntax.lbeff = uu___184_8114.FStar_Syntax_Syntax.lbeff; FStar_Syntax_Syntax.lbdef = lbdef}));
-)))))
-end
-| uu____8115 -> begin
-lbs1
-end)
-in (
-
-let maybe_generalize = (fun uu____8137 -> (match (uu____8137) with
-| {FStar_Syntax_Syntax.lbname = lbname_; FStar_Syntax_Syntax.lbunivs = uu____8157; FStar_Syntax_Syntax.lbtyp = t1; FStar_Syntax_Syntax.lbeff = lbeff; FStar_Syntax_Syntax.lbdef = e} -> begin
-(
-
-let f_e = (effect_as_etag g lbeff)
-in (
-
-let t2 = (FStar_Syntax_Subst.compress t1)
-in (match (t2.FStar_Syntax_Syntax.n) with
-| FStar_Syntax_Syntax.Tm_arrow (bs, c) when (
-
-let uu____8227 = (FStar_List.hd bs)
-in (FStar_All.pipe_right uu____8227 (is_type_binder g))) -> begin
-(
-
-let uu____8240 = (FStar_Syntax_Subst.open_comp bs c)
-in (match (uu____8240) with
-| (bs1, c1) -> begin
-(
-
-let uu____8265 = (
-
-let uu____8272 = (FStar_Util.prefix_until (fun x -> (
-
-let uu____8308 = (is_type_binder g x)
-in (not (uu____8308)))) bs1)
-in (match (uu____8272) with
-| FStar_Pervasives_Native.None -> begin
-((bs1), ((FStar_Syntax_Util.comp_result c1)))
-end
-| FStar_Pervasives_Native.Some (bs2, b, rest) -> begin
-(
-
-let uu____8396 = (FStar_Syntax_Util.arrow ((b)::rest) c1)
-in ((bs2), (uu____8396)))
-end))
-in (match (uu____8265) with
-| (tbinders, tbody) -> begin
-(
-
-let n_tbinders = (FStar_List.length tbinders)
-in (
-
-let e1 = (
-
-let uu____8441 = (normalize_abs e)
-in (FStar_All.pipe_right uu____8441 FStar_Syntax_Util.unmeta))
-in (match (e1.FStar_Syntax_Syntax.n) with
-| FStar_Syntax_Syntax.Tm_abs (bs2, body, copt) -> begin
-(
-
-let uu____8483 = (FStar_Syntax_Subst.open_term bs2 body)
-in (match (uu____8483) with
-| (bs3, body1) -> begin
-(match ((n_tbinders <= (FStar_List.length bs3))) with
-| true -> begin
-(
-
-let uu____8536 = (FStar_Util.first_N n_tbinders bs3)
-in (match (uu____8536) with
-| (targs, rest_args) -> begin
-(
-
-let expected_source_ty = (
-
-let s = (FStar_List.map2 (fun uu____8624 uu____8625 -> (match (((uu____8624), (uu____8625))) with
-| ((x, uu____8643), (y, uu____8645)) -> begin
-(
-
-let uu____8654 = (
-
-let uu____8661 = (FStar_Syntax_Syntax.bv_to_name y)
-in ((x), (uu____8661)))
-in FStar_Syntax_Syntax.NT (uu____8654))
-end)) tbinders targs)
-in (FStar_Syntax_Subst.subst s tbody))
-in (
-
-let env = (FStar_List.fold_left (fun env uu____8672 -> (match (uu____8672) with
-| (a, uu____8678) -> begin
-(FStar_Extraction_ML_UEnv.extend_ty env a FStar_Pervasives_Native.None)
-end)) g targs)
-in (
-
-let expected_t = (term_as_mlty env expected_source_ty)
-in (
-
-let polytype = (
-
-let uu____8687 = (FStar_All.pipe_right targs (FStar_List.map (fun uu____8705 -> (match (uu____8705) with
-| (x, uu____8711) -> begin
-(FStar_Extraction_ML_UEnv.bv_as_ml_tyvar x)
-end))))
-in ((uu____8687), (expected_t)))
-in (
-
-let add_unit = (match (rest_args) with
-| [] -> begin
-(
-
-let uu____8719 = (is_fstar_value body1)
-in (not (uu____8719)))
-end
-| uu____8720 -> begin
-false
-end)
-in (
-
-let rest_args1 = (match (add_unit) with
-| true -> begin
-(unit_binder)::rest_args
-end
-| uu____8732 -> begin
-rest_args
-end)
-in (
-
-let polytype1 = (match (add_unit) with
-| true -> begin
-(FStar_Extraction_ML_Syntax.push_unit polytype)
-end
-| uu____8734 -> begin
-polytype
-end)
-in (
-
-let body2 = (FStar_Syntax_Util.abs rest_args1 body1 copt)
-in ((lbname_), (f_e), (((t2), (((targs), (polytype1))))), (add_unit), (body2))))))))))
-end))
-end
-| uu____8770 -> begin
-(failwith "Not enough type binders")
-end)
-end))
-end
-| FStar_Syntax_Syntax.Tm_uinst (uu____8789) -> begin
-(
-
-let env = (FStar_List.fold_left (fun env uu____8806 -> (match (uu____8806) with
-| (a, uu____8812) -> begin
-(FStar_Extraction_ML_UEnv.extend_ty env a FStar_Pervasives_Native.None)
-end)) g tbinders)
-in (
-
-let expected_t = (term_as_mlty env tbody)
-in (
-
-let polytype = (
-
-let uu____8821 = (FStar_All.pipe_right tbinders (FStar_List.map (fun uu____8833 -> (match (uu____8833) with
-| (x, uu____8839) -> begin
-(FStar_Extraction_ML_UEnv.bv_as_ml_tyvar x)
-end))))
-in ((uu____8821), (expected_t)))
-in (
-
-let args = (FStar_All.pipe_right tbinders (FStar_List.map (fun uu____8855 -> (match (uu____8855) with
-| (bv, uu____8861) -> begin
-(
-
-let uu____8862 = (FStar_Syntax_Syntax.bv_to_name bv)
-in (FStar_All.pipe_right uu____8862 FStar_Syntax_Syntax.as_arg))
-end))))
-in (
-
-let e2 = (FStar_Syntax_Syntax.mk (FStar_Syntax_Syntax.Tm_app (((e1), (args)))) FStar_Pervasives_Native.None e1.FStar_Syntax_Syntax.pos)
-in ((lbname_), (f_e), (((t2), (((tbinders), (polytype))))), (false), (e2)))))))
-end
-| FStar_Syntax_Syntax.Tm_fvar (uu____8904) -> begin
-(
-
-let env = (FStar_List.fold_left (fun env uu____8915 -> (match (uu____8915) with
-| (a, uu____8921) -> begin
-(FStar_Extraction_ML_UEnv.extend_ty env a FStar_Pervasives_Native.None)
-end)) g tbinders)
-in (
-
-let expected_t = (term_as_mlty env tbody)
-in (
-
-let polytype = (
-
-let uu____8930 = (FStar_All.pipe_right tbinders (FStar_List.map (fun uu____8942 -> (match (uu____8942) with
-| (x, uu____8948) -> begin
-(FStar_Extraction_ML_UEnv.bv_as_ml_tyvar x)
-end))))
-in ((uu____8930), (expected_t)))
-in (
-
-let args = (FStar_All.pipe_right tbinders (FStar_List.map (fun uu____8964 -> (match (uu____8964) with
-| (bv, uu____8970) -> begin
-(
-
-let uu____8971 = (FStar_Syntax_Syntax.bv_to_name bv)
-in (FStar_All.pipe_right uu____8971 FStar_Syntax_Syntax.as_arg))
-end))))
-in (
-
-let e2 = (FStar_Syntax_Syntax.mk (FStar_Syntax_Syntax.Tm_app (((e1), (args)))) FStar_Pervasives_Native.None e1.FStar_Syntax_Syntax.pos)
-in ((lbname_), (f_e), (((t2), (((tbinders), (polytype))))), (false), (e2)))))))
-end
-| FStar_Syntax_Syntax.Tm_name (uu____9013) -> begin
-(
-
-let env = (FStar_List.fold_left (fun env uu____9024 -> (match (uu____9024) with
-| (a, uu____9030) -> begin
-(FStar_Extraction_ML_UEnv.extend_ty env a FStar_Pervasives_Native.None)
-end)) g tbinders)
-in (
-
-let expected_t = (term_as_mlty env tbody)
-in (
-
-let polytype = (
-
-let uu____9039 = (FStar_All.pipe_right tbinders (FStar_List.map (fun uu____9051 -> (match (uu____9051) with
-| (x, uu____9057) -> begin
-(FStar_Extraction_ML_UEnv.bv_as_ml_tyvar x)
-end))))
-in ((uu____9039), (expected_t)))
-in (
-
-let args = (FStar_All.pipe_right tbinders (FStar_List.map (fun uu____9073 -> (match (uu____9073) with
-| (bv, uu____9079) -> begin
-(
-
-let uu____9080 = (FStar_Syntax_Syntax.bv_to_name bv)
-in (FStar_All.pipe_right uu____9080 FStar_Syntax_Syntax.as_arg))
-end))))
-in (
-
-let e2 = (FStar_Syntax_Syntax.mk (FStar_Syntax_Syntax.Tm_app (((e1), (args)))) FStar_Pervasives_Native.None e1.FStar_Syntax_Syntax.pos)
-in ((lbname_), (f_e), (((t2), (((tbinders), (polytype))))), (false), (e2)))))))
-end
-| uu____9122 -> begin
-(err_value_restriction e1)
-end)))
-end))
-end))
-end
-| uu____9141 -> begin
-(
-
-let expected_t = (term_as_mlty g t2)
-in ((lbname_), (f_e), (((t2), ((([]), ((([]), (expected_t))))))), (false), (e)))
-end)))
-end))
-in (
-
-let check_lb = (fun env uu____9245 -> (match (uu____9245) with
-| (nm, (lbname, f, (t1, (targs, polytype)), add_unit, e)) -> begin
-(
-
-let env1 = (FStar_List.fold_left (fun env1 uu____9380 -> (match (uu____9380) with
-| (a, uu____9386) -> begin
-(FStar_Extraction_ML_UEnv.extend_ty env1 a FStar_Pervasives_Native.None)
-end)) env targs)
-in (
-
-let expected_t = (FStar_Pervasives_Native.snd polytype)
-in (
-
-let uu____9388 = (check_term_as_mlexpr env1 e f expected_t)
-in (match (uu____9388) with
-| (e1, uu____9398) -> begin
-(
-
-let f1 = (maybe_downgrade_eff env1 f expected_t)
-in ((f1), ({FStar_Extraction_ML_Syntax.mllb_name = nm; FStar_Extraction_ML_Syntax.mllb_tysc = FStar_Pervasives_Native.Some (polytype); FStar_Extraction_ML_Syntax.mllb_add_unit = add_unit; FStar_Extraction_ML_Syntax.mllb_def = e1; FStar_Extraction_ML_Syntax.print_typ = true})))
-end))))
-end))
-in (
-
-let lbs3 = (FStar_All.pipe_right lbs2 (FStar_List.map maybe_generalize))
-in (
-
-let uu____9465 = (FStar_List.fold_right (fun lb uu____9556 -> (match (uu____9556) with
-| (env, lbs4) -> begin
-(
-
-let uu____9681 = lb
-in (match (uu____9681) with
-| (lbname, uu____9729, (t1, (uu____9731, polytype)), add_unit, uu____9734) -> begin
-(
-
-let uu____9747 = (FStar_Extraction_ML_UEnv.extend_lb env lbname t1 polytype add_unit true)
-in (match (uu____9747) with
-| (env1, nm) -> begin
-((env1), ((((nm), (lb)))::lbs4))
-end))
-end))
-end)) lbs3 ((g), ([])))
-in (match (uu____9465) with
-| (env_body, lbs4) -> begin
-(
-
-let env_def = (match (is_rec) with
-| true -> begin
-env_body
-end
-| uu____9949 -> begin
-g
-end)
-in (
-
-let lbs5 = (FStar_All.pipe_right lbs4 (FStar_List.map (check_lb env_def)))
-in (
-
-let e'_rng = e'1.FStar_Syntax_Syntax.pos
-in (
-
-let uu____10024 = (term_as_mlexpr env_body e'1)
-in (match (uu____10024) with
-| (e'2, f', t') -> begin
-(
-
-let f = (
-
-let uu____10041 = (
-
-let uu____10044 = (FStar_List.map FStar_Pervasives_Native.fst lbs5)
-in (f')::uu____10044)
-in (FStar_Extraction_ML_Util.join_l e'_rng uu____10041))
-in (
-
-let is_rec1 = (match ((Prims.op_Equality is_rec true)) with
-| true -> begin
-FStar_Extraction_ML_Syntax.Rec
-end
-| uu____10052 -> begin
-FStar_Extraction_ML_Syntax.NonRec
-end)
-in (
-
-let uu____10053 = (
-
-let uu____10054 = (
-
-let uu____10055 = (
-
-let uu____10056 = (FStar_List.map FStar_Pervasives_Native.snd lbs5)
-in ((is_rec1), ([]), (uu____10056)))
-in (mk_MLE_Let top_level uu____10055 e'2))
-in (
-
-let uu____10067 = (FStar_Extraction_ML_Util.mlloc_of_range t.FStar_Syntax_Syntax.pos)
-in (FStar_Extraction_ML_Syntax.with_ty_loc t' uu____10054 uu____10067)))
-in ((uu____10053), (f), (t')))))
-end)))))
-end))))))
-end)))
-end
-| FStar_Syntax_Syntax.Tm_match (scrutinee, pats) -> begin
-(
-
-let uu____10106 = (term_as_mlexpr g scrutinee)
-in (match (uu____10106) with
-| (e, f_e, t_e) -> begin
-(
-
-let uu____10122 = (check_pats_for_ite pats)
-in (match (uu____10122) with
-| (b, then_e, else_e) -> begin
-(
-
-let no_lift = (fun x t1 -> x)
-in (match (b) with
-| true -> begin
-(match (((then_e), (else_e))) with
-| (FStar_Pervasives_Native.Some (then_e1), FStar_Pervasives_Native.Some (else_e1)) -> begin
-(
-
-let uu____10179 = (term_as_mlexpr g then_e1)
-in (match (uu____10179) with
-| (then_mle, f_then, t_then) -> begin
-(
-
-let uu____10195 = (term_as_mlexpr g else_e1)
-in (match (uu____10195) with
-| (else_mle, f_else, t_else) -> begin
-(
-
-let uu____10211 = (
-
-let uu____10220 = (type_leq g t_then t_else)
-in (match (uu____10220) with
-| true -> begin
-((t_else), (no_lift))
-end
-| uu____10233 -> begin
-(
-
-let uu____10234 = (type_leq g t_else t_then)
-in (match (uu____10234) with
-| true -> begin
-((t_then), (no_lift))
-end
-| uu____10247 -> begin
-((FStar_Extraction_ML_Syntax.MLTY_Top), (FStar_Extraction_ML_Syntax.apply_obj_repr))
-end))
-end))
-in (match (uu____10211) with
-| (t_branch, maybe_lift1) -> begin
-(
-
-let uu____10268 = (
-
-let uu____10269 = (
-
-let uu____10270 = (
-
-let uu____10279 = (maybe_lift1 then_mle t_then)
-in (
-
-let uu____10280 = (
-
-let uu____10283 = (maybe_lift1 else_mle t_else)
-in FStar_Pervasives_Native.Some (uu____10283))
-in ((e), (uu____10279), (uu____10280))))
-in FStar_Extraction_ML_Syntax.MLE_If (uu____10270))
-in (FStar_All.pipe_left (FStar_Extraction_ML_Syntax.with_ty t_branch) uu____10269))
-in (
-
-let uu____10286 = (FStar_Extraction_ML_Util.join then_e1.FStar_Syntax_Syntax.pos f_then f_else)
-in ((uu____10268), (uu____10286), (t_branch))))
-end))
-end))
-end))
-end
-| uu____10287 -> begin
-(failwith "ITE pats matched but then and else expressions not found?")
-end)
-end
-| uu____10302 -> begin
-(
-
-let uu____10303 = (FStar_All.pipe_right pats (FStar_Util.fold_map (fun compat br -> (
-
-let uu____10412 = (FStar_Syntax_Subst.open_branch br)
-in (match (uu____10412) with
-| (pat, when_opt, branch1) -> begin
-(
-
-let uu____10456 = (extract_pat g pat t_e)
-in (match (uu____10456) with
-| (env, p, pat_t_compat) -> begin
-(
-
-let uu____10514 = (match (when_opt) with
-| FStar_Pervasives_Native.None -> begin
-((FStar_Pervasives_Native.None), (FStar_Extraction_ML_Syntax.E_PURE))
-end
-| FStar_Pervasives_Native.Some (w) -> begin
-(
-
-let uu____10536 = (term_as_mlexpr env w)
-in (match (uu____10536) with
-| (w1, f_w, t_w) -> begin
-(
-
-let w2 = (maybe_coerce env w1 t_w FStar_Extraction_ML_Syntax.ml_bool_ty)
-in ((FStar_Pervasives_Native.Some (w2)), (f_w)))
-end))
-end)
-in (match (uu____10514) with
-| (when_opt1, f_when) -> begin
-(
-
-let uu____10585 = (term_as_mlexpr env branch1)
-in (match (uu____10585) with
-| (mlbranch, f_branch, t_branch) -> begin
-(
-
-let uu____10619 = (FStar_All.pipe_right p (FStar_List.map (fun uu____10696 -> (match (uu____10696) with
-| (p1, wopt) -> begin
-(
-
-let when_clause = (FStar_Extraction_ML_Util.conjoin_opt wopt when_opt1)
-in ((p1), (((when_clause), (f_when))), (((mlbranch), (f_branch), (t_branch)))))
-end))))
-in (((compat && pat_t_compat)), (uu____10619)))
-end))
-end))
-end))
-end))) true))
-in (match (uu____10303) with
-| (pat_t_compat, mlbranches) -> begin
-(
-
-let mlbranches1 = (FStar_List.flatten mlbranches)
-in (
-
-let e1 = (match (pat_t_compat) with
-| true -> begin
-e
-end
-| uu____10856 -> begin
-((FStar_Extraction_ML_UEnv.debug g (fun uu____10861 -> (
-
-let uu____10862 = (FStar_Extraction_ML_Code.string_of_mlexpr g.FStar_Extraction_ML_UEnv.currentModule e)
-in (
-
-let uu____10863 = (FStar_Extraction_ML_Code.string_of_mlty g.FStar_Extraction_ML_UEnv.currentModule t_e)
-in (FStar_Util.print2 "Coercing scrutinee %s from type %s because pattern type is incompatible\n" uu____10862 uu____10863)))));
-(FStar_All.pipe_left (FStar_Extraction_ML_Syntax.with_ty t_e) (FStar_Extraction_ML_Syntax.MLE_Coerce (((e), (t_e), (FStar_Extraction_ML_Syntax.MLTY_Top)))));
-)
-end)
-in (match (mlbranches1) with
-| [] -> begin
-(
-
-let uu____10888 = (
-
-let uu____10897 = (
-
-let uu____10914 = (FStar_Syntax_Syntax.lid_as_fv FStar_Parser_Const.failwith_lid FStar_Syntax_Syntax.Delta_constant FStar_Pervasives_Native.None)
-in (FStar_Extraction_ML_UEnv.lookup_fv g uu____10914))
-in (FStar_All.pipe_left FStar_Util.right uu____10897))
-in (match (uu____10888) with
-| (uu____10957, fw, uu____10959, uu____10960) -> begin
-(
-
-let uu____10961 = (
-
-let uu____10962 = (
-
-let uu____10963 = (
-
-let uu____10970 = (
-
-let uu____10973 = (FStar_All.pipe_left (FStar_Extraction_ML_Syntax.with_ty FStar_Extraction_ML_Syntax.ml_string_ty) (FStar_Extraction_ML_Syntax.MLE_Const (FStar_Extraction_ML_Syntax.MLC_String ("unreachable"))))
-in (uu____10973)::[])
-in ((fw), (uu____10970)))
-in FStar_Extraction_ML_Syntax.MLE_App (uu____10963))
-in (FStar_All.pipe_left (FStar_Extraction_ML_Syntax.with_ty FStar_Extraction_ML_Syntax.ml_unit_ty) uu____10962))
-in ((uu____10961), (FStar_Extraction_ML_Syntax.E_PURE), (FStar_Extraction_ML_Syntax.ml_unit_ty)))
-end))
-end
-| ((uu____10976, uu____10977, (uu____10978, f_first, t_first)))::rest -> begin
-(
-
-let uu____11038 = (FStar_List.fold_left (fun uu____11080 uu____11081 -> (match (((uu____11080), (uu____11081))) with
-| ((topt, f), (uu____11138, uu____11139, (uu____11140, f_branch, t_branch))) -> begin
-(
-
-let f1 = (FStar_Extraction_ML_Util.join top.FStar_Syntax_Syntax.pos f f_branch)
-in (
-
-let topt1 = (match (topt) with
-| FStar_Pervasives_Native.None -> begin
-FStar_Pervasives_Native.None
-end
-| FStar_Pervasives_Native.Some (t1) -> begin
-(
-
-let uu____11196 = (type_leq g t1 t_branch)
-in (match (uu____11196) with
-| true -> begin
-FStar_Pervasives_Native.Some (t_branch)
-end
-| uu____11199 -> begin
-(
-
-let uu____11200 = (type_leq g t_branch t1)
-in (match (uu____11200) with
-| true -> begin
-FStar_Pervasives_Native.Some (t1)
-end
-| uu____11203 -> begin
-FStar_Pervasives_Native.None
-end))
-end))
-end)
-in ((topt1), (f1))))
-end)) ((FStar_Pervasives_Native.Some (t_first)), (f_first)) rest)
-in (match (uu____11038) with
-| (topt, f_match) -> begin
-(
-
-let mlbranches2 = (FStar_All.pipe_right mlbranches1 (FStar_List.map (fun uu____11295 -> (match (uu____11295) with
-| (p, (wopt, uu____11324), (b1, uu____11326, t1)) -> begin
-(
-
-let b2 = (match (topt) with
-| FStar_Pervasives_Native.None -> begin
-(FStar_Extraction_ML_Syntax.apply_obj_repr b1 t1)
-end
-| FStar_Pervasives_Native.Some (uu____11345) -> begin
-b1
-end)
-in ((p), (wopt), (b2)))
-end))))
-in (
-
-let t_match = (match (topt) with
-| FStar_Pervasives_Native.None -> begin
-FStar_Extraction_ML_Syntax.MLTY_Top
-end
-| FStar_Pervasives_Native.Some (t1) -> begin
-t1
-end)
-in (
-
-let uu____11350 = (FStar_All.pipe_left (FStar_Extraction_ML_Syntax.with_ty t_match) (FStar_Extraction_ML_Syntax.MLE_Match (((e1), (mlbranches2)))))
-in ((uu____11350), (f_match), (t_match)))))
-end))
-end)))
-end))
-end))
-end))
-end))
-end));
-))
-
-
-let ind_discriminator_body : FStar_Extraction_ML_UEnv.env  ->  FStar_Ident.lident  ->  FStar_Ident.lident  ->  FStar_Extraction_ML_Syntax.mlmodule1 = (fun env discName constrName -> (
-
-let uu____11373 = (
-
-let uu____11378 = (FStar_TypeChecker_Env.lookup_lid env.FStar_Extraction_ML_UEnv.tcenv discName)
-in (FStar_All.pipe_left FStar_Pervasives_Native.fst uu____11378))
-in (match (uu____11373) with
-| (uu____11403, fstar_disc_type) -> begin
-(
-
-let wildcards = (
-
-let uu____11412 = (
-
-let uu____11413 = (FStar_Syntax_Subst.compress fstar_disc_type)
-in uu____11413.FStar_Syntax_Syntax.n)
-in (match (uu____11412) with
-| FStar_Syntax_Syntax.Tm_arrow (binders, uu____11423) -> begin
-(
-
-let uu____11440 = (FStar_All.pipe_right binders (FStar_List.filter (fun uu___177_11472 -> (match (uu___177_11472) with
-| (uu____11479, FStar_Pervasives_Native.Some (FStar_Syntax_Syntax.Implicit (uu____11480))) -> begin
-true
-end
-| uu____11483 -> begin
-false
-end))))
-in (FStar_All.pipe_right uu____11440 (FStar_List.map (fun uu____11516 -> (
-
-let uu____11523 = (fresh "_")
-in ((uu____11523), (FStar_Extraction_ML_Syntax.MLTY_Top)))))))
-end
-| uu____11524 -> begin
-(failwith "Discriminator must be a function")
-end))
-in (
-
-let mlid = (fresh "_discr_")
-in (
-
-let targ = FStar_Extraction_ML_Syntax.MLTY_Top
-in (
-
-let disc_ty = FStar_Extraction_ML_Syntax.MLTY_Top
-in (
-
-let discrBody = (
-
-let uu____11535 = (
-
-let uu____11536 = (
-
-let uu____11547 = (
-
-let uu____11548 = (
-
-let uu____11549 = (
-
-let uu____11564 = (FStar_All.pipe_left (FStar_Extraction_ML_Syntax.with_ty targ) (FStar_Extraction_ML_Syntax.MLE_Name ((([]), (mlid)))))
-in (
-
-let uu____11567 = (
-
-let uu____11578 = (
-
-let uu____11587 = (
-
-let uu____11588 = (
-
-let uu____11595 = (FStar_Extraction_ML_Syntax.mlpath_of_lident constrName)
-in ((uu____11595), ((FStar_Extraction_ML_Syntax.MLP_Wild)::[])))
-in FStar_Extraction_ML_Syntax.MLP_CTor (uu____11588))
-in (
-
-let uu____11598 = (FStar_All.pipe_left (FStar_Extraction_ML_Syntax.with_ty FStar_Extraction_ML_Syntax.ml_bool_ty) (FStar_Extraction_ML_Syntax.MLE_Const (FStar_Extraction_ML_Syntax.MLC_Bool (true))))
-in ((uu____11587), (FStar_Pervasives_Native.None), (uu____11598))))
-in (
-
-let uu____11601 = (
-
-let uu____11612 = (
-
-let uu____11621 = (FStar_All.pipe_left (FStar_Extraction_ML_Syntax.with_ty FStar_Extraction_ML_Syntax.ml_bool_ty) (FStar_Extraction_ML_Syntax.MLE_Const (FStar_Extraction_ML_Syntax.MLC_Bool (false))))
-in ((FStar_Extraction_ML_Syntax.MLP_Wild), (FStar_Pervasives_Native.None), (uu____11621)))
-in (uu____11612)::[])
-in (uu____11578)::uu____11601))
-in ((uu____11564), (uu____11567))))
-in FStar_Extraction_ML_Syntax.MLE_Match (uu____11549))
-in (FStar_All.pipe_left (FStar_Extraction_ML_Syntax.with_ty FStar_Extraction_ML_Syntax.ml_bool_ty) uu____11548))
-in (((FStar_List.append wildcards ((((mlid), (targ)))::[]))), (uu____11547)))
-in FStar_Extraction_ML_Syntax.MLE_Fun (uu____11536))
-in (FStar_All.pipe_left (FStar_Extraction_ML_Syntax.with_ty disc_ty) uu____11535))
-in (
-
-let uu____11676 = (
-
-let uu____11677 = (
-
-let uu____11680 = (
-
-let uu____11681 = (FStar_Extraction_ML_UEnv.convIdent discName.FStar_Ident.ident)
-in {FStar_Extraction_ML_Syntax.mllb_name = uu____11681; FStar_Extraction_ML_Syntax.mllb_tysc = FStar_Pervasives_Native.None; FStar_Extraction_ML_Syntax.mllb_add_unit = false; FStar_Extraction_ML_Syntax.mllb_def = discrBody; FStar_Extraction_ML_Syntax.print_typ = false})
-in (uu____11680)::[])
-in ((FStar_Extraction_ML_Syntax.NonRec), ([]), (uu____11677)))
-in FStar_Extraction_ML_Syntax.MLM_Let (uu____11676)))))))
-end)))
-
-
-
-=======
 let uu___is_Un_extractable: Prims.exn -> Prims.bool =
   fun projectee  ->
     match projectee with | Un_extractable  -> true | uu____4 -> false
@@ -6398,5 +3156,4 @@
                   } in
                 [uu____11664] in
               (FStar_Extraction_ML_Syntax.NonRec, [], uu____11661) in
-            FStar_Extraction_ML_Syntax.MLM_Let uu____11660
->>>>>>> 484a43b6
+            FStar_Extraction_ML_Syntax.MLM_Let uu____11660