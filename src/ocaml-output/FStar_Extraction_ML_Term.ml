
open Prims
<<<<<<< HEAD
open FStar_Pervasives
exception Un_extractable


let uu___is_Un_extractable : Prims.exn  ->  Prims.bool = (fun projectee -> (match (projectee) with
| Un_extractable -> begin
true
end
| uu____6 -> begin
false
end))


let type_leq : FStar_Extraction_ML_UEnv.env  ->  FStar_Extraction_ML_Syntax.mlty  ->  FStar_Extraction_ML_Syntax.mlty  ->  Prims.bool = (fun g t1 t2 -> (FStar_Extraction_ML_Util.type_leq (FStar_Extraction_ML_Util.udelta_unfold g) t1 t2))


let type_leq_c : FStar_Extraction_ML_UEnv.env  ->  FStar_Extraction_ML_Syntax.mlexpr FStar_Pervasives_Native.option  ->  FStar_Extraction_ML_Syntax.mlty  ->  FStar_Extraction_ML_Syntax.mlty  ->  (Prims.bool * FStar_Extraction_ML_Syntax.mlexpr FStar_Pervasives_Native.option) = (fun g t1 t2 -> (FStar_Extraction_ML_Util.type_leq_c (FStar_Extraction_ML_Util.udelta_unfold g) t1 t2))


let eraseTypeDeep : FStar_Extraction_ML_UEnv.env  ->  FStar_Extraction_ML_Syntax.mlty  ->  FStar_Extraction_ML_Syntax.mlty = (fun g t -> (FStar_Extraction_ML_Util.eraseTypeDeep (FStar_Extraction_ML_Util.udelta_unfold g) t))


let record_fields : 'Auu____68 . FStar_Ident.ident Prims.list  ->  'Auu____68 Prims.list  ->  (Prims.string * 'Auu____68) Prims.list = (fun fs vs -> (FStar_List.map2 (fun f e -> ((f.FStar_Ident.idText), (e))) fs vs))


let fail : 'Auu____107 . FStar_Range.range  ->  (FStar_Errors.raw_error * Prims.string)  ->  'Auu____107 = (fun r err -> (FStar_Errors.raise_error err r))


let err_uninst : 'Auu____136 . FStar_Extraction_ML_UEnv.env  ->  FStar_Syntax_Syntax.term  ->  (Prims.string Prims.list * FStar_Extraction_ML_Syntax.mlty)  ->  FStar_Syntax_Syntax.term  ->  'Auu____136 = (fun env t uu____161 app -> (match (uu____161) with
| (vars, ty) -> begin
(

let uu____175 = (

let uu____180 = (

let uu____181 = (FStar_Syntax_Print.term_to_string t)
in (

let uu____182 = (FStar_All.pipe_right vars (FStar_String.concat ", "))
in (

let uu____185 = (FStar_Extraction_ML_Code.string_of_mlty env.FStar_Extraction_ML_UEnv.currentModule ty)
in (

let uu____186 = (FStar_Syntax_Print.term_to_string app)
in (FStar_Util.format4 "Variable %s has a polymorphic type (forall %s. %s); expected it to be fully instantiated, but got %s" uu____181 uu____182 uu____185 uu____186)))))
in ((FStar_Errors.Fatal_Uninstantiated), (uu____180)))
in (fail t.FStar_Syntax_Syntax.pos uu____175))
end))


let err_ill_typed_application : 'Auu____199 'Auu____200 . FStar_Extraction_ML_UEnv.env  ->  FStar_Syntax_Syntax.term  ->  (FStar_Syntax_Syntax.term * 'Auu____199) Prims.list  ->  FStar_Extraction_ML_Syntax.mlty  ->  'Auu____200 = (fun env t args ty -> (

let uu____233 = (

let uu____238 = (

let uu____239 = (FStar_Syntax_Print.term_to_string t)
in (

let uu____240 = (

let uu____241 = (FStar_All.pipe_right args (FStar_List.map (fun uu____259 -> (match (uu____259) with
| (x, uu____265) -> begin
(FStar_Syntax_Print.term_to_string x)
end))))
in (FStar_All.pipe_right uu____241 (FStar_String.concat " ")))
in (

let uu____268 = (FStar_Extraction_ML_Code.string_of_mlty env.FStar_Extraction_ML_UEnv.currentModule ty)
in (FStar_Util.format3 "Ill-typed application: application is %s \n remaining args are %s\nml type of head is %s\n" uu____239 uu____240 uu____268))))
in ((FStar_Errors.Fatal_IllTyped), (uu____238)))
in (fail t.FStar_Syntax_Syntax.pos uu____233)))


let err_ill_typed_erasure : 'Auu____277 . FStar_Extraction_ML_UEnv.env  ->  FStar_Range.range  ->  FStar_Extraction_ML_Syntax.mlty  ->  'Auu____277 = (fun env pos ty -> (

let uu____293 = (

let uu____298 = (

let uu____299 = (FStar_Extraction_ML_Code.string_of_mlty env.FStar_Extraction_ML_UEnv.currentModule ty)
in (FStar_Util.format1 "Erased value found where a value of type %s was expected" uu____299))
in ((FStar_Errors.Fatal_IllTyped), (uu____298)))
in (fail pos uu____293)))


let err_value_restriction : 'Auu____304 . FStar_Syntax_Syntax.term' FStar_Syntax_Syntax.syntax  ->  'Auu____304 = (fun t -> (

let uu____314 = (

let uu____319 = (

let uu____320 = (FStar_Syntax_Print.tag_of_term t)
in (

let uu____321 = (FStar_Syntax_Print.term_to_string t)
in (FStar_Util.format2 "Refusing to generalize because of the value restriction: (%s) %s" uu____320 uu____321)))
in ((FStar_Errors.Fatal_ValueRestriction), (uu____319)))
in (fail t.FStar_Syntax_Syntax.pos uu____314)))


let err_unexpected_eff : FStar_Extraction_ML_UEnv.env  ->  FStar_Syntax_Syntax.term' FStar_Syntax_Syntax.syntax  ->  FStar_Extraction_ML_Syntax.mlty  ->  FStar_Extraction_ML_Syntax.e_tag  ->  FStar_Extraction_ML_Syntax.e_tag  ->  unit = (fun env t ty f0 f1 -> (

let uu____351 = (

let uu____356 = (

let uu____357 = (FStar_Syntax_Print.term_to_string t)
in (

let uu____358 = (FStar_Extraction_ML_Code.string_of_mlty env.FStar_Extraction_ML_UEnv.currentModule ty)
in (

let uu____359 = (FStar_Extraction_ML_Util.eff_to_string f0)
in (

let uu____360 = (FStar_Extraction_ML_Util.eff_to_string f1)
in (FStar_Util.format4 "for expression %s of type %s, Expected effect %s; got effect %s" uu____357 uu____358 uu____359 uu____360)))))
in ((FStar_Errors.Warning_ExtractionUnexpectedEffect), (uu____356)))
in (FStar_Errors.log_issue t.FStar_Syntax_Syntax.pos uu____351)))


let effect_as_etag : FStar_Extraction_ML_UEnv.env  ->  FStar_Ident.lident  ->  FStar_Extraction_ML_Syntax.e_tag = (

let cache = (FStar_Util.smap_create (Prims.parse_int "20"))
in (

let rec delta_norm_eff = (fun g l -> (

let uu____383 = (FStar_Util.smap_try_find cache l.FStar_Ident.str)
in (match (uu____383) with
| FStar_Pervasives_Native.Some (l1) -> begin
l1
end
| FStar_Pervasives_Native.None -> begin
(

let res = (

let uu____388 = (FStar_TypeChecker_Env.lookup_effect_abbrev g.FStar_Extraction_ML_UEnv.tcenv ((FStar_Syntax_Syntax.U_zero)::[]) l)
in (match (uu____388) with
| FStar_Pervasives_Native.None -> begin
l
end
| FStar_Pervasives_Native.Some (uu____399, c) -> begin
(delta_norm_eff g (FStar_Syntax_Util.comp_effect_name c))
end))
in ((FStar_Util.smap_add cache l.FStar_Ident.str res);
res;
))
end)))
in (fun g l -> (

let l1 = (delta_norm_eff g l)
in (

let uu____409 = (FStar_Ident.lid_equals l1 FStar_Parser_Const.effect_PURE_lid)
in (match (uu____409) with
| true -> begin
FStar_Extraction_ML_Syntax.E_PURE
end
| uu____410 -> begin
(

let uu____411 = (FStar_Ident.lid_equals l1 FStar_Parser_Const.effect_GHOST_lid)
in (match (uu____411) with
| true -> begin
FStar_Extraction_ML_Syntax.E_GHOST
end
| uu____412 -> begin
(

let ed_opt = (FStar_TypeChecker_Env.effect_decl_opt g.FStar_Extraction_ML_UEnv.tcenv l1)
in (match (ed_opt) with
| FStar_Pervasives_Native.Some (ed, qualifiers) -> begin
(

let uu____434 = (FStar_All.pipe_right qualifiers (FStar_List.contains FStar_Syntax_Syntax.Reifiable))
in (match (uu____434) with
| true -> begin
FStar_Extraction_ML_Syntax.E_PURE
end
| uu____437 -> begin
FStar_Extraction_ML_Syntax.E_IMPURE
end))
end
| FStar_Pervasives_Native.None -> begin
FStar_Extraction_ML_Syntax.E_IMPURE
end))
end))
end))))))


let rec is_arity : FStar_Extraction_ML_UEnv.env  ->  FStar_Syntax_Syntax.term  ->  Prims.bool = (fun env t -> (

let t1 = (FStar_Syntax_Util.unmeta t)
in (

let uu____455 = (

let uu____456 = (FStar_Syntax_Subst.compress t1)
in uu____456.FStar_Syntax_Syntax.n)
in (match (uu____455) with
| FStar_Syntax_Syntax.Tm_unknown -> begin
(failwith "Impossible")
end
| FStar_Syntax_Syntax.Tm_delayed (uu____459) -> begin
(failwith "Impossible")
end
| FStar_Syntax_Syntax.Tm_ascribed (uu____484) -> begin
(failwith "Impossible")
end
| FStar_Syntax_Syntax.Tm_meta (uu____511) -> begin
(failwith "Impossible")
end
| FStar_Syntax_Syntax.Tm_lazy (i) -> begin
(

let uu____519 = (FStar_Syntax_Util.unfold_lazy i)
in (is_arity env uu____519))
end
| FStar_Syntax_Syntax.Tm_uvar (uu____520) -> begin
false
end
| FStar_Syntax_Syntax.Tm_constant (uu____537) -> begin
false
end
| FStar_Syntax_Syntax.Tm_name (uu____538) -> begin
false
end
| FStar_Syntax_Syntax.Tm_quoted (uu____539) -> begin
false
end
| FStar_Syntax_Syntax.Tm_bvar (uu____546) -> begin
false
end
| FStar_Syntax_Syntax.Tm_type (uu____547) -> begin
true
end
| FStar_Syntax_Syntax.Tm_arrow (uu____548, c) -> begin
(is_arity env (FStar_Syntax_Util.comp_result c))
end
| FStar_Syntax_Syntax.Tm_fvar (uu____566) -> begin
(

let t2 = (FStar_TypeChecker_Normalize.normalize ((FStar_TypeChecker_Normalize.AllowUnboundUniverses)::(FStar_TypeChecker_Normalize.EraseUniverses)::(FStar_TypeChecker_Normalize.UnfoldUntil (FStar_Syntax_Syntax.delta_constant))::[]) env.FStar_Extraction_ML_UEnv.tcenv t1)
in (

let uu____568 = (

let uu____569 = (FStar_Syntax_Subst.compress t2)
in uu____569.FStar_Syntax_Syntax.n)
in (match (uu____568) with
| FStar_Syntax_Syntax.Tm_fvar (uu____572) -> begin
false
end
| uu____573 -> begin
(is_arity env t2)
end)))
end
| FStar_Syntax_Syntax.Tm_app (uu____574) -> begin
(

let uu____589 = (FStar_Syntax_Util.head_and_args t1)
in (match (uu____589) with
| (head1, uu____605) -> begin
(is_arity env head1)
end))
end
| FStar_Syntax_Syntax.Tm_uinst (head1, uu____627) -> begin
(is_arity env head1)
end
| FStar_Syntax_Syntax.Tm_refine (x, uu____633) -> begin
(is_arity env x.FStar_Syntax_Syntax.sort)
end
| FStar_Syntax_Syntax.Tm_abs (uu____638, body, uu____640) -> begin
(is_arity env body)
end
| FStar_Syntax_Syntax.Tm_let (uu____661, body) -> begin
(is_arity env body)
end
| FStar_Syntax_Syntax.Tm_match (uu____679, branches) -> begin
(match (branches) with
| ((uu____717, uu____718, e))::uu____720 -> begin
(is_arity env e)
end
| uu____767 -> begin
false
end)
end))))


let rec is_type_aux : FStar_Extraction_ML_UEnv.env  ->  FStar_Syntax_Syntax.term  ->  Prims.bool = (fun env t -> (

let t1 = (FStar_Syntax_Subst.compress t)
in (match (t1.FStar_Syntax_Syntax.n) with
| FStar_Syntax_Syntax.Tm_delayed (uu____795) -> begin
(

let uu____820 = (

let uu____821 = (FStar_Syntax_Print.tag_of_term t1)
in (FStar_Util.format1 "Impossible: %s" uu____821))
in (failwith uu____820))
end
| FStar_Syntax_Syntax.Tm_unknown -> begin
(

let uu____822 = (

let uu____823 = (FStar_Syntax_Print.tag_of_term t1)
in (FStar_Util.format1 "Impossible: %s" uu____823))
in (failwith uu____822))
end
| FStar_Syntax_Syntax.Tm_lazy (i) -> begin
(

let uu____825 = (FStar_Syntax_Util.unfold_lazy i)
in (is_type_aux env uu____825))
end
| FStar_Syntax_Syntax.Tm_constant (uu____826) -> begin
false
end
| FStar_Syntax_Syntax.Tm_type (uu____827) -> begin
true
end
| FStar_Syntax_Syntax.Tm_refine (uu____828) -> begin
true
end
| FStar_Syntax_Syntax.Tm_arrow (uu____835) -> begin
true
end
| FStar_Syntax_Syntax.Tm_fvar (fv) when (FStar_Syntax_Syntax.fv_eq_lid fv FStar_Parser_Const.failwith_lid) -> begin
false
end
| FStar_Syntax_Syntax.Tm_fvar (fv) -> begin
(FStar_Extraction_ML_UEnv.is_type_name env fv)
end
| FStar_Syntax_Syntax.Tm_uvar (uu____850, t2) -> begin
(is_arity env t2)
end
| FStar_Syntax_Syntax.Tm_bvar ({FStar_Syntax_Syntax.ppname = uu____876; FStar_Syntax_Syntax.index = uu____877; FStar_Syntax_Syntax.sort = t2}) -> begin
(is_arity env t2)
end
| FStar_Syntax_Syntax.Tm_name ({FStar_Syntax_Syntax.ppname = uu____881; FStar_Syntax_Syntax.index = uu____882; FStar_Syntax_Syntax.sort = t2}) -> begin
(is_arity env t2)
end
| FStar_Syntax_Syntax.Tm_ascribed (t2, uu____887, uu____888) -> begin
(is_type_aux env t2)
end
| FStar_Syntax_Syntax.Tm_uinst (t2, uu____930) -> begin
(is_type_aux env t2)
end
| FStar_Syntax_Syntax.Tm_abs (bs, body, uu____937) -> begin
(

let uu____958 = (FStar_Syntax_Subst.open_term bs body)
in (match (uu____958) with
| (uu____963, body1) -> begin
(is_type_aux env body1)
end))
end
| FStar_Syntax_Syntax.Tm_let ((false, (lb)::[]), body) -> begin
(

let x = (FStar_Util.left lb.FStar_Syntax_Syntax.lbname)
in (

let uu____980 = (

let uu____985 = (

let uu____986 = (FStar_Syntax_Syntax.mk_binder x)
in (uu____986)::[])
in (FStar_Syntax_Subst.open_term uu____985 body))
in (match (uu____980) with
| (uu____987, body1) -> begin
(is_type_aux env body1)
end)))
end
| FStar_Syntax_Syntax.Tm_let ((uu____989, lbs), body) -> begin
(

let uu____1006 = (FStar_Syntax_Subst.open_let_rec lbs body)
in (match (uu____1006) with
| (uu____1013, body1) -> begin
(is_type_aux env body1)
end))
end
| FStar_Syntax_Syntax.Tm_match (uu____1019, branches) -> begin
(match (branches) with
| (b)::uu____1058 -> begin
(

let uu____1103 = (FStar_Syntax_Subst.open_branch b)
in (match (uu____1103) with
| (uu____1104, uu____1105, e) -> begin
(is_type_aux env e)
end))
end
| uu____1123 -> begin
false
end)
end
| FStar_Syntax_Syntax.Tm_quoted (uu____1140) -> begin
false
end
| FStar_Syntax_Syntax.Tm_meta (t2, uu____1148) -> begin
(is_type_aux env t2)
end
| FStar_Syntax_Syntax.Tm_app (head1, uu____1154) -> begin
(is_type_aux env head1)
end)))


let is_type : FStar_Extraction_ML_UEnv.env  ->  FStar_Syntax_Syntax.term  ->  Prims.bool = (fun env t -> ((FStar_Extraction_ML_UEnv.debug env (fun uu____1189 -> (

let uu____1190 = (FStar_Syntax_Print.tag_of_term t)
in (

let uu____1191 = (FStar_Syntax_Print.term_to_string t)
in (FStar_Util.print2 "checking is_type (%s) %s\n" uu____1190 uu____1191)))));
(

let b = (is_type_aux env t)
in ((FStar_Extraction_ML_UEnv.debug env (fun uu____1197 -> (match (b) with
| true -> begin
(

let uu____1198 = (FStar_Syntax_Print.term_to_string t)
in (

let uu____1199 = (FStar_Syntax_Print.tag_of_term t)
in (FStar_Util.print2 "is_type %s (%s)\n" uu____1198 uu____1199)))
end
| uu____1200 -> begin
(

let uu____1201 = (FStar_Syntax_Print.term_to_string t)
in (

let uu____1202 = (FStar_Syntax_Print.tag_of_term t)
in (FStar_Util.print2 "not a type %s (%s)\n" uu____1201 uu____1202)))
end)));
b;
));
))


let is_type_binder : 'Auu____1209 . FStar_Extraction_ML_UEnv.env  ->  (FStar_Syntax_Syntax.bv * 'Auu____1209)  ->  Prims.bool = (fun env x -> (is_arity env (FStar_Pervasives_Native.fst x).FStar_Syntax_Syntax.sort))


let is_constructor : FStar_Syntax_Syntax.term  ->  Prims.bool = (fun t -> (

let uu____1233 = (

let uu____1234 = (FStar_Syntax_Subst.compress t)
in uu____1234.FStar_Syntax_Syntax.n)
in (match (uu____1233) with
| FStar_Syntax_Syntax.Tm_fvar ({FStar_Syntax_Syntax.fv_name = uu____1237; FStar_Syntax_Syntax.fv_delta = uu____1238; FStar_Syntax_Syntax.fv_qual = FStar_Pervasives_Native.Some (FStar_Syntax_Syntax.Data_ctor)}) -> begin
true
end
| FStar_Syntax_Syntax.Tm_fvar ({FStar_Syntax_Syntax.fv_name = uu____1239; FStar_Syntax_Syntax.fv_delta = uu____1240; FStar_Syntax_Syntax.fv_qual = FStar_Pervasives_Native.Some (FStar_Syntax_Syntax.Record_ctor (uu____1241))}) -> begin
true
end
| uu____1248 -> begin
false
end)))


let rec is_fstar_value : FStar_Syntax_Syntax.term  ->  Prims.bool = (fun t -> (

let uu____1254 = (

let uu____1255 = (FStar_Syntax_Subst.compress t)
in uu____1255.FStar_Syntax_Syntax.n)
in (match (uu____1254) with
| FStar_Syntax_Syntax.Tm_constant (uu____1258) -> begin
true
end
| FStar_Syntax_Syntax.Tm_bvar (uu____1259) -> begin
true
end
| FStar_Syntax_Syntax.Tm_fvar (uu____1260) -> begin
true
end
| FStar_Syntax_Syntax.Tm_abs (uu____1261) -> begin
true
end
| FStar_Syntax_Syntax.Tm_app (head1, args) -> begin
(

let uu____1300 = (is_constructor head1)
in (match (uu____1300) with
| true -> begin
(FStar_All.pipe_right args (FStar_List.for_all (fun uu____1316 -> (match (uu____1316) with
| (te, uu____1322) -> begin
(is_fstar_value te)
end))))
end
| uu____1323 -> begin
false
end))
end
| FStar_Syntax_Syntax.Tm_meta (t1, uu____1325) -> begin
(is_fstar_value t1)
end
| FStar_Syntax_Syntax.Tm_ascribed (t1, uu____1331, uu____1332) -> begin
(is_fstar_value t1)
end
| uu____1373 -> begin
false
end)))


let rec is_ml_value : FStar_Extraction_ML_Syntax.mlexpr  ->  Prims.bool = (fun e -> (match (e.FStar_Extraction_ML_Syntax.expr) with
| FStar_Extraction_ML_Syntax.MLE_Const (uu____1379) -> begin
true
end
| FStar_Extraction_ML_Syntax.MLE_Var (uu____1380) -> begin
true
end
| FStar_Extraction_ML_Syntax.MLE_Name (uu____1381) -> begin
true
end
| FStar_Extraction_ML_Syntax.MLE_Fun (uu____1382) -> begin
true
end
| FStar_Extraction_ML_Syntax.MLE_CTor (uu____1393, exps) -> begin
(FStar_Util.for_all is_ml_value exps)
end
| FStar_Extraction_ML_Syntax.MLE_Tuple (exps) -> begin
(FStar_Util.for_all is_ml_value exps)
end
| FStar_Extraction_ML_Syntax.MLE_Record (uu____1402, fields) -> begin
(FStar_Util.for_all (fun uu____1427 -> (match (uu____1427) with
| (uu____1432, e1) -> begin
(is_ml_value e1)
end)) fields)
end
| FStar_Extraction_ML_Syntax.MLE_TApp (h, uu____1435) -> begin
(is_ml_value h)
end
| uu____1440 -> begin
false
end))


let fresh : Prims.string  ->  Prims.string = (

let c = (FStar_Util.mk_ref (Prims.parse_int "0"))
in (fun x -> ((FStar_Util.incr c);
(

let uu____1555 = (

let uu____1556 = (FStar_ST.op_Bang c)
in (FStar_Util.string_of_int uu____1556))
in (Prims.strcat x uu____1555));
)))


let normalize_abs : FStar_Syntax_Syntax.term  ->  FStar_Syntax_Syntax.term = (fun t0 -> (

let rec aux = (fun bs t copt -> (

let t1 = (FStar_Syntax_Subst.compress t)
in (match (t1.FStar_Syntax_Syntax.n) with
| FStar_Syntax_Syntax.Tm_abs (bs', body, copt1) -> begin
(aux (FStar_List.append bs bs') body copt1)
end
| uu____1721 -> begin
(

let e' = (FStar_Syntax_Util.unascribe t1)
in (

let uu____1723 = (FStar_Syntax_Util.is_fun e')
in (match (uu____1723) with
| true -> begin
(aux bs e' copt)
end
| uu____1724 -> begin
(FStar_Syntax_Util.abs bs e' copt)
end)))
end)))
in (aux [] t0 FStar_Pervasives_Native.None)))


let unit_binder : FStar_Syntax_Syntax.binder = (

let uu____1729 = (FStar_Syntax_Syntax.new_bv FStar_Pervasives_Native.None FStar_Syntax_Syntax.t_unit)
in (FStar_All.pipe_left FStar_Syntax_Syntax.mk_binder uu____1729))


let check_pats_for_ite : (FStar_Syntax_Syntax.pat * FStar_Syntax_Syntax.term FStar_Pervasives_Native.option * FStar_Syntax_Syntax.term) Prims.list  ->  (Prims.bool * FStar_Syntax_Syntax.term FStar_Pervasives_Native.option * FStar_Syntax_Syntax.term FStar_Pervasives_Native.option) = (fun l -> (

let def = ((false), (FStar_Pervasives_Native.None), (FStar_Pervasives_Native.None))
in (match ((Prims.op_disEquality (FStar_List.length l) (Prims.parse_int "2"))) with
| true -> begin
def
end
| uu____1808 -> begin
(

let uu____1809 = (FStar_List.hd l)
in (match (uu____1809) with
| (p1, w1, e1) -> begin
(

let uu____1843 = (

let uu____1852 = (FStar_List.tl l)
in (FStar_List.hd uu____1852))
in (match (uu____1843) with
| (p2, w2, e2) -> begin
(match (((w1), (w2), (p1.FStar_Syntax_Syntax.v), (p2.FStar_Syntax_Syntax.v))) with
| (FStar_Pervasives_Native.None, FStar_Pervasives_Native.None, FStar_Syntax_Syntax.Pat_constant (FStar_Const.Const_bool (true)), FStar_Syntax_Syntax.Pat_constant (FStar_Const.Const_bool (false))) -> begin
((true), (FStar_Pervasives_Native.Some (e1)), (FStar_Pervasives_Native.Some (e2)))
end
| (FStar_Pervasives_Native.None, FStar_Pervasives_Native.None, FStar_Syntax_Syntax.Pat_constant (FStar_Const.Const_bool (false)), FStar_Syntax_Syntax.Pat_constant (FStar_Const.Const_bool (true))) -> begin
((true), (FStar_Pervasives_Native.Some (e2)), (FStar_Pervasives_Native.Some (e1)))
end
| uu____1926 -> begin
def
end)
end))
end))
end)))


let instantiate : FStar_Extraction_ML_Syntax.mltyscheme  ->  FStar_Extraction_ML_Syntax.mlty Prims.list  ->  FStar_Extraction_ML_Syntax.mlty = (fun s args -> (FStar_Extraction_ML_Util.subst s args))


let eta_expand : FStar_Extraction_ML_Syntax.mlty  ->  FStar_Extraction_ML_Syntax.mlexpr  ->  FStar_Extraction_ML_Syntax.mlexpr = (fun t e -> (

let uu____1963 = (FStar_Extraction_ML_Util.doms_and_cod t)
in (match (uu____1963) with
| (ts, r) -> begin
(match ((Prims.op_Equality ts [])) with
| true -> begin
e
end
| uu____1978 -> begin
(

let vs = (FStar_List.map (fun uu____1983 -> (fresh "a")) ts)
in (

let vs_ts = (FStar_List.zip vs ts)
in (

let vs_es = (

let uu____1994 = (FStar_List.zip vs ts)
in (FStar_List.map (fun uu____2008 -> (match (uu____2008) with
| (v1, t1) -> begin
(FStar_Extraction_ML_Syntax.with_ty t1 (FStar_Extraction_ML_Syntax.MLE_Var (v1)))
end)) uu____1994))
in (

let body = (FStar_All.pipe_left (FStar_Extraction_ML_Syntax.with_ty r) (FStar_Extraction_ML_Syntax.MLE_App (((e), (vs_es)))))
in (FStar_All.pipe_left (FStar_Extraction_ML_Syntax.with_ty t) (FStar_Extraction_ML_Syntax.MLE_Fun (((vs_ts), (body)))))))))
end)
end)))


let default_value_for_ty : FStar_Extraction_ML_UEnv.env  ->  FStar_Extraction_ML_Syntax.mlty  ->  FStar_Extraction_ML_Syntax.mlexpr = (fun g t -> (

let uu____2034 = (FStar_Extraction_ML_Util.doms_and_cod t)
in (match (uu____2034) with
| (ts, r) -> begin
(

let body = (fun r1 -> (

let r2 = (

let uu____2054 = (FStar_Extraction_ML_Util.udelta_unfold g r1)
in (match (uu____2054) with
| FStar_Pervasives_Native.None -> begin
r1
end
| FStar_Pervasives_Native.Some (r2) -> begin
r2
end))
in (match (r2) with
| FStar_Extraction_ML_Syntax.MLTY_Erased -> begin
FStar_Extraction_ML_Syntax.ml_unit
end
| FStar_Extraction_ML_Syntax.MLTY_Top -> begin
(FStar_Extraction_ML_Syntax.apply_obj_repr FStar_Extraction_ML_Syntax.ml_unit FStar_Extraction_ML_Syntax.MLTY_Erased)
end
| uu____2058 -> begin
(FStar_All.pipe_left (FStar_Extraction_ML_Syntax.with_ty r2) (FStar_Extraction_ML_Syntax.MLE_Coerce (((FStar_Extraction_ML_Syntax.ml_unit), (FStar_Extraction_ML_Syntax.MLTY_Erased), (r2)))))
end)))
in (match ((Prims.op_Equality ts [])) with
| true -> begin
(body r)
end
| uu____2061 -> begin
(

let vs = (FStar_List.map (fun uu____2066 -> (fresh "a")) ts)
in (

let vs_ts = (FStar_List.zip vs ts)
in (

let uu____2074 = (

let uu____2075 = (

let uu____2086 = (body r)
in ((vs_ts), (uu____2086)))
in FStar_Extraction_ML_Syntax.MLE_Fun (uu____2075))
in (FStar_All.pipe_left (FStar_Extraction_ML_Syntax.with_ty t) uu____2074))))
end))
end)))


let maybe_eta_expand : FStar_Extraction_ML_Syntax.mlty  ->  FStar_Extraction_ML_Syntax.mlexpr  ->  FStar_Extraction_ML_Syntax.mlexpr = (fun expect e -> (

let uu____2103 = ((FStar_Options.ml_no_eta_expand_coertions ()) || (

let uu____2105 = (FStar_Options.codegen ())
in (Prims.op_Equality uu____2105 (FStar_Pervasives_Native.Some (FStar_Options.Kremlin)))))
in (match (uu____2103) with
| true -> begin
e
end
| uu____2110 -> begin
(eta_expand expect e)
end)))


let maybe_coerce : 'Auu____2123 . 'Auu____2123  ->  FStar_Extraction_ML_UEnv.env  ->  FStar_Extraction_ML_Syntax.mlexpr  ->  FStar_Extraction_ML_Syntax.mlty  ->  FStar_Extraction_ML_Syntax.mlty  ->  FStar_Extraction_ML_Syntax.mlexpr = (fun pos g e ty expect -> (

let ty1 = (eraseTypeDeep g ty)
in (

let uu____2150 = (type_leq_c g (FStar_Pervasives_Native.Some (e)) ty1 expect)
in (match (uu____2150) with
| (true, FStar_Pervasives_Native.Some (e')) -> begin
e'
end
| uu____2160 -> begin
((FStar_Extraction_ML_UEnv.debug g (fun uu____2172 -> (

let uu____2173 = (FStar_Extraction_ML_Code.string_of_mlexpr g.FStar_Extraction_ML_UEnv.currentModule e)
in (

let uu____2174 = (FStar_Extraction_ML_Code.string_of_mlty g.FStar_Extraction_ML_UEnv.currentModule ty1)
in (

let uu____2175 = (FStar_Extraction_ML_Code.string_of_mlty g.FStar_Extraction_ML_UEnv.currentModule expect)
in (FStar_Util.print3 "\n (*needed to coerce expression \n %s \n of type \n %s \n to type \n %s *) \n" uu____2173 uu____2174 uu____2175))))));
(match (ty1) with
| FStar_Extraction_ML_Syntax.MLTY_Erased -> begin
(default_value_for_ty g expect)
end
| uu____2176 -> begin
(

let uu____2177 = (FStar_All.pipe_left (FStar_Extraction_ML_Syntax.with_ty expect) (FStar_Extraction_ML_Syntax.MLE_Coerce (((e), (ty1), (expect)))))
in (maybe_eta_expand expect uu____2177))
end);
)
end))))


let bv_as_mlty : FStar_Extraction_ML_UEnv.env  ->  FStar_Syntax_Syntax.bv  ->  FStar_Extraction_ML_Syntax.mlty = (fun g bv -> (

let uu____2188 = (FStar_Extraction_ML_UEnv.lookup_bv g bv)
in (match (uu____2188) with
| FStar_Util.Inl (uu____2189, t) -> begin
t
end
| uu____2203 -> begin
FStar_Extraction_ML_Syntax.MLTY_Top
end)))


let basic_norm_steps : FStar_TypeChecker_Normalize.step Prims.list = (FStar_TypeChecker_Normalize.Beta)::(FStar_TypeChecker_Normalize.Eager_unfolding)::(FStar_TypeChecker_Normalize.Iota)::(FStar_TypeChecker_Normalize.Zeta)::(FStar_TypeChecker_Normalize.Inlining)::(FStar_TypeChecker_Normalize.EraseUniverses)::(FStar_TypeChecker_Normalize.AllowUnboundUniverses)::[]


let rec translate_term_to_mlty : FStar_Extraction_ML_UEnv.env  ->  FStar_Syntax_Syntax.term  ->  FStar_Extraction_ML_Syntax.mlty = (fun g t0 -> (

let arg_as_mlty = (fun g1 uu____2248 -> (match (uu____2248) with
| (a, uu____2254) -> begin
(

let uu____2255 = (is_type g1 a)
in (match (uu____2255) with
| true -> begin
(translate_term_to_mlty g1 a)
end
| uu____2256 -> begin
FStar_Extraction_ML_UEnv.erasedContent
end))
end))
in (

let fv_app_as_mlty = (fun g1 fv args -> (

let uu____2273 = (

let uu____2274 = (FStar_Extraction_ML_UEnv.is_fv_type g1 fv)
in (not (uu____2274)))
in (match (uu____2273) with
| true -> begin
FStar_Extraction_ML_Syntax.MLTY_Top
end
| uu____2275 -> begin
(

let uu____2276 = (

let uu____2289 = (FStar_TypeChecker_Env.lookup_lid g1.FStar_Extraction_ML_UEnv.tcenv fv.FStar_Syntax_Syntax.fv_name.FStar_Syntax_Syntax.v)
in (match (uu____2289) with
| ((uu____2310, fvty), uu____2312) -> begin
(

let fvty1 = (FStar_TypeChecker_Normalize.normalize ((FStar_TypeChecker_Normalize.UnfoldUntil (FStar_Syntax_Syntax.delta_constant))::[]) g1.FStar_Extraction_ML_UEnv.tcenv fvty)
in (FStar_Syntax_Util.arrow_formals fvty1))
end))
in (match (uu____2276) with
| (formals, uu____2319) -> begin
(

let mlargs = (FStar_List.map (arg_as_mlty g1) args)
in (

let mlargs1 = (

let n_args = (FStar_List.length args)
in (match (((FStar_List.length formals) > n_args)) with
| true -> begin
(

let uu____2363 = (FStar_Util.first_N n_args formals)
in (match (uu____2363) with
| (uu____2390, rest) -> begin
(

let uu____2416 = (FStar_List.map (fun uu____2424 -> FStar_Extraction_ML_UEnv.erasedContent) rest)
in (FStar_List.append mlargs uu____2416))
end))
end
| uu____2429 -> begin
mlargs
end))
in (

let nm = (

let uu____2431 = (FStar_Extraction_ML_UEnv.maybe_mangle_type_projector g1 fv)
in (match (uu____2431) with
| FStar_Pervasives_Native.Some (p) -> begin
p
end
| FStar_Pervasives_Native.None -> begin
(FStar_Extraction_ML_Syntax.mlpath_of_lident fv.FStar_Syntax_Syntax.fv_name.FStar_Syntax_Syntax.v)
end))
in FStar_Extraction_ML_Syntax.MLTY_Named (((mlargs1), (nm))))))
end))
end)))
in (

let aux = (fun env t -> (

let t1 = (FStar_Syntax_Subst.compress t)
in (match (t1.FStar_Syntax_Syntax.n) with
| FStar_Syntax_Syntax.Tm_type (uu____2449) -> begin
FStar_Extraction_ML_Syntax.MLTY_Erased
end
| FStar_Syntax_Syntax.Tm_bvar (uu____2450) -> begin
(

let uu____2451 = (

let uu____2452 = (FStar_Syntax_Print.term_to_string t1)
in (FStar_Util.format1 "Impossible: Unexpected term %s" uu____2452))
in (failwith uu____2451))
end
| FStar_Syntax_Syntax.Tm_delayed (uu____2453) -> begin
(

let uu____2478 = (

let uu____2479 = (FStar_Syntax_Print.term_to_string t1)
in (FStar_Util.format1 "Impossible: Unexpected term %s" uu____2479))
in (failwith uu____2478))
end
| FStar_Syntax_Syntax.Tm_unknown -> begin
(

let uu____2480 = (

let uu____2481 = (FStar_Syntax_Print.term_to_string t1)
in (FStar_Util.format1 "Impossible: Unexpected term %s" uu____2481))
in (failwith uu____2480))
end
| FStar_Syntax_Syntax.Tm_lazy (i) -> begin
(

let uu____2483 = (FStar_Syntax_Util.unfold_lazy i)
in (translate_term_to_mlty env uu____2483))
end
| FStar_Syntax_Syntax.Tm_constant (uu____2484) -> begin
FStar_Extraction_ML_UEnv.unknownType
end
| FStar_Syntax_Syntax.Tm_quoted (uu____2485) -> begin
FStar_Extraction_ML_UEnv.unknownType
end
| FStar_Syntax_Syntax.Tm_uvar (uu____2492) -> begin
FStar_Extraction_ML_UEnv.unknownType
end
| FStar_Syntax_Syntax.Tm_meta (t2, uu____2510) -> begin
(translate_term_to_mlty env t2)
end
| FStar_Syntax_Syntax.Tm_refine ({FStar_Syntax_Syntax.ppname = uu____2515; FStar_Syntax_Syntax.index = uu____2516; FStar_Syntax_Syntax.sort = t2}, uu____2518) -> begin
(translate_term_to_mlty env t2)
end
| FStar_Syntax_Syntax.Tm_uinst (t2, uu____2526) -> begin
(translate_term_to_mlty env t2)
end
| FStar_Syntax_Syntax.Tm_ascribed (t2, uu____2532, uu____2533) -> begin
(translate_term_to_mlty env t2)
end
| FStar_Syntax_Syntax.Tm_name (bv) -> begin
(bv_as_mlty env bv)
end
| FStar_Syntax_Syntax.Tm_fvar (fv) -> begin
(fv_app_as_mlty env fv [])
end
| FStar_Syntax_Syntax.Tm_arrow (bs, c) -> begin
(

let uu____2600 = (FStar_Syntax_Subst.open_comp bs c)
in (match (uu____2600) with
| (bs1, c1) -> begin
(

let uu____2607 = (binders_as_ml_binders env bs1)
in (match (uu____2607) with
| (mlbs, env1) -> begin
(

let t_ret = (

let eff = (FStar_TypeChecker_Env.norm_eff_name env1.FStar_Extraction_ML_UEnv.tcenv (FStar_Syntax_Util.comp_effect_name c1))
in (

let uu____2634 = (

let uu____2641 = (FStar_TypeChecker_Env.effect_decl_opt env1.FStar_Extraction_ML_UEnv.tcenv eff)
in (FStar_Util.must uu____2641))
in (match (uu____2634) with
| (ed, qualifiers) -> begin
(

let uu____2662 = (FStar_All.pipe_right qualifiers (FStar_List.contains FStar_Syntax_Syntax.Reifiable))
in (match (uu____2662) with
| true -> begin
(

let t2 = (FStar_TypeChecker_Env.reify_comp env1.FStar_Extraction_ML_UEnv.tcenv c1 FStar_Syntax_Syntax.U_unknown)
in (

let res = (translate_term_to_mlty env1 t2)
in res))
end
| uu____2667 -> begin
(translate_term_to_mlty env1 (FStar_Syntax_Util.comp_result c1))
end))
end)))
in (

let erase = (effect_as_etag env1 (FStar_Syntax_Util.comp_effect_name c1))
in (

let uu____2669 = (FStar_List.fold_right (fun uu____2688 uu____2689 -> (match (((uu____2688), (uu____2689))) with
| ((uu____2710, t2), (tag, t')) -> begin
((FStar_Extraction_ML_Syntax.E_PURE), (FStar_Extraction_ML_Syntax.MLTY_Fun (((t2), (tag), (t')))))
end)) mlbs ((erase), (t_ret)))
in (match (uu____2669) with
| (uu____2722, t2) -> begin
t2
end))))
end))
end))
end
| FStar_Syntax_Syntax.Tm_app (head1, args) -> begin
(

let res = (

let uu____2747 = (

let uu____2748 = (FStar_Syntax_Util.un_uinst head1)
in uu____2748.FStar_Syntax_Syntax.n)
in (match (uu____2747) with
| FStar_Syntax_Syntax.Tm_name (bv) -> begin
(bv_as_mlty env bv)
end
| FStar_Syntax_Syntax.Tm_fvar (fv) -> begin
(fv_app_as_mlty env fv args)
end
| FStar_Syntax_Syntax.Tm_app (head2, args') -> begin
(

let uu____2775 = (FStar_Syntax_Syntax.mk (FStar_Syntax_Syntax.Tm_app (((head2), ((FStar_List.append args' args))))) FStar_Pervasives_Native.None t1.FStar_Syntax_Syntax.pos)
in (translate_term_to_mlty env uu____2775))
end
| uu____2792 -> begin
FStar_Extraction_ML_UEnv.unknownType
end))
in res)
end
| FStar_Syntax_Syntax.Tm_abs (bs, ty, uu____2795) -> begin
(

let uu____2816 = (FStar_Syntax_Subst.open_term bs ty)
in (match (uu____2816) with
| (bs1, ty1) -> begin
(

let uu____2823 = (binders_as_ml_binders env bs1)
in (match (uu____2823) with
| (bts, env1) -> begin
(translate_term_to_mlty env1 ty1)
end))
end))
end
| FStar_Syntax_Syntax.Tm_let (uu____2848) -> begin
FStar_Extraction_ML_UEnv.unknownType
end
| FStar_Syntax_Syntax.Tm_match (uu____2861) -> begin
FStar_Extraction_ML_UEnv.unknownType
end)))
in (

let rec is_top_ty = (fun t -> (match (t) with
| FStar_Extraction_ML_Syntax.MLTY_Top -> begin
true
end
| FStar_Extraction_ML_Syntax.MLTY_Named (uu____2890) -> begin
(

let uu____2897 = (FStar_Extraction_ML_Util.udelta_unfold g t)
in (match (uu____2897) with
| FStar_Pervasives_Native.None -> begin
false
end
| FStar_Pervasives_Native.Some (t1) -> begin
(is_top_ty t1)
end))
end
| uu____2901 -> begin
false
end))
in (

let uu____2902 = (FStar_TypeChecker_Util.must_erase_for_extraction g.FStar_Extraction_ML_UEnv.tcenv t0)
in (match (uu____2902) with
| true -> begin
FStar_Extraction_ML_Syntax.MLTY_Erased
end
| uu____2903 -> begin
(

let mlt = (aux g t0)
in (

let uu____2905 = (is_top_ty mlt)
in (match (uu____2905) with
| true -> begin
(

let t = (FStar_TypeChecker_Normalize.normalize ((FStar_TypeChecker_Normalize.UnfoldUntil (FStar_Syntax_Syntax.delta_constant))::basic_norm_steps) g.FStar_Extraction_ML_UEnv.tcenv t0)
in (aux g t))
end
| uu____2907 -> begin
mlt
end)))
end)))))))
and binders_as_ml_binders : FStar_Extraction_ML_UEnv.env  ->  FStar_Syntax_Syntax.binders  ->  ((FStar_Extraction_ML_Syntax.mlident * FStar_Extraction_ML_Syntax.mlty) Prims.list * FStar_Extraction_ML_UEnv.env) = (fun g bs -> (

let uu____2920 = (FStar_All.pipe_right bs (FStar_List.fold_left (fun uu____2963 b -> (match (uu____2963) with
| (ml_bs, env) -> begin
(

let uu____3003 = (is_type_binder g b)
in (match (uu____3003) with
| true -> begin
(

let b1 = (FStar_Pervasives_Native.fst b)
in (

let env1 = (FStar_Extraction_ML_UEnv.extend_ty env b1 (FStar_Pervasives_Native.Some (FStar_Extraction_ML_Syntax.MLTY_Top)))
in (

let ml_b = (

let uu____3021 = (FStar_Extraction_ML_UEnv.bv_as_ml_termvar b1)
in ((uu____3021), (FStar_Extraction_ML_Syntax.ml_unit_ty)))
in (((ml_b)::ml_bs), (env1)))))
end
| uu____3032 -> begin
(

let b1 = (FStar_Pervasives_Native.fst b)
in (

let t = (translate_term_to_mlty env b1.FStar_Syntax_Syntax.sort)
in (

let uu____3035 = (FStar_Extraction_ML_UEnv.extend_bv env b1 (([]), (t)) false false false)
in (match (uu____3035) with
| (env1, b2) -> begin
(

let ml_b = (

let uu____3059 = (FStar_Extraction_ML_UEnv.removeTick b2)
in ((uu____3059), (t)))
in (((ml_b)::ml_bs), (env1)))
end))))
end))
end)) (([]), (g))))
in (match (uu____2920) with
| (ml_bs, env) -> begin
(((FStar_List.rev ml_bs)), (env))
end)))


let term_as_mlty : FStar_Extraction_ML_UEnv.env  ->  FStar_Syntax_Syntax.term  ->  FStar_Extraction_ML_Syntax.mlty = (fun g t0 -> (

let t = (FStar_TypeChecker_Normalize.normalize basic_norm_steps g.FStar_Extraction_ML_UEnv.tcenv t0)
in (translate_term_to_mlty g t)))


let mk_MLE_Seq : FStar_Extraction_ML_Syntax.mlexpr  ->  FStar_Extraction_ML_Syntax.mlexpr  ->  FStar_Extraction_ML_Syntax.mlexpr' = (fun e1 e2 -> (match (((e1.FStar_Extraction_ML_Syntax.expr), (e2.FStar_Extraction_ML_Syntax.expr))) with
| (FStar_Extraction_ML_Syntax.MLE_Seq (es1), FStar_Extraction_ML_Syntax.MLE_Seq (es2)) -> begin
FStar_Extraction_ML_Syntax.MLE_Seq ((FStar_List.append es1 es2))
end
| (FStar_Extraction_ML_Syntax.MLE_Seq (es1), uu____3142) -> begin
FStar_Extraction_ML_Syntax.MLE_Seq ((FStar_List.append es1 ((e2)::[])))
end
| (uu____3145, FStar_Extraction_ML_Syntax.MLE_Seq (es2)) -> begin
FStar_Extraction_ML_Syntax.MLE_Seq ((e1)::es2)
end
| uu____3149 -> begin
FStar_Extraction_ML_Syntax.MLE_Seq ((e1)::(e2)::[])
end))


let mk_MLE_Let : Prims.bool  ->  FStar_Extraction_ML_Syntax.mlletbinding  ->  FStar_Extraction_ML_Syntax.mlexpr  ->  FStar_Extraction_ML_Syntax.mlexpr' = (fun top_level lbs body -> (match (lbs) with
| (FStar_Extraction_ML_Syntax.NonRec, (lb)::[]) when (not (top_level)) -> begin
(match (lb.FStar_Extraction_ML_Syntax.mllb_tysc) with
| FStar_Pervasives_Native.Some ([], t) when (Prims.op_Equality t FStar_Extraction_ML_Syntax.ml_unit_ty) -> begin
(match ((Prims.op_Equality body.FStar_Extraction_ML_Syntax.expr FStar_Extraction_ML_Syntax.ml_unit.FStar_Extraction_ML_Syntax.expr)) with
| true -> begin
lb.FStar_Extraction_ML_Syntax.mllb_def.FStar_Extraction_ML_Syntax.expr
end
| uu____3181 -> begin
(match (body.FStar_Extraction_ML_Syntax.expr) with
| FStar_Extraction_ML_Syntax.MLE_Var (x) when (Prims.op_Equality x lb.FStar_Extraction_ML_Syntax.mllb_name) -> begin
lb.FStar_Extraction_ML_Syntax.mllb_def.FStar_Extraction_ML_Syntax.expr
end
| uu____3183 when (Prims.op_Equality lb.FStar_Extraction_ML_Syntax.mllb_def.FStar_Extraction_ML_Syntax.expr FStar_Extraction_ML_Syntax.ml_unit.FStar_Extraction_ML_Syntax.expr) -> begin
body.FStar_Extraction_ML_Syntax.expr
end
| uu____3184 -> begin
(mk_MLE_Seq lb.FStar_Extraction_ML_Syntax.mllb_def body)
end)
end)
end
| uu____3185 -> begin
FStar_Extraction_ML_Syntax.MLE_Let (((lbs), (body)))
end)
end
| uu____3188 -> begin
FStar_Extraction_ML_Syntax.MLE_Let (((lbs), (body)))
end))


let resugar_pat : FStar_Syntax_Syntax.fv_qual FStar_Pervasives_Native.option  ->  FStar_Extraction_ML_Syntax.mlpattern  ->  FStar_Extraction_ML_Syntax.mlpattern = (fun q p -> (match (p) with
| FStar_Extraction_ML_Syntax.MLP_CTor (d, pats) -> begin
(

let uu____3209 = (FStar_Extraction_ML_Util.is_xtuple d)
in (match (uu____3209) with
| FStar_Pervasives_Native.Some (n1) -> begin
FStar_Extraction_ML_Syntax.MLP_Tuple (pats)
end
| uu____3213 -> begin
(match (q) with
| FStar_Pervasives_Native.Some (FStar_Syntax_Syntax.Record_ctor (ty, fns)) -> begin
(

let path = (FStar_List.map FStar_Ident.text_of_id ty.FStar_Ident.ns)
in (

let fs = (record_fields fns pats)
in FStar_Extraction_ML_Syntax.MLP_Record (((path), (fs)))))
end
| uu____3240 -> begin
p
end)
end))
end
| uu____3243 -> begin
p
end))


let rec extract_one_pat : Prims.bool  ->  FStar_Extraction_ML_UEnv.env  ->  FStar_Syntax_Syntax.pat  ->  FStar_Extraction_ML_Syntax.mlty FStar_Pervasives_Native.option  ->  (FStar_Extraction_ML_UEnv.env  ->  FStar_Syntax_Syntax.term  ->  (FStar_Extraction_ML_Syntax.mlexpr * FStar_Extraction_ML_Syntax.e_tag * FStar_Extraction_ML_Syntax.mlty))  ->  (FStar_Extraction_ML_UEnv.env * (FStar_Extraction_ML_Syntax.mlpattern * FStar_Extraction_ML_Syntax.mlexpr Prims.list) FStar_Pervasives_Native.option * Prims.bool) = (fun imp g p expected_topt term_as_mlexpr -> (

let ok = (fun t -> (match (expected_topt) with
| FStar_Pervasives_Native.None -> begin
true
end
| FStar_Pervasives_Native.Some (t') -> begin
(

let ok = (type_leq g t t')
in ((match ((not (ok))) with
| true -> begin
(FStar_Extraction_ML_UEnv.debug g (fun uu____3335 -> (

let uu____3336 = (FStar_Extraction_ML_Code.string_of_mlty g.FStar_Extraction_ML_UEnv.currentModule t')
in (

let uu____3337 = (FStar_Extraction_ML_Code.string_of_mlty g.FStar_Extraction_ML_UEnv.currentModule t)
in (FStar_Util.print2 "Expected pattern type %s; got pattern type %s\n" uu____3336 uu____3337)))))
end
| uu____3338 -> begin
()
end);
ok;
))
end))
in (match (p.FStar_Syntax_Syntax.v) with
| FStar_Syntax_Syntax.Pat_constant (FStar_Const.Const_int (c, swopt)) when (

let uu____3367 = (FStar_Options.codegen ())
in (Prims.op_disEquality uu____3367 (FStar_Pervasives_Native.Some (FStar_Options.Kremlin)))) -> begin
(

let uu____3372 = (match (swopt) with
| FStar_Pervasives_Native.None -> begin
(

let uu____3385 = (

let uu____3386 = (

let uu____3387 = (FStar_Extraction_ML_Util.mlconst_of_const p.FStar_Syntax_Syntax.p (FStar_Const.Const_int (((c), (FStar_Pervasives_Native.None)))))
in FStar_Extraction_ML_Syntax.MLE_Const (uu____3387))
in (FStar_All.pipe_left (FStar_Extraction_ML_Syntax.with_ty FStar_Extraction_ML_Syntax.ml_int_ty) uu____3386))
in ((uu____3385), (FStar_Extraction_ML_Syntax.ml_int_ty)))
end
| FStar_Pervasives_Native.Some (sw) -> begin
(

let source_term = (FStar_ToSyntax_ToSyntax.desugar_machine_integer g.FStar_Extraction_ML_UEnv.tcenv.FStar_TypeChecker_Env.dsenv c sw FStar_Range.dummyRange)
in (

let uu____3408 = (term_as_mlexpr g source_term)
in (match (uu____3408) with
| (mlterm, uu____3420, mlty) -> begin
((mlterm), (mlty))
end)))
end)
in (match (uu____3372) with
| (mlc, ml_ty) -> begin
(

let x = (FStar_Extraction_ML_Syntax.gensym ())
in (

let when_clause = (

let uu____3440 = (

let uu____3441 = (

let uu____3448 = (

let uu____3451 = (FStar_All.pipe_left (FStar_Extraction_ML_Syntax.with_ty ml_ty) (FStar_Extraction_ML_Syntax.MLE_Var (x)))
in (uu____3451)::(mlc)::[])
in ((FStar_Extraction_ML_Util.prims_op_equality), (uu____3448)))
in FStar_Extraction_ML_Syntax.MLE_App (uu____3441))
in (FStar_All.pipe_left (FStar_Extraction_ML_Syntax.with_ty FStar_Extraction_ML_Syntax.ml_bool_ty) uu____3440))
in (

let uu____3454 = (ok ml_ty)
in ((g), (FStar_Pervasives_Native.Some (((FStar_Extraction_ML_Syntax.MLP_Var (x)), ((when_clause)::[])))), (uu____3454)))))
end))
end
| FStar_Syntax_Syntax.Pat_constant (s) -> begin
(

let t = (FStar_TypeChecker_TcTerm.tc_constant g.FStar_Extraction_ML_UEnv.tcenv FStar_Range.dummyRange s)
in (

let mlty = (term_as_mlty g t)
in (

let uu____3474 = (

let uu____3483 = (

let uu____3490 = (

let uu____3491 = (FStar_Extraction_ML_Util.mlconst_of_const p.FStar_Syntax_Syntax.p s)
in FStar_Extraction_ML_Syntax.MLP_Const (uu____3491))
in ((uu____3490), ([])))
in FStar_Pervasives_Native.Some (uu____3483))
in (

let uu____3500 = (ok mlty)
in ((g), (uu____3474), (uu____3500))))))
end
| FStar_Syntax_Syntax.Pat_var (x) -> begin
(

let mlty = (term_as_mlty g x.FStar_Syntax_Syntax.sort)
in (

let uu____3511 = (FStar_Extraction_ML_UEnv.extend_bv g x (([]), (mlty)) false false imp)
in (match (uu____3511) with
| (g1, x1) -> begin
(

let uu____3534 = (ok mlty)
in ((g1), ((match (imp) with
| true -> begin
FStar_Pervasives_Native.None
end
| uu____3557 -> begin
FStar_Pervasives_Native.Some (((FStar_Extraction_ML_Syntax.MLP_Var (x1)), ([])))
end)), (uu____3534)))
end)))
end
| FStar_Syntax_Syntax.Pat_wild (x) -> begin
(

let mlty = (term_as_mlty g x.FStar_Syntax_Syntax.sort)
in (

let uu____3568 = (FStar_Extraction_ML_UEnv.extend_bv g x (([]), (mlty)) false false imp)
in (match (uu____3568) with
| (g1, x1) -> begin
(

let uu____3591 = (ok mlty)
in ((g1), ((match (imp) with
| true -> begin
FStar_Pervasives_Native.None
end
| uu____3614 -> begin
FStar_Pervasives_Native.Some (((FStar_Extraction_ML_Syntax.MLP_Var (x1)), ([])))
end)), (uu____3591)))
end)))
end
| FStar_Syntax_Syntax.Pat_dot_term (uu____3623) -> begin
((g), (FStar_Pervasives_Native.None), (true))
end
| FStar_Syntax_Syntax.Pat_cons (f, pats) -> begin
(

let uu____3662 = (

let uu____3667 = (FStar_Extraction_ML_UEnv.lookup_fv g f)
in (match (uu____3667) with
| FStar_Util.Inr (uu____3672, {FStar_Extraction_ML_Syntax.expr = FStar_Extraction_ML_Syntax.MLE_Name (n1); FStar_Extraction_ML_Syntax.mlty = uu____3674; FStar_Extraction_ML_Syntax.loc = uu____3675}, ttys, uu____3677) -> begin
((n1), (ttys))
end
| uu____3690 -> begin
(failwith "Expected a constructor")
end))
in (match (uu____3662) with
| (d, tys) -> begin
(

let nTyVars = (FStar_List.length (FStar_Pervasives_Native.fst tys))
in (

let uu____3712 = (FStar_Util.first_N nTyVars pats)
in (match (uu____3712) with
| (tysVarPats, restPats) -> begin
(

let f_ty_opt = (FStar_All.try_with (fun uu___67_3812 -> (match (()) with
| () -> begin
(

let mlty_args = (FStar_All.pipe_right tysVarPats (FStar_List.map (fun uu____3845 -> (match (uu____3845) with
| (p1, uu____3853) -> begin
(match (p1.FStar_Syntax_Syntax.v) with
| FStar_Syntax_Syntax.Pat_dot_term (uu____3858, t) -> begin
(term_as_mlty g t)
end
| uu____3864 -> begin
((FStar_Extraction_ML_UEnv.debug g (fun uu____3868 -> (

let uu____3869 = (FStar_Syntax_Print.pat_to_string p1)
in (FStar_Util.print1 "Pattern %s is not extractable" uu____3869))));
(FStar_Exn.raise Un_extractable);
)
end)
end))))
in (

let f_ty = (FStar_Extraction_ML_Util.subst tys mlty_args)
in (

let uu____3871 = (FStar_Extraction_ML_Util.uncurry_mlty_fun f_ty)
in FStar_Pervasives_Native.Some (uu____3871))))
end)) (fun uu___66_3885 -> (match (uu___66_3885) with
| Un_extractable -> begin
FStar_Pervasives_Native.None
end)))
in (

let uu____3900 = (FStar_Util.fold_map (fun g1 uu____3936 -> (match (uu____3936) with
| (p1, imp1) -> begin
(

let uu____3955 = (extract_one_pat true g1 p1 FStar_Pervasives_Native.None term_as_mlexpr)
in (match (uu____3955) with
| (g2, p2, uu____3984) -> begin
((g2), (p2))
end))
end)) g tysVarPats)
in (match (uu____3900) with
| (g1, tyMLPats) -> begin
(

let uu____4045 = (FStar_Util.fold_map (fun uu____4109 uu____4110 -> (match (((uu____4109), (uu____4110))) with
| ((g2, f_ty_opt1), (p1, imp1)) -> begin
(

let uu____4203 = (match (f_ty_opt1) with
| FStar_Pervasives_Native.Some ((hd1)::rest, res) -> begin
((FStar_Pervasives_Native.Some (((rest), (res)))), (FStar_Pervasives_Native.Some (hd1)))
end
| uu____4263 -> begin
((FStar_Pervasives_Native.None), (FStar_Pervasives_Native.None))
end)
in (match (uu____4203) with
| (f_ty_opt2, expected_ty) -> begin
(

let uu____4334 = (extract_one_pat false g2 p1 expected_ty term_as_mlexpr)
in (match (uu____4334) with
| (g3, p2, uu____4375) -> begin
((((g3), (f_ty_opt2))), (p2))
end))
end))
end)) ((g1), (f_ty_opt)) restPats)
in (match (uu____4045) with
| ((g2, f_ty_opt1), restMLPats) -> begin
(

let uu____4493 = (

let uu____4504 = (FStar_All.pipe_right (FStar_List.append tyMLPats restMLPats) (FStar_List.collect (fun uu___63_4555 -> (match (uu___63_4555) with
| FStar_Pervasives_Native.Some (x) -> begin
(x)::[]
end
| uu____4597 -> begin
[]
end))))
in (FStar_All.pipe_right uu____4504 FStar_List.split))
in (match (uu____4493) with
| (mlPats, when_clauses) -> begin
(

let pat_ty_compat = (match (f_ty_opt1) with
| FStar_Pervasives_Native.Some ([], t) -> begin
(ok t)
end
| uu____4670 -> begin
false
end)
in (

let uu____4679 = (

let uu____4688 = (

let uu____4695 = (resugar_pat f.FStar_Syntax_Syntax.fv_qual (FStar_Extraction_ML_Syntax.MLP_CTor (((d), (mlPats)))))
in (

let uu____4698 = (FStar_All.pipe_right when_clauses FStar_List.flatten)
in ((uu____4695), (uu____4698))))
in FStar_Pervasives_Native.Some (uu____4688))
in ((g2), (uu____4679), (pat_ty_compat))))
end))
end))
end)))
end)))
end))
end)))


let extract_pat : FStar_Extraction_ML_UEnv.env  ->  FStar_Syntax_Syntax.pat  ->  FStar_Extraction_ML_Syntax.mlty  ->  (FStar_Extraction_ML_UEnv.env  ->  FStar_Syntax_Syntax.term  ->  (FStar_Extraction_ML_Syntax.mlexpr * FStar_Extraction_ML_Syntax.e_tag * FStar_Extraction_ML_Syntax.mlty))  ->  (FStar_Extraction_ML_UEnv.env * (FStar_Extraction_ML_Syntax.mlpattern * FStar_Extraction_ML_Syntax.mlexpr FStar_Pervasives_Native.option) Prims.list * Prims.bool) = (fun g p expected_t term_as_mlexpr -> (

let extract_one_pat1 = (fun g1 p1 expected_t1 -> (

let uu____4825 = (extract_one_pat false g1 p1 expected_t1 term_as_mlexpr)
in (match (uu____4825) with
| (g2, FStar_Pervasives_Native.Some (x, v1), b) -> begin
((g2), (((x), (v1))), (b))
end
| uu____4882 -> begin
(failwith "Impossible: Unable to translate pattern")
end)))
in (

let mk_when_clause = (fun whens -> (match (whens) with
| [] -> begin
FStar_Pervasives_Native.None
end
| (hd1)::tl1 -> begin
(

let uu____4927 = (FStar_List.fold_left FStar_Extraction_ML_Util.conjoin hd1 tl1)
in FStar_Pervasives_Native.Some (uu____4927))
end))
in (

let uu____4928 = (extract_one_pat1 g p (FStar_Pervasives_Native.Some (expected_t)))
in (match (uu____4928) with
| (g1, (p1, whens), b) -> begin
(

let when_clause = (mk_when_clause whens)
in ((g1), ((((p1), (when_clause)))::[]), (b)))
end)))))


let maybe_eta_data_and_project_record : FStar_Extraction_ML_UEnv.env  ->  FStar_Syntax_Syntax.fv_qual FStar_Pervasives_Native.option  ->  FStar_Extraction_ML_Syntax.mlty  ->  FStar_Extraction_ML_Syntax.mlexpr  ->  FStar_Extraction_ML_Syntax.mlexpr = (fun g qual residualType mlAppExpr -> (

let rec eta_args = (fun more_args t -> (match (t) with
| FStar_Extraction_ML_Syntax.MLTY_Fun (t0, uu____5078, t1) -> begin
(

let x = (FStar_Extraction_ML_Syntax.gensym ())
in (

let uu____5081 = (

let uu____5092 = (

let uu____5101 = (FStar_All.pipe_left (FStar_Extraction_ML_Syntax.with_ty t0) (FStar_Extraction_ML_Syntax.MLE_Var (x)))
in ((((x), (t0))), (uu____5101)))
in (uu____5092)::more_args)
in (eta_args uu____5081 t1)))
end
| FStar_Extraction_ML_Syntax.MLTY_Named (uu____5114, uu____5115) -> begin
(((FStar_List.rev more_args)), (t))
end
| uu____5138 -> begin
(

let uu____5139 = (

let uu____5140 = (FStar_Extraction_ML_Code.string_of_mlexpr g.FStar_Extraction_ML_UEnv.currentModule mlAppExpr)
in (

let uu____5141 = (FStar_Extraction_ML_Code.string_of_mlty g.FStar_Extraction_ML_UEnv.currentModule t)
in (FStar_Util.format2 "Impossible: Head type is not an arrow: (%s : %s)" uu____5140 uu____5141)))
in (failwith uu____5139))
end))
in (

let as_record = (fun qual1 e -> (match (((e.FStar_Extraction_ML_Syntax.expr), (qual1))) with
| (FStar_Extraction_ML_Syntax.MLE_CTor (uu____5173, args), FStar_Pervasives_Native.Some (FStar_Syntax_Syntax.Record_ctor (tyname, fields))) -> begin
(

let path = (FStar_List.map FStar_Ident.text_of_id tyname.FStar_Ident.ns)
in (

let fields1 = (record_fields fields args)
in (FStar_All.pipe_left (FStar_Extraction_ML_Syntax.with_ty e.FStar_Extraction_ML_Syntax.mlty) (FStar_Extraction_ML_Syntax.MLE_Record (((path), (fields1)))))))
end
| uu____5205 -> begin
e
end))
in (

let resugar_and_maybe_eta = (fun qual1 e -> (

let uu____5227 = (eta_args [] residualType)
in (match (uu____5227) with
| (eargs, tres) -> begin
(match (eargs) with
| [] -> begin
(

let uu____5280 = (as_record qual1 e)
in (FStar_Extraction_ML_Util.resugar_exp uu____5280))
end
| uu____5281 -> begin
(

let uu____5292 = (FStar_List.unzip eargs)
in (match (uu____5292) with
| (binders, eargs1) -> begin
(match (e.FStar_Extraction_ML_Syntax.expr) with
| FStar_Extraction_ML_Syntax.MLE_CTor (head1, args) -> begin
(

let body = (

let uu____5334 = (

let uu____5335 = (FStar_All.pipe_left (FStar_Extraction_ML_Syntax.with_ty tres) (FStar_Extraction_ML_Syntax.MLE_CTor (((head1), ((FStar_List.append args eargs1))))))
in (FStar_All.pipe_left (as_record qual1) uu____5335))
in (FStar_All.pipe_left FStar_Extraction_ML_Util.resugar_exp uu____5334))
in (FStar_All.pipe_left (FStar_Extraction_ML_Syntax.with_ty e.FStar_Extraction_ML_Syntax.mlty) (FStar_Extraction_ML_Syntax.MLE_Fun (((binders), (body))))))
end
| uu____5344 -> begin
(failwith "Impossible: Not a constructor")
end)
end))
end)
end)))
in (match (((mlAppExpr.FStar_Extraction_ML_Syntax.expr), (qual))) with
| (uu____5347, FStar_Pervasives_Native.None) -> begin
mlAppExpr
end
| (FStar_Extraction_ML_Syntax.MLE_App ({FStar_Extraction_ML_Syntax.expr = FStar_Extraction_ML_Syntax.MLE_Name (mlp); FStar_Extraction_ML_Syntax.mlty = uu____5351; FStar_Extraction_ML_Syntax.loc = uu____5352}, (mle)::args), FStar_Pervasives_Native.Some (FStar_Syntax_Syntax.Record_projector (constrname, f))) -> begin
(

let f1 = (FStar_Ident.lid_of_ids (FStar_List.append constrname.FStar_Ident.ns ((f)::[])))
in (

let fn = (FStar_Extraction_ML_Util.mlpath_of_lid f1)
in (

let proj = FStar_Extraction_ML_Syntax.MLE_Proj (((mle), (fn)))
in (

let e = (match (args) with
| [] -> begin
proj
end
| uu____5379 -> begin
(

let uu____5382 = (

let uu____5389 = (FStar_All.pipe_left (FStar_Extraction_ML_Syntax.with_ty FStar_Extraction_ML_Syntax.MLTY_Top) proj)
in ((uu____5389), (args)))
in FStar_Extraction_ML_Syntax.MLE_App (uu____5382))
end)
in (FStar_Extraction_ML_Syntax.with_ty mlAppExpr.FStar_Extraction_ML_Syntax.mlty e)))))
end
| (FStar_Extraction_ML_Syntax.MLE_App ({FStar_Extraction_ML_Syntax.expr = FStar_Extraction_ML_Syntax.MLE_TApp ({FStar_Extraction_ML_Syntax.expr = FStar_Extraction_ML_Syntax.MLE_Name (mlp); FStar_Extraction_ML_Syntax.mlty = uu____5393; FStar_Extraction_ML_Syntax.loc = uu____5394}, uu____5395); FStar_Extraction_ML_Syntax.mlty = uu____5396; FStar_Extraction_ML_Syntax.loc = uu____5397}, (mle)::args), FStar_Pervasives_Native.Some (FStar_Syntax_Syntax.Record_projector (constrname, f))) -> begin
(

let f1 = (FStar_Ident.lid_of_ids (FStar_List.append constrname.FStar_Ident.ns ((f)::[])))
in (

let fn = (FStar_Extraction_ML_Util.mlpath_of_lid f1)
in (

let proj = FStar_Extraction_ML_Syntax.MLE_Proj (((mle), (fn)))
in (

let e = (match (args) with
| [] -> begin
proj
end
| uu____5428 -> begin
(

let uu____5431 = (

let uu____5438 = (FStar_All.pipe_left (FStar_Extraction_ML_Syntax.with_ty FStar_Extraction_ML_Syntax.MLTY_Top) proj)
in ((uu____5438), (args)))
in FStar_Extraction_ML_Syntax.MLE_App (uu____5431))
end)
in (FStar_Extraction_ML_Syntax.with_ty mlAppExpr.FStar_Extraction_ML_Syntax.mlty e)))))
end
| (FStar_Extraction_ML_Syntax.MLE_App ({FStar_Extraction_ML_Syntax.expr = FStar_Extraction_ML_Syntax.MLE_Name (mlp); FStar_Extraction_ML_Syntax.mlty = uu____5442; FStar_Extraction_ML_Syntax.loc = uu____5443}, mlargs), FStar_Pervasives_Native.Some (FStar_Syntax_Syntax.Data_ctor)) -> begin
(

let uu____5451 = (FStar_All.pipe_left (FStar_Extraction_ML_Syntax.with_ty mlAppExpr.FStar_Extraction_ML_Syntax.mlty) (FStar_Extraction_ML_Syntax.MLE_CTor (((mlp), (mlargs)))))
in (FStar_All.pipe_left (resugar_and_maybe_eta qual) uu____5451))
end
| (FStar_Extraction_ML_Syntax.MLE_App ({FStar_Extraction_ML_Syntax.expr = FStar_Extraction_ML_Syntax.MLE_Name (mlp); FStar_Extraction_ML_Syntax.mlty = uu____5455; FStar_Extraction_ML_Syntax.loc = uu____5456}, mlargs), FStar_Pervasives_Native.Some (FStar_Syntax_Syntax.Record_ctor (uu____5458))) -> begin
(

let uu____5471 = (FStar_All.pipe_left (FStar_Extraction_ML_Syntax.with_ty mlAppExpr.FStar_Extraction_ML_Syntax.mlty) (FStar_Extraction_ML_Syntax.MLE_CTor (((mlp), (mlargs)))))
in (FStar_All.pipe_left (resugar_and_maybe_eta qual) uu____5471))
end
| (FStar_Extraction_ML_Syntax.MLE_App ({FStar_Extraction_ML_Syntax.expr = FStar_Extraction_ML_Syntax.MLE_TApp ({FStar_Extraction_ML_Syntax.expr = FStar_Extraction_ML_Syntax.MLE_Name (mlp); FStar_Extraction_ML_Syntax.mlty = uu____5475; FStar_Extraction_ML_Syntax.loc = uu____5476}, uu____5477); FStar_Extraction_ML_Syntax.mlty = uu____5478; FStar_Extraction_ML_Syntax.loc = uu____5479}, mlargs), FStar_Pervasives_Native.Some (FStar_Syntax_Syntax.Data_ctor)) -> begin
(

let uu____5491 = (FStar_All.pipe_left (FStar_Extraction_ML_Syntax.with_ty mlAppExpr.FStar_Extraction_ML_Syntax.mlty) (FStar_Extraction_ML_Syntax.MLE_CTor (((mlp), (mlargs)))))
in (FStar_All.pipe_left (resugar_and_maybe_eta qual) uu____5491))
end
| (FStar_Extraction_ML_Syntax.MLE_App ({FStar_Extraction_ML_Syntax.expr = FStar_Extraction_ML_Syntax.MLE_TApp ({FStar_Extraction_ML_Syntax.expr = FStar_Extraction_ML_Syntax.MLE_Name (mlp); FStar_Extraction_ML_Syntax.mlty = uu____5495; FStar_Extraction_ML_Syntax.loc = uu____5496}, uu____5497); FStar_Extraction_ML_Syntax.mlty = uu____5498; FStar_Extraction_ML_Syntax.loc = uu____5499}, mlargs), FStar_Pervasives_Native.Some (FStar_Syntax_Syntax.Record_ctor (uu____5501))) -> begin
(

let uu____5518 = (FStar_All.pipe_left (FStar_Extraction_ML_Syntax.with_ty mlAppExpr.FStar_Extraction_ML_Syntax.mlty) (FStar_Extraction_ML_Syntax.MLE_CTor (((mlp), (mlargs)))))
in (FStar_All.pipe_left (resugar_and_maybe_eta qual) uu____5518))
end
| (FStar_Extraction_ML_Syntax.MLE_Name (mlp), FStar_Pervasives_Native.Some (FStar_Syntax_Syntax.Data_ctor)) -> begin
(

let uu____5524 = (FStar_All.pipe_left (FStar_Extraction_ML_Syntax.with_ty mlAppExpr.FStar_Extraction_ML_Syntax.mlty) (FStar_Extraction_ML_Syntax.MLE_CTor (((mlp), ([])))))
in (FStar_All.pipe_left (resugar_and_maybe_eta qual) uu____5524))
end
| (FStar_Extraction_ML_Syntax.MLE_Name (mlp), FStar_Pervasives_Native.Some (FStar_Syntax_Syntax.Record_ctor (uu____5528))) -> begin
(

let uu____5537 = (FStar_All.pipe_left (FStar_Extraction_ML_Syntax.with_ty mlAppExpr.FStar_Extraction_ML_Syntax.mlty) (FStar_Extraction_ML_Syntax.MLE_CTor (((mlp), ([])))))
in (FStar_All.pipe_left (resugar_and_maybe_eta qual) uu____5537))
end
| (FStar_Extraction_ML_Syntax.MLE_TApp ({FStar_Extraction_ML_Syntax.expr = FStar_Extraction_ML_Syntax.MLE_Name (mlp); FStar_Extraction_ML_Syntax.mlty = uu____5541; FStar_Extraction_ML_Syntax.loc = uu____5542}, uu____5543), FStar_Pervasives_Native.Some (FStar_Syntax_Syntax.Data_ctor)) -> begin
(

let uu____5550 = (FStar_All.pipe_left (FStar_Extraction_ML_Syntax.with_ty mlAppExpr.FStar_Extraction_ML_Syntax.mlty) (FStar_Extraction_ML_Syntax.MLE_CTor (((mlp), ([])))))
in (FStar_All.pipe_left (resugar_and_maybe_eta qual) uu____5550))
end
| (FStar_Extraction_ML_Syntax.MLE_TApp ({FStar_Extraction_ML_Syntax.expr = FStar_Extraction_ML_Syntax.MLE_Name (mlp); FStar_Extraction_ML_Syntax.mlty = uu____5554; FStar_Extraction_ML_Syntax.loc = uu____5555}, uu____5556), FStar_Pervasives_Native.Some (FStar_Syntax_Syntax.Record_ctor (uu____5557))) -> begin
(

let uu____5570 = (FStar_All.pipe_left (FStar_Extraction_ML_Syntax.with_ty mlAppExpr.FStar_Extraction_ML_Syntax.mlty) (FStar_Extraction_ML_Syntax.MLE_CTor (((mlp), ([])))))
in (FStar_All.pipe_left (resugar_and_maybe_eta qual) uu____5570))
end
| uu____5573 -> begin
mlAppExpr
end)))))


let maybe_promote_effect : FStar_Extraction_ML_Syntax.mlexpr  ->  FStar_Extraction_ML_Syntax.e_tag  ->  FStar_Extraction_ML_Syntax.mlty  ->  (FStar_Extraction_ML_Syntax.mlexpr * FStar_Extraction_ML_Syntax.e_tag) = (fun ml_e tag t -> (match (((tag), (t))) with
| (FStar_Extraction_ML_Syntax.E_GHOST, FStar_Extraction_ML_Syntax.MLTY_Erased) -> begin
((FStar_Extraction_ML_Syntax.ml_unit), (FStar_Extraction_ML_Syntax.E_PURE))
end
| (FStar_Extraction_ML_Syntax.E_PURE, FStar_Extraction_ML_Syntax.MLTY_Erased) -> begin
((FStar_Extraction_ML_Syntax.ml_unit), (FStar_Extraction_ML_Syntax.E_PURE))
end
| uu____5603 -> begin
((ml_e), (tag))
end))


let rec check_term_as_mlexpr : FStar_Extraction_ML_UEnv.env  ->  FStar_Syntax_Syntax.term  ->  FStar_Extraction_ML_Syntax.e_tag  ->  FStar_Extraction_ML_Syntax.mlty  ->  (FStar_Extraction_ML_Syntax.mlexpr * FStar_Extraction_ML_Syntax.mlty) = (fun g e f ty -> ((FStar_Extraction_ML_UEnv.debug g (fun uu____5668 -> (

let uu____5669 = (FStar_Syntax_Print.term_to_string e)
in (

let uu____5670 = (FStar_Extraction_ML_Code.string_of_mlty g.FStar_Extraction_ML_UEnv.currentModule ty)
in (FStar_Util.print2 "Checking %s at type %s\n" uu____5669 uu____5670)))));
(match (((f), (ty))) with
| (FStar_Extraction_ML_Syntax.E_GHOST, uu____5675) -> begin
((FStar_Extraction_ML_Syntax.ml_unit), (FStar_Extraction_ML_Syntax.MLTY_Erased))
end
| (FStar_Extraction_ML_Syntax.E_PURE, FStar_Extraction_ML_Syntax.MLTY_Erased) -> begin
((FStar_Extraction_ML_Syntax.ml_unit), (FStar_Extraction_ML_Syntax.MLTY_Erased))
end
| uu____5676 -> begin
(

let uu____5681 = (term_as_mlexpr g e)
in (match (uu____5681) with
| (ml_e, tag, t) -> begin
(

let uu____5695 = (maybe_promote_effect ml_e tag t)
in (match (uu____5695) with
| (ml_e1, tag1) -> begin
(

let uu____5706 = (FStar_Extraction_ML_Util.eff_leq tag1 f)
in (match (uu____5706) with
| true -> begin
(

let uu____5711 = (maybe_coerce e.FStar_Syntax_Syntax.pos g ml_e1 t ty)
in ((uu____5711), (ty)))
end
| uu____5712 -> begin
(match (((tag1), (f), (ty))) with
| (FStar_Extraction_ML_Syntax.E_GHOST, FStar_Extraction_ML_Syntax.E_PURE, FStar_Extraction_ML_Syntax.MLTY_Erased) -> begin
(

let uu____5717 = (maybe_coerce e.FStar_Syntax_Syntax.pos g ml_e1 t ty)
in ((uu____5717), (ty)))
end
| uu____5718 -> begin
((err_unexpected_eff g e ty f tag1);
(

let uu____5726 = (maybe_coerce e.FStar_Syntax_Syntax.pos g ml_e1 t ty)
in ((uu____5726), (ty)));
)
end)
end))
end))
end))
end);
))
and term_as_mlexpr : FStar_Extraction_ML_UEnv.env  ->  FStar_Syntax_Syntax.term  ->  (FStar_Extraction_ML_Syntax.mlexpr * FStar_Extraction_ML_Syntax.e_tag * FStar_Extraction_ML_Syntax.mlty) = (fun g e -> (

let uu____5729 = (term_as_mlexpr' g e)
in (match (uu____5729) with
| (e1, f, t) -> begin
(

let uu____5745 = (maybe_promote_effect e1 f t)
in (match (uu____5745) with
| (e2, f1) -> begin
((e2), (f1), (t))
end))
end)))
and term_as_mlexpr' : FStar_Extraction_ML_UEnv.env  ->  FStar_Syntax_Syntax.term  ->  (FStar_Extraction_ML_Syntax.mlexpr * FStar_Extraction_ML_Syntax.e_tag * FStar_Extraction_ML_Syntax.mlty) = (fun g top -> ((FStar_Extraction_ML_UEnv.debug g (fun u -> (

let uu____5770 = (

let uu____5771 = (FStar_Range.string_of_range top.FStar_Syntax_Syntax.pos)
in (

let uu____5772 = (FStar_Syntax_Print.tag_of_term top)
in (

let uu____5773 = (FStar_Syntax_Print.term_to_string top)
in (FStar_Util.format3 "%s: term_as_mlexpr\' (%s) :  %s \n" uu____5771 uu____5772 uu____5773))))
in (FStar_Util.print_string uu____5770))));
(

let t = (FStar_Syntax_Subst.compress top)
in (match (t.FStar_Syntax_Syntax.n) with
| FStar_Syntax_Syntax.Tm_unknown -> begin
(

let uu____5781 = (

let uu____5782 = (FStar_Syntax_Print.tag_of_term t)
in (FStar_Util.format1 "Impossible: Unexpected term: %s" uu____5782))
in (failwith uu____5781))
end
| FStar_Syntax_Syntax.Tm_delayed (uu____5789) -> begin
(

let uu____5814 = (

let uu____5815 = (FStar_Syntax_Print.tag_of_term t)
in (FStar_Util.format1 "Impossible: Unexpected term: %s" uu____5815))
in (failwith uu____5814))
end
| FStar_Syntax_Syntax.Tm_uvar (uu____5822) -> begin
(

let uu____5839 = (

let uu____5840 = (FStar_Syntax_Print.tag_of_term t)
in (FStar_Util.format1 "Impossible: Unexpected term: %s" uu____5840))
in (failwith uu____5839))
end
| FStar_Syntax_Syntax.Tm_bvar (uu____5847) -> begin
(

let uu____5848 = (

let uu____5849 = (FStar_Syntax_Print.tag_of_term t)
in (FStar_Util.format1 "Impossible: Unexpected term: %s" uu____5849))
in (failwith uu____5848))
end
| FStar_Syntax_Syntax.Tm_lazy (i) -> begin
(

let uu____5857 = (FStar_Syntax_Util.unfold_lazy i)
in (term_as_mlexpr g uu____5857))
end
| FStar_Syntax_Syntax.Tm_type (uu____5858) -> begin
((FStar_Extraction_ML_Syntax.ml_unit), (FStar_Extraction_ML_Syntax.E_PURE), (FStar_Extraction_ML_Syntax.ml_unit_ty))
end
| FStar_Syntax_Syntax.Tm_refine (uu____5859) -> begin
((FStar_Extraction_ML_Syntax.ml_unit), (FStar_Extraction_ML_Syntax.E_PURE), (FStar_Extraction_ML_Syntax.ml_unit_ty))
end
| FStar_Syntax_Syntax.Tm_arrow (uu____5866) -> begin
((FStar_Extraction_ML_Syntax.ml_unit), (FStar_Extraction_ML_Syntax.E_PURE), (FStar_Extraction_ML_Syntax.ml_unit_ty))
end
| FStar_Syntax_Syntax.Tm_quoted (qt, {FStar_Syntax_Syntax.qkind = FStar_Syntax_Syntax.Quote_dynamic; FStar_Syntax_Syntax.antiquotes = uu____5880}) -> begin
(

let uu____5895 = (

let uu____5904 = (

let uu____5921 = (FStar_Syntax_Syntax.lid_as_fv FStar_Parser_Const.failwith_lid FStar_Syntax_Syntax.delta_constant FStar_Pervasives_Native.None)
in (FStar_Extraction_ML_UEnv.lookup_fv g uu____5921))
in (FStar_All.pipe_left FStar_Util.right uu____5904))
in (match (uu____5895) with
| (uu____5964, fw, uu____5966, uu____5967) -> begin
(

let uu____5968 = (

let uu____5969 = (

let uu____5970 = (

let uu____5977 = (

let uu____5980 = (FStar_All.pipe_left (FStar_Extraction_ML_Syntax.with_ty FStar_Extraction_ML_Syntax.ml_string_ty) (FStar_Extraction_ML_Syntax.MLE_Const (FStar_Extraction_ML_Syntax.MLC_String ("Open quotation at runtime"))))
in (uu____5980)::[])
in ((fw), (uu____5977)))
in FStar_Extraction_ML_Syntax.MLE_App (uu____5970))
in (FStar_All.pipe_left (FStar_Extraction_ML_Syntax.with_ty FStar_Extraction_ML_Syntax.ml_int_ty) uu____5969))
in ((uu____5968), (FStar_Extraction_ML_Syntax.E_PURE), (FStar_Extraction_ML_Syntax.ml_int_ty)))
end))
end
| FStar_Syntax_Syntax.Tm_quoted (qt, {FStar_Syntax_Syntax.qkind = FStar_Syntax_Syntax.Quote_static; FStar_Syntax_Syntax.antiquotes = aqs}) -> begin
(

let uu____5999 = (FStar_Reflection_Basic.inspect_ln qt)
in (match (uu____5999) with
| FStar_Reflection_Data.Tv_Var (bv) -> begin
(

let uu____6007 = (FStar_Syntax_Syntax.lookup_aq bv aqs)
in (match (uu____6007) with
| FStar_Pervasives_Native.Some (false, tm) -> begin
(term_as_mlexpr g tm)
end
| FStar_Pervasives_Native.Some (true, tm) -> begin
(

let uu____6030 = (

let uu____6039 = (

let uu____6056 = (FStar_Syntax_Syntax.lid_as_fv FStar_Parser_Const.failwith_lid FStar_Syntax_Syntax.delta_constant FStar_Pervasives_Native.None)
in (FStar_Extraction_ML_UEnv.lookup_fv g uu____6056))
in (FStar_All.pipe_left FStar_Util.right uu____6039))
in (match (uu____6030) with
| (uu____6099, fw, uu____6101, uu____6102) -> begin
(

let uu____6103 = (

let uu____6104 = (

let uu____6105 = (

let uu____6112 = (

let uu____6115 = (FStar_All.pipe_left (FStar_Extraction_ML_Syntax.with_ty FStar_Extraction_ML_Syntax.ml_string_ty) (FStar_Extraction_ML_Syntax.MLE_Const (FStar_Extraction_ML_Syntax.MLC_String ("Open quotation at runtime"))))
in (uu____6115)::[])
in ((fw), (uu____6112)))
in FStar_Extraction_ML_Syntax.MLE_App (uu____6105))
in (FStar_All.pipe_left (FStar_Extraction_ML_Syntax.with_ty FStar_Extraction_ML_Syntax.ml_int_ty) uu____6104))
in ((uu____6103), (FStar_Extraction_ML_Syntax.E_PURE), (FStar_Extraction_ML_Syntax.ml_int_ty)))
end))
end
| FStar_Pervasives_Native.None -> begin
(

let tv = (

let uu____6123 = (FStar_Reflection_Embeddings.e_term_view_aq aqs)
in (FStar_Syntax_Embeddings.embed uu____6123 t.FStar_Syntax_Syntax.pos (FStar_Reflection_Data.Tv_Var (bv))))
in (

let t1 = (

let uu____6129 = (

let uu____6138 = (FStar_Syntax_Syntax.as_arg tv)
in (uu____6138)::[])
in (FStar_Syntax_Util.mk_app (FStar_Reflection_Data.refl_constant_term FStar_Reflection_Data.fstar_refl_pack_ln) uu____6129))
in (term_as_mlexpr g t1)))
end))
end
| tv -> begin
(

let tv1 = (

let uu____6141 = (FStar_Reflection_Embeddings.e_term_view_aq aqs)
in (FStar_Syntax_Embeddings.embed uu____6141 t.FStar_Syntax_Syntax.pos tv))
in (

let t1 = (

let uu____6147 = (

let uu____6156 = (FStar_Syntax_Syntax.as_arg tv1)
in (uu____6156)::[])
in (FStar_Syntax_Util.mk_app (FStar_Reflection_Data.refl_constant_term FStar_Reflection_Data.fstar_refl_pack_ln) uu____6147))
in (term_as_mlexpr g t1)))
end))
end
| FStar_Syntax_Syntax.Tm_meta (t1, FStar_Syntax_Syntax.Meta_desugared (FStar_Syntax_Syntax.Mutable_alloc)) -> begin
(FStar_Errors.raise_err ((FStar_Errors.Error_NoLetMutable), ("let-mutable no longer supported")))
end
| FStar_Syntax_Syntax.Tm_meta (t1, FStar_Syntax_Syntax.Meta_monadic (m, uu____6170)) -> begin
(

let t2 = (FStar_Syntax_Subst.compress t1)
in (match (t2.FStar_Syntax_Syntax.n) with
| FStar_Syntax_Syntax.Tm_let ((false, (lb)::[]), body) when (FStar_Util.is_left lb.FStar_Syntax_Syntax.lbname) -> begin
(

let uu____6200 = (

let uu____6207 = (FStar_TypeChecker_Env.effect_decl_opt g.FStar_Extraction_ML_UEnv.tcenv m)
in (FStar_Util.must uu____6207))
in (match (uu____6200) with
| (ed, qualifiers) -> begin
(

let uu____6234 = (

let uu____6235 = (FStar_All.pipe_right qualifiers (FStar_List.contains FStar_Syntax_Syntax.Reifiable))
in (FStar_All.pipe_right uu____6235 Prims.op_Negation))
in (match (uu____6234) with
| true -> begin
(term_as_mlexpr g t2)
end
| uu____6244 -> begin
(failwith "This should not happen (should have been handled at Tm_abs level)")
end))
end))
end
| uu____6251 -> begin
(term_as_mlexpr g t2)
end))
end
| FStar_Syntax_Syntax.Tm_meta (t1, uu____6253) -> begin
(term_as_mlexpr g t1)
end
| FStar_Syntax_Syntax.Tm_uinst (t1, uu____6259) -> begin
(term_as_mlexpr g t1)
end
| FStar_Syntax_Syntax.Tm_constant (c) -> begin
(

let uu____6265 = (FStar_TypeChecker_TcTerm.type_of_tot_term g.FStar_Extraction_ML_UEnv.tcenv t)
in (match (uu____6265) with
| (uu____6278, ty, uu____6280) -> begin
(

let ml_ty = (term_as_mlty g ty)
in (

let uu____6282 = (

let uu____6283 = (FStar_Extraction_ML_Util.mlexpr_of_const t.FStar_Syntax_Syntax.pos c)
in (FStar_Extraction_ML_Syntax.with_ty ml_ty uu____6283))
in ((uu____6282), (FStar_Extraction_ML_Syntax.E_PURE), (ml_ty))))
end))
end
| FStar_Syntax_Syntax.Tm_name (uu____6284) -> begin
(

let uu____6285 = (is_type g t)
in (match (uu____6285) with
| true -> begin
((FStar_Extraction_ML_Syntax.ml_unit), (FStar_Extraction_ML_Syntax.E_PURE), (FStar_Extraction_ML_Syntax.ml_unit_ty))
end
| uu____6292 -> begin
(

let uu____6293 = (FStar_Extraction_ML_UEnv.lookup_term g t)
in (match (uu____6293) with
| (FStar_Util.Inl (uu____6306), uu____6307) -> begin
((FStar_Extraction_ML_Syntax.ml_unit), (FStar_Extraction_ML_Syntax.E_PURE), (FStar_Extraction_ML_Syntax.ml_unit_ty))
end
| (FStar_Util.Inr (uu____6344, x, mltys, uu____6347), qual) -> begin
(match (mltys) with
| ([], t1) when (Prims.op_Equality t1 FStar_Extraction_ML_Syntax.ml_unit_ty) -> begin
((FStar_Extraction_ML_Syntax.ml_unit), (FStar_Extraction_ML_Syntax.E_PURE), (t1))
end
| ([], t1) -> begin
(

let uu____6393 = (maybe_eta_data_and_project_record g qual t1 x)
in ((uu____6393), (FStar_Extraction_ML_Syntax.E_PURE), (t1)))
end
| uu____6394 -> begin
(err_uninst g t mltys t)
end)
end))
end))
end
| FStar_Syntax_Syntax.Tm_fvar (fv) -> begin
(

let uu____6402 = (is_type g t)
in (match (uu____6402) with
| true -> begin
((FStar_Extraction_ML_Syntax.ml_unit), (FStar_Extraction_ML_Syntax.E_PURE), (FStar_Extraction_ML_Syntax.ml_unit_ty))
end
| uu____6409 -> begin
(

let uu____6410 = (FStar_Extraction_ML_UEnv.try_lookup_fv g fv)
in (match (uu____6410) with
| FStar_Pervasives_Native.None -> begin
((FStar_Extraction_ML_Syntax.ml_unit), (FStar_Extraction_ML_Syntax.E_PURE), (FStar_Extraction_ML_Syntax.MLTY_Erased))
end
| FStar_Pervasives_Native.Some (FStar_Util.Inl (uu____6419)) -> begin
((FStar_Extraction_ML_Syntax.ml_unit), (FStar_Extraction_ML_Syntax.E_PURE), (FStar_Extraction_ML_Syntax.ml_unit_ty))
end
| FStar_Pervasives_Native.Some (FStar_Util.Inr (uu____6452, x, mltys, uu____6455)) -> begin
(match (mltys) with
| ([], t1) when (Prims.op_Equality t1 FStar_Extraction_ML_Syntax.ml_unit_ty) -> begin
((FStar_Extraction_ML_Syntax.ml_unit), (FStar_Extraction_ML_Syntax.E_PURE), (t1))
end
| ([], t1) -> begin
(

let uu____6496 = (maybe_eta_data_and_project_record g fv.FStar_Syntax_Syntax.fv_qual t1 x)
in ((uu____6496), (FStar_Extraction_ML_Syntax.E_PURE), (t1)))
end
| uu____6497 -> begin
(err_uninst g t mltys t)
end)
end))
end))
end
| FStar_Syntax_Syntax.Tm_abs (bs, body, copt) -> begin
(

let uu____6527 = (FStar_Syntax_Subst.open_term bs body)
in (match (uu____6527) with
| (bs1, body1) -> begin
(

let uu____6540 = (binders_as_ml_binders g bs1)
in (match (uu____6540) with
| (ml_bs, env) -> begin
(

let body2 = (match (copt) with
| FStar_Pervasives_Native.Some (c) -> begin
(

let uu____6573 = (FStar_TypeChecker_Env.is_reifiable env.FStar_Extraction_ML_UEnv.tcenv c)
in (match (uu____6573) with
| true -> begin
(FStar_TypeChecker_Util.reify_body env.FStar_Extraction_ML_UEnv.tcenv body1)
end
| uu____6574 -> begin
body1
end))
end
| FStar_Pervasives_Native.None -> begin
((FStar_Extraction_ML_UEnv.debug g (fun uu____6578 -> (

let uu____6579 = (FStar_Syntax_Print.term_to_string body1)
in (FStar_Util.print1 "No computation type for: %s\n" uu____6579))));
body1;
)
end)
in (

let uu____6580 = (term_as_mlexpr env body2)
in (match (uu____6580) with
| (ml_body, f, t1) -> begin
(

let uu____6596 = (FStar_List.fold_right (fun uu____6615 uu____6616 -> (match (((uu____6615), (uu____6616))) with
| ((uu____6637, targ), (f1, t2)) -> begin
((FStar_Extraction_ML_Syntax.E_PURE), (FStar_Extraction_ML_Syntax.MLTY_Fun (((targ), (f1), (t2)))))
end)) ml_bs ((f), (t1)))
in (match (uu____6596) with
| (f1, tfun) -> begin
(

let uu____6657 = (FStar_All.pipe_left (FStar_Extraction_ML_Syntax.with_ty tfun) (FStar_Extraction_ML_Syntax.MLE_Fun (((ml_bs), (ml_body)))))
in ((uu____6657), (f1), (tfun)))
end))
end)))
end))
end))
end
| FStar_Syntax_Syntax.Tm_app ({FStar_Syntax_Syntax.n = FStar_Syntax_Syntax.Tm_constant (FStar_Const.Const_range_of); FStar_Syntax_Syntax.pos = uu____6664; FStar_Syntax_Syntax.vars = uu____6665}, ((a1, uu____6667))::[]) -> begin
(

let ty = (

let uu____6697 = (FStar_Syntax_Syntax.tabbrev FStar_Parser_Const.range_lid)
in (term_as_mlty g uu____6697))
in (

let uu____6698 = (

let uu____6699 = (FStar_Extraction_ML_Util.mlexpr_of_range a1.FStar_Syntax_Syntax.pos)
in (FStar_All.pipe_left (FStar_Extraction_ML_Syntax.with_ty ty) uu____6699))
in ((uu____6698), (FStar_Extraction_ML_Syntax.E_PURE), (ty))))
end
| FStar_Syntax_Syntax.Tm_app ({FStar_Syntax_Syntax.n = FStar_Syntax_Syntax.Tm_constant (FStar_Const.Const_set_range_of); FStar_Syntax_Syntax.pos = uu____6700; FStar_Syntax_Syntax.vars = uu____6701}, ((t1, uu____6703))::((r, uu____6705))::[]) -> begin
(term_as_mlexpr g t1)
end
| FStar_Syntax_Syntax.Tm_app ({FStar_Syntax_Syntax.n = FStar_Syntax_Syntax.Tm_constant (FStar_Const.Const_reflect (uu____6744)); FStar_Syntax_Syntax.pos = uu____6745; FStar_Syntax_Syntax.vars = uu____6746}, uu____6747) -> begin
(failwith "Unreachable? Tm_app Const_reflect")
end
| FStar_Syntax_Syntax.Tm_app (head1, args) -> begin
(

let is_total = (fun rc -> ((FStar_Ident.lid_equals rc.FStar_Syntax_Syntax.residual_effect FStar_Parser_Const.effect_Tot_lid) || (FStar_All.pipe_right rc.FStar_Syntax_Syntax.residual_flags (FStar_List.existsb (fun uu___64_6805 -> (match (uu___64_6805) with
| FStar_Syntax_Syntax.TOTAL -> begin
true
end
| uu____6806 -> begin
false
end))))))
in (

let uu____6807 = (

let uu____6812 = (

let uu____6813 = (FStar_Syntax_Subst.compress head1)
in uu____6813.FStar_Syntax_Syntax.n)
in ((head1.FStar_Syntax_Syntax.n), (uu____6812)))
in (match (uu____6807) with
| (FStar_Syntax_Syntax.Tm_uvar (uu____6822), uu____6823) -> begin
(

let t1 = (FStar_TypeChecker_Normalize.normalize ((FStar_TypeChecker_Normalize.Beta)::(FStar_TypeChecker_Normalize.Iota)::(FStar_TypeChecker_Normalize.Zeta)::(FStar_TypeChecker_Normalize.EraseUniverses)::(FStar_TypeChecker_Normalize.AllowUnboundUniverses)::[]) g.FStar_Extraction_ML_UEnv.tcenv t)
in (term_as_mlexpr g t1))
end
| (uu____6841, FStar_Syntax_Syntax.Tm_abs (bs, uu____6843, FStar_Pervasives_Native.Some (rc))) when (is_total rc) -> begin
(

let t1 = (FStar_TypeChecker_Normalize.normalize ((FStar_TypeChecker_Normalize.Beta)::(FStar_TypeChecker_Normalize.Iota)::(FStar_TypeChecker_Normalize.Zeta)::(FStar_TypeChecker_Normalize.EraseUniverses)::(FStar_TypeChecker_Normalize.AllowUnboundUniverses)::[]) g.FStar_Extraction_ML_UEnv.tcenv t)
in (term_as_mlexpr g t1))
end
| (uu____6864, FStar_Syntax_Syntax.Tm_constant (FStar_Const.Const_reify)) -> begin
(

let e = (

let uu____6866 = (FStar_List.hd args)
in (FStar_TypeChecker_Util.reify_body_with_arg g.FStar_Extraction_ML_UEnv.tcenv head1 uu____6866))
in (

let tm = (

let uu____6876 = (

let uu____6881 = (FStar_TypeChecker_Util.remove_reify e)
in (

let uu____6882 = (FStar_List.tl args)
in (FStar_Syntax_Syntax.mk_Tm_app uu____6881 uu____6882)))
in (uu____6876 FStar_Pervasives_Native.None t.FStar_Syntax_Syntax.pos))
in (term_as_mlexpr g tm)))
end
| uu____6891 -> begin
(

let rec extract_app = (fun is_data uu____6944 uu____6945 restArgs -> (match (((uu____6944), (uu____6945))) with
| ((mlhead, mlargs_f), (f, t1)) -> begin
(match (((restArgs), (t1))) with
| ([], uu____7035) -> begin
(

let mlargs = (FStar_All.pipe_right (FStar_List.rev mlargs_f) (FStar_List.map FStar_Pervasives_Native.fst))
in (

let app = (

let uu____7070 = (FStar_All.pipe_left (FStar_Extraction_ML_Syntax.with_ty t1) (FStar_Extraction_ML_Syntax.MLE_App (((mlhead), (mlargs)))))
in (FStar_All.pipe_left (maybe_eta_data_and_project_record g is_data t1) uu____7070))
in ((app), (f), (t1))))
end
| (((arg, uu____7074))::rest, FStar_Extraction_ML_Syntax.MLTY_Fun (formal_t, f', t2)) when ((is_type g arg) && (type_leq g formal_t FStar_Extraction_ML_Syntax.ml_unit_ty)) -> begin
(

let uu____7105 = (

let uu____7110 = (FStar_Extraction_ML_Util.join arg.FStar_Syntax_Syntax.pos f f')
in ((uu____7110), (t2)))
in (extract_app is_data ((mlhead), ((((FStar_Extraction_ML_Syntax.ml_unit), (FStar_Extraction_ML_Syntax.E_PURE)))::mlargs_f)) uu____7105 rest))
end
| (((e0, uu____7122))::rest, FStar_Extraction_ML_Syntax.MLTY_Fun (tExpected, f', t2)) -> begin
(

let r = e0.FStar_Syntax_Syntax.pos
in (

let expected_effect = (

let uu____7155 = ((FStar_Options.lax ()) && (FStar_TypeChecker_Util.short_circuit_head head1))
in (match (uu____7155) with
| true -> begin
FStar_Extraction_ML_Syntax.E_IMPURE
end
| uu____7156 -> begin
FStar_Extraction_ML_Syntax.E_PURE
end))
in (

let uu____7157 = (check_term_as_mlexpr g e0 expected_effect tExpected)
in (match (uu____7157) with
| (e01, tInferred) -> begin
(

let uu____7170 = (

let uu____7175 = (FStar_Extraction_ML_Util.join_l r ((f)::(f')::[]))
in ((uu____7175), (t2)))
in (extract_app is_data ((mlhead), ((((e01), (expected_effect)))::mlargs_f)) uu____7170 rest))
end))))
end
| uu____7186 -> begin
(

let uu____7199 = (FStar_Extraction_ML_Util.udelta_unfold g t1)
in (match (uu____7199) with
| FStar_Pervasives_Native.Some (t2) -> begin
(extract_app is_data ((mlhead), (mlargs_f)) ((f), (t2)) restArgs)
end
| FStar_Pervasives_Native.None -> begin
(match (t1) with
| FStar_Extraction_ML_Syntax.MLTY_Erased -> begin
((FStar_Extraction_ML_Syntax.ml_unit), (FStar_Extraction_ML_Syntax.E_PURE), (t1))
end
| uu____7221 -> begin
(err_ill_typed_application g top restArgs t1)
end)
end))
end)
end))
in (

let extract_app_maybe_projector = (fun is_data mlhead uu____7271 args1 -> (match (uu____7271) with
| (f, t1) -> begin
(match (is_data) with
| FStar_Pervasives_Native.Some (FStar_Syntax_Syntax.Record_projector (uu____7303)) -> begin
(

let rec remove_implicits = (fun args2 f1 t2 -> (match (((args2), (t2))) with
| (((a0, FStar_Pervasives_Native.Some (FStar_Syntax_Syntax.Implicit (uu____7387))))::args3, FStar_Extraction_ML_Syntax.MLTY_Fun (uu____7389, f', t3)) -> begin
(

let uu____7426 = (FStar_Extraction_ML_Util.join a0.FStar_Syntax_Syntax.pos f1 f')
in (remove_implicits args3 uu____7426 t3))
end
| uu____7427 -> begin
((args2), (f1), (t2))
end))
in (

let uu____7452 = (remove_implicits args1 f t1)
in (match (uu____7452) with
| (args2, f1, t2) -> begin
(extract_app is_data ((mlhead), ([])) ((f1), (t2)) args2)
end)))
end
| uu____7508 -> begin
(extract_app is_data ((mlhead), ([])) ((f), (t1)) args1)
end)
end))
in (

let extract_app_with_instantiations = (fun uu____7532 -> (

let head2 = (FStar_Syntax_Util.un_uinst head1)
in (match (head2.FStar_Syntax_Syntax.n) with
| FStar_Syntax_Syntax.Tm_name (uu____7540) -> begin
(

let uu____7541 = (

let uu____7554 = (FStar_Extraction_ML_UEnv.lookup_term g head2)
in (match (uu____7554) with
| (FStar_Util.Inr (uu____7573, x1, x2, x3), q) -> begin
((((x1), (x2), (x3))), (q))
end
| uu____7618 -> begin
(failwith "FIXME Ty")
end))
in (match (uu____7541) with
| ((head_ml, (vars, t1), inst_ok), qual) -> begin
(

let has_typ_apps = (match (args) with
| ((a, uu____7668))::uu____7669 -> begin
(is_type g a)
end
| uu____7688 -> begin
false
end)
in (

let uu____7697 = (match (vars) with
| (uu____7726)::uu____7727 when ((not (has_typ_apps)) && inst_ok) -> begin
((head_ml), (t1), (args))
end
| uu____7738 -> begin
(

let n1 = (FStar_List.length vars)
in (match ((n1 <= (FStar_List.length args))) with
| true -> begin
(

let uu____7766 = (FStar_Util.first_N n1 args)
in (match (uu____7766) with
| (prefix1, rest) -> begin
(

let prefixAsMLTypes = (FStar_List.map (fun uu____7855 -> (match (uu____7855) with
| (x, uu____7861) -> begin
(term_as_mlty g x)
end)) prefix1)
in (

let t2 = (instantiate ((vars), (t1)) prefixAsMLTypes)
in (

let mk_tapp = (fun e ty_args -> (match (ty_args) with
| [] -> begin
e
end
| uu____7878 -> begin
(

let uu___68_7881 = e
in {FStar_Extraction_ML_Syntax.expr = FStar_Extraction_ML_Syntax.MLE_TApp (((e), (ty_args))); FStar_Extraction_ML_Syntax.mlty = uu___68_7881.FStar_Extraction_ML_Syntax.mlty; FStar_Extraction_ML_Syntax.loc = uu___68_7881.FStar_Extraction_ML_Syntax.loc})
end))
in (

let head3 = (match (head_ml.FStar_Extraction_ML_Syntax.expr) with
| FStar_Extraction_ML_Syntax.MLE_Name (uu____7885) -> begin
(

let uu___69_7886 = (mk_tapp head_ml prefixAsMLTypes)
in {FStar_Extraction_ML_Syntax.expr = uu___69_7886.FStar_Extraction_ML_Syntax.expr; FStar_Extraction_ML_Syntax.mlty = t2; FStar_Extraction_ML_Syntax.loc = uu___69_7886.FStar_Extraction_ML_Syntax.loc})
end
| FStar_Extraction_ML_Syntax.MLE_Var (uu____7887) -> begin
(

let uu___69_7888 = (mk_tapp head_ml prefixAsMLTypes)
in {FStar_Extraction_ML_Syntax.expr = uu___69_7888.FStar_Extraction_ML_Syntax.expr; FStar_Extraction_ML_Syntax.mlty = t2; FStar_Extraction_ML_Syntax.loc = uu___69_7888.FStar_Extraction_ML_Syntax.loc})
end
| FStar_Extraction_ML_Syntax.MLE_App (head3, ({FStar_Extraction_ML_Syntax.expr = FStar_Extraction_ML_Syntax.MLE_Const (FStar_Extraction_ML_Syntax.MLC_Unit); FStar_Extraction_ML_Syntax.mlty = uu____7890; FStar_Extraction_ML_Syntax.loc = uu____7891})::[]) -> begin
(FStar_All.pipe_right (FStar_Extraction_ML_Syntax.MLE_App ((((

let uu___70_7897 = (mk_tapp head3 prefixAsMLTypes)
in {FStar_Extraction_ML_Syntax.expr = uu___70_7897.FStar_Extraction_ML_Syntax.expr; FStar_Extraction_ML_Syntax.mlty = FStar_Extraction_ML_Syntax.MLTY_Fun (((FStar_Extraction_ML_Syntax.ml_unit_ty), (FStar_Extraction_ML_Syntax.E_PURE), (t2))); FStar_Extraction_ML_Syntax.loc = uu___70_7897.FStar_Extraction_ML_Syntax.loc})), ((FStar_Extraction_ML_Syntax.ml_unit)::[])))) (FStar_Extraction_ML_Syntax.with_ty t2))
end
| uu____7898 -> begin
(failwith "Impossible: Unexpected head term")
end)
in ((head3), (t2), (rest))))))
end))
end
| uu____7907 -> begin
(err_uninst g head2 ((vars), (t1)) top)
end))
end)
in (match (uu____7697) with
| (head_ml1, head_t, args1) -> begin
(match (args1) with
| [] -> begin
(

let uu____7959 = (maybe_eta_data_and_project_record g qual head_t head_ml1)
in ((uu____7959), (FStar_Extraction_ML_Syntax.E_PURE), (head_t)))
end
| uu____7960 -> begin
(extract_app_maybe_projector qual head_ml1 ((FStar_Extraction_ML_Syntax.E_PURE), (head_t)) args1)
end)
end)))
end))
end
| FStar_Syntax_Syntax.Tm_fvar (uu____7969) -> begin
(

let uu____7970 = (

let uu____7983 = (FStar_Extraction_ML_UEnv.lookup_term g head2)
in (match (uu____7983) with
| (FStar_Util.Inr (uu____8002, x1, x2, x3), q) -> begin
((((x1), (x2), (x3))), (q))
end
| uu____8047 -> begin
(failwith "FIXME Ty")
end))
in (match (uu____7970) with
| ((head_ml, (vars, t1), inst_ok), qual) -> begin
(

let has_typ_apps = (match (args) with
| ((a, uu____8097))::uu____8098 -> begin
(is_type g a)
end
| uu____8117 -> begin
false
end)
in (

let uu____8126 = (match (vars) with
| (uu____8155)::uu____8156 when ((not (has_typ_apps)) && inst_ok) -> begin
((head_ml), (t1), (args))
end
| uu____8167 -> begin
(

let n1 = (FStar_List.length vars)
in (match ((n1 <= (FStar_List.length args))) with
| true -> begin
(

let uu____8195 = (FStar_Util.first_N n1 args)
in (match (uu____8195) with
| (prefix1, rest) -> begin
(

let prefixAsMLTypes = (FStar_List.map (fun uu____8284 -> (match (uu____8284) with
| (x, uu____8290) -> begin
(term_as_mlty g x)
end)) prefix1)
in (

let t2 = (instantiate ((vars), (t1)) prefixAsMLTypes)
in (

let mk_tapp = (fun e ty_args -> (match (ty_args) with
| [] -> begin
e
end
| uu____8307 -> begin
(

let uu___68_8310 = e
in {FStar_Extraction_ML_Syntax.expr = FStar_Extraction_ML_Syntax.MLE_TApp (((e), (ty_args))); FStar_Extraction_ML_Syntax.mlty = uu___68_8310.FStar_Extraction_ML_Syntax.mlty; FStar_Extraction_ML_Syntax.loc = uu___68_8310.FStar_Extraction_ML_Syntax.loc})
end))
in (

let head3 = (match (head_ml.FStar_Extraction_ML_Syntax.expr) with
| FStar_Extraction_ML_Syntax.MLE_Name (uu____8314) -> begin
(

let uu___69_8315 = (mk_tapp head_ml prefixAsMLTypes)
in {FStar_Extraction_ML_Syntax.expr = uu___69_8315.FStar_Extraction_ML_Syntax.expr; FStar_Extraction_ML_Syntax.mlty = t2; FStar_Extraction_ML_Syntax.loc = uu___69_8315.FStar_Extraction_ML_Syntax.loc})
end
| FStar_Extraction_ML_Syntax.MLE_Var (uu____8316) -> begin
(

let uu___69_8317 = (mk_tapp head_ml prefixAsMLTypes)
in {FStar_Extraction_ML_Syntax.expr = uu___69_8317.FStar_Extraction_ML_Syntax.expr; FStar_Extraction_ML_Syntax.mlty = t2; FStar_Extraction_ML_Syntax.loc = uu___69_8317.FStar_Extraction_ML_Syntax.loc})
end
| FStar_Extraction_ML_Syntax.MLE_App (head3, ({FStar_Extraction_ML_Syntax.expr = FStar_Extraction_ML_Syntax.MLE_Const (FStar_Extraction_ML_Syntax.MLC_Unit); FStar_Extraction_ML_Syntax.mlty = uu____8319; FStar_Extraction_ML_Syntax.loc = uu____8320})::[]) -> begin
(FStar_All.pipe_right (FStar_Extraction_ML_Syntax.MLE_App ((((

let uu___70_8326 = (mk_tapp head3 prefixAsMLTypes)
in {FStar_Extraction_ML_Syntax.expr = uu___70_8326.FStar_Extraction_ML_Syntax.expr; FStar_Extraction_ML_Syntax.mlty = FStar_Extraction_ML_Syntax.MLTY_Fun (((FStar_Extraction_ML_Syntax.ml_unit_ty), (FStar_Extraction_ML_Syntax.E_PURE), (t2))); FStar_Extraction_ML_Syntax.loc = uu___70_8326.FStar_Extraction_ML_Syntax.loc})), ((FStar_Extraction_ML_Syntax.ml_unit)::[])))) (FStar_Extraction_ML_Syntax.with_ty t2))
end
| uu____8327 -> begin
(failwith "Impossible: Unexpected head term")
end)
in ((head3), (t2), (rest))))))
end))
end
| uu____8336 -> begin
(err_uninst g head2 ((vars), (t1)) top)
end))
end)
in (match (uu____8126) with
| (head_ml1, head_t, args1) -> begin
(match (args1) with
| [] -> begin
(

let uu____8388 = (maybe_eta_data_and_project_record g qual head_t head_ml1)
in ((uu____8388), (FStar_Extraction_ML_Syntax.E_PURE), (head_t)))
end
| uu____8389 -> begin
(extract_app_maybe_projector qual head_ml1 ((FStar_Extraction_ML_Syntax.E_PURE), (head_t)) args1)
end)
end)))
end))
end
| uu____8398 -> begin
(

let uu____8399 = (term_as_mlexpr g head2)
in (match (uu____8399) with
| (head3, f, t1) -> begin
(extract_app_maybe_projector FStar_Pervasives_Native.None head3 ((f), (t1)) args)
end))
end)))
in (

let uu____8415 = (is_type g t)
in (match (uu____8415) with
| true -> begin
((FStar_Extraction_ML_Syntax.ml_unit), (FStar_Extraction_ML_Syntax.E_PURE), (FStar_Extraction_ML_Syntax.ml_unit_ty))
end
| uu____8422 -> begin
(

let uu____8423 = (

let uu____8424 = (FStar_Syntax_Util.un_uinst head1)
in uu____8424.FStar_Syntax_Syntax.n)
in (match (uu____8423) with
| FStar_Syntax_Syntax.Tm_fvar (fv) -> begin
(

let uu____8434 = (FStar_Extraction_ML_UEnv.try_lookup_fv g fv)
in (match (uu____8434) with
| FStar_Pervasives_Native.None -> begin
((FStar_Extraction_ML_Syntax.ml_unit), (FStar_Extraction_ML_Syntax.E_PURE), (FStar_Extraction_ML_Syntax.MLTY_Erased))
end
| uu____8443 -> begin
(extract_app_with_instantiations ())
end))
end
| uu____8446 -> begin
(extract_app_with_instantiations ())
end))
end)))))
end)))
end
| FStar_Syntax_Syntax.Tm_ascribed (e0, (tc, uu____8449), f) -> begin
(

let t1 = (match (tc) with
| FStar_Util.Inl (t1) -> begin
(term_as_mlty g t1)
end
| FStar_Util.Inr (c) -> begin
(term_as_mlty g (FStar_Syntax_Util.comp_result c))
end)
in (

let f1 = (match (f) with
| FStar_Pervasives_Native.None -> begin
(failwith "Ascription node with an empty effect label")
end
| FStar_Pervasives_Native.Some (l) -> begin
(effect_as_etag g l)
end)
in (

let uu____8516 = (check_term_as_mlexpr g e0 f1 t1)
in (match (uu____8516) with
| (e, t2) -> begin
((e), (f1), (t2))
end))))
end
| FStar_Syntax_Syntax.Tm_let ((is_rec, lbs), e') -> begin
(

let top_level = (FStar_Syntax_Syntax.is_top_level lbs)
in (

let uu____8547 = (match (is_rec) with
| true -> begin
(FStar_Syntax_Subst.open_let_rec lbs e')
end
| uu____8560 -> begin
(

let uu____8561 = (FStar_Syntax_Syntax.is_top_level lbs)
in (match (uu____8561) with
| true -> begin
((lbs), (e'))
end
| uu____8572 -> begin
(

let lb = (FStar_List.hd lbs)
in (

let x = (

let uu____8575 = (FStar_Util.left lb.FStar_Syntax_Syntax.lbname)
in (FStar_Syntax_Syntax.freshen_bv uu____8575))
in (

let lb1 = (

let uu___71_8577 = lb
in {FStar_Syntax_Syntax.lbname = FStar_Util.Inl (x); FStar_Syntax_Syntax.lbunivs = uu___71_8577.FStar_Syntax_Syntax.lbunivs; FStar_Syntax_Syntax.lbtyp = uu___71_8577.FStar_Syntax_Syntax.lbtyp; FStar_Syntax_Syntax.lbeff = uu___71_8577.FStar_Syntax_Syntax.lbeff; FStar_Syntax_Syntax.lbdef = uu___71_8577.FStar_Syntax_Syntax.lbdef; FStar_Syntax_Syntax.lbattrs = uu___71_8577.FStar_Syntax_Syntax.lbattrs; FStar_Syntax_Syntax.lbpos = uu___71_8577.FStar_Syntax_Syntax.lbpos})
in (

let e'1 = (FStar_Syntax_Subst.subst ((FStar_Syntax_Syntax.DB ((((Prims.parse_int "0")), (x))))::[]) e')
in (((lb1)::[]), (e'1))))))
end))
end)
in (match (uu____8547) with
| (lbs1, e'1) -> begin
(

let lbs2 = (match (top_level) with
| true -> begin
(FStar_All.pipe_right lbs1 (FStar_List.map (fun lb -> (

let tcenv = (

let uu____8608 = (FStar_Ident.lid_of_path (FStar_List.append (FStar_Pervasives_Native.fst g.FStar_Extraction_ML_UEnv.currentModule) (((FStar_Pervasives_Native.snd g.FStar_Extraction_ML_UEnv.currentModule))::[])) FStar_Range.dummyRange)
in (FStar_TypeChecker_Env.set_current_module g.FStar_Extraction_ML_UEnv.tcenv uu____8608))
in (

let lbdef = (

let uu____8616 = (FStar_Options.ml_ish ())
in (match (uu____8616) with
| true -> begin
lb.FStar_Syntax_Syntax.lbdef
end
| uu____8619 -> begin
(FStar_TypeChecker_Normalize.normalize ((FStar_TypeChecker_Normalize.AllowUnboundUniverses)::(FStar_TypeChecker_Normalize.EraseUniverses)::(FStar_TypeChecker_Normalize.Inlining)::(FStar_TypeChecker_Normalize.Eager_unfolding)::(FStar_TypeChecker_Normalize.Exclude (FStar_TypeChecker_Normalize.Zeta))::(FStar_TypeChecker_Normalize.PureSubtermsWithinComputations)::(FStar_TypeChecker_Normalize.Primops)::[]) tcenv lb.FStar_Syntax_Syntax.lbdef)
end))
in (

let uu___72_8620 = lb
in {FStar_Syntax_Syntax.lbname = uu___72_8620.FStar_Syntax_Syntax.lbname; FStar_Syntax_Syntax.lbunivs = uu___72_8620.FStar_Syntax_Syntax.lbunivs; FStar_Syntax_Syntax.lbtyp = uu___72_8620.FStar_Syntax_Syntax.lbtyp; FStar_Syntax_Syntax.lbeff = uu___72_8620.FStar_Syntax_Syntax.lbeff; FStar_Syntax_Syntax.lbdef = lbdef; FStar_Syntax_Syntax.lbattrs = uu___72_8620.FStar_Syntax_Syntax.lbattrs; FStar_Syntax_Syntax.lbpos = uu___72_8620.FStar_Syntax_Syntax.lbpos}))))))
end
| uu____8621 -> begin
lbs1
end)
in (

let maybe_generalize = (fun uu____8645 -> (match (uu____8645) with
| {FStar_Syntax_Syntax.lbname = lbname_; FStar_Syntax_Syntax.lbunivs = uu____8665; FStar_Syntax_Syntax.lbtyp = t1; FStar_Syntax_Syntax.lbeff = lbeff; FStar_Syntax_Syntax.lbdef = e; FStar_Syntax_Syntax.lbattrs = uu____8669; FStar_Syntax_Syntax.lbpos = uu____8670} -> begin
(

let f_e = (effect_as_etag g lbeff)
in (

let t2 = (FStar_Syntax_Subst.compress t1)
in (

let no_gen = (fun uu____8746 -> (

let expected_t = (term_as_mlty g t2)
in ((lbname_), (f_e), (((t2), ((([]), ((([]), (expected_t))))))), (false), (e))))
in (

let uu____8808 = (FStar_TypeChecker_Util.must_erase_for_extraction g.FStar_Extraction_ML_UEnv.tcenv t2)
in (match (uu____8808) with
| true -> begin
((lbname_), (f_e), (((t2), ((([]), ((([]), (FStar_Extraction_ML_Syntax.MLTY_Erased))))))), (false), (e))
end
| uu____8887 -> begin
(match (t2.FStar_Syntax_Syntax.n) with
| FStar_Syntax_Syntax.Tm_arrow (bs, c) when (

let uu____8924 = (FStar_List.hd bs)
in (FStar_All.pipe_right uu____8924 (is_type_binder g))) -> begin
(

let uu____8937 = (FStar_Syntax_Subst.open_comp bs c)
in (match (uu____8937) with
| (bs1, c1) -> begin
(

let uu____8962 = (

let uu____8969 = (FStar_Util.prefix_until (fun x -> (

let uu____9005 = (is_type_binder g x)
in (not (uu____9005)))) bs1)
in (match (uu____8969) with
| FStar_Pervasives_Native.None -> begin
((bs1), ((FStar_Syntax_Util.comp_result c1)))
end
| FStar_Pervasives_Native.Some (bs2, b, rest) -> begin
(

let uu____9093 = (FStar_Syntax_Util.arrow ((b)::rest) c1)
in ((bs2), (uu____9093)))
end))
in (match (uu____8962) with
| (tbinders, tbody) -> begin
(

let n_tbinders = (FStar_List.length tbinders)
in (

let e1 = (

let uu____9138 = (normalize_abs e)
in (FStar_All.pipe_right uu____9138 FStar_Syntax_Util.unmeta))
in (match (e1.FStar_Syntax_Syntax.n) with
| FStar_Syntax_Syntax.Tm_abs (bs2, body, copt) -> begin
(

let uu____9180 = (FStar_Syntax_Subst.open_term bs2 body)
in (match (uu____9180) with
| (bs3, body1) -> begin
(match ((n_tbinders <= (FStar_List.length bs3))) with
| true -> begin
(

let uu____9233 = (FStar_Util.first_N n_tbinders bs3)
in (match (uu____9233) with
| (targs, rest_args) -> begin
(

let expected_source_ty = (

let s = (FStar_List.map2 (fun uu____9321 uu____9322 -> (match (((uu____9321), (uu____9322))) with
| ((x, uu____9340), (y, uu____9342)) -> begin
(

let uu____9351 = (

let uu____9358 = (FStar_Syntax_Syntax.bv_to_name y)
in ((x), (uu____9358)))
in FStar_Syntax_Syntax.NT (uu____9351))
end)) tbinders targs)
in (FStar_Syntax_Subst.subst s tbody))
in (

let env = (FStar_List.fold_left (fun env uu____9369 -> (match (uu____9369) with
| (a, uu____9375) -> begin
(FStar_Extraction_ML_UEnv.extend_ty env a FStar_Pervasives_Native.None)
end)) g targs)
in (

let expected_t = (term_as_mlty env expected_source_ty)
in (

let polytype = (

let uu____9384 = (FStar_All.pipe_right targs (FStar_List.map (fun uu____9402 -> (match (uu____9402) with
| (x, uu____9408) -> begin
(FStar_Extraction_ML_UEnv.bv_as_ml_tyvar x)
end))))
in ((uu____9384), (expected_t)))
in (

let add_unit = (match (rest_args) with
| [] -> begin
((

let uu____9418 = (is_fstar_value body1)
in (not (uu____9418))) || (

let uu____9420 = (FStar_Syntax_Util.is_pure_comp c1)
in (not (uu____9420))))
end
| uu____9421 -> begin
false
end)
in (

let rest_args1 = (match (add_unit) with
| true -> begin
(unit_binder)::rest_args
end
| uu____9433 -> begin
rest_args
end)
in (

let polytype1 = (match (add_unit) with
| true -> begin
(FStar_Extraction_ML_Syntax.push_unit polytype)
end
| uu____9435 -> begin
polytype
end)
in (

let body2 = (FStar_Syntax_Util.abs rest_args1 body1 copt)
in ((lbname_), (f_e), (((t2), (((targs), (polytype1))))), (add_unit), (body2))))))))))
end))
end
| uu____9471 -> begin
(failwith "Not enough type binders")
end)
end))
end
| FStar_Syntax_Syntax.Tm_uinst (uu____9490) -> begin
(

let env = (FStar_List.fold_left (fun env uu____9507 -> (match (uu____9507) with
| (a, uu____9513) -> begin
(FStar_Extraction_ML_UEnv.extend_ty env a FStar_Pervasives_Native.None)
end)) g tbinders)
in (

let expected_t = (term_as_mlty env tbody)
in (

let polytype = (

let uu____9522 = (FStar_All.pipe_right tbinders (FStar_List.map (fun uu____9534 -> (match (uu____9534) with
| (x, uu____9540) -> begin
(FStar_Extraction_ML_UEnv.bv_as_ml_tyvar x)
end))))
in ((uu____9522), (expected_t)))
in (

let args = (FStar_All.pipe_right tbinders (FStar_List.map (fun uu____9556 -> (match (uu____9556) with
| (bv, uu____9562) -> begin
(

let uu____9563 = (FStar_Syntax_Syntax.bv_to_name bv)
in (FStar_All.pipe_right uu____9563 FStar_Syntax_Syntax.as_arg))
end))))
in (

let e2 = (FStar_Syntax_Syntax.mk (FStar_Syntax_Syntax.Tm_app (((e1), (args)))) FStar_Pervasives_Native.None e1.FStar_Syntax_Syntax.pos)
in ((lbname_), (f_e), (((t2), (((tbinders), (polytype))))), (false), (e2)))))))
end
| FStar_Syntax_Syntax.Tm_fvar (uu____9605) -> begin
(

let env = (FStar_List.fold_left (fun env uu____9616 -> (match (uu____9616) with
| (a, uu____9622) -> begin
(FStar_Extraction_ML_UEnv.extend_ty env a FStar_Pervasives_Native.None)
end)) g tbinders)
in (

let expected_t = (term_as_mlty env tbody)
in (

let polytype = (

let uu____9631 = (FStar_All.pipe_right tbinders (FStar_List.map (fun uu____9643 -> (match (uu____9643) with
| (x, uu____9649) -> begin
(FStar_Extraction_ML_UEnv.bv_as_ml_tyvar x)
end))))
in ((uu____9631), (expected_t)))
in (

let args = (FStar_All.pipe_right tbinders (FStar_List.map (fun uu____9665 -> (match (uu____9665) with
| (bv, uu____9671) -> begin
(

let uu____9672 = (FStar_Syntax_Syntax.bv_to_name bv)
in (FStar_All.pipe_right uu____9672 FStar_Syntax_Syntax.as_arg))
end))))
in (

let e2 = (FStar_Syntax_Syntax.mk (FStar_Syntax_Syntax.Tm_app (((e1), (args)))) FStar_Pervasives_Native.None e1.FStar_Syntax_Syntax.pos)
in ((lbname_), (f_e), (((t2), (((tbinders), (polytype))))), (false), (e2)))))))
end
| FStar_Syntax_Syntax.Tm_name (uu____9714) -> begin
(

let env = (FStar_List.fold_left (fun env uu____9725 -> (match (uu____9725) with
| (a, uu____9731) -> begin
(FStar_Extraction_ML_UEnv.extend_ty env a FStar_Pervasives_Native.None)
end)) g tbinders)
in (

let expected_t = (term_as_mlty env tbody)
in (

let polytype = (

let uu____9740 = (FStar_All.pipe_right tbinders (FStar_List.map (fun uu____9752 -> (match (uu____9752) with
| (x, uu____9758) -> begin
(FStar_Extraction_ML_UEnv.bv_as_ml_tyvar x)
end))))
in ((uu____9740), (expected_t)))
in (

let args = (FStar_All.pipe_right tbinders (FStar_List.map (fun uu____9774 -> (match (uu____9774) with
| (bv, uu____9780) -> begin
(

let uu____9781 = (FStar_Syntax_Syntax.bv_to_name bv)
in (FStar_All.pipe_right uu____9781 FStar_Syntax_Syntax.as_arg))
end))))
in (

let e2 = (FStar_Syntax_Syntax.mk (FStar_Syntax_Syntax.Tm_app (((e1), (args)))) FStar_Pervasives_Native.None e1.FStar_Syntax_Syntax.pos)
in ((lbname_), (f_e), (((t2), (((tbinders), (polytype))))), (false), (e2)))))))
end
| uu____9823 -> begin
(err_value_restriction e1)
end)))
end))
end))
end
| uu____9842 -> begin
(no_gen ())
end)
end)))))
end))
in (

let check_lb = (fun env uu____9889 -> (match (uu____9889) with
| (nm, (lbname, f, (t1, (targs, polytype)), add_unit, e)) -> begin
(

let env1 = (FStar_List.fold_left (fun env1 uu____10024 -> (match (uu____10024) with
| (a, uu____10030) -> begin
(FStar_Extraction_ML_UEnv.extend_ty env1 a FStar_Pervasives_Native.None)
end)) env targs)
in (

let expected_t = (FStar_Pervasives_Native.snd polytype)
in (

let uu____10032 = (check_term_as_mlexpr env1 e f expected_t)
in (match (uu____10032) with
| (e1, ty) -> begin
(

let uu____10043 = (maybe_promote_effect e1 f expected_t)
in (match (uu____10043) with
| (e2, f1) -> begin
(

let meta = (match (((f1), (ty))) with
| (FStar_Extraction_ML_Syntax.E_PURE, FStar_Extraction_ML_Syntax.MLTY_Erased) -> begin
(FStar_Extraction_ML_Syntax.Erased)::[]
end
| (FStar_Extraction_ML_Syntax.E_GHOST, FStar_Extraction_ML_Syntax.MLTY_Erased) -> begin
(FStar_Extraction_ML_Syntax.Erased)::[]
end
| uu____10059 -> begin
[]
end)
in ((f1), ({FStar_Extraction_ML_Syntax.mllb_name = nm; FStar_Extraction_ML_Syntax.mllb_tysc = FStar_Pervasives_Native.Some (polytype); FStar_Extraction_ML_Syntax.mllb_add_unit = add_unit; FStar_Extraction_ML_Syntax.mllb_def = e2; FStar_Extraction_ML_Syntax.mllb_meta = meta; FStar_Extraction_ML_Syntax.print_typ = true})))
end))
end))))
end))
in (

let lbs3 = (FStar_All.pipe_right lbs2 (FStar_List.map maybe_generalize))
in (

let uu____10129 = (FStar_List.fold_right (fun lb uu____10220 -> (match (uu____10220) with
| (env, lbs4) -> begin
(

let uu____10345 = lb
in (match (uu____10345) with
| (lbname, uu____10393, (t1, (uu____10395, polytype)), add_unit, uu____10398) -> begin
(

let uu____10411 = (FStar_Extraction_ML_UEnv.extend_lb env lbname t1 polytype add_unit true)
in (match (uu____10411) with
| (env1, nm) -> begin
((env1), ((((nm), (lb)))::lbs4))
end))
end))
end)) lbs3 ((g), ([])))
in (match (uu____10129) with
| (env_body, lbs4) -> begin
(

let env_def = (match (is_rec) with
| true -> begin
env_body
end
| uu____10613 -> begin
g
end)
in (

let lbs5 = (FStar_All.pipe_right lbs4 (FStar_List.map (check_lb env_def)))
in (

let e'_rng = e'1.FStar_Syntax_Syntax.pos
in (

let uu____10688 = (term_as_mlexpr env_body e'1)
in (match (uu____10688) with
| (e'2, f', t') -> begin
(

let f = (

let uu____10705 = (

let uu____10708 = (FStar_List.map FStar_Pervasives_Native.fst lbs5)
in (f')::uu____10708)
in (FStar_Extraction_ML_Util.join_l e'_rng uu____10705))
in (

let is_rec1 = (match ((Prims.op_Equality is_rec true)) with
| true -> begin
FStar_Extraction_ML_Syntax.Rec
end
| uu____10716 -> begin
FStar_Extraction_ML_Syntax.NonRec
end)
in (

let uu____10717 = (

let uu____10718 = (

let uu____10719 = (

let uu____10720 = (FStar_List.map FStar_Pervasives_Native.snd lbs5)
in ((is_rec1), (uu____10720)))
in (mk_MLE_Let top_level uu____10719 e'2))
in (

let uu____10729 = (FStar_Extraction_ML_Util.mlloc_of_range t.FStar_Syntax_Syntax.pos)
in (FStar_Extraction_ML_Syntax.with_ty_loc t' uu____10718 uu____10729)))
in ((uu____10717), (f), (t')))))
end)))))
end))))))
end)))
end
| FStar_Syntax_Syntax.Tm_match (scrutinee, pats) -> begin
(

let uu____10768 = (term_as_mlexpr g scrutinee)
in (match (uu____10768) with
| (e, f_e, t_e) -> begin
(

let uu____10784 = (check_pats_for_ite pats)
in (match (uu____10784) with
| (b, then_e, else_e) -> begin
(

let no_lift = (fun x t1 -> x)
in (match (b) with
| true -> begin
(match (((then_e), (else_e))) with
| (FStar_Pervasives_Native.Some (then_e1), FStar_Pervasives_Native.Some (else_e1)) -> begin
(

let uu____10845 = (term_as_mlexpr g then_e1)
in (match (uu____10845) with
| (then_mle, f_then, t_then) -> begin
(

let uu____10861 = (term_as_mlexpr g else_e1)
in (match (uu____10861) with
| (else_mle, f_else, t_else) -> begin
(

let uu____10877 = (

let uu____10888 = (type_leq g t_then t_else)
in (match (uu____10888) with
| true -> begin
((t_else), (no_lift))
end
| uu____10905 -> begin
(

let uu____10906 = (type_leq g t_else t_then)
in (match (uu____10906) with
| true -> begin
((t_then), (no_lift))
end
| uu____10923 -> begin
((FStar_Extraction_ML_Syntax.MLTY_Top), (FStar_Extraction_ML_Syntax.apply_obj_repr))
end))
end))
in (match (uu____10877) with
| (t_branch, maybe_lift1) -> begin
(

let uu____10950 = (

let uu____10951 = (

let uu____10952 = (

let uu____10961 = (maybe_lift1 then_mle t_then)
in (

let uu____10962 = (

let uu____10965 = (maybe_lift1 else_mle t_else)
in FStar_Pervasives_Native.Some (uu____10965))
in ((e), (uu____10961), (uu____10962))))
in FStar_Extraction_ML_Syntax.MLE_If (uu____10952))
in (FStar_All.pipe_left (FStar_Extraction_ML_Syntax.with_ty t_branch) uu____10951))
in (

let uu____10968 = (FStar_Extraction_ML_Util.join then_e1.FStar_Syntax_Syntax.pos f_then f_else)
in ((uu____10950), (uu____10968), (t_branch))))
end))
end))
end))
end
| uu____10969 -> begin
(failwith "ITE pats matched but then and else expressions not found?")
end)
end
| uu____10984 -> begin
(

let uu____10985 = (FStar_All.pipe_right pats (FStar_Util.fold_map (fun compat br -> (

let uu____11094 = (FStar_Syntax_Subst.open_branch br)
in (match (uu____11094) with
| (pat, when_opt, branch1) -> begin
(

let uu____11138 = (extract_pat g pat t_e term_as_mlexpr)
in (match (uu____11138) with
| (env, p, pat_t_compat) -> begin
(

let uu____11196 = (match (when_opt) with
| FStar_Pervasives_Native.None -> begin
((FStar_Pervasives_Native.None), (FStar_Extraction_ML_Syntax.E_PURE))
end
| FStar_Pervasives_Native.Some (w) -> begin
(

let w_pos = w.FStar_Syntax_Syntax.pos
in (

let uu____11219 = (term_as_mlexpr env w)
in (match (uu____11219) with
| (w1, f_w, t_w) -> begin
(

let w2 = (maybe_coerce w_pos env w1 t_w FStar_Extraction_ML_Syntax.ml_bool_ty)
in ((FStar_Pervasives_Native.Some (w2)), (f_w)))
end)))
end)
in (match (uu____11196) with
| (when_opt1, f_when) -> begin
(

let uu____11268 = (term_as_mlexpr env branch1)
in (match (uu____11268) with
| (mlbranch, f_branch, t_branch) -> begin
(

let uu____11302 = (FStar_All.pipe_right p (FStar_List.map (fun uu____11379 -> (match (uu____11379) with
| (p1, wopt) -> begin
(

let when_clause = (FStar_Extraction_ML_Util.conjoin_opt wopt when_opt1)
in ((p1), (((when_clause), (f_when))), (((mlbranch), (f_branch), (t_branch)))))
end))))
in (((compat && pat_t_compat)), (uu____11302)))
end))
end))
end))
end))) true))
in (match (uu____10985) with
| (pat_t_compat, mlbranches) -> begin
(

let mlbranches1 = (FStar_List.flatten mlbranches)
in (

let e1 = (match (pat_t_compat) with
| true -> begin
e
end
| uu____11539 -> begin
((FStar_Extraction_ML_UEnv.debug g (fun uu____11544 -> (

let uu____11545 = (FStar_Extraction_ML_Code.string_of_mlexpr g.FStar_Extraction_ML_UEnv.currentModule e)
in (

let uu____11546 = (FStar_Extraction_ML_Code.string_of_mlty g.FStar_Extraction_ML_UEnv.currentModule t_e)
in (FStar_Util.print2 "Coercing scrutinee %s from type %s because pattern type is incompatible\n" uu____11545 uu____11546)))));
(FStar_All.pipe_left (FStar_Extraction_ML_Syntax.with_ty t_e) (FStar_Extraction_ML_Syntax.MLE_Coerce (((e), (t_e), (FStar_Extraction_ML_Syntax.MLTY_Top)))));
)
end)
in (match (mlbranches1) with
| [] -> begin
(

let uu____11571 = (

let uu____11580 = (

let uu____11597 = (FStar_Syntax_Syntax.lid_as_fv FStar_Parser_Const.failwith_lid FStar_Syntax_Syntax.delta_constant FStar_Pervasives_Native.None)
in (FStar_Extraction_ML_UEnv.lookup_fv g uu____11597))
in (FStar_All.pipe_left FStar_Util.right uu____11580))
in (match (uu____11571) with
| (uu____11640, fw, uu____11642, uu____11643) -> begin
(

let uu____11644 = (

let uu____11645 = (

let uu____11646 = (

let uu____11653 = (

let uu____11656 = (FStar_All.pipe_left (FStar_Extraction_ML_Syntax.with_ty FStar_Extraction_ML_Syntax.ml_string_ty) (FStar_Extraction_ML_Syntax.MLE_Const (FStar_Extraction_ML_Syntax.MLC_String ("unreachable"))))
in (uu____11656)::[])
in ((fw), (uu____11653)))
in FStar_Extraction_ML_Syntax.MLE_App (uu____11646))
in (FStar_All.pipe_left (FStar_Extraction_ML_Syntax.with_ty FStar_Extraction_ML_Syntax.ml_int_ty) uu____11645))
in ((uu____11644), (FStar_Extraction_ML_Syntax.E_PURE), (FStar_Extraction_ML_Syntax.ml_int_ty)))
end))
end
| ((uu____11659, uu____11660, (uu____11661, f_first, t_first)))::rest -> begin
(

let uu____11721 = (FStar_List.fold_left (fun uu____11763 uu____11764 -> (match (((uu____11763), (uu____11764))) with
| ((topt, f), (uu____11821, uu____11822, (uu____11823, f_branch, t_branch))) -> begin
(

let f1 = (FStar_Extraction_ML_Util.join top.FStar_Syntax_Syntax.pos f f_branch)
in (

let topt1 = (match (topt) with
| FStar_Pervasives_Native.None -> begin
FStar_Pervasives_Native.None
end
| FStar_Pervasives_Native.Some (t1) -> begin
(

let uu____11879 = (type_leq g t1 t_branch)
in (match (uu____11879) with
| true -> begin
FStar_Pervasives_Native.Some (t_branch)
end
| uu____11882 -> begin
(

let uu____11883 = (type_leq g t_branch t1)
in (match (uu____11883) with
| true -> begin
FStar_Pervasives_Native.Some (t1)
end
| uu____11886 -> begin
FStar_Pervasives_Native.None
end))
end))
end)
in ((topt1), (f1))))
end)) ((FStar_Pervasives_Native.Some (t_first)), (f_first)) rest)
in (match (uu____11721) with
| (topt, f_match) -> begin
(

let mlbranches2 = (FStar_All.pipe_right mlbranches1 (FStar_List.map (fun uu____11978 -> (match (uu____11978) with
| (p, (wopt, uu____12007), (b1, uu____12009, t1)) -> begin
(

let b2 = (match (topt) with
| FStar_Pervasives_Native.None -> begin
(FStar_Extraction_ML_Syntax.apply_obj_repr b1 t1)
end
| FStar_Pervasives_Native.Some (uu____12028) -> begin
b1
end)
in ((p), (wopt), (b2)))
end))))
in (

let t_match = (match (topt) with
| FStar_Pervasives_Native.None -> begin
FStar_Extraction_ML_Syntax.MLTY_Top
end
| FStar_Pervasives_Native.Some (t1) -> begin
t1
end)
in (

let uu____12033 = (FStar_All.pipe_left (FStar_Extraction_ML_Syntax.with_ty t_match) (FStar_Extraction_ML_Syntax.MLE_Match (((e1), (mlbranches2)))))
in ((uu____12033), (f_match), (t_match)))))
end))
end)))
end))
end))
end))
end))
end));
))


let ind_discriminator_body : FStar_Extraction_ML_UEnv.env  ->  FStar_Ident.lident  ->  FStar_Ident.lident  ->  FStar_Extraction_ML_Syntax.mlmodule1 = (fun env discName constrName -> (

let uu____12059 = (

let uu____12064 = (FStar_TypeChecker_Env.lookup_lid env.FStar_Extraction_ML_UEnv.tcenv discName)
in (FStar_All.pipe_left FStar_Pervasives_Native.fst uu____12064))
in (match (uu____12059) with
| (uu____12089, fstar_disc_type) -> begin
(

let wildcards = (

let uu____12098 = (

let uu____12099 = (FStar_Syntax_Subst.compress fstar_disc_type)
in uu____12099.FStar_Syntax_Syntax.n)
in (match (uu____12098) with
| FStar_Syntax_Syntax.Tm_arrow (binders, uu____12109) -> begin
(

let uu____12126 = (FStar_All.pipe_right binders (FStar_List.filter (fun uu___65_12158 -> (match (uu___65_12158) with
| (uu____12165, FStar_Pervasives_Native.Some (FStar_Syntax_Syntax.Implicit (uu____12166))) -> begin
true
end
| uu____12169 -> begin
false
end))))
in (FStar_All.pipe_right uu____12126 (FStar_List.map (fun uu____12202 -> (

let uu____12209 = (fresh "_")
in ((uu____12209), (FStar_Extraction_ML_Syntax.MLTY_Top)))))))
end
| uu____12210 -> begin
(failwith "Discriminator must be a function")
end))
in (

let mlid = (fresh "_discr_")
in (

let targ = FStar_Extraction_ML_Syntax.MLTY_Top
in (

let disc_ty = FStar_Extraction_ML_Syntax.MLTY_Top
in (

let discrBody = (

let uu____12221 = (

let uu____12222 = (

let uu____12233 = (

let uu____12234 = (

let uu____12235 = (

let uu____12250 = (FStar_All.pipe_left (FStar_Extraction_ML_Syntax.with_ty targ) (FStar_Extraction_ML_Syntax.MLE_Name ((([]), (mlid)))))
in (

let uu____12253 = (

let uu____12264 = (

let uu____12273 = (

let uu____12274 = (

let uu____12281 = (FStar_Extraction_ML_Syntax.mlpath_of_lident constrName)
in ((uu____12281), ((FStar_Extraction_ML_Syntax.MLP_Wild)::[])))
in FStar_Extraction_ML_Syntax.MLP_CTor (uu____12274))
in (

let uu____12284 = (FStar_All.pipe_left (FStar_Extraction_ML_Syntax.with_ty FStar_Extraction_ML_Syntax.ml_bool_ty) (FStar_Extraction_ML_Syntax.MLE_Const (FStar_Extraction_ML_Syntax.MLC_Bool (true))))
in ((uu____12273), (FStar_Pervasives_Native.None), (uu____12284))))
in (

let uu____12287 = (

let uu____12298 = (

let uu____12307 = (FStar_All.pipe_left (FStar_Extraction_ML_Syntax.with_ty FStar_Extraction_ML_Syntax.ml_bool_ty) (FStar_Extraction_ML_Syntax.MLE_Const (FStar_Extraction_ML_Syntax.MLC_Bool (false))))
in ((FStar_Extraction_ML_Syntax.MLP_Wild), (FStar_Pervasives_Native.None), (uu____12307)))
in (uu____12298)::[])
in (uu____12264)::uu____12287))
in ((uu____12250), (uu____12253))))
in FStar_Extraction_ML_Syntax.MLE_Match (uu____12235))
in (FStar_All.pipe_left (FStar_Extraction_ML_Syntax.with_ty FStar_Extraction_ML_Syntax.ml_bool_ty) uu____12234))
in (((FStar_List.append wildcards ((((mlid), (targ)))::[]))), (uu____12233)))
in FStar_Extraction_ML_Syntax.MLE_Fun (uu____12222))
in (FStar_All.pipe_left (FStar_Extraction_ML_Syntax.with_ty disc_ty) uu____12221))
in (

let uu____12362 = (

let uu____12363 = (

let uu____12366 = (

let uu____12367 = (FStar_Extraction_ML_UEnv.convIdent discName.FStar_Ident.ident)
in {FStar_Extraction_ML_Syntax.mllb_name = uu____12367; FStar_Extraction_ML_Syntax.mllb_tysc = FStar_Pervasives_Native.None; FStar_Extraction_ML_Syntax.mllb_add_unit = false; FStar_Extraction_ML_Syntax.mllb_def = discrBody; FStar_Extraction_ML_Syntax.mllb_meta = []; FStar_Extraction_ML_Syntax.print_typ = false})
in (uu____12366)::[])
in ((FStar_Extraction_ML_Syntax.NonRec), (uu____12363)))
in FStar_Extraction_ML_Syntax.MLM_Let (uu____12362)))))))
end)))



=======
exception Un_extractable 
let (uu___is_Un_extractable : Prims.exn -> Prims.bool) =
  fun projectee  ->
    match projectee with | Un_extractable  -> true | uu____6 -> false
  
let (type_leq :
  FStar_Extraction_ML_UEnv.env ->
    FStar_Extraction_ML_Syntax.mlty ->
      FStar_Extraction_ML_Syntax.mlty -> Prims.bool)
  =
  fun g  ->
    fun t1  ->
      fun t2  ->
        FStar_Extraction_ML_Util.type_leq
          (FStar_Extraction_ML_Util.udelta_unfold g) t1 t2
  
let (type_leq_c :
  FStar_Extraction_ML_UEnv.env ->
    FStar_Extraction_ML_Syntax.mlexpr FStar_Pervasives_Native.option ->
      FStar_Extraction_ML_Syntax.mlty ->
        FStar_Extraction_ML_Syntax.mlty ->
          (Prims.bool,FStar_Extraction_ML_Syntax.mlexpr
                        FStar_Pervasives_Native.option)
            FStar_Pervasives_Native.tuple2)
  =
  fun g  ->
    fun t1  ->
      fun t2  ->
        FStar_Extraction_ML_Util.type_leq_c
          (FStar_Extraction_ML_Util.udelta_unfold g) t1 t2
  
let (eraseTypeDeep :
  FStar_Extraction_ML_UEnv.env ->
    FStar_Extraction_ML_Syntax.mlty -> FStar_Extraction_ML_Syntax.mlty)
  =
  fun g  ->
    fun t  ->
      FStar_Extraction_ML_Util.eraseTypeDeep
        (FStar_Extraction_ML_Util.udelta_unfold g) t
  
let record_fields :
  'Auu____68 .
    FStar_Ident.ident Prims.list ->
      'Auu____68 Prims.list ->
        (Prims.string,'Auu____68) FStar_Pervasives_Native.tuple2 Prims.list
  =
  fun fs  ->
    fun vs  ->
      FStar_List.map2 (fun f  -> fun e  -> ((f.FStar_Ident.idText), e)) fs vs
  
let fail :
  'Auu____107 .
    FStar_Range.range ->
      (FStar_Errors.raw_error,Prims.string) FStar_Pervasives_Native.tuple2 ->
        'Auu____107
  = fun r  -> fun err  -> FStar_Errors.raise_error err r 
let err_uninst :
  'Auu____136 .
    FStar_Extraction_ML_UEnv.env ->
      FStar_Syntax_Syntax.term ->
        (Prims.string Prims.list,FStar_Extraction_ML_Syntax.mlty)
          FStar_Pervasives_Native.tuple2 ->
          FStar_Syntax_Syntax.term -> 'Auu____136
  =
  fun env  ->
    fun t  ->
      fun uu____161  ->
        fun app  ->
          match uu____161 with
          | (vars,ty) ->
              let uu____175 =
                let uu____180 =
                  let uu____181 = FStar_Syntax_Print.term_to_string t  in
                  let uu____182 =
                    FStar_All.pipe_right vars (FStar_String.concat ", ")  in
                  let uu____185 =
                    FStar_Extraction_ML_Code.string_of_mlty
                      env.FStar_Extraction_ML_UEnv.currentModule ty
                     in
                  let uu____186 = FStar_Syntax_Print.term_to_string app  in
                  FStar_Util.format4
                    "Variable %s has a polymorphic type (forall %s. %s); expected it to be fully instantiated, but got %s"
                    uu____181 uu____182 uu____185 uu____186
                   in
                (FStar_Errors.Fatal_Uninstantiated, uu____180)  in
              fail t.FStar_Syntax_Syntax.pos uu____175
  
let err_ill_typed_application :
  'Auu____199 'Auu____200 .
    FStar_Extraction_ML_UEnv.env ->
      FStar_Syntax_Syntax.term ->
        (FStar_Syntax_Syntax.term,'Auu____199) FStar_Pervasives_Native.tuple2
          Prims.list -> FStar_Extraction_ML_Syntax.mlty -> 'Auu____200
  =
  fun env  ->
    fun t  ->
      fun args  ->
        fun ty  ->
          let uu____233 =
            let uu____238 =
              let uu____239 = FStar_Syntax_Print.term_to_string t  in
              let uu____240 =
                let uu____241 =
                  FStar_All.pipe_right args
                    (FStar_List.map
                       (fun uu____259  ->
                          match uu____259 with
                          | (x,uu____265) ->
                              FStar_Syntax_Print.term_to_string x))
                   in
                FStar_All.pipe_right uu____241 (FStar_String.concat " ")  in
              let uu____268 =
                FStar_Extraction_ML_Code.string_of_mlty
                  env.FStar_Extraction_ML_UEnv.currentModule ty
                 in
              FStar_Util.format3
                "Ill-typed application: application is %s \n remaining args are %s\nml type of head is %s\n"
                uu____239 uu____240 uu____268
               in
            (FStar_Errors.Fatal_IllTyped, uu____238)  in
          fail t.FStar_Syntax_Syntax.pos uu____233
  
let err_ill_typed_erasure :
  'Auu____277 .
    FStar_Extraction_ML_UEnv.env ->
      FStar_Range.range -> FStar_Extraction_ML_Syntax.mlty -> 'Auu____277
  =
  fun env  ->
    fun pos  ->
      fun ty  ->
        let uu____293 =
          let uu____298 =
            let uu____299 =
              FStar_Extraction_ML_Code.string_of_mlty
                env.FStar_Extraction_ML_UEnv.currentModule ty
               in
            FStar_Util.format1
              "Erased value found where a value of type %s was expected"
              uu____299
             in
          (FStar_Errors.Fatal_IllTyped, uu____298)  in
        fail pos uu____293
  
let err_value_restriction :
  'Auu____304 .
    FStar_Syntax_Syntax.term' FStar_Syntax_Syntax.syntax -> 'Auu____304
  =
  fun t  ->
    let uu____314 =
      let uu____319 =
        let uu____320 = FStar_Syntax_Print.tag_of_term t  in
        let uu____321 = FStar_Syntax_Print.term_to_string t  in
        FStar_Util.format2
          "Refusing to generalize because of the value restriction: (%s) %s"
          uu____320 uu____321
         in
      (FStar_Errors.Fatal_ValueRestriction, uu____319)  in
    fail t.FStar_Syntax_Syntax.pos uu____314
  
let (err_unexpected_eff :
  FStar_Extraction_ML_UEnv.env ->
    FStar_Syntax_Syntax.term' FStar_Syntax_Syntax.syntax ->
      FStar_Extraction_ML_Syntax.mlty ->
        FStar_Extraction_ML_Syntax.e_tag ->
          FStar_Extraction_ML_Syntax.e_tag -> unit)
  =
  fun env  ->
    fun t  ->
      fun ty  ->
        fun f0  ->
          fun f1  ->
            let uu____351 =
              let uu____356 =
                let uu____357 = FStar_Syntax_Print.term_to_string t  in
                let uu____358 =
                  FStar_Extraction_ML_Code.string_of_mlty
                    env.FStar_Extraction_ML_UEnv.currentModule ty
                   in
                let uu____359 = FStar_Extraction_ML_Util.eff_to_string f0  in
                let uu____360 = FStar_Extraction_ML_Util.eff_to_string f1  in
                FStar_Util.format4
                  "for expression %s of type %s, Expected effect %s; got effect %s"
                  uu____357 uu____358 uu____359 uu____360
                 in
              (FStar_Errors.Warning_ExtractionUnexpectedEffect, uu____356)
               in
            FStar_Errors.log_issue t.FStar_Syntax_Syntax.pos uu____351
  
let (effect_as_etag :
  FStar_Extraction_ML_UEnv.env ->
    FStar_Ident.lident -> FStar_Extraction_ML_Syntax.e_tag)
  =
  let cache = FStar_Util.smap_create (Prims.parse_int "20")  in
  let rec delta_norm_eff g l =
    let uu____383 = FStar_Util.smap_try_find cache l.FStar_Ident.str  in
    match uu____383 with
    | FStar_Pervasives_Native.Some l1 -> l1
    | FStar_Pervasives_Native.None  ->
        let res =
          let uu____388 =
            FStar_TypeChecker_Env.lookup_effect_abbrev
              g.FStar_Extraction_ML_UEnv.tcenv [FStar_Syntax_Syntax.U_zero] l
             in
          match uu____388 with
          | FStar_Pervasives_Native.None  -> l
          | FStar_Pervasives_Native.Some (uu____399,c) ->
              delta_norm_eff g (FStar_Syntax_Util.comp_effect_name c)
           in
        (FStar_Util.smap_add cache l.FStar_Ident.str res; res)
     in
  fun g  ->
    fun l  ->
      let l1 = delta_norm_eff g l  in
      let uu____409 =
        FStar_Ident.lid_equals l1 FStar_Parser_Const.effect_PURE_lid  in
      if uu____409
      then FStar_Extraction_ML_Syntax.E_PURE
      else
        (let uu____411 =
           FStar_Ident.lid_equals l1 FStar_Parser_Const.effect_GHOST_lid  in
         if uu____411
         then FStar_Extraction_ML_Syntax.E_GHOST
         else
           (let ed_opt =
              FStar_TypeChecker_Env.effect_decl_opt
                g.FStar_Extraction_ML_UEnv.tcenv l1
               in
            match ed_opt with
            | FStar_Pervasives_Native.Some (ed,qualifiers) ->
                let uu____434 =
                  FStar_All.pipe_right qualifiers
                    (FStar_List.contains FStar_Syntax_Syntax.Reifiable)
                   in
                if uu____434
                then FStar_Extraction_ML_Syntax.E_PURE
                else FStar_Extraction_ML_Syntax.E_IMPURE
            | FStar_Pervasives_Native.None  ->
                FStar_Extraction_ML_Syntax.E_IMPURE))
  
let rec (is_arity :
  FStar_Extraction_ML_UEnv.env -> FStar_Syntax_Syntax.term -> Prims.bool) =
  fun env  ->
    fun t  ->
      let t1 = FStar_Syntax_Util.unmeta t  in
      let uu____455 =
        let uu____456 = FStar_Syntax_Subst.compress t1  in
        uu____456.FStar_Syntax_Syntax.n  in
      match uu____455 with
      | FStar_Syntax_Syntax.Tm_unknown  -> failwith "Impossible"
      | FStar_Syntax_Syntax.Tm_delayed uu____459 -> failwith "Impossible"
      | FStar_Syntax_Syntax.Tm_ascribed uu____484 -> failwith "Impossible"
      | FStar_Syntax_Syntax.Tm_meta uu____511 -> failwith "Impossible"
      | FStar_Syntax_Syntax.Tm_lazy i ->
          let uu____519 = FStar_Syntax_Util.unfold_lazy i  in
          is_arity env uu____519
      | FStar_Syntax_Syntax.Tm_uvar uu____520 -> false
      | FStar_Syntax_Syntax.Tm_constant uu____537 -> false
      | FStar_Syntax_Syntax.Tm_name uu____538 -> false
      | FStar_Syntax_Syntax.Tm_quoted uu____539 -> false
      | FStar_Syntax_Syntax.Tm_bvar uu____546 -> false
      | FStar_Syntax_Syntax.Tm_type uu____547 -> true
      | FStar_Syntax_Syntax.Tm_arrow (uu____548,c) ->
          is_arity env (FStar_Syntax_Util.comp_result c)
      | FStar_Syntax_Syntax.Tm_fvar uu____566 ->
          let t2 =
            FStar_TypeChecker_Normalize.normalize
              [FStar_TypeChecker_Normalize.AllowUnboundUniverses;
              FStar_TypeChecker_Normalize.EraseUniverses;
              FStar_TypeChecker_Normalize.UnfoldUntil
                FStar_Syntax_Syntax.delta_constant]
              env.FStar_Extraction_ML_UEnv.tcenv t1
             in
          let uu____568 =
            let uu____569 = FStar_Syntax_Subst.compress t2  in
            uu____569.FStar_Syntax_Syntax.n  in
          (match uu____568 with
           | FStar_Syntax_Syntax.Tm_fvar uu____572 -> false
           | uu____573 -> is_arity env t2)
      | FStar_Syntax_Syntax.Tm_app uu____574 ->
          let uu____589 = FStar_Syntax_Util.head_and_args t1  in
          (match uu____589 with | (head1,uu____605) -> is_arity env head1)
      | FStar_Syntax_Syntax.Tm_uinst (head1,uu____627) -> is_arity env head1
      | FStar_Syntax_Syntax.Tm_refine (x,uu____633) ->
          is_arity env x.FStar_Syntax_Syntax.sort
      | FStar_Syntax_Syntax.Tm_abs (uu____638,body,uu____640) ->
          is_arity env body
      | FStar_Syntax_Syntax.Tm_let (uu____661,body) -> is_arity env body
      | FStar_Syntax_Syntax.Tm_match (uu____679,branches) ->
          (match branches with
           | (uu____717,uu____718,e)::uu____720 -> is_arity env e
           | uu____767 -> false)
  
let rec (is_type_aux :
  FStar_Extraction_ML_UEnv.env -> FStar_Syntax_Syntax.term -> Prims.bool) =
  fun env  ->
    fun t  ->
      let t1 = FStar_Syntax_Subst.compress t  in
      match t1.FStar_Syntax_Syntax.n with
      | FStar_Syntax_Syntax.Tm_delayed uu____795 ->
          let uu____820 =
            let uu____821 = FStar_Syntax_Print.tag_of_term t1  in
            FStar_Util.format1 "Impossible: %s" uu____821  in
          failwith uu____820
      | FStar_Syntax_Syntax.Tm_unknown  ->
          let uu____822 =
            let uu____823 = FStar_Syntax_Print.tag_of_term t1  in
            FStar_Util.format1 "Impossible: %s" uu____823  in
          failwith uu____822
      | FStar_Syntax_Syntax.Tm_lazy i ->
          let uu____825 = FStar_Syntax_Util.unfold_lazy i  in
          is_type_aux env uu____825
      | FStar_Syntax_Syntax.Tm_constant uu____826 -> false
      | FStar_Syntax_Syntax.Tm_type uu____827 -> true
      | FStar_Syntax_Syntax.Tm_refine uu____828 -> true
      | FStar_Syntax_Syntax.Tm_arrow uu____835 -> true
      | FStar_Syntax_Syntax.Tm_fvar fv when
          FStar_Syntax_Syntax.fv_eq_lid fv FStar_Parser_Const.failwith_lid ->
          false
      | FStar_Syntax_Syntax.Tm_fvar fv ->
          FStar_Extraction_ML_UEnv.is_type_name env fv
      | FStar_Syntax_Syntax.Tm_uvar (uu____850,t2) -> is_arity env t2
      | FStar_Syntax_Syntax.Tm_bvar
          { FStar_Syntax_Syntax.ppname = uu____876;
            FStar_Syntax_Syntax.index = uu____877;
            FStar_Syntax_Syntax.sort = t2;_}
          -> is_arity env t2
      | FStar_Syntax_Syntax.Tm_name
          { FStar_Syntax_Syntax.ppname = uu____881;
            FStar_Syntax_Syntax.index = uu____882;
            FStar_Syntax_Syntax.sort = t2;_}
          -> is_arity env t2
      | FStar_Syntax_Syntax.Tm_ascribed (t2,uu____887,uu____888) ->
          is_type_aux env t2
      | FStar_Syntax_Syntax.Tm_uinst (t2,uu____930) -> is_type_aux env t2
      | FStar_Syntax_Syntax.Tm_abs (bs,body,uu____937) ->
          let uu____958 = FStar_Syntax_Subst.open_term bs body  in
          (match uu____958 with | (uu____963,body1) -> is_type_aux env body1)
      | FStar_Syntax_Syntax.Tm_let ((false ,lb::[]),body) ->
          let x = FStar_Util.left lb.FStar_Syntax_Syntax.lbname  in
          let uu____980 =
            let uu____985 =
              let uu____986 = FStar_Syntax_Syntax.mk_binder x  in [uu____986]
               in
            FStar_Syntax_Subst.open_term uu____985 body  in
          (match uu____980 with | (uu____987,body1) -> is_type_aux env body1)
      | FStar_Syntax_Syntax.Tm_let ((uu____989,lbs),body) ->
          let uu____1006 = FStar_Syntax_Subst.open_let_rec lbs body  in
          (match uu____1006 with
           | (uu____1013,body1) -> is_type_aux env body1)
      | FStar_Syntax_Syntax.Tm_match (uu____1019,branches) ->
          (match branches with
           | b::uu____1058 ->
               let uu____1103 = FStar_Syntax_Subst.open_branch b  in
               (match uu____1103 with
                | (uu____1104,uu____1105,e) -> is_type_aux env e)
           | uu____1123 -> false)
      | FStar_Syntax_Syntax.Tm_quoted uu____1140 -> false
      | FStar_Syntax_Syntax.Tm_meta (t2,uu____1148) -> is_type_aux env t2
      | FStar_Syntax_Syntax.Tm_app (head1,uu____1154) ->
          is_type_aux env head1
  
let (is_type :
  FStar_Extraction_ML_UEnv.env -> FStar_Syntax_Syntax.term -> Prims.bool) =
  fun env  ->
    fun t  ->
      FStar_Extraction_ML_UEnv.debug env
        (fun uu____1189  ->
           let uu____1190 = FStar_Syntax_Print.tag_of_term t  in
           let uu____1191 = FStar_Syntax_Print.term_to_string t  in
           FStar_Util.print2 "checking is_type (%s) %s\n" uu____1190
             uu____1191);
      (let b = is_type_aux env t  in
       FStar_Extraction_ML_UEnv.debug env
         (fun uu____1197  ->
            if b
            then
              let uu____1198 = FStar_Syntax_Print.term_to_string t  in
              let uu____1199 = FStar_Syntax_Print.tag_of_term t  in
              FStar_Util.print2 "is_type %s (%s)\n" uu____1198 uu____1199
            else
              (let uu____1201 = FStar_Syntax_Print.term_to_string t  in
               let uu____1202 = FStar_Syntax_Print.tag_of_term t  in
               FStar_Util.print2 "not a type %s (%s)\n" uu____1201 uu____1202));
       b)
  
let is_type_binder :
  'Auu____1209 .
    FStar_Extraction_ML_UEnv.env ->
      (FStar_Syntax_Syntax.bv,'Auu____1209) FStar_Pervasives_Native.tuple2 ->
        Prims.bool
  =
  fun env  ->
    fun x  ->
      is_arity env (FStar_Pervasives_Native.fst x).FStar_Syntax_Syntax.sort
  
let (is_constructor : FStar_Syntax_Syntax.term -> Prims.bool) =
  fun t  ->
    let uu____1233 =
      let uu____1234 = FStar_Syntax_Subst.compress t  in
      uu____1234.FStar_Syntax_Syntax.n  in
    match uu____1233 with
    | FStar_Syntax_Syntax.Tm_fvar
        { FStar_Syntax_Syntax.fv_name = uu____1237;
          FStar_Syntax_Syntax.fv_delta = uu____1238;
          FStar_Syntax_Syntax.fv_qual = FStar_Pervasives_Native.Some
            (FStar_Syntax_Syntax.Data_ctor );_}
        -> true
    | FStar_Syntax_Syntax.Tm_fvar
        { FStar_Syntax_Syntax.fv_name = uu____1239;
          FStar_Syntax_Syntax.fv_delta = uu____1240;
          FStar_Syntax_Syntax.fv_qual = FStar_Pervasives_Native.Some
            (FStar_Syntax_Syntax.Record_ctor uu____1241);_}
        -> true
    | uu____1248 -> false
  
let rec (is_fstar_value : FStar_Syntax_Syntax.term -> Prims.bool) =
  fun t  ->
    let uu____1254 =
      let uu____1255 = FStar_Syntax_Subst.compress t  in
      uu____1255.FStar_Syntax_Syntax.n  in
    match uu____1254 with
    | FStar_Syntax_Syntax.Tm_constant uu____1258 -> true
    | FStar_Syntax_Syntax.Tm_bvar uu____1259 -> true
    | FStar_Syntax_Syntax.Tm_fvar uu____1260 -> true
    | FStar_Syntax_Syntax.Tm_abs uu____1261 -> true
    | FStar_Syntax_Syntax.Tm_app (head1,args) ->
        let uu____1300 = is_constructor head1  in
        if uu____1300
        then
          FStar_All.pipe_right args
            (FStar_List.for_all
               (fun uu____1316  ->
                  match uu____1316 with
                  | (te,uu____1322) -> is_fstar_value te))
        else false
    | FStar_Syntax_Syntax.Tm_meta (t1,uu____1325) -> is_fstar_value t1
    | FStar_Syntax_Syntax.Tm_ascribed (t1,uu____1331,uu____1332) ->
        is_fstar_value t1
    | uu____1373 -> false
  
let rec (is_ml_value : FStar_Extraction_ML_Syntax.mlexpr -> Prims.bool) =
  fun e  ->
    match e.FStar_Extraction_ML_Syntax.expr with
    | FStar_Extraction_ML_Syntax.MLE_Const uu____1379 -> true
    | FStar_Extraction_ML_Syntax.MLE_Var uu____1380 -> true
    | FStar_Extraction_ML_Syntax.MLE_Name uu____1381 -> true
    | FStar_Extraction_ML_Syntax.MLE_Fun uu____1382 -> true
    | FStar_Extraction_ML_Syntax.MLE_CTor (uu____1393,exps) ->
        FStar_Util.for_all is_ml_value exps
    | FStar_Extraction_ML_Syntax.MLE_Tuple exps ->
        FStar_Util.for_all is_ml_value exps
    | FStar_Extraction_ML_Syntax.MLE_Record (uu____1402,fields) ->
        FStar_Util.for_all
          (fun uu____1427  ->
             match uu____1427 with | (uu____1432,e1) -> is_ml_value e1)
          fields
    | FStar_Extraction_ML_Syntax.MLE_TApp (h,uu____1435) -> is_ml_value h
    | uu____1440 -> false
  
let (fresh : Prims.string -> Prims.string) =
  let c = FStar_Util.mk_ref (Prims.parse_int "0")  in
  fun x  ->
    FStar_Util.incr c;
    (let uu____1483 =
       let uu____1484 = FStar_ST.op_Bang c  in
       FStar_Util.string_of_int uu____1484  in
     Prims.strcat x uu____1483)
  
let (normalize_abs : FStar_Syntax_Syntax.term -> FStar_Syntax_Syntax.term) =
  fun t0  ->
    let rec aux bs t copt =
      let t1 = FStar_Syntax_Subst.compress t  in
      match t1.FStar_Syntax_Syntax.n with
      | FStar_Syntax_Syntax.Tm_abs (bs',body,copt1) ->
          aux (FStar_List.append bs bs') body copt1
      | uu____1595 ->
          let e' = FStar_Syntax_Util.unascribe t1  in
          let uu____1597 = FStar_Syntax_Util.is_fun e'  in
          if uu____1597
          then aux bs e' copt
          else FStar_Syntax_Util.abs bs e' copt
       in
    aux [] t0 FStar_Pervasives_Native.None
  
let (unit_binder : FStar_Syntax_Syntax.binder) =
  let uu____1603 =
    FStar_Syntax_Syntax.new_bv FStar_Pervasives_Native.None
      FStar_Syntax_Syntax.t_unit
     in
  FStar_All.pipe_left FStar_Syntax_Syntax.mk_binder uu____1603 
let (check_pats_for_ite :
  (FStar_Syntax_Syntax.pat,FStar_Syntax_Syntax.term
                             FStar_Pervasives_Native.option,FStar_Syntax_Syntax.term)
    FStar_Pervasives_Native.tuple3 Prims.list ->
    (Prims.bool,FStar_Syntax_Syntax.term FStar_Pervasives_Native.option,
      FStar_Syntax_Syntax.term FStar_Pervasives_Native.option)
      FStar_Pervasives_Native.tuple3)
  =
  fun l  ->
    let def =
      (false, FStar_Pervasives_Native.None, FStar_Pervasives_Native.None)  in
    if (FStar_List.length l) <> (Prims.parse_int "2")
    then def
    else
      (let uu____1683 = FStar_List.hd l  in
       match uu____1683 with
       | (p1,w1,e1) ->
           let uu____1717 =
             let uu____1726 = FStar_List.tl l  in FStar_List.hd uu____1726
              in
           (match uu____1717 with
            | (p2,w2,e2) ->
                (match (w1, w2, (p1.FStar_Syntax_Syntax.v),
                         (p2.FStar_Syntax_Syntax.v))
                 with
                 | (FStar_Pervasives_Native.None
                    ,FStar_Pervasives_Native.None
                    ,FStar_Syntax_Syntax.Pat_constant (FStar_Const.Const_bool
                    (true )),FStar_Syntax_Syntax.Pat_constant
                    (FStar_Const.Const_bool (false ))) ->
                     (true, (FStar_Pervasives_Native.Some e1),
                       (FStar_Pervasives_Native.Some e2))
                 | (FStar_Pervasives_Native.None
                    ,FStar_Pervasives_Native.None
                    ,FStar_Syntax_Syntax.Pat_constant (FStar_Const.Const_bool
                    (false )),FStar_Syntax_Syntax.Pat_constant
                    (FStar_Const.Const_bool (true ))) ->
                     (true, (FStar_Pervasives_Native.Some e2),
                       (FStar_Pervasives_Native.Some e1))
                 | uu____1800 -> def)))
  
let (instantiate :
  FStar_Extraction_ML_Syntax.mltyscheme ->
    FStar_Extraction_ML_Syntax.mlty Prims.list ->
      FStar_Extraction_ML_Syntax.mlty)
  = fun s  -> fun args  -> FStar_Extraction_ML_Util.subst s args 
let (eta_expand :
  FStar_Extraction_ML_Syntax.mlty ->
    FStar_Extraction_ML_Syntax.mlexpr -> FStar_Extraction_ML_Syntax.mlexpr)
  =
  fun t  ->
    fun e  ->
      let uu____1837 = FStar_Extraction_ML_Util.doms_and_cod t  in
      match uu____1837 with
      | (ts,r) ->
          if ts = []
          then e
          else
            (let vs = FStar_List.map (fun uu____1857  -> fresh "a") ts  in
             let vs_ts = FStar_List.zip vs ts  in
             let vs_es =
               let uu____1868 = FStar_List.zip vs ts  in
               FStar_List.map
                 (fun uu____1882  ->
                    match uu____1882 with
                    | (v1,t1) ->
                        FStar_Extraction_ML_Syntax.with_ty t1
                          (FStar_Extraction_ML_Syntax.MLE_Var v1)) uu____1868
                in
             let body =
               FStar_All.pipe_left (FStar_Extraction_ML_Syntax.with_ty r)
                 (FStar_Extraction_ML_Syntax.MLE_App (e, vs_es))
                in
             FStar_All.pipe_left (FStar_Extraction_ML_Syntax.with_ty t)
               (FStar_Extraction_ML_Syntax.MLE_Fun (vs_ts, body)))
  
let (default_value_for_ty :
  FStar_Extraction_ML_UEnv.env ->
    FStar_Extraction_ML_Syntax.mlty -> FStar_Extraction_ML_Syntax.mlexpr)
  =
  fun g  ->
    fun t  ->
      let uu____1908 = FStar_Extraction_ML_Util.doms_and_cod t  in
      match uu____1908 with
      | (ts,r) ->
          let body r1 =
            let r2 =
              let uu____1928 = FStar_Extraction_ML_Util.udelta_unfold g r1
                 in
              match uu____1928 with
              | FStar_Pervasives_Native.None  -> r1
              | FStar_Pervasives_Native.Some r2 -> r2  in
            match r2 with
            | FStar_Extraction_ML_Syntax.MLTY_Erased  ->
                FStar_Extraction_ML_Syntax.ml_unit
            | FStar_Extraction_ML_Syntax.MLTY_Top  ->
                FStar_Extraction_ML_Syntax.apply_obj_repr
                  FStar_Extraction_ML_Syntax.ml_unit
                  FStar_Extraction_ML_Syntax.MLTY_Erased
            | uu____1932 ->
                FStar_All.pipe_left (FStar_Extraction_ML_Syntax.with_ty r2)
                  (FStar_Extraction_ML_Syntax.MLE_Coerce
                     (FStar_Extraction_ML_Syntax.ml_unit,
                       FStar_Extraction_ML_Syntax.MLTY_Erased, r2))
             in
          if ts = []
          then body r
          else
            (let vs = FStar_List.map (fun uu____1940  -> fresh "a") ts  in
             let vs_ts = FStar_List.zip vs ts  in
             let uu____1948 =
               let uu____1949 =
                 let uu____1960 = body r  in (vs_ts, uu____1960)  in
               FStar_Extraction_ML_Syntax.MLE_Fun uu____1949  in
             FStar_All.pipe_left (FStar_Extraction_ML_Syntax.with_ty t)
               uu____1948)
  
let (maybe_eta_expand :
  FStar_Extraction_ML_Syntax.mlty ->
    FStar_Extraction_ML_Syntax.mlexpr -> FStar_Extraction_ML_Syntax.mlexpr)
  =
  fun expect  ->
    fun e  ->
      let uu____1977 =
        (FStar_Options.ml_no_eta_expand_coertions ()) ||
          (let uu____1979 = FStar_Options.codegen ()  in
           uu____1979 = (FStar_Pervasives_Native.Some FStar_Options.Kremlin))
         in
      if uu____1977 then e else eta_expand expect e
  
let maybe_coerce :
  'Auu____1997 .
    'Auu____1997 ->
      FStar_Extraction_ML_UEnv.env ->
        FStar_Extraction_ML_Syntax.mlexpr ->
          FStar_Extraction_ML_Syntax.mlty ->
            FStar_Extraction_ML_Syntax.mlty ->
              FStar_Extraction_ML_Syntax.mlexpr
  =
  fun pos  ->
    fun g  ->
      fun e  ->
        fun ty  ->
          fun expect  ->
            let ty1 = eraseTypeDeep g ty  in
            let uu____2024 =
              type_leq_c g (FStar_Pervasives_Native.Some e) ty1 expect  in
            match uu____2024 with
            | (true ,FStar_Pervasives_Native.Some e') -> e'
            | uu____2034 ->
                (FStar_Extraction_ML_UEnv.debug g
                   (fun uu____2046  ->
                      let uu____2047 =
                        FStar_Extraction_ML_Code.string_of_mlexpr
                          g.FStar_Extraction_ML_UEnv.currentModule e
                         in
                      let uu____2048 =
                        FStar_Extraction_ML_Code.string_of_mlty
                          g.FStar_Extraction_ML_UEnv.currentModule ty1
                         in
                      let uu____2049 =
                        FStar_Extraction_ML_Code.string_of_mlty
                          g.FStar_Extraction_ML_UEnv.currentModule expect
                         in
                      FStar_Util.print3
                        "\n (*needed to coerce expression \n %s \n of type \n %s \n to type \n %s *) \n"
                        uu____2047 uu____2048 uu____2049);
                 (match ty1 with
                  | FStar_Extraction_ML_Syntax.MLTY_Erased  ->
                      default_value_for_ty g expect
                  | uu____2050 ->
                      let uu____2051 =
                        FStar_All.pipe_left
                          (FStar_Extraction_ML_Syntax.with_ty expect)
                          (FStar_Extraction_ML_Syntax.MLE_Coerce
                             (e, ty1, expect))
                         in
                      maybe_eta_expand expect uu____2051))
  
let (bv_as_mlty :
  FStar_Extraction_ML_UEnv.env ->
    FStar_Syntax_Syntax.bv -> FStar_Extraction_ML_Syntax.mlty)
  =
  fun g  ->
    fun bv  ->
      let uu____2062 = FStar_Extraction_ML_UEnv.lookup_bv g bv  in
      match uu____2062 with
      | FStar_Util.Inl (uu____2063,t) -> t
      | uu____2077 -> FStar_Extraction_ML_Syntax.MLTY_Top
  
let (basic_norm_steps : FStar_TypeChecker_Normalize.step Prims.list) =
  [FStar_TypeChecker_Normalize.Beta;
  FStar_TypeChecker_Normalize.Eager_unfolding;
  FStar_TypeChecker_Normalize.Iota;
  FStar_TypeChecker_Normalize.Zeta;
  FStar_TypeChecker_Normalize.Inlining;
  FStar_TypeChecker_Normalize.EraseUniverses;
  FStar_TypeChecker_Normalize.AllowUnboundUniverses] 
let rec (translate_term_to_mlty :
  FStar_Extraction_ML_UEnv.env ->
    FStar_Syntax_Syntax.term -> FStar_Extraction_ML_Syntax.mlty)
  =
  fun g  ->
    fun t0  ->
      let arg_as_mlty g1 uu____2122 =
        match uu____2122 with
        | (a,uu____2128) ->
            let uu____2129 = is_type g1 a  in
            if uu____2129
            then translate_term_to_mlty g1 a
            else FStar_Extraction_ML_UEnv.erasedContent
         in
      let fv_app_as_mlty g1 fv args =
        let uu____2147 =
          let uu____2148 = FStar_Extraction_ML_UEnv.is_fv_type g1 fv  in
          Prims.op_Negation uu____2148  in
        if uu____2147
        then FStar_Extraction_ML_Syntax.MLTY_Top
        else
          (let uu____2150 =
             let uu____2163 =
               FStar_TypeChecker_Env.lookup_lid
                 g1.FStar_Extraction_ML_UEnv.tcenv
                 (fv.FStar_Syntax_Syntax.fv_name).FStar_Syntax_Syntax.v
                in
             match uu____2163 with
             | ((uu____2184,fvty),uu____2186) ->
                 let fvty1 =
                   FStar_TypeChecker_Normalize.normalize
                     [FStar_TypeChecker_Normalize.UnfoldUntil
                        FStar_Syntax_Syntax.delta_constant]
                     g1.FStar_Extraction_ML_UEnv.tcenv fvty
                    in
                 FStar_Syntax_Util.arrow_formals fvty1
              in
           match uu____2150 with
           | (formals,uu____2193) ->
               let mlargs = FStar_List.map (arg_as_mlty g1) args  in
               let mlargs1 =
                 let n_args = FStar_List.length args  in
                 if (FStar_List.length formals) > n_args
                 then
                   let uu____2237 = FStar_Util.first_N n_args formals  in
                   match uu____2237 with
                   | (uu____2264,rest) ->
                       let uu____2290 =
                         FStar_List.map
                           (fun uu____2298  ->
                              FStar_Extraction_ML_UEnv.erasedContent) rest
                          in
                       FStar_List.append mlargs uu____2290
                 else mlargs  in
               let nm =
                 let uu____2305 =
                   FStar_Extraction_ML_UEnv.maybe_mangle_type_projector g1 fv
                    in
                 match uu____2305 with
                 | FStar_Pervasives_Native.Some p -> p
                 | FStar_Pervasives_Native.None  ->
                     FStar_Extraction_ML_Syntax.mlpath_of_lident
                       (fv.FStar_Syntax_Syntax.fv_name).FStar_Syntax_Syntax.v
                  in
               FStar_Extraction_ML_Syntax.MLTY_Named (mlargs1, nm))
         in
      let aux env t =
        let t1 = FStar_Syntax_Subst.compress t  in
        match t1.FStar_Syntax_Syntax.n with
        | FStar_Syntax_Syntax.Tm_type uu____2323 ->
            FStar_Extraction_ML_Syntax.MLTY_Erased
        | FStar_Syntax_Syntax.Tm_bvar uu____2324 ->
            let uu____2325 =
              let uu____2326 = FStar_Syntax_Print.term_to_string t1  in
              FStar_Util.format1 "Impossible: Unexpected term %s" uu____2326
               in
            failwith uu____2325
        | FStar_Syntax_Syntax.Tm_delayed uu____2327 ->
            let uu____2352 =
              let uu____2353 = FStar_Syntax_Print.term_to_string t1  in
              FStar_Util.format1 "Impossible: Unexpected term %s" uu____2353
               in
            failwith uu____2352
        | FStar_Syntax_Syntax.Tm_unknown  ->
            let uu____2354 =
              let uu____2355 = FStar_Syntax_Print.term_to_string t1  in
              FStar_Util.format1 "Impossible: Unexpected term %s" uu____2355
               in
            failwith uu____2354
        | FStar_Syntax_Syntax.Tm_lazy i ->
            let uu____2357 = FStar_Syntax_Util.unfold_lazy i  in
            translate_term_to_mlty env uu____2357
        | FStar_Syntax_Syntax.Tm_constant uu____2358 ->
            FStar_Extraction_ML_UEnv.unknownType
        | FStar_Syntax_Syntax.Tm_quoted uu____2359 ->
            FStar_Extraction_ML_UEnv.unknownType
        | FStar_Syntax_Syntax.Tm_uvar uu____2366 ->
            FStar_Extraction_ML_UEnv.unknownType
        | FStar_Syntax_Syntax.Tm_meta (t2,uu____2384) ->
            translate_term_to_mlty env t2
        | FStar_Syntax_Syntax.Tm_refine
            ({ FStar_Syntax_Syntax.ppname = uu____2389;
               FStar_Syntax_Syntax.index = uu____2390;
               FStar_Syntax_Syntax.sort = t2;_},uu____2392)
            -> translate_term_to_mlty env t2
        | FStar_Syntax_Syntax.Tm_uinst (t2,uu____2400) ->
            translate_term_to_mlty env t2
        | FStar_Syntax_Syntax.Tm_ascribed (t2,uu____2406,uu____2407) ->
            translate_term_to_mlty env t2
        | FStar_Syntax_Syntax.Tm_name bv -> bv_as_mlty env bv
        | FStar_Syntax_Syntax.Tm_fvar fv -> fv_app_as_mlty env fv []
        | FStar_Syntax_Syntax.Tm_arrow (bs,c) ->
            let uu____2474 = FStar_Syntax_Subst.open_comp bs c  in
            (match uu____2474 with
             | (bs1,c1) ->
                 let uu____2481 = binders_as_ml_binders env bs1  in
                 (match uu____2481 with
                  | (mlbs,env1) ->
                      let t_ret =
                        let eff =
                          FStar_TypeChecker_Env.norm_eff_name
                            env1.FStar_Extraction_ML_UEnv.tcenv
                            (FStar_Syntax_Util.comp_effect_name c1)
                           in
                        let uu____2508 =
                          let uu____2515 =
                            FStar_TypeChecker_Env.effect_decl_opt
                              env1.FStar_Extraction_ML_UEnv.tcenv eff
                             in
                          FStar_Util.must uu____2515  in
                        match uu____2508 with
                        | (ed,qualifiers) ->
                            let uu____2536 =
                              FStar_All.pipe_right qualifiers
                                (FStar_List.contains
                                   FStar_Syntax_Syntax.Reifiable)
                               in
                            if uu____2536
                            then
                              let t2 =
                                FStar_TypeChecker_Env.reify_comp
                                  env1.FStar_Extraction_ML_UEnv.tcenv c1
                                  FStar_Syntax_Syntax.U_unknown
                                 in
                              let res = translate_term_to_mlty env1 t2  in
                              res
                            else
                              translate_term_to_mlty env1
                                (FStar_Syntax_Util.comp_result c1)
                         in
                      let erase =
                        effect_as_etag env1
                          (FStar_Syntax_Util.comp_effect_name c1)
                         in
                      let uu____2543 =
                        FStar_List.fold_right
                          (fun uu____2562  ->
                             fun uu____2563  ->
                               match (uu____2562, uu____2563) with
                               | ((uu____2584,t2),(tag,t')) ->
                                   (FStar_Extraction_ML_Syntax.E_PURE,
                                     (FStar_Extraction_ML_Syntax.MLTY_Fun
                                        (t2, tag, t')))) mlbs (erase, t_ret)
                         in
                      (match uu____2543 with | (uu____2596,t2) -> t2)))
        | FStar_Syntax_Syntax.Tm_app (head1,args) ->
            let res =
              let uu____2621 =
                let uu____2622 = FStar_Syntax_Util.un_uinst head1  in
                uu____2622.FStar_Syntax_Syntax.n  in
              match uu____2621 with
              | FStar_Syntax_Syntax.Tm_name bv -> bv_as_mlty env bv
              | FStar_Syntax_Syntax.Tm_fvar fv -> fv_app_as_mlty env fv args
              | FStar_Syntax_Syntax.Tm_app (head2,args') ->
                  let uu____2649 =
                    FStar_Syntax_Syntax.mk
                      (FStar_Syntax_Syntax.Tm_app
                         (head2, (FStar_List.append args' args)))
                      FStar_Pervasives_Native.None t1.FStar_Syntax_Syntax.pos
                     in
                  translate_term_to_mlty env uu____2649
              | uu____2666 -> FStar_Extraction_ML_UEnv.unknownType  in
            res
        | FStar_Syntax_Syntax.Tm_abs (bs,ty,uu____2669) ->
            let uu____2690 = FStar_Syntax_Subst.open_term bs ty  in
            (match uu____2690 with
             | (bs1,ty1) ->
                 let uu____2697 = binders_as_ml_binders env bs1  in
                 (match uu____2697 with
                  | (bts,env1) -> translate_term_to_mlty env1 ty1))
        | FStar_Syntax_Syntax.Tm_let uu____2722 ->
            FStar_Extraction_ML_UEnv.unknownType
        | FStar_Syntax_Syntax.Tm_match uu____2735 ->
            FStar_Extraction_ML_UEnv.unknownType
         in
      let rec is_top_ty t =
        match t with
        | FStar_Extraction_ML_Syntax.MLTY_Top  -> true
        | FStar_Extraction_ML_Syntax.MLTY_Named uu____2764 ->
            let uu____2771 = FStar_Extraction_ML_Util.udelta_unfold g t  in
            (match uu____2771 with
             | FStar_Pervasives_Native.None  -> false
             | FStar_Pervasives_Native.Some t1 -> is_top_ty t1)
        | uu____2775 -> false  in
      let uu____2776 =
        FStar_TypeChecker_Util.must_erase_for_extraction
          g.FStar_Extraction_ML_UEnv.tcenv t0
         in
      if uu____2776
      then FStar_Extraction_ML_Syntax.MLTY_Erased
      else
        (let mlt = aux g t0  in
         let uu____2779 = is_top_ty mlt  in
         if uu____2779
         then
           let t =
             FStar_TypeChecker_Normalize.normalize
               ((FStar_TypeChecker_Normalize.UnfoldUntil
                   FStar_Syntax_Syntax.delta_constant) :: basic_norm_steps)
               g.FStar_Extraction_ML_UEnv.tcenv t0
              in
           aux g t
         else mlt)

and (binders_as_ml_binders :
  FStar_Extraction_ML_UEnv.env ->
    FStar_Syntax_Syntax.binders ->
      ((FStar_Extraction_ML_Syntax.mlident,FStar_Extraction_ML_Syntax.mlty)
         FStar_Pervasives_Native.tuple2 Prims.list,FStar_Extraction_ML_UEnv.env)
        FStar_Pervasives_Native.tuple2)
  =
  fun g  ->
    fun bs  ->
      let uu____2794 =
        FStar_All.pipe_right bs
          (FStar_List.fold_left
             (fun uu____2837  ->
                fun b  ->
                  match uu____2837 with
                  | (ml_bs,env) ->
                      let uu____2877 = is_type_binder g b  in
                      if uu____2877
                      then
                        let b1 = FStar_Pervasives_Native.fst b  in
                        let env1 =
                          FStar_Extraction_ML_UEnv.extend_ty env b1
                            (FStar_Pervasives_Native.Some
                               FStar_Extraction_ML_Syntax.MLTY_Top)
                           in
                        let ml_b =
                          let uu____2895 =
                            FStar_Extraction_ML_UEnv.bv_as_ml_termvar b1  in
                          (uu____2895, FStar_Extraction_ML_Syntax.ml_unit_ty)
                           in
                        ((ml_b :: ml_bs), env1)
                      else
                        (let b1 = FStar_Pervasives_Native.fst b  in
                         let t =
                           translate_term_to_mlty env
                             b1.FStar_Syntax_Syntax.sort
                            in
                         let uu____2909 =
                           FStar_Extraction_ML_UEnv.extend_bv env b1 
                             ([], t) false false false
                            in
                         match uu____2909 with
                         | (env1,b2) ->
                             let ml_b =
                               let uu____2933 =
                                 FStar_Extraction_ML_UEnv.removeTick b2  in
                               (uu____2933, t)  in
                             ((ml_b :: ml_bs), env1))) ([], g))
         in
      match uu____2794 with | (ml_bs,env) -> ((FStar_List.rev ml_bs), env)

let (term_as_mlty :
  FStar_Extraction_ML_UEnv.env ->
    FStar_Syntax_Syntax.term -> FStar_Extraction_ML_Syntax.mlty)
  =
  fun g  ->
    fun t0  ->
      let t =
        FStar_TypeChecker_Normalize.normalize basic_norm_steps
          g.FStar_Extraction_ML_UEnv.tcenv t0
         in
      translate_term_to_mlty g t
  
let (mk_MLE_Seq :
  FStar_Extraction_ML_Syntax.mlexpr ->
    FStar_Extraction_ML_Syntax.mlexpr -> FStar_Extraction_ML_Syntax.mlexpr')
  =
  fun e1  ->
    fun e2  ->
      match ((e1.FStar_Extraction_ML_Syntax.expr),
              (e2.FStar_Extraction_ML_Syntax.expr))
      with
      | (FStar_Extraction_ML_Syntax.MLE_Seq
         es1,FStar_Extraction_ML_Syntax.MLE_Seq es2) ->
          FStar_Extraction_ML_Syntax.MLE_Seq (FStar_List.append es1 es2)
      | (FStar_Extraction_ML_Syntax.MLE_Seq es1,uu____3016) ->
          FStar_Extraction_ML_Syntax.MLE_Seq (FStar_List.append es1 [e2])
      | (uu____3019,FStar_Extraction_ML_Syntax.MLE_Seq es2) ->
          FStar_Extraction_ML_Syntax.MLE_Seq (e1 :: es2)
      | uu____3023 -> FStar_Extraction_ML_Syntax.MLE_Seq [e1; e2]
  
let (mk_MLE_Let :
  Prims.bool ->
    FStar_Extraction_ML_Syntax.mlletbinding ->
      FStar_Extraction_ML_Syntax.mlexpr -> FStar_Extraction_ML_Syntax.mlexpr')
  =
  fun top_level  ->
    fun lbs  ->
      fun body  ->
        match lbs with
        | (FStar_Extraction_ML_Syntax.NonRec ,lb::[]) when
            Prims.op_Negation top_level ->
            (match lb.FStar_Extraction_ML_Syntax.mllb_tysc with
             | FStar_Pervasives_Native.Some ([],t) when
                 t = FStar_Extraction_ML_Syntax.ml_unit_ty ->
                 if
                   body.FStar_Extraction_ML_Syntax.expr =
                     FStar_Extraction_ML_Syntax.ml_unit.FStar_Extraction_ML_Syntax.expr
                 then
                   (lb.FStar_Extraction_ML_Syntax.mllb_def).FStar_Extraction_ML_Syntax.expr
                 else
                   (match body.FStar_Extraction_ML_Syntax.expr with
                    | FStar_Extraction_ML_Syntax.MLE_Var x when
                        x = lb.FStar_Extraction_ML_Syntax.mllb_name ->
                        (lb.FStar_Extraction_ML_Syntax.mllb_def).FStar_Extraction_ML_Syntax.expr
                    | uu____3057 when
                        (lb.FStar_Extraction_ML_Syntax.mllb_def).FStar_Extraction_ML_Syntax.expr
                          =
                          FStar_Extraction_ML_Syntax.ml_unit.FStar_Extraction_ML_Syntax.expr
                        -> body.FStar_Extraction_ML_Syntax.expr
                    | uu____3058 ->
                        mk_MLE_Seq lb.FStar_Extraction_ML_Syntax.mllb_def
                          body)
             | uu____3059 -> FStar_Extraction_ML_Syntax.MLE_Let (lbs, body))
        | uu____3062 -> FStar_Extraction_ML_Syntax.MLE_Let (lbs, body)
  
let (resugar_pat :
  FStar_Syntax_Syntax.fv_qual FStar_Pervasives_Native.option ->
    FStar_Extraction_ML_Syntax.mlpattern ->
      FStar_Extraction_ML_Syntax.mlpattern)
  =
  fun q  ->
    fun p  ->
      match p with
      | FStar_Extraction_ML_Syntax.MLP_CTor (d,pats) ->
          let uu____3083 = FStar_Extraction_ML_Util.is_xtuple d  in
          (match uu____3083 with
           | FStar_Pervasives_Native.Some n1 ->
               FStar_Extraction_ML_Syntax.MLP_Tuple pats
           | uu____3087 ->
               (match q with
                | FStar_Pervasives_Native.Some
                    (FStar_Syntax_Syntax.Record_ctor (ty,fns)) ->
                    let path =
                      FStar_List.map FStar_Ident.text_of_id ty.FStar_Ident.ns
                       in
                    let fs = record_fields fns pats  in
                    FStar_Extraction_ML_Syntax.MLP_Record (path, fs)
                | uu____3114 -> p))
      | uu____3117 -> p
  
let rec (extract_one_pat :
  Prims.bool ->
    FStar_Extraction_ML_UEnv.env ->
      FStar_Syntax_Syntax.pat ->
        FStar_Extraction_ML_Syntax.mlty FStar_Pervasives_Native.option ->
          (FStar_Extraction_ML_UEnv.env ->
             FStar_Syntax_Syntax.term ->
               (FStar_Extraction_ML_Syntax.mlexpr,FStar_Extraction_ML_Syntax.e_tag,
                 FStar_Extraction_ML_Syntax.mlty)
                 FStar_Pervasives_Native.tuple3)
            ->
            (FStar_Extraction_ML_UEnv.env,(FStar_Extraction_ML_Syntax.mlpattern,
                                            FStar_Extraction_ML_Syntax.mlexpr
                                              Prims.list)
                                            FStar_Pervasives_Native.tuple2
                                            FStar_Pervasives_Native.option,
              Prims.bool) FStar_Pervasives_Native.tuple3)
  =
  fun imp  ->
    fun g  ->
      fun p  ->
        fun expected_topt  ->
          fun term_as_mlexpr  ->
            let ok t =
              match expected_topt with
              | FStar_Pervasives_Native.None  -> true
              | FStar_Pervasives_Native.Some t' ->
                  let ok = type_leq g t t'  in
                  (if Prims.op_Negation ok
                   then
                     FStar_Extraction_ML_UEnv.debug g
                       (fun uu____3209  ->
                          let uu____3210 =
                            FStar_Extraction_ML_Code.string_of_mlty
                              g.FStar_Extraction_ML_UEnv.currentModule t'
                             in
                          let uu____3211 =
                            FStar_Extraction_ML_Code.string_of_mlty
                              g.FStar_Extraction_ML_UEnv.currentModule t
                             in
                          FStar_Util.print2
                            "Expected pattern type %s; got pattern type %s\n"
                            uu____3210 uu____3211)
                   else ();
                   ok)
               in
            match p.FStar_Syntax_Syntax.v with
            | FStar_Syntax_Syntax.Pat_constant (FStar_Const.Const_int
                (c,swopt)) when
                let uu____3241 = FStar_Options.codegen ()  in
                uu____3241 <>
                  (FStar_Pervasives_Native.Some FStar_Options.Kremlin)
                ->
                let uu____3246 =
                  match swopt with
                  | FStar_Pervasives_Native.None  ->
                      let uu____3259 =
                        let uu____3260 =
                          let uu____3261 =
                            FStar_Extraction_ML_Util.mlconst_of_const
                              p.FStar_Syntax_Syntax.p
                              (FStar_Const.Const_int
                                 (c, FStar_Pervasives_Native.None))
                             in
                          FStar_Extraction_ML_Syntax.MLE_Const uu____3261  in
                        FStar_All.pipe_left
                          (FStar_Extraction_ML_Syntax.with_ty
                             FStar_Extraction_ML_Syntax.ml_int_ty) uu____3260
                         in
                      (uu____3259, FStar_Extraction_ML_Syntax.ml_int_ty)
                  | FStar_Pervasives_Native.Some sw ->
                      let source_term =
                        FStar_ToSyntax_ToSyntax.desugar_machine_integer
                          (g.FStar_Extraction_ML_UEnv.tcenv).FStar_TypeChecker_Env.dsenv
                          c sw FStar_Range.dummyRange
                         in
                      let uu____3282 = term_as_mlexpr g source_term  in
                      (match uu____3282 with
                       | (mlterm,uu____3294,mlty) -> (mlterm, mlty))
                   in
                (match uu____3246 with
                 | (mlc,ml_ty) ->
                     let x = FStar_Extraction_ML_Syntax.gensym ()  in
                     let when_clause =
                       let uu____3314 =
                         let uu____3315 =
                           let uu____3322 =
                             let uu____3325 =
                               FStar_All.pipe_left
                                 (FStar_Extraction_ML_Syntax.with_ty ml_ty)
                                 (FStar_Extraction_ML_Syntax.MLE_Var x)
                                in
                             [uu____3325; mlc]  in
                           (FStar_Extraction_ML_Util.prims_op_equality,
                             uu____3322)
                            in
                         FStar_Extraction_ML_Syntax.MLE_App uu____3315  in
                       FStar_All.pipe_left
                         (FStar_Extraction_ML_Syntax.with_ty
                            FStar_Extraction_ML_Syntax.ml_bool_ty) uu____3314
                        in
                     let uu____3328 = ok ml_ty  in
                     (g,
                       (FStar_Pervasives_Native.Some
                          ((FStar_Extraction_ML_Syntax.MLP_Var x),
                            [when_clause])), uu____3328))
            | FStar_Syntax_Syntax.Pat_constant s ->
                let t =
                  FStar_TypeChecker_TcTerm.tc_constant
                    g.FStar_Extraction_ML_UEnv.tcenv FStar_Range.dummyRange s
                   in
                let mlty = term_as_mlty g t  in
                let uu____3348 =
                  let uu____3357 =
                    let uu____3364 =
                      let uu____3365 =
                        FStar_Extraction_ML_Util.mlconst_of_const
                          p.FStar_Syntax_Syntax.p s
                         in
                      FStar_Extraction_ML_Syntax.MLP_Const uu____3365  in
                    (uu____3364, [])  in
                  FStar_Pervasives_Native.Some uu____3357  in
                let uu____3374 = ok mlty  in (g, uu____3348, uu____3374)
            | FStar_Syntax_Syntax.Pat_var x ->
                let mlty = term_as_mlty g x.FStar_Syntax_Syntax.sort  in
                let uu____3385 =
                  FStar_Extraction_ML_UEnv.extend_bv g x ([], mlty) false
                    false imp
                   in
                (match uu____3385 with
                 | (g1,x1) ->
                     let uu____3408 = ok mlty  in
                     (g1,
                       (if imp
                        then FStar_Pervasives_Native.None
                        else
                          FStar_Pervasives_Native.Some
                            ((FStar_Extraction_ML_Syntax.MLP_Var x1), [])),
                       uu____3408))
            | FStar_Syntax_Syntax.Pat_wild x ->
                let mlty = term_as_mlty g x.FStar_Syntax_Syntax.sort  in
                let uu____3442 =
                  FStar_Extraction_ML_UEnv.extend_bv g x ([], mlty) false
                    false imp
                   in
                (match uu____3442 with
                 | (g1,x1) ->
                     let uu____3465 = ok mlty  in
                     (g1,
                       (if imp
                        then FStar_Pervasives_Native.None
                        else
                          FStar_Pervasives_Native.Some
                            ((FStar_Extraction_ML_Syntax.MLP_Var x1), [])),
                       uu____3465))
            | FStar_Syntax_Syntax.Pat_dot_term uu____3497 ->
                (g, FStar_Pervasives_Native.None, true)
            | FStar_Syntax_Syntax.Pat_cons (f,pats) ->
                let uu____3536 =
                  let uu____3541 = FStar_Extraction_ML_UEnv.lookup_fv g f  in
                  match uu____3541 with
                  | FStar_Util.Inr
                      (uu____3546,{
                                    FStar_Extraction_ML_Syntax.expr =
                                      FStar_Extraction_ML_Syntax.MLE_Name n1;
                                    FStar_Extraction_ML_Syntax.mlty =
                                      uu____3548;
                                    FStar_Extraction_ML_Syntax.loc =
                                      uu____3549;_},ttys,uu____3551)
                      -> (n1, ttys)
                  | uu____3564 -> failwith "Expected a constructor"  in
                (match uu____3536 with
                 | (d,tys) ->
                     let nTyVars =
                       FStar_List.length (FStar_Pervasives_Native.fst tys)
                        in
                     let uu____3586 = FStar_Util.first_N nTyVars pats  in
                     (match uu____3586 with
                      | (tysVarPats,restPats) ->
                          let f_ty_opt =
                            try
                              let mlty_args =
                                FStar_All.pipe_right tysVarPats
                                  (FStar_List.map
                                     (fun uu____3719  ->
                                        match uu____3719 with
                                        | (p1,uu____3727) ->
                                            (match p1.FStar_Syntax_Syntax.v
                                             with
                                             | FStar_Syntax_Syntax.Pat_dot_term
                                                 (uu____3732,t) ->
                                                 term_as_mlty g t
                                             | uu____3738 ->
                                                 (FStar_Extraction_ML_UEnv.debug
                                                    g
                                                    (fun uu____3742  ->
                                                       let uu____3743 =
                                                         FStar_Syntax_Print.pat_to_string
                                                           p1
                                                          in
                                                       FStar_Util.print1
                                                         "Pattern %s is not extractable"
                                                         uu____3743);
                                                  FStar_Exn.raise
                                                    Un_extractable))))
                                 in
                              let f_ty =
                                FStar_Extraction_ML_Util.subst tys mlty_args
                                 in
                              let uu____3745 =
                                FStar_Extraction_ML_Util.uncurry_mlty_fun
                                  f_ty
                                 in
                              FStar_Pervasives_Native.Some uu____3745
                            with
                            | Un_extractable  -> FStar_Pervasives_Native.None
                             in
                          let uu____3774 =
                            FStar_Util.fold_map
                              (fun g1  ->
                                 fun uu____3810  ->
                                   match uu____3810 with
                                   | (p1,imp1) ->
                                       let uu____3829 =
                                         extract_one_pat true g1 p1
                                           FStar_Pervasives_Native.None
                                           term_as_mlexpr
                                          in
                                       (match uu____3829 with
                                        | (g2,p2,uu____3858) -> (g2, p2))) g
                              tysVarPats
                             in
                          (match uu____3774 with
                           | (g1,tyMLPats) ->
                               let uu____3919 =
                                 FStar_Util.fold_map
                                   (fun uu____3983  ->
                                      fun uu____3984  ->
                                        match (uu____3983, uu____3984) with
                                        | ((g2,f_ty_opt1),(p1,imp1)) ->
                                            let uu____4077 =
                                              match f_ty_opt1 with
                                              | FStar_Pervasives_Native.Some
                                                  (hd1::rest,res) ->
                                                  ((FStar_Pervasives_Native.Some
                                                      (rest, res)),
                                                    (FStar_Pervasives_Native.Some
                                                       hd1))
                                              | uu____4137 ->
                                                  (FStar_Pervasives_Native.None,
                                                    FStar_Pervasives_Native.None)
                                               in
                                            (match uu____4077 with
                                             | (f_ty_opt2,expected_ty) ->
                                                 let uu____4208 =
                                                   extract_one_pat false g2
                                                     p1 expected_ty
                                                     term_as_mlexpr
                                                    in
                                                 (match uu____4208 with
                                                  | (g3,p2,uu____4249) ->
                                                      ((g3, f_ty_opt2), p2))))
                                   (g1, f_ty_opt) restPats
                                  in
                               (match uu____3919 with
                                | ((g2,f_ty_opt1),restMLPats) ->
                                    let uu____4367 =
                                      let uu____4378 =
                                        FStar_All.pipe_right
                                          (FStar_List.append tyMLPats
                                             restMLPats)
                                          (FStar_List.collect
                                             (fun uu___84_4429  ->
                                                match uu___84_4429 with
                                                | FStar_Pervasives_Native.Some
                                                    x -> [x]
                                                | uu____4471 -> []))
                                         in
                                      FStar_All.pipe_right uu____4378
                                        FStar_List.split
                                       in
                                    (match uu____4367 with
                                     | (mlPats,when_clauses) ->
                                         let pat_ty_compat =
                                           match f_ty_opt1 with
                                           | FStar_Pervasives_Native.Some
                                               ([],t) -> ok t
                                           | uu____4544 -> false  in
                                         let uu____4553 =
                                           let uu____4562 =
                                             let uu____4569 =
                                               resugar_pat
                                                 f.FStar_Syntax_Syntax.fv_qual
                                                 (FStar_Extraction_ML_Syntax.MLP_CTor
                                                    (d, mlPats))
                                                in
                                             let uu____4572 =
                                               FStar_All.pipe_right
                                                 when_clauses
                                                 FStar_List.flatten
                                                in
                                             (uu____4569, uu____4572)  in
                                           FStar_Pervasives_Native.Some
                                             uu____4562
                                            in
                                         (g2, uu____4553, pat_ty_compat))))))
  
let (extract_pat :
  FStar_Extraction_ML_UEnv.env ->
    FStar_Syntax_Syntax.pat ->
      FStar_Extraction_ML_Syntax.mlty ->
        (FStar_Extraction_ML_UEnv.env ->
           FStar_Syntax_Syntax.term ->
             (FStar_Extraction_ML_Syntax.mlexpr,FStar_Extraction_ML_Syntax.e_tag,
               FStar_Extraction_ML_Syntax.mlty)
               FStar_Pervasives_Native.tuple3)
          ->
          (FStar_Extraction_ML_UEnv.env,(FStar_Extraction_ML_Syntax.mlpattern,
                                          FStar_Extraction_ML_Syntax.mlexpr
                                            FStar_Pervasives_Native.option)
                                          FStar_Pervasives_Native.tuple2
                                          Prims.list,Prims.bool)
            FStar_Pervasives_Native.tuple3)
  =
  fun g  ->
    fun p  ->
      fun expected_t  ->
        fun term_as_mlexpr  ->
          let extract_one_pat1 g1 p1 expected_t1 =
            let uu____4699 =
              extract_one_pat false g1 p1 expected_t1 term_as_mlexpr  in
            match uu____4699 with
            | (g2,FStar_Pervasives_Native.Some (x,v1),b) -> (g2, (x, v1), b)
            | uu____4756 ->
                failwith "Impossible: Unable to translate pattern"
             in
          let mk_when_clause whens =
            match whens with
            | [] -> FStar_Pervasives_Native.None
            | hd1::tl1 ->
                let uu____4801 =
                  FStar_List.fold_left FStar_Extraction_ML_Util.conjoin hd1
                    tl1
                   in
                FStar_Pervasives_Native.Some uu____4801
             in
          let uu____4802 =
            extract_one_pat1 g p (FStar_Pervasives_Native.Some expected_t)
             in
          match uu____4802 with
          | (g1,(p1,whens),b) ->
              let when_clause = mk_when_clause whens  in
              (g1, [(p1, when_clause)], b)
  
let (maybe_eta_data_and_project_record :
  FStar_Extraction_ML_UEnv.env ->
    FStar_Syntax_Syntax.fv_qual FStar_Pervasives_Native.option ->
      FStar_Extraction_ML_Syntax.mlty ->
        FStar_Extraction_ML_Syntax.mlexpr ->
          FStar_Extraction_ML_Syntax.mlexpr)
  =
  fun g  ->
    fun qual  ->
      fun residualType  ->
        fun mlAppExpr  ->
          let rec eta_args more_args t =
            match t with
            | FStar_Extraction_ML_Syntax.MLTY_Fun (t0,uu____4952,t1) ->
                let x = FStar_Extraction_ML_Syntax.gensym ()  in
                let uu____4955 =
                  let uu____4966 =
                    let uu____4975 =
                      FStar_All.pipe_left
                        (FStar_Extraction_ML_Syntax.with_ty t0)
                        (FStar_Extraction_ML_Syntax.MLE_Var x)
                       in
                    ((x, t0), uu____4975)  in
                  uu____4966 :: more_args  in
                eta_args uu____4955 t1
            | FStar_Extraction_ML_Syntax.MLTY_Named (uu____4988,uu____4989)
                -> ((FStar_List.rev more_args), t)
            | uu____5012 ->
                let uu____5013 =
                  let uu____5014 =
                    FStar_Extraction_ML_Code.string_of_mlexpr
                      g.FStar_Extraction_ML_UEnv.currentModule mlAppExpr
                     in
                  let uu____5015 =
                    FStar_Extraction_ML_Code.string_of_mlty
                      g.FStar_Extraction_ML_UEnv.currentModule t
                     in
                  FStar_Util.format2
                    "Impossible: Head type is not an arrow: (%s : %s)"
                    uu____5014 uu____5015
                   in
                failwith uu____5013
             in
          let as_record qual1 e =
            match ((e.FStar_Extraction_ML_Syntax.expr), qual1) with
            | (FStar_Extraction_ML_Syntax.MLE_CTor
               (uu____5047,args),FStar_Pervasives_Native.Some
               (FStar_Syntax_Syntax.Record_ctor (tyname,fields))) ->
                let path =
                  FStar_List.map FStar_Ident.text_of_id tyname.FStar_Ident.ns
                   in
                let fields1 = record_fields fields args  in
                FStar_All.pipe_left
                  (FStar_Extraction_ML_Syntax.with_ty
                     e.FStar_Extraction_ML_Syntax.mlty)
                  (FStar_Extraction_ML_Syntax.MLE_Record (path, fields1))
            | uu____5079 -> e  in
          let resugar_and_maybe_eta qual1 e =
            let uu____5101 = eta_args [] residualType  in
            match uu____5101 with
            | (eargs,tres) ->
                (match eargs with
                 | [] ->
                     let uu____5154 = as_record qual1 e  in
                     FStar_Extraction_ML_Util.resugar_exp uu____5154
                 | uu____5155 ->
                     let uu____5166 = FStar_List.unzip eargs  in
                     (match uu____5166 with
                      | (binders,eargs1) ->
                          (match e.FStar_Extraction_ML_Syntax.expr with
                           | FStar_Extraction_ML_Syntax.MLE_CTor (head1,args)
                               ->
                               let body =
                                 let uu____5208 =
                                   let uu____5209 =
                                     FStar_All.pipe_left
                                       (FStar_Extraction_ML_Syntax.with_ty
                                          tres)
                                       (FStar_Extraction_ML_Syntax.MLE_CTor
                                          (head1,
                                            (FStar_List.append args eargs1)))
                                      in
                                   FStar_All.pipe_left (as_record qual1)
                                     uu____5209
                                    in
                                 FStar_All.pipe_left
                                   FStar_Extraction_ML_Util.resugar_exp
                                   uu____5208
                                  in
                               FStar_All.pipe_left
                                 (FStar_Extraction_ML_Syntax.with_ty
                                    e.FStar_Extraction_ML_Syntax.mlty)
                                 (FStar_Extraction_ML_Syntax.MLE_Fun
                                    (binders, body))
                           | uu____5218 ->
                               failwith "Impossible: Not a constructor")))
             in
          match ((mlAppExpr.FStar_Extraction_ML_Syntax.expr), qual) with
          | (uu____5221,FStar_Pervasives_Native.None ) -> mlAppExpr
          | (FStar_Extraction_ML_Syntax.MLE_App
             ({
                FStar_Extraction_ML_Syntax.expr =
                  FStar_Extraction_ML_Syntax.MLE_Name mlp;
                FStar_Extraction_ML_Syntax.mlty = uu____5225;
                FStar_Extraction_ML_Syntax.loc = uu____5226;_},mle::args),FStar_Pervasives_Native.Some
             (FStar_Syntax_Syntax.Record_projector (constrname,f))) ->
              let f1 =
                FStar_Ident.lid_of_ids
                  (FStar_List.append constrname.FStar_Ident.ns [f])
                 in
              let fn = FStar_Extraction_ML_Util.mlpath_of_lid f1  in
              let proj = FStar_Extraction_ML_Syntax.MLE_Proj (mle, fn)  in
              let e =
                match args with
                | [] -> proj
                | uu____5253 ->
                    let uu____5256 =
                      let uu____5263 =
                        FStar_All.pipe_left
                          (FStar_Extraction_ML_Syntax.with_ty
                             FStar_Extraction_ML_Syntax.MLTY_Top) proj
                         in
                      (uu____5263, args)  in
                    FStar_Extraction_ML_Syntax.MLE_App uu____5256
                 in
              FStar_Extraction_ML_Syntax.with_ty
                mlAppExpr.FStar_Extraction_ML_Syntax.mlty e
          | (FStar_Extraction_ML_Syntax.MLE_App
             ({
                FStar_Extraction_ML_Syntax.expr =
                  FStar_Extraction_ML_Syntax.MLE_TApp
                  ({
                     FStar_Extraction_ML_Syntax.expr =
                       FStar_Extraction_ML_Syntax.MLE_Name mlp;
                     FStar_Extraction_ML_Syntax.mlty = uu____5267;
                     FStar_Extraction_ML_Syntax.loc = uu____5268;_},uu____5269);
                FStar_Extraction_ML_Syntax.mlty = uu____5270;
                FStar_Extraction_ML_Syntax.loc = uu____5271;_},mle::args),FStar_Pervasives_Native.Some
             (FStar_Syntax_Syntax.Record_projector (constrname,f))) ->
              let f1 =
                FStar_Ident.lid_of_ids
                  (FStar_List.append constrname.FStar_Ident.ns [f])
                 in
              let fn = FStar_Extraction_ML_Util.mlpath_of_lid f1  in
              let proj = FStar_Extraction_ML_Syntax.MLE_Proj (mle, fn)  in
              let e =
                match args with
                | [] -> proj
                | uu____5302 ->
                    let uu____5305 =
                      let uu____5312 =
                        FStar_All.pipe_left
                          (FStar_Extraction_ML_Syntax.with_ty
                             FStar_Extraction_ML_Syntax.MLTY_Top) proj
                         in
                      (uu____5312, args)  in
                    FStar_Extraction_ML_Syntax.MLE_App uu____5305
                 in
              FStar_Extraction_ML_Syntax.with_ty
                mlAppExpr.FStar_Extraction_ML_Syntax.mlty e
          | (FStar_Extraction_ML_Syntax.MLE_App
             ({
                FStar_Extraction_ML_Syntax.expr =
                  FStar_Extraction_ML_Syntax.MLE_Name mlp;
                FStar_Extraction_ML_Syntax.mlty = uu____5316;
                FStar_Extraction_ML_Syntax.loc = uu____5317;_},mlargs),FStar_Pervasives_Native.Some
             (FStar_Syntax_Syntax.Data_ctor )) ->
              let uu____5325 =
                FStar_All.pipe_left
                  (FStar_Extraction_ML_Syntax.with_ty
                     mlAppExpr.FStar_Extraction_ML_Syntax.mlty)
                  (FStar_Extraction_ML_Syntax.MLE_CTor (mlp, mlargs))
                 in
              FStar_All.pipe_left (resugar_and_maybe_eta qual) uu____5325
          | (FStar_Extraction_ML_Syntax.MLE_App
             ({
                FStar_Extraction_ML_Syntax.expr =
                  FStar_Extraction_ML_Syntax.MLE_Name mlp;
                FStar_Extraction_ML_Syntax.mlty = uu____5329;
                FStar_Extraction_ML_Syntax.loc = uu____5330;_},mlargs),FStar_Pervasives_Native.Some
             (FStar_Syntax_Syntax.Record_ctor uu____5332)) ->
              let uu____5345 =
                FStar_All.pipe_left
                  (FStar_Extraction_ML_Syntax.with_ty
                     mlAppExpr.FStar_Extraction_ML_Syntax.mlty)
                  (FStar_Extraction_ML_Syntax.MLE_CTor (mlp, mlargs))
                 in
              FStar_All.pipe_left (resugar_and_maybe_eta qual) uu____5345
          | (FStar_Extraction_ML_Syntax.MLE_App
             ({
                FStar_Extraction_ML_Syntax.expr =
                  FStar_Extraction_ML_Syntax.MLE_TApp
                  ({
                     FStar_Extraction_ML_Syntax.expr =
                       FStar_Extraction_ML_Syntax.MLE_Name mlp;
                     FStar_Extraction_ML_Syntax.mlty = uu____5349;
                     FStar_Extraction_ML_Syntax.loc = uu____5350;_},uu____5351);
                FStar_Extraction_ML_Syntax.mlty = uu____5352;
                FStar_Extraction_ML_Syntax.loc = uu____5353;_},mlargs),FStar_Pervasives_Native.Some
             (FStar_Syntax_Syntax.Data_ctor )) ->
              let uu____5365 =
                FStar_All.pipe_left
                  (FStar_Extraction_ML_Syntax.with_ty
                     mlAppExpr.FStar_Extraction_ML_Syntax.mlty)
                  (FStar_Extraction_ML_Syntax.MLE_CTor (mlp, mlargs))
                 in
              FStar_All.pipe_left (resugar_and_maybe_eta qual) uu____5365
          | (FStar_Extraction_ML_Syntax.MLE_App
             ({
                FStar_Extraction_ML_Syntax.expr =
                  FStar_Extraction_ML_Syntax.MLE_TApp
                  ({
                     FStar_Extraction_ML_Syntax.expr =
                       FStar_Extraction_ML_Syntax.MLE_Name mlp;
                     FStar_Extraction_ML_Syntax.mlty = uu____5369;
                     FStar_Extraction_ML_Syntax.loc = uu____5370;_},uu____5371);
                FStar_Extraction_ML_Syntax.mlty = uu____5372;
                FStar_Extraction_ML_Syntax.loc = uu____5373;_},mlargs),FStar_Pervasives_Native.Some
             (FStar_Syntax_Syntax.Record_ctor uu____5375)) ->
              let uu____5392 =
                FStar_All.pipe_left
                  (FStar_Extraction_ML_Syntax.with_ty
                     mlAppExpr.FStar_Extraction_ML_Syntax.mlty)
                  (FStar_Extraction_ML_Syntax.MLE_CTor (mlp, mlargs))
                 in
              FStar_All.pipe_left (resugar_and_maybe_eta qual) uu____5392
          | (FStar_Extraction_ML_Syntax.MLE_Name
             mlp,FStar_Pervasives_Native.Some (FStar_Syntax_Syntax.Data_ctor
             )) ->
              let uu____5398 =
                FStar_All.pipe_left
                  (FStar_Extraction_ML_Syntax.with_ty
                     mlAppExpr.FStar_Extraction_ML_Syntax.mlty)
                  (FStar_Extraction_ML_Syntax.MLE_CTor (mlp, []))
                 in
              FStar_All.pipe_left (resugar_and_maybe_eta qual) uu____5398
          | (FStar_Extraction_ML_Syntax.MLE_Name
             mlp,FStar_Pervasives_Native.Some
             (FStar_Syntax_Syntax.Record_ctor uu____5402)) ->
              let uu____5411 =
                FStar_All.pipe_left
                  (FStar_Extraction_ML_Syntax.with_ty
                     mlAppExpr.FStar_Extraction_ML_Syntax.mlty)
                  (FStar_Extraction_ML_Syntax.MLE_CTor (mlp, []))
                 in
              FStar_All.pipe_left (resugar_and_maybe_eta qual) uu____5411
          | (FStar_Extraction_ML_Syntax.MLE_TApp
             ({
                FStar_Extraction_ML_Syntax.expr =
                  FStar_Extraction_ML_Syntax.MLE_Name mlp;
                FStar_Extraction_ML_Syntax.mlty = uu____5415;
                FStar_Extraction_ML_Syntax.loc = uu____5416;_},uu____5417),FStar_Pervasives_Native.Some
             (FStar_Syntax_Syntax.Data_ctor )) ->
              let uu____5424 =
                FStar_All.pipe_left
                  (FStar_Extraction_ML_Syntax.with_ty
                     mlAppExpr.FStar_Extraction_ML_Syntax.mlty)
                  (FStar_Extraction_ML_Syntax.MLE_CTor (mlp, []))
                 in
              FStar_All.pipe_left (resugar_and_maybe_eta qual) uu____5424
          | (FStar_Extraction_ML_Syntax.MLE_TApp
             ({
                FStar_Extraction_ML_Syntax.expr =
                  FStar_Extraction_ML_Syntax.MLE_Name mlp;
                FStar_Extraction_ML_Syntax.mlty = uu____5428;
                FStar_Extraction_ML_Syntax.loc = uu____5429;_},uu____5430),FStar_Pervasives_Native.Some
             (FStar_Syntax_Syntax.Record_ctor uu____5431)) ->
              let uu____5444 =
                FStar_All.pipe_left
                  (FStar_Extraction_ML_Syntax.with_ty
                     mlAppExpr.FStar_Extraction_ML_Syntax.mlty)
                  (FStar_Extraction_ML_Syntax.MLE_CTor (mlp, []))
                 in
              FStar_All.pipe_left (resugar_and_maybe_eta qual) uu____5444
          | uu____5447 -> mlAppExpr
  
let (maybe_promote_effect :
  FStar_Extraction_ML_Syntax.mlexpr ->
    FStar_Extraction_ML_Syntax.e_tag ->
      FStar_Extraction_ML_Syntax.mlty ->
        (FStar_Extraction_ML_Syntax.mlexpr,FStar_Extraction_ML_Syntax.e_tag)
          FStar_Pervasives_Native.tuple2)
  =
  fun ml_e  ->
    fun tag  ->
      fun t  ->
        match (tag, t) with
        | (FStar_Extraction_ML_Syntax.E_GHOST
           ,FStar_Extraction_ML_Syntax.MLTY_Erased ) ->
            (FStar_Extraction_ML_Syntax.ml_unit,
              FStar_Extraction_ML_Syntax.E_PURE)
        | (FStar_Extraction_ML_Syntax.E_PURE
           ,FStar_Extraction_ML_Syntax.MLTY_Erased ) ->
            (FStar_Extraction_ML_Syntax.ml_unit,
              FStar_Extraction_ML_Syntax.E_PURE)
        | uu____5477 -> (ml_e, tag)
  
let rec (check_term_as_mlexpr :
  FStar_Extraction_ML_UEnv.env ->
    FStar_Syntax_Syntax.term ->
      FStar_Extraction_ML_Syntax.e_tag ->
        FStar_Extraction_ML_Syntax.mlty ->
          (FStar_Extraction_ML_Syntax.mlexpr,FStar_Extraction_ML_Syntax.mlty)
            FStar_Pervasives_Native.tuple2)
  =
  fun g  ->
    fun e  ->
      fun f  ->
        fun ty  ->
          FStar_Extraction_ML_UEnv.debug g
            (fun uu____5542  ->
               let uu____5543 = FStar_Syntax_Print.term_to_string e  in
               let uu____5544 =
                 FStar_Extraction_ML_Code.string_of_mlty
                   g.FStar_Extraction_ML_UEnv.currentModule ty
                  in
               FStar_Util.print2 "Checking %s at type %s\n" uu____5543
                 uu____5544);
          (match (f, ty) with
           | (FStar_Extraction_ML_Syntax.E_GHOST ,uu____5549) ->
               (FStar_Extraction_ML_Syntax.ml_unit,
                 FStar_Extraction_ML_Syntax.MLTY_Erased)
           | (FStar_Extraction_ML_Syntax.E_PURE
              ,FStar_Extraction_ML_Syntax.MLTY_Erased ) ->
               (FStar_Extraction_ML_Syntax.ml_unit,
                 FStar_Extraction_ML_Syntax.MLTY_Erased)
           | uu____5550 ->
               let uu____5555 = term_as_mlexpr g e  in
               (match uu____5555 with
                | (ml_e,tag,t) ->
                    let uu____5569 = maybe_promote_effect ml_e tag t  in
                    (match uu____5569 with
                     | (ml_e1,tag1) ->
                         let uu____5580 =
                           FStar_Extraction_ML_Util.eff_leq tag1 f  in
                         if uu____5580
                         then
                           let uu____5585 =
                             maybe_coerce e.FStar_Syntax_Syntax.pos g ml_e1 t
                               ty
                              in
                           (uu____5585, ty)
                         else
                           (match (tag1, f, ty) with
                            | (FStar_Extraction_ML_Syntax.E_GHOST
                               ,FStar_Extraction_ML_Syntax.E_PURE
                               ,FStar_Extraction_ML_Syntax.MLTY_Erased ) ->
                                let uu____5591 =
                                  maybe_coerce e.FStar_Syntax_Syntax.pos g
                                    ml_e1 t ty
                                   in
                                (uu____5591, ty)
                            | uu____5592 ->
                                (err_unexpected_eff g e ty f tag1;
                                 (let uu____5600 =
                                    maybe_coerce e.FStar_Syntax_Syntax.pos g
                                      ml_e1 t ty
                                     in
                                  (uu____5600, ty)))))))

and (term_as_mlexpr :
  FStar_Extraction_ML_UEnv.env ->
    FStar_Syntax_Syntax.term ->
      (FStar_Extraction_ML_Syntax.mlexpr,FStar_Extraction_ML_Syntax.e_tag,
        FStar_Extraction_ML_Syntax.mlty) FStar_Pervasives_Native.tuple3)
  =
  fun g  ->
    fun e  ->
      let uu____5603 = term_as_mlexpr' g e  in
      match uu____5603 with
      | (e1,f,t) ->
          let uu____5619 = maybe_promote_effect e1 f t  in
          (match uu____5619 with | (e2,f1) -> (e2, f1, t))

and (term_as_mlexpr' :
  FStar_Extraction_ML_UEnv.env ->
    FStar_Syntax_Syntax.term ->
      (FStar_Extraction_ML_Syntax.mlexpr,FStar_Extraction_ML_Syntax.e_tag,
        FStar_Extraction_ML_Syntax.mlty) FStar_Pervasives_Native.tuple3)
  =
  fun g  ->
    fun top  ->
      FStar_Extraction_ML_UEnv.debug g
        (fun u  ->
           let uu____5644 =
             let uu____5645 =
               FStar_Range.string_of_range top.FStar_Syntax_Syntax.pos  in
             let uu____5646 = FStar_Syntax_Print.tag_of_term top  in
             let uu____5647 = FStar_Syntax_Print.term_to_string top  in
             FStar_Util.format3 "%s: term_as_mlexpr' (%s) :  %s \n"
               uu____5645 uu____5646 uu____5647
              in
           FStar_Util.print_string uu____5644);
      (let t = FStar_Syntax_Subst.compress top  in
       match t.FStar_Syntax_Syntax.n with
       | FStar_Syntax_Syntax.Tm_unknown  ->
           let uu____5655 =
             let uu____5656 = FStar_Syntax_Print.tag_of_term t  in
             FStar_Util.format1 "Impossible: Unexpected term: %s" uu____5656
              in
           failwith uu____5655
       | FStar_Syntax_Syntax.Tm_delayed uu____5663 ->
           let uu____5688 =
             let uu____5689 = FStar_Syntax_Print.tag_of_term t  in
             FStar_Util.format1 "Impossible: Unexpected term: %s" uu____5689
              in
           failwith uu____5688
       | FStar_Syntax_Syntax.Tm_uvar uu____5696 ->
           let uu____5713 =
             let uu____5714 = FStar_Syntax_Print.tag_of_term t  in
             FStar_Util.format1 "Impossible: Unexpected term: %s" uu____5714
              in
           failwith uu____5713
       | FStar_Syntax_Syntax.Tm_bvar uu____5721 ->
           let uu____5722 =
             let uu____5723 = FStar_Syntax_Print.tag_of_term t  in
             FStar_Util.format1 "Impossible: Unexpected term: %s" uu____5723
              in
           failwith uu____5722
       | FStar_Syntax_Syntax.Tm_lazy i ->
           let uu____5731 = FStar_Syntax_Util.unfold_lazy i  in
           term_as_mlexpr g uu____5731
       | FStar_Syntax_Syntax.Tm_type uu____5732 ->
           (FStar_Extraction_ML_Syntax.ml_unit,
             FStar_Extraction_ML_Syntax.E_PURE,
             FStar_Extraction_ML_Syntax.ml_unit_ty)
       | FStar_Syntax_Syntax.Tm_refine uu____5733 ->
           (FStar_Extraction_ML_Syntax.ml_unit,
             FStar_Extraction_ML_Syntax.E_PURE,
             FStar_Extraction_ML_Syntax.ml_unit_ty)
       | FStar_Syntax_Syntax.Tm_arrow uu____5740 ->
           (FStar_Extraction_ML_Syntax.ml_unit,
             FStar_Extraction_ML_Syntax.E_PURE,
             FStar_Extraction_ML_Syntax.ml_unit_ty)
       | FStar_Syntax_Syntax.Tm_quoted
           (qt,{
                 FStar_Syntax_Syntax.qkind =
                   FStar_Syntax_Syntax.Quote_dynamic ;
                 FStar_Syntax_Syntax.antiquotes = uu____5754;_})
           ->
           let uu____5769 =
             let uu____5778 =
               let uu____5795 =
                 FStar_Syntax_Syntax.lid_as_fv
                   FStar_Parser_Const.failwith_lid
                   FStar_Syntax_Syntax.delta_constant
                   FStar_Pervasives_Native.None
                  in
               FStar_Extraction_ML_UEnv.lookup_fv g uu____5795  in
             FStar_All.pipe_left FStar_Util.right uu____5778  in
           (match uu____5769 with
            | (uu____5838,fw,uu____5840,uu____5841) ->
                let uu____5842 =
                  let uu____5843 =
                    let uu____5844 =
                      let uu____5851 =
                        let uu____5854 =
                          FStar_All.pipe_left
                            (FStar_Extraction_ML_Syntax.with_ty
                               FStar_Extraction_ML_Syntax.ml_string_ty)
                            (FStar_Extraction_ML_Syntax.MLE_Const
                               (FStar_Extraction_ML_Syntax.MLC_String
                                  "Open quotation at runtime"))
                           in
                        [uu____5854]  in
                      (fw, uu____5851)  in
                    FStar_Extraction_ML_Syntax.MLE_App uu____5844  in
                  FStar_All.pipe_left
                    (FStar_Extraction_ML_Syntax.with_ty
                       FStar_Extraction_ML_Syntax.ml_int_ty) uu____5843
                   in
                (uu____5842, FStar_Extraction_ML_Syntax.E_PURE,
                  FStar_Extraction_ML_Syntax.ml_int_ty))
       | FStar_Syntax_Syntax.Tm_quoted
           (qt,{
                 FStar_Syntax_Syntax.qkind = FStar_Syntax_Syntax.Quote_static ;
                 FStar_Syntax_Syntax.antiquotes = aqs;_})
           ->
           let uu____5873 = FStar_Reflection_Basic.inspect_ln qt  in
           (match uu____5873 with
            | FStar_Reflection_Data.Tv_Var bv ->
                let uu____5881 = FStar_Syntax_Syntax.lookup_aq bv aqs  in
                (match uu____5881 with
                 | FStar_Pervasives_Native.Some (false ,tm) ->
                     term_as_mlexpr g tm
                 | FStar_Pervasives_Native.Some (true ,tm) ->
                     let uu____5904 =
                       let uu____5913 =
                         let uu____5930 =
                           FStar_Syntax_Syntax.lid_as_fv
                             FStar_Parser_Const.failwith_lid
                             FStar_Syntax_Syntax.delta_constant
                             FStar_Pervasives_Native.None
                            in
                         FStar_Extraction_ML_UEnv.lookup_fv g uu____5930  in
                       FStar_All.pipe_left FStar_Util.right uu____5913  in
                     (match uu____5904 with
                      | (uu____5973,fw,uu____5975,uu____5976) ->
                          let uu____5977 =
                            let uu____5978 =
                              let uu____5979 =
                                let uu____5986 =
                                  let uu____5989 =
                                    FStar_All.pipe_left
                                      (FStar_Extraction_ML_Syntax.with_ty
                                         FStar_Extraction_ML_Syntax.ml_string_ty)
                                      (FStar_Extraction_ML_Syntax.MLE_Const
                                         (FStar_Extraction_ML_Syntax.MLC_String
                                            "Open quotation at runtime"))
                                     in
                                  [uu____5989]  in
                                (fw, uu____5986)  in
                              FStar_Extraction_ML_Syntax.MLE_App uu____5979
                               in
                            FStar_All.pipe_left
                              (FStar_Extraction_ML_Syntax.with_ty
                                 FStar_Extraction_ML_Syntax.ml_int_ty)
                              uu____5978
                             in
                          (uu____5977, FStar_Extraction_ML_Syntax.E_PURE,
                            FStar_Extraction_ML_Syntax.ml_int_ty))
                 | FStar_Pervasives_Native.None  ->
                     let tv =
                       let uu____5997 =
                         FStar_Reflection_Embeddings.e_term_view_aq aqs  in
                       FStar_Syntax_Embeddings.embed uu____5997
                         t.FStar_Syntax_Syntax.pos
                         (FStar_Reflection_Data.Tv_Var bv)
                        in
                     let t1 =
                       let uu____6003 =
                         let uu____6012 = FStar_Syntax_Syntax.as_arg tv  in
                         [uu____6012]  in
                       FStar_Syntax_Util.mk_app
                         (FStar_Reflection_Data.refl_constant_term
                            FStar_Reflection_Data.fstar_refl_pack_ln)
                         uu____6003
                        in
                     term_as_mlexpr g t1)
            | tv ->
                let tv1 =
                  let uu____6015 =
                    FStar_Reflection_Embeddings.e_term_view_aq aqs  in
                  FStar_Syntax_Embeddings.embed uu____6015
                    t.FStar_Syntax_Syntax.pos tv
                   in
                let t1 =
                  let uu____6021 =
                    let uu____6030 = FStar_Syntax_Syntax.as_arg tv1  in
                    [uu____6030]  in
                  FStar_Syntax_Util.mk_app
                    (FStar_Reflection_Data.refl_constant_term
                       FStar_Reflection_Data.fstar_refl_pack_ln) uu____6021
                   in
                term_as_mlexpr g t1)
       | FStar_Syntax_Syntax.Tm_meta
           (t1,FStar_Syntax_Syntax.Meta_desugared
            (FStar_Syntax_Syntax.Mutable_alloc ))
           ->
           FStar_Errors.raise_err
             (FStar_Errors.Error_NoLetMutable,
               "let-mutable no longer supported")
       | FStar_Syntax_Syntax.Tm_meta
           (t1,FStar_Syntax_Syntax.Meta_monadic (m,uu____6044)) ->
           let t2 = FStar_Syntax_Subst.compress t1  in
           (match t2.FStar_Syntax_Syntax.n with
            | FStar_Syntax_Syntax.Tm_let ((false ,lb::[]),body) when
                FStar_Util.is_left lb.FStar_Syntax_Syntax.lbname ->
                let uu____6074 =
                  let uu____6081 =
                    FStar_TypeChecker_Env.effect_decl_opt
                      g.FStar_Extraction_ML_UEnv.tcenv m
                     in
                  FStar_Util.must uu____6081  in
                (match uu____6074 with
                 | (ed,qualifiers) ->
                     let uu____6108 =
                       let uu____6109 =
                         FStar_All.pipe_right qualifiers
                           (FStar_List.contains FStar_Syntax_Syntax.Reifiable)
                          in
                       FStar_All.pipe_right uu____6109 Prims.op_Negation  in
                     if uu____6108
                     then term_as_mlexpr g t2
                     else
                       failwith
                         "This should not happen (should have been handled at Tm_abs level)")
            | uu____6125 -> term_as_mlexpr g t2)
       | FStar_Syntax_Syntax.Tm_meta (t1,uu____6127) -> term_as_mlexpr g t1
       | FStar_Syntax_Syntax.Tm_uinst (t1,uu____6133) -> term_as_mlexpr g t1
       | FStar_Syntax_Syntax.Tm_constant c ->
           let uu____6139 =
             FStar_TypeChecker_TcTerm.type_of_tot_term
               g.FStar_Extraction_ML_UEnv.tcenv t
              in
           (match uu____6139 with
            | (uu____6152,ty,uu____6154) ->
                let ml_ty = term_as_mlty g ty  in
                let uu____6156 =
                  let uu____6157 =
                    FStar_Extraction_ML_Util.mlexpr_of_const
                      t.FStar_Syntax_Syntax.pos c
                     in
                  FStar_Extraction_ML_Syntax.with_ty ml_ty uu____6157  in
                (uu____6156, FStar_Extraction_ML_Syntax.E_PURE, ml_ty))
       | FStar_Syntax_Syntax.Tm_name uu____6158 ->
           let uu____6159 = is_type g t  in
           if uu____6159
           then
             (FStar_Extraction_ML_Syntax.ml_unit,
               FStar_Extraction_ML_Syntax.E_PURE,
               FStar_Extraction_ML_Syntax.ml_unit_ty)
           else
             (let uu____6167 = FStar_Extraction_ML_UEnv.lookup_term g t  in
              match uu____6167 with
              | (FStar_Util.Inl uu____6180,uu____6181) ->
                  (FStar_Extraction_ML_Syntax.ml_unit,
                    FStar_Extraction_ML_Syntax.E_PURE,
                    FStar_Extraction_ML_Syntax.ml_unit_ty)
              | (FStar_Util.Inr (uu____6218,x,mltys,uu____6221),qual) ->
                  (match mltys with
                   | ([],t1) when t1 = FStar_Extraction_ML_Syntax.ml_unit_ty
                       ->
                       (FStar_Extraction_ML_Syntax.ml_unit,
                         FStar_Extraction_ML_Syntax.E_PURE, t1)
                   | ([],t1) ->
                       let uu____6267 =
                         maybe_eta_data_and_project_record g qual t1 x  in
                       (uu____6267, FStar_Extraction_ML_Syntax.E_PURE, t1)
                   | uu____6268 -> err_uninst g t mltys t))
       | FStar_Syntax_Syntax.Tm_fvar fv ->
           let uu____6276 = is_type g t  in
           if uu____6276
           then
             (FStar_Extraction_ML_Syntax.ml_unit,
               FStar_Extraction_ML_Syntax.E_PURE,
               FStar_Extraction_ML_Syntax.ml_unit_ty)
           else
             (let uu____6284 = FStar_Extraction_ML_UEnv.try_lookup_fv g fv
                 in
              match uu____6284 with
              | FStar_Pervasives_Native.None  ->
                  (FStar_Extraction_ML_Syntax.ml_unit,
                    FStar_Extraction_ML_Syntax.E_PURE,
                    FStar_Extraction_ML_Syntax.MLTY_Erased)
              | FStar_Pervasives_Native.Some (FStar_Util.Inl uu____6293) ->
                  (FStar_Extraction_ML_Syntax.ml_unit,
                    FStar_Extraction_ML_Syntax.E_PURE,
                    FStar_Extraction_ML_Syntax.ml_unit_ty)
              | FStar_Pervasives_Native.Some (FStar_Util.Inr
                  (uu____6326,x,mltys,uu____6329)) ->
                  (match mltys with
                   | ([],t1) when t1 = FStar_Extraction_ML_Syntax.ml_unit_ty
                       ->
                       (FStar_Extraction_ML_Syntax.ml_unit,
                         FStar_Extraction_ML_Syntax.E_PURE, t1)
                   | ([],t1) ->
                       let uu____6370 =
                         maybe_eta_data_and_project_record g
                           fv.FStar_Syntax_Syntax.fv_qual t1 x
                          in
                       (uu____6370, FStar_Extraction_ML_Syntax.E_PURE, t1)
                   | uu____6371 -> err_uninst g t mltys t))
       | FStar_Syntax_Syntax.Tm_abs (bs,body,copt) ->
           let uu____6401 = FStar_Syntax_Subst.open_term bs body  in
           (match uu____6401 with
            | (bs1,body1) ->
                let uu____6414 = binders_as_ml_binders g bs1  in
                (match uu____6414 with
                 | (ml_bs,env) ->
                     let body2 =
                       match copt with
                       | FStar_Pervasives_Native.Some c ->
                           let uu____6447 =
                             FStar_TypeChecker_Env.is_reifiable
                               env.FStar_Extraction_ML_UEnv.tcenv c
                              in
                           if uu____6447
                           then
                             FStar_TypeChecker_Util.reify_body
                               env.FStar_Extraction_ML_UEnv.tcenv body1
                           else body1
                       | FStar_Pervasives_Native.None  ->
                           (FStar_Extraction_ML_UEnv.debug g
                              (fun uu____6452  ->
                                 let uu____6453 =
                                   FStar_Syntax_Print.term_to_string body1
                                    in
                                 FStar_Util.print1
                                   "No computation type for: %s\n" uu____6453);
                            body1)
                        in
                     let uu____6454 = term_as_mlexpr env body2  in
                     (match uu____6454 with
                      | (ml_body,f,t1) ->
                          let uu____6470 =
                            FStar_List.fold_right
                              (fun uu____6489  ->
                                 fun uu____6490  ->
                                   match (uu____6489, uu____6490) with
                                   | ((uu____6511,targ),(f1,t2)) ->
                                       (FStar_Extraction_ML_Syntax.E_PURE,
                                         (FStar_Extraction_ML_Syntax.MLTY_Fun
                                            (targ, f1, t2)))) ml_bs (f, t1)
                             in
                          (match uu____6470 with
                           | (f1,tfun) ->
                               let uu____6531 =
                                 FStar_All.pipe_left
                                   (FStar_Extraction_ML_Syntax.with_ty tfun)
                                   (FStar_Extraction_ML_Syntax.MLE_Fun
                                      (ml_bs, ml_body))
                                  in
                               (uu____6531, f1, tfun)))))
       | FStar_Syntax_Syntax.Tm_app
           ({
              FStar_Syntax_Syntax.n = FStar_Syntax_Syntax.Tm_constant
                (FStar_Const.Const_range_of );
              FStar_Syntax_Syntax.pos = uu____6538;
              FStar_Syntax_Syntax.vars = uu____6539;_},(a1,uu____6541)::[])
           ->
           let ty =
             let uu____6571 =
               FStar_Syntax_Syntax.tabbrev FStar_Parser_Const.range_lid  in
             term_as_mlty g uu____6571  in
           let uu____6572 =
             let uu____6573 =
               FStar_Extraction_ML_Util.mlexpr_of_range
                 a1.FStar_Syntax_Syntax.pos
                in
             FStar_All.pipe_left (FStar_Extraction_ML_Syntax.with_ty ty)
               uu____6573
              in
           (uu____6572, FStar_Extraction_ML_Syntax.E_PURE, ty)
       | FStar_Syntax_Syntax.Tm_app
           ({
              FStar_Syntax_Syntax.n = FStar_Syntax_Syntax.Tm_constant
                (FStar_Const.Const_set_range_of );
              FStar_Syntax_Syntax.pos = uu____6574;
              FStar_Syntax_Syntax.vars = uu____6575;_},(t1,uu____6577)::
            (r,uu____6579)::[])
           -> term_as_mlexpr g t1
       | FStar_Syntax_Syntax.Tm_app
           ({
              FStar_Syntax_Syntax.n = FStar_Syntax_Syntax.Tm_constant
                (FStar_Const.Const_reflect uu____6618);
              FStar_Syntax_Syntax.pos = uu____6619;
              FStar_Syntax_Syntax.vars = uu____6620;_},uu____6621)
           -> failwith "Unreachable? Tm_app Const_reflect"
       | FStar_Syntax_Syntax.Tm_app (head1,args) ->
           let is_total rc =
             (FStar_Ident.lid_equals rc.FStar_Syntax_Syntax.residual_effect
                FStar_Parser_Const.effect_Tot_lid)
               ||
               (FStar_All.pipe_right rc.FStar_Syntax_Syntax.residual_flags
                  (FStar_List.existsb
                     (fun uu___85_6679  ->
                        match uu___85_6679 with
                        | FStar_Syntax_Syntax.TOTAL  -> true
                        | uu____6680 -> false)))
              in
           let uu____6681 =
             let uu____6686 =
               let uu____6687 = FStar_Syntax_Subst.compress head1  in
               uu____6687.FStar_Syntax_Syntax.n  in
             ((head1.FStar_Syntax_Syntax.n), uu____6686)  in
           (match uu____6681 with
            | (FStar_Syntax_Syntax.Tm_uvar uu____6696,uu____6697) ->
                let t1 =
                  FStar_TypeChecker_Normalize.normalize
                    [FStar_TypeChecker_Normalize.Beta;
                    FStar_TypeChecker_Normalize.Iota;
                    FStar_TypeChecker_Normalize.Zeta;
                    FStar_TypeChecker_Normalize.EraseUniverses;
                    FStar_TypeChecker_Normalize.AllowUnboundUniverses]
                    g.FStar_Extraction_ML_UEnv.tcenv t
                   in
                term_as_mlexpr g t1
            | (uu____6715,FStar_Syntax_Syntax.Tm_abs
               (bs,uu____6717,FStar_Pervasives_Native.Some rc)) when
                is_total rc ->
                let t1 =
                  FStar_TypeChecker_Normalize.normalize
                    [FStar_TypeChecker_Normalize.Beta;
                    FStar_TypeChecker_Normalize.Iota;
                    FStar_TypeChecker_Normalize.Zeta;
                    FStar_TypeChecker_Normalize.EraseUniverses;
                    FStar_TypeChecker_Normalize.AllowUnboundUniverses]
                    g.FStar_Extraction_ML_UEnv.tcenv t
                   in
                term_as_mlexpr g t1
            | (uu____6738,FStar_Syntax_Syntax.Tm_constant
               (FStar_Const.Const_reify )) ->
                let e =
                  let uu____6740 = FStar_List.hd args  in
                  FStar_TypeChecker_Util.reify_body_with_arg
                    g.FStar_Extraction_ML_UEnv.tcenv head1 uu____6740
                   in
                let tm =
                  let uu____6750 =
                    let uu____6755 = FStar_TypeChecker_Util.remove_reify e
                       in
                    let uu____6756 = FStar_List.tl args  in
                    FStar_Syntax_Syntax.mk_Tm_app uu____6755 uu____6756  in
                  uu____6750 FStar_Pervasives_Native.None
                    t.FStar_Syntax_Syntax.pos
                   in
                term_as_mlexpr g tm
            | uu____6765 ->
                let rec extract_app is_data uu____6818 uu____6819 restArgs =
                  match (uu____6818, uu____6819) with
                  | ((mlhead,mlargs_f),(f,t1)) ->
                      (match (restArgs, t1) with
                       | ([],uu____6909) ->
                           let mlargs =
                             FStar_All.pipe_right (FStar_List.rev mlargs_f)
                               (FStar_List.map FStar_Pervasives_Native.fst)
                              in
                           let app =
                             let uu____6944 =
                               FStar_All.pipe_left
                                 (FStar_Extraction_ML_Syntax.with_ty t1)
                                 (FStar_Extraction_ML_Syntax.MLE_App
                                    (mlhead, mlargs))
                                in
                             FStar_All.pipe_left
                               (maybe_eta_data_and_project_record g is_data
                                  t1) uu____6944
                              in
                           (app, f, t1)
                       | ((arg,uu____6948)::rest,FStar_Extraction_ML_Syntax.MLTY_Fun
                          (formal_t,f',t2)) when
                           (is_type g arg) &&
                             (type_leq g formal_t
                                FStar_Extraction_ML_Syntax.ml_unit_ty)
                           ->
                           let uu____6979 =
                             let uu____6984 =
                               FStar_Extraction_ML_Util.join
                                 arg.FStar_Syntax_Syntax.pos f f'
                                in
                             (uu____6984, t2)  in
                           extract_app is_data
                             (mlhead,
                               ((FStar_Extraction_ML_Syntax.ml_unit,
                                  FStar_Extraction_ML_Syntax.E_PURE) ::
                               mlargs_f)) uu____6979 rest
                       | ((e0,uu____6996)::rest,FStar_Extraction_ML_Syntax.MLTY_Fun
                          (tExpected,f',t2)) ->
                           let r = e0.FStar_Syntax_Syntax.pos  in
                           let expected_effect =
                             let uu____7029 =
                               (FStar_Options.lax ()) &&
                                 (FStar_TypeChecker_Util.short_circuit_head
                                    head1)
                                in
                             if uu____7029
                             then FStar_Extraction_ML_Syntax.E_IMPURE
                             else FStar_Extraction_ML_Syntax.E_PURE  in
                           let uu____7031 =
                             check_term_as_mlexpr g e0 expected_effect
                               tExpected
                              in
                           (match uu____7031 with
                            | (e01,tInferred) ->
                                let uu____7044 =
                                  let uu____7049 =
                                    FStar_Extraction_ML_Util.join_l r [f; f']
                                     in
                                  (uu____7049, t2)  in
                                extract_app is_data
                                  (mlhead, ((e01, expected_effect) ::
                                    mlargs_f)) uu____7044 rest)
                       | uu____7060 ->
                           let uu____7073 =
                             FStar_Extraction_ML_Util.udelta_unfold g t1  in
                           (match uu____7073 with
                            | FStar_Pervasives_Native.Some t2 ->
                                extract_app is_data (mlhead, mlargs_f)
                                  (f, t2) restArgs
                            | FStar_Pervasives_Native.None  ->
                                (match t1 with
                                 | FStar_Extraction_ML_Syntax.MLTY_Erased  ->
                                     (FStar_Extraction_ML_Syntax.ml_unit,
                                       FStar_Extraction_ML_Syntax.E_PURE, t1)
                                 | uu____7095 ->
                                     err_ill_typed_application g top restArgs
                                       t1)))
                   in
                let extract_app_maybe_projector is_data mlhead uu____7145
                  args1 =
                  match uu____7145 with
                  | (f,t1) ->
                      (match is_data with
                       | FStar_Pervasives_Native.Some
                           (FStar_Syntax_Syntax.Record_projector uu____7177)
                           ->
                           let rec remove_implicits args2 f1 t2 =
                             match (args2, t2) with
                             | ((a0,FStar_Pervasives_Native.Some
                                 (FStar_Syntax_Syntax.Implicit uu____7261))::args3,FStar_Extraction_ML_Syntax.MLTY_Fun
                                (uu____7263,f',t3)) ->
                                 let uu____7300 =
                                   FStar_Extraction_ML_Util.join
                                     a0.FStar_Syntax_Syntax.pos f1 f'
                                    in
                                 remove_implicits args3 uu____7300 t3
                             | uu____7301 -> (args2, f1, t2)  in
                           let uu____7326 = remove_implicits args1 f t1  in
                           (match uu____7326 with
                            | (args2,f1,t2) ->
                                extract_app is_data (mlhead, []) (f1, t2)
                                  args2)
                       | uu____7382 ->
                           extract_app is_data (mlhead, []) (f, t1) args1)
                   in
                let extract_app_with_instantiations uu____7406 =
                  let head2 = FStar_Syntax_Util.un_uinst head1  in
                  match head2.FStar_Syntax_Syntax.n with
                  | FStar_Syntax_Syntax.Tm_name uu____7414 ->
                      let uu____7415 =
                        let uu____7428 =
                          FStar_Extraction_ML_UEnv.lookup_term g head2  in
                        match uu____7428 with
                        | (FStar_Util.Inr (uu____7447,x1,x2,x3),q) ->
                            ((x1, x2, x3), q)
                        | uu____7492 -> failwith "FIXME Ty"  in
                      (match uu____7415 with
                       | ((head_ml,(vars,t1),inst_ok),qual) ->
                           let has_typ_apps =
                             match args with
                             | (a,uu____7542)::uu____7543 -> is_type g a
                             | uu____7562 -> false  in
                           let uu____7571 =
                             match vars with
                             | uu____7600::uu____7601 when
                                 (Prims.op_Negation has_typ_apps) && inst_ok
                                 -> (head_ml, t1, args)
                             | uu____7612 ->
                                 let n1 = FStar_List.length vars  in
                                 if n1 <= (FStar_List.length args)
                                 then
                                   let uu____7640 =
                                     FStar_Util.first_N n1 args  in
                                   (match uu____7640 with
                                    | (prefix1,rest) ->
                                        let prefixAsMLTypes =
                                          FStar_List.map
                                            (fun uu____7729  ->
                                               match uu____7729 with
                                               | (x,uu____7735) ->
                                                   term_as_mlty g x) prefix1
                                           in
                                        let t2 =
                                          instantiate (vars, t1)
                                            prefixAsMLTypes
                                           in
                                        let mk_tapp e ty_args =
                                          match ty_args with
                                          | [] -> e
                                          | uu____7752 ->
                                              let uu___89_7755 = e  in
                                              {
                                                FStar_Extraction_ML_Syntax.expr
                                                  =
                                                  (FStar_Extraction_ML_Syntax.MLE_TApp
                                                     (e, ty_args));
                                                FStar_Extraction_ML_Syntax.mlty
                                                  =
                                                  (uu___89_7755.FStar_Extraction_ML_Syntax.mlty);
                                                FStar_Extraction_ML_Syntax.loc
                                                  =
                                                  (uu___89_7755.FStar_Extraction_ML_Syntax.loc)
                                              }
                                           in
                                        let head3 =
                                          match head_ml.FStar_Extraction_ML_Syntax.expr
                                          with
                                          | FStar_Extraction_ML_Syntax.MLE_Name
                                              uu____7759 ->
                                              let uu___90_7760 =
                                                mk_tapp head_ml
                                                  prefixAsMLTypes
                                                 in
                                              {
                                                FStar_Extraction_ML_Syntax.expr
                                                  =
                                                  (uu___90_7760.FStar_Extraction_ML_Syntax.expr);
                                                FStar_Extraction_ML_Syntax.mlty
                                                  = t2;
                                                FStar_Extraction_ML_Syntax.loc
                                                  =
                                                  (uu___90_7760.FStar_Extraction_ML_Syntax.loc)
                                              }
                                          | FStar_Extraction_ML_Syntax.MLE_Var
                                              uu____7761 ->
                                              let uu___90_7762 =
                                                mk_tapp head_ml
                                                  prefixAsMLTypes
                                                 in
                                              {
                                                FStar_Extraction_ML_Syntax.expr
                                                  =
                                                  (uu___90_7762.FStar_Extraction_ML_Syntax.expr);
                                                FStar_Extraction_ML_Syntax.mlty
                                                  = t2;
                                                FStar_Extraction_ML_Syntax.loc
                                                  =
                                                  (uu___90_7762.FStar_Extraction_ML_Syntax.loc)
                                              }
                                          | FStar_Extraction_ML_Syntax.MLE_App
                                              (head3,{
                                                       FStar_Extraction_ML_Syntax.expr
                                                         =
                                                         FStar_Extraction_ML_Syntax.MLE_Const
                                                         (FStar_Extraction_ML_Syntax.MLC_Unit
                                                         );
                                                       FStar_Extraction_ML_Syntax.mlty
                                                         = uu____7764;
                                                       FStar_Extraction_ML_Syntax.loc
                                                         = uu____7765;_}::[])
                                              ->
                                              FStar_All.pipe_right
                                                (FStar_Extraction_ML_Syntax.MLE_App
                                                   ((let uu___91_7771 =
                                                       mk_tapp head3
                                                         prefixAsMLTypes
                                                        in
                                                     {
                                                       FStar_Extraction_ML_Syntax.expr
                                                         =
                                                         (uu___91_7771.FStar_Extraction_ML_Syntax.expr);
                                                       FStar_Extraction_ML_Syntax.mlty
                                                         =
                                                         (FStar_Extraction_ML_Syntax.MLTY_Fun
                                                            (FStar_Extraction_ML_Syntax.ml_unit_ty,
                                                              FStar_Extraction_ML_Syntax.E_PURE,
                                                              t2));
                                                       FStar_Extraction_ML_Syntax.loc
                                                         =
                                                         (uu___91_7771.FStar_Extraction_ML_Syntax.loc)
                                                     }),
                                                     [FStar_Extraction_ML_Syntax.ml_unit]))
                                                (FStar_Extraction_ML_Syntax.with_ty
                                                   t2)
                                          | uu____7772 ->
                                              failwith
                                                "Impossible: Unexpected head term"
                                           in
                                        (head3, t2, rest))
                                 else err_uninst g head2 (vars, t1) top
                              in
                           (match uu____7571 with
                            | (head_ml1,head_t,args1) ->
                                (match args1 with
                                 | [] ->
                                     let uu____7833 =
                                       maybe_eta_data_and_project_record g
                                         qual head_t head_ml1
                                        in
                                     (uu____7833,
                                       FStar_Extraction_ML_Syntax.E_PURE,
                                       head_t)
                                 | uu____7834 ->
                                     extract_app_maybe_projector qual
                                       head_ml1
                                       (FStar_Extraction_ML_Syntax.E_PURE,
                                         head_t) args1)))
                  | FStar_Syntax_Syntax.Tm_fvar uu____7843 ->
                      let uu____7844 =
                        let uu____7857 =
                          FStar_Extraction_ML_UEnv.lookup_term g head2  in
                        match uu____7857 with
                        | (FStar_Util.Inr (uu____7876,x1,x2,x3),q) ->
                            ((x1, x2, x3), q)
                        | uu____7921 -> failwith "FIXME Ty"  in
                      (match uu____7844 with
                       | ((head_ml,(vars,t1),inst_ok),qual) ->
                           let has_typ_apps =
                             match args with
                             | (a,uu____7971)::uu____7972 -> is_type g a
                             | uu____7991 -> false  in
                           let uu____8000 =
                             match vars with
                             | uu____8029::uu____8030 when
                                 (Prims.op_Negation has_typ_apps) && inst_ok
                                 -> (head_ml, t1, args)
                             | uu____8041 ->
                                 let n1 = FStar_List.length vars  in
                                 if n1 <= (FStar_List.length args)
                                 then
                                   let uu____8069 =
                                     FStar_Util.first_N n1 args  in
                                   (match uu____8069 with
                                    | (prefix1,rest) ->
                                        let prefixAsMLTypes =
                                          FStar_List.map
                                            (fun uu____8158  ->
                                               match uu____8158 with
                                               | (x,uu____8164) ->
                                                   term_as_mlty g x) prefix1
                                           in
                                        let t2 =
                                          instantiate (vars, t1)
                                            prefixAsMLTypes
                                           in
                                        let mk_tapp e ty_args =
                                          match ty_args with
                                          | [] -> e
                                          | uu____8181 ->
                                              let uu___89_8184 = e  in
                                              {
                                                FStar_Extraction_ML_Syntax.expr
                                                  =
                                                  (FStar_Extraction_ML_Syntax.MLE_TApp
                                                     (e, ty_args));
                                                FStar_Extraction_ML_Syntax.mlty
                                                  =
                                                  (uu___89_8184.FStar_Extraction_ML_Syntax.mlty);
                                                FStar_Extraction_ML_Syntax.loc
                                                  =
                                                  (uu___89_8184.FStar_Extraction_ML_Syntax.loc)
                                              }
                                           in
                                        let head3 =
                                          match head_ml.FStar_Extraction_ML_Syntax.expr
                                          with
                                          | FStar_Extraction_ML_Syntax.MLE_Name
                                              uu____8188 ->
                                              let uu___90_8189 =
                                                mk_tapp head_ml
                                                  prefixAsMLTypes
                                                 in
                                              {
                                                FStar_Extraction_ML_Syntax.expr
                                                  =
                                                  (uu___90_8189.FStar_Extraction_ML_Syntax.expr);
                                                FStar_Extraction_ML_Syntax.mlty
                                                  = t2;
                                                FStar_Extraction_ML_Syntax.loc
                                                  =
                                                  (uu___90_8189.FStar_Extraction_ML_Syntax.loc)
                                              }
                                          | FStar_Extraction_ML_Syntax.MLE_Var
                                              uu____8190 ->
                                              let uu___90_8191 =
                                                mk_tapp head_ml
                                                  prefixAsMLTypes
                                                 in
                                              {
                                                FStar_Extraction_ML_Syntax.expr
                                                  =
                                                  (uu___90_8191.FStar_Extraction_ML_Syntax.expr);
                                                FStar_Extraction_ML_Syntax.mlty
                                                  = t2;
                                                FStar_Extraction_ML_Syntax.loc
                                                  =
                                                  (uu___90_8191.FStar_Extraction_ML_Syntax.loc)
                                              }
                                          | FStar_Extraction_ML_Syntax.MLE_App
                                              (head3,{
                                                       FStar_Extraction_ML_Syntax.expr
                                                         =
                                                         FStar_Extraction_ML_Syntax.MLE_Const
                                                         (FStar_Extraction_ML_Syntax.MLC_Unit
                                                         );
                                                       FStar_Extraction_ML_Syntax.mlty
                                                         = uu____8193;
                                                       FStar_Extraction_ML_Syntax.loc
                                                         = uu____8194;_}::[])
                                              ->
                                              FStar_All.pipe_right
                                                (FStar_Extraction_ML_Syntax.MLE_App
                                                   ((let uu___91_8200 =
                                                       mk_tapp head3
                                                         prefixAsMLTypes
                                                        in
                                                     {
                                                       FStar_Extraction_ML_Syntax.expr
                                                         =
                                                         (uu___91_8200.FStar_Extraction_ML_Syntax.expr);
                                                       FStar_Extraction_ML_Syntax.mlty
                                                         =
                                                         (FStar_Extraction_ML_Syntax.MLTY_Fun
                                                            (FStar_Extraction_ML_Syntax.ml_unit_ty,
                                                              FStar_Extraction_ML_Syntax.E_PURE,
                                                              t2));
                                                       FStar_Extraction_ML_Syntax.loc
                                                         =
                                                         (uu___91_8200.FStar_Extraction_ML_Syntax.loc)
                                                     }),
                                                     [FStar_Extraction_ML_Syntax.ml_unit]))
                                                (FStar_Extraction_ML_Syntax.with_ty
                                                   t2)
                                          | uu____8201 ->
                                              failwith
                                                "Impossible: Unexpected head term"
                                           in
                                        (head3, t2, rest))
                                 else err_uninst g head2 (vars, t1) top
                              in
                           (match uu____8000 with
                            | (head_ml1,head_t,args1) ->
                                (match args1 with
                                 | [] ->
                                     let uu____8262 =
                                       maybe_eta_data_and_project_record g
                                         qual head_t head_ml1
                                        in
                                     (uu____8262,
                                       FStar_Extraction_ML_Syntax.E_PURE,
                                       head_t)
                                 | uu____8263 ->
                                     extract_app_maybe_projector qual
                                       head_ml1
                                       (FStar_Extraction_ML_Syntax.E_PURE,
                                         head_t) args1)))
                  | uu____8272 ->
                      let uu____8273 = term_as_mlexpr g head2  in
                      (match uu____8273 with
                       | (head3,f,t1) ->
                           extract_app_maybe_projector
                             FStar_Pervasives_Native.None head3 (f, t1) args)
                   in
                let uu____8289 = is_type g t  in
                if uu____8289
                then
                  (FStar_Extraction_ML_Syntax.ml_unit,
                    FStar_Extraction_ML_Syntax.E_PURE,
                    FStar_Extraction_ML_Syntax.ml_unit_ty)
                else
                  (let uu____8297 =
                     let uu____8298 = FStar_Syntax_Util.un_uinst head1  in
                     uu____8298.FStar_Syntax_Syntax.n  in
                   match uu____8297 with
                   | FStar_Syntax_Syntax.Tm_fvar fv ->
                       let uu____8308 =
                         FStar_Extraction_ML_UEnv.try_lookup_fv g fv  in
                       (match uu____8308 with
                        | FStar_Pervasives_Native.None  ->
                            (FStar_Extraction_ML_Syntax.ml_unit,
                              FStar_Extraction_ML_Syntax.E_PURE,
                              FStar_Extraction_ML_Syntax.MLTY_Erased)
                        | uu____8317 -> extract_app_with_instantiations ())
                   | uu____8320 -> extract_app_with_instantiations ()))
       | FStar_Syntax_Syntax.Tm_ascribed (e0,(tc,uu____8323),f) ->
           let t1 =
             match tc with
             | FStar_Util.Inl t1 -> term_as_mlty g t1
             | FStar_Util.Inr c ->
                 term_as_mlty g (FStar_Syntax_Util.comp_result c)
              in
           let f1 =
             match f with
             | FStar_Pervasives_Native.None  ->
                 failwith "Ascription node with an empty effect label"
             | FStar_Pervasives_Native.Some l -> effect_as_etag g l  in
           let uu____8390 = check_term_as_mlexpr g e0 f1 t1  in
           (match uu____8390 with | (e,t2) -> (e, f1, t2))
       | FStar_Syntax_Syntax.Tm_let ((is_rec,lbs),e') ->
           let top_level = FStar_Syntax_Syntax.is_top_level lbs  in
           let uu____8421 =
             if is_rec
             then FStar_Syntax_Subst.open_let_rec lbs e'
             else
               (let uu____8435 = FStar_Syntax_Syntax.is_top_level lbs  in
                if uu____8435
                then (lbs, e')
                else
                  (let lb = FStar_List.hd lbs  in
                   let x =
                     let uu____8449 =
                       FStar_Util.left lb.FStar_Syntax_Syntax.lbname  in
                     FStar_Syntax_Syntax.freshen_bv uu____8449  in
                   let lb1 =
                     let uu___92_8451 = lb  in
                     {
                       FStar_Syntax_Syntax.lbname = (FStar_Util.Inl x);
                       FStar_Syntax_Syntax.lbunivs =
                         (uu___92_8451.FStar_Syntax_Syntax.lbunivs);
                       FStar_Syntax_Syntax.lbtyp =
                         (uu___92_8451.FStar_Syntax_Syntax.lbtyp);
                       FStar_Syntax_Syntax.lbeff =
                         (uu___92_8451.FStar_Syntax_Syntax.lbeff);
                       FStar_Syntax_Syntax.lbdef =
                         (uu___92_8451.FStar_Syntax_Syntax.lbdef);
                       FStar_Syntax_Syntax.lbattrs =
                         (uu___92_8451.FStar_Syntax_Syntax.lbattrs);
                       FStar_Syntax_Syntax.lbpos =
                         (uu___92_8451.FStar_Syntax_Syntax.lbpos)
                     }  in
                   let e'1 =
                     FStar_Syntax_Subst.subst
                       [FStar_Syntax_Syntax.DB ((Prims.parse_int "0"), x)] e'
                      in
                   ([lb1], e'1)))
              in
           (match uu____8421 with
            | (lbs1,e'1) ->
                let lbs2 =
                  if top_level
                  then
                    FStar_All.pipe_right lbs1
                      (FStar_List.map
                         (fun lb  ->
                            let tcenv =
                              let uu____8482 =
                                FStar_Ident.lid_of_path
                                  (FStar_List.append
                                     (FStar_Pervasives_Native.fst
                                        g.FStar_Extraction_ML_UEnv.currentModule)
                                     [FStar_Pervasives_Native.snd
                                        g.FStar_Extraction_ML_UEnv.currentModule])
                                  FStar_Range.dummyRange
                                 in
                              FStar_TypeChecker_Env.set_current_module
                                g.FStar_Extraction_ML_UEnv.tcenv uu____8482
                               in
                            let lbdef =
                              let uu____8490 = FStar_Options.ml_ish ()  in
                              if uu____8490
                              then lb.FStar_Syntax_Syntax.lbdef
                              else
                                FStar_TypeChecker_Normalize.normalize
                                  [FStar_TypeChecker_Normalize.AllowUnboundUniverses;
                                  FStar_TypeChecker_Normalize.EraseUniverses;
                                  FStar_TypeChecker_Normalize.Inlining;
                                  FStar_TypeChecker_Normalize.Eager_unfolding;
                                  FStar_TypeChecker_Normalize.Exclude
                                    FStar_TypeChecker_Normalize.Zeta;
                                  FStar_TypeChecker_Normalize.PureSubtermsWithinComputations;
                                  FStar_TypeChecker_Normalize.Primops] tcenv
                                  lb.FStar_Syntax_Syntax.lbdef
                               in
                            let uu___93_8494 = lb  in
                            {
                              FStar_Syntax_Syntax.lbname =
                                (uu___93_8494.FStar_Syntax_Syntax.lbname);
                              FStar_Syntax_Syntax.lbunivs =
                                (uu___93_8494.FStar_Syntax_Syntax.lbunivs);
                              FStar_Syntax_Syntax.lbtyp =
                                (uu___93_8494.FStar_Syntax_Syntax.lbtyp);
                              FStar_Syntax_Syntax.lbeff =
                                (uu___93_8494.FStar_Syntax_Syntax.lbeff);
                              FStar_Syntax_Syntax.lbdef = lbdef;
                              FStar_Syntax_Syntax.lbattrs =
                                (uu___93_8494.FStar_Syntax_Syntax.lbattrs);
                              FStar_Syntax_Syntax.lbpos =
                                (uu___93_8494.FStar_Syntax_Syntax.lbpos)
                            }))
                  else lbs1  in
                let maybe_generalize uu____8519 =
                  match uu____8519 with
                  | { FStar_Syntax_Syntax.lbname = lbname_;
                      FStar_Syntax_Syntax.lbunivs = uu____8539;
                      FStar_Syntax_Syntax.lbtyp = t1;
                      FStar_Syntax_Syntax.lbeff = lbeff;
                      FStar_Syntax_Syntax.lbdef = e;
                      FStar_Syntax_Syntax.lbattrs = uu____8543;
                      FStar_Syntax_Syntax.lbpos = uu____8544;_} ->
                      let f_e = effect_as_etag g lbeff  in
                      let t2 = FStar_Syntax_Subst.compress t1  in
                      let no_gen uu____8620 =
                        let expected_t = term_as_mlty g t2  in
                        (lbname_, f_e, (t2, ([], ([], expected_t))), false,
                          e)
                         in
                      let uu____8682 =
                        FStar_TypeChecker_Util.must_erase_for_extraction
                          g.FStar_Extraction_ML_UEnv.tcenv t2
                         in
                      if uu____8682
                      then
                        (lbname_, f_e,
                          (t2,
                            ([],
                              ([], FStar_Extraction_ML_Syntax.MLTY_Erased))),
                          false, e)
                      else
                        (match t2.FStar_Syntax_Syntax.n with
                         | FStar_Syntax_Syntax.Tm_arrow (bs,c) when
                             let uu____8798 = FStar_List.hd bs  in
                             FStar_All.pipe_right uu____8798
                               (is_type_binder g)
                             ->
                             let uu____8811 =
                               FStar_Syntax_Subst.open_comp bs c  in
                             (match uu____8811 with
                              | (bs1,c1) ->
                                  let uu____8836 =
                                    let uu____8843 =
                                      FStar_Util.prefix_until
                                        (fun x  ->
                                           let uu____8879 =
                                             is_type_binder g x  in
                                           Prims.op_Negation uu____8879) bs1
                                       in
                                    match uu____8843 with
                                    | FStar_Pervasives_Native.None  ->
                                        (bs1,
                                          (FStar_Syntax_Util.comp_result c1))
                                    | FStar_Pervasives_Native.Some
                                        (bs2,b,rest) ->
                                        let uu____8967 =
                                          FStar_Syntax_Util.arrow (b :: rest)
                                            c1
                                           in
                                        (bs2, uu____8967)
                                     in
                                  (match uu____8836 with
                                   | (tbinders,tbody) ->
                                       let n_tbinders =
                                         FStar_List.length tbinders  in
                                       let e1 =
                                         let uu____9012 = normalize_abs e  in
                                         FStar_All.pipe_right uu____9012
                                           FStar_Syntax_Util.unmeta
                                          in
                                       (match e1.FStar_Syntax_Syntax.n with
                                        | FStar_Syntax_Syntax.Tm_abs
                                            (bs2,body,copt) ->
                                            let uu____9054 =
                                              FStar_Syntax_Subst.open_term
                                                bs2 body
                                               in
                                            (match uu____9054 with
                                             | (bs3,body1) ->
                                                 if
                                                   n_tbinders <=
                                                     (FStar_List.length bs3)
                                                 then
                                                   let uu____9107 =
                                                     FStar_Util.first_N
                                                       n_tbinders bs3
                                                      in
                                                   (match uu____9107 with
                                                    | (targs,rest_args) ->
                                                        let expected_source_ty
                                                          =
                                                          let s =
                                                            FStar_List.map2
                                                              (fun uu____9195
                                                                  ->
                                                                 fun
                                                                   uu____9196
                                                                    ->
                                                                   match 
                                                                    (uu____9195,
                                                                    uu____9196)
                                                                   with
                                                                   | 
                                                                   ((x,uu____9214),
                                                                    (y,uu____9216))
                                                                    ->
                                                                    let uu____9225
                                                                    =
                                                                    let uu____9232
                                                                    =
                                                                    FStar_Syntax_Syntax.bv_to_name
                                                                    y  in
                                                                    (x,
                                                                    uu____9232)
                                                                     in
                                                                    FStar_Syntax_Syntax.NT
                                                                    uu____9225)
                                                              tbinders targs
                                                             in
                                                          FStar_Syntax_Subst.subst
                                                            s tbody
                                                           in
                                                        let env =
                                                          FStar_List.fold_left
                                                            (fun env  ->
                                                               fun uu____9243
                                                                  ->
                                                                 match uu____9243
                                                                 with
                                                                 | (a,uu____9249)
                                                                    ->
                                                                    FStar_Extraction_ML_UEnv.extend_ty
                                                                    env a
                                                                    FStar_Pervasives_Native.None)
                                                            g targs
                                                           in
                                                        let expected_t =
                                                          term_as_mlty env
                                                            expected_source_ty
                                                           in
                                                        let polytype =
                                                          let uu____9258 =
                                                            FStar_All.pipe_right
                                                              targs
                                                              (FStar_List.map
                                                                 (fun
                                                                    uu____9276
                                                                     ->
                                                                    match uu____9276
                                                                    with
                                                                    | 
                                                                    (x,uu____9282)
                                                                    ->
                                                                    FStar_Extraction_ML_UEnv.bv_as_ml_tyvar
                                                                    x))
                                                             in
                                                          (uu____9258,
                                                            expected_t)
                                                           in
                                                        let add_unit =
                                                          match rest_args
                                                          with
                                                          | [] ->
                                                              (let uu____9292
                                                                 =
                                                                 is_fstar_value
                                                                   body1
                                                                  in
                                                               Prims.op_Negation
                                                                 uu____9292)
                                                                ||
                                                                (let uu____9294
                                                                   =
                                                                   FStar_Syntax_Util.is_pure_comp
                                                                    c1
                                                                    in
                                                                 Prims.op_Negation
                                                                   uu____9294)
                                                          | uu____9295 ->
                                                              false
                                                           in
                                                        let rest_args1 =
                                                          if add_unit
                                                          then unit_binder ::
                                                            rest_args
                                                          else rest_args  in
                                                        let polytype1 =
                                                          if add_unit
                                                          then
                                                            FStar_Extraction_ML_Syntax.push_unit
                                                              polytype
                                                          else polytype  in
                                                        let body2 =
                                                          FStar_Syntax_Util.abs
                                                            rest_args1 body1
                                                            copt
                                                           in
                                                        (lbname_, f_e,
                                                          (t2,
                                                            (targs,
                                                              polytype1)),
                                                          add_unit, body2))
                                                 else
                                                   failwith
                                                     "Not enough type binders")
                                        | FStar_Syntax_Syntax.Tm_uinst
                                            uu____9364 ->
                                            let env =
                                              FStar_List.fold_left
                                                (fun env  ->
                                                   fun uu____9381  ->
                                                     match uu____9381 with
                                                     | (a,uu____9387) ->
                                                         FStar_Extraction_ML_UEnv.extend_ty
                                                           env a
                                                           FStar_Pervasives_Native.None)
                                                g tbinders
                                               in
                                            let expected_t =
                                              term_as_mlty env tbody  in
                                            let polytype =
                                              let uu____9396 =
                                                FStar_All.pipe_right tbinders
                                                  (FStar_List.map
                                                     (fun uu____9408  ->
                                                        match uu____9408 with
                                                        | (x,uu____9414) ->
                                                            FStar_Extraction_ML_UEnv.bv_as_ml_tyvar
                                                              x))
                                                 in
                                              (uu____9396, expected_t)  in
                                            let args =
                                              FStar_All.pipe_right tbinders
                                                (FStar_List.map
                                                   (fun uu____9430  ->
                                                      match uu____9430 with
                                                      | (bv,uu____9436) ->
                                                          let uu____9437 =
                                                            FStar_Syntax_Syntax.bv_to_name
                                                              bv
                                                             in
                                                          FStar_All.pipe_right
                                                            uu____9437
                                                            FStar_Syntax_Syntax.as_arg))
                                               in
                                            let e2 =
                                              FStar_Syntax_Syntax.mk
                                                (FStar_Syntax_Syntax.Tm_app
                                                   (e1, args))
                                                FStar_Pervasives_Native.None
                                                e1.FStar_Syntax_Syntax.pos
                                               in
                                            (lbname_, f_e,
                                              (t2, (tbinders, polytype)),
                                              false, e2)
                                        | FStar_Syntax_Syntax.Tm_fvar
                                            uu____9479 ->
                                            let env =
                                              FStar_List.fold_left
                                                (fun env  ->
                                                   fun uu____9490  ->
                                                     match uu____9490 with
                                                     | (a,uu____9496) ->
                                                         FStar_Extraction_ML_UEnv.extend_ty
                                                           env a
                                                           FStar_Pervasives_Native.None)
                                                g tbinders
                                               in
                                            let expected_t =
                                              term_as_mlty env tbody  in
                                            let polytype =
                                              let uu____9505 =
                                                FStar_All.pipe_right tbinders
                                                  (FStar_List.map
                                                     (fun uu____9517  ->
                                                        match uu____9517 with
                                                        | (x,uu____9523) ->
                                                            FStar_Extraction_ML_UEnv.bv_as_ml_tyvar
                                                              x))
                                                 in
                                              (uu____9505, expected_t)  in
                                            let args =
                                              FStar_All.pipe_right tbinders
                                                (FStar_List.map
                                                   (fun uu____9539  ->
                                                      match uu____9539 with
                                                      | (bv,uu____9545) ->
                                                          let uu____9546 =
                                                            FStar_Syntax_Syntax.bv_to_name
                                                              bv
                                                             in
                                                          FStar_All.pipe_right
                                                            uu____9546
                                                            FStar_Syntax_Syntax.as_arg))
                                               in
                                            let e2 =
                                              FStar_Syntax_Syntax.mk
                                                (FStar_Syntax_Syntax.Tm_app
                                                   (e1, args))
                                                FStar_Pervasives_Native.None
                                                e1.FStar_Syntax_Syntax.pos
                                               in
                                            (lbname_, f_e,
                                              (t2, (tbinders, polytype)),
                                              false, e2)
                                        | FStar_Syntax_Syntax.Tm_name
                                            uu____9588 ->
                                            let env =
                                              FStar_List.fold_left
                                                (fun env  ->
                                                   fun uu____9599  ->
                                                     match uu____9599 with
                                                     | (a,uu____9605) ->
                                                         FStar_Extraction_ML_UEnv.extend_ty
                                                           env a
                                                           FStar_Pervasives_Native.None)
                                                g tbinders
                                               in
                                            let expected_t =
                                              term_as_mlty env tbody  in
                                            let polytype =
                                              let uu____9614 =
                                                FStar_All.pipe_right tbinders
                                                  (FStar_List.map
                                                     (fun uu____9626  ->
                                                        match uu____9626 with
                                                        | (x,uu____9632) ->
                                                            FStar_Extraction_ML_UEnv.bv_as_ml_tyvar
                                                              x))
                                                 in
                                              (uu____9614, expected_t)  in
                                            let args =
                                              FStar_All.pipe_right tbinders
                                                (FStar_List.map
                                                   (fun uu____9648  ->
                                                      match uu____9648 with
                                                      | (bv,uu____9654) ->
                                                          let uu____9655 =
                                                            FStar_Syntax_Syntax.bv_to_name
                                                              bv
                                                             in
                                                          FStar_All.pipe_right
                                                            uu____9655
                                                            FStar_Syntax_Syntax.as_arg))
                                               in
                                            let e2 =
                                              FStar_Syntax_Syntax.mk
                                                (FStar_Syntax_Syntax.Tm_app
                                                   (e1, args))
                                                FStar_Pervasives_Native.None
                                                e1.FStar_Syntax_Syntax.pos
                                               in
                                            (lbname_, f_e,
                                              (t2, (tbinders, polytype)),
                                              false, e2)
                                        | uu____9697 ->
                                            err_value_restriction e1)))
                         | uu____9716 -> no_gen ())
                   in
                let check_lb env uu____9763 =
                  match uu____9763 with
                  | (nm,(lbname,f,(t1,(targs,polytype)),add_unit,e)) ->
                      let env1 =
                        FStar_List.fold_left
                          (fun env1  ->
                             fun uu____9898  ->
                               match uu____9898 with
                               | (a,uu____9904) ->
                                   FStar_Extraction_ML_UEnv.extend_ty env1 a
                                     FStar_Pervasives_Native.None) env targs
                         in
                      let expected_t = FStar_Pervasives_Native.snd polytype
                         in
                      let uu____9906 =
                        check_term_as_mlexpr env1 e f expected_t  in
                      (match uu____9906 with
                       | (e1,ty) ->
                           let uu____9917 =
                             maybe_promote_effect e1 f expected_t  in
                           (match uu____9917 with
                            | (e2,f1) ->
                                let meta =
                                  match (f1, ty) with
                                  | (FStar_Extraction_ML_Syntax.E_PURE
                                     ,FStar_Extraction_ML_Syntax.MLTY_Erased
                                     ) -> [FStar_Extraction_ML_Syntax.Erased]
                                  | (FStar_Extraction_ML_Syntax.E_GHOST
                                     ,FStar_Extraction_ML_Syntax.MLTY_Erased
                                     ) -> [FStar_Extraction_ML_Syntax.Erased]
                                  | uu____9933 -> []  in
                                (f1,
                                  {
                                    FStar_Extraction_ML_Syntax.mllb_name = nm;
                                    FStar_Extraction_ML_Syntax.mllb_tysc =
                                      (FStar_Pervasives_Native.Some polytype);
                                    FStar_Extraction_ML_Syntax.mllb_add_unit
                                      = add_unit;
                                    FStar_Extraction_ML_Syntax.mllb_def = e2;
                                    FStar_Extraction_ML_Syntax.mllb_meta =
                                      meta;
                                    FStar_Extraction_ML_Syntax.print_typ =
                                      true
                                  })))
                   in
                let lbs3 =
                  FStar_All.pipe_right lbs2 (FStar_List.map maybe_generalize)
                   in
                let uu____10003 =
                  FStar_List.fold_right
                    (fun lb  ->
                       fun uu____10094  ->
                         match uu____10094 with
                         | (env,lbs4) ->
                             let uu____10219 = lb  in
                             (match uu____10219 with
                              | (lbname,uu____10267,(t1,(uu____10269,polytype)),add_unit,uu____10272)
                                  ->
                                  let uu____10285 =
                                    FStar_Extraction_ML_UEnv.extend_lb env
                                      lbname t1 polytype add_unit true
                                     in
                                  (match uu____10285 with
                                   | (env1,nm) -> (env1, ((nm, lb) :: lbs4)))))
                    lbs3 (g, [])
                   in
                (match uu____10003 with
                 | (env_body,lbs4) ->
                     let env_def = if is_rec then env_body else g  in
                     let lbs5 =
                       FStar_All.pipe_right lbs4
                         (FStar_List.map (check_lb env_def))
                        in
                     let e'_rng = e'1.FStar_Syntax_Syntax.pos  in
                     let uu____10562 = term_as_mlexpr env_body e'1  in
                     (match uu____10562 with
                      | (e'2,f',t') ->
                          let f =
                            let uu____10579 =
                              let uu____10582 =
                                FStar_List.map FStar_Pervasives_Native.fst
                                  lbs5
                                 in
                              f' :: uu____10582  in
                            FStar_Extraction_ML_Util.join_l e'_rng
                              uu____10579
                             in
                          let is_rec1 =
                            if is_rec = true
                            then FStar_Extraction_ML_Syntax.Rec
                            else FStar_Extraction_ML_Syntax.NonRec  in
                          let uu____10591 =
                            let uu____10592 =
                              let uu____10593 =
                                let uu____10594 =
                                  FStar_List.map FStar_Pervasives_Native.snd
                                    lbs5
                                   in
                                (is_rec1, uu____10594)  in
                              mk_MLE_Let top_level uu____10593 e'2  in
                            let uu____10603 =
                              FStar_Extraction_ML_Util.mlloc_of_range
                                t.FStar_Syntax_Syntax.pos
                               in
                            FStar_Extraction_ML_Syntax.with_ty_loc t'
                              uu____10592 uu____10603
                             in
                          (uu____10591, f, t'))))
       | FStar_Syntax_Syntax.Tm_match (scrutinee,pats) ->
           let uu____10642 = term_as_mlexpr g scrutinee  in
           (match uu____10642 with
            | (e,f_e,t_e) ->
                let uu____10658 = check_pats_for_ite pats  in
                (match uu____10658 with
                 | (b,then_e,else_e) ->
                     let no_lift x t1 = x  in
                     if b
                     then
                       (match (then_e, else_e) with
                        | (FStar_Pervasives_Native.Some
                           then_e1,FStar_Pervasives_Native.Some else_e1) ->
                            let uu____10719 = term_as_mlexpr g then_e1  in
                            (match uu____10719 with
                             | (then_mle,f_then,t_then) ->
                                 let uu____10735 = term_as_mlexpr g else_e1
                                    in
                                 (match uu____10735 with
                                  | (else_mle,f_else,t_else) ->
                                      let uu____10751 =
                                        let uu____10762 =
                                          type_leq g t_then t_else  in
                                        if uu____10762
                                        then (t_else, no_lift)
                                        else
                                          (let uu____10780 =
                                             type_leq g t_else t_then  in
                                           if uu____10780
                                           then (t_then, no_lift)
                                           else
                                             (FStar_Extraction_ML_Syntax.MLTY_Top,
                                               FStar_Extraction_ML_Syntax.apply_obj_repr))
                                         in
                                      (match uu____10751 with
                                       | (t_branch,maybe_lift1) ->
                                           let uu____10824 =
                                             let uu____10825 =
                                               let uu____10826 =
                                                 let uu____10835 =
                                                   maybe_lift1 then_mle
                                                     t_then
                                                    in
                                                 let uu____10836 =
                                                   let uu____10839 =
                                                     maybe_lift1 else_mle
                                                       t_else
                                                      in
                                                   FStar_Pervasives_Native.Some
                                                     uu____10839
                                                    in
                                                 (e, uu____10835,
                                                   uu____10836)
                                                  in
                                               FStar_Extraction_ML_Syntax.MLE_If
                                                 uu____10826
                                                in
                                             FStar_All.pipe_left
                                               (FStar_Extraction_ML_Syntax.with_ty
                                                  t_branch) uu____10825
                                              in
                                           let uu____10842 =
                                             FStar_Extraction_ML_Util.join
                                               then_e1.FStar_Syntax_Syntax.pos
                                               f_then f_else
                                              in
                                           (uu____10824, uu____10842,
                                             t_branch))))
                        | uu____10843 ->
                            failwith
                              "ITE pats matched but then and else expressions not found?")
                     else
                       (let uu____10859 =
                          FStar_All.pipe_right pats
                            (FStar_Util.fold_map
                               (fun compat  ->
                                  fun br  ->
                                    let uu____10968 =
                                      FStar_Syntax_Subst.open_branch br  in
                                    match uu____10968 with
                                    | (pat,when_opt,branch1) ->
                                        let uu____11012 =
                                          extract_pat g pat t_e
                                            term_as_mlexpr
                                           in
                                        (match uu____11012 with
                                         | (env,p,pat_t_compat) ->
                                             let uu____11070 =
                                               match when_opt with
                                               | FStar_Pervasives_Native.None
                                                    ->
                                                   (FStar_Pervasives_Native.None,
                                                     FStar_Extraction_ML_Syntax.E_PURE)
                                               | FStar_Pervasives_Native.Some
                                                   w ->
                                                   let w_pos =
                                                     w.FStar_Syntax_Syntax.pos
                                                      in
                                                   let uu____11093 =
                                                     term_as_mlexpr env w  in
                                                   (match uu____11093 with
                                                    | (w1,f_w,t_w) ->
                                                        let w2 =
                                                          maybe_coerce w_pos
                                                            env w1 t_w
                                                            FStar_Extraction_ML_Syntax.ml_bool_ty
                                                           in
                                                        ((FStar_Pervasives_Native.Some
                                                            w2), f_w))
                                                in
                                             (match uu____11070 with
                                              | (when_opt1,f_when) ->
                                                  let uu____11142 =
                                                    term_as_mlexpr env
                                                      branch1
                                                     in
                                                  (match uu____11142 with
                                                   | (mlbranch,f_branch,t_branch)
                                                       ->
                                                       let uu____11176 =
                                                         FStar_All.pipe_right
                                                           p
                                                           (FStar_List.map
                                                              (fun
                                                                 uu____11253 
                                                                 ->
                                                                 match uu____11253
                                                                 with
                                                                 | (p1,wopt)
                                                                    ->
                                                                    let when_clause
                                                                    =
                                                                    FStar_Extraction_ML_Util.conjoin_opt
                                                                    wopt
                                                                    when_opt1
                                                                     in
                                                                    (p1,
                                                                    (when_clause,
                                                                    f_when),
                                                                    (mlbranch,
                                                                    f_branch,
                                                                    t_branch))))
                                                          in
                                                       ((compat &&
                                                           pat_t_compat),
                                                         uu____11176)))))
                               true)
                           in
                        match uu____10859 with
                        | (pat_t_compat,mlbranches) ->
                            let mlbranches1 = FStar_List.flatten mlbranches
                               in
                            let e1 =
                              if pat_t_compat
                              then e
                              else
                                (FStar_Extraction_ML_UEnv.debug g
                                   (fun uu____11418  ->
                                      let uu____11419 =
                                        FStar_Extraction_ML_Code.string_of_mlexpr
                                          g.FStar_Extraction_ML_UEnv.currentModule
                                          e
                                         in
                                      let uu____11420 =
                                        FStar_Extraction_ML_Code.string_of_mlty
                                          g.FStar_Extraction_ML_UEnv.currentModule
                                          t_e
                                         in
                                      FStar_Util.print2
                                        "Coercing scrutinee %s from type %s because pattern type is incompatible\n"
                                        uu____11419 uu____11420);
                                 FStar_All.pipe_left
                                   (FStar_Extraction_ML_Syntax.with_ty t_e)
                                   (FStar_Extraction_ML_Syntax.MLE_Coerce
                                      (e, t_e,
                                        FStar_Extraction_ML_Syntax.MLTY_Top)))
                               in
                            (match mlbranches1 with
                             | [] ->
                                 let uu____11445 =
                                   let uu____11454 =
                                     let uu____11471 =
                                       FStar_Syntax_Syntax.lid_as_fv
                                         FStar_Parser_Const.failwith_lid
                                         FStar_Syntax_Syntax.delta_constant
                                         FStar_Pervasives_Native.None
                                        in
                                     FStar_Extraction_ML_UEnv.lookup_fv g
                                       uu____11471
                                      in
                                   FStar_All.pipe_left FStar_Util.right
                                     uu____11454
                                    in
                                 (match uu____11445 with
                                  | (uu____11514,fw,uu____11516,uu____11517)
                                      ->
                                      let uu____11518 =
                                        let uu____11519 =
                                          let uu____11520 =
                                            let uu____11527 =
                                              let uu____11530 =
                                                FStar_All.pipe_left
                                                  (FStar_Extraction_ML_Syntax.with_ty
                                                     FStar_Extraction_ML_Syntax.ml_string_ty)
                                                  (FStar_Extraction_ML_Syntax.MLE_Const
                                                     (FStar_Extraction_ML_Syntax.MLC_String
                                                        "unreachable"))
                                                 in
                                              [uu____11530]  in
                                            (fw, uu____11527)  in
                                          FStar_Extraction_ML_Syntax.MLE_App
                                            uu____11520
                                           in
                                        FStar_All.pipe_left
                                          (FStar_Extraction_ML_Syntax.with_ty
                                             FStar_Extraction_ML_Syntax.ml_int_ty)
                                          uu____11519
                                         in
                                      (uu____11518,
                                        FStar_Extraction_ML_Syntax.E_PURE,
                                        FStar_Extraction_ML_Syntax.ml_int_ty))
                             | (uu____11533,uu____11534,(uu____11535,f_first,t_first))::rest
                                 ->
                                 let uu____11595 =
                                   FStar_List.fold_left
                                     (fun uu____11637  ->
                                        fun uu____11638  ->
                                          match (uu____11637, uu____11638)
                                          with
                                          | ((topt,f),(uu____11695,uu____11696,
                                                       (uu____11697,f_branch,t_branch)))
                                              ->
                                              let f1 =
                                                FStar_Extraction_ML_Util.join
                                                  top.FStar_Syntax_Syntax.pos
                                                  f f_branch
                                                 in
                                              let topt1 =
                                                match topt with
                                                | FStar_Pervasives_Native.None
                                                     ->
                                                    FStar_Pervasives_Native.None
                                                | FStar_Pervasives_Native.Some
                                                    t1 ->
                                                    let uu____11753 =
                                                      type_leq g t1 t_branch
                                                       in
                                                    if uu____11753
                                                    then
                                                      FStar_Pervasives_Native.Some
                                                        t_branch
                                                    else
                                                      (let uu____11757 =
                                                         type_leq g t_branch
                                                           t1
                                                          in
                                                       if uu____11757
                                                       then
                                                         FStar_Pervasives_Native.Some
                                                           t1
                                                       else
                                                         FStar_Pervasives_Native.None)
                                                 in
                                              (topt1, f1))
                                     ((FStar_Pervasives_Native.Some t_first),
                                       f_first) rest
                                    in
                                 (match uu____11595 with
                                  | (topt,f_match) ->
                                      let mlbranches2 =
                                        FStar_All.pipe_right mlbranches1
                                          (FStar_List.map
                                             (fun uu____11852  ->
                                                match uu____11852 with
                                                | (p,(wopt,uu____11881),
                                                   (b1,uu____11883,t1)) ->
                                                    let b2 =
                                                      match topt with
                                                      | FStar_Pervasives_Native.None
                                                           ->
                                                          FStar_Extraction_ML_Syntax.apply_obj_repr
                                                            b1 t1
                                                      | FStar_Pervasives_Native.Some
                                                          uu____11902 -> b1
                                                       in
                                                    (p, wopt, b2)))
                                         in
                                      let t_match =
                                        match topt with
                                        | FStar_Pervasives_Native.None  ->
                                            FStar_Extraction_ML_Syntax.MLTY_Top
                                        | FStar_Pervasives_Native.Some t1 ->
                                            t1
                                         in
                                      let uu____11907 =
                                        FStar_All.pipe_left
                                          (FStar_Extraction_ML_Syntax.with_ty
                                             t_match)
                                          (FStar_Extraction_ML_Syntax.MLE_Match
                                             (e1, mlbranches2))
                                         in
                                      (uu____11907, f_match, t_match)))))))

let (ind_discriminator_body :
  FStar_Extraction_ML_UEnv.env ->
    FStar_Ident.lident ->
      FStar_Ident.lident -> FStar_Extraction_ML_Syntax.mlmodule1)
  =
  fun env  ->
    fun discName  ->
      fun constrName  ->
        let uu____11933 =
          let uu____11938 =
            FStar_TypeChecker_Env.lookup_lid
              env.FStar_Extraction_ML_UEnv.tcenv discName
             in
          FStar_All.pipe_left FStar_Pervasives_Native.fst uu____11938  in
        match uu____11933 with
        | (uu____11963,fstar_disc_type) ->
            let wildcards =
              let uu____11972 =
                let uu____11973 = FStar_Syntax_Subst.compress fstar_disc_type
                   in
                uu____11973.FStar_Syntax_Syntax.n  in
              match uu____11972 with
              | FStar_Syntax_Syntax.Tm_arrow (binders,uu____11983) ->
                  let uu____12000 =
                    FStar_All.pipe_right binders
                      (FStar_List.filter
                         (fun uu___86_12032  ->
                            match uu___86_12032 with
                            | (uu____12039,FStar_Pervasives_Native.Some
                               (FStar_Syntax_Syntax.Implicit uu____12040)) ->
                                true
                            | uu____12043 -> false))
                     in
                  FStar_All.pipe_right uu____12000
                    (FStar_List.map
                       (fun uu____12076  ->
                          let uu____12083 = fresh "_"  in
                          (uu____12083, FStar_Extraction_ML_Syntax.MLTY_Top)))
              | uu____12084 -> failwith "Discriminator must be a function"
               in
            let mlid = fresh "_discr_"  in
            let targ = FStar_Extraction_ML_Syntax.MLTY_Top  in
            let disc_ty = FStar_Extraction_ML_Syntax.MLTY_Top  in
            let discrBody =
              let uu____12095 =
                let uu____12096 =
                  let uu____12107 =
                    let uu____12108 =
                      let uu____12109 =
                        let uu____12124 =
                          FStar_All.pipe_left
                            (FStar_Extraction_ML_Syntax.with_ty targ)
                            (FStar_Extraction_ML_Syntax.MLE_Name ([], mlid))
                           in
                        let uu____12127 =
                          let uu____12138 =
                            let uu____12147 =
                              let uu____12148 =
                                let uu____12155 =
                                  FStar_Extraction_ML_Syntax.mlpath_of_lident
                                    constrName
                                   in
                                (uu____12155,
                                  [FStar_Extraction_ML_Syntax.MLP_Wild])
                                 in
                              FStar_Extraction_ML_Syntax.MLP_CTor uu____12148
                               in
                            let uu____12158 =
                              FStar_All.pipe_left
                                (FStar_Extraction_ML_Syntax.with_ty
                                   FStar_Extraction_ML_Syntax.ml_bool_ty)
                                (FStar_Extraction_ML_Syntax.MLE_Const
                                   (FStar_Extraction_ML_Syntax.MLC_Bool true))
                               in
                            (uu____12147, FStar_Pervasives_Native.None,
                              uu____12158)
                             in
                          let uu____12161 =
                            let uu____12172 =
                              let uu____12181 =
                                FStar_All.pipe_left
                                  (FStar_Extraction_ML_Syntax.with_ty
                                     FStar_Extraction_ML_Syntax.ml_bool_ty)
                                  (FStar_Extraction_ML_Syntax.MLE_Const
                                     (FStar_Extraction_ML_Syntax.MLC_Bool
                                        false))
                                 in
                              (FStar_Extraction_ML_Syntax.MLP_Wild,
                                FStar_Pervasives_Native.None, uu____12181)
                               in
                            [uu____12172]  in
                          uu____12138 :: uu____12161  in
                        (uu____12124, uu____12127)  in
                      FStar_Extraction_ML_Syntax.MLE_Match uu____12109  in
                    FStar_All.pipe_left
                      (FStar_Extraction_ML_Syntax.with_ty
                         FStar_Extraction_ML_Syntax.ml_bool_ty) uu____12108
                     in
                  ((FStar_List.append wildcards [(mlid, targ)]), uu____12107)
                   in
                FStar_Extraction_ML_Syntax.MLE_Fun uu____12096  in
              FStar_All.pipe_left
                (FStar_Extraction_ML_Syntax.with_ty disc_ty) uu____12095
               in
            let uu____12236 =
              let uu____12237 =
                let uu____12240 =
                  let uu____12241 =
                    FStar_Extraction_ML_UEnv.convIdent
                      discName.FStar_Ident.ident
                     in
                  {
                    FStar_Extraction_ML_Syntax.mllb_name = uu____12241;
                    FStar_Extraction_ML_Syntax.mllb_tysc =
                      FStar_Pervasives_Native.None;
                    FStar_Extraction_ML_Syntax.mllb_add_unit = false;
                    FStar_Extraction_ML_Syntax.mllb_def = discrBody;
                    FStar_Extraction_ML_Syntax.mllb_meta = [];
                    FStar_Extraction_ML_Syntax.print_typ = false
                  }  in
                [uu____12240]  in
              (FStar_Extraction_ML_Syntax.NonRec, uu____12237)  in
            FStar_Extraction_ML_Syntax.MLM_Let uu____12236
  
>>>>>>> ca297a09
<|MERGE_RESOLUTION|>--- conflicted
+++ resolved
@@ -1,3501 +1,4 @@
-
 open Prims
-<<<<<<< HEAD
-open FStar_Pervasives
-exception Un_extractable
-
-
-let uu___is_Un_extractable : Prims.exn  ->  Prims.bool = (fun projectee -> (match (projectee) with
-| Un_extractable -> begin
-true
-end
-| uu____6 -> begin
-false
-end))
-
-
-let type_leq : FStar_Extraction_ML_UEnv.env  ->  FStar_Extraction_ML_Syntax.mlty  ->  FStar_Extraction_ML_Syntax.mlty  ->  Prims.bool = (fun g t1 t2 -> (FStar_Extraction_ML_Util.type_leq (FStar_Extraction_ML_Util.udelta_unfold g) t1 t2))
-
-
-let type_leq_c : FStar_Extraction_ML_UEnv.env  ->  FStar_Extraction_ML_Syntax.mlexpr FStar_Pervasives_Native.option  ->  FStar_Extraction_ML_Syntax.mlty  ->  FStar_Extraction_ML_Syntax.mlty  ->  (Prims.bool * FStar_Extraction_ML_Syntax.mlexpr FStar_Pervasives_Native.option) = (fun g t1 t2 -> (FStar_Extraction_ML_Util.type_leq_c (FStar_Extraction_ML_Util.udelta_unfold g) t1 t2))
-
-
-let eraseTypeDeep : FStar_Extraction_ML_UEnv.env  ->  FStar_Extraction_ML_Syntax.mlty  ->  FStar_Extraction_ML_Syntax.mlty = (fun g t -> (FStar_Extraction_ML_Util.eraseTypeDeep (FStar_Extraction_ML_Util.udelta_unfold g) t))
-
-
-let record_fields : 'Auu____68 . FStar_Ident.ident Prims.list  ->  'Auu____68 Prims.list  ->  (Prims.string * 'Auu____68) Prims.list = (fun fs vs -> (FStar_List.map2 (fun f e -> ((f.FStar_Ident.idText), (e))) fs vs))
-
-
-let fail : 'Auu____107 . FStar_Range.range  ->  (FStar_Errors.raw_error * Prims.string)  ->  'Auu____107 = (fun r err -> (FStar_Errors.raise_error err r))
-
-
-let err_uninst : 'Auu____136 . FStar_Extraction_ML_UEnv.env  ->  FStar_Syntax_Syntax.term  ->  (Prims.string Prims.list * FStar_Extraction_ML_Syntax.mlty)  ->  FStar_Syntax_Syntax.term  ->  'Auu____136 = (fun env t uu____161 app -> (match (uu____161) with
-| (vars, ty) -> begin
-(
-
-let uu____175 = (
-
-let uu____180 = (
-
-let uu____181 = (FStar_Syntax_Print.term_to_string t)
-in (
-
-let uu____182 = (FStar_All.pipe_right vars (FStar_String.concat ", "))
-in (
-
-let uu____185 = (FStar_Extraction_ML_Code.string_of_mlty env.FStar_Extraction_ML_UEnv.currentModule ty)
-in (
-
-let uu____186 = (FStar_Syntax_Print.term_to_string app)
-in (FStar_Util.format4 "Variable %s has a polymorphic type (forall %s. %s); expected it to be fully instantiated, but got %s" uu____181 uu____182 uu____185 uu____186)))))
-in ((FStar_Errors.Fatal_Uninstantiated), (uu____180)))
-in (fail t.FStar_Syntax_Syntax.pos uu____175))
-end))
-
-
-let err_ill_typed_application : 'Auu____199 'Auu____200 . FStar_Extraction_ML_UEnv.env  ->  FStar_Syntax_Syntax.term  ->  (FStar_Syntax_Syntax.term * 'Auu____199) Prims.list  ->  FStar_Extraction_ML_Syntax.mlty  ->  'Auu____200 = (fun env t args ty -> (
-
-let uu____233 = (
-
-let uu____238 = (
-
-let uu____239 = (FStar_Syntax_Print.term_to_string t)
-in (
-
-let uu____240 = (
-
-let uu____241 = (FStar_All.pipe_right args (FStar_List.map (fun uu____259 -> (match (uu____259) with
-| (x, uu____265) -> begin
-(FStar_Syntax_Print.term_to_string x)
-end))))
-in (FStar_All.pipe_right uu____241 (FStar_String.concat " ")))
-in (
-
-let uu____268 = (FStar_Extraction_ML_Code.string_of_mlty env.FStar_Extraction_ML_UEnv.currentModule ty)
-in (FStar_Util.format3 "Ill-typed application: application is %s \n remaining args are %s\nml type of head is %s\n" uu____239 uu____240 uu____268))))
-in ((FStar_Errors.Fatal_IllTyped), (uu____238)))
-in (fail t.FStar_Syntax_Syntax.pos uu____233)))
-
-
-let err_ill_typed_erasure : 'Auu____277 . FStar_Extraction_ML_UEnv.env  ->  FStar_Range.range  ->  FStar_Extraction_ML_Syntax.mlty  ->  'Auu____277 = (fun env pos ty -> (
-
-let uu____293 = (
-
-let uu____298 = (
-
-let uu____299 = (FStar_Extraction_ML_Code.string_of_mlty env.FStar_Extraction_ML_UEnv.currentModule ty)
-in (FStar_Util.format1 "Erased value found where a value of type %s was expected" uu____299))
-in ((FStar_Errors.Fatal_IllTyped), (uu____298)))
-in (fail pos uu____293)))
-
-
-let err_value_restriction : 'Auu____304 . FStar_Syntax_Syntax.term' FStar_Syntax_Syntax.syntax  ->  'Auu____304 = (fun t -> (
-
-let uu____314 = (
-
-let uu____319 = (
-
-let uu____320 = (FStar_Syntax_Print.tag_of_term t)
-in (
-
-let uu____321 = (FStar_Syntax_Print.term_to_string t)
-in (FStar_Util.format2 "Refusing to generalize because of the value restriction: (%s) %s" uu____320 uu____321)))
-in ((FStar_Errors.Fatal_ValueRestriction), (uu____319)))
-in (fail t.FStar_Syntax_Syntax.pos uu____314)))
-
-
-let err_unexpected_eff : FStar_Extraction_ML_UEnv.env  ->  FStar_Syntax_Syntax.term' FStar_Syntax_Syntax.syntax  ->  FStar_Extraction_ML_Syntax.mlty  ->  FStar_Extraction_ML_Syntax.e_tag  ->  FStar_Extraction_ML_Syntax.e_tag  ->  unit = (fun env t ty f0 f1 -> (
-
-let uu____351 = (
-
-let uu____356 = (
-
-let uu____357 = (FStar_Syntax_Print.term_to_string t)
-in (
-
-let uu____358 = (FStar_Extraction_ML_Code.string_of_mlty env.FStar_Extraction_ML_UEnv.currentModule ty)
-in (
-
-let uu____359 = (FStar_Extraction_ML_Util.eff_to_string f0)
-in (
-
-let uu____360 = (FStar_Extraction_ML_Util.eff_to_string f1)
-in (FStar_Util.format4 "for expression %s of type %s, Expected effect %s; got effect %s" uu____357 uu____358 uu____359 uu____360)))))
-in ((FStar_Errors.Warning_ExtractionUnexpectedEffect), (uu____356)))
-in (FStar_Errors.log_issue t.FStar_Syntax_Syntax.pos uu____351)))
-
-
-let effect_as_etag : FStar_Extraction_ML_UEnv.env  ->  FStar_Ident.lident  ->  FStar_Extraction_ML_Syntax.e_tag = (
-
-let cache = (FStar_Util.smap_create (Prims.parse_int "20"))
-in (
-
-let rec delta_norm_eff = (fun g l -> (
-
-let uu____383 = (FStar_Util.smap_try_find cache l.FStar_Ident.str)
-in (match (uu____383) with
-| FStar_Pervasives_Native.Some (l1) -> begin
-l1
-end
-| FStar_Pervasives_Native.None -> begin
-(
-
-let res = (
-
-let uu____388 = (FStar_TypeChecker_Env.lookup_effect_abbrev g.FStar_Extraction_ML_UEnv.tcenv ((FStar_Syntax_Syntax.U_zero)::[]) l)
-in (match (uu____388) with
-| FStar_Pervasives_Native.None -> begin
-l
-end
-| FStar_Pervasives_Native.Some (uu____399, c) -> begin
-(delta_norm_eff g (FStar_Syntax_Util.comp_effect_name c))
-end))
-in ((FStar_Util.smap_add cache l.FStar_Ident.str res);
-res;
-))
-end)))
-in (fun g l -> (
-
-let l1 = (delta_norm_eff g l)
-in (
-
-let uu____409 = (FStar_Ident.lid_equals l1 FStar_Parser_Const.effect_PURE_lid)
-in (match (uu____409) with
-| true -> begin
-FStar_Extraction_ML_Syntax.E_PURE
-end
-| uu____410 -> begin
-(
-
-let uu____411 = (FStar_Ident.lid_equals l1 FStar_Parser_Const.effect_GHOST_lid)
-in (match (uu____411) with
-| true -> begin
-FStar_Extraction_ML_Syntax.E_GHOST
-end
-| uu____412 -> begin
-(
-
-let ed_opt = (FStar_TypeChecker_Env.effect_decl_opt g.FStar_Extraction_ML_UEnv.tcenv l1)
-in (match (ed_opt) with
-| FStar_Pervasives_Native.Some (ed, qualifiers) -> begin
-(
-
-let uu____434 = (FStar_All.pipe_right qualifiers (FStar_List.contains FStar_Syntax_Syntax.Reifiable))
-in (match (uu____434) with
-| true -> begin
-FStar_Extraction_ML_Syntax.E_PURE
-end
-| uu____437 -> begin
-FStar_Extraction_ML_Syntax.E_IMPURE
-end))
-end
-| FStar_Pervasives_Native.None -> begin
-FStar_Extraction_ML_Syntax.E_IMPURE
-end))
-end))
-end))))))
-
-
-let rec is_arity : FStar_Extraction_ML_UEnv.env  ->  FStar_Syntax_Syntax.term  ->  Prims.bool = (fun env t -> (
-
-let t1 = (FStar_Syntax_Util.unmeta t)
-in (
-
-let uu____455 = (
-
-let uu____456 = (FStar_Syntax_Subst.compress t1)
-in uu____456.FStar_Syntax_Syntax.n)
-in (match (uu____455) with
-| FStar_Syntax_Syntax.Tm_unknown -> begin
-(failwith "Impossible")
-end
-| FStar_Syntax_Syntax.Tm_delayed (uu____459) -> begin
-(failwith "Impossible")
-end
-| FStar_Syntax_Syntax.Tm_ascribed (uu____484) -> begin
-(failwith "Impossible")
-end
-| FStar_Syntax_Syntax.Tm_meta (uu____511) -> begin
-(failwith "Impossible")
-end
-| FStar_Syntax_Syntax.Tm_lazy (i) -> begin
-(
-
-let uu____519 = (FStar_Syntax_Util.unfold_lazy i)
-in (is_arity env uu____519))
-end
-| FStar_Syntax_Syntax.Tm_uvar (uu____520) -> begin
-false
-end
-| FStar_Syntax_Syntax.Tm_constant (uu____537) -> begin
-false
-end
-| FStar_Syntax_Syntax.Tm_name (uu____538) -> begin
-false
-end
-| FStar_Syntax_Syntax.Tm_quoted (uu____539) -> begin
-false
-end
-| FStar_Syntax_Syntax.Tm_bvar (uu____546) -> begin
-false
-end
-| FStar_Syntax_Syntax.Tm_type (uu____547) -> begin
-true
-end
-| FStar_Syntax_Syntax.Tm_arrow (uu____548, c) -> begin
-(is_arity env (FStar_Syntax_Util.comp_result c))
-end
-| FStar_Syntax_Syntax.Tm_fvar (uu____566) -> begin
-(
-
-let t2 = (FStar_TypeChecker_Normalize.normalize ((FStar_TypeChecker_Normalize.AllowUnboundUniverses)::(FStar_TypeChecker_Normalize.EraseUniverses)::(FStar_TypeChecker_Normalize.UnfoldUntil (FStar_Syntax_Syntax.delta_constant))::[]) env.FStar_Extraction_ML_UEnv.tcenv t1)
-in (
-
-let uu____568 = (
-
-let uu____569 = (FStar_Syntax_Subst.compress t2)
-in uu____569.FStar_Syntax_Syntax.n)
-in (match (uu____568) with
-| FStar_Syntax_Syntax.Tm_fvar (uu____572) -> begin
-false
-end
-| uu____573 -> begin
-(is_arity env t2)
-end)))
-end
-| FStar_Syntax_Syntax.Tm_app (uu____574) -> begin
-(
-
-let uu____589 = (FStar_Syntax_Util.head_and_args t1)
-in (match (uu____589) with
-| (head1, uu____605) -> begin
-(is_arity env head1)
-end))
-end
-| FStar_Syntax_Syntax.Tm_uinst (head1, uu____627) -> begin
-(is_arity env head1)
-end
-| FStar_Syntax_Syntax.Tm_refine (x, uu____633) -> begin
-(is_arity env x.FStar_Syntax_Syntax.sort)
-end
-| FStar_Syntax_Syntax.Tm_abs (uu____638, body, uu____640) -> begin
-(is_arity env body)
-end
-| FStar_Syntax_Syntax.Tm_let (uu____661, body) -> begin
-(is_arity env body)
-end
-| FStar_Syntax_Syntax.Tm_match (uu____679, branches) -> begin
-(match (branches) with
-| ((uu____717, uu____718, e))::uu____720 -> begin
-(is_arity env e)
-end
-| uu____767 -> begin
-false
-end)
-end))))
-
-
-let rec is_type_aux : FStar_Extraction_ML_UEnv.env  ->  FStar_Syntax_Syntax.term  ->  Prims.bool = (fun env t -> (
-
-let t1 = (FStar_Syntax_Subst.compress t)
-in (match (t1.FStar_Syntax_Syntax.n) with
-| FStar_Syntax_Syntax.Tm_delayed (uu____795) -> begin
-(
-
-let uu____820 = (
-
-let uu____821 = (FStar_Syntax_Print.tag_of_term t1)
-in (FStar_Util.format1 "Impossible: %s" uu____821))
-in (failwith uu____820))
-end
-| FStar_Syntax_Syntax.Tm_unknown -> begin
-(
-
-let uu____822 = (
-
-let uu____823 = (FStar_Syntax_Print.tag_of_term t1)
-in (FStar_Util.format1 "Impossible: %s" uu____823))
-in (failwith uu____822))
-end
-| FStar_Syntax_Syntax.Tm_lazy (i) -> begin
-(
-
-let uu____825 = (FStar_Syntax_Util.unfold_lazy i)
-in (is_type_aux env uu____825))
-end
-| FStar_Syntax_Syntax.Tm_constant (uu____826) -> begin
-false
-end
-| FStar_Syntax_Syntax.Tm_type (uu____827) -> begin
-true
-end
-| FStar_Syntax_Syntax.Tm_refine (uu____828) -> begin
-true
-end
-| FStar_Syntax_Syntax.Tm_arrow (uu____835) -> begin
-true
-end
-| FStar_Syntax_Syntax.Tm_fvar (fv) when (FStar_Syntax_Syntax.fv_eq_lid fv FStar_Parser_Const.failwith_lid) -> begin
-false
-end
-| FStar_Syntax_Syntax.Tm_fvar (fv) -> begin
-(FStar_Extraction_ML_UEnv.is_type_name env fv)
-end
-| FStar_Syntax_Syntax.Tm_uvar (uu____850, t2) -> begin
-(is_arity env t2)
-end
-| FStar_Syntax_Syntax.Tm_bvar ({FStar_Syntax_Syntax.ppname = uu____876; FStar_Syntax_Syntax.index = uu____877; FStar_Syntax_Syntax.sort = t2}) -> begin
-(is_arity env t2)
-end
-| FStar_Syntax_Syntax.Tm_name ({FStar_Syntax_Syntax.ppname = uu____881; FStar_Syntax_Syntax.index = uu____882; FStar_Syntax_Syntax.sort = t2}) -> begin
-(is_arity env t2)
-end
-| FStar_Syntax_Syntax.Tm_ascribed (t2, uu____887, uu____888) -> begin
-(is_type_aux env t2)
-end
-| FStar_Syntax_Syntax.Tm_uinst (t2, uu____930) -> begin
-(is_type_aux env t2)
-end
-| FStar_Syntax_Syntax.Tm_abs (bs, body, uu____937) -> begin
-(
-
-let uu____958 = (FStar_Syntax_Subst.open_term bs body)
-in (match (uu____958) with
-| (uu____963, body1) -> begin
-(is_type_aux env body1)
-end))
-end
-| FStar_Syntax_Syntax.Tm_let ((false, (lb)::[]), body) -> begin
-(
-
-let x = (FStar_Util.left lb.FStar_Syntax_Syntax.lbname)
-in (
-
-let uu____980 = (
-
-let uu____985 = (
-
-let uu____986 = (FStar_Syntax_Syntax.mk_binder x)
-in (uu____986)::[])
-in (FStar_Syntax_Subst.open_term uu____985 body))
-in (match (uu____980) with
-| (uu____987, body1) -> begin
-(is_type_aux env body1)
-end)))
-end
-| FStar_Syntax_Syntax.Tm_let ((uu____989, lbs), body) -> begin
-(
-
-let uu____1006 = (FStar_Syntax_Subst.open_let_rec lbs body)
-in (match (uu____1006) with
-| (uu____1013, body1) -> begin
-(is_type_aux env body1)
-end))
-end
-| FStar_Syntax_Syntax.Tm_match (uu____1019, branches) -> begin
-(match (branches) with
-| (b)::uu____1058 -> begin
-(
-
-let uu____1103 = (FStar_Syntax_Subst.open_branch b)
-in (match (uu____1103) with
-| (uu____1104, uu____1105, e) -> begin
-(is_type_aux env e)
-end))
-end
-| uu____1123 -> begin
-false
-end)
-end
-| FStar_Syntax_Syntax.Tm_quoted (uu____1140) -> begin
-false
-end
-| FStar_Syntax_Syntax.Tm_meta (t2, uu____1148) -> begin
-(is_type_aux env t2)
-end
-| FStar_Syntax_Syntax.Tm_app (head1, uu____1154) -> begin
-(is_type_aux env head1)
-end)))
-
-
-let is_type : FStar_Extraction_ML_UEnv.env  ->  FStar_Syntax_Syntax.term  ->  Prims.bool = (fun env t -> ((FStar_Extraction_ML_UEnv.debug env (fun uu____1189 -> (
-
-let uu____1190 = (FStar_Syntax_Print.tag_of_term t)
-in (
-
-let uu____1191 = (FStar_Syntax_Print.term_to_string t)
-in (FStar_Util.print2 "checking is_type (%s) %s\n" uu____1190 uu____1191)))));
-(
-
-let b = (is_type_aux env t)
-in ((FStar_Extraction_ML_UEnv.debug env (fun uu____1197 -> (match (b) with
-| true -> begin
-(
-
-let uu____1198 = (FStar_Syntax_Print.term_to_string t)
-in (
-
-let uu____1199 = (FStar_Syntax_Print.tag_of_term t)
-in (FStar_Util.print2 "is_type %s (%s)\n" uu____1198 uu____1199)))
-end
-| uu____1200 -> begin
-(
-
-let uu____1201 = (FStar_Syntax_Print.term_to_string t)
-in (
-
-let uu____1202 = (FStar_Syntax_Print.tag_of_term t)
-in (FStar_Util.print2 "not a type %s (%s)\n" uu____1201 uu____1202)))
-end)));
-b;
-));
-))
-
-
-let is_type_binder : 'Auu____1209 . FStar_Extraction_ML_UEnv.env  ->  (FStar_Syntax_Syntax.bv * 'Auu____1209)  ->  Prims.bool = (fun env x -> (is_arity env (FStar_Pervasives_Native.fst x).FStar_Syntax_Syntax.sort))
-
-
-let is_constructor : FStar_Syntax_Syntax.term  ->  Prims.bool = (fun t -> (
-
-let uu____1233 = (
-
-let uu____1234 = (FStar_Syntax_Subst.compress t)
-in uu____1234.FStar_Syntax_Syntax.n)
-in (match (uu____1233) with
-| FStar_Syntax_Syntax.Tm_fvar ({FStar_Syntax_Syntax.fv_name = uu____1237; FStar_Syntax_Syntax.fv_delta = uu____1238; FStar_Syntax_Syntax.fv_qual = FStar_Pervasives_Native.Some (FStar_Syntax_Syntax.Data_ctor)}) -> begin
-true
-end
-| FStar_Syntax_Syntax.Tm_fvar ({FStar_Syntax_Syntax.fv_name = uu____1239; FStar_Syntax_Syntax.fv_delta = uu____1240; FStar_Syntax_Syntax.fv_qual = FStar_Pervasives_Native.Some (FStar_Syntax_Syntax.Record_ctor (uu____1241))}) -> begin
-true
-end
-| uu____1248 -> begin
-false
-end)))
-
-
-let rec is_fstar_value : FStar_Syntax_Syntax.term  ->  Prims.bool = (fun t -> (
-
-let uu____1254 = (
-
-let uu____1255 = (FStar_Syntax_Subst.compress t)
-in uu____1255.FStar_Syntax_Syntax.n)
-in (match (uu____1254) with
-| FStar_Syntax_Syntax.Tm_constant (uu____1258) -> begin
-true
-end
-| FStar_Syntax_Syntax.Tm_bvar (uu____1259) -> begin
-true
-end
-| FStar_Syntax_Syntax.Tm_fvar (uu____1260) -> begin
-true
-end
-| FStar_Syntax_Syntax.Tm_abs (uu____1261) -> begin
-true
-end
-| FStar_Syntax_Syntax.Tm_app (head1, args) -> begin
-(
-
-let uu____1300 = (is_constructor head1)
-in (match (uu____1300) with
-| true -> begin
-(FStar_All.pipe_right args (FStar_List.for_all (fun uu____1316 -> (match (uu____1316) with
-| (te, uu____1322) -> begin
-(is_fstar_value te)
-end))))
-end
-| uu____1323 -> begin
-false
-end))
-end
-| FStar_Syntax_Syntax.Tm_meta (t1, uu____1325) -> begin
-(is_fstar_value t1)
-end
-| FStar_Syntax_Syntax.Tm_ascribed (t1, uu____1331, uu____1332) -> begin
-(is_fstar_value t1)
-end
-| uu____1373 -> begin
-false
-end)))
-
-
-let rec is_ml_value : FStar_Extraction_ML_Syntax.mlexpr  ->  Prims.bool = (fun e -> (match (e.FStar_Extraction_ML_Syntax.expr) with
-| FStar_Extraction_ML_Syntax.MLE_Const (uu____1379) -> begin
-true
-end
-| FStar_Extraction_ML_Syntax.MLE_Var (uu____1380) -> begin
-true
-end
-| FStar_Extraction_ML_Syntax.MLE_Name (uu____1381) -> begin
-true
-end
-| FStar_Extraction_ML_Syntax.MLE_Fun (uu____1382) -> begin
-true
-end
-| FStar_Extraction_ML_Syntax.MLE_CTor (uu____1393, exps) -> begin
-(FStar_Util.for_all is_ml_value exps)
-end
-| FStar_Extraction_ML_Syntax.MLE_Tuple (exps) -> begin
-(FStar_Util.for_all is_ml_value exps)
-end
-| FStar_Extraction_ML_Syntax.MLE_Record (uu____1402, fields) -> begin
-(FStar_Util.for_all (fun uu____1427 -> (match (uu____1427) with
-| (uu____1432, e1) -> begin
-(is_ml_value e1)
-end)) fields)
-end
-| FStar_Extraction_ML_Syntax.MLE_TApp (h, uu____1435) -> begin
-(is_ml_value h)
-end
-| uu____1440 -> begin
-false
-end))
-
-
-let fresh : Prims.string  ->  Prims.string = (
-
-let c = (FStar_Util.mk_ref (Prims.parse_int "0"))
-in (fun x -> ((FStar_Util.incr c);
-(
-
-let uu____1555 = (
-
-let uu____1556 = (FStar_ST.op_Bang c)
-in (FStar_Util.string_of_int uu____1556))
-in (Prims.strcat x uu____1555));
-)))
-
-
-let normalize_abs : FStar_Syntax_Syntax.term  ->  FStar_Syntax_Syntax.term = (fun t0 -> (
-
-let rec aux = (fun bs t copt -> (
-
-let t1 = (FStar_Syntax_Subst.compress t)
-in (match (t1.FStar_Syntax_Syntax.n) with
-| FStar_Syntax_Syntax.Tm_abs (bs', body, copt1) -> begin
-(aux (FStar_List.append bs bs') body copt1)
-end
-| uu____1721 -> begin
-(
-
-let e' = (FStar_Syntax_Util.unascribe t1)
-in (
-
-let uu____1723 = (FStar_Syntax_Util.is_fun e')
-in (match (uu____1723) with
-| true -> begin
-(aux bs e' copt)
-end
-| uu____1724 -> begin
-(FStar_Syntax_Util.abs bs e' copt)
-end)))
-end)))
-in (aux [] t0 FStar_Pervasives_Native.None)))
-
-
-let unit_binder : FStar_Syntax_Syntax.binder = (
-
-let uu____1729 = (FStar_Syntax_Syntax.new_bv FStar_Pervasives_Native.None FStar_Syntax_Syntax.t_unit)
-in (FStar_All.pipe_left FStar_Syntax_Syntax.mk_binder uu____1729))
-
-
-let check_pats_for_ite : (FStar_Syntax_Syntax.pat * FStar_Syntax_Syntax.term FStar_Pervasives_Native.option * FStar_Syntax_Syntax.term) Prims.list  ->  (Prims.bool * FStar_Syntax_Syntax.term FStar_Pervasives_Native.option * FStar_Syntax_Syntax.term FStar_Pervasives_Native.option) = (fun l -> (
-
-let def = ((false), (FStar_Pervasives_Native.None), (FStar_Pervasives_Native.None))
-in (match ((Prims.op_disEquality (FStar_List.length l) (Prims.parse_int "2"))) with
-| true -> begin
-def
-end
-| uu____1808 -> begin
-(
-
-let uu____1809 = (FStar_List.hd l)
-in (match (uu____1809) with
-| (p1, w1, e1) -> begin
-(
-
-let uu____1843 = (
-
-let uu____1852 = (FStar_List.tl l)
-in (FStar_List.hd uu____1852))
-in (match (uu____1843) with
-| (p2, w2, e2) -> begin
-(match (((w1), (w2), (p1.FStar_Syntax_Syntax.v), (p2.FStar_Syntax_Syntax.v))) with
-| (FStar_Pervasives_Native.None, FStar_Pervasives_Native.None, FStar_Syntax_Syntax.Pat_constant (FStar_Const.Const_bool (true)), FStar_Syntax_Syntax.Pat_constant (FStar_Const.Const_bool (false))) -> begin
-((true), (FStar_Pervasives_Native.Some (e1)), (FStar_Pervasives_Native.Some (e2)))
-end
-| (FStar_Pervasives_Native.None, FStar_Pervasives_Native.None, FStar_Syntax_Syntax.Pat_constant (FStar_Const.Const_bool (false)), FStar_Syntax_Syntax.Pat_constant (FStar_Const.Const_bool (true))) -> begin
-((true), (FStar_Pervasives_Native.Some (e2)), (FStar_Pervasives_Native.Some (e1)))
-end
-| uu____1926 -> begin
-def
-end)
-end))
-end))
-end)))
-
-
-let instantiate : FStar_Extraction_ML_Syntax.mltyscheme  ->  FStar_Extraction_ML_Syntax.mlty Prims.list  ->  FStar_Extraction_ML_Syntax.mlty = (fun s args -> (FStar_Extraction_ML_Util.subst s args))
-
-
-let eta_expand : FStar_Extraction_ML_Syntax.mlty  ->  FStar_Extraction_ML_Syntax.mlexpr  ->  FStar_Extraction_ML_Syntax.mlexpr = (fun t e -> (
-
-let uu____1963 = (FStar_Extraction_ML_Util.doms_and_cod t)
-in (match (uu____1963) with
-| (ts, r) -> begin
-(match ((Prims.op_Equality ts [])) with
-| true -> begin
-e
-end
-| uu____1978 -> begin
-(
-
-let vs = (FStar_List.map (fun uu____1983 -> (fresh "a")) ts)
-in (
-
-let vs_ts = (FStar_List.zip vs ts)
-in (
-
-let vs_es = (
-
-let uu____1994 = (FStar_List.zip vs ts)
-in (FStar_List.map (fun uu____2008 -> (match (uu____2008) with
-| (v1, t1) -> begin
-(FStar_Extraction_ML_Syntax.with_ty t1 (FStar_Extraction_ML_Syntax.MLE_Var (v1)))
-end)) uu____1994))
-in (
-
-let body = (FStar_All.pipe_left (FStar_Extraction_ML_Syntax.with_ty r) (FStar_Extraction_ML_Syntax.MLE_App (((e), (vs_es)))))
-in (FStar_All.pipe_left (FStar_Extraction_ML_Syntax.with_ty t) (FStar_Extraction_ML_Syntax.MLE_Fun (((vs_ts), (body)))))))))
-end)
-end)))
-
-
-let default_value_for_ty : FStar_Extraction_ML_UEnv.env  ->  FStar_Extraction_ML_Syntax.mlty  ->  FStar_Extraction_ML_Syntax.mlexpr = (fun g t -> (
-
-let uu____2034 = (FStar_Extraction_ML_Util.doms_and_cod t)
-in (match (uu____2034) with
-| (ts, r) -> begin
-(
-
-let body = (fun r1 -> (
-
-let r2 = (
-
-let uu____2054 = (FStar_Extraction_ML_Util.udelta_unfold g r1)
-in (match (uu____2054) with
-| FStar_Pervasives_Native.None -> begin
-r1
-end
-| FStar_Pervasives_Native.Some (r2) -> begin
-r2
-end))
-in (match (r2) with
-| FStar_Extraction_ML_Syntax.MLTY_Erased -> begin
-FStar_Extraction_ML_Syntax.ml_unit
-end
-| FStar_Extraction_ML_Syntax.MLTY_Top -> begin
-(FStar_Extraction_ML_Syntax.apply_obj_repr FStar_Extraction_ML_Syntax.ml_unit FStar_Extraction_ML_Syntax.MLTY_Erased)
-end
-| uu____2058 -> begin
-(FStar_All.pipe_left (FStar_Extraction_ML_Syntax.with_ty r2) (FStar_Extraction_ML_Syntax.MLE_Coerce (((FStar_Extraction_ML_Syntax.ml_unit), (FStar_Extraction_ML_Syntax.MLTY_Erased), (r2)))))
-end)))
-in (match ((Prims.op_Equality ts [])) with
-| true -> begin
-(body r)
-end
-| uu____2061 -> begin
-(
-
-let vs = (FStar_List.map (fun uu____2066 -> (fresh "a")) ts)
-in (
-
-let vs_ts = (FStar_List.zip vs ts)
-in (
-
-let uu____2074 = (
-
-let uu____2075 = (
-
-let uu____2086 = (body r)
-in ((vs_ts), (uu____2086)))
-in FStar_Extraction_ML_Syntax.MLE_Fun (uu____2075))
-in (FStar_All.pipe_left (FStar_Extraction_ML_Syntax.with_ty t) uu____2074))))
-end))
-end)))
-
-
-let maybe_eta_expand : FStar_Extraction_ML_Syntax.mlty  ->  FStar_Extraction_ML_Syntax.mlexpr  ->  FStar_Extraction_ML_Syntax.mlexpr = (fun expect e -> (
-
-let uu____2103 = ((FStar_Options.ml_no_eta_expand_coertions ()) || (
-
-let uu____2105 = (FStar_Options.codegen ())
-in (Prims.op_Equality uu____2105 (FStar_Pervasives_Native.Some (FStar_Options.Kremlin)))))
-in (match (uu____2103) with
-| true -> begin
-e
-end
-| uu____2110 -> begin
-(eta_expand expect e)
-end)))
-
-
-let maybe_coerce : 'Auu____2123 . 'Auu____2123  ->  FStar_Extraction_ML_UEnv.env  ->  FStar_Extraction_ML_Syntax.mlexpr  ->  FStar_Extraction_ML_Syntax.mlty  ->  FStar_Extraction_ML_Syntax.mlty  ->  FStar_Extraction_ML_Syntax.mlexpr = (fun pos g e ty expect -> (
-
-let ty1 = (eraseTypeDeep g ty)
-in (
-
-let uu____2150 = (type_leq_c g (FStar_Pervasives_Native.Some (e)) ty1 expect)
-in (match (uu____2150) with
-| (true, FStar_Pervasives_Native.Some (e')) -> begin
-e'
-end
-| uu____2160 -> begin
-((FStar_Extraction_ML_UEnv.debug g (fun uu____2172 -> (
-
-let uu____2173 = (FStar_Extraction_ML_Code.string_of_mlexpr g.FStar_Extraction_ML_UEnv.currentModule e)
-in (
-
-let uu____2174 = (FStar_Extraction_ML_Code.string_of_mlty g.FStar_Extraction_ML_UEnv.currentModule ty1)
-in (
-
-let uu____2175 = (FStar_Extraction_ML_Code.string_of_mlty g.FStar_Extraction_ML_UEnv.currentModule expect)
-in (FStar_Util.print3 "\n (*needed to coerce expression \n %s \n of type \n %s \n to type \n %s *) \n" uu____2173 uu____2174 uu____2175))))));
-(match (ty1) with
-| FStar_Extraction_ML_Syntax.MLTY_Erased -> begin
-(default_value_for_ty g expect)
-end
-| uu____2176 -> begin
-(
-
-let uu____2177 = (FStar_All.pipe_left (FStar_Extraction_ML_Syntax.with_ty expect) (FStar_Extraction_ML_Syntax.MLE_Coerce (((e), (ty1), (expect)))))
-in (maybe_eta_expand expect uu____2177))
-end);
-)
-end))))
-
-
-let bv_as_mlty : FStar_Extraction_ML_UEnv.env  ->  FStar_Syntax_Syntax.bv  ->  FStar_Extraction_ML_Syntax.mlty = (fun g bv -> (
-
-let uu____2188 = (FStar_Extraction_ML_UEnv.lookup_bv g bv)
-in (match (uu____2188) with
-| FStar_Util.Inl (uu____2189, t) -> begin
-t
-end
-| uu____2203 -> begin
-FStar_Extraction_ML_Syntax.MLTY_Top
-end)))
-
-
-let basic_norm_steps : FStar_TypeChecker_Normalize.step Prims.list = (FStar_TypeChecker_Normalize.Beta)::(FStar_TypeChecker_Normalize.Eager_unfolding)::(FStar_TypeChecker_Normalize.Iota)::(FStar_TypeChecker_Normalize.Zeta)::(FStar_TypeChecker_Normalize.Inlining)::(FStar_TypeChecker_Normalize.EraseUniverses)::(FStar_TypeChecker_Normalize.AllowUnboundUniverses)::[]
-
-
-let rec translate_term_to_mlty : FStar_Extraction_ML_UEnv.env  ->  FStar_Syntax_Syntax.term  ->  FStar_Extraction_ML_Syntax.mlty = (fun g t0 -> (
-
-let arg_as_mlty = (fun g1 uu____2248 -> (match (uu____2248) with
-| (a, uu____2254) -> begin
-(
-
-let uu____2255 = (is_type g1 a)
-in (match (uu____2255) with
-| true -> begin
-(translate_term_to_mlty g1 a)
-end
-| uu____2256 -> begin
-FStar_Extraction_ML_UEnv.erasedContent
-end))
-end))
-in (
-
-let fv_app_as_mlty = (fun g1 fv args -> (
-
-let uu____2273 = (
-
-let uu____2274 = (FStar_Extraction_ML_UEnv.is_fv_type g1 fv)
-in (not (uu____2274)))
-in (match (uu____2273) with
-| true -> begin
-FStar_Extraction_ML_Syntax.MLTY_Top
-end
-| uu____2275 -> begin
-(
-
-let uu____2276 = (
-
-let uu____2289 = (FStar_TypeChecker_Env.lookup_lid g1.FStar_Extraction_ML_UEnv.tcenv fv.FStar_Syntax_Syntax.fv_name.FStar_Syntax_Syntax.v)
-in (match (uu____2289) with
-| ((uu____2310, fvty), uu____2312) -> begin
-(
-
-let fvty1 = (FStar_TypeChecker_Normalize.normalize ((FStar_TypeChecker_Normalize.UnfoldUntil (FStar_Syntax_Syntax.delta_constant))::[]) g1.FStar_Extraction_ML_UEnv.tcenv fvty)
-in (FStar_Syntax_Util.arrow_formals fvty1))
-end))
-in (match (uu____2276) with
-| (formals, uu____2319) -> begin
-(
-
-let mlargs = (FStar_List.map (arg_as_mlty g1) args)
-in (
-
-let mlargs1 = (
-
-let n_args = (FStar_List.length args)
-in (match (((FStar_List.length formals) > n_args)) with
-| true -> begin
-(
-
-let uu____2363 = (FStar_Util.first_N n_args formals)
-in (match (uu____2363) with
-| (uu____2390, rest) -> begin
-(
-
-let uu____2416 = (FStar_List.map (fun uu____2424 -> FStar_Extraction_ML_UEnv.erasedContent) rest)
-in (FStar_List.append mlargs uu____2416))
-end))
-end
-| uu____2429 -> begin
-mlargs
-end))
-in (
-
-let nm = (
-
-let uu____2431 = (FStar_Extraction_ML_UEnv.maybe_mangle_type_projector g1 fv)
-in (match (uu____2431) with
-| FStar_Pervasives_Native.Some (p) -> begin
-p
-end
-| FStar_Pervasives_Native.None -> begin
-(FStar_Extraction_ML_Syntax.mlpath_of_lident fv.FStar_Syntax_Syntax.fv_name.FStar_Syntax_Syntax.v)
-end))
-in FStar_Extraction_ML_Syntax.MLTY_Named (((mlargs1), (nm))))))
-end))
-end)))
-in (
-
-let aux = (fun env t -> (
-
-let t1 = (FStar_Syntax_Subst.compress t)
-in (match (t1.FStar_Syntax_Syntax.n) with
-| FStar_Syntax_Syntax.Tm_type (uu____2449) -> begin
-FStar_Extraction_ML_Syntax.MLTY_Erased
-end
-| FStar_Syntax_Syntax.Tm_bvar (uu____2450) -> begin
-(
-
-let uu____2451 = (
-
-let uu____2452 = (FStar_Syntax_Print.term_to_string t1)
-in (FStar_Util.format1 "Impossible: Unexpected term %s" uu____2452))
-in (failwith uu____2451))
-end
-| FStar_Syntax_Syntax.Tm_delayed (uu____2453) -> begin
-(
-
-let uu____2478 = (
-
-let uu____2479 = (FStar_Syntax_Print.term_to_string t1)
-in (FStar_Util.format1 "Impossible: Unexpected term %s" uu____2479))
-in (failwith uu____2478))
-end
-| FStar_Syntax_Syntax.Tm_unknown -> begin
-(
-
-let uu____2480 = (
-
-let uu____2481 = (FStar_Syntax_Print.term_to_string t1)
-in (FStar_Util.format1 "Impossible: Unexpected term %s" uu____2481))
-in (failwith uu____2480))
-end
-| FStar_Syntax_Syntax.Tm_lazy (i) -> begin
-(
-
-let uu____2483 = (FStar_Syntax_Util.unfold_lazy i)
-in (translate_term_to_mlty env uu____2483))
-end
-| FStar_Syntax_Syntax.Tm_constant (uu____2484) -> begin
-FStar_Extraction_ML_UEnv.unknownType
-end
-| FStar_Syntax_Syntax.Tm_quoted (uu____2485) -> begin
-FStar_Extraction_ML_UEnv.unknownType
-end
-| FStar_Syntax_Syntax.Tm_uvar (uu____2492) -> begin
-FStar_Extraction_ML_UEnv.unknownType
-end
-| FStar_Syntax_Syntax.Tm_meta (t2, uu____2510) -> begin
-(translate_term_to_mlty env t2)
-end
-| FStar_Syntax_Syntax.Tm_refine ({FStar_Syntax_Syntax.ppname = uu____2515; FStar_Syntax_Syntax.index = uu____2516; FStar_Syntax_Syntax.sort = t2}, uu____2518) -> begin
-(translate_term_to_mlty env t2)
-end
-| FStar_Syntax_Syntax.Tm_uinst (t2, uu____2526) -> begin
-(translate_term_to_mlty env t2)
-end
-| FStar_Syntax_Syntax.Tm_ascribed (t2, uu____2532, uu____2533) -> begin
-(translate_term_to_mlty env t2)
-end
-| FStar_Syntax_Syntax.Tm_name (bv) -> begin
-(bv_as_mlty env bv)
-end
-| FStar_Syntax_Syntax.Tm_fvar (fv) -> begin
-(fv_app_as_mlty env fv [])
-end
-| FStar_Syntax_Syntax.Tm_arrow (bs, c) -> begin
-(
-
-let uu____2600 = (FStar_Syntax_Subst.open_comp bs c)
-in (match (uu____2600) with
-| (bs1, c1) -> begin
-(
-
-let uu____2607 = (binders_as_ml_binders env bs1)
-in (match (uu____2607) with
-| (mlbs, env1) -> begin
-(
-
-let t_ret = (
-
-let eff = (FStar_TypeChecker_Env.norm_eff_name env1.FStar_Extraction_ML_UEnv.tcenv (FStar_Syntax_Util.comp_effect_name c1))
-in (
-
-let uu____2634 = (
-
-let uu____2641 = (FStar_TypeChecker_Env.effect_decl_opt env1.FStar_Extraction_ML_UEnv.tcenv eff)
-in (FStar_Util.must uu____2641))
-in (match (uu____2634) with
-| (ed, qualifiers) -> begin
-(
-
-let uu____2662 = (FStar_All.pipe_right qualifiers (FStar_List.contains FStar_Syntax_Syntax.Reifiable))
-in (match (uu____2662) with
-| true -> begin
-(
-
-let t2 = (FStar_TypeChecker_Env.reify_comp env1.FStar_Extraction_ML_UEnv.tcenv c1 FStar_Syntax_Syntax.U_unknown)
-in (
-
-let res = (translate_term_to_mlty env1 t2)
-in res))
-end
-| uu____2667 -> begin
-(translate_term_to_mlty env1 (FStar_Syntax_Util.comp_result c1))
-end))
-end)))
-in (
-
-let erase = (effect_as_etag env1 (FStar_Syntax_Util.comp_effect_name c1))
-in (
-
-let uu____2669 = (FStar_List.fold_right (fun uu____2688 uu____2689 -> (match (((uu____2688), (uu____2689))) with
-| ((uu____2710, t2), (tag, t')) -> begin
-((FStar_Extraction_ML_Syntax.E_PURE), (FStar_Extraction_ML_Syntax.MLTY_Fun (((t2), (tag), (t')))))
-end)) mlbs ((erase), (t_ret)))
-in (match (uu____2669) with
-| (uu____2722, t2) -> begin
-t2
-end))))
-end))
-end))
-end
-| FStar_Syntax_Syntax.Tm_app (head1, args) -> begin
-(
-
-let res = (
-
-let uu____2747 = (
-
-let uu____2748 = (FStar_Syntax_Util.un_uinst head1)
-in uu____2748.FStar_Syntax_Syntax.n)
-in (match (uu____2747) with
-| FStar_Syntax_Syntax.Tm_name (bv) -> begin
-(bv_as_mlty env bv)
-end
-| FStar_Syntax_Syntax.Tm_fvar (fv) -> begin
-(fv_app_as_mlty env fv args)
-end
-| FStar_Syntax_Syntax.Tm_app (head2, args') -> begin
-(
-
-let uu____2775 = (FStar_Syntax_Syntax.mk (FStar_Syntax_Syntax.Tm_app (((head2), ((FStar_List.append args' args))))) FStar_Pervasives_Native.None t1.FStar_Syntax_Syntax.pos)
-in (translate_term_to_mlty env uu____2775))
-end
-| uu____2792 -> begin
-FStar_Extraction_ML_UEnv.unknownType
-end))
-in res)
-end
-| FStar_Syntax_Syntax.Tm_abs (bs, ty, uu____2795) -> begin
-(
-
-let uu____2816 = (FStar_Syntax_Subst.open_term bs ty)
-in (match (uu____2816) with
-| (bs1, ty1) -> begin
-(
-
-let uu____2823 = (binders_as_ml_binders env bs1)
-in (match (uu____2823) with
-| (bts, env1) -> begin
-(translate_term_to_mlty env1 ty1)
-end))
-end))
-end
-| FStar_Syntax_Syntax.Tm_let (uu____2848) -> begin
-FStar_Extraction_ML_UEnv.unknownType
-end
-| FStar_Syntax_Syntax.Tm_match (uu____2861) -> begin
-FStar_Extraction_ML_UEnv.unknownType
-end)))
-in (
-
-let rec is_top_ty = (fun t -> (match (t) with
-| FStar_Extraction_ML_Syntax.MLTY_Top -> begin
-true
-end
-| FStar_Extraction_ML_Syntax.MLTY_Named (uu____2890) -> begin
-(
-
-let uu____2897 = (FStar_Extraction_ML_Util.udelta_unfold g t)
-in (match (uu____2897) with
-| FStar_Pervasives_Native.None -> begin
-false
-end
-| FStar_Pervasives_Native.Some (t1) -> begin
-(is_top_ty t1)
-end))
-end
-| uu____2901 -> begin
-false
-end))
-in (
-
-let uu____2902 = (FStar_TypeChecker_Util.must_erase_for_extraction g.FStar_Extraction_ML_UEnv.tcenv t0)
-in (match (uu____2902) with
-| true -> begin
-FStar_Extraction_ML_Syntax.MLTY_Erased
-end
-| uu____2903 -> begin
-(
-
-let mlt = (aux g t0)
-in (
-
-let uu____2905 = (is_top_ty mlt)
-in (match (uu____2905) with
-| true -> begin
-(
-
-let t = (FStar_TypeChecker_Normalize.normalize ((FStar_TypeChecker_Normalize.UnfoldUntil (FStar_Syntax_Syntax.delta_constant))::basic_norm_steps) g.FStar_Extraction_ML_UEnv.tcenv t0)
-in (aux g t))
-end
-| uu____2907 -> begin
-mlt
-end)))
-end)))))))
-and binders_as_ml_binders : FStar_Extraction_ML_UEnv.env  ->  FStar_Syntax_Syntax.binders  ->  ((FStar_Extraction_ML_Syntax.mlident * FStar_Extraction_ML_Syntax.mlty) Prims.list * FStar_Extraction_ML_UEnv.env) = (fun g bs -> (
-
-let uu____2920 = (FStar_All.pipe_right bs (FStar_List.fold_left (fun uu____2963 b -> (match (uu____2963) with
-| (ml_bs, env) -> begin
-(
-
-let uu____3003 = (is_type_binder g b)
-in (match (uu____3003) with
-| true -> begin
-(
-
-let b1 = (FStar_Pervasives_Native.fst b)
-in (
-
-let env1 = (FStar_Extraction_ML_UEnv.extend_ty env b1 (FStar_Pervasives_Native.Some (FStar_Extraction_ML_Syntax.MLTY_Top)))
-in (
-
-let ml_b = (
-
-let uu____3021 = (FStar_Extraction_ML_UEnv.bv_as_ml_termvar b1)
-in ((uu____3021), (FStar_Extraction_ML_Syntax.ml_unit_ty)))
-in (((ml_b)::ml_bs), (env1)))))
-end
-| uu____3032 -> begin
-(
-
-let b1 = (FStar_Pervasives_Native.fst b)
-in (
-
-let t = (translate_term_to_mlty env b1.FStar_Syntax_Syntax.sort)
-in (
-
-let uu____3035 = (FStar_Extraction_ML_UEnv.extend_bv env b1 (([]), (t)) false false false)
-in (match (uu____3035) with
-| (env1, b2) -> begin
-(
-
-let ml_b = (
-
-let uu____3059 = (FStar_Extraction_ML_UEnv.removeTick b2)
-in ((uu____3059), (t)))
-in (((ml_b)::ml_bs), (env1)))
-end))))
-end))
-end)) (([]), (g))))
-in (match (uu____2920) with
-| (ml_bs, env) -> begin
-(((FStar_List.rev ml_bs)), (env))
-end)))
-
-
-let term_as_mlty : FStar_Extraction_ML_UEnv.env  ->  FStar_Syntax_Syntax.term  ->  FStar_Extraction_ML_Syntax.mlty = (fun g t0 -> (
-
-let t = (FStar_TypeChecker_Normalize.normalize basic_norm_steps g.FStar_Extraction_ML_UEnv.tcenv t0)
-in (translate_term_to_mlty g t)))
-
-
-let mk_MLE_Seq : FStar_Extraction_ML_Syntax.mlexpr  ->  FStar_Extraction_ML_Syntax.mlexpr  ->  FStar_Extraction_ML_Syntax.mlexpr' = (fun e1 e2 -> (match (((e1.FStar_Extraction_ML_Syntax.expr), (e2.FStar_Extraction_ML_Syntax.expr))) with
-| (FStar_Extraction_ML_Syntax.MLE_Seq (es1), FStar_Extraction_ML_Syntax.MLE_Seq (es2)) -> begin
-FStar_Extraction_ML_Syntax.MLE_Seq ((FStar_List.append es1 es2))
-end
-| (FStar_Extraction_ML_Syntax.MLE_Seq (es1), uu____3142) -> begin
-FStar_Extraction_ML_Syntax.MLE_Seq ((FStar_List.append es1 ((e2)::[])))
-end
-| (uu____3145, FStar_Extraction_ML_Syntax.MLE_Seq (es2)) -> begin
-FStar_Extraction_ML_Syntax.MLE_Seq ((e1)::es2)
-end
-| uu____3149 -> begin
-FStar_Extraction_ML_Syntax.MLE_Seq ((e1)::(e2)::[])
-end))
-
-
-let mk_MLE_Let : Prims.bool  ->  FStar_Extraction_ML_Syntax.mlletbinding  ->  FStar_Extraction_ML_Syntax.mlexpr  ->  FStar_Extraction_ML_Syntax.mlexpr' = (fun top_level lbs body -> (match (lbs) with
-| (FStar_Extraction_ML_Syntax.NonRec, (lb)::[]) when (not (top_level)) -> begin
-(match (lb.FStar_Extraction_ML_Syntax.mllb_tysc) with
-| FStar_Pervasives_Native.Some ([], t) when (Prims.op_Equality t FStar_Extraction_ML_Syntax.ml_unit_ty) -> begin
-(match ((Prims.op_Equality body.FStar_Extraction_ML_Syntax.expr FStar_Extraction_ML_Syntax.ml_unit.FStar_Extraction_ML_Syntax.expr)) with
-| true -> begin
-lb.FStar_Extraction_ML_Syntax.mllb_def.FStar_Extraction_ML_Syntax.expr
-end
-| uu____3181 -> begin
-(match (body.FStar_Extraction_ML_Syntax.expr) with
-| FStar_Extraction_ML_Syntax.MLE_Var (x) when (Prims.op_Equality x lb.FStar_Extraction_ML_Syntax.mllb_name) -> begin
-lb.FStar_Extraction_ML_Syntax.mllb_def.FStar_Extraction_ML_Syntax.expr
-end
-| uu____3183 when (Prims.op_Equality lb.FStar_Extraction_ML_Syntax.mllb_def.FStar_Extraction_ML_Syntax.expr FStar_Extraction_ML_Syntax.ml_unit.FStar_Extraction_ML_Syntax.expr) -> begin
-body.FStar_Extraction_ML_Syntax.expr
-end
-| uu____3184 -> begin
-(mk_MLE_Seq lb.FStar_Extraction_ML_Syntax.mllb_def body)
-end)
-end)
-end
-| uu____3185 -> begin
-FStar_Extraction_ML_Syntax.MLE_Let (((lbs), (body)))
-end)
-end
-| uu____3188 -> begin
-FStar_Extraction_ML_Syntax.MLE_Let (((lbs), (body)))
-end))
-
-
-let resugar_pat : FStar_Syntax_Syntax.fv_qual FStar_Pervasives_Native.option  ->  FStar_Extraction_ML_Syntax.mlpattern  ->  FStar_Extraction_ML_Syntax.mlpattern = (fun q p -> (match (p) with
-| FStar_Extraction_ML_Syntax.MLP_CTor (d, pats) -> begin
-(
-
-let uu____3209 = (FStar_Extraction_ML_Util.is_xtuple d)
-in (match (uu____3209) with
-| FStar_Pervasives_Native.Some (n1) -> begin
-FStar_Extraction_ML_Syntax.MLP_Tuple (pats)
-end
-| uu____3213 -> begin
-(match (q) with
-| FStar_Pervasives_Native.Some (FStar_Syntax_Syntax.Record_ctor (ty, fns)) -> begin
-(
-
-let path = (FStar_List.map FStar_Ident.text_of_id ty.FStar_Ident.ns)
-in (
-
-let fs = (record_fields fns pats)
-in FStar_Extraction_ML_Syntax.MLP_Record (((path), (fs)))))
-end
-| uu____3240 -> begin
-p
-end)
-end))
-end
-| uu____3243 -> begin
-p
-end))
-
-
-let rec extract_one_pat : Prims.bool  ->  FStar_Extraction_ML_UEnv.env  ->  FStar_Syntax_Syntax.pat  ->  FStar_Extraction_ML_Syntax.mlty FStar_Pervasives_Native.option  ->  (FStar_Extraction_ML_UEnv.env  ->  FStar_Syntax_Syntax.term  ->  (FStar_Extraction_ML_Syntax.mlexpr * FStar_Extraction_ML_Syntax.e_tag * FStar_Extraction_ML_Syntax.mlty))  ->  (FStar_Extraction_ML_UEnv.env * (FStar_Extraction_ML_Syntax.mlpattern * FStar_Extraction_ML_Syntax.mlexpr Prims.list) FStar_Pervasives_Native.option * Prims.bool) = (fun imp g p expected_topt term_as_mlexpr -> (
-
-let ok = (fun t -> (match (expected_topt) with
-| FStar_Pervasives_Native.None -> begin
-true
-end
-| FStar_Pervasives_Native.Some (t') -> begin
-(
-
-let ok = (type_leq g t t')
-in ((match ((not (ok))) with
-| true -> begin
-(FStar_Extraction_ML_UEnv.debug g (fun uu____3335 -> (
-
-let uu____3336 = (FStar_Extraction_ML_Code.string_of_mlty g.FStar_Extraction_ML_UEnv.currentModule t')
-in (
-
-let uu____3337 = (FStar_Extraction_ML_Code.string_of_mlty g.FStar_Extraction_ML_UEnv.currentModule t)
-in (FStar_Util.print2 "Expected pattern type %s; got pattern type %s\n" uu____3336 uu____3337)))))
-end
-| uu____3338 -> begin
-()
-end);
-ok;
-))
-end))
-in (match (p.FStar_Syntax_Syntax.v) with
-| FStar_Syntax_Syntax.Pat_constant (FStar_Const.Const_int (c, swopt)) when (
-
-let uu____3367 = (FStar_Options.codegen ())
-in (Prims.op_disEquality uu____3367 (FStar_Pervasives_Native.Some (FStar_Options.Kremlin)))) -> begin
-(
-
-let uu____3372 = (match (swopt) with
-| FStar_Pervasives_Native.None -> begin
-(
-
-let uu____3385 = (
-
-let uu____3386 = (
-
-let uu____3387 = (FStar_Extraction_ML_Util.mlconst_of_const p.FStar_Syntax_Syntax.p (FStar_Const.Const_int (((c), (FStar_Pervasives_Native.None)))))
-in FStar_Extraction_ML_Syntax.MLE_Const (uu____3387))
-in (FStar_All.pipe_left (FStar_Extraction_ML_Syntax.with_ty FStar_Extraction_ML_Syntax.ml_int_ty) uu____3386))
-in ((uu____3385), (FStar_Extraction_ML_Syntax.ml_int_ty)))
-end
-| FStar_Pervasives_Native.Some (sw) -> begin
-(
-
-let source_term = (FStar_ToSyntax_ToSyntax.desugar_machine_integer g.FStar_Extraction_ML_UEnv.tcenv.FStar_TypeChecker_Env.dsenv c sw FStar_Range.dummyRange)
-in (
-
-let uu____3408 = (term_as_mlexpr g source_term)
-in (match (uu____3408) with
-| (mlterm, uu____3420, mlty) -> begin
-((mlterm), (mlty))
-end)))
-end)
-in (match (uu____3372) with
-| (mlc, ml_ty) -> begin
-(
-
-let x = (FStar_Extraction_ML_Syntax.gensym ())
-in (
-
-let when_clause = (
-
-let uu____3440 = (
-
-let uu____3441 = (
-
-let uu____3448 = (
-
-let uu____3451 = (FStar_All.pipe_left (FStar_Extraction_ML_Syntax.with_ty ml_ty) (FStar_Extraction_ML_Syntax.MLE_Var (x)))
-in (uu____3451)::(mlc)::[])
-in ((FStar_Extraction_ML_Util.prims_op_equality), (uu____3448)))
-in FStar_Extraction_ML_Syntax.MLE_App (uu____3441))
-in (FStar_All.pipe_left (FStar_Extraction_ML_Syntax.with_ty FStar_Extraction_ML_Syntax.ml_bool_ty) uu____3440))
-in (
-
-let uu____3454 = (ok ml_ty)
-in ((g), (FStar_Pervasives_Native.Some (((FStar_Extraction_ML_Syntax.MLP_Var (x)), ((when_clause)::[])))), (uu____3454)))))
-end))
-end
-| FStar_Syntax_Syntax.Pat_constant (s) -> begin
-(
-
-let t = (FStar_TypeChecker_TcTerm.tc_constant g.FStar_Extraction_ML_UEnv.tcenv FStar_Range.dummyRange s)
-in (
-
-let mlty = (term_as_mlty g t)
-in (
-
-let uu____3474 = (
-
-let uu____3483 = (
-
-let uu____3490 = (
-
-let uu____3491 = (FStar_Extraction_ML_Util.mlconst_of_const p.FStar_Syntax_Syntax.p s)
-in FStar_Extraction_ML_Syntax.MLP_Const (uu____3491))
-in ((uu____3490), ([])))
-in FStar_Pervasives_Native.Some (uu____3483))
-in (
-
-let uu____3500 = (ok mlty)
-in ((g), (uu____3474), (uu____3500))))))
-end
-| FStar_Syntax_Syntax.Pat_var (x) -> begin
-(
-
-let mlty = (term_as_mlty g x.FStar_Syntax_Syntax.sort)
-in (
-
-let uu____3511 = (FStar_Extraction_ML_UEnv.extend_bv g x (([]), (mlty)) false false imp)
-in (match (uu____3511) with
-| (g1, x1) -> begin
-(
-
-let uu____3534 = (ok mlty)
-in ((g1), ((match (imp) with
-| true -> begin
-FStar_Pervasives_Native.None
-end
-| uu____3557 -> begin
-FStar_Pervasives_Native.Some (((FStar_Extraction_ML_Syntax.MLP_Var (x1)), ([])))
-end)), (uu____3534)))
-end)))
-end
-| FStar_Syntax_Syntax.Pat_wild (x) -> begin
-(
-
-let mlty = (term_as_mlty g x.FStar_Syntax_Syntax.sort)
-in (
-
-let uu____3568 = (FStar_Extraction_ML_UEnv.extend_bv g x (([]), (mlty)) false false imp)
-in (match (uu____3568) with
-| (g1, x1) -> begin
-(
-
-let uu____3591 = (ok mlty)
-in ((g1), ((match (imp) with
-| true -> begin
-FStar_Pervasives_Native.None
-end
-| uu____3614 -> begin
-FStar_Pervasives_Native.Some (((FStar_Extraction_ML_Syntax.MLP_Var (x1)), ([])))
-end)), (uu____3591)))
-end)))
-end
-| FStar_Syntax_Syntax.Pat_dot_term (uu____3623) -> begin
-((g), (FStar_Pervasives_Native.None), (true))
-end
-| FStar_Syntax_Syntax.Pat_cons (f, pats) -> begin
-(
-
-let uu____3662 = (
-
-let uu____3667 = (FStar_Extraction_ML_UEnv.lookup_fv g f)
-in (match (uu____3667) with
-| FStar_Util.Inr (uu____3672, {FStar_Extraction_ML_Syntax.expr = FStar_Extraction_ML_Syntax.MLE_Name (n1); FStar_Extraction_ML_Syntax.mlty = uu____3674; FStar_Extraction_ML_Syntax.loc = uu____3675}, ttys, uu____3677) -> begin
-((n1), (ttys))
-end
-| uu____3690 -> begin
-(failwith "Expected a constructor")
-end))
-in (match (uu____3662) with
-| (d, tys) -> begin
-(
-
-let nTyVars = (FStar_List.length (FStar_Pervasives_Native.fst tys))
-in (
-
-let uu____3712 = (FStar_Util.first_N nTyVars pats)
-in (match (uu____3712) with
-| (tysVarPats, restPats) -> begin
-(
-
-let f_ty_opt = (FStar_All.try_with (fun uu___67_3812 -> (match (()) with
-| () -> begin
-(
-
-let mlty_args = (FStar_All.pipe_right tysVarPats (FStar_List.map (fun uu____3845 -> (match (uu____3845) with
-| (p1, uu____3853) -> begin
-(match (p1.FStar_Syntax_Syntax.v) with
-| FStar_Syntax_Syntax.Pat_dot_term (uu____3858, t) -> begin
-(term_as_mlty g t)
-end
-| uu____3864 -> begin
-((FStar_Extraction_ML_UEnv.debug g (fun uu____3868 -> (
-
-let uu____3869 = (FStar_Syntax_Print.pat_to_string p1)
-in (FStar_Util.print1 "Pattern %s is not extractable" uu____3869))));
-(FStar_Exn.raise Un_extractable);
-)
-end)
-end))))
-in (
-
-let f_ty = (FStar_Extraction_ML_Util.subst tys mlty_args)
-in (
-
-let uu____3871 = (FStar_Extraction_ML_Util.uncurry_mlty_fun f_ty)
-in FStar_Pervasives_Native.Some (uu____3871))))
-end)) (fun uu___66_3885 -> (match (uu___66_3885) with
-| Un_extractable -> begin
-FStar_Pervasives_Native.None
-end)))
-in (
-
-let uu____3900 = (FStar_Util.fold_map (fun g1 uu____3936 -> (match (uu____3936) with
-| (p1, imp1) -> begin
-(
-
-let uu____3955 = (extract_one_pat true g1 p1 FStar_Pervasives_Native.None term_as_mlexpr)
-in (match (uu____3955) with
-| (g2, p2, uu____3984) -> begin
-((g2), (p2))
-end))
-end)) g tysVarPats)
-in (match (uu____3900) with
-| (g1, tyMLPats) -> begin
-(
-
-let uu____4045 = (FStar_Util.fold_map (fun uu____4109 uu____4110 -> (match (((uu____4109), (uu____4110))) with
-| ((g2, f_ty_opt1), (p1, imp1)) -> begin
-(
-
-let uu____4203 = (match (f_ty_opt1) with
-| FStar_Pervasives_Native.Some ((hd1)::rest, res) -> begin
-((FStar_Pervasives_Native.Some (((rest), (res)))), (FStar_Pervasives_Native.Some (hd1)))
-end
-| uu____4263 -> begin
-((FStar_Pervasives_Native.None), (FStar_Pervasives_Native.None))
-end)
-in (match (uu____4203) with
-| (f_ty_opt2, expected_ty) -> begin
-(
-
-let uu____4334 = (extract_one_pat false g2 p1 expected_ty term_as_mlexpr)
-in (match (uu____4334) with
-| (g3, p2, uu____4375) -> begin
-((((g3), (f_ty_opt2))), (p2))
-end))
-end))
-end)) ((g1), (f_ty_opt)) restPats)
-in (match (uu____4045) with
-| ((g2, f_ty_opt1), restMLPats) -> begin
-(
-
-let uu____4493 = (
-
-let uu____4504 = (FStar_All.pipe_right (FStar_List.append tyMLPats restMLPats) (FStar_List.collect (fun uu___63_4555 -> (match (uu___63_4555) with
-| FStar_Pervasives_Native.Some (x) -> begin
-(x)::[]
-end
-| uu____4597 -> begin
-[]
-end))))
-in (FStar_All.pipe_right uu____4504 FStar_List.split))
-in (match (uu____4493) with
-| (mlPats, when_clauses) -> begin
-(
-
-let pat_ty_compat = (match (f_ty_opt1) with
-| FStar_Pervasives_Native.Some ([], t) -> begin
-(ok t)
-end
-| uu____4670 -> begin
-false
-end)
-in (
-
-let uu____4679 = (
-
-let uu____4688 = (
-
-let uu____4695 = (resugar_pat f.FStar_Syntax_Syntax.fv_qual (FStar_Extraction_ML_Syntax.MLP_CTor (((d), (mlPats)))))
-in (
-
-let uu____4698 = (FStar_All.pipe_right when_clauses FStar_List.flatten)
-in ((uu____4695), (uu____4698))))
-in FStar_Pervasives_Native.Some (uu____4688))
-in ((g2), (uu____4679), (pat_ty_compat))))
-end))
-end))
-end)))
-end)))
-end))
-end)))
-
-
-let extract_pat : FStar_Extraction_ML_UEnv.env  ->  FStar_Syntax_Syntax.pat  ->  FStar_Extraction_ML_Syntax.mlty  ->  (FStar_Extraction_ML_UEnv.env  ->  FStar_Syntax_Syntax.term  ->  (FStar_Extraction_ML_Syntax.mlexpr * FStar_Extraction_ML_Syntax.e_tag * FStar_Extraction_ML_Syntax.mlty))  ->  (FStar_Extraction_ML_UEnv.env * (FStar_Extraction_ML_Syntax.mlpattern * FStar_Extraction_ML_Syntax.mlexpr FStar_Pervasives_Native.option) Prims.list * Prims.bool) = (fun g p expected_t term_as_mlexpr -> (
-
-let extract_one_pat1 = (fun g1 p1 expected_t1 -> (
-
-let uu____4825 = (extract_one_pat false g1 p1 expected_t1 term_as_mlexpr)
-in (match (uu____4825) with
-| (g2, FStar_Pervasives_Native.Some (x, v1), b) -> begin
-((g2), (((x), (v1))), (b))
-end
-| uu____4882 -> begin
-(failwith "Impossible: Unable to translate pattern")
-end)))
-in (
-
-let mk_when_clause = (fun whens -> (match (whens) with
-| [] -> begin
-FStar_Pervasives_Native.None
-end
-| (hd1)::tl1 -> begin
-(
-
-let uu____4927 = (FStar_List.fold_left FStar_Extraction_ML_Util.conjoin hd1 tl1)
-in FStar_Pervasives_Native.Some (uu____4927))
-end))
-in (
-
-let uu____4928 = (extract_one_pat1 g p (FStar_Pervasives_Native.Some (expected_t)))
-in (match (uu____4928) with
-| (g1, (p1, whens), b) -> begin
-(
-
-let when_clause = (mk_when_clause whens)
-in ((g1), ((((p1), (when_clause)))::[]), (b)))
-end)))))
-
-
-let maybe_eta_data_and_project_record : FStar_Extraction_ML_UEnv.env  ->  FStar_Syntax_Syntax.fv_qual FStar_Pervasives_Native.option  ->  FStar_Extraction_ML_Syntax.mlty  ->  FStar_Extraction_ML_Syntax.mlexpr  ->  FStar_Extraction_ML_Syntax.mlexpr = (fun g qual residualType mlAppExpr -> (
-
-let rec eta_args = (fun more_args t -> (match (t) with
-| FStar_Extraction_ML_Syntax.MLTY_Fun (t0, uu____5078, t1) -> begin
-(
-
-let x = (FStar_Extraction_ML_Syntax.gensym ())
-in (
-
-let uu____5081 = (
-
-let uu____5092 = (
-
-let uu____5101 = (FStar_All.pipe_left (FStar_Extraction_ML_Syntax.with_ty t0) (FStar_Extraction_ML_Syntax.MLE_Var (x)))
-in ((((x), (t0))), (uu____5101)))
-in (uu____5092)::more_args)
-in (eta_args uu____5081 t1)))
-end
-| FStar_Extraction_ML_Syntax.MLTY_Named (uu____5114, uu____5115) -> begin
-(((FStar_List.rev more_args)), (t))
-end
-| uu____5138 -> begin
-(
-
-let uu____5139 = (
-
-let uu____5140 = (FStar_Extraction_ML_Code.string_of_mlexpr g.FStar_Extraction_ML_UEnv.currentModule mlAppExpr)
-in (
-
-let uu____5141 = (FStar_Extraction_ML_Code.string_of_mlty g.FStar_Extraction_ML_UEnv.currentModule t)
-in (FStar_Util.format2 "Impossible: Head type is not an arrow: (%s : %s)" uu____5140 uu____5141)))
-in (failwith uu____5139))
-end))
-in (
-
-let as_record = (fun qual1 e -> (match (((e.FStar_Extraction_ML_Syntax.expr), (qual1))) with
-| (FStar_Extraction_ML_Syntax.MLE_CTor (uu____5173, args), FStar_Pervasives_Native.Some (FStar_Syntax_Syntax.Record_ctor (tyname, fields))) -> begin
-(
-
-let path = (FStar_List.map FStar_Ident.text_of_id tyname.FStar_Ident.ns)
-in (
-
-let fields1 = (record_fields fields args)
-in (FStar_All.pipe_left (FStar_Extraction_ML_Syntax.with_ty e.FStar_Extraction_ML_Syntax.mlty) (FStar_Extraction_ML_Syntax.MLE_Record (((path), (fields1)))))))
-end
-| uu____5205 -> begin
-e
-end))
-in (
-
-let resugar_and_maybe_eta = (fun qual1 e -> (
-
-let uu____5227 = (eta_args [] residualType)
-in (match (uu____5227) with
-| (eargs, tres) -> begin
-(match (eargs) with
-| [] -> begin
-(
-
-let uu____5280 = (as_record qual1 e)
-in (FStar_Extraction_ML_Util.resugar_exp uu____5280))
-end
-| uu____5281 -> begin
-(
-
-let uu____5292 = (FStar_List.unzip eargs)
-in (match (uu____5292) with
-| (binders, eargs1) -> begin
-(match (e.FStar_Extraction_ML_Syntax.expr) with
-| FStar_Extraction_ML_Syntax.MLE_CTor (head1, args) -> begin
-(
-
-let body = (
-
-let uu____5334 = (
-
-let uu____5335 = (FStar_All.pipe_left (FStar_Extraction_ML_Syntax.with_ty tres) (FStar_Extraction_ML_Syntax.MLE_CTor (((head1), ((FStar_List.append args eargs1))))))
-in (FStar_All.pipe_left (as_record qual1) uu____5335))
-in (FStar_All.pipe_left FStar_Extraction_ML_Util.resugar_exp uu____5334))
-in (FStar_All.pipe_left (FStar_Extraction_ML_Syntax.with_ty e.FStar_Extraction_ML_Syntax.mlty) (FStar_Extraction_ML_Syntax.MLE_Fun (((binders), (body))))))
-end
-| uu____5344 -> begin
-(failwith "Impossible: Not a constructor")
-end)
-end))
-end)
-end)))
-in (match (((mlAppExpr.FStar_Extraction_ML_Syntax.expr), (qual))) with
-| (uu____5347, FStar_Pervasives_Native.None) -> begin
-mlAppExpr
-end
-| (FStar_Extraction_ML_Syntax.MLE_App ({FStar_Extraction_ML_Syntax.expr = FStar_Extraction_ML_Syntax.MLE_Name (mlp); FStar_Extraction_ML_Syntax.mlty = uu____5351; FStar_Extraction_ML_Syntax.loc = uu____5352}, (mle)::args), FStar_Pervasives_Native.Some (FStar_Syntax_Syntax.Record_projector (constrname, f))) -> begin
-(
-
-let f1 = (FStar_Ident.lid_of_ids (FStar_List.append constrname.FStar_Ident.ns ((f)::[])))
-in (
-
-let fn = (FStar_Extraction_ML_Util.mlpath_of_lid f1)
-in (
-
-let proj = FStar_Extraction_ML_Syntax.MLE_Proj (((mle), (fn)))
-in (
-
-let e = (match (args) with
-| [] -> begin
-proj
-end
-| uu____5379 -> begin
-(
-
-let uu____5382 = (
-
-let uu____5389 = (FStar_All.pipe_left (FStar_Extraction_ML_Syntax.with_ty FStar_Extraction_ML_Syntax.MLTY_Top) proj)
-in ((uu____5389), (args)))
-in FStar_Extraction_ML_Syntax.MLE_App (uu____5382))
-end)
-in (FStar_Extraction_ML_Syntax.with_ty mlAppExpr.FStar_Extraction_ML_Syntax.mlty e)))))
-end
-| (FStar_Extraction_ML_Syntax.MLE_App ({FStar_Extraction_ML_Syntax.expr = FStar_Extraction_ML_Syntax.MLE_TApp ({FStar_Extraction_ML_Syntax.expr = FStar_Extraction_ML_Syntax.MLE_Name (mlp); FStar_Extraction_ML_Syntax.mlty = uu____5393; FStar_Extraction_ML_Syntax.loc = uu____5394}, uu____5395); FStar_Extraction_ML_Syntax.mlty = uu____5396; FStar_Extraction_ML_Syntax.loc = uu____5397}, (mle)::args), FStar_Pervasives_Native.Some (FStar_Syntax_Syntax.Record_projector (constrname, f))) -> begin
-(
-
-let f1 = (FStar_Ident.lid_of_ids (FStar_List.append constrname.FStar_Ident.ns ((f)::[])))
-in (
-
-let fn = (FStar_Extraction_ML_Util.mlpath_of_lid f1)
-in (
-
-let proj = FStar_Extraction_ML_Syntax.MLE_Proj (((mle), (fn)))
-in (
-
-let e = (match (args) with
-| [] -> begin
-proj
-end
-| uu____5428 -> begin
-(
-
-let uu____5431 = (
-
-let uu____5438 = (FStar_All.pipe_left (FStar_Extraction_ML_Syntax.with_ty FStar_Extraction_ML_Syntax.MLTY_Top) proj)
-in ((uu____5438), (args)))
-in FStar_Extraction_ML_Syntax.MLE_App (uu____5431))
-end)
-in (FStar_Extraction_ML_Syntax.with_ty mlAppExpr.FStar_Extraction_ML_Syntax.mlty e)))))
-end
-| (FStar_Extraction_ML_Syntax.MLE_App ({FStar_Extraction_ML_Syntax.expr = FStar_Extraction_ML_Syntax.MLE_Name (mlp); FStar_Extraction_ML_Syntax.mlty = uu____5442; FStar_Extraction_ML_Syntax.loc = uu____5443}, mlargs), FStar_Pervasives_Native.Some (FStar_Syntax_Syntax.Data_ctor)) -> begin
-(
-
-let uu____5451 = (FStar_All.pipe_left (FStar_Extraction_ML_Syntax.with_ty mlAppExpr.FStar_Extraction_ML_Syntax.mlty) (FStar_Extraction_ML_Syntax.MLE_CTor (((mlp), (mlargs)))))
-in (FStar_All.pipe_left (resugar_and_maybe_eta qual) uu____5451))
-end
-| (FStar_Extraction_ML_Syntax.MLE_App ({FStar_Extraction_ML_Syntax.expr = FStar_Extraction_ML_Syntax.MLE_Name (mlp); FStar_Extraction_ML_Syntax.mlty = uu____5455; FStar_Extraction_ML_Syntax.loc = uu____5456}, mlargs), FStar_Pervasives_Native.Some (FStar_Syntax_Syntax.Record_ctor (uu____5458))) -> begin
-(
-
-let uu____5471 = (FStar_All.pipe_left (FStar_Extraction_ML_Syntax.with_ty mlAppExpr.FStar_Extraction_ML_Syntax.mlty) (FStar_Extraction_ML_Syntax.MLE_CTor (((mlp), (mlargs)))))
-in (FStar_All.pipe_left (resugar_and_maybe_eta qual) uu____5471))
-end
-| (FStar_Extraction_ML_Syntax.MLE_App ({FStar_Extraction_ML_Syntax.expr = FStar_Extraction_ML_Syntax.MLE_TApp ({FStar_Extraction_ML_Syntax.expr = FStar_Extraction_ML_Syntax.MLE_Name (mlp); FStar_Extraction_ML_Syntax.mlty = uu____5475; FStar_Extraction_ML_Syntax.loc = uu____5476}, uu____5477); FStar_Extraction_ML_Syntax.mlty = uu____5478; FStar_Extraction_ML_Syntax.loc = uu____5479}, mlargs), FStar_Pervasives_Native.Some (FStar_Syntax_Syntax.Data_ctor)) -> begin
-(
-
-let uu____5491 = (FStar_All.pipe_left (FStar_Extraction_ML_Syntax.with_ty mlAppExpr.FStar_Extraction_ML_Syntax.mlty) (FStar_Extraction_ML_Syntax.MLE_CTor (((mlp), (mlargs)))))
-in (FStar_All.pipe_left (resugar_and_maybe_eta qual) uu____5491))
-end
-| (FStar_Extraction_ML_Syntax.MLE_App ({FStar_Extraction_ML_Syntax.expr = FStar_Extraction_ML_Syntax.MLE_TApp ({FStar_Extraction_ML_Syntax.expr = FStar_Extraction_ML_Syntax.MLE_Name (mlp); FStar_Extraction_ML_Syntax.mlty = uu____5495; FStar_Extraction_ML_Syntax.loc = uu____5496}, uu____5497); FStar_Extraction_ML_Syntax.mlty = uu____5498; FStar_Extraction_ML_Syntax.loc = uu____5499}, mlargs), FStar_Pervasives_Native.Some (FStar_Syntax_Syntax.Record_ctor (uu____5501))) -> begin
-(
-
-let uu____5518 = (FStar_All.pipe_left (FStar_Extraction_ML_Syntax.with_ty mlAppExpr.FStar_Extraction_ML_Syntax.mlty) (FStar_Extraction_ML_Syntax.MLE_CTor (((mlp), (mlargs)))))
-in (FStar_All.pipe_left (resugar_and_maybe_eta qual) uu____5518))
-end
-| (FStar_Extraction_ML_Syntax.MLE_Name (mlp), FStar_Pervasives_Native.Some (FStar_Syntax_Syntax.Data_ctor)) -> begin
-(
-
-let uu____5524 = (FStar_All.pipe_left (FStar_Extraction_ML_Syntax.with_ty mlAppExpr.FStar_Extraction_ML_Syntax.mlty) (FStar_Extraction_ML_Syntax.MLE_CTor (((mlp), ([])))))
-in (FStar_All.pipe_left (resugar_and_maybe_eta qual) uu____5524))
-end
-| (FStar_Extraction_ML_Syntax.MLE_Name (mlp), FStar_Pervasives_Native.Some (FStar_Syntax_Syntax.Record_ctor (uu____5528))) -> begin
-(
-
-let uu____5537 = (FStar_All.pipe_left (FStar_Extraction_ML_Syntax.with_ty mlAppExpr.FStar_Extraction_ML_Syntax.mlty) (FStar_Extraction_ML_Syntax.MLE_CTor (((mlp), ([])))))
-in (FStar_All.pipe_left (resugar_and_maybe_eta qual) uu____5537))
-end
-| (FStar_Extraction_ML_Syntax.MLE_TApp ({FStar_Extraction_ML_Syntax.expr = FStar_Extraction_ML_Syntax.MLE_Name (mlp); FStar_Extraction_ML_Syntax.mlty = uu____5541; FStar_Extraction_ML_Syntax.loc = uu____5542}, uu____5543), FStar_Pervasives_Native.Some (FStar_Syntax_Syntax.Data_ctor)) -> begin
-(
-
-let uu____5550 = (FStar_All.pipe_left (FStar_Extraction_ML_Syntax.with_ty mlAppExpr.FStar_Extraction_ML_Syntax.mlty) (FStar_Extraction_ML_Syntax.MLE_CTor (((mlp), ([])))))
-in (FStar_All.pipe_left (resugar_and_maybe_eta qual) uu____5550))
-end
-| (FStar_Extraction_ML_Syntax.MLE_TApp ({FStar_Extraction_ML_Syntax.expr = FStar_Extraction_ML_Syntax.MLE_Name (mlp); FStar_Extraction_ML_Syntax.mlty = uu____5554; FStar_Extraction_ML_Syntax.loc = uu____5555}, uu____5556), FStar_Pervasives_Native.Some (FStar_Syntax_Syntax.Record_ctor (uu____5557))) -> begin
-(
-
-let uu____5570 = (FStar_All.pipe_left (FStar_Extraction_ML_Syntax.with_ty mlAppExpr.FStar_Extraction_ML_Syntax.mlty) (FStar_Extraction_ML_Syntax.MLE_CTor (((mlp), ([])))))
-in (FStar_All.pipe_left (resugar_and_maybe_eta qual) uu____5570))
-end
-| uu____5573 -> begin
-mlAppExpr
-end)))))
-
-
-let maybe_promote_effect : FStar_Extraction_ML_Syntax.mlexpr  ->  FStar_Extraction_ML_Syntax.e_tag  ->  FStar_Extraction_ML_Syntax.mlty  ->  (FStar_Extraction_ML_Syntax.mlexpr * FStar_Extraction_ML_Syntax.e_tag) = (fun ml_e tag t -> (match (((tag), (t))) with
-| (FStar_Extraction_ML_Syntax.E_GHOST, FStar_Extraction_ML_Syntax.MLTY_Erased) -> begin
-((FStar_Extraction_ML_Syntax.ml_unit), (FStar_Extraction_ML_Syntax.E_PURE))
-end
-| (FStar_Extraction_ML_Syntax.E_PURE, FStar_Extraction_ML_Syntax.MLTY_Erased) -> begin
-((FStar_Extraction_ML_Syntax.ml_unit), (FStar_Extraction_ML_Syntax.E_PURE))
-end
-| uu____5603 -> begin
-((ml_e), (tag))
-end))
-
-
-let rec check_term_as_mlexpr : FStar_Extraction_ML_UEnv.env  ->  FStar_Syntax_Syntax.term  ->  FStar_Extraction_ML_Syntax.e_tag  ->  FStar_Extraction_ML_Syntax.mlty  ->  (FStar_Extraction_ML_Syntax.mlexpr * FStar_Extraction_ML_Syntax.mlty) = (fun g e f ty -> ((FStar_Extraction_ML_UEnv.debug g (fun uu____5668 -> (
-
-let uu____5669 = (FStar_Syntax_Print.term_to_string e)
-in (
-
-let uu____5670 = (FStar_Extraction_ML_Code.string_of_mlty g.FStar_Extraction_ML_UEnv.currentModule ty)
-in (FStar_Util.print2 "Checking %s at type %s\n" uu____5669 uu____5670)))));
-(match (((f), (ty))) with
-| (FStar_Extraction_ML_Syntax.E_GHOST, uu____5675) -> begin
-((FStar_Extraction_ML_Syntax.ml_unit), (FStar_Extraction_ML_Syntax.MLTY_Erased))
-end
-| (FStar_Extraction_ML_Syntax.E_PURE, FStar_Extraction_ML_Syntax.MLTY_Erased) -> begin
-((FStar_Extraction_ML_Syntax.ml_unit), (FStar_Extraction_ML_Syntax.MLTY_Erased))
-end
-| uu____5676 -> begin
-(
-
-let uu____5681 = (term_as_mlexpr g e)
-in (match (uu____5681) with
-| (ml_e, tag, t) -> begin
-(
-
-let uu____5695 = (maybe_promote_effect ml_e tag t)
-in (match (uu____5695) with
-| (ml_e1, tag1) -> begin
-(
-
-let uu____5706 = (FStar_Extraction_ML_Util.eff_leq tag1 f)
-in (match (uu____5706) with
-| true -> begin
-(
-
-let uu____5711 = (maybe_coerce e.FStar_Syntax_Syntax.pos g ml_e1 t ty)
-in ((uu____5711), (ty)))
-end
-| uu____5712 -> begin
-(match (((tag1), (f), (ty))) with
-| (FStar_Extraction_ML_Syntax.E_GHOST, FStar_Extraction_ML_Syntax.E_PURE, FStar_Extraction_ML_Syntax.MLTY_Erased) -> begin
-(
-
-let uu____5717 = (maybe_coerce e.FStar_Syntax_Syntax.pos g ml_e1 t ty)
-in ((uu____5717), (ty)))
-end
-| uu____5718 -> begin
-((err_unexpected_eff g e ty f tag1);
-(
-
-let uu____5726 = (maybe_coerce e.FStar_Syntax_Syntax.pos g ml_e1 t ty)
-in ((uu____5726), (ty)));
-)
-end)
-end))
-end))
-end))
-end);
-))
-and term_as_mlexpr : FStar_Extraction_ML_UEnv.env  ->  FStar_Syntax_Syntax.term  ->  (FStar_Extraction_ML_Syntax.mlexpr * FStar_Extraction_ML_Syntax.e_tag * FStar_Extraction_ML_Syntax.mlty) = (fun g e -> (
-
-let uu____5729 = (term_as_mlexpr' g e)
-in (match (uu____5729) with
-| (e1, f, t) -> begin
-(
-
-let uu____5745 = (maybe_promote_effect e1 f t)
-in (match (uu____5745) with
-| (e2, f1) -> begin
-((e2), (f1), (t))
-end))
-end)))
-and term_as_mlexpr' : FStar_Extraction_ML_UEnv.env  ->  FStar_Syntax_Syntax.term  ->  (FStar_Extraction_ML_Syntax.mlexpr * FStar_Extraction_ML_Syntax.e_tag * FStar_Extraction_ML_Syntax.mlty) = (fun g top -> ((FStar_Extraction_ML_UEnv.debug g (fun u -> (
-
-let uu____5770 = (
-
-let uu____5771 = (FStar_Range.string_of_range top.FStar_Syntax_Syntax.pos)
-in (
-
-let uu____5772 = (FStar_Syntax_Print.tag_of_term top)
-in (
-
-let uu____5773 = (FStar_Syntax_Print.term_to_string top)
-in (FStar_Util.format3 "%s: term_as_mlexpr\' (%s) :  %s \n" uu____5771 uu____5772 uu____5773))))
-in (FStar_Util.print_string uu____5770))));
-(
-
-let t = (FStar_Syntax_Subst.compress top)
-in (match (t.FStar_Syntax_Syntax.n) with
-| FStar_Syntax_Syntax.Tm_unknown -> begin
-(
-
-let uu____5781 = (
-
-let uu____5782 = (FStar_Syntax_Print.tag_of_term t)
-in (FStar_Util.format1 "Impossible: Unexpected term: %s" uu____5782))
-in (failwith uu____5781))
-end
-| FStar_Syntax_Syntax.Tm_delayed (uu____5789) -> begin
-(
-
-let uu____5814 = (
-
-let uu____5815 = (FStar_Syntax_Print.tag_of_term t)
-in (FStar_Util.format1 "Impossible: Unexpected term: %s" uu____5815))
-in (failwith uu____5814))
-end
-| FStar_Syntax_Syntax.Tm_uvar (uu____5822) -> begin
-(
-
-let uu____5839 = (
-
-let uu____5840 = (FStar_Syntax_Print.tag_of_term t)
-in (FStar_Util.format1 "Impossible: Unexpected term: %s" uu____5840))
-in (failwith uu____5839))
-end
-| FStar_Syntax_Syntax.Tm_bvar (uu____5847) -> begin
-(
-
-let uu____5848 = (
-
-let uu____5849 = (FStar_Syntax_Print.tag_of_term t)
-in (FStar_Util.format1 "Impossible: Unexpected term: %s" uu____5849))
-in (failwith uu____5848))
-end
-| FStar_Syntax_Syntax.Tm_lazy (i) -> begin
-(
-
-let uu____5857 = (FStar_Syntax_Util.unfold_lazy i)
-in (term_as_mlexpr g uu____5857))
-end
-| FStar_Syntax_Syntax.Tm_type (uu____5858) -> begin
-((FStar_Extraction_ML_Syntax.ml_unit), (FStar_Extraction_ML_Syntax.E_PURE), (FStar_Extraction_ML_Syntax.ml_unit_ty))
-end
-| FStar_Syntax_Syntax.Tm_refine (uu____5859) -> begin
-((FStar_Extraction_ML_Syntax.ml_unit), (FStar_Extraction_ML_Syntax.E_PURE), (FStar_Extraction_ML_Syntax.ml_unit_ty))
-end
-| FStar_Syntax_Syntax.Tm_arrow (uu____5866) -> begin
-((FStar_Extraction_ML_Syntax.ml_unit), (FStar_Extraction_ML_Syntax.E_PURE), (FStar_Extraction_ML_Syntax.ml_unit_ty))
-end
-| FStar_Syntax_Syntax.Tm_quoted (qt, {FStar_Syntax_Syntax.qkind = FStar_Syntax_Syntax.Quote_dynamic; FStar_Syntax_Syntax.antiquotes = uu____5880}) -> begin
-(
-
-let uu____5895 = (
-
-let uu____5904 = (
-
-let uu____5921 = (FStar_Syntax_Syntax.lid_as_fv FStar_Parser_Const.failwith_lid FStar_Syntax_Syntax.delta_constant FStar_Pervasives_Native.None)
-in (FStar_Extraction_ML_UEnv.lookup_fv g uu____5921))
-in (FStar_All.pipe_left FStar_Util.right uu____5904))
-in (match (uu____5895) with
-| (uu____5964, fw, uu____5966, uu____5967) -> begin
-(
-
-let uu____5968 = (
-
-let uu____5969 = (
-
-let uu____5970 = (
-
-let uu____5977 = (
-
-let uu____5980 = (FStar_All.pipe_left (FStar_Extraction_ML_Syntax.with_ty FStar_Extraction_ML_Syntax.ml_string_ty) (FStar_Extraction_ML_Syntax.MLE_Const (FStar_Extraction_ML_Syntax.MLC_String ("Open quotation at runtime"))))
-in (uu____5980)::[])
-in ((fw), (uu____5977)))
-in FStar_Extraction_ML_Syntax.MLE_App (uu____5970))
-in (FStar_All.pipe_left (FStar_Extraction_ML_Syntax.with_ty FStar_Extraction_ML_Syntax.ml_int_ty) uu____5969))
-in ((uu____5968), (FStar_Extraction_ML_Syntax.E_PURE), (FStar_Extraction_ML_Syntax.ml_int_ty)))
-end))
-end
-| FStar_Syntax_Syntax.Tm_quoted (qt, {FStar_Syntax_Syntax.qkind = FStar_Syntax_Syntax.Quote_static; FStar_Syntax_Syntax.antiquotes = aqs}) -> begin
-(
-
-let uu____5999 = (FStar_Reflection_Basic.inspect_ln qt)
-in (match (uu____5999) with
-| FStar_Reflection_Data.Tv_Var (bv) -> begin
-(
-
-let uu____6007 = (FStar_Syntax_Syntax.lookup_aq bv aqs)
-in (match (uu____6007) with
-| FStar_Pervasives_Native.Some (false, tm) -> begin
-(term_as_mlexpr g tm)
-end
-| FStar_Pervasives_Native.Some (true, tm) -> begin
-(
-
-let uu____6030 = (
-
-let uu____6039 = (
-
-let uu____6056 = (FStar_Syntax_Syntax.lid_as_fv FStar_Parser_Const.failwith_lid FStar_Syntax_Syntax.delta_constant FStar_Pervasives_Native.None)
-in (FStar_Extraction_ML_UEnv.lookup_fv g uu____6056))
-in (FStar_All.pipe_left FStar_Util.right uu____6039))
-in (match (uu____6030) with
-| (uu____6099, fw, uu____6101, uu____6102) -> begin
-(
-
-let uu____6103 = (
-
-let uu____6104 = (
-
-let uu____6105 = (
-
-let uu____6112 = (
-
-let uu____6115 = (FStar_All.pipe_left (FStar_Extraction_ML_Syntax.with_ty FStar_Extraction_ML_Syntax.ml_string_ty) (FStar_Extraction_ML_Syntax.MLE_Const (FStar_Extraction_ML_Syntax.MLC_String ("Open quotation at runtime"))))
-in (uu____6115)::[])
-in ((fw), (uu____6112)))
-in FStar_Extraction_ML_Syntax.MLE_App (uu____6105))
-in (FStar_All.pipe_left (FStar_Extraction_ML_Syntax.with_ty FStar_Extraction_ML_Syntax.ml_int_ty) uu____6104))
-in ((uu____6103), (FStar_Extraction_ML_Syntax.E_PURE), (FStar_Extraction_ML_Syntax.ml_int_ty)))
-end))
-end
-| FStar_Pervasives_Native.None -> begin
-(
-
-let tv = (
-
-let uu____6123 = (FStar_Reflection_Embeddings.e_term_view_aq aqs)
-in (FStar_Syntax_Embeddings.embed uu____6123 t.FStar_Syntax_Syntax.pos (FStar_Reflection_Data.Tv_Var (bv))))
-in (
-
-let t1 = (
-
-let uu____6129 = (
-
-let uu____6138 = (FStar_Syntax_Syntax.as_arg tv)
-in (uu____6138)::[])
-in (FStar_Syntax_Util.mk_app (FStar_Reflection_Data.refl_constant_term FStar_Reflection_Data.fstar_refl_pack_ln) uu____6129))
-in (term_as_mlexpr g t1)))
-end))
-end
-| tv -> begin
-(
-
-let tv1 = (
-
-let uu____6141 = (FStar_Reflection_Embeddings.e_term_view_aq aqs)
-in (FStar_Syntax_Embeddings.embed uu____6141 t.FStar_Syntax_Syntax.pos tv))
-in (
-
-let t1 = (
-
-let uu____6147 = (
-
-let uu____6156 = (FStar_Syntax_Syntax.as_arg tv1)
-in (uu____6156)::[])
-in (FStar_Syntax_Util.mk_app (FStar_Reflection_Data.refl_constant_term FStar_Reflection_Data.fstar_refl_pack_ln) uu____6147))
-in (term_as_mlexpr g t1)))
-end))
-end
-| FStar_Syntax_Syntax.Tm_meta (t1, FStar_Syntax_Syntax.Meta_desugared (FStar_Syntax_Syntax.Mutable_alloc)) -> begin
-(FStar_Errors.raise_err ((FStar_Errors.Error_NoLetMutable), ("let-mutable no longer supported")))
-end
-| FStar_Syntax_Syntax.Tm_meta (t1, FStar_Syntax_Syntax.Meta_monadic (m, uu____6170)) -> begin
-(
-
-let t2 = (FStar_Syntax_Subst.compress t1)
-in (match (t2.FStar_Syntax_Syntax.n) with
-| FStar_Syntax_Syntax.Tm_let ((false, (lb)::[]), body) when (FStar_Util.is_left lb.FStar_Syntax_Syntax.lbname) -> begin
-(
-
-let uu____6200 = (
-
-let uu____6207 = (FStar_TypeChecker_Env.effect_decl_opt g.FStar_Extraction_ML_UEnv.tcenv m)
-in (FStar_Util.must uu____6207))
-in (match (uu____6200) with
-| (ed, qualifiers) -> begin
-(
-
-let uu____6234 = (
-
-let uu____6235 = (FStar_All.pipe_right qualifiers (FStar_List.contains FStar_Syntax_Syntax.Reifiable))
-in (FStar_All.pipe_right uu____6235 Prims.op_Negation))
-in (match (uu____6234) with
-| true -> begin
-(term_as_mlexpr g t2)
-end
-| uu____6244 -> begin
-(failwith "This should not happen (should have been handled at Tm_abs level)")
-end))
-end))
-end
-| uu____6251 -> begin
-(term_as_mlexpr g t2)
-end))
-end
-| FStar_Syntax_Syntax.Tm_meta (t1, uu____6253) -> begin
-(term_as_mlexpr g t1)
-end
-| FStar_Syntax_Syntax.Tm_uinst (t1, uu____6259) -> begin
-(term_as_mlexpr g t1)
-end
-| FStar_Syntax_Syntax.Tm_constant (c) -> begin
-(
-
-let uu____6265 = (FStar_TypeChecker_TcTerm.type_of_tot_term g.FStar_Extraction_ML_UEnv.tcenv t)
-in (match (uu____6265) with
-| (uu____6278, ty, uu____6280) -> begin
-(
-
-let ml_ty = (term_as_mlty g ty)
-in (
-
-let uu____6282 = (
-
-let uu____6283 = (FStar_Extraction_ML_Util.mlexpr_of_const t.FStar_Syntax_Syntax.pos c)
-in (FStar_Extraction_ML_Syntax.with_ty ml_ty uu____6283))
-in ((uu____6282), (FStar_Extraction_ML_Syntax.E_PURE), (ml_ty))))
-end))
-end
-| FStar_Syntax_Syntax.Tm_name (uu____6284) -> begin
-(
-
-let uu____6285 = (is_type g t)
-in (match (uu____6285) with
-| true -> begin
-((FStar_Extraction_ML_Syntax.ml_unit), (FStar_Extraction_ML_Syntax.E_PURE), (FStar_Extraction_ML_Syntax.ml_unit_ty))
-end
-| uu____6292 -> begin
-(
-
-let uu____6293 = (FStar_Extraction_ML_UEnv.lookup_term g t)
-in (match (uu____6293) with
-| (FStar_Util.Inl (uu____6306), uu____6307) -> begin
-((FStar_Extraction_ML_Syntax.ml_unit), (FStar_Extraction_ML_Syntax.E_PURE), (FStar_Extraction_ML_Syntax.ml_unit_ty))
-end
-| (FStar_Util.Inr (uu____6344, x, mltys, uu____6347), qual) -> begin
-(match (mltys) with
-| ([], t1) when (Prims.op_Equality t1 FStar_Extraction_ML_Syntax.ml_unit_ty) -> begin
-((FStar_Extraction_ML_Syntax.ml_unit), (FStar_Extraction_ML_Syntax.E_PURE), (t1))
-end
-| ([], t1) -> begin
-(
-
-let uu____6393 = (maybe_eta_data_and_project_record g qual t1 x)
-in ((uu____6393), (FStar_Extraction_ML_Syntax.E_PURE), (t1)))
-end
-| uu____6394 -> begin
-(err_uninst g t mltys t)
-end)
-end))
-end))
-end
-| FStar_Syntax_Syntax.Tm_fvar (fv) -> begin
-(
-
-let uu____6402 = (is_type g t)
-in (match (uu____6402) with
-| true -> begin
-((FStar_Extraction_ML_Syntax.ml_unit), (FStar_Extraction_ML_Syntax.E_PURE), (FStar_Extraction_ML_Syntax.ml_unit_ty))
-end
-| uu____6409 -> begin
-(
-
-let uu____6410 = (FStar_Extraction_ML_UEnv.try_lookup_fv g fv)
-in (match (uu____6410) with
-| FStar_Pervasives_Native.None -> begin
-((FStar_Extraction_ML_Syntax.ml_unit), (FStar_Extraction_ML_Syntax.E_PURE), (FStar_Extraction_ML_Syntax.MLTY_Erased))
-end
-| FStar_Pervasives_Native.Some (FStar_Util.Inl (uu____6419)) -> begin
-((FStar_Extraction_ML_Syntax.ml_unit), (FStar_Extraction_ML_Syntax.E_PURE), (FStar_Extraction_ML_Syntax.ml_unit_ty))
-end
-| FStar_Pervasives_Native.Some (FStar_Util.Inr (uu____6452, x, mltys, uu____6455)) -> begin
-(match (mltys) with
-| ([], t1) when (Prims.op_Equality t1 FStar_Extraction_ML_Syntax.ml_unit_ty) -> begin
-((FStar_Extraction_ML_Syntax.ml_unit), (FStar_Extraction_ML_Syntax.E_PURE), (t1))
-end
-| ([], t1) -> begin
-(
-
-let uu____6496 = (maybe_eta_data_and_project_record g fv.FStar_Syntax_Syntax.fv_qual t1 x)
-in ((uu____6496), (FStar_Extraction_ML_Syntax.E_PURE), (t1)))
-end
-| uu____6497 -> begin
-(err_uninst g t mltys t)
-end)
-end))
-end))
-end
-| FStar_Syntax_Syntax.Tm_abs (bs, body, copt) -> begin
-(
-
-let uu____6527 = (FStar_Syntax_Subst.open_term bs body)
-in (match (uu____6527) with
-| (bs1, body1) -> begin
-(
-
-let uu____6540 = (binders_as_ml_binders g bs1)
-in (match (uu____6540) with
-| (ml_bs, env) -> begin
-(
-
-let body2 = (match (copt) with
-| FStar_Pervasives_Native.Some (c) -> begin
-(
-
-let uu____6573 = (FStar_TypeChecker_Env.is_reifiable env.FStar_Extraction_ML_UEnv.tcenv c)
-in (match (uu____6573) with
-| true -> begin
-(FStar_TypeChecker_Util.reify_body env.FStar_Extraction_ML_UEnv.tcenv body1)
-end
-| uu____6574 -> begin
-body1
-end))
-end
-| FStar_Pervasives_Native.None -> begin
-((FStar_Extraction_ML_UEnv.debug g (fun uu____6578 -> (
-
-let uu____6579 = (FStar_Syntax_Print.term_to_string body1)
-in (FStar_Util.print1 "No computation type for: %s\n" uu____6579))));
-body1;
-)
-end)
-in (
-
-let uu____6580 = (term_as_mlexpr env body2)
-in (match (uu____6580) with
-| (ml_body, f, t1) -> begin
-(
-
-let uu____6596 = (FStar_List.fold_right (fun uu____6615 uu____6616 -> (match (((uu____6615), (uu____6616))) with
-| ((uu____6637, targ), (f1, t2)) -> begin
-((FStar_Extraction_ML_Syntax.E_PURE), (FStar_Extraction_ML_Syntax.MLTY_Fun (((targ), (f1), (t2)))))
-end)) ml_bs ((f), (t1)))
-in (match (uu____6596) with
-| (f1, tfun) -> begin
-(
-
-let uu____6657 = (FStar_All.pipe_left (FStar_Extraction_ML_Syntax.with_ty tfun) (FStar_Extraction_ML_Syntax.MLE_Fun (((ml_bs), (ml_body)))))
-in ((uu____6657), (f1), (tfun)))
-end))
-end)))
-end))
-end))
-end
-| FStar_Syntax_Syntax.Tm_app ({FStar_Syntax_Syntax.n = FStar_Syntax_Syntax.Tm_constant (FStar_Const.Const_range_of); FStar_Syntax_Syntax.pos = uu____6664; FStar_Syntax_Syntax.vars = uu____6665}, ((a1, uu____6667))::[]) -> begin
-(
-
-let ty = (
-
-let uu____6697 = (FStar_Syntax_Syntax.tabbrev FStar_Parser_Const.range_lid)
-in (term_as_mlty g uu____6697))
-in (
-
-let uu____6698 = (
-
-let uu____6699 = (FStar_Extraction_ML_Util.mlexpr_of_range a1.FStar_Syntax_Syntax.pos)
-in (FStar_All.pipe_left (FStar_Extraction_ML_Syntax.with_ty ty) uu____6699))
-in ((uu____6698), (FStar_Extraction_ML_Syntax.E_PURE), (ty))))
-end
-| FStar_Syntax_Syntax.Tm_app ({FStar_Syntax_Syntax.n = FStar_Syntax_Syntax.Tm_constant (FStar_Const.Const_set_range_of); FStar_Syntax_Syntax.pos = uu____6700; FStar_Syntax_Syntax.vars = uu____6701}, ((t1, uu____6703))::((r, uu____6705))::[]) -> begin
-(term_as_mlexpr g t1)
-end
-| FStar_Syntax_Syntax.Tm_app ({FStar_Syntax_Syntax.n = FStar_Syntax_Syntax.Tm_constant (FStar_Const.Const_reflect (uu____6744)); FStar_Syntax_Syntax.pos = uu____6745; FStar_Syntax_Syntax.vars = uu____6746}, uu____6747) -> begin
-(failwith "Unreachable? Tm_app Const_reflect")
-end
-| FStar_Syntax_Syntax.Tm_app (head1, args) -> begin
-(
-
-let is_total = (fun rc -> ((FStar_Ident.lid_equals rc.FStar_Syntax_Syntax.residual_effect FStar_Parser_Const.effect_Tot_lid) || (FStar_All.pipe_right rc.FStar_Syntax_Syntax.residual_flags (FStar_List.existsb (fun uu___64_6805 -> (match (uu___64_6805) with
-| FStar_Syntax_Syntax.TOTAL -> begin
-true
-end
-| uu____6806 -> begin
-false
-end))))))
-in (
-
-let uu____6807 = (
-
-let uu____6812 = (
-
-let uu____6813 = (FStar_Syntax_Subst.compress head1)
-in uu____6813.FStar_Syntax_Syntax.n)
-in ((head1.FStar_Syntax_Syntax.n), (uu____6812)))
-in (match (uu____6807) with
-| (FStar_Syntax_Syntax.Tm_uvar (uu____6822), uu____6823) -> begin
-(
-
-let t1 = (FStar_TypeChecker_Normalize.normalize ((FStar_TypeChecker_Normalize.Beta)::(FStar_TypeChecker_Normalize.Iota)::(FStar_TypeChecker_Normalize.Zeta)::(FStar_TypeChecker_Normalize.EraseUniverses)::(FStar_TypeChecker_Normalize.AllowUnboundUniverses)::[]) g.FStar_Extraction_ML_UEnv.tcenv t)
-in (term_as_mlexpr g t1))
-end
-| (uu____6841, FStar_Syntax_Syntax.Tm_abs (bs, uu____6843, FStar_Pervasives_Native.Some (rc))) when (is_total rc) -> begin
-(
-
-let t1 = (FStar_TypeChecker_Normalize.normalize ((FStar_TypeChecker_Normalize.Beta)::(FStar_TypeChecker_Normalize.Iota)::(FStar_TypeChecker_Normalize.Zeta)::(FStar_TypeChecker_Normalize.EraseUniverses)::(FStar_TypeChecker_Normalize.AllowUnboundUniverses)::[]) g.FStar_Extraction_ML_UEnv.tcenv t)
-in (term_as_mlexpr g t1))
-end
-| (uu____6864, FStar_Syntax_Syntax.Tm_constant (FStar_Const.Const_reify)) -> begin
-(
-
-let e = (
-
-let uu____6866 = (FStar_List.hd args)
-in (FStar_TypeChecker_Util.reify_body_with_arg g.FStar_Extraction_ML_UEnv.tcenv head1 uu____6866))
-in (
-
-let tm = (
-
-let uu____6876 = (
-
-let uu____6881 = (FStar_TypeChecker_Util.remove_reify e)
-in (
-
-let uu____6882 = (FStar_List.tl args)
-in (FStar_Syntax_Syntax.mk_Tm_app uu____6881 uu____6882)))
-in (uu____6876 FStar_Pervasives_Native.None t.FStar_Syntax_Syntax.pos))
-in (term_as_mlexpr g tm)))
-end
-| uu____6891 -> begin
-(
-
-let rec extract_app = (fun is_data uu____6944 uu____6945 restArgs -> (match (((uu____6944), (uu____6945))) with
-| ((mlhead, mlargs_f), (f, t1)) -> begin
-(match (((restArgs), (t1))) with
-| ([], uu____7035) -> begin
-(
-
-let mlargs = (FStar_All.pipe_right (FStar_List.rev mlargs_f) (FStar_List.map FStar_Pervasives_Native.fst))
-in (
-
-let app = (
-
-let uu____7070 = (FStar_All.pipe_left (FStar_Extraction_ML_Syntax.with_ty t1) (FStar_Extraction_ML_Syntax.MLE_App (((mlhead), (mlargs)))))
-in (FStar_All.pipe_left (maybe_eta_data_and_project_record g is_data t1) uu____7070))
-in ((app), (f), (t1))))
-end
-| (((arg, uu____7074))::rest, FStar_Extraction_ML_Syntax.MLTY_Fun (formal_t, f', t2)) when ((is_type g arg) && (type_leq g formal_t FStar_Extraction_ML_Syntax.ml_unit_ty)) -> begin
-(
-
-let uu____7105 = (
-
-let uu____7110 = (FStar_Extraction_ML_Util.join arg.FStar_Syntax_Syntax.pos f f')
-in ((uu____7110), (t2)))
-in (extract_app is_data ((mlhead), ((((FStar_Extraction_ML_Syntax.ml_unit), (FStar_Extraction_ML_Syntax.E_PURE)))::mlargs_f)) uu____7105 rest))
-end
-| (((e0, uu____7122))::rest, FStar_Extraction_ML_Syntax.MLTY_Fun (tExpected, f', t2)) -> begin
-(
-
-let r = e0.FStar_Syntax_Syntax.pos
-in (
-
-let expected_effect = (
-
-let uu____7155 = ((FStar_Options.lax ()) && (FStar_TypeChecker_Util.short_circuit_head head1))
-in (match (uu____7155) with
-| true -> begin
-FStar_Extraction_ML_Syntax.E_IMPURE
-end
-| uu____7156 -> begin
-FStar_Extraction_ML_Syntax.E_PURE
-end))
-in (
-
-let uu____7157 = (check_term_as_mlexpr g e0 expected_effect tExpected)
-in (match (uu____7157) with
-| (e01, tInferred) -> begin
-(
-
-let uu____7170 = (
-
-let uu____7175 = (FStar_Extraction_ML_Util.join_l r ((f)::(f')::[]))
-in ((uu____7175), (t2)))
-in (extract_app is_data ((mlhead), ((((e01), (expected_effect)))::mlargs_f)) uu____7170 rest))
-end))))
-end
-| uu____7186 -> begin
-(
-
-let uu____7199 = (FStar_Extraction_ML_Util.udelta_unfold g t1)
-in (match (uu____7199) with
-| FStar_Pervasives_Native.Some (t2) -> begin
-(extract_app is_data ((mlhead), (mlargs_f)) ((f), (t2)) restArgs)
-end
-| FStar_Pervasives_Native.None -> begin
-(match (t1) with
-| FStar_Extraction_ML_Syntax.MLTY_Erased -> begin
-((FStar_Extraction_ML_Syntax.ml_unit), (FStar_Extraction_ML_Syntax.E_PURE), (t1))
-end
-| uu____7221 -> begin
-(err_ill_typed_application g top restArgs t1)
-end)
-end))
-end)
-end))
-in (
-
-let extract_app_maybe_projector = (fun is_data mlhead uu____7271 args1 -> (match (uu____7271) with
-| (f, t1) -> begin
-(match (is_data) with
-| FStar_Pervasives_Native.Some (FStar_Syntax_Syntax.Record_projector (uu____7303)) -> begin
-(
-
-let rec remove_implicits = (fun args2 f1 t2 -> (match (((args2), (t2))) with
-| (((a0, FStar_Pervasives_Native.Some (FStar_Syntax_Syntax.Implicit (uu____7387))))::args3, FStar_Extraction_ML_Syntax.MLTY_Fun (uu____7389, f', t3)) -> begin
-(
-
-let uu____7426 = (FStar_Extraction_ML_Util.join a0.FStar_Syntax_Syntax.pos f1 f')
-in (remove_implicits args3 uu____7426 t3))
-end
-| uu____7427 -> begin
-((args2), (f1), (t2))
-end))
-in (
-
-let uu____7452 = (remove_implicits args1 f t1)
-in (match (uu____7452) with
-| (args2, f1, t2) -> begin
-(extract_app is_data ((mlhead), ([])) ((f1), (t2)) args2)
-end)))
-end
-| uu____7508 -> begin
-(extract_app is_data ((mlhead), ([])) ((f), (t1)) args1)
-end)
-end))
-in (
-
-let extract_app_with_instantiations = (fun uu____7532 -> (
-
-let head2 = (FStar_Syntax_Util.un_uinst head1)
-in (match (head2.FStar_Syntax_Syntax.n) with
-| FStar_Syntax_Syntax.Tm_name (uu____7540) -> begin
-(
-
-let uu____7541 = (
-
-let uu____7554 = (FStar_Extraction_ML_UEnv.lookup_term g head2)
-in (match (uu____7554) with
-| (FStar_Util.Inr (uu____7573, x1, x2, x3), q) -> begin
-((((x1), (x2), (x3))), (q))
-end
-| uu____7618 -> begin
-(failwith "FIXME Ty")
-end))
-in (match (uu____7541) with
-| ((head_ml, (vars, t1), inst_ok), qual) -> begin
-(
-
-let has_typ_apps = (match (args) with
-| ((a, uu____7668))::uu____7669 -> begin
-(is_type g a)
-end
-| uu____7688 -> begin
-false
-end)
-in (
-
-let uu____7697 = (match (vars) with
-| (uu____7726)::uu____7727 when ((not (has_typ_apps)) && inst_ok) -> begin
-((head_ml), (t1), (args))
-end
-| uu____7738 -> begin
-(
-
-let n1 = (FStar_List.length vars)
-in (match ((n1 <= (FStar_List.length args))) with
-| true -> begin
-(
-
-let uu____7766 = (FStar_Util.first_N n1 args)
-in (match (uu____7766) with
-| (prefix1, rest) -> begin
-(
-
-let prefixAsMLTypes = (FStar_List.map (fun uu____7855 -> (match (uu____7855) with
-| (x, uu____7861) -> begin
-(term_as_mlty g x)
-end)) prefix1)
-in (
-
-let t2 = (instantiate ((vars), (t1)) prefixAsMLTypes)
-in (
-
-let mk_tapp = (fun e ty_args -> (match (ty_args) with
-| [] -> begin
-e
-end
-| uu____7878 -> begin
-(
-
-let uu___68_7881 = e
-in {FStar_Extraction_ML_Syntax.expr = FStar_Extraction_ML_Syntax.MLE_TApp (((e), (ty_args))); FStar_Extraction_ML_Syntax.mlty = uu___68_7881.FStar_Extraction_ML_Syntax.mlty; FStar_Extraction_ML_Syntax.loc = uu___68_7881.FStar_Extraction_ML_Syntax.loc})
-end))
-in (
-
-let head3 = (match (head_ml.FStar_Extraction_ML_Syntax.expr) with
-| FStar_Extraction_ML_Syntax.MLE_Name (uu____7885) -> begin
-(
-
-let uu___69_7886 = (mk_tapp head_ml prefixAsMLTypes)
-in {FStar_Extraction_ML_Syntax.expr = uu___69_7886.FStar_Extraction_ML_Syntax.expr; FStar_Extraction_ML_Syntax.mlty = t2; FStar_Extraction_ML_Syntax.loc = uu___69_7886.FStar_Extraction_ML_Syntax.loc})
-end
-| FStar_Extraction_ML_Syntax.MLE_Var (uu____7887) -> begin
-(
-
-let uu___69_7888 = (mk_tapp head_ml prefixAsMLTypes)
-in {FStar_Extraction_ML_Syntax.expr = uu___69_7888.FStar_Extraction_ML_Syntax.expr; FStar_Extraction_ML_Syntax.mlty = t2; FStar_Extraction_ML_Syntax.loc = uu___69_7888.FStar_Extraction_ML_Syntax.loc})
-end
-| FStar_Extraction_ML_Syntax.MLE_App (head3, ({FStar_Extraction_ML_Syntax.expr = FStar_Extraction_ML_Syntax.MLE_Const (FStar_Extraction_ML_Syntax.MLC_Unit); FStar_Extraction_ML_Syntax.mlty = uu____7890; FStar_Extraction_ML_Syntax.loc = uu____7891})::[]) -> begin
-(FStar_All.pipe_right (FStar_Extraction_ML_Syntax.MLE_App ((((
-
-let uu___70_7897 = (mk_tapp head3 prefixAsMLTypes)
-in {FStar_Extraction_ML_Syntax.expr = uu___70_7897.FStar_Extraction_ML_Syntax.expr; FStar_Extraction_ML_Syntax.mlty = FStar_Extraction_ML_Syntax.MLTY_Fun (((FStar_Extraction_ML_Syntax.ml_unit_ty), (FStar_Extraction_ML_Syntax.E_PURE), (t2))); FStar_Extraction_ML_Syntax.loc = uu___70_7897.FStar_Extraction_ML_Syntax.loc})), ((FStar_Extraction_ML_Syntax.ml_unit)::[])))) (FStar_Extraction_ML_Syntax.with_ty t2))
-end
-| uu____7898 -> begin
-(failwith "Impossible: Unexpected head term")
-end)
-in ((head3), (t2), (rest))))))
-end))
-end
-| uu____7907 -> begin
-(err_uninst g head2 ((vars), (t1)) top)
-end))
-end)
-in (match (uu____7697) with
-| (head_ml1, head_t, args1) -> begin
-(match (args1) with
-| [] -> begin
-(
-
-let uu____7959 = (maybe_eta_data_and_project_record g qual head_t head_ml1)
-in ((uu____7959), (FStar_Extraction_ML_Syntax.E_PURE), (head_t)))
-end
-| uu____7960 -> begin
-(extract_app_maybe_projector qual head_ml1 ((FStar_Extraction_ML_Syntax.E_PURE), (head_t)) args1)
-end)
-end)))
-end))
-end
-| FStar_Syntax_Syntax.Tm_fvar (uu____7969) -> begin
-(
-
-let uu____7970 = (
-
-let uu____7983 = (FStar_Extraction_ML_UEnv.lookup_term g head2)
-in (match (uu____7983) with
-| (FStar_Util.Inr (uu____8002, x1, x2, x3), q) -> begin
-((((x1), (x2), (x3))), (q))
-end
-| uu____8047 -> begin
-(failwith "FIXME Ty")
-end))
-in (match (uu____7970) with
-| ((head_ml, (vars, t1), inst_ok), qual) -> begin
-(
-
-let has_typ_apps = (match (args) with
-| ((a, uu____8097))::uu____8098 -> begin
-(is_type g a)
-end
-| uu____8117 -> begin
-false
-end)
-in (
-
-let uu____8126 = (match (vars) with
-| (uu____8155)::uu____8156 when ((not (has_typ_apps)) && inst_ok) -> begin
-((head_ml), (t1), (args))
-end
-| uu____8167 -> begin
-(
-
-let n1 = (FStar_List.length vars)
-in (match ((n1 <= (FStar_List.length args))) with
-| true -> begin
-(
-
-let uu____8195 = (FStar_Util.first_N n1 args)
-in (match (uu____8195) with
-| (prefix1, rest) -> begin
-(
-
-let prefixAsMLTypes = (FStar_List.map (fun uu____8284 -> (match (uu____8284) with
-| (x, uu____8290) -> begin
-(term_as_mlty g x)
-end)) prefix1)
-in (
-
-let t2 = (instantiate ((vars), (t1)) prefixAsMLTypes)
-in (
-
-let mk_tapp = (fun e ty_args -> (match (ty_args) with
-| [] -> begin
-e
-end
-| uu____8307 -> begin
-(
-
-let uu___68_8310 = e
-in {FStar_Extraction_ML_Syntax.expr = FStar_Extraction_ML_Syntax.MLE_TApp (((e), (ty_args))); FStar_Extraction_ML_Syntax.mlty = uu___68_8310.FStar_Extraction_ML_Syntax.mlty; FStar_Extraction_ML_Syntax.loc = uu___68_8310.FStar_Extraction_ML_Syntax.loc})
-end))
-in (
-
-let head3 = (match (head_ml.FStar_Extraction_ML_Syntax.expr) with
-| FStar_Extraction_ML_Syntax.MLE_Name (uu____8314) -> begin
-(
-
-let uu___69_8315 = (mk_tapp head_ml prefixAsMLTypes)
-in {FStar_Extraction_ML_Syntax.expr = uu___69_8315.FStar_Extraction_ML_Syntax.expr; FStar_Extraction_ML_Syntax.mlty = t2; FStar_Extraction_ML_Syntax.loc = uu___69_8315.FStar_Extraction_ML_Syntax.loc})
-end
-| FStar_Extraction_ML_Syntax.MLE_Var (uu____8316) -> begin
-(
-
-let uu___69_8317 = (mk_tapp head_ml prefixAsMLTypes)
-in {FStar_Extraction_ML_Syntax.expr = uu___69_8317.FStar_Extraction_ML_Syntax.expr; FStar_Extraction_ML_Syntax.mlty = t2; FStar_Extraction_ML_Syntax.loc = uu___69_8317.FStar_Extraction_ML_Syntax.loc})
-end
-| FStar_Extraction_ML_Syntax.MLE_App (head3, ({FStar_Extraction_ML_Syntax.expr = FStar_Extraction_ML_Syntax.MLE_Const (FStar_Extraction_ML_Syntax.MLC_Unit); FStar_Extraction_ML_Syntax.mlty = uu____8319; FStar_Extraction_ML_Syntax.loc = uu____8320})::[]) -> begin
-(FStar_All.pipe_right (FStar_Extraction_ML_Syntax.MLE_App ((((
-
-let uu___70_8326 = (mk_tapp head3 prefixAsMLTypes)
-in {FStar_Extraction_ML_Syntax.expr = uu___70_8326.FStar_Extraction_ML_Syntax.expr; FStar_Extraction_ML_Syntax.mlty = FStar_Extraction_ML_Syntax.MLTY_Fun (((FStar_Extraction_ML_Syntax.ml_unit_ty), (FStar_Extraction_ML_Syntax.E_PURE), (t2))); FStar_Extraction_ML_Syntax.loc = uu___70_8326.FStar_Extraction_ML_Syntax.loc})), ((FStar_Extraction_ML_Syntax.ml_unit)::[])))) (FStar_Extraction_ML_Syntax.with_ty t2))
-end
-| uu____8327 -> begin
-(failwith "Impossible: Unexpected head term")
-end)
-in ((head3), (t2), (rest))))))
-end))
-end
-| uu____8336 -> begin
-(err_uninst g head2 ((vars), (t1)) top)
-end))
-end)
-in (match (uu____8126) with
-| (head_ml1, head_t, args1) -> begin
-(match (args1) with
-| [] -> begin
-(
-
-let uu____8388 = (maybe_eta_data_and_project_record g qual head_t head_ml1)
-in ((uu____8388), (FStar_Extraction_ML_Syntax.E_PURE), (head_t)))
-end
-| uu____8389 -> begin
-(extract_app_maybe_projector qual head_ml1 ((FStar_Extraction_ML_Syntax.E_PURE), (head_t)) args1)
-end)
-end)))
-end))
-end
-| uu____8398 -> begin
-(
-
-let uu____8399 = (term_as_mlexpr g head2)
-in (match (uu____8399) with
-| (head3, f, t1) -> begin
-(extract_app_maybe_projector FStar_Pervasives_Native.None head3 ((f), (t1)) args)
-end))
-end)))
-in (
-
-let uu____8415 = (is_type g t)
-in (match (uu____8415) with
-| true -> begin
-((FStar_Extraction_ML_Syntax.ml_unit), (FStar_Extraction_ML_Syntax.E_PURE), (FStar_Extraction_ML_Syntax.ml_unit_ty))
-end
-| uu____8422 -> begin
-(
-
-let uu____8423 = (
-
-let uu____8424 = (FStar_Syntax_Util.un_uinst head1)
-in uu____8424.FStar_Syntax_Syntax.n)
-in (match (uu____8423) with
-| FStar_Syntax_Syntax.Tm_fvar (fv) -> begin
-(
-
-let uu____8434 = (FStar_Extraction_ML_UEnv.try_lookup_fv g fv)
-in (match (uu____8434) with
-| FStar_Pervasives_Native.None -> begin
-((FStar_Extraction_ML_Syntax.ml_unit), (FStar_Extraction_ML_Syntax.E_PURE), (FStar_Extraction_ML_Syntax.MLTY_Erased))
-end
-| uu____8443 -> begin
-(extract_app_with_instantiations ())
-end))
-end
-| uu____8446 -> begin
-(extract_app_with_instantiations ())
-end))
-end)))))
-end)))
-end
-| FStar_Syntax_Syntax.Tm_ascribed (e0, (tc, uu____8449), f) -> begin
-(
-
-let t1 = (match (tc) with
-| FStar_Util.Inl (t1) -> begin
-(term_as_mlty g t1)
-end
-| FStar_Util.Inr (c) -> begin
-(term_as_mlty g (FStar_Syntax_Util.comp_result c))
-end)
-in (
-
-let f1 = (match (f) with
-| FStar_Pervasives_Native.None -> begin
-(failwith "Ascription node with an empty effect label")
-end
-| FStar_Pervasives_Native.Some (l) -> begin
-(effect_as_etag g l)
-end)
-in (
-
-let uu____8516 = (check_term_as_mlexpr g e0 f1 t1)
-in (match (uu____8516) with
-| (e, t2) -> begin
-((e), (f1), (t2))
-end))))
-end
-| FStar_Syntax_Syntax.Tm_let ((is_rec, lbs), e') -> begin
-(
-
-let top_level = (FStar_Syntax_Syntax.is_top_level lbs)
-in (
-
-let uu____8547 = (match (is_rec) with
-| true -> begin
-(FStar_Syntax_Subst.open_let_rec lbs e')
-end
-| uu____8560 -> begin
-(
-
-let uu____8561 = (FStar_Syntax_Syntax.is_top_level lbs)
-in (match (uu____8561) with
-| true -> begin
-((lbs), (e'))
-end
-| uu____8572 -> begin
-(
-
-let lb = (FStar_List.hd lbs)
-in (
-
-let x = (
-
-let uu____8575 = (FStar_Util.left lb.FStar_Syntax_Syntax.lbname)
-in (FStar_Syntax_Syntax.freshen_bv uu____8575))
-in (
-
-let lb1 = (
-
-let uu___71_8577 = lb
-in {FStar_Syntax_Syntax.lbname = FStar_Util.Inl (x); FStar_Syntax_Syntax.lbunivs = uu___71_8577.FStar_Syntax_Syntax.lbunivs; FStar_Syntax_Syntax.lbtyp = uu___71_8577.FStar_Syntax_Syntax.lbtyp; FStar_Syntax_Syntax.lbeff = uu___71_8577.FStar_Syntax_Syntax.lbeff; FStar_Syntax_Syntax.lbdef = uu___71_8577.FStar_Syntax_Syntax.lbdef; FStar_Syntax_Syntax.lbattrs = uu___71_8577.FStar_Syntax_Syntax.lbattrs; FStar_Syntax_Syntax.lbpos = uu___71_8577.FStar_Syntax_Syntax.lbpos})
-in (
-
-let e'1 = (FStar_Syntax_Subst.subst ((FStar_Syntax_Syntax.DB ((((Prims.parse_int "0")), (x))))::[]) e')
-in (((lb1)::[]), (e'1))))))
-end))
-end)
-in (match (uu____8547) with
-| (lbs1, e'1) -> begin
-(
-
-let lbs2 = (match (top_level) with
-| true -> begin
-(FStar_All.pipe_right lbs1 (FStar_List.map (fun lb -> (
-
-let tcenv = (
-
-let uu____8608 = (FStar_Ident.lid_of_path (FStar_List.append (FStar_Pervasives_Native.fst g.FStar_Extraction_ML_UEnv.currentModule) (((FStar_Pervasives_Native.snd g.FStar_Extraction_ML_UEnv.currentModule))::[])) FStar_Range.dummyRange)
-in (FStar_TypeChecker_Env.set_current_module g.FStar_Extraction_ML_UEnv.tcenv uu____8608))
-in (
-
-let lbdef = (
-
-let uu____8616 = (FStar_Options.ml_ish ())
-in (match (uu____8616) with
-| true -> begin
-lb.FStar_Syntax_Syntax.lbdef
-end
-| uu____8619 -> begin
-(FStar_TypeChecker_Normalize.normalize ((FStar_TypeChecker_Normalize.AllowUnboundUniverses)::(FStar_TypeChecker_Normalize.EraseUniverses)::(FStar_TypeChecker_Normalize.Inlining)::(FStar_TypeChecker_Normalize.Eager_unfolding)::(FStar_TypeChecker_Normalize.Exclude (FStar_TypeChecker_Normalize.Zeta))::(FStar_TypeChecker_Normalize.PureSubtermsWithinComputations)::(FStar_TypeChecker_Normalize.Primops)::[]) tcenv lb.FStar_Syntax_Syntax.lbdef)
-end))
-in (
-
-let uu___72_8620 = lb
-in {FStar_Syntax_Syntax.lbname = uu___72_8620.FStar_Syntax_Syntax.lbname; FStar_Syntax_Syntax.lbunivs = uu___72_8620.FStar_Syntax_Syntax.lbunivs; FStar_Syntax_Syntax.lbtyp = uu___72_8620.FStar_Syntax_Syntax.lbtyp; FStar_Syntax_Syntax.lbeff = uu___72_8620.FStar_Syntax_Syntax.lbeff; FStar_Syntax_Syntax.lbdef = lbdef; FStar_Syntax_Syntax.lbattrs = uu___72_8620.FStar_Syntax_Syntax.lbattrs; FStar_Syntax_Syntax.lbpos = uu___72_8620.FStar_Syntax_Syntax.lbpos}))))))
-end
-| uu____8621 -> begin
-lbs1
-end)
-in (
-
-let maybe_generalize = (fun uu____8645 -> (match (uu____8645) with
-| {FStar_Syntax_Syntax.lbname = lbname_; FStar_Syntax_Syntax.lbunivs = uu____8665; FStar_Syntax_Syntax.lbtyp = t1; FStar_Syntax_Syntax.lbeff = lbeff; FStar_Syntax_Syntax.lbdef = e; FStar_Syntax_Syntax.lbattrs = uu____8669; FStar_Syntax_Syntax.lbpos = uu____8670} -> begin
-(
-
-let f_e = (effect_as_etag g lbeff)
-in (
-
-let t2 = (FStar_Syntax_Subst.compress t1)
-in (
-
-let no_gen = (fun uu____8746 -> (
-
-let expected_t = (term_as_mlty g t2)
-in ((lbname_), (f_e), (((t2), ((([]), ((([]), (expected_t))))))), (false), (e))))
-in (
-
-let uu____8808 = (FStar_TypeChecker_Util.must_erase_for_extraction g.FStar_Extraction_ML_UEnv.tcenv t2)
-in (match (uu____8808) with
-| true -> begin
-((lbname_), (f_e), (((t2), ((([]), ((([]), (FStar_Extraction_ML_Syntax.MLTY_Erased))))))), (false), (e))
-end
-| uu____8887 -> begin
-(match (t2.FStar_Syntax_Syntax.n) with
-| FStar_Syntax_Syntax.Tm_arrow (bs, c) when (
-
-let uu____8924 = (FStar_List.hd bs)
-in (FStar_All.pipe_right uu____8924 (is_type_binder g))) -> begin
-(
-
-let uu____8937 = (FStar_Syntax_Subst.open_comp bs c)
-in (match (uu____8937) with
-| (bs1, c1) -> begin
-(
-
-let uu____8962 = (
-
-let uu____8969 = (FStar_Util.prefix_until (fun x -> (
-
-let uu____9005 = (is_type_binder g x)
-in (not (uu____9005)))) bs1)
-in (match (uu____8969) with
-| FStar_Pervasives_Native.None -> begin
-((bs1), ((FStar_Syntax_Util.comp_result c1)))
-end
-| FStar_Pervasives_Native.Some (bs2, b, rest) -> begin
-(
-
-let uu____9093 = (FStar_Syntax_Util.arrow ((b)::rest) c1)
-in ((bs2), (uu____9093)))
-end))
-in (match (uu____8962) with
-| (tbinders, tbody) -> begin
-(
-
-let n_tbinders = (FStar_List.length tbinders)
-in (
-
-let e1 = (
-
-let uu____9138 = (normalize_abs e)
-in (FStar_All.pipe_right uu____9138 FStar_Syntax_Util.unmeta))
-in (match (e1.FStar_Syntax_Syntax.n) with
-| FStar_Syntax_Syntax.Tm_abs (bs2, body, copt) -> begin
-(
-
-let uu____9180 = (FStar_Syntax_Subst.open_term bs2 body)
-in (match (uu____9180) with
-| (bs3, body1) -> begin
-(match ((n_tbinders <= (FStar_List.length bs3))) with
-| true -> begin
-(
-
-let uu____9233 = (FStar_Util.first_N n_tbinders bs3)
-in (match (uu____9233) with
-| (targs, rest_args) -> begin
-(
-
-let expected_source_ty = (
-
-let s = (FStar_List.map2 (fun uu____9321 uu____9322 -> (match (((uu____9321), (uu____9322))) with
-| ((x, uu____9340), (y, uu____9342)) -> begin
-(
-
-let uu____9351 = (
-
-let uu____9358 = (FStar_Syntax_Syntax.bv_to_name y)
-in ((x), (uu____9358)))
-in FStar_Syntax_Syntax.NT (uu____9351))
-end)) tbinders targs)
-in (FStar_Syntax_Subst.subst s tbody))
-in (
-
-let env = (FStar_List.fold_left (fun env uu____9369 -> (match (uu____9369) with
-| (a, uu____9375) -> begin
-(FStar_Extraction_ML_UEnv.extend_ty env a FStar_Pervasives_Native.None)
-end)) g targs)
-in (
-
-let expected_t = (term_as_mlty env expected_source_ty)
-in (
-
-let polytype = (
-
-let uu____9384 = (FStar_All.pipe_right targs (FStar_List.map (fun uu____9402 -> (match (uu____9402) with
-| (x, uu____9408) -> begin
-(FStar_Extraction_ML_UEnv.bv_as_ml_tyvar x)
-end))))
-in ((uu____9384), (expected_t)))
-in (
-
-let add_unit = (match (rest_args) with
-| [] -> begin
-((
-
-let uu____9418 = (is_fstar_value body1)
-in (not (uu____9418))) || (
-
-let uu____9420 = (FStar_Syntax_Util.is_pure_comp c1)
-in (not (uu____9420))))
-end
-| uu____9421 -> begin
-false
-end)
-in (
-
-let rest_args1 = (match (add_unit) with
-| true -> begin
-(unit_binder)::rest_args
-end
-| uu____9433 -> begin
-rest_args
-end)
-in (
-
-let polytype1 = (match (add_unit) with
-| true -> begin
-(FStar_Extraction_ML_Syntax.push_unit polytype)
-end
-| uu____9435 -> begin
-polytype
-end)
-in (
-
-let body2 = (FStar_Syntax_Util.abs rest_args1 body1 copt)
-in ((lbname_), (f_e), (((t2), (((targs), (polytype1))))), (add_unit), (body2))))))))))
-end))
-end
-| uu____9471 -> begin
-(failwith "Not enough type binders")
-end)
-end))
-end
-| FStar_Syntax_Syntax.Tm_uinst (uu____9490) -> begin
-(
-
-let env = (FStar_List.fold_left (fun env uu____9507 -> (match (uu____9507) with
-| (a, uu____9513) -> begin
-(FStar_Extraction_ML_UEnv.extend_ty env a FStar_Pervasives_Native.None)
-end)) g tbinders)
-in (
-
-let expected_t = (term_as_mlty env tbody)
-in (
-
-let polytype = (
-
-let uu____9522 = (FStar_All.pipe_right tbinders (FStar_List.map (fun uu____9534 -> (match (uu____9534) with
-| (x, uu____9540) -> begin
-(FStar_Extraction_ML_UEnv.bv_as_ml_tyvar x)
-end))))
-in ((uu____9522), (expected_t)))
-in (
-
-let args = (FStar_All.pipe_right tbinders (FStar_List.map (fun uu____9556 -> (match (uu____9556) with
-| (bv, uu____9562) -> begin
-(
-
-let uu____9563 = (FStar_Syntax_Syntax.bv_to_name bv)
-in (FStar_All.pipe_right uu____9563 FStar_Syntax_Syntax.as_arg))
-end))))
-in (
-
-let e2 = (FStar_Syntax_Syntax.mk (FStar_Syntax_Syntax.Tm_app (((e1), (args)))) FStar_Pervasives_Native.None e1.FStar_Syntax_Syntax.pos)
-in ((lbname_), (f_e), (((t2), (((tbinders), (polytype))))), (false), (e2)))))))
-end
-| FStar_Syntax_Syntax.Tm_fvar (uu____9605) -> begin
-(
-
-let env = (FStar_List.fold_left (fun env uu____9616 -> (match (uu____9616) with
-| (a, uu____9622) -> begin
-(FStar_Extraction_ML_UEnv.extend_ty env a FStar_Pervasives_Native.None)
-end)) g tbinders)
-in (
-
-let expected_t = (term_as_mlty env tbody)
-in (
-
-let polytype = (
-
-let uu____9631 = (FStar_All.pipe_right tbinders (FStar_List.map (fun uu____9643 -> (match (uu____9643) with
-| (x, uu____9649) -> begin
-(FStar_Extraction_ML_UEnv.bv_as_ml_tyvar x)
-end))))
-in ((uu____9631), (expected_t)))
-in (
-
-let args = (FStar_All.pipe_right tbinders (FStar_List.map (fun uu____9665 -> (match (uu____9665) with
-| (bv, uu____9671) -> begin
-(
-
-let uu____9672 = (FStar_Syntax_Syntax.bv_to_name bv)
-in (FStar_All.pipe_right uu____9672 FStar_Syntax_Syntax.as_arg))
-end))))
-in (
-
-let e2 = (FStar_Syntax_Syntax.mk (FStar_Syntax_Syntax.Tm_app (((e1), (args)))) FStar_Pervasives_Native.None e1.FStar_Syntax_Syntax.pos)
-in ((lbname_), (f_e), (((t2), (((tbinders), (polytype))))), (false), (e2)))))))
-end
-| FStar_Syntax_Syntax.Tm_name (uu____9714) -> begin
-(
-
-let env = (FStar_List.fold_left (fun env uu____9725 -> (match (uu____9725) with
-| (a, uu____9731) -> begin
-(FStar_Extraction_ML_UEnv.extend_ty env a FStar_Pervasives_Native.None)
-end)) g tbinders)
-in (
-
-let expected_t = (term_as_mlty env tbody)
-in (
-
-let polytype = (
-
-let uu____9740 = (FStar_All.pipe_right tbinders (FStar_List.map (fun uu____9752 -> (match (uu____9752) with
-| (x, uu____9758) -> begin
-(FStar_Extraction_ML_UEnv.bv_as_ml_tyvar x)
-end))))
-in ((uu____9740), (expected_t)))
-in (
-
-let args = (FStar_All.pipe_right tbinders (FStar_List.map (fun uu____9774 -> (match (uu____9774) with
-| (bv, uu____9780) -> begin
-(
-
-let uu____9781 = (FStar_Syntax_Syntax.bv_to_name bv)
-in (FStar_All.pipe_right uu____9781 FStar_Syntax_Syntax.as_arg))
-end))))
-in (
-
-let e2 = (FStar_Syntax_Syntax.mk (FStar_Syntax_Syntax.Tm_app (((e1), (args)))) FStar_Pervasives_Native.None e1.FStar_Syntax_Syntax.pos)
-in ((lbname_), (f_e), (((t2), (((tbinders), (polytype))))), (false), (e2)))))))
-end
-| uu____9823 -> begin
-(err_value_restriction e1)
-end)))
-end))
-end))
-end
-| uu____9842 -> begin
-(no_gen ())
-end)
-end)))))
-end))
-in (
-
-let check_lb = (fun env uu____9889 -> (match (uu____9889) with
-| (nm, (lbname, f, (t1, (targs, polytype)), add_unit, e)) -> begin
-(
-
-let env1 = (FStar_List.fold_left (fun env1 uu____10024 -> (match (uu____10024) with
-| (a, uu____10030) -> begin
-(FStar_Extraction_ML_UEnv.extend_ty env1 a FStar_Pervasives_Native.None)
-end)) env targs)
-in (
-
-let expected_t = (FStar_Pervasives_Native.snd polytype)
-in (
-
-let uu____10032 = (check_term_as_mlexpr env1 e f expected_t)
-in (match (uu____10032) with
-| (e1, ty) -> begin
-(
-
-let uu____10043 = (maybe_promote_effect e1 f expected_t)
-in (match (uu____10043) with
-| (e2, f1) -> begin
-(
-
-let meta = (match (((f1), (ty))) with
-| (FStar_Extraction_ML_Syntax.E_PURE, FStar_Extraction_ML_Syntax.MLTY_Erased) -> begin
-(FStar_Extraction_ML_Syntax.Erased)::[]
-end
-| (FStar_Extraction_ML_Syntax.E_GHOST, FStar_Extraction_ML_Syntax.MLTY_Erased) -> begin
-(FStar_Extraction_ML_Syntax.Erased)::[]
-end
-| uu____10059 -> begin
-[]
-end)
-in ((f1), ({FStar_Extraction_ML_Syntax.mllb_name = nm; FStar_Extraction_ML_Syntax.mllb_tysc = FStar_Pervasives_Native.Some (polytype); FStar_Extraction_ML_Syntax.mllb_add_unit = add_unit; FStar_Extraction_ML_Syntax.mllb_def = e2; FStar_Extraction_ML_Syntax.mllb_meta = meta; FStar_Extraction_ML_Syntax.print_typ = true})))
-end))
-end))))
-end))
-in (
-
-let lbs3 = (FStar_All.pipe_right lbs2 (FStar_List.map maybe_generalize))
-in (
-
-let uu____10129 = (FStar_List.fold_right (fun lb uu____10220 -> (match (uu____10220) with
-| (env, lbs4) -> begin
-(
-
-let uu____10345 = lb
-in (match (uu____10345) with
-| (lbname, uu____10393, (t1, (uu____10395, polytype)), add_unit, uu____10398) -> begin
-(
-
-let uu____10411 = (FStar_Extraction_ML_UEnv.extend_lb env lbname t1 polytype add_unit true)
-in (match (uu____10411) with
-| (env1, nm) -> begin
-((env1), ((((nm), (lb)))::lbs4))
-end))
-end))
-end)) lbs3 ((g), ([])))
-in (match (uu____10129) with
-| (env_body, lbs4) -> begin
-(
-
-let env_def = (match (is_rec) with
-| true -> begin
-env_body
-end
-| uu____10613 -> begin
-g
-end)
-in (
-
-let lbs5 = (FStar_All.pipe_right lbs4 (FStar_List.map (check_lb env_def)))
-in (
-
-let e'_rng = e'1.FStar_Syntax_Syntax.pos
-in (
-
-let uu____10688 = (term_as_mlexpr env_body e'1)
-in (match (uu____10688) with
-| (e'2, f', t') -> begin
-(
-
-let f = (
-
-let uu____10705 = (
-
-let uu____10708 = (FStar_List.map FStar_Pervasives_Native.fst lbs5)
-in (f')::uu____10708)
-in (FStar_Extraction_ML_Util.join_l e'_rng uu____10705))
-in (
-
-let is_rec1 = (match ((Prims.op_Equality is_rec true)) with
-| true -> begin
-FStar_Extraction_ML_Syntax.Rec
-end
-| uu____10716 -> begin
-FStar_Extraction_ML_Syntax.NonRec
-end)
-in (
-
-let uu____10717 = (
-
-let uu____10718 = (
-
-let uu____10719 = (
-
-let uu____10720 = (FStar_List.map FStar_Pervasives_Native.snd lbs5)
-in ((is_rec1), (uu____10720)))
-in (mk_MLE_Let top_level uu____10719 e'2))
-in (
-
-let uu____10729 = (FStar_Extraction_ML_Util.mlloc_of_range t.FStar_Syntax_Syntax.pos)
-in (FStar_Extraction_ML_Syntax.with_ty_loc t' uu____10718 uu____10729)))
-in ((uu____10717), (f), (t')))))
-end)))))
-end))))))
-end)))
-end
-| FStar_Syntax_Syntax.Tm_match (scrutinee, pats) -> begin
-(
-
-let uu____10768 = (term_as_mlexpr g scrutinee)
-in (match (uu____10768) with
-| (e, f_e, t_e) -> begin
-(
-
-let uu____10784 = (check_pats_for_ite pats)
-in (match (uu____10784) with
-| (b, then_e, else_e) -> begin
-(
-
-let no_lift = (fun x t1 -> x)
-in (match (b) with
-| true -> begin
-(match (((then_e), (else_e))) with
-| (FStar_Pervasives_Native.Some (then_e1), FStar_Pervasives_Native.Some (else_e1)) -> begin
-(
-
-let uu____10845 = (term_as_mlexpr g then_e1)
-in (match (uu____10845) with
-| (then_mle, f_then, t_then) -> begin
-(
-
-let uu____10861 = (term_as_mlexpr g else_e1)
-in (match (uu____10861) with
-| (else_mle, f_else, t_else) -> begin
-(
-
-let uu____10877 = (
-
-let uu____10888 = (type_leq g t_then t_else)
-in (match (uu____10888) with
-| true -> begin
-((t_else), (no_lift))
-end
-| uu____10905 -> begin
-(
-
-let uu____10906 = (type_leq g t_else t_then)
-in (match (uu____10906) with
-| true -> begin
-((t_then), (no_lift))
-end
-| uu____10923 -> begin
-((FStar_Extraction_ML_Syntax.MLTY_Top), (FStar_Extraction_ML_Syntax.apply_obj_repr))
-end))
-end))
-in (match (uu____10877) with
-| (t_branch, maybe_lift1) -> begin
-(
-
-let uu____10950 = (
-
-let uu____10951 = (
-
-let uu____10952 = (
-
-let uu____10961 = (maybe_lift1 then_mle t_then)
-in (
-
-let uu____10962 = (
-
-let uu____10965 = (maybe_lift1 else_mle t_else)
-in FStar_Pervasives_Native.Some (uu____10965))
-in ((e), (uu____10961), (uu____10962))))
-in FStar_Extraction_ML_Syntax.MLE_If (uu____10952))
-in (FStar_All.pipe_left (FStar_Extraction_ML_Syntax.with_ty t_branch) uu____10951))
-in (
-
-let uu____10968 = (FStar_Extraction_ML_Util.join then_e1.FStar_Syntax_Syntax.pos f_then f_else)
-in ((uu____10950), (uu____10968), (t_branch))))
-end))
-end))
-end))
-end
-| uu____10969 -> begin
-(failwith "ITE pats matched but then and else expressions not found?")
-end)
-end
-| uu____10984 -> begin
-(
-
-let uu____10985 = (FStar_All.pipe_right pats (FStar_Util.fold_map (fun compat br -> (
-
-let uu____11094 = (FStar_Syntax_Subst.open_branch br)
-in (match (uu____11094) with
-| (pat, when_opt, branch1) -> begin
-(
-
-let uu____11138 = (extract_pat g pat t_e term_as_mlexpr)
-in (match (uu____11138) with
-| (env, p, pat_t_compat) -> begin
-(
-
-let uu____11196 = (match (when_opt) with
-| FStar_Pervasives_Native.None -> begin
-((FStar_Pervasives_Native.None), (FStar_Extraction_ML_Syntax.E_PURE))
-end
-| FStar_Pervasives_Native.Some (w) -> begin
-(
-
-let w_pos = w.FStar_Syntax_Syntax.pos
-in (
-
-let uu____11219 = (term_as_mlexpr env w)
-in (match (uu____11219) with
-| (w1, f_w, t_w) -> begin
-(
-
-let w2 = (maybe_coerce w_pos env w1 t_w FStar_Extraction_ML_Syntax.ml_bool_ty)
-in ((FStar_Pervasives_Native.Some (w2)), (f_w)))
-end)))
-end)
-in (match (uu____11196) with
-| (when_opt1, f_when) -> begin
-(
-
-let uu____11268 = (term_as_mlexpr env branch1)
-in (match (uu____11268) with
-| (mlbranch, f_branch, t_branch) -> begin
-(
-
-let uu____11302 = (FStar_All.pipe_right p (FStar_List.map (fun uu____11379 -> (match (uu____11379) with
-| (p1, wopt) -> begin
-(
-
-let when_clause = (FStar_Extraction_ML_Util.conjoin_opt wopt when_opt1)
-in ((p1), (((when_clause), (f_when))), (((mlbranch), (f_branch), (t_branch)))))
-end))))
-in (((compat && pat_t_compat)), (uu____11302)))
-end))
-end))
-end))
-end))) true))
-in (match (uu____10985) with
-| (pat_t_compat, mlbranches) -> begin
-(
-
-let mlbranches1 = (FStar_List.flatten mlbranches)
-in (
-
-let e1 = (match (pat_t_compat) with
-| true -> begin
-e
-end
-| uu____11539 -> begin
-((FStar_Extraction_ML_UEnv.debug g (fun uu____11544 -> (
-
-let uu____11545 = (FStar_Extraction_ML_Code.string_of_mlexpr g.FStar_Extraction_ML_UEnv.currentModule e)
-in (
-
-let uu____11546 = (FStar_Extraction_ML_Code.string_of_mlty g.FStar_Extraction_ML_UEnv.currentModule t_e)
-in (FStar_Util.print2 "Coercing scrutinee %s from type %s because pattern type is incompatible\n" uu____11545 uu____11546)))));
-(FStar_All.pipe_left (FStar_Extraction_ML_Syntax.with_ty t_e) (FStar_Extraction_ML_Syntax.MLE_Coerce (((e), (t_e), (FStar_Extraction_ML_Syntax.MLTY_Top)))));
-)
-end)
-in (match (mlbranches1) with
-| [] -> begin
-(
-
-let uu____11571 = (
-
-let uu____11580 = (
-
-let uu____11597 = (FStar_Syntax_Syntax.lid_as_fv FStar_Parser_Const.failwith_lid FStar_Syntax_Syntax.delta_constant FStar_Pervasives_Native.None)
-in (FStar_Extraction_ML_UEnv.lookup_fv g uu____11597))
-in (FStar_All.pipe_left FStar_Util.right uu____11580))
-in (match (uu____11571) with
-| (uu____11640, fw, uu____11642, uu____11643) -> begin
-(
-
-let uu____11644 = (
-
-let uu____11645 = (
-
-let uu____11646 = (
-
-let uu____11653 = (
-
-let uu____11656 = (FStar_All.pipe_left (FStar_Extraction_ML_Syntax.with_ty FStar_Extraction_ML_Syntax.ml_string_ty) (FStar_Extraction_ML_Syntax.MLE_Const (FStar_Extraction_ML_Syntax.MLC_String ("unreachable"))))
-in (uu____11656)::[])
-in ((fw), (uu____11653)))
-in FStar_Extraction_ML_Syntax.MLE_App (uu____11646))
-in (FStar_All.pipe_left (FStar_Extraction_ML_Syntax.with_ty FStar_Extraction_ML_Syntax.ml_int_ty) uu____11645))
-in ((uu____11644), (FStar_Extraction_ML_Syntax.E_PURE), (FStar_Extraction_ML_Syntax.ml_int_ty)))
-end))
-end
-| ((uu____11659, uu____11660, (uu____11661, f_first, t_first)))::rest -> begin
-(
-
-let uu____11721 = (FStar_List.fold_left (fun uu____11763 uu____11764 -> (match (((uu____11763), (uu____11764))) with
-| ((topt, f), (uu____11821, uu____11822, (uu____11823, f_branch, t_branch))) -> begin
-(
-
-let f1 = (FStar_Extraction_ML_Util.join top.FStar_Syntax_Syntax.pos f f_branch)
-in (
-
-let topt1 = (match (topt) with
-| FStar_Pervasives_Native.None -> begin
-FStar_Pervasives_Native.None
-end
-| FStar_Pervasives_Native.Some (t1) -> begin
-(
-
-let uu____11879 = (type_leq g t1 t_branch)
-in (match (uu____11879) with
-| true -> begin
-FStar_Pervasives_Native.Some (t_branch)
-end
-| uu____11882 -> begin
-(
-
-let uu____11883 = (type_leq g t_branch t1)
-in (match (uu____11883) with
-| true -> begin
-FStar_Pervasives_Native.Some (t1)
-end
-| uu____11886 -> begin
-FStar_Pervasives_Native.None
-end))
-end))
-end)
-in ((topt1), (f1))))
-end)) ((FStar_Pervasives_Native.Some (t_first)), (f_first)) rest)
-in (match (uu____11721) with
-| (topt, f_match) -> begin
-(
-
-let mlbranches2 = (FStar_All.pipe_right mlbranches1 (FStar_List.map (fun uu____11978 -> (match (uu____11978) with
-| (p, (wopt, uu____12007), (b1, uu____12009, t1)) -> begin
-(
-
-let b2 = (match (topt) with
-| FStar_Pervasives_Native.None -> begin
-(FStar_Extraction_ML_Syntax.apply_obj_repr b1 t1)
-end
-| FStar_Pervasives_Native.Some (uu____12028) -> begin
-b1
-end)
-in ((p), (wopt), (b2)))
-end))))
-in (
-
-let t_match = (match (topt) with
-| FStar_Pervasives_Native.None -> begin
-FStar_Extraction_ML_Syntax.MLTY_Top
-end
-| FStar_Pervasives_Native.Some (t1) -> begin
-t1
-end)
-in (
-
-let uu____12033 = (FStar_All.pipe_left (FStar_Extraction_ML_Syntax.with_ty t_match) (FStar_Extraction_ML_Syntax.MLE_Match (((e1), (mlbranches2)))))
-in ((uu____12033), (f_match), (t_match)))))
-end))
-end)))
-end))
-end))
-end))
-end))
-end));
-))
-
-
-let ind_discriminator_body : FStar_Extraction_ML_UEnv.env  ->  FStar_Ident.lident  ->  FStar_Ident.lident  ->  FStar_Extraction_ML_Syntax.mlmodule1 = (fun env discName constrName -> (
-
-let uu____12059 = (
-
-let uu____12064 = (FStar_TypeChecker_Env.lookup_lid env.FStar_Extraction_ML_UEnv.tcenv discName)
-in (FStar_All.pipe_left FStar_Pervasives_Native.fst uu____12064))
-in (match (uu____12059) with
-| (uu____12089, fstar_disc_type) -> begin
-(
-
-let wildcards = (
-
-let uu____12098 = (
-
-let uu____12099 = (FStar_Syntax_Subst.compress fstar_disc_type)
-in uu____12099.FStar_Syntax_Syntax.n)
-in (match (uu____12098) with
-| FStar_Syntax_Syntax.Tm_arrow (binders, uu____12109) -> begin
-(
-
-let uu____12126 = (FStar_All.pipe_right binders (FStar_List.filter (fun uu___65_12158 -> (match (uu___65_12158) with
-| (uu____12165, FStar_Pervasives_Native.Some (FStar_Syntax_Syntax.Implicit (uu____12166))) -> begin
-true
-end
-| uu____12169 -> begin
-false
-end))))
-in (FStar_All.pipe_right uu____12126 (FStar_List.map (fun uu____12202 -> (
-
-let uu____12209 = (fresh "_")
-in ((uu____12209), (FStar_Extraction_ML_Syntax.MLTY_Top)))))))
-end
-| uu____12210 -> begin
-(failwith "Discriminator must be a function")
-end))
-in (
-
-let mlid = (fresh "_discr_")
-in (
-
-let targ = FStar_Extraction_ML_Syntax.MLTY_Top
-in (
-
-let disc_ty = FStar_Extraction_ML_Syntax.MLTY_Top
-in (
-
-let discrBody = (
-
-let uu____12221 = (
-
-let uu____12222 = (
-
-let uu____12233 = (
-
-let uu____12234 = (
-
-let uu____12235 = (
-
-let uu____12250 = (FStar_All.pipe_left (FStar_Extraction_ML_Syntax.with_ty targ) (FStar_Extraction_ML_Syntax.MLE_Name ((([]), (mlid)))))
-in (
-
-let uu____12253 = (
-
-let uu____12264 = (
-
-let uu____12273 = (
-
-let uu____12274 = (
-
-let uu____12281 = (FStar_Extraction_ML_Syntax.mlpath_of_lident constrName)
-in ((uu____12281), ((FStar_Extraction_ML_Syntax.MLP_Wild)::[])))
-in FStar_Extraction_ML_Syntax.MLP_CTor (uu____12274))
-in (
-
-let uu____12284 = (FStar_All.pipe_left (FStar_Extraction_ML_Syntax.with_ty FStar_Extraction_ML_Syntax.ml_bool_ty) (FStar_Extraction_ML_Syntax.MLE_Const (FStar_Extraction_ML_Syntax.MLC_Bool (true))))
-in ((uu____12273), (FStar_Pervasives_Native.None), (uu____12284))))
-in (
-
-let uu____12287 = (
-
-let uu____12298 = (
-
-let uu____12307 = (FStar_All.pipe_left (FStar_Extraction_ML_Syntax.with_ty FStar_Extraction_ML_Syntax.ml_bool_ty) (FStar_Extraction_ML_Syntax.MLE_Const (FStar_Extraction_ML_Syntax.MLC_Bool (false))))
-in ((FStar_Extraction_ML_Syntax.MLP_Wild), (FStar_Pervasives_Native.None), (uu____12307)))
-in (uu____12298)::[])
-in (uu____12264)::uu____12287))
-in ((uu____12250), (uu____12253))))
-in FStar_Extraction_ML_Syntax.MLE_Match (uu____12235))
-in (FStar_All.pipe_left (FStar_Extraction_ML_Syntax.with_ty FStar_Extraction_ML_Syntax.ml_bool_ty) uu____12234))
-in (((FStar_List.append wildcards ((((mlid), (targ)))::[]))), (uu____12233)))
-in FStar_Extraction_ML_Syntax.MLE_Fun (uu____12222))
-in (FStar_All.pipe_left (FStar_Extraction_ML_Syntax.with_ty disc_ty) uu____12221))
-in (
-
-let uu____12362 = (
-
-let uu____12363 = (
-
-let uu____12366 = (
-
-let uu____12367 = (FStar_Extraction_ML_UEnv.convIdent discName.FStar_Ident.ident)
-in {FStar_Extraction_ML_Syntax.mllb_name = uu____12367; FStar_Extraction_ML_Syntax.mllb_tysc = FStar_Pervasives_Native.None; FStar_Extraction_ML_Syntax.mllb_add_unit = false; FStar_Extraction_ML_Syntax.mllb_def = discrBody; FStar_Extraction_ML_Syntax.mllb_meta = []; FStar_Extraction_ML_Syntax.print_typ = false})
-in (uu____12366)::[])
-in ((FStar_Extraction_ML_Syntax.NonRec), (uu____12363)))
-in FStar_Extraction_ML_Syntax.MLM_Let (uu____12362)))))))
-end)))
-
-
-
-=======
 exception Un_extractable 
 let (uu___is_Un_extractable : Prims.exn -> Prims.bool) =
   fun projectee  ->
@@ -7144,5 +3647,4 @@
                 [uu____12240]  in
               (FStar_Extraction_ML_Syntax.NonRec, uu____12237)  in
             FStar_Extraction_ML_Syntax.MLM_Let uu____12236
-  
->>>>>>> ca297a09
+  