
open Prims
open FStar_Pervasives
exception Un_extractable
<<<<<<< HEAD


let uu___is_Un_extractable : Prims.exn  ->  Prims.bool = (fun projectee -> (match (projectee) with
| Un_extractable -> begin
true
end
| uu____4 -> begin
false
end))


let type_leq : FStar_Extraction_ML_UEnv.env  ->  FStar_Extraction_ML_Syntax.mlty  ->  FStar_Extraction_ML_Syntax.mlty  ->  Prims.bool = (fun g t1 t2 -> (FStar_Extraction_ML_Util.type_leq (FStar_Extraction_ML_Util.udelta_unfold g) t1 t2))


let type_leq_c : FStar_Extraction_ML_UEnv.env  ->  FStar_Extraction_ML_Syntax.mlexpr FStar_Pervasives_Native.option  ->  FStar_Extraction_ML_Syntax.mlty  ->  FStar_Extraction_ML_Syntax.mlty  ->  (Prims.bool * FStar_Extraction_ML_Syntax.mlexpr FStar_Pervasives_Native.option) = (fun g t1 t2 -> (FStar_Extraction_ML_Util.type_leq_c (FStar_Extraction_ML_Util.udelta_unfold g) t1 t2))


let erasableType : FStar_Extraction_ML_UEnv.env  ->  FStar_Extraction_ML_Syntax.mlty  ->  Prims.bool = (fun g t -> (FStar_Extraction_ML_Util.erasableType (FStar_Extraction_ML_Util.udelta_unfold g) t))


let eraseTypeDeep : FStar_Extraction_ML_UEnv.env  ->  FStar_Extraction_ML_Syntax.mlty  ->  FStar_Extraction_ML_Syntax.mlty = (fun g t -> (FStar_Extraction_ML_Util.eraseTypeDeep (FStar_Extraction_ML_Util.udelta_unfold g) t))


let record_fields = (fun fs vs -> (FStar_List.map2 (fun f e -> ((f.FStar_Ident.idText), (e))) fs vs))


let fail = (fun r msg -> ((

let uu____78 = (

let uu____79 = (FStar_Range.string_of_range r)
in (FStar_Util.format2 "%s: %s\n" uu____79 msg))
in (FStar_All.pipe_left FStar_Util.print_string uu____78));
(failwith msg);
))


let err_uninst = (fun env t uu____107 app -> (match (uu____107) with
| (vars, ty) -> begin
(

let uu____122 = (

let uu____123 = (FStar_Syntax_Print.term_to_string t)
in (

let uu____124 = (

let uu____125 = (FStar_All.pipe_right vars (FStar_List.map FStar_Pervasives_Native.fst))
in (FStar_All.pipe_right uu____125 (FStar_String.concat ", ")))
in (

let uu____134 = (FStar_Extraction_ML_Code.string_of_mlty env.FStar_Extraction_ML_UEnv.currentModule ty)
in (

let uu____135 = (FStar_Syntax_Print.term_to_string app)
in (FStar_Util.format4 "Variable %s has a polymorphic type (forall %s. %s); expected it to be fully instantiated, but got %s" uu____123 uu____124 uu____134 uu____135)))))
in (fail t.FStar_Syntax_Syntax.pos uu____122))
end))


let err_ill_typed_application = (fun env t args ty -> (

let uu____166 = (

let uu____167 = (FStar_Syntax_Print.term_to_string t)
in (

let uu____168 = (

let uu____169 = (FStar_All.pipe_right args (FStar_List.map (fun uu____177 -> (match (uu____177) with
| (x, uu____181) -> begin
(FStar_Syntax_Print.term_to_string x)
end))))
in (FStar_All.pipe_right uu____169 (FStar_String.concat " ")))
in (

let uu____183 = (FStar_Extraction_ML_Code.string_of_mlty env.FStar_Extraction_ML_UEnv.currentModule ty)
in (FStar_Util.format3 "Ill-typed application: application is %s \n remaining args are %s\nml type of head is %s\n" uu____167 uu____168 uu____183))))
in (fail t.FStar_Syntax_Syntax.pos uu____166)))


let err_value_restriction = (fun t -> (

let uu____195 = (

let uu____196 = (FStar_Syntax_Print.tag_of_term t)
in (

let uu____197 = (FStar_Syntax_Print.term_to_string t)
in (FStar_Util.format2 "Refusing to generalize because of the value restriction: (%s) %s" uu____196 uu____197)))
in (fail t.FStar_Syntax_Syntax.pos uu____195)))


let err_unexpected_eff = (fun t f0 f1 -> (

let uu____219 = (

let uu____220 = (FStar_Syntax_Print.term_to_string t)
in (FStar_Util.format3 "for expression %s, Expected effect %s; got effect %s" uu____220 (FStar_Extraction_ML_Util.eff_to_string f0) (FStar_Extraction_ML_Util.eff_to_string f1)))
in (fail t.FStar_Syntax_Syntax.pos uu____219)))


let effect_as_etag : FStar_Extraction_ML_UEnv.env  ->  FStar_Ident.lident  ->  FStar_Extraction_ML_Syntax.e_tag = (

let cache = (FStar_Util.smap_create (Prims.parse_int "20"))
in (

let rec delta_norm_eff = (fun g l -> (

let uu____234 = (FStar_Util.smap_try_find cache l.FStar_Ident.str)
in (match (uu____234) with
| FStar_Pervasives_Native.Some (l1) -> begin
l1
end
| FStar_Pervasives_Native.None -> begin
(

let res = (

let uu____238 = (FStar_TypeChecker_Env.lookup_effect_abbrev g.FStar_Extraction_ML_UEnv.tcenv ((FStar_Syntax_Syntax.U_zero)::[]) l)
in (match (uu____238) with
| FStar_Pervasives_Native.None -> begin
l
end
| FStar_Pervasives_Native.Some (uu____244, c) -> begin
(delta_norm_eff g (FStar_Syntax_Util.comp_effect_name c))
end))
in ((FStar_Util.smap_add cache l.FStar_Ident.str res);
res;
))
end)))
in (fun g l -> (

let l1 = (delta_norm_eff g l)
in (match ((FStar_Ident.lid_equals l1 FStar_Parser_Const.effect_PURE_lid)) with
| true -> begin
FStar_Extraction_ML_Syntax.E_PURE
end
| uu____252 -> begin
(match ((FStar_Ident.lid_equals l1 FStar_Parser_Const.effect_GHOST_lid)) with
| true -> begin
FStar_Extraction_ML_Syntax.E_GHOST
end
| uu____253 -> begin
(

let ed_opt = (FStar_TypeChecker_Env.effect_decl_opt g.FStar_Extraction_ML_UEnv.tcenv l1)
in (match (ed_opt) with
| FStar_Pervasives_Native.Some (ed, qualifiers) -> begin
(

let uu____266 = (FStar_All.pipe_right qualifiers (FStar_List.contains FStar_Syntax_Syntax.Reifiable))
in (match (uu____266) with
| true -> begin
FStar_Extraction_ML_Syntax.E_PURE
end
| uu____268 -> begin
FStar_Extraction_ML_Syntax.E_IMPURE
end))
end
| FStar_Pervasives_Native.None -> begin
FStar_Extraction_ML_Syntax.E_IMPURE
end))
end)
end)))))


let rec is_arity : FStar_Extraction_ML_UEnv.env  ->  FStar_Syntax_Syntax.term  ->  Prims.bool = (fun env t -> (

let t1 = (FStar_Syntax_Util.unmeta t)
in (

let uu____279 = (

let uu____280 = (FStar_Syntax_Subst.compress t1)
in uu____280.FStar_Syntax_Syntax.n)
in (match (uu____279) with
| FStar_Syntax_Syntax.Tm_unknown -> begin
(failwith "Impossible")
end
| FStar_Syntax_Syntax.Tm_delayed (uu____283) -> begin
(failwith "Impossible")
end
| FStar_Syntax_Syntax.Tm_ascribed (uu____304) -> begin
(failwith "Impossible")
end
| FStar_Syntax_Syntax.Tm_meta (uu____322) -> begin
(failwith "Impossible")
end
| FStar_Syntax_Syntax.Tm_uvar (uu____327) -> begin
false
end
| FStar_Syntax_Syntax.Tm_constant (uu____336) -> begin
false
end
| FStar_Syntax_Syntax.Tm_name (uu____337) -> begin
false
end
| FStar_Syntax_Syntax.Tm_bvar (uu____338) -> begin
false
end
| FStar_Syntax_Syntax.Tm_type (uu____339) -> begin
true
end
| FStar_Syntax_Syntax.Tm_arrow (uu____340, c) -> begin
(is_arity env (FStar_Syntax_Util.comp_result c))
end
| FStar_Syntax_Syntax.Tm_fvar (uu____352) -> begin
(

let t2 = (FStar_TypeChecker_Normalize.normalize ((FStar_TypeChecker_Normalize.AllowUnboundUniverses)::(FStar_TypeChecker_Normalize.EraseUniverses)::(FStar_TypeChecker_Normalize.UnfoldUntil (FStar_Syntax_Syntax.Delta_constant))::[]) env.FStar_Extraction_ML_UEnv.tcenv t1)
in (

let uu____354 = (

let uu____355 = (FStar_Syntax_Subst.compress t2)
in uu____355.FStar_Syntax_Syntax.n)
in (match (uu____354) with
| FStar_Syntax_Syntax.Tm_fvar (uu____358) -> begin
false
end
| uu____359 -> begin
(is_arity env t2)
end)))
end
| FStar_Syntax_Syntax.Tm_app (uu____360) -> begin
(

let uu____370 = (FStar_Syntax_Util.head_and_args t1)
in (match (uu____370) with
| (head1, uu____381) -> begin
(is_arity env head1)
end))
end
| FStar_Syntax_Syntax.Tm_uinst (head1, uu____397) -> begin
(is_arity env head1)
end
| FStar_Syntax_Syntax.Tm_refine (x, uu____403) -> begin
(is_arity env x.FStar_Syntax_Syntax.sort)
end
| FStar_Syntax_Syntax.Tm_abs (uu____408, body, uu____410) -> begin
(is_arity env body)
end
| FStar_Syntax_Syntax.Tm_let (uu____433, body) -> begin
(is_arity env body)
end
| FStar_Syntax_Syntax.Tm_match (uu____445, branches) -> begin
(match (branches) with
| ((uu____473, uu____474, e))::uu____476 -> begin
(is_arity env e)
end
| uu____512 -> begin
false
end)
end))))


let rec is_type_aux : FStar_Extraction_ML_UEnv.env  ->  FStar_Syntax_Syntax.term  ->  Prims.bool = (fun env t -> (

let t1 = (FStar_Syntax_Subst.compress t)
in (match (t1.FStar_Syntax_Syntax.n) with
| FStar_Syntax_Syntax.Tm_delayed (uu____531) -> begin
(

let uu____552 = (

let uu____553 = (FStar_Syntax_Print.tag_of_term t1)
in (FStar_Util.format1 "Impossible: %s" uu____553))
in (failwith uu____552))
end
| FStar_Syntax_Syntax.Tm_unknown -> begin
(

let uu____554 = (

let uu____555 = (FStar_Syntax_Print.tag_of_term t1)
in (FStar_Util.format1 "Impossible: %s" uu____555))
in (failwith uu____554))
end
| FStar_Syntax_Syntax.Tm_constant (uu____556) -> begin
false
end
| FStar_Syntax_Syntax.Tm_type (uu____557) -> begin
true
end
| FStar_Syntax_Syntax.Tm_refine (uu____558) -> begin
true
end
| FStar_Syntax_Syntax.Tm_arrow (uu____563) -> begin
true
end
| FStar_Syntax_Syntax.Tm_fvar (fv) when (FStar_Syntax_Syntax.fv_eq_lid fv FStar_Parser_Const.failwith_lid) -> begin
false
end
| FStar_Syntax_Syntax.Tm_fvar (fv) -> begin
(

let uu____573 = (FStar_TypeChecker_Env.is_type_constructor env.FStar_Extraction_ML_UEnv.tcenv fv.FStar_Syntax_Syntax.fv_name.FStar_Syntax_Syntax.v)
in (match (uu____573) with
| true -> begin
true
end
| uu____578 -> begin
(

let uu____579 = (FStar_TypeChecker_Env.lookup_lid env.FStar_Extraction_ML_UEnv.tcenv fv.FStar_Syntax_Syntax.fv_name.FStar_Syntax_Syntax.v)
in (match (uu____579) with
| ((uu____588, t2), uu____590) -> begin
(is_arity env t2)
end))
end))
end
| FStar_Syntax_Syntax.Tm_uvar (uu____593, t2) -> begin
(is_arity env t2)
end
| FStar_Syntax_Syntax.Tm_bvar ({FStar_Syntax_Syntax.ppname = uu____607; FStar_Syntax_Syntax.index = uu____608; FStar_Syntax_Syntax.sort = t2}) -> begin
(is_arity env t2)
end
| FStar_Syntax_Syntax.Tm_name ({FStar_Syntax_Syntax.ppname = uu____612; FStar_Syntax_Syntax.index = uu____613; FStar_Syntax_Syntax.sort = t2}) -> begin
(is_arity env t2)
end
| FStar_Syntax_Syntax.Tm_ascribed (t2, uu____618, uu____619) -> begin
(is_type_aux env t2)
end
| FStar_Syntax_Syntax.Tm_uinst (t2, uu____649) -> begin
(is_type_aux env t2)
end
| FStar_Syntax_Syntax.Tm_abs (uu____654, body, uu____656) -> begin
(is_type_aux env body)
end
| FStar_Syntax_Syntax.Tm_let (uu____679, body) -> begin
(is_type_aux env body)
end
| FStar_Syntax_Syntax.Tm_match (uu____691, branches) -> begin
(match (branches) with
| ((uu____719, uu____720, e))::uu____722 -> begin
(is_type_aux env e)
end
| uu____758 -> begin
false
end)
end
| FStar_Syntax_Syntax.Tm_meta (t2, uu____771) -> begin
(is_type_aux env t2)
end
| FStar_Syntax_Syntax.Tm_app (head1, uu____777) -> begin
(is_type_aux env head1)
end)))


let is_type : FStar_Extraction_ML_UEnv.env  ->  FStar_Syntax_Syntax.term  ->  Prims.bool = (fun env t -> (

let b = (is_type_aux env t)
in ((FStar_Extraction_ML_UEnv.debug env (fun uu____800 -> (match (b) with
| true -> begin
(

let uu____801 = (FStar_Syntax_Print.term_to_string t)
in (

let uu____802 = (FStar_Syntax_Print.tag_of_term t)
in (FStar_Util.print2 "is_type %s (%s)\n" uu____801 uu____802)))
end
| uu____803 -> begin
(

let uu____804 = (FStar_Syntax_Print.term_to_string t)
in (

let uu____805 = (FStar_Syntax_Print.tag_of_term t)
in (FStar_Util.print2 "not a type %s (%s)\n" uu____804 uu____805)))
end)));
b;
)))


let is_type_binder = (fun env x -> (is_arity env (FStar_Pervasives_Native.fst x).FStar_Syntax_Syntax.sort))


let is_constructor : FStar_Syntax_Syntax.term  ->  Prims.bool = (fun t -> (

let uu____825 = (

let uu____826 = (FStar_Syntax_Subst.compress t)
in uu____826.FStar_Syntax_Syntax.n)
in (match (uu____825) with
| FStar_Syntax_Syntax.Tm_fvar ({FStar_Syntax_Syntax.fv_name = uu____829; FStar_Syntax_Syntax.fv_delta = uu____830; FStar_Syntax_Syntax.fv_qual = FStar_Pervasives_Native.Some (FStar_Syntax_Syntax.Data_ctor)}) -> begin
true
end
| FStar_Syntax_Syntax.Tm_fvar ({FStar_Syntax_Syntax.fv_name = uu____834; FStar_Syntax_Syntax.fv_delta = uu____835; FStar_Syntax_Syntax.fv_qual = FStar_Pervasives_Native.Some (FStar_Syntax_Syntax.Record_ctor (uu____836))}) -> begin
true
end
| uu____843 -> begin
false
end)))


let rec is_fstar_value : FStar_Syntax_Syntax.term  ->  Prims.bool = (fun t -> (

let uu____847 = (

let uu____848 = (FStar_Syntax_Subst.compress t)
in uu____848.FStar_Syntax_Syntax.n)
in (match (uu____847) with
| FStar_Syntax_Syntax.Tm_constant (uu____851) -> begin
true
end
| FStar_Syntax_Syntax.Tm_bvar (uu____852) -> begin
true
end
| FStar_Syntax_Syntax.Tm_fvar (uu____853) -> begin
true
end
| FStar_Syntax_Syntax.Tm_abs (uu____854) -> begin
true
end
| FStar_Syntax_Syntax.Tm_app (head1, args) -> begin
(

let uu____885 = (is_constructor head1)
in (match (uu____885) with
| true -> begin
(FStar_All.pipe_right args (FStar_List.for_all (fun uu____893 -> (match (uu____893) with
| (te, uu____897) -> begin
(is_fstar_value te)
end))))
end
| uu____898 -> begin
false
end))
end
| FStar_Syntax_Syntax.Tm_meta (t1, uu____900) -> begin
(is_fstar_value t1)
end
| FStar_Syntax_Syntax.Tm_ascribed (t1, uu____906, uu____907) -> begin
(is_fstar_value t1)
end
| uu____936 -> begin
false
end)))


let rec is_ml_value : FStar_Extraction_ML_Syntax.mlexpr  ->  Prims.bool = (fun e -> (match (e.FStar_Extraction_ML_Syntax.expr) with
| FStar_Extraction_ML_Syntax.MLE_Const (uu____940) -> begin
true
end
| FStar_Extraction_ML_Syntax.MLE_Var (uu____941) -> begin
true
end
| FStar_Extraction_ML_Syntax.MLE_Name (uu____942) -> begin
true
end
| FStar_Extraction_ML_Syntax.MLE_Fun (uu____943) -> begin
true
end
| FStar_Extraction_ML_Syntax.MLE_CTor (uu____949, exps) -> begin
(FStar_Util.for_all is_ml_value exps)
end
| FStar_Extraction_ML_Syntax.MLE_Tuple (exps) -> begin
(FStar_Util.for_all is_ml_value exps)
end
| FStar_Extraction_ML_Syntax.MLE_Record (uu____955, fields) -> begin
(FStar_Util.for_all (fun uu____967 -> (match (uu____967) with
| (uu____970, e1) -> begin
(is_ml_value e1)
end)) fields)
end
| uu____972 -> begin
false
end))


let normalize_abs : FStar_Syntax_Syntax.term  ->  FStar_Syntax_Syntax.term = (fun t0 -> (

let rec aux = (fun bs t copt -> (

let t1 = (FStar_Syntax_Subst.compress t)
in (match (t1.FStar_Syntax_Syntax.n) with
| FStar_Syntax_Syntax.Tm_abs (bs', body, copt1) -> begin
(aux (FStar_List.append bs bs') body copt1)
end
| uu____1032 -> begin
(

let e' = (FStar_Syntax_Util.unascribe t1)
in (

let uu____1034 = (FStar_Syntax_Util.is_fun e')
in (match (uu____1034) with
| true -> begin
(aux bs e' copt)
end
| uu____1035 -> begin
(FStar_Syntax_Util.abs bs e' copt)
end)))
end)))
in (aux [] t0 FStar_Pervasives_Native.None)))


let unit_binder : FStar_Syntax_Syntax.binder = (

let uu____1043 = (FStar_Syntax_Syntax.new_bv FStar_Pervasives_Native.None FStar_TypeChecker_Common.t_unit)
in (FStar_All.pipe_left FStar_Syntax_Syntax.mk_binder uu____1043))


let check_pats_for_ite : (FStar_Syntax_Syntax.pat * FStar_Syntax_Syntax.term FStar_Pervasives_Native.option * FStar_Syntax_Syntax.term) Prims.list  ->  (Prims.bool * FStar_Syntax_Syntax.term FStar_Pervasives_Native.option * FStar_Syntax_Syntax.term FStar_Pervasives_Native.option) = (fun l -> (

let def = ((false), (FStar_Pervasives_Native.None), (FStar_Pervasives_Native.None))
in (match (((FStar_List.length l) <> (Prims.parse_int "2"))) with
| true -> begin
def
end
| uu____1086 -> begin
(

let uu____1087 = (FStar_List.hd l)
in (match (uu____1087) with
| (p1, w1, e1) -> begin
(

let uu____1106 = (

let uu____1111 = (FStar_List.tl l)
in (FStar_List.hd uu____1111))
in (match (uu____1106) with
| (p2, w2, e2) -> begin
(match (((w1), (w2), (p1.FStar_Syntax_Syntax.v), (p2.FStar_Syntax_Syntax.v))) with
| (FStar_Pervasives_Native.None, FStar_Pervasives_Native.None, FStar_Syntax_Syntax.Pat_constant (FStar_Const.Const_bool (true)), FStar_Syntax_Syntax.Pat_constant (FStar_Const.Const_bool (false))) -> begin
((true), (FStar_Pervasives_Native.Some (e1)), (FStar_Pervasives_Native.Some (e2)))
end
| (FStar_Pervasives_Native.None, FStar_Pervasives_Native.None, FStar_Syntax_Syntax.Pat_constant (FStar_Const.Const_bool (false)), FStar_Syntax_Syntax.Pat_constant (FStar_Const.Const_bool (true))) -> begin
((true), (FStar_Pervasives_Native.Some (e2)), (FStar_Pervasives_Native.Some (e1)))
end
| uu____1150 -> begin
def
end)
end))
end))
end)))


let instantiate : FStar_Extraction_ML_Syntax.mltyscheme  ->  FStar_Extraction_ML_Syntax.mlty Prims.list  ->  FStar_Extraction_ML_Syntax.mlty = (fun s args -> (FStar_Extraction_ML_Util.subst s args))


let erasable : FStar_Extraction_ML_UEnv.env  ->  FStar_Extraction_ML_Syntax.e_tag  ->  FStar_Extraction_ML_Syntax.mlty  ->  Prims.bool = (fun g f t -> ((f = FStar_Extraction_ML_Syntax.E_GHOST) || ((f = FStar_Extraction_ML_Syntax.E_PURE) && (erasableType g t))))


let erase : FStar_Extraction_ML_UEnv.env  ->  FStar_Extraction_ML_Syntax.mlexpr  ->  FStar_Extraction_ML_Syntax.mlty  ->  FStar_Extraction_ML_Syntax.e_tag  ->  (FStar_Extraction_ML_Syntax.mlexpr * FStar_Extraction_ML_Syntax.e_tag * FStar_Extraction_ML_Syntax.mlty) = (fun g e ty f -> (

let e1 = (

let uu____1193 = (erasable g f ty)
in (match (uu____1193) with
| true -> begin
(

let uu____1194 = (type_leq g ty FStar_Extraction_ML_Syntax.ml_unit_ty)
in (match (uu____1194) with
| true -> begin
FStar_Extraction_ML_Syntax.ml_unit
end
| uu____1195 -> begin
(FStar_All.pipe_left (FStar_Extraction_ML_Syntax.with_ty ty) (FStar_Extraction_ML_Syntax.MLE_Coerce (((FStar_Extraction_ML_Syntax.ml_unit), (FStar_Extraction_ML_Syntax.ml_unit_ty), (ty)))))
end))
end
| uu____1196 -> begin
e
end))
in ((e1), (f), (ty))))


let maybe_coerce : FStar_Extraction_ML_UEnv.env  ->  FStar_Extraction_ML_Syntax.mlexpr  ->  FStar_Extraction_ML_Syntax.mlty  ->  FStar_Extraction_ML_Syntax.mlty  ->  FStar_Extraction_ML_Syntax.mlexpr = (fun g e ty expect -> (

let ty1 = (eraseTypeDeep g ty)
in (

let uu____1210 = (type_leq_c g (FStar_Pervasives_Native.Some (e)) ty1 expect)
in (match (uu____1210) with
| (true, FStar_Pervasives_Native.Some (e')) -> begin
e'
end
| uu____1216 -> begin
((FStar_Extraction_ML_UEnv.debug g (fun uu____1221 -> (

let uu____1222 = (FStar_Extraction_ML_Code.string_of_mlexpr g.FStar_Extraction_ML_UEnv.currentModule e)
in (

let uu____1223 = (FStar_Extraction_ML_Code.string_of_mlty g.FStar_Extraction_ML_UEnv.currentModule ty1)
in (

let uu____1224 = (FStar_Extraction_ML_Code.string_of_mlty g.FStar_Extraction_ML_UEnv.currentModule expect)
in (FStar_Util.print3 "\n (*needed to coerce expression \n %s \n of type \n %s \n to type \n %s *) \n" uu____1222 uu____1223 uu____1224))))));
(FStar_All.pipe_left (FStar_Extraction_ML_Syntax.with_ty expect) (FStar_Extraction_ML_Syntax.MLE_Coerce (((e), (ty1), (expect)))));
)
end))))


let bv_as_mlty : FStar_Extraction_ML_UEnv.env  ->  FStar_Syntax_Syntax.bv  ->  FStar_Extraction_ML_Syntax.mlty = (fun g bv -> (

let uu____1231 = (FStar_Extraction_ML_UEnv.lookup_bv g bv)
in (match (uu____1231) with
| FStar_Util.Inl (uu____1232, t) -> begin
t
end
| uu____1240 -> begin
FStar_Extraction_ML_Syntax.MLTY_Top
end)))


let rec term_as_mlty : FStar_Extraction_ML_UEnv.env  ->  FStar_Syntax_Syntax.term  ->  FStar_Extraction_ML_Syntax.mlty = (fun g t0 -> (

let rec is_top_ty = (fun t -> (match (t) with
| FStar_Extraction_ML_Syntax.MLTY_Top -> begin
true
end
| FStar_Extraction_ML_Syntax.MLTY_Named (uu____1276) -> begin
(

let uu____1280 = (FStar_Extraction_ML_Util.udelta_unfold g t)
in (match (uu____1280) with
| FStar_Pervasives_Native.None -> begin
false
end
| FStar_Pervasives_Native.Some (t1) -> begin
(is_top_ty t1)
end))
end
| uu____1283 -> begin
false
end))
in (

let t = (FStar_TypeChecker_Normalize.normalize ((FStar_TypeChecker_Normalize.Beta)::(FStar_TypeChecker_Normalize.Eager_unfolding)::(FStar_TypeChecker_Normalize.Iota)::(FStar_TypeChecker_Normalize.Zeta)::(FStar_TypeChecker_Normalize.EraseUniverses)::(FStar_TypeChecker_Normalize.AllowUnboundUniverses)::[]) g.FStar_Extraction_ML_UEnv.tcenv t0)
in (

let mlt = (term_as_mlty' g t)
in (

let uu____1286 = (is_top_ty mlt)
in (match (uu____1286) with
| true -> begin
(

let t1 = (FStar_TypeChecker_Normalize.normalize ((FStar_TypeChecker_Normalize.Beta)::(FStar_TypeChecker_Normalize.Eager_unfolding)::(FStar_TypeChecker_Normalize.UnfoldUntil (FStar_Syntax_Syntax.Delta_constant))::(FStar_TypeChecker_Normalize.Iota)::(FStar_TypeChecker_Normalize.Zeta)::(FStar_TypeChecker_Normalize.EraseUniverses)::(FStar_TypeChecker_Normalize.AllowUnboundUniverses)::[]) g.FStar_Extraction_ML_UEnv.tcenv t0)
in (term_as_mlty' g t1))
end
| uu____1288 -> begin
mlt
end))))))
and term_as_mlty' : FStar_Extraction_ML_UEnv.env  ->  FStar_Syntax_Syntax.term  ->  FStar_Extraction_ML_Syntax.mlty = (fun env t -> (

let t1 = (FStar_Syntax_Subst.compress t)
in (match (t1.FStar_Syntax_Syntax.n) with
| FStar_Syntax_Syntax.Tm_bvar (uu____1292) -> begin
(

let uu____1293 = (

let uu____1294 = (FStar_Syntax_Print.term_to_string t1)
in (FStar_Util.format1 "Impossible: Unexpected term %s" uu____1294))
in (failwith uu____1293))
end
| FStar_Syntax_Syntax.Tm_delayed (uu____1295) -> begin
(

let uu____1316 = (

let uu____1317 = (FStar_Syntax_Print.term_to_string t1)
in (FStar_Util.format1 "Impossible: Unexpected term %s" uu____1317))
in (failwith uu____1316))
end
| FStar_Syntax_Syntax.Tm_unknown -> begin
(

let uu____1318 = (

let uu____1319 = (FStar_Syntax_Print.term_to_string t1)
in (FStar_Util.format1 "Impossible: Unexpected term %s" uu____1319))
in (failwith uu____1318))
end
| FStar_Syntax_Syntax.Tm_constant (uu____1320) -> begin
FStar_Extraction_ML_UEnv.unknownType
end
| FStar_Syntax_Syntax.Tm_uvar (uu____1321) -> begin
FStar_Extraction_ML_UEnv.unknownType
end
| FStar_Syntax_Syntax.Tm_meta (t2, uu____1331) -> begin
(term_as_mlty' env t2)
end
| FStar_Syntax_Syntax.Tm_refine ({FStar_Syntax_Syntax.ppname = uu____1336; FStar_Syntax_Syntax.index = uu____1337; FStar_Syntax_Syntax.sort = t2}, uu____1339) -> begin
(term_as_mlty' env t2)
end
| FStar_Syntax_Syntax.Tm_uinst (t2, uu____1347) -> begin
(term_as_mlty' env t2)
end
| FStar_Syntax_Syntax.Tm_ascribed (t2, uu____1353, uu____1354) -> begin
(term_as_mlty' env t2)
end
| FStar_Syntax_Syntax.Tm_name (bv) -> begin
(bv_as_mlty env bv)
end
| FStar_Syntax_Syntax.Tm_fvar (fv) -> begin
(fv_app_as_mlty env fv [])
end
| FStar_Syntax_Syntax.Tm_arrow (bs, c) -> begin
(

let uu____1401 = (FStar_Syntax_Subst.open_comp bs c)
in (match (uu____1401) with
| (bs1, c1) -> begin
(

let uu____1406 = (binders_as_ml_binders env bs1)
in (match (uu____1406) with
| (mlbs, env1) -> begin
(

let t_ret = (

let eff = (FStar_TypeChecker_Env.norm_eff_name env1.FStar_Extraction_ML_UEnv.tcenv (FStar_Syntax_Util.comp_effect_name c1))
in (

let uu____1422 = (

let uu____1426 = (FStar_TypeChecker_Env.effect_decl_opt env1.FStar_Extraction_ML_UEnv.tcenv eff)
in (FStar_Util.must uu____1426))
in (match (uu____1422) with
| (ed, qualifiers) -> begin
(

let uu____1438 = (FStar_All.pipe_right qualifiers (FStar_List.contains FStar_Syntax_Syntax.Reifiable))
in (match (uu____1438) with
| true -> begin
(

let t2 = (FStar_TypeChecker_Env.reify_comp env1.FStar_Extraction_ML_UEnv.tcenv c1 FStar_Syntax_Syntax.U_unknown)
in (

let res = (term_as_mlty' env1 t2)
in res))
end
| uu____1442 -> begin
(term_as_mlty' env1 (FStar_Syntax_Util.comp_result c1))
end))
end)))
in (

let erase1 = (effect_as_etag env1 (FStar_Syntax_Util.comp_effect_name c1))
in (

let uu____1444 = (FStar_List.fold_right (fun uu____1451 uu____1452 -> (match (((uu____1451), (uu____1452))) with
| ((uu____1463, t2), (tag, t')) -> begin
((FStar_Extraction_ML_Syntax.E_PURE), (FStar_Extraction_ML_Syntax.MLTY_Fun (((t2), (tag), (t')))))
end)) mlbs ((erase1), (t_ret)))
in (match (uu____1444) with
| (uu____1471, t2) -> begin
t2
end))))
end))
end))
end
| FStar_Syntax_Syntax.Tm_app (head1, args) -> begin
(

let res = (

let uu____1490 = (

let uu____1491 = (FStar_Syntax_Util.un_uinst head1)
in uu____1491.FStar_Syntax_Syntax.n)
in (match (uu____1490) with
| FStar_Syntax_Syntax.Tm_name (bv) -> begin
(bv_as_mlty env bv)
end
| FStar_Syntax_Syntax.Tm_fvar (fv) -> begin
(fv_app_as_mlty env fv args)
end
| FStar_Syntax_Syntax.Tm_app (head2, args') -> begin
(

let uu____1512 = (FStar_Syntax_Syntax.mk (FStar_Syntax_Syntax.Tm_app (((head2), ((FStar_List.append args' args))))) FStar_Pervasives_Native.None t1.FStar_Syntax_Syntax.pos)
in (term_as_mlty' env uu____1512))
end
| uu____1528 -> begin
FStar_Extraction_ML_UEnv.unknownType
end))
in res)
end
| FStar_Syntax_Syntax.Tm_abs (bs, ty, uu____1531) -> begin
(

let uu____1554 = (FStar_Syntax_Subst.open_term bs ty)
in (match (uu____1554) with
| (bs1, ty1) -> begin
(

let uu____1559 = (binders_as_ml_binders env bs1)
in (match (uu____1559) with
| (bts, env1) -> begin
(term_as_mlty' env1 ty1)
end))
end))
end
| FStar_Syntax_Syntax.Tm_type (uu____1573) -> begin
FStar_Extraction_ML_UEnv.unknownType
end
| FStar_Syntax_Syntax.Tm_let (uu____1574) -> begin
FStar_Extraction_ML_UEnv.unknownType
end
| FStar_Syntax_Syntax.Tm_match (uu____1582) -> begin
FStar_Extraction_ML_UEnv.unknownType
end)))
and arg_as_mlty : FStar_Extraction_ML_UEnv.env  ->  (FStar_Syntax_Syntax.term * FStar_Syntax_Syntax.aqual)  ->  FStar_Extraction_ML_Syntax.mlty = (fun g uu____1599 -> (match (uu____1599) with
| (a, uu____1603) -> begin
(

let uu____1604 = (is_type g a)
in (match (uu____1604) with
| true -> begin
(term_as_mlty' g a)
end
| uu____1605 -> begin
FStar_Extraction_ML_UEnv.erasedContent
end))
end))
and fv_app_as_mlty : FStar_Extraction_ML_UEnv.env  ->  FStar_Syntax_Syntax.fv  ->  FStar_Syntax_Syntax.args  ->  FStar_Extraction_ML_Syntax.mlty = (fun g fv args -> (

let uu____1609 = (FStar_Syntax_Util.arrow_formals fv.FStar_Syntax_Syntax.fv_name.FStar_Syntax_Syntax.ty)
in (match (uu____1609) with
| (formals, t) -> begin
(

let mlargs = (FStar_List.map (arg_as_mlty g) args)
in (

let mlargs1 = (

let n_args = (FStar_List.length args)
in (match (((FStar_List.length formals) > n_args)) with
| true -> begin
(

let uu____1653 = (FStar_Util.first_N n_args formals)
in (match (uu____1653) with
| (uu____1667, rest) -> begin
(

let uu____1681 = (FStar_List.map (fun uu____1685 -> FStar_Extraction_ML_UEnv.erasedContent) rest)
in (FStar_List.append mlargs uu____1681))
end))
end
| uu____1688 -> begin
mlargs
end))
in (

let nm = (

let uu____1690 = (FStar_Extraction_ML_UEnv.maybe_mangle_type_projector g fv)
in (match (uu____1690) with
| FStar_Pervasives_Native.Some (p) -> begin
p
end
| FStar_Pervasives_Native.None -> begin
(FStar_Extraction_ML_Syntax.mlpath_of_lident fv.FStar_Syntax_Syntax.fv_name.FStar_Syntax_Syntax.v)
end))
in FStar_Extraction_ML_Syntax.MLTY_Named (((mlargs1), (nm))))))
end)))
and binders_as_ml_binders : FStar_Extraction_ML_UEnv.env  ->  FStar_Syntax_Syntax.binders  ->  ((FStar_Extraction_ML_Syntax.mlident * FStar_Extraction_ML_Syntax.mlty) Prims.list * FStar_Extraction_ML_UEnv.env) = (fun g bs -> (

let uu____1705 = (FStar_All.pipe_right bs (FStar_List.fold_left (fun uu____1729 b -> (match (uu____1729) with
| (ml_bs, env) -> begin
(

let uu____1759 = (is_type_binder g b)
in (match (uu____1759) with
| true -> begin
(

let b1 = (FStar_Pervasives_Native.fst b)
in (

let env1 = (FStar_Extraction_ML_UEnv.extend_ty env b1 (FStar_Pervasives_Native.Some (FStar_Extraction_ML_Syntax.MLTY_Top)))
in (

let ml_b = (

let uu____1774 = (FStar_Extraction_ML_UEnv.bv_as_ml_termvar b1)
in ((uu____1774), (FStar_Extraction_ML_Syntax.ml_unit_ty)))
in (((ml_b)::ml_bs), (env1)))))
end
| uu____1788 -> begin
(

let b1 = (FStar_Pervasives_Native.fst b)
in (

let t = (term_as_mlty env b1.FStar_Syntax_Syntax.sort)
in (

let uu____1791 = (FStar_Extraction_ML_UEnv.extend_bv env b1 (([]), (t)) false false false)
in (match (uu____1791) with
| (env1, b2) -> begin
(

let ml_b = (

let uu____1809 = (FStar_Extraction_ML_UEnv.removeTick b2)
in ((uu____1809), (t)))
in (((ml_b)::ml_bs), (env1)))
end))))
end))
end)) (([]), (g))))
in (match (uu____1705) with
| (ml_bs, env) -> begin
(((FStar_List.rev ml_bs)), (env))
end)))


let mk_MLE_Seq : FStar_Extraction_ML_Syntax.mlexpr  ->  FStar_Extraction_ML_Syntax.mlexpr  ->  FStar_Extraction_ML_Syntax.mlexpr' = (fun e1 e2 -> (match (((e1.FStar_Extraction_ML_Syntax.expr), (e2.FStar_Extraction_ML_Syntax.expr))) with
| (FStar_Extraction_ML_Syntax.MLE_Seq (es1), FStar_Extraction_ML_Syntax.MLE_Seq (es2)) -> begin
FStar_Extraction_ML_Syntax.MLE_Seq ((FStar_List.append es1 es2))
end
| (FStar_Extraction_ML_Syntax.MLE_Seq (es1), uu____1869) -> begin
FStar_Extraction_ML_Syntax.MLE_Seq ((FStar_List.append es1 ((e2)::[])))
end
| (uu____1871, FStar_Extraction_ML_Syntax.MLE_Seq (es2)) -> begin
FStar_Extraction_ML_Syntax.MLE_Seq ((e1)::es2)
end
| uu____1874 -> begin
FStar_Extraction_ML_Syntax.MLE_Seq ((e1)::(e2)::[])
end))


let mk_MLE_Let : Prims.bool  ->  FStar_Extraction_ML_Syntax.mlletbinding  ->  FStar_Extraction_ML_Syntax.mlexpr  ->  FStar_Extraction_ML_Syntax.mlexpr' = (fun top_level lbs body -> (match (lbs) with
| (FStar_Extraction_ML_Syntax.NonRec, quals, (lb)::[]) when (not (top_level)) -> begin
(match (lb.FStar_Extraction_ML_Syntax.mllb_tysc) with
| FStar_Pervasives_Native.Some ([], t) when (t = FStar_Extraction_ML_Syntax.ml_unit_ty) -> begin
(match ((body.FStar_Extraction_ML_Syntax.expr = FStar_Extraction_ML_Syntax.ml_unit.FStar_Extraction_ML_Syntax.expr)) with
| true -> begin
lb.FStar_Extraction_ML_Syntax.mllb_def.FStar_Extraction_ML_Syntax.expr
end
| uu____1894 -> begin
(match (body.FStar_Extraction_ML_Syntax.expr) with
| FStar_Extraction_ML_Syntax.MLE_Var (x) when (x = lb.FStar_Extraction_ML_Syntax.mllb_name) -> begin
lb.FStar_Extraction_ML_Syntax.mllb_def.FStar_Extraction_ML_Syntax.expr
end
| uu____1896 when (lb.FStar_Extraction_ML_Syntax.mllb_def.FStar_Extraction_ML_Syntax.expr = FStar_Extraction_ML_Syntax.ml_unit.FStar_Extraction_ML_Syntax.expr) -> begin
body.FStar_Extraction_ML_Syntax.expr
end
| uu____1897 -> begin
(mk_MLE_Seq lb.FStar_Extraction_ML_Syntax.mllb_def body)
end)
end)
end
| uu____1898 -> begin
FStar_Extraction_ML_Syntax.MLE_Let (((lbs), (body)))
end)
end
| uu____1900 -> begin
FStar_Extraction_ML_Syntax.MLE_Let (((lbs), (body)))
end))


let resugar_pat : FStar_Syntax_Syntax.fv_qual FStar_Pervasives_Native.option  ->  FStar_Extraction_ML_Syntax.mlpattern  ->  FStar_Extraction_ML_Syntax.mlpattern = (fun q p -> (match (p) with
| FStar_Extraction_ML_Syntax.MLP_CTor (d, pats) -> begin
(

let uu____1913 = (FStar_Extraction_ML_Util.is_xtuple d)
in (match (uu____1913) with
| FStar_Pervasives_Native.Some (n1) -> begin
FStar_Extraction_ML_Syntax.MLP_Tuple (pats)
end
| uu____1916 -> begin
(match (q) with
| FStar_Pervasives_Native.Some (FStar_Syntax_Syntax.Record_ctor (ty, fns)) -> begin
(

let path = (FStar_List.map FStar_Ident.text_of_id ty.FStar_Ident.ns)
in (

let fs = (record_fields fns pats)
in FStar_Extraction_ML_Syntax.MLP_Record (((path), (fs)))))
end
| uu____1932 -> begin
p
end)
end))
end
| uu____1934 -> begin
p
end))


let rec extract_one_pat : Prims.bool  ->  FStar_Extraction_ML_UEnv.env  ->  FStar_Syntax_Syntax.pat  ->  FStar_Extraction_ML_Syntax.mlty FStar_Pervasives_Native.option  ->  (FStar_Extraction_ML_UEnv.env * (FStar_Extraction_ML_Syntax.mlpattern * FStar_Extraction_ML_Syntax.mlexpr Prims.list) FStar_Pervasives_Native.option * Prims.bool) = (fun imp g p expected_topt -> (

let ok = (fun t -> (match (expected_topt) with
| FStar_Pervasives_Native.None -> begin
true
end
| FStar_Pervasives_Native.Some (t') -> begin
(

let ok = (type_leq g t t')
in ((match ((not (ok))) with
| true -> begin
(FStar_Extraction_ML_UEnv.debug g (fun uu____1970 -> (

let uu____1971 = (FStar_Extraction_ML_Code.string_of_mlty g.FStar_Extraction_ML_UEnv.currentModule t')
in (

let uu____1972 = (FStar_Extraction_ML_Code.string_of_mlty g.FStar_Extraction_ML_UEnv.currentModule t)
in (FStar_Util.print2 "Expected pattern type %s; got pattern type %s\n" uu____1971 uu____1972)))))
end
| uu____1973 -> begin
()
end);
ok;
))
end))
in (match (p.FStar_Syntax_Syntax.v) with
| FStar_Syntax_Syntax.Pat_constant (FStar_Const.Const_int (c, FStar_Pervasives_Native.None)) -> begin
(

let i = FStar_Const.Const_int (((c), (FStar_Pervasives_Native.None)))
in (

let x = (FStar_Extraction_ML_Syntax.gensym ())
in (

let when_clause = (

let uu____1995 = (

let uu____1996 = (

let uu____2000 = (

let uu____2002 = (FStar_All.pipe_left (FStar_Extraction_ML_Syntax.with_ty FStar_Extraction_ML_Syntax.ml_int_ty) (FStar_Extraction_ML_Syntax.MLE_Var (x)))
in (

let uu____2003 = (

let uu____2005 = (

let uu____2006 = (

let uu____2007 = (FStar_Extraction_ML_Util.mlconst_of_const' p.FStar_Syntax_Syntax.p i)
in (FStar_All.pipe_left (fun _0_31 -> FStar_Extraction_ML_Syntax.MLE_Const (_0_31)) uu____2007))
in (FStar_All.pipe_left (FStar_Extraction_ML_Syntax.with_ty FStar_Extraction_ML_Syntax.ml_int_ty) uu____2006))
in (uu____2005)::[])
in (uu____2002)::uu____2003))
in ((FStar_Extraction_ML_Util.prims_op_equality), (uu____2000)))
in FStar_Extraction_ML_Syntax.MLE_App (uu____1996))
in (FStar_All.pipe_left (FStar_Extraction_ML_Syntax.with_ty FStar_Extraction_ML_Syntax.ml_bool_ty) uu____1995))
in (

let uu____2009 = (ok FStar_Extraction_ML_Syntax.ml_int_ty)
in ((g), (FStar_Pervasives_Native.Some (((FStar_Extraction_ML_Syntax.MLP_Var (x)), ((when_clause)::[])))), (uu____2009))))))
end
| FStar_Syntax_Syntax.Pat_constant (s) -> begin
(

let t = (FStar_TypeChecker_TcTerm.tc_constant FStar_Range.dummyRange s)
in (

let mlty = (term_as_mlty g t)
in (

let uu____2021 = (

let uu____2026 = (

let uu____2030 = (

let uu____2031 = (FStar_Extraction_ML_Util.mlconst_of_const' p.FStar_Syntax_Syntax.p s)
in FStar_Extraction_ML_Syntax.MLP_Const (uu____2031))
in ((uu____2030), ([])))
in FStar_Pervasives_Native.Some (uu____2026))
in (

let uu____2036 = (ok mlty)
in ((g), (uu____2021), (uu____2036))))))
end
| FStar_Syntax_Syntax.Pat_var (x) -> begin
(

let mlty = (term_as_mlty g x.FStar_Syntax_Syntax.sort)
in (

let uu____2043 = (FStar_Extraction_ML_UEnv.extend_bv g x (([]), (mlty)) false false imp)
in (match (uu____2043) with
| (g1, x1) -> begin
(

let uu____2056 = (ok mlty)
in ((g1), ((match (imp) with
| true -> begin
FStar_Pervasives_Native.None
end
| uu____2068 -> begin
FStar_Pervasives_Native.Some (((FStar_Extraction_ML_Syntax.MLP_Var (x1)), ([])))
end)), (uu____2056)))
end)))
end
| FStar_Syntax_Syntax.Pat_wild (x) -> begin
(

let mlty = (term_as_mlty g x.FStar_Syntax_Syntax.sort)
in (

let uu____2075 = (FStar_Extraction_ML_UEnv.extend_bv g x (([]), (mlty)) false false imp)
in (match (uu____2075) with
| (g1, x1) -> begin
(

let uu____2088 = (ok mlty)
in ((g1), ((match (imp) with
| true -> begin
FStar_Pervasives_Native.None
end
| uu____2100 -> begin
FStar_Pervasives_Native.Some (((FStar_Extraction_ML_Syntax.MLP_Var (x1)), ([])))
end)), (uu____2088)))
end)))
end
| FStar_Syntax_Syntax.Pat_dot_term (uu____2105) -> begin
((g), (FStar_Pervasives_Native.None), (true))
end
| FStar_Syntax_Syntax.Pat_cons (f, pats) -> begin
(

let uu____2129 = (

let uu____2132 = (FStar_Extraction_ML_UEnv.lookup_fv g f)
in (match (uu____2132) with
| FStar_Util.Inr (uu____2135, {FStar_Extraction_ML_Syntax.expr = FStar_Extraction_ML_Syntax.MLE_Name (n1); FStar_Extraction_ML_Syntax.mlty = uu____2137; FStar_Extraction_ML_Syntax.loc = uu____2138}, ttys, uu____2140) -> begin
((n1), (ttys))
end
| uu____2147 -> begin
(failwith "Expected a constructor")
end))
in (match (uu____2129) with
| (d, tys) -> begin
(

let nTyVars = (FStar_List.length (FStar_Pervasives_Native.fst tys))
in (

let uu____2161 = (FStar_Util.first_N nTyVars pats)
in (match (uu____2161) with
| (tysVarPats, restPats) -> begin
(

let f_ty_opt = try
(match (()) with
| () -> begin
(

let mlty_args = (FStar_All.pipe_right tysVarPats (FStar_List.map (fun uu____2235 -> (match (uu____2235) with
| (p1, uu____2241) -> begin
(match (p1.FStar_Syntax_Syntax.v) with
| FStar_Syntax_Syntax.Pat_dot_term (uu____2246, t) -> begin
(term_as_mlty g t)
end
| uu____2252 -> begin
((FStar_Extraction_ML_UEnv.debug g (fun uu____2254 -> (

let uu____2255 = (FStar_Syntax_Print.pat_to_string p1)
in (FStar_Util.print1 "Pattern %s is not extractable" uu____2255))));
(FStar_Pervasives.raise Un_extractable);
)
end)
end))))
in (

let f_ty = (FStar_Extraction_ML_Util.subst tys mlty_args)
in (

let uu____2257 = (FStar_Extraction_ML_Util.uncurry_mlty_fun f_ty)
in FStar_Pervasives_Native.Some (uu____2257))))
end)
with
| Un_extractable -> begin
FStar_Pervasives_Native.None
end
in (

let uu____2272 = (FStar_Util.fold_map (fun g1 uu____2287 -> (match (uu____2287) with
| (p1, imp1) -> begin
(

let uu____2298 = (extract_one_pat true g1 p1 FStar_Pervasives_Native.None)
in (match (uu____2298) with
| (g2, p2, uu____2314) -> begin
((g2), (p2))
end))
end)) g tysVarPats)
in (match (uu____2272) with
| (g1, tyMLPats) -> begin
(

let uu____2346 = (FStar_Util.fold_map (fun uu____2372 uu____2373 -> (match (((uu____2372), (uu____2373))) with
| ((g2, f_ty_opt1), (p1, imp1)) -> begin
(

let uu____2422 = (match (f_ty_opt1) with
| FStar_Pervasives_Native.Some ((hd1)::rest, res) -> begin
((FStar_Pervasives_Native.Some (((rest), (res)))), (FStar_Pervasives_Native.Some (hd1)))
end
| uu____2454 -> begin
((FStar_Pervasives_Native.None), (FStar_Pervasives_Native.None))
end)
in (match (uu____2422) with
| (f_ty_opt2, expected_ty) -> begin
(

let uu____2491 = (extract_one_pat false g2 p1 expected_ty)
in (match (uu____2491) with
| (g3, p2, uu____2513) -> begin
((((g3), (f_ty_opt2))), (p2))
end))
end))
end)) ((g1), (f_ty_opt)) restPats)
in (match (uu____2346) with
| ((g2, f_ty_opt1), restMLPats) -> begin
(

let uu____2574 = (

let uu____2580 = (FStar_All.pipe_right (FStar_List.append tyMLPats restMLPats) (FStar_List.collect (fun uu___137_2605 -> (match (uu___137_2605) with
| FStar_Pervasives_Native.Some (x) -> begin
(x)::[]
end
| uu____2627 -> begin
[]
end))))
in (FStar_All.pipe_right uu____2580 FStar_List.split))
in (match (uu____2574) with
| (mlPats, when_clauses) -> begin
(

let pat_ty_compat = (match (f_ty_opt1) with
| FStar_Pervasives_Native.Some ([], t) -> begin
(ok t)
end
| uu____2666 -> begin
false
end)
in (

let uu____2671 = (

let uu____2676 = (

let uu____2680 = (resugar_pat f.FStar_Syntax_Syntax.fv_qual (FStar_Extraction_ML_Syntax.MLP_CTor (((d), (mlPats)))))
in (

let uu____2682 = (FStar_All.pipe_right when_clauses FStar_List.flatten)
in ((uu____2680), (uu____2682))))
in FStar_Pervasives_Native.Some (uu____2676))
in ((g2), (uu____2671), (pat_ty_compat))))
end))
end))
end)))
end)))
end))
end)))


let extract_pat : FStar_Extraction_ML_UEnv.env  ->  FStar_Syntax_Syntax.pat  ->  FStar_Extraction_ML_Syntax.mlty  ->  (FStar_Extraction_ML_UEnv.env * (FStar_Extraction_ML_Syntax.mlpattern * FStar_Extraction_ML_Syntax.mlexpr FStar_Pervasives_Native.option) Prims.list * Prims.bool) = (fun g p expected_t -> (

let extract_one_pat1 = (fun g1 p1 expected_t1 -> (

let uu____2736 = (extract_one_pat false g1 p1 expected_t1)
in (match (uu____2736) with
| (g2, FStar_Pervasives_Native.Some (x, v1), b) -> begin
((g2), (((x), (v1))), (b))
end
| uu____2767 -> begin
(failwith "Impossible: Unable to translate pattern")
end)))
in (

let mk_when_clause = (fun whens -> (match (whens) with
| [] -> begin
FStar_Pervasives_Native.None
end
| (hd1)::tl1 -> begin
(

let uu____2792 = (FStar_List.fold_left FStar_Extraction_ML_Util.conjoin hd1 tl1)
in FStar_Pervasives_Native.Some (uu____2792))
end))
in (

let uu____2793 = (extract_one_pat1 g p (FStar_Pervasives_Native.Some (expected_t)))
in (match (uu____2793) with
| (g1, (p1, whens), b) -> begin
(

let when_clause = (mk_when_clause whens)
in ((g1), ((((p1), (when_clause)))::[]), (b)))
end)))))


let maybe_eta_data_and_project_record : FStar_Extraction_ML_UEnv.env  ->  FStar_Syntax_Syntax.fv_qual FStar_Pervasives_Native.option  ->  FStar_Extraction_ML_Syntax.mlty  ->  FStar_Extraction_ML_Syntax.mlexpr  ->  FStar_Extraction_ML_Syntax.mlexpr = (fun g qual residualType mlAppExpr -> (

let rec eta_args = (fun more_args t -> (match (t) with
| FStar_Extraction_ML_Syntax.MLTY_Fun (t0, uu____2875, t1) -> begin
(

let x = (FStar_Extraction_ML_Syntax.gensym ())
in (

let uu____2878 = (

let uu____2884 = (

let uu____2889 = (FStar_All.pipe_left (FStar_Extraction_ML_Syntax.with_ty t0) (FStar_Extraction_ML_Syntax.MLE_Var (x)))
in ((((x), (t0))), (uu____2889)))
in (uu____2884)::more_args)
in (eta_args uu____2878 t1)))
end
| FStar_Extraction_ML_Syntax.MLTY_Named (uu____2896, uu____2897) -> begin
(((FStar_List.rev more_args)), (t))
end
| uu____2909 -> begin
(failwith "Impossible: Head type is not an arrow")
end))
in (

let as_record = (fun qual1 e -> (match (((e.FStar_Extraction_ML_Syntax.expr), (qual1))) with
| (FStar_Extraction_ML_Syntax.MLE_CTor (uu____2927, args), FStar_Pervasives_Native.Some (FStar_Syntax_Syntax.Record_ctor (tyname, fields))) -> begin
(

let path = (FStar_List.map FStar_Ident.text_of_id tyname.FStar_Ident.ns)
in (

let fields1 = (record_fields fields args)
in (FStar_All.pipe_left (FStar_Extraction_ML_Syntax.with_ty e.FStar_Extraction_ML_Syntax.mlty) (FStar_Extraction_ML_Syntax.MLE_Record (((path), (fields1)))))))
end
| uu____2946 -> begin
e
end))
in (

let resugar_and_maybe_eta = (fun qual1 e -> (

let uu____2959 = (eta_args [] residualType)
in (match (uu____2959) with
| (eargs, tres) -> begin
(match (eargs) with
| [] -> begin
(

let uu____2987 = (as_record qual1 e)
in (FStar_Extraction_ML_Util.resugar_exp uu____2987))
end
| uu____2988 -> begin
(

let uu____2994 = (FStar_List.unzip eargs)
in (match (uu____2994) with
| (binders, eargs1) -> begin
(match (e.FStar_Extraction_ML_Syntax.expr) with
| FStar_Extraction_ML_Syntax.MLE_CTor (head1, args) -> begin
(

let body = (

let uu____3018 = (

let uu____3019 = (FStar_All.pipe_left (FStar_Extraction_ML_Syntax.with_ty tres) (FStar_Extraction_ML_Syntax.MLE_CTor (((head1), ((FStar_List.append args eargs1))))))
in (FStar_All.pipe_left (as_record qual1) uu____3019))
in (FStar_All.pipe_left FStar_Extraction_ML_Util.resugar_exp uu____3018))
in (FStar_All.pipe_left (FStar_Extraction_ML_Syntax.with_ty e.FStar_Extraction_ML_Syntax.mlty) (FStar_Extraction_ML_Syntax.MLE_Fun (((binders), (body))))))
end
| uu____3024 -> begin
(failwith "Impossible: Not a constructor")
end)
end))
end)
end)))
in (match (((mlAppExpr.FStar_Extraction_ML_Syntax.expr), (qual))) with
| (uu____3026, FStar_Pervasives_Native.None) -> begin
mlAppExpr
end
| (FStar_Extraction_ML_Syntax.MLE_App ({FStar_Extraction_ML_Syntax.expr = FStar_Extraction_ML_Syntax.MLE_Name (mlp); FStar_Extraction_ML_Syntax.mlty = uu____3029; FStar_Extraction_ML_Syntax.loc = uu____3030}, (mle)::args), FStar_Pervasives_Native.Some (FStar_Syntax_Syntax.Record_projector (constrname, f))) -> begin
(

let f1 = (FStar_Ident.lid_of_ids (FStar_List.append constrname.FStar_Ident.ns ((f)::[])))
in (

let fn = (FStar_Extraction_ML_Util.mlpath_of_lid f1)
in (

let proj = FStar_Extraction_ML_Syntax.MLE_Proj (((mle), (fn)))
in (

let e = (match (args) with
| [] -> begin
proj
end
| uu____3048 -> begin
(

let uu____3050 = (

let uu____3054 = (FStar_All.pipe_left (FStar_Extraction_ML_Syntax.with_ty FStar_Extraction_ML_Syntax.MLTY_Top) proj)
in ((uu____3054), (args)))
in FStar_Extraction_ML_Syntax.MLE_App (uu____3050))
end)
in (FStar_Extraction_ML_Syntax.with_ty mlAppExpr.FStar_Extraction_ML_Syntax.mlty e)))))
end
| (FStar_Extraction_ML_Syntax.MLE_App ({FStar_Extraction_ML_Syntax.expr = FStar_Extraction_ML_Syntax.MLE_Name (mlp); FStar_Extraction_ML_Syntax.mlty = uu____3057; FStar_Extraction_ML_Syntax.loc = uu____3058}, mlargs), FStar_Pervasives_Native.Some (FStar_Syntax_Syntax.Data_ctor)) -> begin
(

let uu____3063 = (FStar_All.pipe_left (FStar_Extraction_ML_Syntax.with_ty mlAppExpr.FStar_Extraction_ML_Syntax.mlty) (FStar_Extraction_ML_Syntax.MLE_CTor (((mlp), (mlargs)))))
in (FStar_All.pipe_left (resugar_and_maybe_eta qual) uu____3063))
end
| (FStar_Extraction_ML_Syntax.MLE_App ({FStar_Extraction_ML_Syntax.expr = FStar_Extraction_ML_Syntax.MLE_Name (mlp); FStar_Extraction_ML_Syntax.mlty = uu____3066; FStar_Extraction_ML_Syntax.loc = uu____3067}, mlargs), FStar_Pervasives_Native.Some (FStar_Syntax_Syntax.Record_ctor (uu____3069))) -> begin
(

let uu____3076 = (FStar_All.pipe_left (FStar_Extraction_ML_Syntax.with_ty mlAppExpr.FStar_Extraction_ML_Syntax.mlty) (FStar_Extraction_ML_Syntax.MLE_CTor (((mlp), (mlargs)))))
in (FStar_All.pipe_left (resugar_and_maybe_eta qual) uu____3076))
end
| (FStar_Extraction_ML_Syntax.MLE_Name (mlp), FStar_Pervasives_Native.Some (FStar_Syntax_Syntax.Data_ctor)) -> begin
(

let uu____3080 = (FStar_All.pipe_left (FStar_Extraction_ML_Syntax.with_ty mlAppExpr.FStar_Extraction_ML_Syntax.mlty) (FStar_Extraction_ML_Syntax.MLE_CTor (((mlp), ([])))))
in (FStar_All.pipe_left (resugar_and_maybe_eta qual) uu____3080))
end
| (FStar_Extraction_ML_Syntax.MLE_Name (mlp), FStar_Pervasives_Native.Some (FStar_Syntax_Syntax.Record_ctor (uu____3083))) -> begin
(

let uu____3088 = (FStar_All.pipe_left (FStar_Extraction_ML_Syntax.with_ty mlAppExpr.FStar_Extraction_ML_Syntax.mlty) (FStar_Extraction_ML_Syntax.MLE_CTor (((mlp), ([])))))
in (FStar_All.pipe_left (resugar_and_maybe_eta qual) uu____3088))
end
| uu____3090 -> begin
mlAppExpr
end)))))


let maybe_downgrade_eff : FStar_Extraction_ML_UEnv.env  ->  FStar_Extraction_ML_Syntax.e_tag  ->  FStar_Extraction_ML_Syntax.mlty  ->  FStar_Extraction_ML_Syntax.e_tag = (fun g f t -> (

let uu____3103 = ((f = FStar_Extraction_ML_Syntax.E_GHOST) && (type_leq g t FStar_Extraction_ML_Syntax.ml_unit_ty))
in (match (uu____3103) with
| true -> begin
FStar_Extraction_ML_Syntax.E_PURE
end
| uu____3104 -> begin
f
end)))


let rec term_as_mlexpr : FStar_Extraction_ML_UEnv.env  ->  FStar_Syntax_Syntax.term  ->  (FStar_Extraction_ML_Syntax.mlexpr * FStar_Extraction_ML_Syntax.e_tag * FStar_Extraction_ML_Syntax.mlty) = (fun g t -> (

let uu____3144 = (term_as_mlexpr' g t)
in (match (uu____3144) with
| (e, tag, ty) -> begin
(

let tag1 = (maybe_downgrade_eff g tag ty)
in ((FStar_Extraction_ML_UEnv.debug g (fun u -> (

let uu____3157 = (

let uu____3158 = (FStar_Syntax_Print.tag_of_term t)
in (

let uu____3159 = (FStar_Syntax_Print.term_to_string t)
in (

let uu____3160 = (FStar_Extraction_ML_Code.string_of_mlty g.FStar_Extraction_ML_UEnv.currentModule ty)
in (FStar_Util.format4 "term_as_mlexpr (%s) :  %s has ML type %s and effect %s\n" uu____3158 uu____3159 uu____3160 (FStar_Extraction_ML_Util.eff_to_string tag1)))))
in (FStar_Util.print_string uu____3157))));
(erase g e ty tag1);
))
end)))
and check_term_as_mlexpr : FStar_Extraction_ML_UEnv.env  ->  FStar_Syntax_Syntax.term  ->  FStar_Extraction_ML_Syntax.e_tag  ->  FStar_Extraction_ML_Syntax.mlty  ->  (FStar_Extraction_ML_Syntax.mlexpr * FStar_Extraction_ML_Syntax.mlty) = (fun g t f ty -> (

let uu____3167 = (check_term_as_mlexpr' g t f ty)
in (match (uu____3167) with
| (e, t1) -> begin
(

let uu____3174 = (erase g e t1 f)
in (match (uu____3174) with
| (r, uu____3181, t2) -> begin
((r), (t2))
end))
end)))
and check_term_as_mlexpr' : FStar_Extraction_ML_UEnv.env  ->  FStar_Syntax_Syntax.term  ->  FStar_Extraction_ML_Syntax.e_tag  ->  FStar_Extraction_ML_Syntax.mlty  ->  (FStar_Extraction_ML_Syntax.mlexpr * FStar_Extraction_ML_Syntax.mlty) = (fun g e0 f ty -> (

let uu____3189 = (term_as_mlexpr g e0)
in (match (uu____3189) with
| (e, tag, t) -> begin
(

let tag1 = (maybe_downgrade_eff g tag t)
in (match ((FStar_Extraction_ML_Util.eff_leq tag1 f)) with
| true -> begin
(

let uu____3201 = (maybe_coerce g e t ty)
in ((uu____3201), (ty)))
end
| uu____3202 -> begin
(err_unexpected_eff e0 f tag1)
end))
end)))
and term_as_mlexpr' : FStar_Extraction_ML_UEnv.env  ->  FStar_Syntax_Syntax.term  ->  (FStar_Extraction_ML_Syntax.mlexpr * FStar_Extraction_ML_Syntax.e_tag * FStar_Extraction_ML_Syntax.mlty) = (fun g top -> ((FStar_Extraction_ML_UEnv.debug g (fun u -> (

let uu____3212 = (

let uu____3213 = (FStar_Range.string_of_range top.FStar_Syntax_Syntax.pos)
in (

let uu____3214 = (FStar_Syntax_Print.tag_of_term top)
in (

let uu____3215 = (FStar_Syntax_Print.term_to_string top)
in (FStar_Util.format3 "%s: term_as_mlexpr\' (%s) :  %s \n" uu____3213 uu____3214 uu____3215))))
in (FStar_Util.print_string uu____3212))));
(

let t = (FStar_Syntax_Subst.compress top)
in (match (t.FStar_Syntax_Syntax.n) with
| FStar_Syntax_Syntax.Tm_unknown -> begin
(

let uu____3220 = (

let uu____3221 = (FStar_Syntax_Print.tag_of_term t)
in (FStar_Util.format1 "Impossible: Unexpected term: %s" uu____3221))
in (failwith uu____3220))
end
| FStar_Syntax_Syntax.Tm_delayed (uu____3225) -> begin
(

let uu____3246 = (

let uu____3247 = (FStar_Syntax_Print.tag_of_term t)
in (FStar_Util.format1 "Impossible: Unexpected term: %s" uu____3247))
in (failwith uu____3246))
end
| FStar_Syntax_Syntax.Tm_uvar (uu____3251) -> begin
(

let uu____3260 = (

let uu____3261 = (FStar_Syntax_Print.tag_of_term t)
in (FStar_Util.format1 "Impossible: Unexpected term: %s" uu____3261))
in (failwith uu____3260))
end
| FStar_Syntax_Syntax.Tm_bvar (uu____3265) -> begin
(

let uu____3266 = (

let uu____3267 = (FStar_Syntax_Print.tag_of_term t)
in (FStar_Util.format1 "Impossible: Unexpected term: %s" uu____3267))
in (failwith uu____3266))
end
| FStar_Syntax_Syntax.Tm_type (uu____3271) -> begin
((FStar_Extraction_ML_Syntax.ml_unit), (FStar_Extraction_ML_Syntax.E_PURE), (FStar_Extraction_ML_Syntax.ml_unit_ty))
end
| FStar_Syntax_Syntax.Tm_refine (uu____3272) -> begin
((FStar_Extraction_ML_Syntax.ml_unit), (FStar_Extraction_ML_Syntax.E_PURE), (FStar_Extraction_ML_Syntax.ml_unit_ty))
end
| FStar_Syntax_Syntax.Tm_arrow (uu____3277) -> begin
((FStar_Extraction_ML_Syntax.ml_unit), (FStar_Extraction_ML_Syntax.E_PURE), (FStar_Extraction_ML_Syntax.ml_unit_ty))
end
| FStar_Syntax_Syntax.Tm_meta (t1, FStar_Syntax_Syntax.Meta_desugared (FStar_Syntax_Syntax.Mutable_alloc)) -> begin
(

let uu____3290 = (term_as_mlexpr' g t1)
in (match (uu____3290) with
| ({FStar_Extraction_ML_Syntax.expr = FStar_Extraction_ML_Syntax.MLE_Let ((FStar_Extraction_ML_Syntax.NonRec, flags, bodies), continuation); FStar_Extraction_ML_Syntax.mlty = mlty; FStar_Extraction_ML_Syntax.loc = loc}, tag, typ) -> begin
(({FStar_Extraction_ML_Syntax.expr = FStar_Extraction_ML_Syntax.MLE_Let (((((FStar_Extraction_ML_Syntax.NonRec), ((FStar_Extraction_ML_Syntax.Mutable)::flags), (bodies))), (continuation))); FStar_Extraction_ML_Syntax.mlty = mlty; FStar_Extraction_ML_Syntax.loc = loc}), (tag), (typ))
end
| uu____3317 -> begin
(failwith "impossible")
end))
end
| FStar_Syntax_Syntax.Tm_meta (t1, FStar_Syntax_Syntax.Meta_monadic (m, uu____3326)) -> begin
(

let t2 = (FStar_Syntax_Subst.compress t1)
in (match (t2.FStar_Syntax_Syntax.n) with
| FStar_Syntax_Syntax.Tm_let ((false, (lb)::[]), body) when (FStar_Util.is_left lb.FStar_Syntax_Syntax.lbname) -> begin
(

let uu____3349 = (

let uu____3353 = (FStar_TypeChecker_Env.effect_decl_opt g.FStar_Extraction_ML_UEnv.tcenv m)
in (FStar_Util.must uu____3353))
in (match (uu____3349) with
| (ed, qualifiers) -> begin
(

let uu____3368 = (

let uu____3369 = (FStar_All.pipe_right qualifiers (FStar_List.contains FStar_Syntax_Syntax.Reifiable))
in (FStar_All.pipe_right uu____3369 Prims.op_Negation))
in (match (uu____3368) with
| true -> begin
(term_as_mlexpr' g t2)
end
| uu____3374 -> begin
(failwith "This should not happen (should have been handled at Tm_abs level)")
end))
end))
end
| uu____3378 -> begin
(term_as_mlexpr' g t2)
end))
end
| FStar_Syntax_Syntax.Tm_meta (t1, uu____3380) -> begin
(term_as_mlexpr' g t1)
end
| FStar_Syntax_Syntax.Tm_uinst (t1, uu____3386) -> begin
(term_as_mlexpr' g t1)
end
| FStar_Syntax_Syntax.Tm_constant (c) -> begin
(

let uu____3392 = (FStar_TypeChecker_TcTerm.type_of_tot_term g.FStar_Extraction_ML_UEnv.tcenv t)
in (match (uu____3392) with
| (uu____3399, ty, uu____3401) -> begin
(

let ml_ty = (term_as_mlty g ty)
in (

let uu____3403 = (

let uu____3404 = (

let uu____3405 = (FStar_Extraction_ML_Util.mlconst_of_const' t.FStar_Syntax_Syntax.pos c)
in (FStar_All.pipe_left (fun _0_32 -> FStar_Extraction_ML_Syntax.MLE_Const (_0_32)) uu____3405))
in (FStar_Extraction_ML_Syntax.with_ty ml_ty uu____3404))
in ((uu____3403), (FStar_Extraction_ML_Syntax.E_PURE), (ml_ty))))
end))
end
| FStar_Syntax_Syntax.Tm_name (uu____3406) -> begin
(

let uu____3407 = (is_type g t)
in (match (uu____3407) with
| true -> begin
((FStar_Extraction_ML_Syntax.ml_unit), (FStar_Extraction_ML_Syntax.E_PURE), (FStar_Extraction_ML_Syntax.ml_unit_ty))
end
| uu____3411 -> begin
(

let uu____3412 = (FStar_Extraction_ML_UEnv.lookup_term g t)
in (match (uu____3412) with
| (FStar_Util.Inl (uu____3419), uu____3420) -> begin
((FStar_Extraction_ML_Syntax.ml_unit), (FStar_Extraction_ML_Syntax.E_PURE), (FStar_Extraction_ML_Syntax.ml_unit_ty))
end
| (FStar_Util.Inr (uu____3439, x, mltys, uu____3442), qual) -> begin
(match (mltys) with
| ([], t1) when (t1 = FStar_Extraction_ML_Syntax.ml_unit_ty) -> begin
((FStar_Extraction_ML_Syntax.ml_unit), (FStar_Extraction_ML_Syntax.E_PURE), (t1))
end
| ([], t1) -> begin
(

let uu____3467 = (maybe_eta_data_and_project_record g qual t1 x)
in ((uu____3467), (FStar_Extraction_ML_Syntax.E_PURE), (t1)))
end
| uu____3468 -> begin
(err_uninst g t mltys t)
end)
end))
end))
end
| FStar_Syntax_Syntax.Tm_fvar (uu____3472) -> begin
(

let uu____3473 = (is_type g t)
in (match (uu____3473) with
| true -> begin
((FStar_Extraction_ML_Syntax.ml_unit), (FStar_Extraction_ML_Syntax.E_PURE), (FStar_Extraction_ML_Syntax.ml_unit_ty))
end
| uu____3477 -> begin
(

let uu____3478 = (FStar_Extraction_ML_UEnv.lookup_term g t)
in (match (uu____3478) with
| (FStar_Util.Inl (uu____3485), uu____3486) -> begin
((FStar_Extraction_ML_Syntax.ml_unit), (FStar_Extraction_ML_Syntax.E_PURE), (FStar_Extraction_ML_Syntax.ml_unit_ty))
end
| (FStar_Util.Inr (uu____3505, x, mltys, uu____3508), qual) -> begin
(match (mltys) with
| ([], t1) when (t1 = FStar_Extraction_ML_Syntax.ml_unit_ty) -> begin
((FStar_Extraction_ML_Syntax.ml_unit), (FStar_Extraction_ML_Syntax.E_PURE), (t1))
end
| ([], t1) -> begin
(

let uu____3533 = (maybe_eta_data_and_project_record g qual t1 x)
in ((uu____3533), (FStar_Extraction_ML_Syntax.E_PURE), (t1)))
end
| uu____3534 -> begin
(err_uninst g t mltys t)
end)
end))
end))
end
| FStar_Syntax_Syntax.Tm_abs (bs, body, copt) -> begin
(

let uu____3563 = (FStar_Syntax_Subst.open_term bs body)
in (match (uu____3563) with
| (bs1, body1) -> begin
(

let uu____3571 = (binders_as_ml_binders g bs1)
in (match (uu____3571) with
| (ml_bs, env) -> begin
(

let body2 = (match (copt) with
| FStar_Pervasives_Native.Some (c) -> begin
((FStar_Extraction_ML_UEnv.debug g (fun uu____3601 -> (match (c) with
| FStar_Util.Inl (lc) -> begin
(

let uu____3606 = (FStar_Syntax_Print.lcomp_to_string lc)
in (FStar_Util.print1 "Computation lc: %s\n" uu____3606))
end
| FStar_Util.Inr (rc) -> begin
(FStar_Util.print1 "Computation rc: %s\n" (FStar_Ident.text_of_lid (FStar_Pervasives_Native.fst rc)))
end)));
(

let uu____3615 = (FStar_TypeChecker_Env.is_reifiable env.FStar_Extraction_ML_UEnv.tcenv c)
in (match (uu____3615) with
| true -> begin
(FStar_TypeChecker_Util.reify_body env.FStar_Extraction_ML_UEnv.tcenv body1)
end
| uu____3616 -> begin
body1
end));
)
end
| FStar_Pervasives_Native.None -> begin
((FStar_Extraction_ML_UEnv.debug g (fun uu____3623 -> (

let uu____3624 = (FStar_Syntax_Print.term_to_string body1)
in (FStar_Util.print1 "No computation type for: %s\n" uu____3624))));
body1;
)
end)
in (

let uu____3625 = (term_as_mlexpr env body2)
in (match (uu____3625) with
| (ml_body, f, t1) -> begin
(

let uu____3635 = (FStar_List.fold_right (fun uu____3642 uu____3643 -> (match (((uu____3642), (uu____3643))) with
| ((uu____3654, targ), (f1, t2)) -> begin
((FStar_Extraction_ML_Syntax.E_PURE), (FStar_Extraction_ML_Syntax.MLTY_Fun (((targ), (f1), (t2)))))
end)) ml_bs ((f), (t1)))
in (match (uu____3635) with
| (f1, tfun) -> begin
(

let uu____3667 = (FStar_All.pipe_left (FStar_Extraction_ML_Syntax.with_ty tfun) (FStar_Extraction_ML_Syntax.MLE_Fun (((ml_bs), (ml_body)))))
in ((uu____3667), (f1), (tfun)))
end))
end)))
end))
end))
end
| FStar_Syntax_Syntax.Tm_app ({FStar_Syntax_Syntax.n = FStar_Syntax_Syntax.Tm_constant (FStar_Const.Const_reflect (uu____3671)); FStar_Syntax_Syntax.tk = uu____3672; FStar_Syntax_Syntax.pos = uu____3673; FStar_Syntax_Syntax.vars = uu____3674}, uu____3675) -> begin
(failwith "Unreachable? Tm_app Const_reflect")
end
| FStar_Syntax_Syntax.Tm_app (head1, args) -> begin
(

let is_total = (fun uu___139_3717 -> (match (uu___139_3717) with
| FStar_Util.Inl (l) -> begin
(FStar_Syntax_Util.is_total_lcomp l)
end
| FStar_Util.Inr (l, flags) -> begin
((FStar_Ident.lid_equals l FStar_Parser_Const.effect_Tot_lid) || (FStar_All.pipe_right flags (FStar_List.existsb (fun uu___138_3735 -> (match (uu___138_3735) with
| FStar_Syntax_Syntax.TOTAL -> begin
true
end
| uu____3736 -> begin
false
end)))))
end))
in (

let uu____3737 = (

let uu____3740 = (

let uu____3741 = (FStar_Syntax_Subst.compress head1)
in uu____3741.FStar_Syntax_Syntax.n)
in ((head1.FStar_Syntax_Syntax.n), (uu____3740)))
in (match (uu____3737) with
| (FStar_Syntax_Syntax.Tm_uvar (uu____3747), uu____3748) -> begin
(

let t1 = (FStar_TypeChecker_Normalize.normalize ((FStar_TypeChecker_Normalize.Beta)::(FStar_TypeChecker_Normalize.Iota)::(FStar_TypeChecker_Normalize.Zeta)::(FStar_TypeChecker_Normalize.EraseUniverses)::(FStar_TypeChecker_Normalize.AllowUnboundUniverses)::[]) g.FStar_Extraction_ML_UEnv.tcenv t)
in (term_as_mlexpr' g t1))
end
| (uu____3758, FStar_Syntax_Syntax.Tm_abs (bs, uu____3760, FStar_Pervasives_Native.Some (lc))) when (is_total lc) -> begin
(

let t1 = (FStar_TypeChecker_Normalize.normalize ((FStar_TypeChecker_Normalize.Beta)::(FStar_TypeChecker_Normalize.Iota)::(FStar_TypeChecker_Normalize.Zeta)::(FStar_TypeChecker_Normalize.EraseUniverses)::(FStar_TypeChecker_Normalize.AllowUnboundUniverses)::[]) g.FStar_Extraction_ML_UEnv.tcenv t)
in (term_as_mlexpr' g t1))
end
| (uu____3789, FStar_Syntax_Syntax.Tm_constant (FStar_Const.Const_reify)) -> begin
(

let e = (

let uu____3791 = (FStar_List.hd args)
in (FStar_TypeChecker_Util.reify_body_with_arg g.FStar_Extraction_ML_UEnv.tcenv head1 uu____3791))
in (

let tm = (

let uu____3799 = (

let uu____3800 = (FStar_TypeChecker_Util.remove_reify e)
in (

let uu____3801 = (FStar_List.tl args)
in (FStar_Syntax_Syntax.mk_Tm_app uu____3800 uu____3801)))
in (uu____3799 FStar_Pervasives_Native.None t.FStar_Syntax_Syntax.pos))
in (term_as_mlexpr' g tm)))
end
| uu____3810 -> begin
(

let rec extract_app = (fun is_data uu____3838 uu____3839 restArgs -> (match (((uu____3838), (uu____3839))) with
| ((mlhead, mlargs_f), (f, t1)) -> begin
(match (((restArgs), (t1))) with
| ([], uu____3887) -> begin
(

let evaluation_order_guaranteed = ((((FStar_List.length mlargs_f) = (Prims.parse_int "1")) || (FStar_Extraction_ML_Util.codegen_fsharp ())) || (match (head1.FStar_Syntax_Syntax.n) with
| FStar_Syntax_Syntax.Tm_fvar (fv) -> begin
((FStar_Syntax_Syntax.fv_eq_lid fv FStar_Parser_Const.op_And) || (FStar_Syntax_Syntax.fv_eq_lid fv FStar_Parser_Const.op_Or))
end
| uu____3901 -> begin
false
end))
in (

let uu____3902 = (match (evaluation_order_guaranteed) with
| true -> begin
(

let uu____3915 = (FStar_All.pipe_right (FStar_List.rev mlargs_f) (FStar_List.map FStar_Pervasives_Native.fst))
in (([]), (uu____3915)))
end
| uu____3931 -> begin
(FStar_List.fold_left (fun uu____3940 uu____3941 -> (match (((uu____3940), (uu____3941))) with
| ((lbs, out_args), (arg, f1)) -> begin
(match (((f1 = FStar_Extraction_ML_Syntax.E_PURE) || (f1 = FStar_Extraction_ML_Syntax.E_GHOST))) with
| true -> begin
((lbs), ((arg)::out_args))
end
| uu____3994 -> begin
(

let x = (FStar_Extraction_ML_Syntax.gensym ())
in (

let uu____3996 = (

let uu____3998 = (FStar_All.pipe_left (FStar_Extraction_ML_Syntax.with_ty arg.FStar_Extraction_ML_Syntax.mlty) (FStar_Extraction_ML_Syntax.MLE_Var (x)))
in (uu____3998)::out_args)
in (((((x), (arg)))::lbs), (uu____3996))))
end)
end)) (([]), ([])) mlargs_f)
end)
in (match (uu____3902) with
| (lbs, mlargs) -> begin
(

let app = (

let uu____4025 = (FStar_All.pipe_left (FStar_Extraction_ML_Syntax.with_ty t1) (FStar_Extraction_ML_Syntax.MLE_App (((mlhead), (mlargs)))))
in (FStar_All.pipe_left (maybe_eta_data_and_project_record g is_data t1) uu____4025))
in (

let l_app = (FStar_List.fold_right (fun uu____4030 out -> (match (uu____4030) with
| (x, arg) -> begin
(FStar_All.pipe_left (FStar_Extraction_ML_Syntax.with_ty out.FStar_Extraction_ML_Syntax.mlty) (mk_MLE_Let false ((FStar_Extraction_ML_Syntax.NonRec), ([]), (({FStar_Extraction_ML_Syntax.mllb_name = x; FStar_Extraction_ML_Syntax.mllb_tysc = FStar_Pervasives_Native.Some ((([]), (arg.FStar_Extraction_ML_Syntax.mlty))); FStar_Extraction_ML_Syntax.mllb_add_unit = false; FStar_Extraction_ML_Syntax.mllb_def = arg; FStar_Extraction_ML_Syntax.print_typ = true})::[])) out))
end)) lbs app)
in ((l_app), (f), (t1))))
end)))
end
| (((arg, uu____4043))::rest, FStar_Extraction_ML_Syntax.MLTY_Fun (formal_t, f', t2)) when ((is_type g arg) && (type_leq g formal_t FStar_Extraction_ML_Syntax.ml_unit_ty)) -> begin
(

let uu____4061 = (

let uu____4064 = (FStar_Extraction_ML_Util.join arg.FStar_Syntax_Syntax.pos f f')
in ((uu____4064), (t2)))
in (extract_app is_data ((mlhead), ((((FStar_Extraction_ML_Syntax.ml_unit), (FStar_Extraction_ML_Syntax.E_PURE)))::mlargs_f)) uu____4061 rest))
end
| (((e0, uu____4071))::rest, FStar_Extraction_ML_Syntax.MLTY_Fun (tExpected, f', t2)) -> begin
(

let r = e0.FStar_Syntax_Syntax.pos
in (

let uu____4090 = (term_as_mlexpr g e0)
in (match (uu____4090) with
| (e01, f0, tInferred) -> begin
(

let e02 = (maybe_coerce g e01 tInferred tExpected)
in (

let uu____4101 = (

let uu____4104 = (FStar_Extraction_ML_Util.join_l r ((f)::(f')::(f0)::[]))
in ((uu____4104), (t2)))
in (extract_app is_data ((mlhead), ((((e02), (f0)))::mlargs_f)) uu____4101 rest)))
end)))
end
| uu____4110 -> begin
(

let uu____4117 = (FStar_Extraction_ML_Util.udelta_unfold g t1)
in (match (uu____4117) with
| FStar_Pervasives_Native.Some (t2) -> begin
(extract_app is_data ((mlhead), (mlargs_f)) ((f), (t2)) restArgs)
end
| FStar_Pervasives_Native.None -> begin
(err_ill_typed_application g top restArgs t1)
end))
end)
end))
in (

let extract_app_maybe_projector = (fun is_data mlhead uu____4153 args1 -> (match (uu____4153) with
| (f, t1) -> begin
(match (is_data) with
| FStar_Pervasives_Native.Some (FStar_Syntax_Syntax.Record_projector (uu____4172)) -> begin
(

let rec remove_implicits = (fun args2 f1 t2 -> (match (((args2), (t2))) with
| (((a0, FStar_Pervasives_Native.Some (FStar_Syntax_Syntax.Implicit (uu____4222))))::args3, FStar_Extraction_ML_Syntax.MLTY_Fun (uu____4224, f', t3)) -> begin
(

let uu____4249 = (FStar_Extraction_ML_Util.join a0.FStar_Syntax_Syntax.pos f1 f')
in (remove_implicits args3 uu____4249 t3))
end
| uu____4250 -> begin
((args2), (f1), (t2))
end))
in (

let uu____4265 = (remove_implicits args1 f t1)
in (match (uu____4265) with
| (args2, f1, t2) -> begin
(extract_app is_data ((mlhead), ([])) ((f1), (t2)) args2)
end)))
end
| uu____4298 -> begin
(extract_app is_data ((mlhead), ([])) ((f), (t1)) args1)
end)
end))
in (

let uu____4305 = (is_type g t)
in (match (uu____4305) with
| true -> begin
((FStar_Extraction_ML_Syntax.ml_unit), (FStar_Extraction_ML_Syntax.E_PURE), (FStar_Extraction_ML_Syntax.ml_unit_ty))
end
| uu____4309 -> begin
(

let head2 = (FStar_Syntax_Util.un_uinst head1)
in (match (head2.FStar_Syntax_Syntax.n) with
| FStar_Syntax_Syntax.Tm_name (uu____4314) -> begin
(

let uu____4315 = (

let uu____4322 = (FStar_Extraction_ML_UEnv.lookup_term g head2)
in (match (uu____4322) with
| (FStar_Util.Inr (uu____4332, x1, x2, x3), q) -> begin
((((x1), (x2), (x3))), (q))
end
| uu____4357 -> begin
(failwith "FIXME Ty")
end))
in (match (uu____4315) with
| ((head_ml, (vars, t1), inst_ok), qual) -> begin
(

let has_typ_apps = (match (args) with
| ((a, uu____4386))::uu____4387 -> begin
(is_type g a)
end
| uu____4401 -> begin
false
end)
in (

let uu____4407 = (match (vars) with
| (uu____4424)::uu____4425 when ((not (has_typ_apps)) && inst_ok) -> begin
((head_ml), (t1), (args))
end
| uu____4432 -> begin
(

let n1 = (FStar_List.length vars)
in (match ((n1 <= (FStar_List.length args))) with
| true -> begin
(

let uu____4452 = (FStar_Util.first_N n1 args)
in (match (uu____4452) with
| (prefix1, rest) -> begin
(

let prefixAsMLTypes = (FStar_List.map (fun uu____4505 -> (match (uu____4505) with
| (x, uu____4509) -> begin
(term_as_mlty g x)
end)) prefix1)
in (

let t2 = (instantiate ((vars), (t1)) prefixAsMLTypes)
in (

let head3 = (match (head_ml.FStar_Extraction_ML_Syntax.expr) with
| FStar_Extraction_ML_Syntax.MLE_Name (uu____4512) -> begin
(

let uu___143_4513 = head_ml
in {FStar_Extraction_ML_Syntax.expr = uu___143_4513.FStar_Extraction_ML_Syntax.expr; FStar_Extraction_ML_Syntax.mlty = t2; FStar_Extraction_ML_Syntax.loc = uu___143_4513.FStar_Extraction_ML_Syntax.loc})
end
| FStar_Extraction_ML_Syntax.MLE_Var (uu____4514) -> begin
(

let uu___143_4515 = head_ml
in {FStar_Extraction_ML_Syntax.expr = uu___143_4515.FStar_Extraction_ML_Syntax.expr; FStar_Extraction_ML_Syntax.mlty = t2; FStar_Extraction_ML_Syntax.loc = uu___143_4515.FStar_Extraction_ML_Syntax.loc})
end
| FStar_Extraction_ML_Syntax.MLE_App (head3, ({FStar_Extraction_ML_Syntax.expr = FStar_Extraction_ML_Syntax.MLE_Const (FStar_Extraction_ML_Syntax.MLC_Unit); FStar_Extraction_ML_Syntax.mlty = uu____4517; FStar_Extraction_ML_Syntax.loc = uu____4518})::[]) -> begin
(FStar_All.pipe_right (FStar_Extraction_ML_Syntax.MLE_App ((((

let uu___144_4521 = head3
in {FStar_Extraction_ML_Syntax.expr = uu___144_4521.FStar_Extraction_ML_Syntax.expr; FStar_Extraction_ML_Syntax.mlty = FStar_Extraction_ML_Syntax.MLTY_Fun (((FStar_Extraction_ML_Syntax.ml_unit_ty), (FStar_Extraction_ML_Syntax.E_PURE), (t2))); FStar_Extraction_ML_Syntax.loc = uu___144_4521.FStar_Extraction_ML_Syntax.loc})), ((FStar_Extraction_ML_Syntax.ml_unit)::[])))) (FStar_Extraction_ML_Syntax.with_ty t2))
end
| uu____4522 -> begin
(failwith "Impossible: Unexpected head term")
end)
in ((head3), (t2), (rest)))))
end))
end
| uu____4528 -> begin
(err_uninst g head2 ((vars), (t1)) top)
end))
end)
in (match (uu____4407) with
| (head_ml1, head_t, args1) -> begin
(match (args1) with
| [] -> begin
(

let uu____4560 = (maybe_eta_data_and_project_record g qual head_t head_ml1)
in ((uu____4560), (FStar_Extraction_ML_Syntax.E_PURE), (head_t)))
end
| uu____4561 -> begin
(extract_app_maybe_projector qual head_ml1 ((FStar_Extraction_ML_Syntax.E_PURE), (head_t)) args1)
end)
end)))
end))
end
| FStar_Syntax_Syntax.Tm_fvar (uu____4567) -> begin
(

let uu____4568 = (

let uu____4575 = (FStar_Extraction_ML_UEnv.lookup_term g head2)
in (match (uu____4575) with
| (FStar_Util.Inr (uu____4585, x1, x2, x3), q) -> begin
((((x1), (x2), (x3))), (q))
end
| uu____4610 -> begin
(failwith "FIXME Ty")
end))
in (match (uu____4568) with
| ((head_ml, (vars, t1), inst_ok), qual) -> begin
(

let has_typ_apps = (match (args) with
| ((a, uu____4639))::uu____4640 -> begin
(is_type g a)
end
| uu____4654 -> begin
false
end)
in (

let uu____4660 = (match (vars) with
| (uu____4677)::uu____4678 when ((not (has_typ_apps)) && inst_ok) -> begin
((head_ml), (t1), (args))
end
| uu____4685 -> begin
(

let n1 = (FStar_List.length vars)
in (match ((n1 <= (FStar_List.length args))) with
| true -> begin
(

let uu____4705 = (FStar_Util.first_N n1 args)
in (match (uu____4705) with
| (prefix1, rest) -> begin
(

let prefixAsMLTypes = (FStar_List.map (fun uu____4758 -> (match (uu____4758) with
| (x, uu____4762) -> begin
(term_as_mlty g x)
end)) prefix1)
in (

let t2 = (instantiate ((vars), (t1)) prefixAsMLTypes)
in (

let head3 = (match (head_ml.FStar_Extraction_ML_Syntax.expr) with
| FStar_Extraction_ML_Syntax.MLE_Name (uu____4765) -> begin
(

let uu___143_4766 = head_ml
in {FStar_Extraction_ML_Syntax.expr = uu___143_4766.FStar_Extraction_ML_Syntax.expr; FStar_Extraction_ML_Syntax.mlty = t2; FStar_Extraction_ML_Syntax.loc = uu___143_4766.FStar_Extraction_ML_Syntax.loc})
end
| FStar_Extraction_ML_Syntax.MLE_Var (uu____4767) -> begin
(

let uu___143_4768 = head_ml
in {FStar_Extraction_ML_Syntax.expr = uu___143_4768.FStar_Extraction_ML_Syntax.expr; FStar_Extraction_ML_Syntax.mlty = t2; FStar_Extraction_ML_Syntax.loc = uu___143_4768.FStar_Extraction_ML_Syntax.loc})
end
| FStar_Extraction_ML_Syntax.MLE_App (head3, ({FStar_Extraction_ML_Syntax.expr = FStar_Extraction_ML_Syntax.MLE_Const (FStar_Extraction_ML_Syntax.MLC_Unit); FStar_Extraction_ML_Syntax.mlty = uu____4770; FStar_Extraction_ML_Syntax.loc = uu____4771})::[]) -> begin
(FStar_All.pipe_right (FStar_Extraction_ML_Syntax.MLE_App ((((

let uu___144_4774 = head3
in {FStar_Extraction_ML_Syntax.expr = uu___144_4774.FStar_Extraction_ML_Syntax.expr; FStar_Extraction_ML_Syntax.mlty = FStar_Extraction_ML_Syntax.MLTY_Fun (((FStar_Extraction_ML_Syntax.ml_unit_ty), (FStar_Extraction_ML_Syntax.E_PURE), (t2))); FStar_Extraction_ML_Syntax.loc = uu___144_4774.FStar_Extraction_ML_Syntax.loc})), ((FStar_Extraction_ML_Syntax.ml_unit)::[])))) (FStar_Extraction_ML_Syntax.with_ty t2))
end
| uu____4775 -> begin
(failwith "Impossible: Unexpected head term")
end)
in ((head3), (t2), (rest)))))
end))
end
| uu____4781 -> begin
(err_uninst g head2 ((vars), (t1)) top)
end))
end)
in (match (uu____4660) with
| (head_ml1, head_t, args1) -> begin
(match (args1) with
| [] -> begin
(

let uu____4813 = (maybe_eta_data_and_project_record g qual head_t head_ml1)
in ((uu____4813), (FStar_Extraction_ML_Syntax.E_PURE), (head_t)))
end
| uu____4814 -> begin
(extract_app_maybe_projector qual head_ml1 ((FStar_Extraction_ML_Syntax.E_PURE), (head_t)) args1)
end)
end)))
end))
end
| uu____4820 -> begin
(

let uu____4821 = (term_as_mlexpr g head2)
in (match (uu____4821) with
| (head3, f, t1) -> begin
(extract_app_maybe_projector FStar_Pervasives_Native.None head3 ((f), (t1)) args)
end))
end))
end))))
end)))
end
| FStar_Syntax_Syntax.Tm_ascribed (e0, (tc, uu____4833), f) -> begin
(

let t1 = (match (tc) with
| FStar_Util.Inl (t1) -> begin
(term_as_mlty g t1)
end
| FStar_Util.Inr (c) -> begin
(term_as_mlty g (FStar_Syntax_Util.comp_result c))
end)
in (

let f1 = (match (f) with
| FStar_Pervasives_Native.None -> begin
(failwith "Ascription node with an empty effect label")
end
| FStar_Pervasives_Native.Some (l) -> begin
(effect_as_etag g l)
end)
in (

let uu____4887 = (check_term_as_mlexpr g e0 f1 t1)
in (match (uu____4887) with
| (e, t2) -> begin
((e), (f1), (t2))
end))))
end
| FStar_Syntax_Syntax.Tm_let ((is_rec, lbs), e') -> begin
(

let top_level = (FStar_Syntax_Syntax.is_top_level lbs)
in (

let uu____4908 = (match (is_rec) with
| true -> begin
(FStar_Syntax_Subst.open_let_rec lbs e')
end
| uu____4915 -> begin
(

let uu____4916 = (FStar_Syntax_Syntax.is_top_level lbs)
in (match (uu____4916) with
| true -> begin
((lbs), (e'))
end
| uu____4923 -> begin
(

let lb = (FStar_List.hd lbs)
in (

let x = (

let uu____4926 = (FStar_Util.left lb.FStar_Syntax_Syntax.lbname)
in (FStar_Syntax_Syntax.freshen_bv uu____4926))
in (

let lb1 = (

let uu___145_4928 = lb
in {FStar_Syntax_Syntax.lbname = FStar_Util.Inl (x); FStar_Syntax_Syntax.lbunivs = uu___145_4928.FStar_Syntax_Syntax.lbunivs; FStar_Syntax_Syntax.lbtyp = uu___145_4928.FStar_Syntax_Syntax.lbtyp; FStar_Syntax_Syntax.lbeff = uu___145_4928.FStar_Syntax_Syntax.lbeff; FStar_Syntax_Syntax.lbdef = uu___145_4928.FStar_Syntax_Syntax.lbdef})
in (

let e'1 = (FStar_Syntax_Subst.subst ((FStar_Syntax_Syntax.DB ((((Prims.parse_int "0")), (x))))::[]) e')
in (((lb1)::[]), (e'1))))))
end))
end)
in (match (uu____4908) with
| (lbs1, e'1) -> begin
(

let lbs2 = (match (top_level) with
| true -> begin
(FStar_All.pipe_right lbs1 (FStar_List.map (fun lb -> (

let tcenv = (

let uu____4945 = (FStar_Ident.lid_of_path (FStar_List.append (FStar_Pervasives_Native.fst g.FStar_Extraction_ML_UEnv.currentModule) (((FStar_Pervasives_Native.snd g.FStar_Extraction_ML_UEnv.currentModule))::[])) FStar_Range.dummyRange)
in (FStar_TypeChecker_Env.set_current_module g.FStar_Extraction_ML_UEnv.tcenv uu____4945))
in ((FStar_Extraction_ML_UEnv.debug g (fun uu____4949 -> (FStar_Options.set_option "debug_level" (FStar_Options.List ((FStar_Options.String ("Norm"))::(FStar_Options.String ("Extraction"))::[])))));
(

let lbdef = (

let uu____4953 = (FStar_Options.ml_ish ())
in (match (uu____4953) with
| true -> begin
lb.FStar_Syntax_Syntax.lbdef
end
| uu____4956 -> begin
(FStar_TypeChecker_Normalize.normalize ((FStar_TypeChecker_Normalize.AllowUnboundUniverses)::(FStar_TypeChecker_Normalize.EraseUniverses)::(FStar_TypeChecker_Normalize.Inlining)::(FStar_TypeChecker_Normalize.Eager_unfolding)::(FStar_TypeChecker_Normalize.Exclude (FStar_TypeChecker_Normalize.Zeta))::(FStar_TypeChecker_Normalize.PureSubtermsWithinComputations)::(FStar_TypeChecker_Normalize.Primops)::[]) tcenv lb.FStar_Syntax_Syntax.lbdef)
end))
in (

let uu___146_4957 = lb
in {FStar_Syntax_Syntax.lbname = uu___146_4957.FStar_Syntax_Syntax.lbname; FStar_Syntax_Syntax.lbunivs = uu___146_4957.FStar_Syntax_Syntax.lbunivs; FStar_Syntax_Syntax.lbtyp = uu___146_4957.FStar_Syntax_Syntax.lbtyp; FStar_Syntax_Syntax.lbeff = uu___146_4957.FStar_Syntax_Syntax.lbeff; FStar_Syntax_Syntax.lbdef = lbdef}));
)))))
end
| uu____4958 -> begin
lbs1
end)
in (

let maybe_generalize = (fun uu____4971 -> (match (uu____4971) with
| {FStar_Syntax_Syntax.lbname = lbname_; FStar_Syntax_Syntax.lbunivs = uu____4982; FStar_Syntax_Syntax.lbtyp = t1; FStar_Syntax_Syntax.lbeff = lbeff; FStar_Syntax_Syntax.lbdef = e} -> begin
(

let f_e = (effect_as_etag g lbeff)
in (

let t2 = (FStar_Syntax_Subst.compress t1)
in (match (t2.FStar_Syntax_Syntax.n) with
| FStar_Syntax_Syntax.Tm_arrow (bs, c) when (

let uu____5025 = (FStar_List.hd bs)
in (FStar_All.pipe_right uu____5025 (is_type_binder g))) -> begin
(

let uu____5032 = (FStar_Syntax_Subst.open_comp bs c)
in (match (uu____5032) with
| (bs1, c1) -> begin
(

let uu____5046 = (

let uu____5051 = (FStar_Util.prefix_until (fun x -> (

let uu____5069 = (is_type_binder g x)
in (not (uu____5069)))) bs1)
in (match (uu____5051) with
| FStar_Pervasives_Native.None -> begin
((bs1), ((FStar_Syntax_Util.comp_result c1)))
end
| FStar_Pervasives_Native.Some (bs2, b, rest) -> begin
(

let uu____5117 = (FStar_Syntax_Util.arrow ((b)::rest) c1)
in ((bs2), (uu____5117)))
end))
in (match (uu____5046) with
| (tbinders, tbody) -> begin
(

let n_tbinders = (FStar_List.length tbinders)
in (

let e1 = (

let uu____5147 = (normalize_abs e)
in (FStar_All.pipe_right uu____5147 FStar_Syntax_Util.unmeta))
in (match (e1.FStar_Syntax_Syntax.n) with
| FStar_Syntax_Syntax.Tm_abs (bs2, body, copt) -> begin
(

let uu____5182 = (FStar_Syntax_Subst.open_term bs2 body)
in (match (uu____5182) with
| (bs3, body1) -> begin
(match ((n_tbinders <= (FStar_List.length bs3))) with
| true -> begin
(

let uu____5212 = (FStar_Util.first_N n_tbinders bs3)
in (match (uu____5212) with
| (targs, rest_args) -> begin
(

let expected_source_ty = (

let s = (FStar_List.map2 (fun uu____5255 uu____5256 -> (match (((uu____5255), (uu____5256))) with
| ((x, uu____5266), (y, uu____5268)) -> begin
(

let uu____5273 = (

let uu____5278 = (FStar_Syntax_Syntax.bv_to_name y)
in ((x), (uu____5278)))
in FStar_Syntax_Syntax.NT (uu____5273))
end)) tbinders targs)
in (FStar_Syntax_Subst.subst s tbody))
in (

let env = (FStar_List.fold_left (fun env uu____5283 -> (match (uu____5283) with
| (a, uu____5287) -> begin
(FStar_Extraction_ML_UEnv.extend_ty env a FStar_Pervasives_Native.None)
end)) g targs)
in (

let expected_t = (term_as_mlty env expected_source_ty)
in (

let polytype = (

let uu____5295 = (FStar_All.pipe_right targs (FStar_List.map (fun uu____5309 -> (match (uu____5309) with
| (x, uu____5315) -> begin
(FStar_Extraction_ML_UEnv.bv_as_ml_tyvar x)
end))))
in ((uu____5295), (expected_t)))
in (

let add_unit = (match (rest_args) with
| [] -> begin
(

let uu____5322 = (is_fstar_value body1)
in (not (uu____5322)))
end
| uu____5323 -> begin
false
end)
in (

let rest_args1 = (match (add_unit) with
| true -> begin
(unit_binder)::rest_args
end
| uu____5330 -> begin
rest_args
end)
in (

let body2 = (match (rest_args1) with
| [] -> begin
body1
end
| uu____5332 -> begin
(FStar_Syntax_Util.abs rest_args1 body1 copt)
end)
in ((lbname_), (f_e), (((t2), (((targs), (polytype))))), (add_unit), (body2)))))))))
end))
end
| uu____5366 -> begin
(failwith "Not enough type binders")
end)
end))
end
| FStar_Syntax_Syntax.Tm_uinst (uu____5376) -> begin
(

let env = (FStar_List.fold_left (fun env uu____5385 -> (match (uu____5385) with
| (a, uu____5389) -> begin
(FStar_Extraction_ML_UEnv.extend_ty env a FStar_Pervasives_Native.None)
end)) g tbinders)
in (

let expected_t = (term_as_mlty env tbody)
in (

let polytype = (

let uu____5397 = (FStar_All.pipe_right tbinders (FStar_List.map (fun uu____5408 -> (match (uu____5408) with
| (x, uu____5414) -> begin
(FStar_Extraction_ML_UEnv.bv_as_ml_tyvar x)
end))))
in ((uu____5397), (expected_t)))
in (

let args = (FStar_All.pipe_right tbinders (FStar_List.map (fun uu____5423 -> (match (uu____5423) with
| (bv, uu____5427) -> begin
(

let uu____5428 = (FStar_Syntax_Syntax.bv_to_name bv)
in (FStar_All.pipe_right uu____5428 FStar_Syntax_Syntax.as_arg))
end))))
in (

let e2 = (FStar_Syntax_Syntax.mk (FStar_Syntax_Syntax.Tm_app (((e1), (args)))) FStar_Pervasives_Native.None e1.FStar_Syntax_Syntax.pos)
in ((lbname_), (f_e), (((t2), (((tbinders), (polytype))))), (false), (e2)))))))
end
| FStar_Syntax_Syntax.Tm_fvar (uu____5462) -> begin
(

let env = (FStar_List.fold_left (fun env uu____5467 -> (match (uu____5467) with
| (a, uu____5471) -> begin
(FStar_Extraction_ML_UEnv.extend_ty env a FStar_Pervasives_Native.None)
end)) g tbinders)
in (

let expected_t = (term_as_mlty env tbody)
in (

let polytype = (

let uu____5479 = (FStar_All.pipe_right tbinders (FStar_List.map (fun uu____5490 -> (match (uu____5490) with
| (x, uu____5496) -> begin
(FStar_Extraction_ML_UEnv.bv_as_ml_tyvar x)
end))))
in ((uu____5479), (expected_t)))
in (

let args = (FStar_All.pipe_right tbinders (FStar_List.map (fun uu____5505 -> (match (uu____5505) with
| (bv, uu____5509) -> begin
(

let uu____5510 = (FStar_Syntax_Syntax.bv_to_name bv)
in (FStar_All.pipe_right uu____5510 FStar_Syntax_Syntax.as_arg))
end))))
in (

let e2 = (FStar_Syntax_Syntax.mk (FStar_Syntax_Syntax.Tm_app (((e1), (args)))) FStar_Pervasives_Native.None e1.FStar_Syntax_Syntax.pos)
in ((lbname_), (f_e), (((t2), (((tbinders), (polytype))))), (false), (e2)))))))
end
| FStar_Syntax_Syntax.Tm_name (uu____5544) -> begin
(

let env = (FStar_List.fold_left (fun env uu____5549 -> (match (uu____5549) with
| (a, uu____5553) -> begin
(FStar_Extraction_ML_UEnv.extend_ty env a FStar_Pervasives_Native.None)
end)) g tbinders)
in (

let expected_t = (term_as_mlty env tbody)
in (

let polytype = (

let uu____5561 = (FStar_All.pipe_right tbinders (FStar_List.map (fun uu____5572 -> (match (uu____5572) with
| (x, uu____5578) -> begin
(FStar_Extraction_ML_UEnv.bv_as_ml_tyvar x)
end))))
in ((uu____5561), (expected_t)))
in (

let args = (FStar_All.pipe_right tbinders (FStar_List.map (fun uu____5587 -> (match (uu____5587) with
| (bv, uu____5591) -> begin
(

let uu____5592 = (FStar_Syntax_Syntax.bv_to_name bv)
in (FStar_All.pipe_right uu____5592 FStar_Syntax_Syntax.as_arg))
end))))
in (

let e2 = (FStar_Syntax_Syntax.mk (FStar_Syntax_Syntax.Tm_app (((e1), (args)))) FStar_Pervasives_Native.None e1.FStar_Syntax_Syntax.pos)
in ((lbname_), (f_e), (((t2), (((tbinders), (polytype))))), (false), (e2)))))))
end
| uu____5626 -> begin
(err_value_restriction e1)
end)))
end))
end))
end
| uu____5636 -> begin
(

let expected_t = (term_as_mlty g t2)
in ((lbname_), (f_e), (((t2), ((([]), ((([]), (expected_t))))))), (false), (e)))
end)))
end))
in (

let check_lb = (fun env uu____5693 -> (match (uu____5693) with
| (nm, (lbname, f, (t1, (targs, polytype)), add_unit, e)) -> begin
(

let env1 = (FStar_List.fold_left (fun env1 uu____5764 -> (match (uu____5764) with
| (a, uu____5768) -> begin
(FStar_Extraction_ML_UEnv.extend_ty env1 a FStar_Pervasives_Native.None)
end)) env targs)
in (

let expected_t = (match (add_unit) with
| true -> begin
FStar_Extraction_ML_Syntax.MLTY_Fun (((FStar_Extraction_ML_Syntax.ml_unit_ty), (FStar_Extraction_ML_Syntax.E_PURE), ((FStar_Pervasives_Native.snd polytype))))
end
| uu____5770 -> begin
(FStar_Pervasives_Native.snd polytype)
end)
in (

let uu____5771 = (check_term_as_mlexpr env1 e f expected_t)
in (match (uu____5771) with
| (e1, uu____5777) -> begin
(

let f1 = (maybe_downgrade_eff env1 f expected_t)
in ((f1), ({FStar_Extraction_ML_Syntax.mllb_name = nm; FStar_Extraction_ML_Syntax.mllb_tysc = FStar_Pervasives_Native.Some (polytype); FStar_Extraction_ML_Syntax.mllb_add_unit = add_unit; FStar_Extraction_ML_Syntax.mllb_def = e1; FStar_Extraction_ML_Syntax.print_typ = true})))
end))))
end))
in (

let lbs3 = (FStar_All.pipe_right lbs2 (FStar_List.map maybe_generalize))
in (

let uu____5812 = (FStar_List.fold_right (fun lb uu____5851 -> (match (uu____5851) with
| (env, lbs4) -> begin
(

let uu____5915 = lb
in (match (uu____5915) with
| (lbname, uu____5940, (t1, (uu____5942, polytype)), add_unit, uu____5945) -> begin
(

let uu____5952 = (FStar_Extraction_ML_UEnv.extend_lb env lbname t1 polytype add_unit true)
in (match (uu____5952) with
| (env1, nm) -> begin
((env1), ((((nm), (lb)))::lbs4))
end))
end))
end)) lbs3 ((g), ([])))
in (match (uu____5812) with
| (env_body, lbs4) -> begin
(

let env_def = (match (is_rec) with
| true -> begin
env_body
end
| uu____6056 -> begin
g
end)
in (

let lbs5 = (FStar_All.pipe_right lbs4 (FStar_List.map (check_lb env_def)))
in (

let e'_rng = e'1.FStar_Syntax_Syntax.pos
in (

let uu____6095 = (term_as_mlexpr env_body e'1)
in (match (uu____6095) with
| (e'2, f', t') -> begin
(

let f = (

let uu____6106 = (

let uu____6108 = (FStar_List.map FStar_Pervasives_Native.fst lbs5)
in (f')::uu____6108)
in (FStar_Extraction_ML_Util.join_l e'_rng uu____6106))
in (

let is_rec1 = (match ((is_rec = true)) with
| true -> begin
FStar_Extraction_ML_Syntax.Rec
end
| uu____6113 -> begin
FStar_Extraction_ML_Syntax.NonRec
end)
in (

let uu____6114 = (

let uu____6115 = (

let uu____6116 = (

let uu____6117 = (FStar_List.map FStar_Pervasives_Native.snd lbs5)
in ((is_rec1), ([]), (uu____6117)))
in (mk_MLE_Let top_level uu____6116 e'2))
in (

let uu____6123 = (FStar_Extraction_ML_Util.mlloc_of_range t.FStar_Syntax_Syntax.pos)
in (FStar_Extraction_ML_Syntax.with_ty_loc t' uu____6115 uu____6123)))
in ((uu____6114), (f), (t')))))
end)))))
end))))))
end)))
end
| FStar_Syntax_Syntax.Tm_match (scrutinee, pats) -> begin
(

let uu____6152 = (term_as_mlexpr g scrutinee)
in (match (uu____6152) with
| (e, f_e, t_e) -> begin
(

let uu____6162 = (check_pats_for_ite pats)
in (match (uu____6162) with
| (b, then_e, else_e) -> begin
(

let no_lift = (fun x t1 -> x)
in (match (b) with
| true -> begin
(match (((then_e), (else_e))) with
| (FStar_Pervasives_Native.Some (then_e1), FStar_Pervasives_Native.Some (else_e1)) -> begin
(

let uu____6197 = (term_as_mlexpr g then_e1)
in (match (uu____6197) with
| (then_mle, f_then, t_then) -> begin
(

let uu____6207 = (term_as_mlexpr g else_e1)
in (match (uu____6207) with
| (else_mle, f_else, t_else) -> begin
(

let uu____6217 = (

let uu____6224 = (type_leq g t_then t_else)
in (match (uu____6224) with
| true -> begin
((t_else), (no_lift))
end
| uu____6235 -> begin
(

let uu____6236 = (type_leq g t_else t_then)
in (match (uu____6236) with
| true -> begin
((t_then), (no_lift))
end
| uu____6247 -> begin
((FStar_Extraction_ML_Syntax.MLTY_Top), (FStar_Extraction_ML_Syntax.apply_obj_repr))
end))
end))
in (match (uu____6217) with
| (t_branch, maybe_lift1) -> begin
(

let uu____6265 = (

let uu____6266 = (

let uu____6267 = (

let uu____6272 = (maybe_lift1 then_mle t_then)
in (

let uu____6273 = (

let uu____6275 = (maybe_lift1 else_mle t_else)
in FStar_Pervasives_Native.Some (uu____6275))
in ((e), (uu____6272), (uu____6273))))
in FStar_Extraction_ML_Syntax.MLE_If (uu____6267))
in (FStar_All.pipe_left (FStar_Extraction_ML_Syntax.with_ty t_branch) uu____6266))
in (

let uu____6277 = (FStar_Extraction_ML_Util.join then_e1.FStar_Syntax_Syntax.pos f_then f_else)
in ((uu____6265), (uu____6277), (t_branch))))
end))
end))
end))
end
| uu____6278 -> begin
(failwith "ITE pats matched but then and else expressions not found?")
end)
end
| uu____6286 -> begin
(

let uu____6287 = (FStar_All.pipe_right pats (FStar_Util.fold_map (fun compat br -> (

let uu____6337 = (FStar_Syntax_Subst.open_branch br)
in (match (uu____6337) with
| (pat, when_opt, branch1) -> begin
(

let uu____6367 = (extract_pat g pat t_e)
in (match (uu____6367) with
| (env, p, pat_t_compat) -> begin
(

let uu____6398 = (match (when_opt) with
| FStar_Pervasives_Native.None -> begin
((FStar_Pervasives_Native.None), (FStar_Extraction_ML_Syntax.E_PURE))
end
| FStar_Pervasives_Native.Some (w) -> begin
(

let uu____6413 = (term_as_mlexpr env w)
in (match (uu____6413) with
| (w1, f_w, t_w) -> begin
(

let w2 = (maybe_coerce env w1 t_w FStar_Extraction_ML_Syntax.ml_bool_ty)
in ((FStar_Pervasives_Native.Some (w2)), (f_w)))
end))
end)
in (match (uu____6398) with
| (when_opt1, f_when) -> begin
(

let uu____6441 = (term_as_mlexpr env branch1)
in (match (uu____6441) with
| (mlbranch, f_branch, t_branch) -> begin
(

let uu____6460 = (FStar_All.pipe_right p (FStar_List.map (fun uu____6497 -> (match (uu____6497) with
| (p1, wopt) -> begin
(

let when_clause = (FStar_Extraction_ML_Util.conjoin_opt wopt when_opt1)
in ((p1), (((when_clause), (f_when))), (((mlbranch), (f_branch), (t_branch)))))
end))))
in (((compat && pat_t_compat)), (uu____6460)))
end))
end))
end))
end))) true))
in (match (uu____6287) with
| (pat_t_compat, mlbranches) -> begin
(

let mlbranches1 = (FStar_List.flatten mlbranches)
in (

let e1 = (match (pat_t_compat) with
| true -> begin
e
end
| uu____6581 -> begin
((FStar_Extraction_ML_UEnv.debug g (fun uu____6583 -> (

let uu____6584 = (FStar_Extraction_ML_Code.string_of_mlexpr g.FStar_Extraction_ML_UEnv.currentModule e)
in (

let uu____6585 = (FStar_Extraction_ML_Code.string_of_mlty g.FStar_Extraction_ML_UEnv.currentModule t_e)
in (FStar_Util.print2 "Coercing scrutinee %s from type %s because pattern type is incompatible\n" uu____6584 uu____6585)))));
(FStar_All.pipe_left (FStar_Extraction_ML_Syntax.with_ty t_e) (FStar_Extraction_ML_Syntax.MLE_Coerce (((e), (t_e), (FStar_Extraction_ML_Syntax.MLTY_Top)))));
)
end)
in (match (mlbranches1) with
| [] -> begin
(

let uu____6598 = (

let uu____6603 = (

let uu____6612 = (FStar_Syntax_Syntax.lid_as_fv FStar_Parser_Const.failwith_lid FStar_Syntax_Syntax.Delta_constant FStar_Pervasives_Native.None)
in (FStar_Extraction_ML_UEnv.lookup_fv g uu____6612))
in (FStar_All.pipe_left FStar_Util.right uu____6603))
in (match (uu____6598) with
| (uu____6634, fw, uu____6636, uu____6637) -> begin
(

let uu____6638 = (

let uu____6639 = (

let uu____6640 = (

let uu____6644 = (

let uu____6646 = (FStar_All.pipe_left (FStar_Extraction_ML_Syntax.with_ty FStar_Extraction_ML_Syntax.ml_string_ty) (FStar_Extraction_ML_Syntax.MLE_Const (FStar_Extraction_ML_Syntax.MLC_String ("unreachable"))))
in (uu____6646)::[])
in ((fw), (uu____6644)))
in FStar_Extraction_ML_Syntax.MLE_App (uu____6640))
in (FStar_All.pipe_left (FStar_Extraction_ML_Syntax.with_ty FStar_Extraction_ML_Syntax.ml_unit_ty) uu____6639))
in ((uu____6638), (FStar_Extraction_ML_Syntax.E_PURE), (FStar_Extraction_ML_Syntax.ml_unit_ty)))
end))
end
| ((uu____6648, uu____6649, (uu____6650, f_first, t_first)))::rest -> begin
(

let uu____6682 = (FStar_List.fold_left (fun uu____6698 uu____6699 -> (match (((uu____6698), (uu____6699))) with
| ((topt, f), (uu____6729, uu____6730, (uu____6731, f_branch, t_branch))) -> begin
(

let f1 = (FStar_Extraction_ML_Util.join top.FStar_Syntax_Syntax.pos f f_branch)
in (

let topt1 = (match (topt) with
| FStar_Pervasives_Native.None -> begin
FStar_Pervasives_Native.None
end
| FStar_Pervasives_Native.Some (t1) -> begin
(

let uu____6762 = (type_leq g t1 t_branch)
in (match (uu____6762) with
| true -> begin
FStar_Pervasives_Native.Some (t_branch)
end
| uu____6764 -> begin
(

let uu____6765 = (type_leq g t_branch t1)
in (match (uu____6765) with
| true -> begin
FStar_Pervasives_Native.Some (t1)
end
| uu____6767 -> begin
FStar_Pervasives_Native.None
end))
end))
end)
in ((topt1), (f1))))
end)) ((FStar_Pervasives_Native.Some (t_first)), (f_first)) rest)
in (match (uu____6682) with
| (topt, f_match) -> begin
(

let mlbranches2 = (FStar_All.pipe_right mlbranches1 (FStar_List.map (fun uu____6811 -> (match (uu____6811) with
| (p, (wopt, uu____6827), (b1, uu____6829, t1)) -> begin
(

let b2 = (match (topt) with
| FStar_Pervasives_Native.None -> begin
(FStar_Extraction_ML_Syntax.apply_obj_repr b1 t1)
end
| FStar_Pervasives_Native.Some (uu____6840) -> begin
b1
end)
in ((p), (wopt), (b2)))
end))))
in (

let t_match = (match (topt) with
| FStar_Pervasives_Native.None -> begin
FStar_Extraction_ML_Syntax.MLTY_Top
end
| FStar_Pervasives_Native.Some (t1) -> begin
t1
end)
in (

let uu____6844 = (FStar_All.pipe_left (FStar_Extraction_ML_Syntax.with_ty t_match) (FStar_Extraction_ML_Syntax.MLE_Match (((e1), (mlbranches2)))))
in ((uu____6844), (f_match), (t_match)))))
end))
end)))
end))
end))
end))
end))
end));
))


let fresh : Prims.string  ->  (Prims.string * Prims.int) = (

let c = (FStar_Util.mk_ref (Prims.parse_int "0"))
in (fun x -> ((FStar_Util.incr c);
(

let uu____6862 = (FStar_ST.read c)
in ((x), (uu____6862)));
)))


let ind_discriminator_body : FStar_Extraction_ML_UEnv.env  ->  FStar_Ident.lident  ->  FStar_Ident.lident  ->  FStar_Extraction_ML_Syntax.mlmodule1 = (fun env discName constrName -> (

let uu____6874 = (

let uu____6877 = (FStar_TypeChecker_Env.lookup_lid env.FStar_Extraction_ML_UEnv.tcenv discName)
in (FStar_All.pipe_left FStar_Pervasives_Native.fst uu____6877))
in (match (uu____6874) with
| (uu____6890, fstar_disc_type) -> begin
(

let wildcards = (

let uu____6898 = (

let uu____6899 = (FStar_Syntax_Subst.compress fstar_disc_type)
in uu____6899.FStar_Syntax_Syntax.n)
in (match (uu____6898) with
| FStar_Syntax_Syntax.Tm_arrow (binders, uu____6908) -> begin
(

let uu____6919 = (FStar_All.pipe_right binders (FStar_List.filter (fun uu___140_6934 -> (match (uu___140_6934) with
| (uu____6938, FStar_Pervasives_Native.Some (FStar_Syntax_Syntax.Implicit (uu____6939))) -> begin
true
end
| uu____6941 -> begin
false
end))))
in (FStar_All.pipe_right uu____6919 (FStar_List.map (fun uu____6961 -> (

let uu____6965 = (fresh "_")
in ((uu____6965), (FStar_Extraction_ML_Syntax.MLTY_Top)))))))
end
| uu____6970 -> begin
(failwith "Discriminator must be a function")
end))
in (

let mlid = (fresh "_discr_")
in (

let targ = FStar_Extraction_ML_Syntax.MLTY_Top
in (

let disc_ty = FStar_Extraction_ML_Syntax.MLTY_Top
in (

let discrBody = (

let uu____6982 = (

let uu____6983 = (

let uu____6989 = (

let uu____6990 = (

let uu____6991 = (

let uu____6999 = (

let uu____7000 = (

let uu____7001 = (

let uu____7002 = (FStar_Extraction_ML_Syntax.idsym mlid)
in (([]), (uu____7002)))
in FStar_Extraction_ML_Syntax.MLE_Name (uu____7001))
in (FStar_All.pipe_left (FStar_Extraction_ML_Syntax.with_ty targ) uu____7000))
in (

let uu____7004 = (

let uu____7010 = (

let uu____7015 = (

let uu____7016 = (

let uu____7020 = (FStar_Extraction_ML_Syntax.mlpath_of_lident constrName)
in ((uu____7020), ((FStar_Extraction_ML_Syntax.MLP_Wild)::[])))
in FStar_Extraction_ML_Syntax.MLP_CTor (uu____7016))
in (

let uu____7022 = (FStar_All.pipe_left (FStar_Extraction_ML_Syntax.with_ty FStar_Extraction_ML_Syntax.ml_bool_ty) (FStar_Extraction_ML_Syntax.MLE_Const (FStar_Extraction_ML_Syntax.MLC_Bool (true))))
in ((uu____7015), (FStar_Pervasives_Native.None), (uu____7022))))
in (

let uu____7024 = (

let uu____7030 = (

let uu____7035 = (FStar_All.pipe_left (FStar_Extraction_ML_Syntax.with_ty FStar_Extraction_ML_Syntax.ml_bool_ty) (FStar_Extraction_ML_Syntax.MLE_Const (FStar_Extraction_ML_Syntax.MLC_Bool (false))))
in ((FStar_Extraction_ML_Syntax.MLP_Wild), (FStar_Pervasives_Native.None), (uu____7035)))
in (uu____7030)::[])
in (uu____7010)::uu____7024))
in ((uu____6999), (uu____7004))))
in FStar_Extraction_ML_Syntax.MLE_Match (uu____6991))
in (FStar_All.pipe_left (FStar_Extraction_ML_Syntax.with_ty FStar_Extraction_ML_Syntax.ml_bool_ty) uu____6990))
in (((FStar_List.append wildcards ((((mlid), (targ)))::[]))), (uu____6989)))
in FStar_Extraction_ML_Syntax.MLE_Fun (uu____6983))
in (FStar_All.pipe_left (FStar_Extraction_ML_Syntax.with_ty disc_ty) uu____6982))
in (

let uu____7073 = (

let uu____7074 = (

let uu____7076 = (

let uu____7077 = (FStar_Extraction_ML_UEnv.convIdent discName.FStar_Ident.ident)
in {FStar_Extraction_ML_Syntax.mllb_name = uu____7077; FStar_Extraction_ML_Syntax.mllb_tysc = FStar_Pervasives_Native.None; FStar_Extraction_ML_Syntax.mllb_add_unit = false; FStar_Extraction_ML_Syntax.mllb_def = discrBody; FStar_Extraction_ML_Syntax.print_typ = false})
in (uu____7076)::[])
in ((FStar_Extraction_ML_Syntax.NonRec), ([]), (uu____7074)))
in FStar_Extraction_ML_Syntax.MLM_Let (uu____7073)))))))
end)))



=======
let uu___is_Un_extractable: Prims.exn -> Prims.bool =
  fun projectee  ->
    match projectee with | Un_extractable  -> true | uu____5 -> false
let type_leq:
  FStar_Extraction_ML_UEnv.env ->
    FStar_Extraction_ML_Syntax.mlty ->
      FStar_Extraction_ML_Syntax.mlty -> Prims.bool
  =
  fun g  ->
    fun t1  ->
      fun t2  ->
        FStar_Extraction_ML_Util.type_leq
          (FStar_Extraction_ML_Util.udelta_unfold g) t1 t2
let type_leq_c:
  FStar_Extraction_ML_UEnv.env ->
    FStar_Extraction_ML_Syntax.mlexpr FStar_Pervasives_Native.option ->
      FStar_Extraction_ML_Syntax.mlty ->
        FStar_Extraction_ML_Syntax.mlty ->
          (Prims.bool,FStar_Extraction_ML_Syntax.mlexpr
                        FStar_Pervasives_Native.option)
            FStar_Pervasives_Native.tuple2
  =
  fun g  ->
    fun t1  ->
      fun t2  ->
        FStar_Extraction_ML_Util.type_leq_c
          (FStar_Extraction_ML_Util.udelta_unfold g) t1 t2
let erasableType:
  FStar_Extraction_ML_UEnv.env ->
    FStar_Extraction_ML_Syntax.mlty -> Prims.bool
  =
  fun g  ->
    fun t  ->
      FStar_Extraction_ML_Util.erasableType
        (FStar_Extraction_ML_Util.udelta_unfold g) t
let eraseTypeDeep:
  FStar_Extraction_ML_UEnv.env ->
    FStar_Extraction_ML_Syntax.mlty -> FStar_Extraction_ML_Syntax.mlty
  =
  fun g  ->
    fun t  ->
      FStar_Extraction_ML_Util.eraseTypeDeep
        (FStar_Extraction_ML_Util.udelta_unfold g) t
let record_fields:
  'Auu____65 .
    FStar_Ident.ident Prims.list ->
      'Auu____65 Prims.list ->
        (Prims.string,'Auu____65) FStar_Pervasives_Native.tuple2 Prims.list
  =
  fun fs  ->
    fun vs  ->
      FStar_List.map2 (fun f  -> fun e  -> ((f.FStar_Ident.idText), e)) fs vs
let fail: 'Auu____102 . FStar_Range.range -> Prims.string -> 'Auu____102 =
  fun r  ->
    fun msg  ->
      (let uu____112 =
         let uu____113 = FStar_Range.string_of_range r in
         FStar_Util.format2 "%s: %s\n" uu____113 msg in
       FStar_All.pipe_left FStar_Util.print_string uu____112);
      failwith msg
let err_uninst:
  'Auu____126 'Auu____127 .
    FStar_Extraction_ML_UEnv.env ->
      FStar_Syntax_Syntax.term ->
        ((Prims.string,'Auu____127) FStar_Pervasives_Native.tuple2 Prims.list,
          FStar_Extraction_ML_Syntax.mlty) FStar_Pervasives_Native.tuple2 ->
          FStar_Syntax_Syntax.term -> 'Auu____126
  =
  fun env  ->
    fun t  ->
      fun uu____152  ->
        fun app  ->
          match uu____152 with
          | (vars,ty) ->
              let uu____178 =
                let uu____179 = FStar_Syntax_Print.term_to_string t in
                let uu____180 =
                  let uu____181 =
                    FStar_All.pipe_right vars
                      (FStar_List.map FStar_Pervasives_Native.fst) in
                  FStar_All.pipe_right uu____181 (FStar_String.concat ", ") in
                let uu____198 =
                  FStar_Extraction_ML_Code.string_of_mlty
                    env.FStar_Extraction_ML_UEnv.currentModule ty in
                let uu____199 = FStar_Syntax_Print.term_to_string app in
                FStar_Util.format4
                  "Variable %s has a polymorphic type (forall %s. %s); expected it to be fully instantiated, but got %s"
                  uu____179 uu____180 uu____198 uu____199 in
              fail t.FStar_Syntax_Syntax.pos uu____178
let err_ill_typed_application:
  'Auu____212 'Auu____213 .
    FStar_Extraction_ML_UEnv.env ->
      FStar_Syntax_Syntax.term ->
        (FStar_Syntax_Syntax.term,'Auu____213) FStar_Pervasives_Native.tuple2
          Prims.list -> FStar_Extraction_ML_Syntax.mlty -> 'Auu____212
  =
  fun env  ->
    fun t  ->
      fun args  ->
        fun ty  ->
          let uu____242 =
            let uu____243 = FStar_Syntax_Print.term_to_string t in
            let uu____244 =
              let uu____245 =
                FStar_All.pipe_right args
                  (FStar_List.map
                     (fun uu____263  ->
                        match uu____263 with
                        | (x,uu____269) ->
                            FStar_Syntax_Print.term_to_string x)) in
              FStar_All.pipe_right uu____245 (FStar_String.concat " ") in
            let uu____272 =
              FStar_Extraction_ML_Code.string_of_mlty
                env.FStar_Extraction_ML_UEnv.currentModule ty in
            FStar_Util.format3
              "Ill-typed application: application is %s \n remaining args are %s\nml type of head is %s\n"
              uu____243 uu____244 uu____272 in
          fail t.FStar_Syntax_Syntax.pos uu____242
let err_value_restriction:
  'Auu____277 .
    FStar_Syntax_Syntax.term' FStar_Syntax_Syntax.syntax -> 'Auu____277
  =
  fun t  ->
    let uu____286 =
      let uu____287 = FStar_Syntax_Print.tag_of_term t in
      let uu____288 = FStar_Syntax_Print.term_to_string t in
      FStar_Util.format2
        "Refusing to generalize because of the value restriction: (%s) %s"
        uu____287 uu____288 in
    fail t.FStar_Syntax_Syntax.pos uu____286
let err_unexpected_eff:
  'Auu____297 .
    FStar_Syntax_Syntax.term' FStar_Syntax_Syntax.syntax ->
      FStar_Extraction_ML_Syntax.e_tag ->
        FStar_Extraction_ML_Syntax.e_tag -> 'Auu____297
  =
  fun t  ->
    fun f0  ->
      fun f1  ->
        let uu____314 =
          let uu____315 = FStar_Syntax_Print.term_to_string t in
          FStar_Util.format3
            "for expression %s, Expected effect %s; got effect %s" uu____315
            (FStar_Extraction_ML_Util.eff_to_string f0)
            (FStar_Extraction_ML_Util.eff_to_string f1) in
        fail t.FStar_Syntax_Syntax.pos uu____314
let effect_as_etag:
  FStar_Extraction_ML_UEnv.env ->
    FStar_Ident.lident -> FStar_Extraction_ML_Syntax.e_tag
  =
  let cache = FStar_Util.smap_create (Prims.parse_int "20") in
  let rec delta_norm_eff g l =
    let uu____332 = FStar_Util.smap_try_find cache l.FStar_Ident.str in
    match uu____332 with
    | FStar_Pervasives_Native.Some l1 -> l1
    | FStar_Pervasives_Native.None  ->
        let res =
          let uu____337 =
            FStar_TypeChecker_Env.lookup_effect_abbrev
              g.FStar_Extraction_ML_UEnv.tcenv [FStar_Syntax_Syntax.U_zero] l in
          match uu____337 with
          | FStar_Pervasives_Native.None  -> l
          | FStar_Pervasives_Native.Some (uu____348,c) ->
              delta_norm_eff g (FStar_Syntax_Util.comp_effect_name c) in
        (FStar_Util.smap_add cache l.FStar_Ident.str res; res) in
  fun g  ->
    fun l  ->
      let l1 = delta_norm_eff g l in
      if FStar_Ident.lid_equals l1 FStar_Parser_Const.effect_PURE_lid
      then FStar_Extraction_ML_Syntax.E_PURE
      else
        if FStar_Ident.lid_equals l1 FStar_Parser_Const.effect_GHOST_lid
        then FStar_Extraction_ML_Syntax.E_GHOST
        else
          (let ed_opt =
             FStar_TypeChecker_Env.effect_decl_opt
               g.FStar_Extraction_ML_UEnv.tcenv l1 in
           match ed_opt with
           | FStar_Pervasives_Native.Some (ed,qualifiers) ->
               let uu____381 =
                 FStar_All.pipe_right qualifiers
                   (FStar_List.contains FStar_Syntax_Syntax.Reifiable) in
               if uu____381
               then FStar_Extraction_ML_Syntax.E_PURE
               else FStar_Extraction_ML_Syntax.E_IMPURE
           | FStar_Pervasives_Native.None  ->
               FStar_Extraction_ML_Syntax.E_IMPURE)
let rec is_arity:
  FStar_Extraction_ML_UEnv.env -> FStar_Syntax_Syntax.term -> Prims.bool =
  fun env  ->
    fun t  ->
      let t1 = FStar_Syntax_Util.unmeta t in
      let uu____400 =
        let uu____401 = FStar_Syntax_Subst.compress t1 in
        uu____401.FStar_Syntax_Syntax.n in
      match uu____400 with
      | FStar_Syntax_Syntax.Tm_unknown  -> failwith "Impossible"
      | FStar_Syntax_Syntax.Tm_delayed uu____404 -> failwith "Impossible"
      | FStar_Syntax_Syntax.Tm_ascribed uu____429 -> failwith "Impossible"
      | FStar_Syntax_Syntax.Tm_meta uu____456 -> failwith "Impossible"
      | FStar_Syntax_Syntax.Tm_uvar uu____463 -> false
      | FStar_Syntax_Syntax.Tm_constant uu____480 -> false
      | FStar_Syntax_Syntax.Tm_name uu____481 -> false
      | FStar_Syntax_Syntax.Tm_bvar uu____482 -> false
      | FStar_Syntax_Syntax.Tm_type uu____483 -> true
      | FStar_Syntax_Syntax.Tm_arrow (uu____484,c) ->
          is_arity env (FStar_Syntax_Util.comp_result c)
      | FStar_Syntax_Syntax.Tm_fvar uu____502 ->
          let t2 =
            FStar_TypeChecker_Normalize.normalize
              [FStar_TypeChecker_Normalize.AllowUnboundUniverses;
              FStar_TypeChecker_Normalize.EraseUniverses;
              FStar_TypeChecker_Normalize.UnfoldUntil
                FStar_Syntax_Syntax.Delta_constant]
              env.FStar_Extraction_ML_UEnv.tcenv t1 in
          let uu____504 =
            let uu____505 = FStar_Syntax_Subst.compress t2 in
            uu____505.FStar_Syntax_Syntax.n in
          (match uu____504 with
           | FStar_Syntax_Syntax.Tm_fvar uu____508 -> false
           | uu____509 -> is_arity env t2)
      | FStar_Syntax_Syntax.Tm_app uu____510 ->
          let uu____525 = FStar_Syntax_Util.head_and_args t1 in
          (match uu____525 with | (head1,uu____541) -> is_arity env head1)
      | FStar_Syntax_Syntax.Tm_uinst (head1,uu____563) -> is_arity env head1
      | FStar_Syntax_Syntax.Tm_refine (x,uu____569) ->
          is_arity env x.FStar_Syntax_Syntax.sort
      | FStar_Syntax_Syntax.Tm_abs (uu____574,body,uu____576) ->
          is_arity env body
      | FStar_Syntax_Syntax.Tm_let (uu____597,body) -> is_arity env body
      | FStar_Syntax_Syntax.Tm_match (uu____615,branches) ->
          (match branches with
           | (uu____653,uu____654,e)::uu____656 -> is_arity env e
           | uu____703 -> false)
let rec is_type_aux:
  FStar_Extraction_ML_UEnv.env -> FStar_Syntax_Syntax.term -> Prims.bool =
  fun env  ->
    fun t  ->
      let t1 = FStar_Syntax_Subst.compress t in
      match t1.FStar_Syntax_Syntax.n with
      | FStar_Syntax_Syntax.Tm_delayed uu____729 ->
          let uu____754 =
            let uu____755 = FStar_Syntax_Print.tag_of_term t1 in
            FStar_Util.format1 "Impossible: %s" uu____755 in
          failwith uu____754
      | FStar_Syntax_Syntax.Tm_unknown  ->
          let uu____756 =
            let uu____757 = FStar_Syntax_Print.tag_of_term t1 in
            FStar_Util.format1 "Impossible: %s" uu____757 in
          failwith uu____756
      | FStar_Syntax_Syntax.Tm_constant uu____758 -> false
      | FStar_Syntax_Syntax.Tm_type uu____759 -> true
      | FStar_Syntax_Syntax.Tm_refine uu____760 -> true
      | FStar_Syntax_Syntax.Tm_arrow uu____767 -> true
      | FStar_Syntax_Syntax.Tm_fvar fv when
          FStar_Syntax_Syntax.fv_eq_lid fv FStar_Parser_Const.failwith_lid ->
          false
      | FStar_Syntax_Syntax.Tm_fvar fv ->
          FStar_Extraction_ML_UEnv.is_type_name env fv
      | FStar_Syntax_Syntax.Tm_uvar (uu____782,t2) -> is_arity env t2
      | FStar_Syntax_Syntax.Tm_bvar
          { FStar_Syntax_Syntax.ppname = uu____808;
            FStar_Syntax_Syntax.index = uu____809;
            FStar_Syntax_Syntax.sort = t2;_}
          -> is_arity env t2
      | FStar_Syntax_Syntax.Tm_name
          { FStar_Syntax_Syntax.ppname = uu____813;
            FStar_Syntax_Syntax.index = uu____814;
            FStar_Syntax_Syntax.sort = t2;_}
          -> is_arity env t2
      | FStar_Syntax_Syntax.Tm_ascribed (t2,uu____819,uu____820) ->
          is_type_aux env t2
      | FStar_Syntax_Syntax.Tm_uinst (t2,uu____862) -> is_type_aux env t2
      | FStar_Syntax_Syntax.Tm_abs (bs,body,uu____869) ->
          let uu____890 = FStar_Syntax_Subst.open_term bs body in
          (match uu____890 with | (uu____895,body1) -> is_type_aux env body1)
      | FStar_Syntax_Syntax.Tm_let ((false ,lb::[]),body) ->
          let x = FStar_Util.left lb.FStar_Syntax_Syntax.lbname in
          let uu____912 =
            let uu____917 =
              let uu____918 = FStar_Syntax_Syntax.mk_binder x in [uu____918] in
            FStar_Syntax_Subst.open_term uu____917 body in
          (match uu____912 with | (uu____919,body1) -> is_type_aux env body1)
      | FStar_Syntax_Syntax.Tm_let ((uu____921,lbs),body) ->
          let uu____938 = FStar_Syntax_Subst.open_let_rec lbs body in
          (match uu____938 with | (uu____945,body1) -> is_type_aux env body1)
      | FStar_Syntax_Syntax.Tm_match (uu____951,branches) ->
          (match branches with
           | b::uu____990 ->
               let uu____1035 = FStar_Syntax_Subst.open_branch b in
               (match uu____1035 with
                | (uu____1036,uu____1037,e) -> is_type_aux env e)
           | uu____1055 -> false)
      | FStar_Syntax_Syntax.Tm_meta (t2,uu____1073) -> is_type_aux env t2
      | FStar_Syntax_Syntax.Tm_app (head1,uu____1079) ->
          is_type_aux env head1
let is_type:
  FStar_Extraction_ML_UEnv.env -> FStar_Syntax_Syntax.term -> Prims.bool =
  fun env  ->
    fun t  ->
      FStar_Extraction_ML_UEnv.debug env
        (fun uu____1112  ->
           let uu____1113 = FStar_Syntax_Print.tag_of_term t in
           let uu____1114 = FStar_Syntax_Print.term_to_string t in
           FStar_Util.print2 "checking is_type (%s) %s\n" uu____1113
             uu____1114);
      (let b = is_type_aux env t in
       FStar_Extraction_ML_UEnv.debug env
         (fun uu____1120  ->
            if b
            then
              let uu____1121 = FStar_Syntax_Print.term_to_string t in
              let uu____1122 = FStar_Syntax_Print.tag_of_term t in
              FStar_Util.print2 "is_type %s (%s)\n" uu____1121 uu____1122
            else
              (let uu____1124 = FStar_Syntax_Print.term_to_string t in
               let uu____1125 = FStar_Syntax_Print.tag_of_term t in
               FStar_Util.print2 "not a type %s (%s)\n" uu____1124 uu____1125));
       b)
let is_type_binder:
  'Auu____1132 .
    FStar_Extraction_ML_UEnv.env ->
      (FStar_Syntax_Syntax.bv,'Auu____1132) FStar_Pervasives_Native.tuple2 ->
        Prims.bool
  =
  fun env  ->
    fun x  ->
      is_arity env (FStar_Pervasives_Native.fst x).FStar_Syntax_Syntax.sort
let is_constructor: FStar_Syntax_Syntax.term -> Prims.bool =
  fun t  ->
    let uu____1153 =
      let uu____1154 = FStar_Syntax_Subst.compress t in
      uu____1154.FStar_Syntax_Syntax.n in
    match uu____1153 with
    | FStar_Syntax_Syntax.Tm_fvar
        { FStar_Syntax_Syntax.fv_name = uu____1157;
          FStar_Syntax_Syntax.fv_delta = uu____1158;
          FStar_Syntax_Syntax.fv_qual = FStar_Pervasives_Native.Some
            (FStar_Syntax_Syntax.Data_ctor );_}
        -> true
    | FStar_Syntax_Syntax.Tm_fvar
        { FStar_Syntax_Syntax.fv_name = uu____1159;
          FStar_Syntax_Syntax.fv_delta = uu____1160;
          FStar_Syntax_Syntax.fv_qual = FStar_Pervasives_Native.Some
            (FStar_Syntax_Syntax.Record_ctor uu____1161);_}
        -> true
    | uu____1168 -> false
let rec is_fstar_value: FStar_Syntax_Syntax.term -> Prims.bool =
  fun t  ->
    let uu____1173 =
      let uu____1174 = FStar_Syntax_Subst.compress t in
      uu____1174.FStar_Syntax_Syntax.n in
    match uu____1173 with
    | FStar_Syntax_Syntax.Tm_constant uu____1177 -> true
    | FStar_Syntax_Syntax.Tm_bvar uu____1178 -> true
    | FStar_Syntax_Syntax.Tm_fvar uu____1179 -> true
    | FStar_Syntax_Syntax.Tm_abs uu____1180 -> true
    | FStar_Syntax_Syntax.Tm_app (head1,args) ->
        let uu____1219 = is_constructor head1 in
        if uu____1219
        then
          FStar_All.pipe_right args
            (FStar_List.for_all
               (fun uu____1235  ->
                  match uu____1235 with
                  | (te,uu____1241) -> is_fstar_value te))
        else false
    | FStar_Syntax_Syntax.Tm_meta (t1,uu____1244) -> is_fstar_value t1
    | FStar_Syntax_Syntax.Tm_ascribed (t1,uu____1250,uu____1251) ->
        is_fstar_value t1
    | uu____1292 -> false
let rec is_ml_value: FStar_Extraction_ML_Syntax.mlexpr -> Prims.bool =
  fun e  ->
    match e.FStar_Extraction_ML_Syntax.expr with
    | FStar_Extraction_ML_Syntax.MLE_Const uu____1297 -> true
    | FStar_Extraction_ML_Syntax.MLE_Var uu____1298 -> true
    | FStar_Extraction_ML_Syntax.MLE_Name uu____1299 -> true
    | FStar_Extraction_ML_Syntax.MLE_Fun uu____1300 -> true
    | FStar_Extraction_ML_Syntax.MLE_CTor (uu____1311,exps) ->
        FStar_Util.for_all is_ml_value exps
    | FStar_Extraction_ML_Syntax.MLE_Tuple exps ->
        FStar_Util.for_all is_ml_value exps
    | FStar_Extraction_ML_Syntax.MLE_Record (uu____1320,fields) ->
        FStar_Util.for_all
          (fun uu____1345  ->
             match uu____1345 with | (uu____1350,e1) -> is_ml_value e1)
          fields
    | uu____1352 -> false
let fresh:
  Prims.string -> (Prims.string,Prims.int) FStar_Pervasives_Native.tuple2 =
  let c = FStar_Util.mk_ref (Prims.parse_int "0") in
  fun x  ->
    FStar_Util.incr c;
    (let uu____1386 =
       let uu____1387 =
         let uu____1388 = FStar_ST.op_Bang c in
         FStar_Util.string_of_int uu____1388 in
       Prims.strcat x uu____1387 in
     let uu____1413 = FStar_ST.op_Bang c in (uu____1386, uu____1413))
let normalize_abs: FStar_Syntax_Syntax.term -> FStar_Syntax_Syntax.term =
  fun t0  ->
    let rec aux bs t copt =
      let t1 = FStar_Syntax_Subst.compress t in
      match t1.FStar_Syntax_Syntax.n with
      | FStar_Syntax_Syntax.Tm_abs (bs',body,copt1) ->
          aux (FStar_List.append bs bs') body copt1
      | uu____1496 ->
          let e' = FStar_Syntax_Util.unascribe t1 in
          let uu____1498 = FStar_Syntax_Util.is_fun e' in
          if uu____1498
          then aux bs e' copt
          else FStar_Syntax_Util.abs bs e' copt in
    aux [] t0 FStar_Pervasives_Native.None
let unit_binder: FStar_Syntax_Syntax.binder =
  let uu____1504 =
    FStar_Syntax_Syntax.new_bv FStar_Pervasives_Native.None
      FStar_Syntax_Syntax.t_unit in
  FStar_All.pipe_left FStar_Syntax_Syntax.mk_binder uu____1504
let check_pats_for_ite:
  (FStar_Syntax_Syntax.pat,FStar_Syntax_Syntax.term
                             FStar_Pervasives_Native.option,FStar_Syntax_Syntax.term)
    FStar_Pervasives_Native.tuple3 Prims.list ->
    (Prims.bool,FStar_Syntax_Syntax.term FStar_Pervasives_Native.option,
      FStar_Syntax_Syntax.term FStar_Pervasives_Native.option)
      FStar_Pervasives_Native.tuple3
  =
  fun l  ->
    let def =
      (false, FStar_Pervasives_Native.None, FStar_Pervasives_Native.None) in
    if (FStar_List.length l) <> (Prims.parse_int "2")
    then def
    else
      (let uu____1583 = FStar_List.hd l in
       match uu____1583 with
       | (p1,w1,e1) ->
           let uu____1617 =
             let uu____1626 = FStar_List.tl l in FStar_List.hd uu____1626 in
           (match uu____1617 with
            | (p2,w2,e2) ->
                (match (w1, w2, (p1.FStar_Syntax_Syntax.v),
                         (p2.FStar_Syntax_Syntax.v))
                 with
                 | (FStar_Pervasives_Native.None
                    ,FStar_Pervasives_Native.None
                    ,FStar_Syntax_Syntax.Pat_constant (FStar_Const.Const_bool
                    (true )),FStar_Syntax_Syntax.Pat_constant
                    (FStar_Const.Const_bool (false ))) ->
                     (true, (FStar_Pervasives_Native.Some e1),
                       (FStar_Pervasives_Native.Some e2))
                 | (FStar_Pervasives_Native.None
                    ,FStar_Pervasives_Native.None
                    ,FStar_Syntax_Syntax.Pat_constant (FStar_Const.Const_bool
                    (false )),FStar_Syntax_Syntax.Pat_constant
                    (FStar_Const.Const_bool (true ))) ->
                     (true, (FStar_Pervasives_Native.Some e2),
                       (FStar_Pervasives_Native.Some e1))
                 | uu____1700 -> def)))
let instantiate:
  FStar_Extraction_ML_Syntax.mltyscheme ->
    FStar_Extraction_ML_Syntax.mlty Prims.list ->
      FStar_Extraction_ML_Syntax.mlty
  = fun s  -> fun args  -> FStar_Extraction_ML_Util.subst s args
let erasable:
  FStar_Extraction_ML_UEnv.env ->
    FStar_Extraction_ML_Syntax.e_tag ->
      FStar_Extraction_ML_Syntax.mlty -> Prims.bool
  =
  fun g  ->
    fun f  ->
      fun t  ->
        (f = FStar_Extraction_ML_Syntax.E_GHOST) ||
          ((f = FStar_Extraction_ML_Syntax.E_PURE) && (erasableType g t))
let erase:
  FStar_Extraction_ML_UEnv.env ->
    FStar_Extraction_ML_Syntax.mlexpr ->
      FStar_Extraction_ML_Syntax.mlty ->
        FStar_Extraction_ML_Syntax.e_tag ->
          (FStar_Extraction_ML_Syntax.mlexpr,FStar_Extraction_ML_Syntax.e_tag,
            FStar_Extraction_ML_Syntax.mlty) FStar_Pervasives_Native.tuple3
  =
  fun g  ->
    fun e  ->
      fun ty  ->
        fun f  ->
          let e1 =
            let uu____1766 = erasable g f ty in
            if uu____1766
            then
              let uu____1767 =
                type_leq g ty FStar_Extraction_ML_Syntax.ml_unit_ty in
              (if uu____1767
               then FStar_Extraction_ML_Syntax.ml_unit
               else
                 FStar_All.pipe_left (FStar_Extraction_ML_Syntax.with_ty ty)
                   (FStar_Extraction_ML_Syntax.MLE_Coerce
                      (FStar_Extraction_ML_Syntax.ml_unit,
                        FStar_Extraction_ML_Syntax.ml_unit_ty, ty)))
            else e in
          (e1, f, ty)
let eta_expand:
  FStar_Extraction_ML_Syntax.mlty ->
    FStar_Extraction_ML_Syntax.mlexpr -> FStar_Extraction_ML_Syntax.mlexpr
  =
  fun t  ->
    fun e  ->
      let uu____1778 = FStar_Extraction_ML_Util.doms_and_cod t in
      match uu____1778 with
      | (ts,r) ->
          if ts = []
          then e
          else
            (let vs = FStar_List.map (fun uu____1806  -> fresh "a") ts in
             let vs_ts = FStar_List.zip vs ts in
             let vs_es =
               let uu____1825 = FStar_List.zip vs ts in
               FStar_List.map
                 (fun uu____1843  ->
                    match uu____1843 with
                    | (v1,t1) ->
                        FStar_Extraction_ML_Syntax.with_ty t1
                          (FStar_Extraction_ML_Syntax.MLE_Var v1)) uu____1825 in
             let body =
               FStar_All.pipe_left (FStar_Extraction_ML_Syntax.with_ty r)
                 (FStar_Extraction_ML_Syntax.MLE_App (e, vs_es)) in
             FStar_All.pipe_left (FStar_Extraction_ML_Syntax.with_ty t)
               (FStar_Extraction_ML_Syntax.MLE_Fun (vs_ts, body)))
let maybe_eta_expand:
  FStar_Extraction_ML_Syntax.mlty ->
    FStar_Extraction_ML_Syntax.mlexpr -> FStar_Extraction_ML_Syntax.mlexpr
  =
  fun expect  ->
    fun e  ->
      let uu____1871 =
        (FStar_Options.ml_no_eta_expand_coertions ()) ||
          (let uu____1873 = FStar_Options.codegen () in
           uu____1873 = (FStar_Pervasives_Native.Some "Kremlin")) in
      if uu____1871 then e else eta_expand expect e
let maybe_coerce:
  FStar_Extraction_ML_UEnv.env ->
    FStar_Extraction_ML_Syntax.mlexpr ->
      FStar_Extraction_ML_Syntax.mlty ->
        FStar_Extraction_ML_Syntax.mlty -> FStar_Extraction_ML_Syntax.mlexpr
  =
  fun g  ->
    fun e  ->
      fun ty  ->
        fun expect  ->
          let ty1 = eraseTypeDeep g ty in
          let uu____1896 =
            type_leq_c g (FStar_Pervasives_Native.Some e) ty1 expect in
          match uu____1896 with
          | (true ,FStar_Pervasives_Native.Some e') -> e'
          | uu____1906 ->
              (FStar_Extraction_ML_UEnv.debug g
                 (fun uu____1918  ->
                    let uu____1919 =
                      FStar_Extraction_ML_Code.string_of_mlexpr
                        g.FStar_Extraction_ML_UEnv.currentModule e in
                    let uu____1920 =
                      FStar_Extraction_ML_Code.string_of_mlty
                        g.FStar_Extraction_ML_UEnv.currentModule ty1 in
                    let uu____1921 =
                      FStar_Extraction_ML_Code.string_of_mlty
                        g.FStar_Extraction_ML_UEnv.currentModule expect in
                    FStar_Util.print3
                      "\n (*needed to coerce expression \n %s \n of type \n %s \n to type \n %s *) \n"
                      uu____1919 uu____1920 uu____1921);
               (let uu____1922 =
                  FStar_All.pipe_left
                    (FStar_Extraction_ML_Syntax.with_ty expect)
                    (FStar_Extraction_ML_Syntax.MLE_Coerce (e, ty1, expect)) in
                maybe_eta_expand expect uu____1922))
let bv_as_mlty:
  FStar_Extraction_ML_UEnv.env ->
    FStar_Syntax_Syntax.bv -> FStar_Extraction_ML_Syntax.mlty
  =
  fun g  ->
    fun bv  ->
      let uu____1931 = FStar_Extraction_ML_UEnv.lookup_bv g bv in
      match uu____1931 with
      | FStar_Util.Inl (uu____1932,t) -> t
      | uu____1946 -> FStar_Extraction_ML_Syntax.MLTY_Top
let rec term_as_mlty:
  FStar_Extraction_ML_UEnv.env ->
    FStar_Syntax_Syntax.term -> FStar_Extraction_ML_Syntax.mlty
  =
  fun g  ->
    fun t0  ->
      let rec is_top_ty t =
        match t with
        | FStar_Extraction_ML_Syntax.MLTY_Top  -> true
        | FStar_Extraction_ML_Syntax.MLTY_Named uu____1989 ->
            let uu____1996 = FStar_Extraction_ML_Util.udelta_unfold g t in
            (match uu____1996 with
             | FStar_Pervasives_Native.None  -> false
             | FStar_Pervasives_Native.Some t1 -> is_top_ty t1)
        | uu____2000 -> false in
      let t =
        FStar_TypeChecker_Normalize.normalize
          [FStar_TypeChecker_Normalize.Beta;
          FStar_TypeChecker_Normalize.Eager_unfolding;
          FStar_TypeChecker_Normalize.Iota;
          FStar_TypeChecker_Normalize.Zeta;
          FStar_TypeChecker_Normalize.Inlining;
          FStar_TypeChecker_Normalize.EraseUniverses;
          FStar_TypeChecker_Normalize.AllowUnboundUniverses]
          g.FStar_Extraction_ML_UEnv.tcenv t0 in
      let mlt = term_as_mlty' g t in
      let uu____2003 = is_top_ty mlt in
      if uu____2003
      then
        let t1 =
          FStar_TypeChecker_Normalize.normalize
            [FStar_TypeChecker_Normalize.Beta;
            FStar_TypeChecker_Normalize.Eager_unfolding;
            FStar_TypeChecker_Normalize.UnfoldUntil
              FStar_Syntax_Syntax.Delta_constant;
            FStar_TypeChecker_Normalize.Iota;
            FStar_TypeChecker_Normalize.Zeta;
            FStar_TypeChecker_Normalize.Inlining;
            FStar_TypeChecker_Normalize.EraseUniverses;
            FStar_TypeChecker_Normalize.AllowUnboundUniverses]
            g.FStar_Extraction_ML_UEnv.tcenv t0 in
        term_as_mlty' g t1
      else mlt
and term_as_mlty':
  FStar_Extraction_ML_UEnv.env ->
    FStar_Syntax_Syntax.term -> FStar_Extraction_ML_Syntax.mlty
  =
  fun env  ->
    fun t  ->
      let t1 = FStar_Syntax_Subst.compress t in
      match t1.FStar_Syntax_Syntax.n with
      | FStar_Syntax_Syntax.Tm_bvar uu____2009 ->
          let uu____2010 =
            let uu____2011 = FStar_Syntax_Print.term_to_string t1 in
            FStar_Util.format1 "Impossible: Unexpected term %s" uu____2011 in
          failwith uu____2010
      | FStar_Syntax_Syntax.Tm_delayed uu____2012 ->
          let uu____2037 =
            let uu____2038 = FStar_Syntax_Print.term_to_string t1 in
            FStar_Util.format1 "Impossible: Unexpected term %s" uu____2038 in
          failwith uu____2037
      | FStar_Syntax_Syntax.Tm_unknown  ->
          let uu____2039 =
            let uu____2040 = FStar_Syntax_Print.term_to_string t1 in
            FStar_Util.format1 "Impossible: Unexpected term %s" uu____2040 in
          failwith uu____2039
      | FStar_Syntax_Syntax.Tm_constant uu____2041 ->
          FStar_Extraction_ML_UEnv.unknownType
      | FStar_Syntax_Syntax.Tm_uvar uu____2042 ->
          FStar_Extraction_ML_UEnv.unknownType
      | FStar_Syntax_Syntax.Tm_meta (t2,uu____2060) -> term_as_mlty' env t2
      | FStar_Syntax_Syntax.Tm_refine
          ({ FStar_Syntax_Syntax.ppname = uu____2065;
             FStar_Syntax_Syntax.index = uu____2066;
             FStar_Syntax_Syntax.sort = t2;_},uu____2068)
          -> term_as_mlty' env t2
      | FStar_Syntax_Syntax.Tm_uinst (t2,uu____2076) -> term_as_mlty' env t2
      | FStar_Syntax_Syntax.Tm_ascribed (t2,uu____2082,uu____2083) ->
          term_as_mlty' env t2
      | FStar_Syntax_Syntax.Tm_name bv -> bv_as_mlty env bv
      | FStar_Syntax_Syntax.Tm_fvar fv -> fv_app_as_mlty env fv []
      | FStar_Syntax_Syntax.Tm_arrow (bs,c) ->
          let uu____2150 = FStar_Syntax_Subst.open_comp bs c in
          (match uu____2150 with
           | (bs1,c1) ->
               let uu____2157 = binders_as_ml_binders env bs1 in
               (match uu____2157 with
                | (mlbs,env1) ->
                    let t_ret =
                      let eff =
                        FStar_TypeChecker_Env.norm_eff_name
                          env1.FStar_Extraction_ML_UEnv.tcenv
                          (FStar_Syntax_Util.comp_effect_name c1) in
                      let uu____2184 =
                        let uu____2191 =
                          FStar_TypeChecker_Env.effect_decl_opt
                            env1.FStar_Extraction_ML_UEnv.tcenv eff in
                        FStar_Util.must uu____2191 in
                      match uu____2184 with
                      | (ed,qualifiers) ->
                          let uu____2212 =
                            FStar_All.pipe_right qualifiers
                              (FStar_List.contains
                                 FStar_Syntax_Syntax.Reifiable) in
                          if uu____2212
                          then
                            let t2 =
                              FStar_TypeChecker_Env.reify_comp
                                env1.FStar_Extraction_ML_UEnv.tcenv c1
                                FStar_Syntax_Syntax.U_unknown in
                            let res = term_as_mlty' env1 t2 in res
                          else
                            term_as_mlty' env1
                              (FStar_Syntax_Util.comp_result c1) in
                    let erase1 =
                      effect_as_etag env1
                        (FStar_Syntax_Util.comp_effect_name c1) in
                    let uu____2219 =
                      FStar_List.fold_right
                        (fun uu____2238  ->
                           fun uu____2239  ->
                             match (uu____2238, uu____2239) with
                             | ((uu____2260,t2),(tag,t')) ->
                                 (FStar_Extraction_ML_Syntax.E_PURE,
                                   (FStar_Extraction_ML_Syntax.MLTY_Fun
                                      (t2, tag, t')))) mlbs (erase1, t_ret) in
                    (match uu____2219 with | (uu____2272,t2) -> t2)))
      | FStar_Syntax_Syntax.Tm_app (head1,args) ->
          let res =
            let uu____2297 =
              let uu____2298 = FStar_Syntax_Util.un_uinst head1 in
              uu____2298.FStar_Syntax_Syntax.n in
            match uu____2297 with
            | FStar_Syntax_Syntax.Tm_name bv -> bv_as_mlty env bv
            | FStar_Syntax_Syntax.Tm_fvar fv -> fv_app_as_mlty env fv args
            | FStar_Syntax_Syntax.Tm_app (head2,args') ->
                let uu____2325 =
                  FStar_Syntax_Syntax.mk
                    (FStar_Syntax_Syntax.Tm_app
                       (head2, (FStar_List.append args' args)))
                    FStar_Pervasives_Native.None t1.FStar_Syntax_Syntax.pos in
                term_as_mlty' env uu____2325
            | uu____2342 -> FStar_Extraction_ML_UEnv.unknownType in
          res
      | FStar_Syntax_Syntax.Tm_abs (bs,ty,uu____2345) ->
          let uu____2366 = FStar_Syntax_Subst.open_term bs ty in
          (match uu____2366 with
           | (bs1,ty1) ->
               let uu____2373 = binders_as_ml_binders env bs1 in
               (match uu____2373 with | (bts,env1) -> term_as_mlty' env1 ty1))
      | FStar_Syntax_Syntax.Tm_type uu____2398 ->
          FStar_Extraction_ML_UEnv.unknownType
      | FStar_Syntax_Syntax.Tm_let uu____2399 ->
          FStar_Extraction_ML_UEnv.unknownType
      | FStar_Syntax_Syntax.Tm_match uu____2412 ->
          FStar_Extraction_ML_UEnv.unknownType
and arg_as_mlty:
  FStar_Extraction_ML_UEnv.env ->
    (FStar_Syntax_Syntax.term,FStar_Syntax_Syntax.aqual)
      FStar_Pervasives_Native.tuple2 -> FStar_Extraction_ML_Syntax.mlty
  =
  fun g  ->
    fun uu____2436  ->
      match uu____2436 with
      | (a,uu____2442) ->
          let uu____2443 = is_type g a in
          if uu____2443
          then term_as_mlty' g a
          else FStar_Extraction_ML_UEnv.erasedContent
and fv_app_as_mlty:
  FStar_Extraction_ML_UEnv.env ->
    FStar_Syntax_Syntax.fv ->
      FStar_Syntax_Syntax.args -> FStar_Extraction_ML_Syntax.mlty
  =
  fun g  ->
    fun fv  ->
      fun args  ->
        let uu____2448 =
          let uu____2461 =
            FStar_TypeChecker_Env.lookup_lid g.FStar_Extraction_ML_UEnv.tcenv
              (fv.FStar_Syntax_Syntax.fv_name).FStar_Syntax_Syntax.v in
          match uu____2461 with
          | ((uu____2482,fvty),uu____2484) ->
              let fvty1 =
                FStar_TypeChecker_Normalize.normalize
                  [FStar_TypeChecker_Normalize.UnfoldUntil
                     FStar_Syntax_Syntax.Delta_constant]
                  g.FStar_Extraction_ML_UEnv.tcenv fvty in
              FStar_Syntax_Util.arrow_formals fvty1 in
        match uu____2448 with
        | (formals,uu____2491) ->
            let mlargs = FStar_List.map (arg_as_mlty g) args in
            let mlargs1 =
              let n_args = FStar_List.length args in
              if (FStar_List.length formals) > n_args
              then
                let uu____2535 = FStar_Util.first_N n_args formals in
                match uu____2535 with
                | (uu____2562,rest) ->
                    let uu____2588 =
                      FStar_List.map
                        (fun uu____2596  ->
                           FStar_Extraction_ML_UEnv.erasedContent) rest in
                    FStar_List.append mlargs uu____2588
              else mlargs in
            let nm =
              let uu____2603 =
                FStar_Extraction_ML_UEnv.maybe_mangle_type_projector g fv in
              match uu____2603 with
              | FStar_Pervasives_Native.Some p -> p
              | FStar_Pervasives_Native.None  ->
                  FStar_Extraction_ML_Syntax.mlpath_of_lident
                    (fv.FStar_Syntax_Syntax.fv_name).FStar_Syntax_Syntax.v in
            FStar_Extraction_ML_Syntax.MLTY_Named (mlargs1, nm)
and binders_as_ml_binders:
  FStar_Extraction_ML_UEnv.env ->
    FStar_Syntax_Syntax.binders ->
      ((FStar_Extraction_ML_Syntax.mlident,FStar_Extraction_ML_Syntax.mlty)
         FStar_Pervasives_Native.tuple2 Prims.list,FStar_Extraction_ML_UEnv.env)
        FStar_Pervasives_Native.tuple2
  =
  fun g  ->
    fun bs  ->
      let uu____2621 =
        FStar_All.pipe_right bs
          (FStar_List.fold_left
             (fun uu____2676  ->
                fun b  ->
                  match uu____2676 with
                  | (ml_bs,env) ->
                      let uu____2732 = is_type_binder g b in
                      if uu____2732
                      then
                        let b1 = FStar_Pervasives_Native.fst b in
                        let env1 =
                          FStar_Extraction_ML_UEnv.extend_ty env b1
                            (FStar_Pervasives_Native.Some
                               FStar_Extraction_ML_Syntax.MLTY_Top) in
                        let ml_b =
                          let uu____2758 =
                            FStar_Extraction_ML_UEnv.bv_as_ml_termvar b1 in
                          (uu____2758, FStar_Extraction_ML_Syntax.ml_unit_ty) in
                        ((ml_b :: ml_bs), env1)
                      else
                        (let b1 = FStar_Pervasives_Native.fst b in
                         let t = term_as_mlty env b1.FStar_Syntax_Syntax.sort in
                         let uu____2788 =
                           FStar_Extraction_ML_UEnv.extend_bv env b1 
                             ([], t) false false false in
                         match uu____2788 with
                         | (env1,b2) ->
                             let ml_b =
                               let uu____2820 =
                                 FStar_Extraction_ML_UEnv.removeTick b2 in
                               (uu____2820, t) in
                             ((ml_b :: ml_bs), env1))) ([], g)) in
      match uu____2621 with | (ml_bs,env) -> ((FStar_List.rev ml_bs), env)
let mk_MLE_Seq:
  FStar_Extraction_ML_Syntax.mlexpr ->
    FStar_Extraction_ML_Syntax.mlexpr -> FStar_Extraction_ML_Syntax.mlexpr'
  =
  fun e1  ->
    fun e2  ->
      match ((e1.FStar_Extraction_ML_Syntax.expr),
              (e2.FStar_Extraction_ML_Syntax.expr))
      with
      | (FStar_Extraction_ML_Syntax.MLE_Seq
         es1,FStar_Extraction_ML_Syntax.MLE_Seq es2) ->
          FStar_Extraction_ML_Syntax.MLE_Seq (FStar_List.append es1 es2)
      | (FStar_Extraction_ML_Syntax.MLE_Seq es1,uu____2930) ->
          FStar_Extraction_ML_Syntax.MLE_Seq (FStar_List.append es1 [e2])
      | (uu____2933,FStar_Extraction_ML_Syntax.MLE_Seq es2) ->
          FStar_Extraction_ML_Syntax.MLE_Seq (e1 :: es2)
      | uu____2937 -> FStar_Extraction_ML_Syntax.MLE_Seq [e1; e2]
let mk_MLE_Let:
  Prims.bool ->
    FStar_Extraction_ML_Syntax.mlletbinding ->
      FStar_Extraction_ML_Syntax.mlexpr -> FStar_Extraction_ML_Syntax.mlexpr'
  =
  fun top_level  ->
    fun lbs  ->
      fun body  ->
        match lbs with
        | (FStar_Extraction_ML_Syntax.NonRec ,quals,lb::[]) when
            Prims.op_Negation top_level ->
            (match lb.FStar_Extraction_ML_Syntax.mllb_tysc with
             | FStar_Pervasives_Native.Some ([],t) when
                 t = FStar_Extraction_ML_Syntax.ml_unit_ty ->
                 if
                   body.FStar_Extraction_ML_Syntax.expr =
                     FStar_Extraction_ML_Syntax.ml_unit.FStar_Extraction_ML_Syntax.expr
                 then
                   (lb.FStar_Extraction_ML_Syntax.mllb_def).FStar_Extraction_ML_Syntax.expr
                 else
                   (match body.FStar_Extraction_ML_Syntax.expr with
                    | FStar_Extraction_ML_Syntax.MLE_Var x when
                        x = lb.FStar_Extraction_ML_Syntax.mllb_name ->
                        (lb.FStar_Extraction_ML_Syntax.mllb_def).FStar_Extraction_ML_Syntax.expr
                    | uu____2969 when
                        (lb.FStar_Extraction_ML_Syntax.mllb_def).FStar_Extraction_ML_Syntax.expr
                          =
                          FStar_Extraction_ML_Syntax.ml_unit.FStar_Extraction_ML_Syntax.expr
                        -> body.FStar_Extraction_ML_Syntax.expr
                    | uu____2970 ->
                        mk_MLE_Seq lb.FStar_Extraction_ML_Syntax.mllb_def
                          body)
             | uu____2971 -> FStar_Extraction_ML_Syntax.MLE_Let (lbs, body))
        | uu____2974 -> FStar_Extraction_ML_Syntax.MLE_Let (lbs, body)
let resugar_pat:
  FStar_Syntax_Syntax.fv_qual FStar_Pervasives_Native.option ->
    FStar_Extraction_ML_Syntax.mlpattern ->
      FStar_Extraction_ML_Syntax.mlpattern
  =
  fun q  ->
    fun p  ->
      match p with
      | FStar_Extraction_ML_Syntax.MLP_CTor (d,pats) ->
          let uu____2993 = FStar_Extraction_ML_Util.is_xtuple d in
          (match uu____2993 with
           | FStar_Pervasives_Native.Some n1 ->
               FStar_Extraction_ML_Syntax.MLP_Tuple pats
           | uu____2997 ->
               (match q with
                | FStar_Pervasives_Native.Some
                    (FStar_Syntax_Syntax.Record_ctor (ty,fns)) ->
                    let path =
                      FStar_List.map FStar_Ident.text_of_id ty.FStar_Ident.ns in
                    let fs = record_fields fns pats in
                    FStar_Extraction_ML_Syntax.MLP_Record (path, fs)
                | uu____3024 -> p))
      | uu____3027 -> p
let rec extract_one_pat:
  Prims.bool ->
    FStar_Extraction_ML_UEnv.env ->
      FStar_Syntax_Syntax.pat ->
        FStar_Extraction_ML_Syntax.mlty FStar_Pervasives_Native.option ->
          (FStar_Extraction_ML_UEnv.env,(FStar_Extraction_ML_Syntax.mlpattern,
                                          FStar_Extraction_ML_Syntax.mlexpr
                                            Prims.list)
                                          FStar_Pervasives_Native.tuple2
                                          FStar_Pervasives_Native.option,
            Prims.bool) FStar_Pervasives_Native.tuple3
  =
  fun imp  ->
    fun g  ->
      fun p  ->
        fun expected_topt  ->
          let ok t =
            match expected_topt with
            | FStar_Pervasives_Native.None  -> true
            | FStar_Pervasives_Native.Some t' ->
                let ok = type_leq g t t' in
                (if Prims.op_Negation ok
                 then
                   FStar_Extraction_ML_UEnv.debug g
                     (fun uu____3086  ->
                        let uu____3087 =
                          FStar_Extraction_ML_Code.string_of_mlty
                            g.FStar_Extraction_ML_UEnv.currentModule t' in
                        let uu____3088 =
                          FStar_Extraction_ML_Code.string_of_mlty
                            g.FStar_Extraction_ML_UEnv.currentModule t in
                        FStar_Util.print2
                          "Expected pattern type %s; got pattern type %s\n"
                          uu____3087 uu____3088)
                 else ();
                 ok) in
          match p.FStar_Syntax_Syntax.v with
          | FStar_Syntax_Syntax.Pat_constant (FStar_Const.Const_int
              (c,FStar_Pervasives_Native.None )) ->
              let i = FStar_Const.Const_int (c, FStar_Pervasives_Native.None) in
              let x = FStar_Extraction_ML_Syntax.gensym () in
              let when_clause =
                let uu____3128 =
                  let uu____3129 =
                    let uu____3136 =
                      let uu____3139 =
                        FStar_All.pipe_left
                          (FStar_Extraction_ML_Syntax.with_ty
                             FStar_Extraction_ML_Syntax.ml_int_ty)
                          (FStar_Extraction_ML_Syntax.MLE_Var x) in
                      let uu____3140 =
                        let uu____3143 =
                          let uu____3144 =
                            let uu____3145 =
                              FStar_Extraction_ML_Util.mlconst_of_const'
                                p.FStar_Syntax_Syntax.p i in
                            FStar_All.pipe_left
                              (fun _0_43  ->
                                 FStar_Extraction_ML_Syntax.MLE_Const _0_43)
                              uu____3145 in
                          FStar_All.pipe_left
                            (FStar_Extraction_ML_Syntax.with_ty
                               FStar_Extraction_ML_Syntax.ml_int_ty)
                            uu____3144 in
                        [uu____3143] in
                      uu____3139 :: uu____3140 in
                    (FStar_Extraction_ML_Util.prims_op_equality, uu____3136) in
                  FStar_Extraction_ML_Syntax.MLE_App uu____3129 in
                FStar_All.pipe_left
                  (FStar_Extraction_ML_Syntax.with_ty
                     FStar_Extraction_ML_Syntax.ml_bool_ty) uu____3128 in
              let uu____3148 = ok FStar_Extraction_ML_Syntax.ml_int_ty in
              (g,
                (FStar_Pervasives_Native.Some
                   ((FStar_Extraction_ML_Syntax.MLP_Var x), [when_clause])),
                uu____3148)
          | FStar_Syntax_Syntax.Pat_constant s ->
              let t =
                FStar_TypeChecker_TcTerm.tc_constant FStar_Range.dummyRange s in
              let mlty = term_as_mlty g t in
              let uu____3168 =
                let uu____3177 =
                  let uu____3184 =
                    let uu____3185 =
                      FStar_Extraction_ML_Util.mlconst_of_const'
                        p.FStar_Syntax_Syntax.p s in
                    FStar_Extraction_ML_Syntax.MLP_Const uu____3185 in
                  (uu____3184, []) in
                FStar_Pervasives_Native.Some uu____3177 in
              let uu____3194 = ok mlty in (g, uu____3168, uu____3194)
          | FStar_Syntax_Syntax.Pat_var x ->
              let mlty = term_as_mlty g x.FStar_Syntax_Syntax.sort in
              let uu____3205 =
                FStar_Extraction_ML_UEnv.extend_bv g x ([], mlty) false false
                  imp in
              (match uu____3205 with
               | (g1,x1) ->
                   let uu____3228 = ok mlty in
                   (g1,
                     (if imp
                      then FStar_Pervasives_Native.None
                      else
                        FStar_Pervasives_Native.Some
                          ((FStar_Extraction_ML_Syntax.MLP_Var x1), [])),
                     uu____3228))
          | FStar_Syntax_Syntax.Pat_wild x ->
              let mlty = term_as_mlty g x.FStar_Syntax_Syntax.sort in
              let uu____3262 =
                FStar_Extraction_ML_UEnv.extend_bv g x ([], mlty) false false
                  imp in
              (match uu____3262 with
               | (g1,x1) ->
                   let uu____3285 = ok mlty in
                   (g1,
                     (if imp
                      then FStar_Pervasives_Native.None
                      else
                        FStar_Pervasives_Native.Some
                          ((FStar_Extraction_ML_Syntax.MLP_Var x1), [])),
                     uu____3285))
          | FStar_Syntax_Syntax.Pat_dot_term uu____3317 ->
              (g, FStar_Pervasives_Native.None, true)
          | FStar_Syntax_Syntax.Pat_cons (f,pats) ->
              let uu____3356 =
                let uu____3361 = FStar_Extraction_ML_UEnv.lookup_fv g f in
                match uu____3361 with
                | FStar_Util.Inr
                    (uu____3366,{
                                  FStar_Extraction_ML_Syntax.expr =
                                    FStar_Extraction_ML_Syntax.MLE_Name n1;
                                  FStar_Extraction_ML_Syntax.mlty =
                                    uu____3368;
                                  FStar_Extraction_ML_Syntax.loc = uu____3369;_},ttys,uu____3371)
                    -> (n1, ttys)
                | uu____3384 -> failwith "Expected a constructor" in
              (match uu____3356 with
               | (d,tys) ->
                   let nTyVars =
                     FStar_List.length (FStar_Pervasives_Native.fst tys) in
                   let uu____3406 = FStar_Util.first_N nTyVars pats in
                   (match uu____3406 with
                    | (tysVarPats,restPats) ->
                        let f_ty_opt =
                          try
                            let mlty_args =
                              FStar_All.pipe_right tysVarPats
                                (FStar_List.map
                                   (fun uu____3539  ->
                                      match uu____3539 with
                                      | (p1,uu____3547) ->
                                          (match p1.FStar_Syntax_Syntax.v
                                           with
                                           | FStar_Syntax_Syntax.Pat_dot_term
                                               (uu____3552,t) ->
                                               term_as_mlty g t
                                           | uu____3558 ->
                                               (FStar_Extraction_ML_UEnv.debug
                                                  g
                                                  (fun uu____3562  ->
                                                     let uu____3563 =
                                                       FStar_Syntax_Print.pat_to_string
                                                         p1 in
                                                     FStar_Util.print1
                                                       "Pattern %s is not extractable"
                                                       uu____3563);
                                                FStar_Exn.raise
                                                  Un_extractable)))) in
                            let f_ty =
                              FStar_Extraction_ML_Util.subst tys mlty_args in
                            let uu____3565 =
                              FStar_Extraction_ML_Util.uncurry_mlty_fun f_ty in
                            FStar_Pervasives_Native.Some uu____3565
                          with
                          | Un_extractable  -> FStar_Pervasives_Native.None in
                        let uu____3594 =
                          FStar_Util.fold_map
                            (fun g1  ->
                               fun uu____3630  ->
                                 match uu____3630 with
                                 | (p1,imp1) ->
                                     let uu____3649 =
                                       extract_one_pat true g1 p1
                                         FStar_Pervasives_Native.None in
                                     (match uu____3649 with
                                      | (g2,p2,uu____3678) -> (g2, p2))) g
                            tysVarPats in
                        (match uu____3594 with
                         | (g1,tyMLPats) ->
                             let uu____3739 =
                               FStar_Util.fold_map
                                 (fun uu____3803  ->
                                    fun uu____3804  ->
                                      match (uu____3803, uu____3804) with
                                      | ((g2,f_ty_opt1),(p1,imp1)) ->
                                          let uu____3897 =
                                            match f_ty_opt1 with
                                            | FStar_Pervasives_Native.Some
                                                (hd1::rest,res) ->
                                                ((FStar_Pervasives_Native.Some
                                                    (rest, res)),
                                                  (FStar_Pervasives_Native.Some
                                                     hd1))
                                            | uu____3957 ->
                                                (FStar_Pervasives_Native.None,
                                                  FStar_Pervasives_Native.None) in
                                          (match uu____3897 with
                                           | (f_ty_opt2,expected_ty) ->
                                               let uu____4028 =
                                                 extract_one_pat false g2 p1
                                                   expected_ty in
                                               (match uu____4028 with
                                                | (g3,p2,uu____4069) ->
                                                    ((g3, f_ty_opt2), p2))))
                                 (g1, f_ty_opt) restPats in
                             (match uu____3739 with
                              | ((g2,f_ty_opt1),restMLPats) ->
                                  let uu____4187 =
                                    let uu____4198 =
                                      FStar_All.pipe_right
                                        (FStar_List.append tyMLPats
                                           restMLPats)
                                        (FStar_List.collect
                                           (fun uu___143_4249  ->
                                              match uu___143_4249 with
                                              | FStar_Pervasives_Native.Some
                                                  x -> [x]
                                              | uu____4291 -> [])) in
                                    FStar_All.pipe_right uu____4198
                                      FStar_List.split in
                                  (match uu____4187 with
                                   | (mlPats,when_clauses) ->
                                       let pat_ty_compat =
                                         match f_ty_opt1 with
                                         | FStar_Pervasives_Native.Some
                                             ([],t) -> ok t
                                         | uu____4364 -> false in
                                       let uu____4373 =
                                         let uu____4382 =
                                           let uu____4389 =
                                             resugar_pat
                                               f.FStar_Syntax_Syntax.fv_qual
                                               (FStar_Extraction_ML_Syntax.MLP_CTor
                                                  (d, mlPats)) in
                                           let uu____4392 =
                                             FStar_All.pipe_right
                                               when_clauses
                                               FStar_List.flatten in
                                           (uu____4389, uu____4392) in
                                         FStar_Pervasives_Native.Some
                                           uu____4382 in
                                       (g2, uu____4373, pat_ty_compat))))))
let extract_pat:
  FStar_Extraction_ML_UEnv.env ->
    FStar_Syntax_Syntax.pat ->
      FStar_Extraction_ML_Syntax.mlty ->
        (FStar_Extraction_ML_UEnv.env,(FStar_Extraction_ML_Syntax.mlpattern,
                                        FStar_Extraction_ML_Syntax.mlexpr
                                          FStar_Pervasives_Native.option)
                                        FStar_Pervasives_Native.tuple2
                                        Prims.list,Prims.bool)
          FStar_Pervasives_Native.tuple3
  =
  fun g  ->
    fun p  ->
      fun expected_t  ->
        let extract_one_pat1 g1 p1 expected_t1 =
          let uu____4483 = extract_one_pat false g1 p1 expected_t1 in
          match uu____4483 with
          | (g2,FStar_Pervasives_Native.Some (x,v1),b) -> (g2, (x, v1), b)
          | uu____4540 -> failwith "Impossible: Unable to translate pattern" in
        let mk_when_clause whens =
          match whens with
          | [] -> FStar_Pervasives_Native.None
          | hd1::tl1 ->
              let uu____4583 =
                FStar_List.fold_left FStar_Extraction_ML_Util.conjoin hd1 tl1 in
              FStar_Pervasives_Native.Some uu____4583 in
        let uu____4584 =
          extract_one_pat1 g p (FStar_Pervasives_Native.Some expected_t) in
        match uu____4584 with
        | (g1,(p1,whens),b) ->
            let when_clause = mk_when_clause whens in
            (g1, [(p1, when_clause)], b)
let maybe_eta_data_and_project_record:
  FStar_Extraction_ML_UEnv.env ->
    FStar_Syntax_Syntax.fv_qual FStar_Pervasives_Native.option ->
      FStar_Extraction_ML_Syntax.mlty ->
        FStar_Extraction_ML_Syntax.mlexpr ->
          FStar_Extraction_ML_Syntax.mlexpr
  =
  fun g  ->
    fun qual  ->
      fun residualType  ->
        fun mlAppExpr  ->
          let rec eta_args more_args t =
            match t with
            | FStar_Extraction_ML_Syntax.MLTY_Fun (t0,uu____4726,t1) ->
                let x = FStar_Extraction_ML_Syntax.gensym () in
                let uu____4729 =
                  let uu____4740 =
                    let uu____4749 =
                      FStar_All.pipe_left
                        (FStar_Extraction_ML_Syntax.with_ty t0)
                        (FStar_Extraction_ML_Syntax.MLE_Var x) in
                    ((x, t0), uu____4749) in
                  uu____4740 :: more_args in
                eta_args uu____4729 t1
            | FStar_Extraction_ML_Syntax.MLTY_Named (uu____4762,uu____4763)
                -> ((FStar_List.rev more_args), t)
            | uu____4786 -> failwith "Impossible: Head type is not an arrow" in
          let as_record qual1 e =
            match ((e.FStar_Extraction_ML_Syntax.expr), qual1) with
            | (FStar_Extraction_ML_Syntax.MLE_CTor
               (uu____4814,args),FStar_Pervasives_Native.Some
               (FStar_Syntax_Syntax.Record_ctor (tyname,fields))) ->
                let path =
                  FStar_List.map FStar_Ident.text_of_id tyname.FStar_Ident.ns in
                let fields1 = record_fields fields args in
                FStar_All.pipe_left
                  (FStar_Extraction_ML_Syntax.with_ty
                     e.FStar_Extraction_ML_Syntax.mlty)
                  (FStar_Extraction_ML_Syntax.MLE_Record (path, fields1))
            | uu____4846 -> e in
          let resugar_and_maybe_eta qual1 e =
            let uu____4864 = eta_args [] residualType in
            match uu____4864 with
            | (eargs,tres) ->
                (match eargs with
                 | [] ->
                     let uu____4917 = as_record qual1 e in
                     FStar_Extraction_ML_Util.resugar_exp uu____4917
                 | uu____4918 ->
                     let uu____4929 = FStar_List.unzip eargs in
                     (match uu____4929 with
                      | (binders,eargs1) ->
                          (match e.FStar_Extraction_ML_Syntax.expr with
                           | FStar_Extraction_ML_Syntax.MLE_CTor (head1,args)
                               ->
                               let body =
                                 let uu____4971 =
                                   let uu____4972 =
                                     FStar_All.pipe_left
                                       (FStar_Extraction_ML_Syntax.with_ty
                                          tres)
                                       (FStar_Extraction_ML_Syntax.MLE_CTor
                                          (head1,
                                            (FStar_List.append args eargs1))) in
                                   FStar_All.pipe_left (as_record qual1)
                                     uu____4972 in
                                 FStar_All.pipe_left
                                   FStar_Extraction_ML_Util.resugar_exp
                                   uu____4971 in
                               FStar_All.pipe_left
                                 (FStar_Extraction_ML_Syntax.with_ty
                                    e.FStar_Extraction_ML_Syntax.mlty)
                                 (FStar_Extraction_ML_Syntax.MLE_Fun
                                    (binders, body))
                           | uu____4981 ->
                               failwith "Impossible: Not a constructor"))) in
          match ((mlAppExpr.FStar_Extraction_ML_Syntax.expr), qual) with
          | (uu____4984,FStar_Pervasives_Native.None ) -> mlAppExpr
          | (FStar_Extraction_ML_Syntax.MLE_App
             ({
                FStar_Extraction_ML_Syntax.expr =
                  FStar_Extraction_ML_Syntax.MLE_Name mlp;
                FStar_Extraction_ML_Syntax.mlty = uu____4988;
                FStar_Extraction_ML_Syntax.loc = uu____4989;_},mle::args),FStar_Pervasives_Native.Some
             (FStar_Syntax_Syntax.Record_projector (constrname,f))) ->
              let f1 =
                FStar_Ident.lid_of_ids
                  (FStar_List.append constrname.FStar_Ident.ns [f]) in
              let fn = FStar_Extraction_ML_Util.mlpath_of_lid f1 in
              let proj = FStar_Extraction_ML_Syntax.MLE_Proj (mle, fn) in
              let e =
                match args with
                | [] -> proj
                | uu____5016 ->
                    let uu____5019 =
                      let uu____5026 =
                        FStar_All.pipe_left
                          (FStar_Extraction_ML_Syntax.with_ty
                             FStar_Extraction_ML_Syntax.MLTY_Top) proj in
                      (uu____5026, args) in
                    FStar_Extraction_ML_Syntax.MLE_App uu____5019 in
              FStar_Extraction_ML_Syntax.with_ty
                mlAppExpr.FStar_Extraction_ML_Syntax.mlty e
          | (FStar_Extraction_ML_Syntax.MLE_App
             ({
                FStar_Extraction_ML_Syntax.expr =
                  FStar_Extraction_ML_Syntax.MLE_Name mlp;
                FStar_Extraction_ML_Syntax.mlty = uu____5030;
                FStar_Extraction_ML_Syntax.loc = uu____5031;_},mlargs),FStar_Pervasives_Native.Some
             (FStar_Syntax_Syntax.Data_ctor )) ->
              let uu____5039 =
                FStar_All.pipe_left
                  (FStar_Extraction_ML_Syntax.with_ty
                     mlAppExpr.FStar_Extraction_ML_Syntax.mlty)
                  (FStar_Extraction_ML_Syntax.MLE_CTor (mlp, mlargs)) in
              FStar_All.pipe_left (resugar_and_maybe_eta qual) uu____5039
          | (FStar_Extraction_ML_Syntax.MLE_App
             ({
                FStar_Extraction_ML_Syntax.expr =
                  FStar_Extraction_ML_Syntax.MLE_Name mlp;
                FStar_Extraction_ML_Syntax.mlty = uu____5043;
                FStar_Extraction_ML_Syntax.loc = uu____5044;_},mlargs),FStar_Pervasives_Native.Some
             (FStar_Syntax_Syntax.Record_ctor uu____5046)) ->
              let uu____5059 =
                FStar_All.pipe_left
                  (FStar_Extraction_ML_Syntax.with_ty
                     mlAppExpr.FStar_Extraction_ML_Syntax.mlty)
                  (FStar_Extraction_ML_Syntax.MLE_CTor (mlp, mlargs)) in
              FStar_All.pipe_left (resugar_and_maybe_eta qual) uu____5059
          | (FStar_Extraction_ML_Syntax.MLE_Name
             mlp,FStar_Pervasives_Native.Some (FStar_Syntax_Syntax.Data_ctor
             )) ->
              let uu____5065 =
                FStar_All.pipe_left
                  (FStar_Extraction_ML_Syntax.with_ty
                     mlAppExpr.FStar_Extraction_ML_Syntax.mlty)
                  (FStar_Extraction_ML_Syntax.MLE_CTor (mlp, [])) in
              FStar_All.pipe_left (resugar_and_maybe_eta qual) uu____5065
          | (FStar_Extraction_ML_Syntax.MLE_Name
             mlp,FStar_Pervasives_Native.Some
             (FStar_Syntax_Syntax.Record_ctor uu____5069)) ->
              let uu____5078 =
                FStar_All.pipe_left
                  (FStar_Extraction_ML_Syntax.with_ty
                     mlAppExpr.FStar_Extraction_ML_Syntax.mlty)
                  (FStar_Extraction_ML_Syntax.MLE_CTor (mlp, [])) in
              FStar_All.pipe_left (resugar_and_maybe_eta qual) uu____5078
          | uu____5081 -> mlAppExpr
let maybe_downgrade_eff:
  FStar_Extraction_ML_UEnv.env ->
    FStar_Extraction_ML_Syntax.e_tag ->
      FStar_Extraction_ML_Syntax.mlty -> FStar_Extraction_ML_Syntax.e_tag
  =
  fun g  ->
    fun f  ->
      fun t  ->
        let uu____5100 =
          (f = FStar_Extraction_ML_Syntax.E_GHOST) &&
            (type_leq g t FStar_Extraction_ML_Syntax.ml_unit_ty) in
        if uu____5100 then FStar_Extraction_ML_Syntax.E_PURE else f
let rec term_as_mlexpr:
  FStar_Extraction_ML_UEnv.env ->
    FStar_Syntax_Syntax.term ->
      (FStar_Extraction_ML_Syntax.mlexpr,FStar_Extraction_ML_Syntax.e_tag,
        FStar_Extraction_ML_Syntax.mlty) FStar_Pervasives_Native.tuple3
  =
  fun g  ->
    fun t  ->
      let uu____5154 = term_as_mlexpr' g t in
      match uu____5154 with
      | (e,tag,ty) ->
          let tag1 = maybe_downgrade_eff g tag ty in
          (FStar_Extraction_ML_UEnv.debug g
             (fun u  ->
                let uu____5175 =
                  let uu____5176 = FStar_Syntax_Print.tag_of_term t in
                  let uu____5177 = FStar_Syntax_Print.term_to_string t in
                  let uu____5178 =
                    FStar_Extraction_ML_Code.string_of_mlty
                      g.FStar_Extraction_ML_UEnv.currentModule ty in
                  FStar_Util.format4
                    "term_as_mlexpr (%s) :  %s has ML type %s and effect %s\n"
                    uu____5176 uu____5177 uu____5178
                    (FStar_Extraction_ML_Util.eff_to_string tag1) in
                FStar_Util.print_string uu____5175);
           erase g e ty tag1)
and check_term_as_mlexpr:
  FStar_Extraction_ML_UEnv.env ->
    FStar_Syntax_Syntax.term ->
      FStar_Extraction_ML_Syntax.e_tag ->
        FStar_Extraction_ML_Syntax.mlty ->
          (FStar_Extraction_ML_Syntax.mlexpr,FStar_Extraction_ML_Syntax.mlty)
            FStar_Pervasives_Native.tuple2
  =
  fun g  ->
    fun t  ->
      fun f  ->
        fun ty  ->
          let uu____5187 = check_term_as_mlexpr' g t f ty in
          match uu____5187 with
          | (e,t1) ->
              let uu____5198 = erase g e t1 f in
              (match uu____5198 with | (r,uu____5210,t2) -> (r, t2))
and check_term_as_mlexpr':
  FStar_Extraction_ML_UEnv.env ->
    FStar_Syntax_Syntax.term ->
      FStar_Extraction_ML_Syntax.e_tag ->
        FStar_Extraction_ML_Syntax.mlty ->
          (FStar_Extraction_ML_Syntax.mlexpr,FStar_Extraction_ML_Syntax.mlty)
            FStar_Pervasives_Native.tuple2
  =
  fun g  ->
    fun e0  ->
      fun f  ->
        fun ty  ->
          let uu____5220 = term_as_mlexpr g e0 in
          match uu____5220 with
          | (e,tag,t) ->
              let tag1 = maybe_downgrade_eff g tag t in
              if FStar_Extraction_ML_Util.eff_leq tag1 f
              then let uu____5239 = maybe_coerce g e t ty in (uu____5239, ty)
              else err_unexpected_eff e0 f tag1
and term_as_mlexpr':
  FStar_Extraction_ML_UEnv.env ->
    FStar_Syntax_Syntax.term ->
      (FStar_Extraction_ML_Syntax.mlexpr,FStar_Extraction_ML_Syntax.e_tag,
        FStar_Extraction_ML_Syntax.mlty) FStar_Pervasives_Native.tuple3
  =
  fun g  ->
    fun top  ->
      FStar_Extraction_ML_UEnv.debug g
        (fun u  ->
           let uu____5257 =
             let uu____5258 =
               FStar_Range.string_of_range top.FStar_Syntax_Syntax.pos in
             let uu____5259 = FStar_Syntax_Print.tag_of_term top in
             let uu____5260 = FStar_Syntax_Print.term_to_string top in
             FStar_Util.format3 "%s: term_as_mlexpr' (%s) :  %s \n"
               uu____5258 uu____5259 uu____5260 in
           FStar_Util.print_string uu____5257);
      (let t = FStar_Syntax_Subst.compress top in
       match t.FStar_Syntax_Syntax.n with
       | FStar_Syntax_Syntax.Tm_unknown  ->
           let uu____5268 =
             let uu____5269 = FStar_Syntax_Print.tag_of_term t in
             FStar_Util.format1 "Impossible: Unexpected term: %s" uu____5269 in
           failwith uu____5268
       | FStar_Syntax_Syntax.Tm_delayed uu____5276 ->
           let uu____5301 =
             let uu____5302 = FStar_Syntax_Print.tag_of_term t in
             FStar_Util.format1 "Impossible: Unexpected term: %s" uu____5302 in
           failwith uu____5301
       | FStar_Syntax_Syntax.Tm_uvar uu____5309 ->
           let uu____5326 =
             let uu____5327 = FStar_Syntax_Print.tag_of_term t in
             FStar_Util.format1 "Impossible: Unexpected term: %s" uu____5327 in
           failwith uu____5326
       | FStar_Syntax_Syntax.Tm_bvar uu____5334 ->
           let uu____5335 =
             let uu____5336 = FStar_Syntax_Print.tag_of_term t in
             FStar_Util.format1 "Impossible: Unexpected term: %s" uu____5336 in
           failwith uu____5335
       | FStar_Syntax_Syntax.Tm_type uu____5343 ->
           (FStar_Extraction_ML_Syntax.ml_unit,
             FStar_Extraction_ML_Syntax.E_PURE,
             FStar_Extraction_ML_Syntax.ml_unit_ty)
       | FStar_Syntax_Syntax.Tm_refine uu____5344 ->
           (FStar_Extraction_ML_Syntax.ml_unit,
             FStar_Extraction_ML_Syntax.E_PURE,
             FStar_Extraction_ML_Syntax.ml_unit_ty)
       | FStar_Syntax_Syntax.Tm_arrow uu____5351 ->
           (FStar_Extraction_ML_Syntax.ml_unit,
             FStar_Extraction_ML_Syntax.E_PURE,
             FStar_Extraction_ML_Syntax.ml_unit_ty)
       | FStar_Syntax_Syntax.Tm_meta
           (t1,FStar_Syntax_Syntax.Meta_desugared
            (FStar_Syntax_Syntax.Mutable_alloc ))
           ->
           let uu____5369 = term_as_mlexpr' g t1 in
           (match uu____5369 with
            | ({
                 FStar_Extraction_ML_Syntax.expr =
                   FStar_Extraction_ML_Syntax.MLE_Let
                   ((FStar_Extraction_ML_Syntax.NonRec ,flags,bodies),continuation);
                 FStar_Extraction_ML_Syntax.mlty = mlty;
                 FStar_Extraction_ML_Syntax.loc = loc;_},tag,typ)
                ->
                ({
                   FStar_Extraction_ML_Syntax.expr =
                     (FStar_Extraction_ML_Syntax.MLE_Let
                        ((FStar_Extraction_ML_Syntax.NonRec,
                           (FStar_Extraction_ML_Syntax.Mutable :: flags),
                           bodies), continuation));
                   FStar_Extraction_ML_Syntax.mlty = mlty;
                   FStar_Extraction_ML_Syntax.loc = loc
                 }, tag, typ)
            | uu____5415 -> failwith "impossible")
       | FStar_Syntax_Syntax.Tm_meta
           (t1,FStar_Syntax_Syntax.Meta_monadic (m,uu____5430)) ->
           let t2 = FStar_Syntax_Subst.compress t1 in
           (match t2.FStar_Syntax_Syntax.n with
            | FStar_Syntax_Syntax.Tm_let ((false ,lb::[]),body) when
                FStar_Util.is_left lb.FStar_Syntax_Syntax.lbname ->
                let uu____5460 =
                  let uu____5467 =
                    FStar_TypeChecker_Env.effect_decl_opt
                      g.FStar_Extraction_ML_UEnv.tcenv m in
                  FStar_Util.must uu____5467 in
                (match uu____5460 with
                 | (ed,qualifiers) ->
                     let uu____5494 =
                       let uu____5495 =
                         FStar_All.pipe_right qualifiers
                           (FStar_List.contains FStar_Syntax_Syntax.Reifiable) in
                       FStar_All.pipe_right uu____5495 Prims.op_Negation in
                     if uu____5494
                     then term_as_mlexpr' g t2
                     else
                       failwith
                         "This should not happen (should have been handled at Tm_abs level)")
            | uu____5511 -> term_as_mlexpr' g t2)
       | FStar_Syntax_Syntax.Tm_meta (t1,uu____5513) -> term_as_mlexpr' g t1
       | FStar_Syntax_Syntax.Tm_uinst (t1,uu____5519) -> term_as_mlexpr' g t1
       | FStar_Syntax_Syntax.Tm_constant c ->
           let uu____5525 =
             FStar_TypeChecker_TcTerm.type_of_tot_term
               g.FStar_Extraction_ML_UEnv.tcenv t in
           (match uu____5525 with
            | (uu____5538,ty,uu____5540) ->
                let ml_ty = term_as_mlty g ty in
                let uu____5542 =
                  let uu____5543 =
                    let uu____5544 =
                      FStar_Extraction_ML_Util.mlconst_of_const'
                        t.FStar_Syntax_Syntax.pos c in
                    FStar_All.pipe_left
                      (fun _0_44  ->
                         FStar_Extraction_ML_Syntax.MLE_Const _0_44)
                      uu____5544 in
                  FStar_Extraction_ML_Syntax.with_ty ml_ty uu____5543 in
                (uu____5542, FStar_Extraction_ML_Syntax.E_PURE, ml_ty))
       | FStar_Syntax_Syntax.Tm_name uu____5545 ->
           let uu____5546 = is_type g t in
           if uu____5546
           then
             (FStar_Extraction_ML_Syntax.ml_unit,
               FStar_Extraction_ML_Syntax.E_PURE,
               FStar_Extraction_ML_Syntax.ml_unit_ty)
           else
             (let uu____5554 = FStar_Extraction_ML_UEnv.lookup_term g t in
              match uu____5554 with
              | (FStar_Util.Inl uu____5567,uu____5568) ->
                  (FStar_Extraction_ML_Syntax.ml_unit,
                    FStar_Extraction_ML_Syntax.E_PURE,
                    FStar_Extraction_ML_Syntax.ml_unit_ty)
              | (FStar_Util.Inr (uu____5605,x,mltys,uu____5608),qual) ->
                  (match mltys with
                   | ([],t1) when t1 = FStar_Extraction_ML_Syntax.ml_unit_ty
                       ->
                       (FStar_Extraction_ML_Syntax.ml_unit,
                         FStar_Extraction_ML_Syntax.E_PURE, t1)
                   | ([],t1) ->
                       let uu____5654 =
                         maybe_eta_data_and_project_record g qual t1 x in
                       (uu____5654, FStar_Extraction_ML_Syntax.E_PURE, t1)
                   | uu____5655 -> err_uninst g t mltys t))
       | FStar_Syntax_Syntax.Tm_fvar uu____5662 ->
           let uu____5663 = is_type g t in
           if uu____5663
           then
             (FStar_Extraction_ML_Syntax.ml_unit,
               FStar_Extraction_ML_Syntax.E_PURE,
               FStar_Extraction_ML_Syntax.ml_unit_ty)
           else
             (let uu____5671 = FStar_Extraction_ML_UEnv.lookup_term g t in
              match uu____5671 with
              | (FStar_Util.Inl uu____5684,uu____5685) ->
                  (FStar_Extraction_ML_Syntax.ml_unit,
                    FStar_Extraction_ML_Syntax.E_PURE,
                    FStar_Extraction_ML_Syntax.ml_unit_ty)
              | (FStar_Util.Inr (uu____5722,x,mltys,uu____5725),qual) ->
                  (match mltys with
                   | ([],t1) when t1 = FStar_Extraction_ML_Syntax.ml_unit_ty
                       ->
                       (FStar_Extraction_ML_Syntax.ml_unit,
                         FStar_Extraction_ML_Syntax.E_PURE, t1)
                   | ([],t1) ->
                       let uu____5771 =
                         maybe_eta_data_and_project_record g qual t1 x in
                       (uu____5771, FStar_Extraction_ML_Syntax.E_PURE, t1)
                   | uu____5772 -> err_uninst g t mltys t))
       | FStar_Syntax_Syntax.Tm_abs (bs,body,copt) ->
           let uu____5802 = FStar_Syntax_Subst.open_term bs body in
           (match uu____5802 with
            | (bs1,body1) ->
                let uu____5815 = binders_as_ml_binders g bs1 in
                (match uu____5815 with
                 | (ml_bs,env) ->
                     let body2 =
                       match copt with
                       | FStar_Pervasives_Native.Some c ->
                           let uu____5848 =
                             FStar_TypeChecker_Env.is_reifiable
                               env.FStar_Extraction_ML_UEnv.tcenv c in
                           if uu____5848
                           then
                             FStar_TypeChecker_Util.reify_body
                               env.FStar_Extraction_ML_UEnv.tcenv body1
                           else body1
                       | FStar_Pervasives_Native.None  ->
                           (FStar_Extraction_ML_UEnv.debug g
                              (fun uu____5853  ->
                                 let uu____5854 =
                                   FStar_Syntax_Print.term_to_string body1 in
                                 FStar_Util.print1
                                   "No computation type for: %s\n" uu____5854);
                            body1) in
                     let uu____5855 = term_as_mlexpr env body2 in
                     (match uu____5855 with
                      | (ml_body,f,t1) ->
                          let uu____5871 =
                            FStar_List.fold_right
                              (fun uu____5890  ->
                                 fun uu____5891  ->
                                   match (uu____5890, uu____5891) with
                                   | ((uu____5912,targ),(f1,t2)) ->
                                       (FStar_Extraction_ML_Syntax.E_PURE,
                                         (FStar_Extraction_ML_Syntax.MLTY_Fun
                                            (targ, f1, t2)))) ml_bs (f, t1) in
                          (match uu____5871 with
                           | (f1,tfun) ->
                               let uu____5932 =
                                 FStar_All.pipe_left
                                   (FStar_Extraction_ML_Syntax.with_ty tfun)
                                   (FStar_Extraction_ML_Syntax.MLE_Fun
                                      (ml_bs, ml_body)) in
                               (uu____5932, f1, tfun)))))
       | FStar_Syntax_Syntax.Tm_app
           ({
              FStar_Syntax_Syntax.n = FStar_Syntax_Syntax.Tm_constant
                (FStar_Const.Const_reflect uu____5939);
              FStar_Syntax_Syntax.pos = uu____5940;
              FStar_Syntax_Syntax.vars = uu____5941;_},uu____5942)
           -> failwith "Unreachable? Tm_app Const_reflect"
       | FStar_Syntax_Syntax.Tm_app (head1,uu____5970::(v1,uu____5972)::[])
           when (FStar_Syntax_Util.is_fstar_tactics_embed head1) && false ->
           let uu____6013 =
             let uu____6016 = FStar_Syntax_Print.term_to_string v1 in
             FStar_Util.format2 "Trying to extract a quotation of %s"
               uu____6016 in
           let s =
             let uu____6018 =
               let uu____6019 =
                 let uu____6020 =
                   let uu____6023 = FStar_Util.marshal v1 in
                   FStar_Util.bytes_of_string uu____6023 in
                 FStar_Extraction_ML_Syntax.MLC_Bytes uu____6020 in
               FStar_Extraction_ML_Syntax.MLE_Const uu____6019 in
             FStar_Extraction_ML_Syntax.with_ty
               FStar_Extraction_ML_Syntax.ml_string_ty uu____6018 in
           let zero1 =
             FStar_Extraction_ML_Syntax.with_ty
               FStar_Extraction_ML_Syntax.ml_int_ty
               (FStar_Extraction_ML_Syntax.MLE_Const
                  (FStar_Extraction_ML_Syntax.MLC_Int
                     ("0", FStar_Pervasives_Native.None))) in
           let term_ty =
             let uu____6038 =
               FStar_Syntax_Syntax.fvar
                 FStar_Parser_Const.fstar_syntax_syntax_term
                 FStar_Syntax_Syntax.Delta_constant
                 FStar_Pervasives_Native.None in
             term_as_mlty g uu____6038 in
           let marshal_from_string =
             let string_to_term_ty =
               FStar_Extraction_ML_Syntax.MLTY_Fun
                 (FStar_Extraction_ML_Syntax.ml_string_ty,
                   FStar_Extraction_ML_Syntax.E_PURE, term_ty) in
             FStar_Extraction_ML_Syntax.with_ty string_to_term_ty
               (FStar_Extraction_ML_Syntax.MLE_Name
                  (["Marshal"], "from_string")) in
           let uu____6043 =
             FStar_All.pipe_left (FStar_Extraction_ML_Syntax.with_ty term_ty)
               (FStar_Extraction_ML_Syntax.MLE_App
                  (marshal_from_string, [s; zero1])) in
           (uu____6043, FStar_Extraction_ML_Syntax.E_PURE, term_ty)
       | FStar_Syntax_Syntax.Tm_app (head1,args) ->
           let is_total rc =
             (FStar_Ident.lid_equals rc.FStar_Syntax_Syntax.residual_effect
                FStar_Parser_Const.effect_Tot_lid)
               ||
               (FStar_All.pipe_right rc.FStar_Syntax_Syntax.residual_flags
                  (FStar_List.existsb
                     (fun uu___144_6075  ->
                        match uu___144_6075 with
                        | FStar_Syntax_Syntax.TOTAL  -> true
                        | uu____6076 -> false))) in
           let uu____6077 =
             let uu____6082 =
               let uu____6083 = FStar_Syntax_Subst.compress head1 in
               uu____6083.FStar_Syntax_Syntax.n in
             ((head1.FStar_Syntax_Syntax.n), uu____6082) in
           (match uu____6077 with
            | (FStar_Syntax_Syntax.Tm_uvar uu____6092,uu____6093) ->
                let t1 =
                  FStar_TypeChecker_Normalize.normalize
                    [FStar_TypeChecker_Normalize.Beta;
                    FStar_TypeChecker_Normalize.Iota;
                    FStar_TypeChecker_Normalize.Zeta;
                    FStar_TypeChecker_Normalize.EraseUniverses;
                    FStar_TypeChecker_Normalize.AllowUnboundUniverses]
                    g.FStar_Extraction_ML_UEnv.tcenv t in
                term_as_mlexpr' g t1
            | (uu____6111,FStar_Syntax_Syntax.Tm_abs
               (bs,uu____6113,FStar_Pervasives_Native.Some rc)) when
                is_total rc ->
                let t1 =
                  FStar_TypeChecker_Normalize.normalize
                    [FStar_TypeChecker_Normalize.Beta;
                    FStar_TypeChecker_Normalize.Iota;
                    FStar_TypeChecker_Normalize.Zeta;
                    FStar_TypeChecker_Normalize.EraseUniverses;
                    FStar_TypeChecker_Normalize.AllowUnboundUniverses]
                    g.FStar_Extraction_ML_UEnv.tcenv t in
                term_as_mlexpr' g t1
            | (uu____6134,FStar_Syntax_Syntax.Tm_constant
               (FStar_Const.Const_reify )) ->
                let e =
                  let uu____6136 = FStar_List.hd args in
                  FStar_TypeChecker_Util.reify_body_with_arg
                    g.FStar_Extraction_ML_UEnv.tcenv head1 uu____6136 in
                let tm =
                  let uu____6146 =
                    let uu____6147 = FStar_TypeChecker_Util.remove_reify e in
                    let uu____6148 = FStar_List.tl args in
                    FStar_Syntax_Syntax.mk_Tm_app uu____6147 uu____6148 in
                  uu____6146 FStar_Pervasives_Native.None
                    t.FStar_Syntax_Syntax.pos in
                term_as_mlexpr' g tm
            | uu____6157 ->
                let rec extract_app is_data uu____6202 uu____6203 restArgs =
                  match (uu____6202, uu____6203) with
                  | ((mlhead,mlargs_f),(f,t1)) ->
                      (match (restArgs, t1) with
                       | ([],uu____6293) ->
                           let evaluation_order_guaranteed =
                             (((FStar_List.length mlargs_f) =
                                 (Prims.parse_int "1"))
                                ||
                                (FStar_Extraction_ML_Util.codegen_fsharp ()))
                               ||
                               (match head1.FStar_Syntax_Syntax.n with
                                | FStar_Syntax_Syntax.Tm_fvar fv ->
                                    (FStar_Syntax_Syntax.fv_eq_lid fv
                                       FStar_Parser_Const.op_And)
                                      ||
                                      (FStar_Syntax_Syntax.fv_eq_lid fv
                                         FStar_Parser_Const.op_Or)
                                | uu____6315 -> false) in
                           let uu____6316 =
                             if evaluation_order_guaranteed
                             then
                               let uu____6341 =
                                 FStar_All.pipe_right
                                   (FStar_List.rev mlargs_f)
                                   (FStar_List.map
                                      FStar_Pervasives_Native.fst) in
                               ([], uu____6341)
                             else
                               FStar_List.fold_left
                                 (fun uu____6395  ->
                                    fun uu____6396  ->
                                      match (uu____6395, uu____6396) with
                                      | ((lbs,out_args),(arg,f1)) ->
                                          if
                                            (f1 =
                                               FStar_Extraction_ML_Syntax.E_PURE)
                                              ||
                                              (f1 =
                                                 FStar_Extraction_ML_Syntax.E_GHOST)
                                          then (lbs, (arg :: out_args))
                                          else
                                            (let x =
                                               FStar_Extraction_ML_Syntax.gensym
                                                 () in
                                             let uu____6499 =
                                               let uu____6502 =
                                                 FStar_All.pipe_left
                                                   (FStar_Extraction_ML_Syntax.with_ty
                                                      arg.FStar_Extraction_ML_Syntax.mlty)
                                                   (FStar_Extraction_ML_Syntax.MLE_Var
                                                      x) in
                                               uu____6502 :: out_args in
                                             (((x, arg) :: lbs), uu____6499)))
                                 ([], []) mlargs_f in
                           (match uu____6316 with
                            | (lbs,mlargs) ->
                                let app =
                                  let uu____6552 =
                                    FStar_All.pipe_left
                                      (FStar_Extraction_ML_Syntax.with_ty t1)
                                      (FStar_Extraction_ML_Syntax.MLE_App
                                         (mlhead, mlargs)) in
                                  FStar_All.pipe_left
                                    (maybe_eta_data_and_project_record g
                                       is_data t1) uu____6552 in
                                let l_app =
                                  FStar_List.fold_right
                                    (fun uu____6564  ->
                                       fun out  ->
                                         match uu____6564 with
                                         | (x,arg) ->
                                             FStar_All.pipe_left
                                               (FStar_Extraction_ML_Syntax.with_ty
                                                  out.FStar_Extraction_ML_Syntax.mlty)
                                               (mk_MLE_Let false
                                                  (FStar_Extraction_ML_Syntax.NonRec,
                                                    [],
                                                    [{
                                                       FStar_Extraction_ML_Syntax.mllb_name
                                                         = x;
                                                       FStar_Extraction_ML_Syntax.mllb_tysc
                                                         =
                                                         (FStar_Pervasives_Native.Some
                                                            ([],
                                                              (arg.FStar_Extraction_ML_Syntax.mlty)));
                                                       FStar_Extraction_ML_Syntax.mllb_add_unit
                                                         = false;
                                                       FStar_Extraction_ML_Syntax.mllb_def
                                                         = arg;
                                                       FStar_Extraction_ML_Syntax.print_typ
                                                         = true
                                                     }]) out)) lbs app in
                                (l_app, f, t1))
                       | ((arg,uu____6585)::rest,FStar_Extraction_ML_Syntax.MLTY_Fun
                          (formal_t,f',t2)) when
                           (is_type g arg) &&
                             (type_leq g formal_t
                                FStar_Extraction_ML_Syntax.ml_unit_ty)
                           ->
                           let uu____6616 =
                             let uu____6621 =
                               FStar_Extraction_ML_Util.join
                                 arg.FStar_Syntax_Syntax.pos f f' in
                             (uu____6621, t2) in
                           extract_app is_data
                             (mlhead,
                               ((FStar_Extraction_ML_Syntax.ml_unit,
                                  FStar_Extraction_ML_Syntax.E_PURE) ::
                               mlargs_f)) uu____6616 rest
                       | ((e0,uu____6633)::rest,FStar_Extraction_ML_Syntax.MLTY_Fun
                          (tExpected,f',t2)) ->
                           let r = e0.FStar_Syntax_Syntax.pos in
                           let uu____6665 = term_as_mlexpr g e0 in
                           (match uu____6665 with
                            | (e01,f0,tInferred) ->
                                let e02 =
                                  maybe_coerce g e01 tInferred tExpected in
                                let uu____6682 =
                                  let uu____6687 =
                                    FStar_Extraction_ML_Util.join_l r
                                      [f; f'; f0] in
                                  (uu____6687, t2) in
                                extract_app is_data
                                  (mlhead, ((e02, f0) :: mlargs_f))
                                  uu____6682 rest)
                       | uu____6698 ->
                           let uu____6711 =
                             FStar_Extraction_ML_Util.udelta_unfold g t1 in
                           (match uu____6711 with
                            | FStar_Pervasives_Native.Some t2 ->
                                extract_app is_data (mlhead, mlargs_f)
                                  (f, t2) restArgs
                            | FStar_Pervasives_Native.None  ->
                                err_ill_typed_application g top restArgs t1)) in
                let extract_app_maybe_projector is_data mlhead uu____6768
                  args1 =
                  match uu____6768 with
                  | (f,t1) ->
                      (match is_data with
                       | FStar_Pervasives_Native.Some
                           (FStar_Syntax_Syntax.Record_projector uu____6800)
                           ->
                           let rec remove_implicits args2 f1 t2 =
                             match (args2, t2) with
                             | ((a0,FStar_Pervasives_Native.Some
                                 (FStar_Syntax_Syntax.Implicit uu____6878))::args3,FStar_Extraction_ML_Syntax.MLTY_Fun
                                (uu____6880,f',t3)) ->
                                 let uu____6917 =
                                   FStar_Extraction_ML_Util.join
                                     a0.FStar_Syntax_Syntax.pos f1 f' in
                                 remove_implicits args3 uu____6917 t3
                             | uu____6918 -> (args2, f1, t2) in
                           let uu____6943 = remove_implicits args1 f t1 in
                           (match uu____6943 with
                            | (args2,f1,t2) ->
                                extract_app is_data (mlhead, []) (f1, t2)
                                  args2)
                       | uu____6999 ->
                           extract_app is_data (mlhead, []) (f, t1) args1) in
                let uu____7012 = is_type g t in
                if uu____7012
                then
                  (FStar_Extraction_ML_Syntax.ml_unit,
                    FStar_Extraction_ML_Syntax.E_PURE,
                    FStar_Extraction_ML_Syntax.ml_unit_ty)
                else
                  (let head2 = FStar_Syntax_Util.un_uinst head1 in
                   match head2.FStar_Syntax_Syntax.n with
                   | FStar_Syntax_Syntax.Tm_fvar fv when
                       (FStar_Syntax_Syntax.fv_eq_lid fv
                          FStar_Parser_Const.fstar_refl_embed_lid)
                         &&
                         (let uu____7029 =
                            let uu____7030 =
                              FStar_Extraction_ML_Syntax.string_of_mlpath
                                g.FStar_Extraction_ML_UEnv.currentModule in
                            uu____7030 = "FStar.Tactics.Builtins" in
                          Prims.op_Negation uu____7029)
                       ->
                       (match args with
                        | a::b::[] ->
                            term_as_mlexpr g (FStar_Pervasives_Native.fst a)
                        | uu____7071 ->
                            let uu____7080 =
                              FStar_Syntax_Print.args_to_string args in
                            failwith uu____7080)
                   | FStar_Syntax_Syntax.Tm_name uu____7087 ->
                       let uu____7088 =
                         let uu____7101 =
                           FStar_Extraction_ML_UEnv.lookup_term g head2 in
                         match uu____7101 with
                         | (FStar_Util.Inr (uu____7120,x1,x2,x3),q) ->
                             ((x1, x2, x3), q)
                         | uu____7165 -> failwith "FIXME Ty" in
                       (match uu____7088 with
                        | ((head_ml,(vars,t1),inst_ok),qual) ->
                            let has_typ_apps =
                              match args with
                              | (a,uu____7215)::uu____7216 -> is_type g a
                              | uu____7235 -> false in
                            let uu____7244 =
                              match vars with
                              | uu____7273::uu____7274 when
                                  (Prims.op_Negation has_typ_apps) && inst_ok
                                  -> (head_ml, t1, args)
                              | uu____7285 ->
                                  let n1 = FStar_List.length vars in
                                  if n1 <= (FStar_List.length args)
                                  then
                                    let uu____7313 =
                                      FStar_Util.first_N n1 args in
                                    (match uu____7313 with
                                     | (prefix1,rest) ->
                                         let prefixAsMLTypes =
                                           FStar_List.map
                                             (fun uu____7402  ->
                                                match uu____7402 with
                                                | (x,uu____7408) ->
                                                    term_as_mlty g x) prefix1 in
                                         let t2 =
                                           instantiate (vars, t1)
                                             prefixAsMLTypes in
                                         let head3 =
                                           match head_ml.FStar_Extraction_ML_Syntax.expr
                                           with
                                           | FStar_Extraction_ML_Syntax.MLE_Name
                                               uu____7411 ->
                                               let uu___148_7412 = head_ml in
                                               {
                                                 FStar_Extraction_ML_Syntax.expr
                                                   =
                                                   (uu___148_7412.FStar_Extraction_ML_Syntax.expr);
                                                 FStar_Extraction_ML_Syntax.mlty
                                                   = t2;
                                                 FStar_Extraction_ML_Syntax.loc
                                                   =
                                                   (uu___148_7412.FStar_Extraction_ML_Syntax.loc)
                                               }
                                           | FStar_Extraction_ML_Syntax.MLE_Var
                                               uu____7413 ->
                                               let uu___148_7414 = head_ml in
                                               {
                                                 FStar_Extraction_ML_Syntax.expr
                                                   =
                                                   (uu___148_7414.FStar_Extraction_ML_Syntax.expr);
                                                 FStar_Extraction_ML_Syntax.mlty
                                                   = t2;
                                                 FStar_Extraction_ML_Syntax.loc
                                                   =
                                                   (uu___148_7414.FStar_Extraction_ML_Syntax.loc)
                                               }
                                           | FStar_Extraction_ML_Syntax.MLE_App
                                               (head3,{
                                                        FStar_Extraction_ML_Syntax.expr
                                                          =
                                                          FStar_Extraction_ML_Syntax.MLE_Const
                                                          (FStar_Extraction_ML_Syntax.MLC_Unit
                                                          );
                                                        FStar_Extraction_ML_Syntax.mlty
                                                          = uu____7416;
                                                        FStar_Extraction_ML_Syntax.loc
                                                          = uu____7417;_}::[])
                                               ->
                                               FStar_All.pipe_right
                                                 (FStar_Extraction_ML_Syntax.MLE_App
                                                    ((let uu___149_7423 =
                                                        head3 in
                                                      {
                                                        FStar_Extraction_ML_Syntax.expr
                                                          =
                                                          (uu___149_7423.FStar_Extraction_ML_Syntax.expr);
                                                        FStar_Extraction_ML_Syntax.mlty
                                                          =
                                                          (FStar_Extraction_ML_Syntax.MLTY_Fun
                                                             (FStar_Extraction_ML_Syntax.ml_unit_ty,
                                                               FStar_Extraction_ML_Syntax.E_PURE,
                                                               t2));
                                                        FStar_Extraction_ML_Syntax.loc
                                                          =
                                                          (uu___149_7423.FStar_Extraction_ML_Syntax.loc)
                                                      }),
                                                      [FStar_Extraction_ML_Syntax.ml_unit]))
                                                 (FStar_Extraction_ML_Syntax.with_ty
                                                    t2)
                                           | uu____7424 ->
                                               failwith
                                                 "Impossible: Unexpected head term" in
                                         (head3, t2, rest))
                                  else err_uninst g head2 (vars, t1) top in
                            (match uu____7244 with
                             | (head_ml1,head_t,args1) ->
                                 (match args1 with
                                  | [] ->
                                      let uu____7485 =
                                        maybe_eta_data_and_project_record g
                                          qual head_t head_ml1 in
                                      (uu____7485,
                                        FStar_Extraction_ML_Syntax.E_PURE,
                                        head_t)
                                  | uu____7486 ->
                                      extract_app_maybe_projector qual
                                        head_ml1
                                        (FStar_Extraction_ML_Syntax.E_PURE,
                                          head_t) args1)))
                   | FStar_Syntax_Syntax.Tm_fvar uu____7495 ->
                       let uu____7496 =
                         let uu____7509 =
                           FStar_Extraction_ML_UEnv.lookup_term g head2 in
                         match uu____7509 with
                         | (FStar_Util.Inr (uu____7528,x1,x2,x3),q) ->
                             ((x1, x2, x3), q)
                         | uu____7573 -> failwith "FIXME Ty" in
                       (match uu____7496 with
                        | ((head_ml,(vars,t1),inst_ok),qual) ->
                            let has_typ_apps =
                              match args with
                              | (a,uu____7623)::uu____7624 -> is_type g a
                              | uu____7643 -> false in
                            let uu____7652 =
                              match vars with
                              | uu____7681::uu____7682 when
                                  (Prims.op_Negation has_typ_apps) && inst_ok
                                  -> (head_ml, t1, args)
                              | uu____7693 ->
                                  let n1 = FStar_List.length vars in
                                  if n1 <= (FStar_List.length args)
                                  then
                                    let uu____7721 =
                                      FStar_Util.first_N n1 args in
                                    (match uu____7721 with
                                     | (prefix1,rest) ->
                                         let prefixAsMLTypes =
                                           FStar_List.map
                                             (fun uu____7810  ->
                                                match uu____7810 with
                                                | (x,uu____7816) ->
                                                    term_as_mlty g x) prefix1 in
                                         let t2 =
                                           instantiate (vars, t1)
                                             prefixAsMLTypes in
                                         let head3 =
                                           match head_ml.FStar_Extraction_ML_Syntax.expr
                                           with
                                           | FStar_Extraction_ML_Syntax.MLE_Name
                                               uu____7819 ->
                                               let uu___148_7820 = head_ml in
                                               {
                                                 FStar_Extraction_ML_Syntax.expr
                                                   =
                                                   (uu___148_7820.FStar_Extraction_ML_Syntax.expr);
                                                 FStar_Extraction_ML_Syntax.mlty
                                                   = t2;
                                                 FStar_Extraction_ML_Syntax.loc
                                                   =
                                                   (uu___148_7820.FStar_Extraction_ML_Syntax.loc)
                                               }
                                           | FStar_Extraction_ML_Syntax.MLE_Var
                                               uu____7821 ->
                                               let uu___148_7822 = head_ml in
                                               {
                                                 FStar_Extraction_ML_Syntax.expr
                                                   =
                                                   (uu___148_7822.FStar_Extraction_ML_Syntax.expr);
                                                 FStar_Extraction_ML_Syntax.mlty
                                                   = t2;
                                                 FStar_Extraction_ML_Syntax.loc
                                                   =
                                                   (uu___148_7822.FStar_Extraction_ML_Syntax.loc)
                                               }
                                           | FStar_Extraction_ML_Syntax.MLE_App
                                               (head3,{
                                                        FStar_Extraction_ML_Syntax.expr
                                                          =
                                                          FStar_Extraction_ML_Syntax.MLE_Const
                                                          (FStar_Extraction_ML_Syntax.MLC_Unit
                                                          );
                                                        FStar_Extraction_ML_Syntax.mlty
                                                          = uu____7824;
                                                        FStar_Extraction_ML_Syntax.loc
                                                          = uu____7825;_}::[])
                                               ->
                                               FStar_All.pipe_right
                                                 (FStar_Extraction_ML_Syntax.MLE_App
                                                    ((let uu___149_7831 =
                                                        head3 in
                                                      {
                                                        FStar_Extraction_ML_Syntax.expr
                                                          =
                                                          (uu___149_7831.FStar_Extraction_ML_Syntax.expr);
                                                        FStar_Extraction_ML_Syntax.mlty
                                                          =
                                                          (FStar_Extraction_ML_Syntax.MLTY_Fun
                                                             (FStar_Extraction_ML_Syntax.ml_unit_ty,
                                                               FStar_Extraction_ML_Syntax.E_PURE,
                                                               t2));
                                                        FStar_Extraction_ML_Syntax.loc
                                                          =
                                                          (uu___149_7831.FStar_Extraction_ML_Syntax.loc)
                                                      }),
                                                      [FStar_Extraction_ML_Syntax.ml_unit]))
                                                 (FStar_Extraction_ML_Syntax.with_ty
                                                    t2)
                                           | uu____7832 ->
                                               failwith
                                                 "Impossible: Unexpected head term" in
                                         (head3, t2, rest))
                                  else err_uninst g head2 (vars, t1) top in
                            (match uu____7652 with
                             | (head_ml1,head_t,args1) ->
                                 (match args1 with
                                  | [] ->
                                      let uu____7893 =
                                        maybe_eta_data_and_project_record g
                                          qual head_t head_ml1 in
                                      (uu____7893,
                                        FStar_Extraction_ML_Syntax.E_PURE,
                                        head_t)
                                  | uu____7894 ->
                                      extract_app_maybe_projector qual
                                        head_ml1
                                        (FStar_Extraction_ML_Syntax.E_PURE,
                                          head_t) args1)))
                   | uu____7903 ->
                       let uu____7904 = term_as_mlexpr g head2 in
                       (match uu____7904 with
                        | (head3,f,t1) ->
                            extract_app_maybe_projector
                              FStar_Pervasives_Native.None head3 (f, t1) args)))
       | FStar_Syntax_Syntax.Tm_ascribed (e0,(tc,uu____7922),f) ->
           let t1 =
             match tc with
             | FStar_Util.Inl t1 -> term_as_mlty g t1
             | FStar_Util.Inr c ->
                 term_as_mlty g (FStar_Syntax_Util.comp_result c) in
           let f1 =
             match f with
             | FStar_Pervasives_Native.None  ->
                 failwith "Ascription node with an empty effect label"
             | FStar_Pervasives_Native.Some l -> effect_as_etag g l in
           let uu____7989 = check_term_as_mlexpr g e0 f1 t1 in
           (match uu____7989 with | (e,t2) -> (e, f1, t2))
       | FStar_Syntax_Syntax.Tm_let ((is_rec,lbs),e') ->
           let top_level = FStar_Syntax_Syntax.is_top_level lbs in
           let uu____8020 =
             if is_rec
             then FStar_Syntax_Subst.open_let_rec lbs e'
             else
               (let uu____8034 = FStar_Syntax_Syntax.is_top_level lbs in
                if uu____8034
                then (lbs, e')
                else
                  (let lb = FStar_List.hd lbs in
                   let x =
                     let uu____8048 =
                       FStar_Util.left lb.FStar_Syntax_Syntax.lbname in
                     FStar_Syntax_Syntax.freshen_bv uu____8048 in
                   let lb1 =
                     let uu___150_8050 = lb in
                     {
                       FStar_Syntax_Syntax.lbname = (FStar_Util.Inl x);
                       FStar_Syntax_Syntax.lbunivs =
                         (uu___150_8050.FStar_Syntax_Syntax.lbunivs);
                       FStar_Syntax_Syntax.lbtyp =
                         (uu___150_8050.FStar_Syntax_Syntax.lbtyp);
                       FStar_Syntax_Syntax.lbeff =
                         (uu___150_8050.FStar_Syntax_Syntax.lbeff);
                       FStar_Syntax_Syntax.lbdef =
                         (uu___150_8050.FStar_Syntax_Syntax.lbdef)
                     } in
                   let e'1 =
                     FStar_Syntax_Subst.subst
                       [FStar_Syntax_Syntax.DB ((Prims.parse_int "0"), x)] e' in
                   ([lb1], e'1))) in
           (match uu____8020 with
            | (lbs1,e'1) ->
                let lbs2 =
                  if top_level
                  then
                    FStar_All.pipe_right lbs1
                      (FStar_List.map
                         (fun lb  ->
                            let tcenv =
                              let uu____8082 =
                                FStar_Ident.lid_of_path
                                  (FStar_List.append
                                     (FStar_Pervasives_Native.fst
                                        g.FStar_Extraction_ML_UEnv.currentModule)
                                     [FStar_Pervasives_Native.snd
                                        g.FStar_Extraction_ML_UEnv.currentModule])
                                  FStar_Range.dummyRange in
                              FStar_TypeChecker_Env.set_current_module
                                g.FStar_Extraction_ML_UEnv.tcenv uu____8082 in
                            FStar_Extraction_ML_UEnv.debug g
                              (fun uu____8089  ->
                                 FStar_Options.set_option "debug_level"
                                   (FStar_Options.List
                                      [FStar_Options.String "Norm";
                                      FStar_Options.String "Extraction"]));
                            (let lbdef =
                               let uu____8093 = FStar_Options.ml_ish () in
                               if uu____8093
                               then lb.FStar_Syntax_Syntax.lbdef
                               else
                                 FStar_TypeChecker_Normalize.normalize
                                   [FStar_TypeChecker_Normalize.AllowUnboundUniverses;
                                   FStar_TypeChecker_Normalize.EraseUniverses;
                                   FStar_TypeChecker_Normalize.Inlining;
                                   FStar_TypeChecker_Normalize.Eager_unfolding;
                                   FStar_TypeChecker_Normalize.Exclude
                                     FStar_TypeChecker_Normalize.Zeta;
                                   FStar_TypeChecker_Normalize.PureSubtermsWithinComputations;
                                   FStar_TypeChecker_Normalize.Primops] tcenv
                                   lb.FStar_Syntax_Syntax.lbdef in
                             let uu___151_8097 = lb in
                             {
                               FStar_Syntax_Syntax.lbname =
                                 (uu___151_8097.FStar_Syntax_Syntax.lbname);
                               FStar_Syntax_Syntax.lbunivs =
                                 (uu___151_8097.FStar_Syntax_Syntax.lbunivs);
                               FStar_Syntax_Syntax.lbtyp =
                                 (uu___151_8097.FStar_Syntax_Syntax.lbtyp);
                               FStar_Syntax_Syntax.lbeff =
                                 (uu___151_8097.FStar_Syntax_Syntax.lbeff);
                               FStar_Syntax_Syntax.lbdef = lbdef
                             })))
                  else lbs1 in
                let maybe_generalize uu____8120 =
                  match uu____8120 with
                  | { FStar_Syntax_Syntax.lbname = lbname_;
                      FStar_Syntax_Syntax.lbunivs = uu____8140;
                      FStar_Syntax_Syntax.lbtyp = t1;
                      FStar_Syntax_Syntax.lbeff = lbeff;
                      FStar_Syntax_Syntax.lbdef = e;_} ->
                      let f_e = effect_as_etag g lbeff in
                      let t2 = FStar_Syntax_Subst.compress t1 in
                      (match t2.FStar_Syntax_Syntax.n with
                       | FStar_Syntax_Syntax.Tm_arrow (bs,c) when
                           let uu____8210 = FStar_List.hd bs in
                           FStar_All.pipe_right uu____8210 (is_type_binder g)
                           ->
                           let uu____8223 = FStar_Syntax_Subst.open_comp bs c in
                           (match uu____8223 with
                            | (bs1,c1) ->
                                let uu____8248 =
                                  let uu____8255 =
                                    FStar_Util.prefix_until
                                      (fun x  ->
                                         let uu____8291 = is_type_binder g x in
                                         Prims.op_Negation uu____8291) bs1 in
                                  match uu____8255 with
                                  | FStar_Pervasives_Native.None  ->
                                      (bs1,
                                        (FStar_Syntax_Util.comp_result c1))
                                  | FStar_Pervasives_Native.Some (bs2,b,rest)
                                      ->
                                      let uu____8379 =
                                        FStar_Syntax_Util.arrow (b :: rest)
                                          c1 in
                                      (bs2, uu____8379) in
                                (match uu____8248 with
                                 | (tbinders,tbody) ->
                                     let n_tbinders =
                                       FStar_List.length tbinders in
                                     let e1 =
                                       let uu____8424 = normalize_abs e in
                                       FStar_All.pipe_right uu____8424
                                         FStar_Syntax_Util.unmeta in
                                     (match e1.FStar_Syntax_Syntax.n with
                                      | FStar_Syntax_Syntax.Tm_abs
                                          (bs2,body,copt) ->
                                          let uu____8466 =
                                            FStar_Syntax_Subst.open_term bs2
                                              body in
                                          (match uu____8466 with
                                           | (bs3,body1) ->
                                               if
                                                 n_tbinders <=
                                                   (FStar_List.length bs3)
                                               then
                                                 let uu____8519 =
                                                   FStar_Util.first_N
                                                     n_tbinders bs3 in
                                                 (match uu____8519 with
                                                  | (targs,rest_args) ->
                                                      let expected_source_ty
                                                        =
                                                        let s =
                                                          FStar_List.map2
                                                            (fun uu____8607 
                                                               ->
                                                               fun uu____8608
                                                                  ->
                                                                 match 
                                                                   (uu____8607,
                                                                    uu____8608)
                                                                 with
                                                                 | ((x,uu____8626),
                                                                    (y,uu____8628))
                                                                    ->
                                                                    let uu____8637
                                                                    =
                                                                    let uu____8644
                                                                    =
                                                                    FStar_Syntax_Syntax.bv_to_name
                                                                    y in
                                                                    (x,
                                                                    uu____8644) in
                                                                    FStar_Syntax_Syntax.NT
                                                                    uu____8637)
                                                            tbinders targs in
                                                        FStar_Syntax_Subst.subst
                                                          s tbody in
                                                      let env =
                                                        FStar_List.fold_left
                                                          (fun env  ->
                                                             fun uu____8655 
                                                               ->
                                                               match uu____8655
                                                               with
                                                               | (a,uu____8661)
                                                                   ->
                                                                   FStar_Extraction_ML_UEnv.extend_ty
                                                                    env a
                                                                    FStar_Pervasives_Native.None)
                                                          g targs in
                                                      let expected_t =
                                                        term_as_mlty env
                                                          expected_source_ty in
                                                      let polytype =
                                                        let uu____8674 =
                                                          FStar_All.pipe_right
                                                            targs
                                                            (FStar_List.map
                                                               (fun
                                                                  uu____8704 
                                                                  ->
                                                                  match uu____8704
                                                                  with
                                                                  | (x,uu____8714)
                                                                    ->
                                                                    FStar_Extraction_ML_UEnv.bv_as_ml_tyvar
                                                                    x)) in
                                                        (uu____8674,
                                                          expected_t) in
                                                      let add_unit =
                                                        match rest_args with
                                                        | [] ->
                                                            let uu____8726 =
                                                              is_fstar_value
                                                                body1 in
                                                            Prims.op_Negation
                                                              uu____8726
                                                        | uu____8727 -> false in
                                                      let rest_args1 =
                                                        if add_unit
                                                        then unit_binder ::
                                                          rest_args
                                                        else rest_args in
                                                      let polytype1 =
                                                        if add_unit
                                                        then
                                                          FStar_Extraction_ML_Syntax.push_unit
                                                            polytype
                                                        else polytype in
                                                      let body2 =
                                                        FStar_Syntax_Util.abs
                                                          rest_args1 body1
                                                          copt in
                                                      (lbname_, f_e,
                                                        (t2,
                                                          (targs, polytype1)),
                                                        add_unit, body2))
                                               else
                                                 failwith
                                                   "Not enough type binders")
                                      | FStar_Syntax_Syntax.Tm_uinst
                                          uu____8796 ->
                                          let env =
                                            FStar_List.fold_left
                                              (fun env  ->
                                                 fun uu____8813  ->
                                                   match uu____8813 with
                                                   | (a,uu____8819) ->
                                                       FStar_Extraction_ML_UEnv.extend_ty
                                                         env a
                                                         FStar_Pervasives_Native.None)
                                              g tbinders in
                                          let expected_t =
                                            term_as_mlty env tbody in
                                          let polytype =
                                            let uu____8832 =
                                              FStar_All.pipe_right tbinders
                                                (FStar_List.map
                                                   (fun uu____8856  ->
                                                      match uu____8856 with
                                                      | (x,uu____8866) ->
                                                          FStar_Extraction_ML_UEnv.bv_as_ml_tyvar
                                                            x)) in
                                            (uu____8832, expected_t) in
                                          let args =
                                            FStar_All.pipe_right tbinders
                                              (FStar_List.map
                                                 (fun uu____8886  ->
                                                    match uu____8886 with
                                                    | (bv,uu____8892) ->
                                                        let uu____8893 =
                                                          FStar_Syntax_Syntax.bv_to_name
                                                            bv in
                                                        FStar_All.pipe_right
                                                          uu____8893
                                                          FStar_Syntax_Syntax.as_arg)) in
                                          let e2 =
                                            FStar_Syntax_Syntax.mk
                                              (FStar_Syntax_Syntax.Tm_app
                                                 (e1, args))
                                              FStar_Pervasives_Native.None
                                              e1.FStar_Syntax_Syntax.pos in
                                          (lbname_, f_e,
                                            (t2, (tbinders, polytype)),
                                            false, e2)
                                      | FStar_Syntax_Syntax.Tm_fvar
                                          uu____8947 ->
                                          let env =
                                            FStar_List.fold_left
                                              (fun env  ->
                                                 fun uu____8958  ->
                                                   match uu____8958 with
                                                   | (a,uu____8964) ->
                                                       FStar_Extraction_ML_UEnv.extend_ty
                                                         env a
                                                         FStar_Pervasives_Native.None)
                                              g tbinders in
                                          let expected_t =
                                            term_as_mlty env tbody in
                                          let polytype =
                                            let uu____8977 =
                                              FStar_All.pipe_right tbinders
                                                (FStar_List.map
                                                   (fun uu____9001  ->
                                                      match uu____9001 with
                                                      | (x,uu____9011) ->
                                                          FStar_Extraction_ML_UEnv.bv_as_ml_tyvar
                                                            x)) in
                                            (uu____8977, expected_t) in
                                          let args =
                                            FStar_All.pipe_right tbinders
                                              (FStar_List.map
                                                 (fun uu____9031  ->
                                                    match uu____9031 with
                                                    | (bv,uu____9037) ->
                                                        let uu____9038 =
                                                          FStar_Syntax_Syntax.bv_to_name
                                                            bv in
                                                        FStar_All.pipe_right
                                                          uu____9038
                                                          FStar_Syntax_Syntax.as_arg)) in
                                          let e2 =
                                            FStar_Syntax_Syntax.mk
                                              (FStar_Syntax_Syntax.Tm_app
                                                 (e1, args))
                                              FStar_Pervasives_Native.None
                                              e1.FStar_Syntax_Syntax.pos in
                                          (lbname_, f_e,
                                            (t2, (tbinders, polytype)),
                                            false, e2)
                                      | FStar_Syntax_Syntax.Tm_name
                                          uu____9092 ->
                                          let env =
                                            FStar_List.fold_left
                                              (fun env  ->
                                                 fun uu____9103  ->
                                                   match uu____9103 with
                                                   | (a,uu____9109) ->
                                                       FStar_Extraction_ML_UEnv.extend_ty
                                                         env a
                                                         FStar_Pervasives_Native.None)
                                              g tbinders in
                                          let expected_t =
                                            term_as_mlty env tbody in
                                          let polytype =
                                            let uu____9122 =
                                              FStar_All.pipe_right tbinders
                                                (FStar_List.map
                                                   (fun uu____9146  ->
                                                      match uu____9146 with
                                                      | (x,uu____9156) ->
                                                          FStar_Extraction_ML_UEnv.bv_as_ml_tyvar
                                                            x)) in
                                            (uu____9122, expected_t) in
                                          let args =
                                            FStar_All.pipe_right tbinders
                                              (FStar_List.map
                                                 (fun uu____9176  ->
                                                    match uu____9176 with
                                                    | (bv,uu____9182) ->
                                                        let uu____9183 =
                                                          FStar_Syntax_Syntax.bv_to_name
                                                            bv in
                                                        FStar_All.pipe_right
                                                          uu____9183
                                                          FStar_Syntax_Syntax.as_arg)) in
                                          let e2 =
                                            FStar_Syntax_Syntax.mk
                                              (FStar_Syntax_Syntax.Tm_app
                                                 (e1, args))
                                              FStar_Pervasives_Native.None
                                              e1.FStar_Syntax_Syntax.pos in
                                          (lbname_, f_e,
                                            (t2, (tbinders, polytype)),
                                            false, e2)
                                      | uu____9237 ->
                                          err_value_restriction e1)))
                       | uu____9256 ->
                           let expected_t = term_as_mlty g t2 in
                           (lbname_, f_e, (t2, ([], ([], expected_t))),
                             false, e)) in
                let check_lb env uu____9360 =
                  match uu____9360 with
                  | (nm,(lbname,f,(t1,(targs,polytype)),add_unit,e)) ->
                      let env1 =
                        FStar_List.fold_left
                          (fun env1  ->
                             fun uu____9495  ->
                               match uu____9495 with
                               | (a,uu____9501) ->
                                   FStar_Extraction_ML_UEnv.extend_ty env1 a
                                     FStar_Pervasives_Native.None) env targs in
                      let expected_t = FStar_Pervasives_Native.snd polytype in
                      let uu____9503 =
                        check_term_as_mlexpr env1 e f expected_t in
                      (match uu____9503 with
                       | (e1,uu____9513) ->
                           let f1 = maybe_downgrade_eff env1 f expected_t in
                           (f1,
                             {
                               FStar_Extraction_ML_Syntax.mllb_name = nm;
                               FStar_Extraction_ML_Syntax.mllb_tysc =
                                 (FStar_Pervasives_Native.Some polytype);
                               FStar_Extraction_ML_Syntax.mllb_add_unit =
                                 add_unit;
                               FStar_Extraction_ML_Syntax.mllb_def = e1;
                               FStar_Extraction_ML_Syntax.print_typ = true
                             })) in
                let lbs3 =
                  FStar_All.pipe_right lbs2 (FStar_List.map maybe_generalize) in
                let uu____9580 =
                  FStar_List.fold_right
                    (fun lb  ->
                       fun uu____9671  ->
                         match uu____9671 with
                         | (env,lbs4) ->
                             let uu____9796 = lb in
                             (match uu____9796 with
                              | (lbname,uu____9844,(t1,(uu____9846,polytype)),add_unit,uu____9849)
                                  ->
                                  let uu____9862 =
                                    FStar_Extraction_ML_UEnv.extend_lb env
                                      lbname t1 polytype add_unit true in
                                  (match uu____9862 with
                                   | (env1,nm) -> (env1, ((nm, lb) :: lbs4)))))
                    lbs3 (g, []) in
                (match uu____9580 with
                 | (env_body,lbs4) ->
                     let env_def = if is_rec then env_body else g in
                     let lbs5 =
                       FStar_All.pipe_right lbs4
                         (FStar_List.map (check_lb env_def)) in
                     let e'_rng = e'1.FStar_Syntax_Syntax.pos in
                     let uu____10139 = term_as_mlexpr env_body e'1 in
                     (match uu____10139 with
                      | (e'2,f',t') ->
                          let f =
                            let uu____10156 =
                              let uu____10159 =
                                FStar_List.map FStar_Pervasives_Native.fst
                                  lbs5 in
                              f' :: uu____10159 in
                            FStar_Extraction_ML_Util.join_l e'_rng
                              uu____10156 in
                          let is_rec1 =
                            if is_rec = true
                            then FStar_Extraction_ML_Syntax.Rec
                            else FStar_Extraction_ML_Syntax.NonRec in
                          let uu____10168 =
                            let uu____10169 =
                              let uu____10170 =
                                let uu____10171 =
                                  FStar_List.map FStar_Pervasives_Native.snd
                                    lbs5 in
                                (is_rec1, [], uu____10171) in
                              mk_MLE_Let top_level uu____10170 e'2 in
                            let uu____10182 =
                              FStar_Extraction_ML_Util.mlloc_of_range
                                t.FStar_Syntax_Syntax.pos in
                            FStar_Extraction_ML_Syntax.with_ty_loc t'
                              uu____10169 uu____10182 in
                          (uu____10168, f, t'))))
       | FStar_Syntax_Syntax.Tm_match (scrutinee,pats) ->
           let uu____10221 = term_as_mlexpr g scrutinee in
           (match uu____10221 with
            | (e,f_e,t_e) ->
                let uu____10237 = check_pats_for_ite pats in
                (match uu____10237 with
                 | (b,then_e,else_e) ->
                     let no_lift x t1 = x in
                     if b
                     then
                       (match (then_e, else_e) with
                        | (FStar_Pervasives_Native.Some
                           then_e1,FStar_Pervasives_Native.Some else_e1) ->
                            let uu____10294 = term_as_mlexpr g then_e1 in
                            (match uu____10294 with
                             | (then_mle,f_then,t_then) ->
                                 let uu____10310 = term_as_mlexpr g else_e1 in
                                 (match uu____10310 with
                                  | (else_mle,f_else,t_else) ->
                                      let uu____10326 =
                                        let uu____10335 =
                                          type_leq g t_then t_else in
                                        if uu____10335
                                        then (t_else, no_lift)
                                        else
                                          (let uu____10349 =
                                             type_leq g t_else t_then in
                                           if uu____10349
                                           then (t_then, no_lift)
                                           else
                                             (FStar_Extraction_ML_Syntax.MLTY_Top,
                                               FStar_Extraction_ML_Syntax.apply_obj_repr)) in
                                      (match uu____10326 with
                                       | (t_branch,maybe_lift1) ->
                                           let uu____10383 =
                                             let uu____10384 =
                                               let uu____10385 =
                                                 let uu____10394 =
                                                   maybe_lift1 then_mle
                                                     t_then in
                                                 let uu____10395 =
                                                   let uu____10398 =
                                                     maybe_lift1 else_mle
                                                       t_else in
                                                   FStar_Pervasives_Native.Some
                                                     uu____10398 in
                                                 (e, uu____10394,
                                                   uu____10395) in
                                               FStar_Extraction_ML_Syntax.MLE_If
                                                 uu____10385 in
                                             FStar_All.pipe_left
                                               (FStar_Extraction_ML_Syntax.with_ty
                                                  t_branch) uu____10384 in
                                           let uu____10401 =
                                             FStar_Extraction_ML_Util.join
                                               then_e1.FStar_Syntax_Syntax.pos
                                               f_then f_else in
                                           (uu____10383, uu____10401,
                                             t_branch))))
                        | uu____10402 ->
                            failwith
                              "ITE pats matched but then and else expressions not found?")
                     else
                       (let uu____10418 =
                          FStar_All.pipe_right pats
                            (FStar_Util.fold_map
                               (fun compat  ->
                                  fun br  ->
                                    let uu____10527 =
                                      FStar_Syntax_Subst.open_branch br in
                                    match uu____10527 with
                                    | (pat,when_opt,branch1) ->
                                        let uu____10571 =
                                          extract_pat g pat t_e in
                                        (match uu____10571 with
                                         | (env,p,pat_t_compat) ->
                                             let uu____10629 =
                                               match when_opt with
                                               | FStar_Pervasives_Native.None
                                                    ->
                                                   (FStar_Pervasives_Native.None,
                                                     FStar_Extraction_ML_Syntax.E_PURE)
                                               | FStar_Pervasives_Native.Some
                                                   w ->
                                                   let uu____10651 =
                                                     term_as_mlexpr env w in
                                                   (match uu____10651 with
                                                    | (w1,f_w,t_w) ->
                                                        let w2 =
                                                          maybe_coerce env w1
                                                            t_w
                                                            FStar_Extraction_ML_Syntax.ml_bool_ty in
                                                        ((FStar_Pervasives_Native.Some
                                                            w2), f_w)) in
                                             (match uu____10629 with
                                              | (when_opt1,f_when) ->
                                                  let uu____10700 =
                                                    term_as_mlexpr env
                                                      branch1 in
                                                  (match uu____10700 with
                                                   | (mlbranch,f_branch,t_branch)
                                                       ->
                                                       let uu____10734 =
                                                         FStar_All.pipe_right
                                                           p
                                                           (FStar_List.map
                                                              (fun
                                                                 uu____10811 
                                                                 ->
                                                                 match uu____10811
                                                                 with
                                                                 | (p1,wopt)
                                                                    ->
                                                                    let when_clause
                                                                    =
                                                                    FStar_Extraction_ML_Util.conjoin_opt
                                                                    wopt
                                                                    when_opt1 in
                                                                    (p1,
                                                                    (when_clause,
                                                                    f_when),
                                                                    (mlbranch,
                                                                    f_branch,
                                                                    t_branch)))) in
                                                       ((compat &&
                                                           pat_t_compat),
                                                         uu____10734)))))
                               true) in
                        match uu____10418 with
                        | (pat_t_compat,mlbranches) ->
                            let mlbranches1 = FStar_List.flatten mlbranches in
                            let e1 =
                              if pat_t_compat
                              then e
                              else
                                (FStar_Extraction_ML_UEnv.debug g
                                   (fun uu____10976  ->
                                      let uu____10977 =
                                        FStar_Extraction_ML_Code.string_of_mlexpr
                                          g.FStar_Extraction_ML_UEnv.currentModule
                                          e in
                                      let uu____10978 =
                                        FStar_Extraction_ML_Code.string_of_mlty
                                          g.FStar_Extraction_ML_UEnv.currentModule
                                          t_e in
                                      FStar_Util.print2
                                        "Coercing scrutinee %s from type %s because pattern type is incompatible\n"
                                        uu____10977 uu____10978);
                                 FStar_All.pipe_left
                                   (FStar_Extraction_ML_Syntax.with_ty t_e)
                                   (FStar_Extraction_ML_Syntax.MLE_Coerce
                                      (e, t_e,
                                        FStar_Extraction_ML_Syntax.MLTY_Top))) in
                            (match mlbranches1 with
                             | [] ->
                                 let uu____11003 =
                                   let uu____11012 =
                                     let uu____11029 =
                                       FStar_Syntax_Syntax.lid_as_fv
                                         FStar_Parser_Const.failwith_lid
                                         FStar_Syntax_Syntax.Delta_constant
                                         FStar_Pervasives_Native.None in
                                     FStar_Extraction_ML_UEnv.lookup_fv g
                                       uu____11029 in
                                   FStar_All.pipe_left FStar_Util.right
                                     uu____11012 in
                                 (match uu____11003 with
                                  | (uu____11072,fw,uu____11074,uu____11075)
                                      ->
                                      let uu____11076 =
                                        let uu____11077 =
                                          let uu____11078 =
                                            let uu____11085 =
                                              let uu____11088 =
                                                FStar_All.pipe_left
                                                  (FStar_Extraction_ML_Syntax.with_ty
                                                     FStar_Extraction_ML_Syntax.ml_string_ty)
                                                  (FStar_Extraction_ML_Syntax.MLE_Const
                                                     (FStar_Extraction_ML_Syntax.MLC_String
                                                        "unreachable")) in
                                              [uu____11088] in
                                            (fw, uu____11085) in
                                          FStar_Extraction_ML_Syntax.MLE_App
                                            uu____11078 in
                                        FStar_All.pipe_left
                                          (FStar_Extraction_ML_Syntax.with_ty
                                             FStar_Extraction_ML_Syntax.ml_unit_ty)
                                          uu____11077 in
                                      (uu____11076,
                                        FStar_Extraction_ML_Syntax.E_PURE,
                                        FStar_Extraction_ML_Syntax.ml_unit_ty))
                             | (uu____11091,uu____11092,(uu____11093,f_first,t_first))::rest
                                 ->
                                 let uu____11153 =
                                   FStar_List.fold_left
                                     (fun uu____11195  ->
                                        fun uu____11196  ->
                                          match (uu____11195, uu____11196)
                                          with
                                          | ((topt,f),(uu____11253,uu____11254,
                                                       (uu____11255,f_branch,t_branch)))
                                              ->
                                              let f1 =
                                                FStar_Extraction_ML_Util.join
                                                  top.FStar_Syntax_Syntax.pos
                                                  f f_branch in
                                              let topt1 =
                                                match topt with
                                                | FStar_Pervasives_Native.None
                                                     ->
                                                    FStar_Pervasives_Native.None
                                                | FStar_Pervasives_Native.Some
                                                    t1 ->
                                                    let uu____11311 =
                                                      type_leq g t1 t_branch in
                                                    if uu____11311
                                                    then
                                                      FStar_Pervasives_Native.Some
                                                        t_branch
                                                    else
                                                      (let uu____11315 =
                                                         type_leq g t_branch
                                                           t1 in
                                                       if uu____11315
                                                       then
                                                         FStar_Pervasives_Native.Some
                                                           t1
                                                       else
                                                         FStar_Pervasives_Native.None) in
                                              (topt1, f1))
                                     ((FStar_Pervasives_Native.Some t_first),
                                       f_first) rest in
                                 (match uu____11153 with
                                  | (topt,f_match) ->
                                      let mlbranches2 =
                                        FStar_All.pipe_right mlbranches1
                                          (FStar_List.map
                                             (fun uu____11410  ->
                                                match uu____11410 with
                                                | (p,(wopt,uu____11439),
                                                   (b1,uu____11441,t1)) ->
                                                    let b2 =
                                                      match topt with
                                                      | FStar_Pervasives_Native.None
                                                           ->
                                                          FStar_Extraction_ML_Syntax.apply_obj_repr
                                                            b1 t1
                                                      | FStar_Pervasives_Native.Some
                                                          uu____11460 -> b1 in
                                                    (p, wopt, b2))) in
                                      let t_match =
                                        match topt with
                                        | FStar_Pervasives_Native.None  ->
                                            FStar_Extraction_ML_Syntax.MLTY_Top
                                        | FStar_Pervasives_Native.Some t1 ->
                                            t1 in
                                      let uu____11465 =
                                        FStar_All.pipe_left
                                          (FStar_Extraction_ML_Syntax.with_ty
                                             t_match)
                                          (FStar_Extraction_ML_Syntax.MLE_Match
                                             (e1, mlbranches2)) in
                                      (uu____11465, f_match, t_match)))))))
let ind_discriminator_body:
  FStar_Extraction_ML_UEnv.env ->
    FStar_Ident.lident ->
      FStar_Ident.lident -> FStar_Extraction_ML_Syntax.mlmodule1
  =
  fun env  ->
    fun discName  ->
      fun constrName  ->
        let uu____11488 =
          let uu____11493 =
            FStar_TypeChecker_Env.lookup_lid
              env.FStar_Extraction_ML_UEnv.tcenv discName in
          FStar_All.pipe_left FStar_Pervasives_Native.fst uu____11493 in
        match uu____11488 with
        | (uu____11518,fstar_disc_type) ->
            let wildcards =
              let uu____11531 =
                let uu____11532 = FStar_Syntax_Subst.compress fstar_disc_type in
                uu____11532.FStar_Syntax_Syntax.n in
              match uu____11531 with
              | FStar_Syntax_Syntax.Tm_arrow (binders,uu____11546) ->
                  let uu____11563 =
                    FStar_All.pipe_right binders
                      (FStar_List.filter
                         (fun uu___145_11595  ->
                            match uu___145_11595 with
                            | (uu____11602,FStar_Pervasives_Native.Some
                               (FStar_Syntax_Syntax.Implicit uu____11603)) ->
                                true
                            | uu____11606 -> false)) in
                  FStar_All.pipe_right uu____11563
                    (FStar_List.map
                       (fun uu____11647  ->
                          let uu____11654 = fresh "_" in
                          (uu____11654, FStar_Extraction_ML_Syntax.MLTY_Top)))
              | uu____11663 -> failwith "Discriminator must be a function" in
            let mlid = fresh "_discr_" in
            let targ = FStar_Extraction_ML_Syntax.MLTY_Top in
            let disc_ty = FStar_Extraction_ML_Syntax.MLTY_Top in
            let discrBody =
              let uu____11682 =
                let uu____11683 =
                  let uu____11694 =
                    let uu____11695 =
                      let uu____11696 =
                        let uu____11711 =
                          let uu____11712 =
                            let uu____11713 =
                              let uu____11714 =
                                FStar_Extraction_ML_Syntax.idsym mlid in
                              ([], uu____11714) in
                            FStar_Extraction_ML_Syntax.MLE_Name uu____11713 in
                          FStar_All.pipe_left
                            (FStar_Extraction_ML_Syntax.with_ty targ)
                            uu____11712 in
                        let uu____11717 =
                          let uu____11728 =
                            let uu____11737 =
                              let uu____11738 =
                                let uu____11745 =
                                  FStar_Extraction_ML_Syntax.mlpath_of_lident
                                    constrName in
                                (uu____11745,
                                  [FStar_Extraction_ML_Syntax.MLP_Wild]) in
                              FStar_Extraction_ML_Syntax.MLP_CTor uu____11738 in
                            let uu____11748 =
                              FStar_All.pipe_left
                                (FStar_Extraction_ML_Syntax.with_ty
                                   FStar_Extraction_ML_Syntax.ml_bool_ty)
                                (FStar_Extraction_ML_Syntax.MLE_Const
                                   (FStar_Extraction_ML_Syntax.MLC_Bool true)) in
                            (uu____11737, FStar_Pervasives_Native.None,
                              uu____11748) in
                          let uu____11751 =
                            let uu____11762 =
                              let uu____11771 =
                                FStar_All.pipe_left
                                  (FStar_Extraction_ML_Syntax.with_ty
                                     FStar_Extraction_ML_Syntax.ml_bool_ty)
                                  (FStar_Extraction_ML_Syntax.MLE_Const
                                     (FStar_Extraction_ML_Syntax.MLC_Bool
                                        false)) in
                              (FStar_Extraction_ML_Syntax.MLP_Wild,
                                FStar_Pervasives_Native.None, uu____11771) in
                            [uu____11762] in
                          uu____11728 :: uu____11751 in
                        (uu____11711, uu____11717) in
                      FStar_Extraction_ML_Syntax.MLE_Match uu____11696 in
                    FStar_All.pipe_left
                      (FStar_Extraction_ML_Syntax.with_ty
                         FStar_Extraction_ML_Syntax.ml_bool_ty) uu____11695 in
                  ((FStar_List.append wildcards [(mlid, targ)]), uu____11694) in
                FStar_Extraction_ML_Syntax.MLE_Fun uu____11683 in
              FStar_All.pipe_left
                (FStar_Extraction_ML_Syntax.with_ty disc_ty) uu____11682 in
            let uu____11846 =
              let uu____11847 =
                let uu____11850 =
                  let uu____11851 =
                    FStar_Extraction_ML_UEnv.convIdent
                      discName.FStar_Ident.ident in
                  {
                    FStar_Extraction_ML_Syntax.mllb_name = uu____11851;
                    FStar_Extraction_ML_Syntax.mllb_tysc =
                      FStar_Pervasives_Native.None;
                    FStar_Extraction_ML_Syntax.mllb_add_unit = false;
                    FStar_Extraction_ML_Syntax.mllb_def = discrBody;
                    FStar_Extraction_ML_Syntax.print_typ = false
                  } in
                [uu____11850] in
              (FStar_Extraction_ML_Syntax.NonRec, [], uu____11847) in
            FStar_Extraction_ML_Syntax.MLM_Let uu____11846
>>>>>>> 0a4ecc34
<|MERGE_RESOLUTION|>--- conflicted
+++ resolved
@@ -1,3053 +1,5 @@
-
 open Prims
-open FStar_Pervasives
 exception Un_extractable
-<<<<<<< HEAD
-
-
-let uu___is_Un_extractable : Prims.exn  ->  Prims.bool = (fun projectee -> (match (projectee) with
-| Un_extractable -> begin
-true
-end
-| uu____4 -> begin
-false
-end))
-
-
-let type_leq : FStar_Extraction_ML_UEnv.env  ->  FStar_Extraction_ML_Syntax.mlty  ->  FStar_Extraction_ML_Syntax.mlty  ->  Prims.bool = (fun g t1 t2 -> (FStar_Extraction_ML_Util.type_leq (FStar_Extraction_ML_Util.udelta_unfold g) t1 t2))
-
-
-let type_leq_c : FStar_Extraction_ML_UEnv.env  ->  FStar_Extraction_ML_Syntax.mlexpr FStar_Pervasives_Native.option  ->  FStar_Extraction_ML_Syntax.mlty  ->  FStar_Extraction_ML_Syntax.mlty  ->  (Prims.bool * FStar_Extraction_ML_Syntax.mlexpr FStar_Pervasives_Native.option) = (fun g t1 t2 -> (FStar_Extraction_ML_Util.type_leq_c (FStar_Extraction_ML_Util.udelta_unfold g) t1 t2))
-
-
-let erasableType : FStar_Extraction_ML_UEnv.env  ->  FStar_Extraction_ML_Syntax.mlty  ->  Prims.bool = (fun g t -> (FStar_Extraction_ML_Util.erasableType (FStar_Extraction_ML_Util.udelta_unfold g) t))
-
-
-let eraseTypeDeep : FStar_Extraction_ML_UEnv.env  ->  FStar_Extraction_ML_Syntax.mlty  ->  FStar_Extraction_ML_Syntax.mlty = (fun g t -> (FStar_Extraction_ML_Util.eraseTypeDeep (FStar_Extraction_ML_Util.udelta_unfold g) t))
-
-
-let record_fields = (fun fs vs -> (FStar_List.map2 (fun f e -> ((f.FStar_Ident.idText), (e))) fs vs))
-
-
-let fail = (fun r msg -> ((
-
-let uu____78 = (
-
-let uu____79 = (FStar_Range.string_of_range r)
-in (FStar_Util.format2 "%s: %s\n" uu____79 msg))
-in (FStar_All.pipe_left FStar_Util.print_string uu____78));
-(failwith msg);
-))
-
-
-let err_uninst = (fun env t uu____107 app -> (match (uu____107) with
-| (vars, ty) -> begin
-(
-
-let uu____122 = (
-
-let uu____123 = (FStar_Syntax_Print.term_to_string t)
-in (
-
-let uu____124 = (
-
-let uu____125 = (FStar_All.pipe_right vars (FStar_List.map FStar_Pervasives_Native.fst))
-in (FStar_All.pipe_right uu____125 (FStar_String.concat ", ")))
-in (
-
-let uu____134 = (FStar_Extraction_ML_Code.string_of_mlty env.FStar_Extraction_ML_UEnv.currentModule ty)
-in (
-
-let uu____135 = (FStar_Syntax_Print.term_to_string app)
-in (FStar_Util.format4 "Variable %s has a polymorphic type (forall %s. %s); expected it to be fully instantiated, but got %s" uu____123 uu____124 uu____134 uu____135)))))
-in (fail t.FStar_Syntax_Syntax.pos uu____122))
-end))
-
-
-let err_ill_typed_application = (fun env t args ty -> (
-
-let uu____166 = (
-
-let uu____167 = (FStar_Syntax_Print.term_to_string t)
-in (
-
-let uu____168 = (
-
-let uu____169 = (FStar_All.pipe_right args (FStar_List.map (fun uu____177 -> (match (uu____177) with
-| (x, uu____181) -> begin
-(FStar_Syntax_Print.term_to_string x)
-end))))
-in (FStar_All.pipe_right uu____169 (FStar_String.concat " ")))
-in (
-
-let uu____183 = (FStar_Extraction_ML_Code.string_of_mlty env.FStar_Extraction_ML_UEnv.currentModule ty)
-in (FStar_Util.format3 "Ill-typed application: application is %s \n remaining args are %s\nml type of head is %s\n" uu____167 uu____168 uu____183))))
-in (fail t.FStar_Syntax_Syntax.pos uu____166)))
-
-
-let err_value_restriction = (fun t -> (
-
-let uu____195 = (
-
-let uu____196 = (FStar_Syntax_Print.tag_of_term t)
-in (
-
-let uu____197 = (FStar_Syntax_Print.term_to_string t)
-in (FStar_Util.format2 "Refusing to generalize because of the value restriction: (%s) %s" uu____196 uu____197)))
-in (fail t.FStar_Syntax_Syntax.pos uu____195)))
-
-
-let err_unexpected_eff = (fun t f0 f1 -> (
-
-let uu____219 = (
-
-let uu____220 = (FStar_Syntax_Print.term_to_string t)
-in (FStar_Util.format3 "for expression %s, Expected effect %s; got effect %s" uu____220 (FStar_Extraction_ML_Util.eff_to_string f0) (FStar_Extraction_ML_Util.eff_to_string f1)))
-in (fail t.FStar_Syntax_Syntax.pos uu____219)))
-
-
-let effect_as_etag : FStar_Extraction_ML_UEnv.env  ->  FStar_Ident.lident  ->  FStar_Extraction_ML_Syntax.e_tag = (
-
-let cache = (FStar_Util.smap_create (Prims.parse_int "20"))
-in (
-
-let rec delta_norm_eff = (fun g l -> (
-
-let uu____234 = (FStar_Util.smap_try_find cache l.FStar_Ident.str)
-in (match (uu____234) with
-| FStar_Pervasives_Native.Some (l1) -> begin
-l1
-end
-| FStar_Pervasives_Native.None -> begin
-(
-
-let res = (
-
-let uu____238 = (FStar_TypeChecker_Env.lookup_effect_abbrev g.FStar_Extraction_ML_UEnv.tcenv ((FStar_Syntax_Syntax.U_zero)::[]) l)
-in (match (uu____238) with
-| FStar_Pervasives_Native.None -> begin
-l
-end
-| FStar_Pervasives_Native.Some (uu____244, c) -> begin
-(delta_norm_eff g (FStar_Syntax_Util.comp_effect_name c))
-end))
-in ((FStar_Util.smap_add cache l.FStar_Ident.str res);
-res;
-))
-end)))
-in (fun g l -> (
-
-let l1 = (delta_norm_eff g l)
-in (match ((FStar_Ident.lid_equals l1 FStar_Parser_Const.effect_PURE_lid)) with
-| true -> begin
-FStar_Extraction_ML_Syntax.E_PURE
-end
-| uu____252 -> begin
-(match ((FStar_Ident.lid_equals l1 FStar_Parser_Const.effect_GHOST_lid)) with
-| true -> begin
-FStar_Extraction_ML_Syntax.E_GHOST
-end
-| uu____253 -> begin
-(
-
-let ed_opt = (FStar_TypeChecker_Env.effect_decl_opt g.FStar_Extraction_ML_UEnv.tcenv l1)
-in (match (ed_opt) with
-| FStar_Pervasives_Native.Some (ed, qualifiers) -> begin
-(
-
-let uu____266 = (FStar_All.pipe_right qualifiers (FStar_List.contains FStar_Syntax_Syntax.Reifiable))
-in (match (uu____266) with
-| true -> begin
-FStar_Extraction_ML_Syntax.E_PURE
-end
-| uu____268 -> begin
-FStar_Extraction_ML_Syntax.E_IMPURE
-end))
-end
-| FStar_Pervasives_Native.None -> begin
-FStar_Extraction_ML_Syntax.E_IMPURE
-end))
-end)
-end)))))
-
-
-let rec is_arity : FStar_Extraction_ML_UEnv.env  ->  FStar_Syntax_Syntax.term  ->  Prims.bool = (fun env t -> (
-
-let t1 = (FStar_Syntax_Util.unmeta t)
-in (
-
-let uu____279 = (
-
-let uu____280 = (FStar_Syntax_Subst.compress t1)
-in uu____280.FStar_Syntax_Syntax.n)
-in (match (uu____279) with
-| FStar_Syntax_Syntax.Tm_unknown -> begin
-(failwith "Impossible")
-end
-| FStar_Syntax_Syntax.Tm_delayed (uu____283) -> begin
-(failwith "Impossible")
-end
-| FStar_Syntax_Syntax.Tm_ascribed (uu____304) -> begin
-(failwith "Impossible")
-end
-| FStar_Syntax_Syntax.Tm_meta (uu____322) -> begin
-(failwith "Impossible")
-end
-| FStar_Syntax_Syntax.Tm_uvar (uu____327) -> begin
-false
-end
-| FStar_Syntax_Syntax.Tm_constant (uu____336) -> begin
-false
-end
-| FStar_Syntax_Syntax.Tm_name (uu____337) -> begin
-false
-end
-| FStar_Syntax_Syntax.Tm_bvar (uu____338) -> begin
-false
-end
-| FStar_Syntax_Syntax.Tm_type (uu____339) -> begin
-true
-end
-| FStar_Syntax_Syntax.Tm_arrow (uu____340, c) -> begin
-(is_arity env (FStar_Syntax_Util.comp_result c))
-end
-| FStar_Syntax_Syntax.Tm_fvar (uu____352) -> begin
-(
-
-let t2 = (FStar_TypeChecker_Normalize.normalize ((FStar_TypeChecker_Normalize.AllowUnboundUniverses)::(FStar_TypeChecker_Normalize.EraseUniverses)::(FStar_TypeChecker_Normalize.UnfoldUntil (FStar_Syntax_Syntax.Delta_constant))::[]) env.FStar_Extraction_ML_UEnv.tcenv t1)
-in (
-
-let uu____354 = (
-
-let uu____355 = (FStar_Syntax_Subst.compress t2)
-in uu____355.FStar_Syntax_Syntax.n)
-in (match (uu____354) with
-| FStar_Syntax_Syntax.Tm_fvar (uu____358) -> begin
-false
-end
-| uu____359 -> begin
-(is_arity env t2)
-end)))
-end
-| FStar_Syntax_Syntax.Tm_app (uu____360) -> begin
-(
-
-let uu____370 = (FStar_Syntax_Util.head_and_args t1)
-in (match (uu____370) with
-| (head1, uu____381) -> begin
-(is_arity env head1)
-end))
-end
-| FStar_Syntax_Syntax.Tm_uinst (head1, uu____397) -> begin
-(is_arity env head1)
-end
-| FStar_Syntax_Syntax.Tm_refine (x, uu____403) -> begin
-(is_arity env x.FStar_Syntax_Syntax.sort)
-end
-| FStar_Syntax_Syntax.Tm_abs (uu____408, body, uu____410) -> begin
-(is_arity env body)
-end
-| FStar_Syntax_Syntax.Tm_let (uu____433, body) -> begin
-(is_arity env body)
-end
-| FStar_Syntax_Syntax.Tm_match (uu____445, branches) -> begin
-(match (branches) with
-| ((uu____473, uu____474, e))::uu____476 -> begin
-(is_arity env e)
-end
-| uu____512 -> begin
-false
-end)
-end))))
-
-
-let rec is_type_aux : FStar_Extraction_ML_UEnv.env  ->  FStar_Syntax_Syntax.term  ->  Prims.bool = (fun env t -> (
-
-let t1 = (FStar_Syntax_Subst.compress t)
-in (match (t1.FStar_Syntax_Syntax.n) with
-| FStar_Syntax_Syntax.Tm_delayed (uu____531) -> begin
-(
-
-let uu____552 = (
-
-let uu____553 = (FStar_Syntax_Print.tag_of_term t1)
-in (FStar_Util.format1 "Impossible: %s" uu____553))
-in (failwith uu____552))
-end
-| FStar_Syntax_Syntax.Tm_unknown -> begin
-(
-
-let uu____554 = (
-
-let uu____555 = (FStar_Syntax_Print.tag_of_term t1)
-in (FStar_Util.format1 "Impossible: %s" uu____555))
-in (failwith uu____554))
-end
-| FStar_Syntax_Syntax.Tm_constant (uu____556) -> begin
-false
-end
-| FStar_Syntax_Syntax.Tm_type (uu____557) -> begin
-true
-end
-| FStar_Syntax_Syntax.Tm_refine (uu____558) -> begin
-true
-end
-| FStar_Syntax_Syntax.Tm_arrow (uu____563) -> begin
-true
-end
-| FStar_Syntax_Syntax.Tm_fvar (fv) when (FStar_Syntax_Syntax.fv_eq_lid fv FStar_Parser_Const.failwith_lid) -> begin
-false
-end
-| FStar_Syntax_Syntax.Tm_fvar (fv) -> begin
-(
-
-let uu____573 = (FStar_TypeChecker_Env.is_type_constructor env.FStar_Extraction_ML_UEnv.tcenv fv.FStar_Syntax_Syntax.fv_name.FStar_Syntax_Syntax.v)
-in (match (uu____573) with
-| true -> begin
-true
-end
-| uu____578 -> begin
-(
-
-let uu____579 = (FStar_TypeChecker_Env.lookup_lid env.FStar_Extraction_ML_UEnv.tcenv fv.FStar_Syntax_Syntax.fv_name.FStar_Syntax_Syntax.v)
-in (match (uu____579) with
-| ((uu____588, t2), uu____590) -> begin
-(is_arity env t2)
-end))
-end))
-end
-| FStar_Syntax_Syntax.Tm_uvar (uu____593, t2) -> begin
-(is_arity env t2)
-end
-| FStar_Syntax_Syntax.Tm_bvar ({FStar_Syntax_Syntax.ppname = uu____607; FStar_Syntax_Syntax.index = uu____608; FStar_Syntax_Syntax.sort = t2}) -> begin
-(is_arity env t2)
-end
-| FStar_Syntax_Syntax.Tm_name ({FStar_Syntax_Syntax.ppname = uu____612; FStar_Syntax_Syntax.index = uu____613; FStar_Syntax_Syntax.sort = t2}) -> begin
-(is_arity env t2)
-end
-| FStar_Syntax_Syntax.Tm_ascribed (t2, uu____618, uu____619) -> begin
-(is_type_aux env t2)
-end
-| FStar_Syntax_Syntax.Tm_uinst (t2, uu____649) -> begin
-(is_type_aux env t2)
-end
-| FStar_Syntax_Syntax.Tm_abs (uu____654, body, uu____656) -> begin
-(is_type_aux env body)
-end
-| FStar_Syntax_Syntax.Tm_let (uu____679, body) -> begin
-(is_type_aux env body)
-end
-| FStar_Syntax_Syntax.Tm_match (uu____691, branches) -> begin
-(match (branches) with
-| ((uu____719, uu____720, e))::uu____722 -> begin
-(is_type_aux env e)
-end
-| uu____758 -> begin
-false
-end)
-end
-| FStar_Syntax_Syntax.Tm_meta (t2, uu____771) -> begin
-(is_type_aux env t2)
-end
-| FStar_Syntax_Syntax.Tm_app (head1, uu____777) -> begin
-(is_type_aux env head1)
-end)))
-
-
-let is_type : FStar_Extraction_ML_UEnv.env  ->  FStar_Syntax_Syntax.term  ->  Prims.bool = (fun env t -> (
-
-let b = (is_type_aux env t)
-in ((FStar_Extraction_ML_UEnv.debug env (fun uu____800 -> (match (b) with
-| true -> begin
-(
-
-let uu____801 = (FStar_Syntax_Print.term_to_string t)
-in (
-
-let uu____802 = (FStar_Syntax_Print.tag_of_term t)
-in (FStar_Util.print2 "is_type %s (%s)\n" uu____801 uu____802)))
-end
-| uu____803 -> begin
-(
-
-let uu____804 = (FStar_Syntax_Print.term_to_string t)
-in (
-
-let uu____805 = (FStar_Syntax_Print.tag_of_term t)
-in (FStar_Util.print2 "not a type %s (%s)\n" uu____804 uu____805)))
-end)));
-b;
-)))
-
-
-let is_type_binder = (fun env x -> (is_arity env (FStar_Pervasives_Native.fst x).FStar_Syntax_Syntax.sort))
-
-
-let is_constructor : FStar_Syntax_Syntax.term  ->  Prims.bool = (fun t -> (
-
-let uu____825 = (
-
-let uu____826 = (FStar_Syntax_Subst.compress t)
-in uu____826.FStar_Syntax_Syntax.n)
-in (match (uu____825) with
-| FStar_Syntax_Syntax.Tm_fvar ({FStar_Syntax_Syntax.fv_name = uu____829; FStar_Syntax_Syntax.fv_delta = uu____830; FStar_Syntax_Syntax.fv_qual = FStar_Pervasives_Native.Some (FStar_Syntax_Syntax.Data_ctor)}) -> begin
-true
-end
-| FStar_Syntax_Syntax.Tm_fvar ({FStar_Syntax_Syntax.fv_name = uu____834; FStar_Syntax_Syntax.fv_delta = uu____835; FStar_Syntax_Syntax.fv_qual = FStar_Pervasives_Native.Some (FStar_Syntax_Syntax.Record_ctor (uu____836))}) -> begin
-true
-end
-| uu____843 -> begin
-false
-end)))
-
-
-let rec is_fstar_value : FStar_Syntax_Syntax.term  ->  Prims.bool = (fun t -> (
-
-let uu____847 = (
-
-let uu____848 = (FStar_Syntax_Subst.compress t)
-in uu____848.FStar_Syntax_Syntax.n)
-in (match (uu____847) with
-| FStar_Syntax_Syntax.Tm_constant (uu____851) -> begin
-true
-end
-| FStar_Syntax_Syntax.Tm_bvar (uu____852) -> begin
-true
-end
-| FStar_Syntax_Syntax.Tm_fvar (uu____853) -> begin
-true
-end
-| FStar_Syntax_Syntax.Tm_abs (uu____854) -> begin
-true
-end
-| FStar_Syntax_Syntax.Tm_app (head1, args) -> begin
-(
-
-let uu____885 = (is_constructor head1)
-in (match (uu____885) with
-| true -> begin
-(FStar_All.pipe_right args (FStar_List.for_all (fun uu____893 -> (match (uu____893) with
-| (te, uu____897) -> begin
-(is_fstar_value te)
-end))))
-end
-| uu____898 -> begin
-false
-end))
-end
-| FStar_Syntax_Syntax.Tm_meta (t1, uu____900) -> begin
-(is_fstar_value t1)
-end
-| FStar_Syntax_Syntax.Tm_ascribed (t1, uu____906, uu____907) -> begin
-(is_fstar_value t1)
-end
-| uu____936 -> begin
-false
-end)))
-
-
-let rec is_ml_value : FStar_Extraction_ML_Syntax.mlexpr  ->  Prims.bool = (fun e -> (match (e.FStar_Extraction_ML_Syntax.expr) with
-| FStar_Extraction_ML_Syntax.MLE_Const (uu____940) -> begin
-true
-end
-| FStar_Extraction_ML_Syntax.MLE_Var (uu____941) -> begin
-true
-end
-| FStar_Extraction_ML_Syntax.MLE_Name (uu____942) -> begin
-true
-end
-| FStar_Extraction_ML_Syntax.MLE_Fun (uu____943) -> begin
-true
-end
-| FStar_Extraction_ML_Syntax.MLE_CTor (uu____949, exps) -> begin
-(FStar_Util.for_all is_ml_value exps)
-end
-| FStar_Extraction_ML_Syntax.MLE_Tuple (exps) -> begin
-(FStar_Util.for_all is_ml_value exps)
-end
-| FStar_Extraction_ML_Syntax.MLE_Record (uu____955, fields) -> begin
-(FStar_Util.for_all (fun uu____967 -> (match (uu____967) with
-| (uu____970, e1) -> begin
-(is_ml_value e1)
-end)) fields)
-end
-| uu____972 -> begin
-false
-end))
-
-
-let normalize_abs : FStar_Syntax_Syntax.term  ->  FStar_Syntax_Syntax.term = (fun t0 -> (
-
-let rec aux = (fun bs t copt -> (
-
-let t1 = (FStar_Syntax_Subst.compress t)
-in (match (t1.FStar_Syntax_Syntax.n) with
-| FStar_Syntax_Syntax.Tm_abs (bs', body, copt1) -> begin
-(aux (FStar_List.append bs bs') body copt1)
-end
-| uu____1032 -> begin
-(
-
-let e' = (FStar_Syntax_Util.unascribe t1)
-in (
-
-let uu____1034 = (FStar_Syntax_Util.is_fun e')
-in (match (uu____1034) with
-| true -> begin
-(aux bs e' copt)
-end
-| uu____1035 -> begin
-(FStar_Syntax_Util.abs bs e' copt)
-end)))
-end)))
-in (aux [] t0 FStar_Pervasives_Native.None)))
-
-
-let unit_binder : FStar_Syntax_Syntax.binder = (
-
-let uu____1043 = (FStar_Syntax_Syntax.new_bv FStar_Pervasives_Native.None FStar_TypeChecker_Common.t_unit)
-in (FStar_All.pipe_left FStar_Syntax_Syntax.mk_binder uu____1043))
-
-
-let check_pats_for_ite : (FStar_Syntax_Syntax.pat * FStar_Syntax_Syntax.term FStar_Pervasives_Native.option * FStar_Syntax_Syntax.term) Prims.list  ->  (Prims.bool * FStar_Syntax_Syntax.term FStar_Pervasives_Native.option * FStar_Syntax_Syntax.term FStar_Pervasives_Native.option) = (fun l -> (
-
-let def = ((false), (FStar_Pervasives_Native.None), (FStar_Pervasives_Native.None))
-in (match (((FStar_List.length l) <> (Prims.parse_int "2"))) with
-| true -> begin
-def
-end
-| uu____1086 -> begin
-(
-
-let uu____1087 = (FStar_List.hd l)
-in (match (uu____1087) with
-| (p1, w1, e1) -> begin
-(
-
-let uu____1106 = (
-
-let uu____1111 = (FStar_List.tl l)
-in (FStar_List.hd uu____1111))
-in (match (uu____1106) with
-| (p2, w2, e2) -> begin
-(match (((w1), (w2), (p1.FStar_Syntax_Syntax.v), (p2.FStar_Syntax_Syntax.v))) with
-| (FStar_Pervasives_Native.None, FStar_Pervasives_Native.None, FStar_Syntax_Syntax.Pat_constant (FStar_Const.Const_bool (true)), FStar_Syntax_Syntax.Pat_constant (FStar_Const.Const_bool (false))) -> begin
-((true), (FStar_Pervasives_Native.Some (e1)), (FStar_Pervasives_Native.Some (e2)))
-end
-| (FStar_Pervasives_Native.None, FStar_Pervasives_Native.None, FStar_Syntax_Syntax.Pat_constant (FStar_Const.Const_bool (false)), FStar_Syntax_Syntax.Pat_constant (FStar_Const.Const_bool (true))) -> begin
-((true), (FStar_Pervasives_Native.Some (e2)), (FStar_Pervasives_Native.Some (e1)))
-end
-| uu____1150 -> begin
-def
-end)
-end))
-end))
-end)))
-
-
-let instantiate : FStar_Extraction_ML_Syntax.mltyscheme  ->  FStar_Extraction_ML_Syntax.mlty Prims.list  ->  FStar_Extraction_ML_Syntax.mlty = (fun s args -> (FStar_Extraction_ML_Util.subst s args))
-
-
-let erasable : FStar_Extraction_ML_UEnv.env  ->  FStar_Extraction_ML_Syntax.e_tag  ->  FStar_Extraction_ML_Syntax.mlty  ->  Prims.bool = (fun g f t -> ((f = FStar_Extraction_ML_Syntax.E_GHOST) || ((f = FStar_Extraction_ML_Syntax.E_PURE) && (erasableType g t))))
-
-
-let erase : FStar_Extraction_ML_UEnv.env  ->  FStar_Extraction_ML_Syntax.mlexpr  ->  FStar_Extraction_ML_Syntax.mlty  ->  FStar_Extraction_ML_Syntax.e_tag  ->  (FStar_Extraction_ML_Syntax.mlexpr * FStar_Extraction_ML_Syntax.e_tag * FStar_Extraction_ML_Syntax.mlty) = (fun g e ty f -> (
-
-let e1 = (
-
-let uu____1193 = (erasable g f ty)
-in (match (uu____1193) with
-| true -> begin
-(
-
-let uu____1194 = (type_leq g ty FStar_Extraction_ML_Syntax.ml_unit_ty)
-in (match (uu____1194) with
-| true -> begin
-FStar_Extraction_ML_Syntax.ml_unit
-end
-| uu____1195 -> begin
-(FStar_All.pipe_left (FStar_Extraction_ML_Syntax.with_ty ty) (FStar_Extraction_ML_Syntax.MLE_Coerce (((FStar_Extraction_ML_Syntax.ml_unit), (FStar_Extraction_ML_Syntax.ml_unit_ty), (ty)))))
-end))
-end
-| uu____1196 -> begin
-e
-end))
-in ((e1), (f), (ty))))
-
-
-let maybe_coerce : FStar_Extraction_ML_UEnv.env  ->  FStar_Extraction_ML_Syntax.mlexpr  ->  FStar_Extraction_ML_Syntax.mlty  ->  FStar_Extraction_ML_Syntax.mlty  ->  FStar_Extraction_ML_Syntax.mlexpr = (fun g e ty expect -> (
-
-let ty1 = (eraseTypeDeep g ty)
-in (
-
-let uu____1210 = (type_leq_c g (FStar_Pervasives_Native.Some (e)) ty1 expect)
-in (match (uu____1210) with
-| (true, FStar_Pervasives_Native.Some (e')) -> begin
-e'
-end
-| uu____1216 -> begin
-((FStar_Extraction_ML_UEnv.debug g (fun uu____1221 -> (
-
-let uu____1222 = (FStar_Extraction_ML_Code.string_of_mlexpr g.FStar_Extraction_ML_UEnv.currentModule e)
-in (
-
-let uu____1223 = (FStar_Extraction_ML_Code.string_of_mlty g.FStar_Extraction_ML_UEnv.currentModule ty1)
-in (
-
-let uu____1224 = (FStar_Extraction_ML_Code.string_of_mlty g.FStar_Extraction_ML_UEnv.currentModule expect)
-in (FStar_Util.print3 "\n (*needed to coerce expression \n %s \n of type \n %s \n to type \n %s *) \n" uu____1222 uu____1223 uu____1224))))));
-(FStar_All.pipe_left (FStar_Extraction_ML_Syntax.with_ty expect) (FStar_Extraction_ML_Syntax.MLE_Coerce (((e), (ty1), (expect)))));
-)
-end))))
-
-
-let bv_as_mlty : FStar_Extraction_ML_UEnv.env  ->  FStar_Syntax_Syntax.bv  ->  FStar_Extraction_ML_Syntax.mlty = (fun g bv -> (
-
-let uu____1231 = (FStar_Extraction_ML_UEnv.lookup_bv g bv)
-in (match (uu____1231) with
-| FStar_Util.Inl (uu____1232, t) -> begin
-t
-end
-| uu____1240 -> begin
-FStar_Extraction_ML_Syntax.MLTY_Top
-end)))
-
-
-let rec term_as_mlty : FStar_Extraction_ML_UEnv.env  ->  FStar_Syntax_Syntax.term  ->  FStar_Extraction_ML_Syntax.mlty = (fun g t0 -> (
-
-let rec is_top_ty = (fun t -> (match (t) with
-| FStar_Extraction_ML_Syntax.MLTY_Top -> begin
-true
-end
-| FStar_Extraction_ML_Syntax.MLTY_Named (uu____1276) -> begin
-(
-
-let uu____1280 = (FStar_Extraction_ML_Util.udelta_unfold g t)
-in (match (uu____1280) with
-| FStar_Pervasives_Native.None -> begin
-false
-end
-| FStar_Pervasives_Native.Some (t1) -> begin
-(is_top_ty t1)
-end))
-end
-| uu____1283 -> begin
-false
-end))
-in (
-
-let t = (FStar_TypeChecker_Normalize.normalize ((FStar_TypeChecker_Normalize.Beta)::(FStar_TypeChecker_Normalize.Eager_unfolding)::(FStar_TypeChecker_Normalize.Iota)::(FStar_TypeChecker_Normalize.Zeta)::(FStar_TypeChecker_Normalize.EraseUniverses)::(FStar_TypeChecker_Normalize.AllowUnboundUniverses)::[]) g.FStar_Extraction_ML_UEnv.tcenv t0)
-in (
-
-let mlt = (term_as_mlty' g t)
-in (
-
-let uu____1286 = (is_top_ty mlt)
-in (match (uu____1286) with
-| true -> begin
-(
-
-let t1 = (FStar_TypeChecker_Normalize.normalize ((FStar_TypeChecker_Normalize.Beta)::(FStar_TypeChecker_Normalize.Eager_unfolding)::(FStar_TypeChecker_Normalize.UnfoldUntil (FStar_Syntax_Syntax.Delta_constant))::(FStar_TypeChecker_Normalize.Iota)::(FStar_TypeChecker_Normalize.Zeta)::(FStar_TypeChecker_Normalize.EraseUniverses)::(FStar_TypeChecker_Normalize.AllowUnboundUniverses)::[]) g.FStar_Extraction_ML_UEnv.tcenv t0)
-in (term_as_mlty' g t1))
-end
-| uu____1288 -> begin
-mlt
-end))))))
-and term_as_mlty' : FStar_Extraction_ML_UEnv.env  ->  FStar_Syntax_Syntax.term  ->  FStar_Extraction_ML_Syntax.mlty = (fun env t -> (
-
-let t1 = (FStar_Syntax_Subst.compress t)
-in (match (t1.FStar_Syntax_Syntax.n) with
-| FStar_Syntax_Syntax.Tm_bvar (uu____1292) -> begin
-(
-
-let uu____1293 = (
-
-let uu____1294 = (FStar_Syntax_Print.term_to_string t1)
-in (FStar_Util.format1 "Impossible: Unexpected term %s" uu____1294))
-in (failwith uu____1293))
-end
-| FStar_Syntax_Syntax.Tm_delayed (uu____1295) -> begin
-(
-
-let uu____1316 = (
-
-let uu____1317 = (FStar_Syntax_Print.term_to_string t1)
-in (FStar_Util.format1 "Impossible: Unexpected term %s" uu____1317))
-in (failwith uu____1316))
-end
-| FStar_Syntax_Syntax.Tm_unknown -> begin
-(
-
-let uu____1318 = (
-
-let uu____1319 = (FStar_Syntax_Print.term_to_string t1)
-in (FStar_Util.format1 "Impossible: Unexpected term %s" uu____1319))
-in (failwith uu____1318))
-end
-| FStar_Syntax_Syntax.Tm_constant (uu____1320) -> begin
-FStar_Extraction_ML_UEnv.unknownType
-end
-| FStar_Syntax_Syntax.Tm_uvar (uu____1321) -> begin
-FStar_Extraction_ML_UEnv.unknownType
-end
-| FStar_Syntax_Syntax.Tm_meta (t2, uu____1331) -> begin
-(term_as_mlty' env t2)
-end
-| FStar_Syntax_Syntax.Tm_refine ({FStar_Syntax_Syntax.ppname = uu____1336; FStar_Syntax_Syntax.index = uu____1337; FStar_Syntax_Syntax.sort = t2}, uu____1339) -> begin
-(term_as_mlty' env t2)
-end
-| FStar_Syntax_Syntax.Tm_uinst (t2, uu____1347) -> begin
-(term_as_mlty' env t2)
-end
-| FStar_Syntax_Syntax.Tm_ascribed (t2, uu____1353, uu____1354) -> begin
-(term_as_mlty' env t2)
-end
-| FStar_Syntax_Syntax.Tm_name (bv) -> begin
-(bv_as_mlty env bv)
-end
-| FStar_Syntax_Syntax.Tm_fvar (fv) -> begin
-(fv_app_as_mlty env fv [])
-end
-| FStar_Syntax_Syntax.Tm_arrow (bs, c) -> begin
-(
-
-let uu____1401 = (FStar_Syntax_Subst.open_comp bs c)
-in (match (uu____1401) with
-| (bs1, c1) -> begin
-(
-
-let uu____1406 = (binders_as_ml_binders env bs1)
-in (match (uu____1406) with
-| (mlbs, env1) -> begin
-(
-
-let t_ret = (
-
-let eff = (FStar_TypeChecker_Env.norm_eff_name env1.FStar_Extraction_ML_UEnv.tcenv (FStar_Syntax_Util.comp_effect_name c1))
-in (
-
-let uu____1422 = (
-
-let uu____1426 = (FStar_TypeChecker_Env.effect_decl_opt env1.FStar_Extraction_ML_UEnv.tcenv eff)
-in (FStar_Util.must uu____1426))
-in (match (uu____1422) with
-| (ed, qualifiers) -> begin
-(
-
-let uu____1438 = (FStar_All.pipe_right qualifiers (FStar_List.contains FStar_Syntax_Syntax.Reifiable))
-in (match (uu____1438) with
-| true -> begin
-(
-
-let t2 = (FStar_TypeChecker_Env.reify_comp env1.FStar_Extraction_ML_UEnv.tcenv c1 FStar_Syntax_Syntax.U_unknown)
-in (
-
-let res = (term_as_mlty' env1 t2)
-in res))
-end
-| uu____1442 -> begin
-(term_as_mlty' env1 (FStar_Syntax_Util.comp_result c1))
-end))
-end)))
-in (
-
-let erase1 = (effect_as_etag env1 (FStar_Syntax_Util.comp_effect_name c1))
-in (
-
-let uu____1444 = (FStar_List.fold_right (fun uu____1451 uu____1452 -> (match (((uu____1451), (uu____1452))) with
-| ((uu____1463, t2), (tag, t')) -> begin
-((FStar_Extraction_ML_Syntax.E_PURE), (FStar_Extraction_ML_Syntax.MLTY_Fun (((t2), (tag), (t')))))
-end)) mlbs ((erase1), (t_ret)))
-in (match (uu____1444) with
-| (uu____1471, t2) -> begin
-t2
-end))))
-end))
-end))
-end
-| FStar_Syntax_Syntax.Tm_app (head1, args) -> begin
-(
-
-let res = (
-
-let uu____1490 = (
-
-let uu____1491 = (FStar_Syntax_Util.un_uinst head1)
-in uu____1491.FStar_Syntax_Syntax.n)
-in (match (uu____1490) with
-| FStar_Syntax_Syntax.Tm_name (bv) -> begin
-(bv_as_mlty env bv)
-end
-| FStar_Syntax_Syntax.Tm_fvar (fv) -> begin
-(fv_app_as_mlty env fv args)
-end
-| FStar_Syntax_Syntax.Tm_app (head2, args') -> begin
-(
-
-let uu____1512 = (FStar_Syntax_Syntax.mk (FStar_Syntax_Syntax.Tm_app (((head2), ((FStar_List.append args' args))))) FStar_Pervasives_Native.None t1.FStar_Syntax_Syntax.pos)
-in (term_as_mlty' env uu____1512))
-end
-| uu____1528 -> begin
-FStar_Extraction_ML_UEnv.unknownType
-end))
-in res)
-end
-| FStar_Syntax_Syntax.Tm_abs (bs, ty, uu____1531) -> begin
-(
-
-let uu____1554 = (FStar_Syntax_Subst.open_term bs ty)
-in (match (uu____1554) with
-| (bs1, ty1) -> begin
-(
-
-let uu____1559 = (binders_as_ml_binders env bs1)
-in (match (uu____1559) with
-| (bts, env1) -> begin
-(term_as_mlty' env1 ty1)
-end))
-end))
-end
-| FStar_Syntax_Syntax.Tm_type (uu____1573) -> begin
-FStar_Extraction_ML_UEnv.unknownType
-end
-| FStar_Syntax_Syntax.Tm_let (uu____1574) -> begin
-FStar_Extraction_ML_UEnv.unknownType
-end
-| FStar_Syntax_Syntax.Tm_match (uu____1582) -> begin
-FStar_Extraction_ML_UEnv.unknownType
-end)))
-and arg_as_mlty : FStar_Extraction_ML_UEnv.env  ->  (FStar_Syntax_Syntax.term * FStar_Syntax_Syntax.aqual)  ->  FStar_Extraction_ML_Syntax.mlty = (fun g uu____1599 -> (match (uu____1599) with
-| (a, uu____1603) -> begin
-(
-
-let uu____1604 = (is_type g a)
-in (match (uu____1604) with
-| true -> begin
-(term_as_mlty' g a)
-end
-| uu____1605 -> begin
-FStar_Extraction_ML_UEnv.erasedContent
-end))
-end))
-and fv_app_as_mlty : FStar_Extraction_ML_UEnv.env  ->  FStar_Syntax_Syntax.fv  ->  FStar_Syntax_Syntax.args  ->  FStar_Extraction_ML_Syntax.mlty = (fun g fv args -> (
-
-let uu____1609 = (FStar_Syntax_Util.arrow_formals fv.FStar_Syntax_Syntax.fv_name.FStar_Syntax_Syntax.ty)
-in (match (uu____1609) with
-| (formals, t) -> begin
-(
-
-let mlargs = (FStar_List.map (arg_as_mlty g) args)
-in (
-
-let mlargs1 = (
-
-let n_args = (FStar_List.length args)
-in (match (((FStar_List.length formals) > n_args)) with
-| true -> begin
-(
-
-let uu____1653 = (FStar_Util.first_N n_args formals)
-in (match (uu____1653) with
-| (uu____1667, rest) -> begin
-(
-
-let uu____1681 = (FStar_List.map (fun uu____1685 -> FStar_Extraction_ML_UEnv.erasedContent) rest)
-in (FStar_List.append mlargs uu____1681))
-end))
-end
-| uu____1688 -> begin
-mlargs
-end))
-in (
-
-let nm = (
-
-let uu____1690 = (FStar_Extraction_ML_UEnv.maybe_mangle_type_projector g fv)
-in (match (uu____1690) with
-| FStar_Pervasives_Native.Some (p) -> begin
-p
-end
-| FStar_Pervasives_Native.None -> begin
-(FStar_Extraction_ML_Syntax.mlpath_of_lident fv.FStar_Syntax_Syntax.fv_name.FStar_Syntax_Syntax.v)
-end))
-in FStar_Extraction_ML_Syntax.MLTY_Named (((mlargs1), (nm))))))
-end)))
-and binders_as_ml_binders : FStar_Extraction_ML_UEnv.env  ->  FStar_Syntax_Syntax.binders  ->  ((FStar_Extraction_ML_Syntax.mlident * FStar_Extraction_ML_Syntax.mlty) Prims.list * FStar_Extraction_ML_UEnv.env) = (fun g bs -> (
-
-let uu____1705 = (FStar_All.pipe_right bs (FStar_List.fold_left (fun uu____1729 b -> (match (uu____1729) with
-| (ml_bs, env) -> begin
-(
-
-let uu____1759 = (is_type_binder g b)
-in (match (uu____1759) with
-| true -> begin
-(
-
-let b1 = (FStar_Pervasives_Native.fst b)
-in (
-
-let env1 = (FStar_Extraction_ML_UEnv.extend_ty env b1 (FStar_Pervasives_Native.Some (FStar_Extraction_ML_Syntax.MLTY_Top)))
-in (
-
-let ml_b = (
-
-let uu____1774 = (FStar_Extraction_ML_UEnv.bv_as_ml_termvar b1)
-in ((uu____1774), (FStar_Extraction_ML_Syntax.ml_unit_ty)))
-in (((ml_b)::ml_bs), (env1)))))
-end
-| uu____1788 -> begin
-(
-
-let b1 = (FStar_Pervasives_Native.fst b)
-in (
-
-let t = (term_as_mlty env b1.FStar_Syntax_Syntax.sort)
-in (
-
-let uu____1791 = (FStar_Extraction_ML_UEnv.extend_bv env b1 (([]), (t)) false false false)
-in (match (uu____1791) with
-| (env1, b2) -> begin
-(
-
-let ml_b = (
-
-let uu____1809 = (FStar_Extraction_ML_UEnv.removeTick b2)
-in ((uu____1809), (t)))
-in (((ml_b)::ml_bs), (env1)))
-end))))
-end))
-end)) (([]), (g))))
-in (match (uu____1705) with
-| (ml_bs, env) -> begin
-(((FStar_List.rev ml_bs)), (env))
-end)))
-
-
-let mk_MLE_Seq : FStar_Extraction_ML_Syntax.mlexpr  ->  FStar_Extraction_ML_Syntax.mlexpr  ->  FStar_Extraction_ML_Syntax.mlexpr' = (fun e1 e2 -> (match (((e1.FStar_Extraction_ML_Syntax.expr), (e2.FStar_Extraction_ML_Syntax.expr))) with
-| (FStar_Extraction_ML_Syntax.MLE_Seq (es1), FStar_Extraction_ML_Syntax.MLE_Seq (es2)) -> begin
-FStar_Extraction_ML_Syntax.MLE_Seq ((FStar_List.append es1 es2))
-end
-| (FStar_Extraction_ML_Syntax.MLE_Seq (es1), uu____1869) -> begin
-FStar_Extraction_ML_Syntax.MLE_Seq ((FStar_List.append es1 ((e2)::[])))
-end
-| (uu____1871, FStar_Extraction_ML_Syntax.MLE_Seq (es2)) -> begin
-FStar_Extraction_ML_Syntax.MLE_Seq ((e1)::es2)
-end
-| uu____1874 -> begin
-FStar_Extraction_ML_Syntax.MLE_Seq ((e1)::(e2)::[])
-end))
-
-
-let mk_MLE_Let : Prims.bool  ->  FStar_Extraction_ML_Syntax.mlletbinding  ->  FStar_Extraction_ML_Syntax.mlexpr  ->  FStar_Extraction_ML_Syntax.mlexpr' = (fun top_level lbs body -> (match (lbs) with
-| (FStar_Extraction_ML_Syntax.NonRec, quals, (lb)::[]) when (not (top_level)) -> begin
-(match (lb.FStar_Extraction_ML_Syntax.mllb_tysc) with
-| FStar_Pervasives_Native.Some ([], t) when (t = FStar_Extraction_ML_Syntax.ml_unit_ty) -> begin
-(match ((body.FStar_Extraction_ML_Syntax.expr = FStar_Extraction_ML_Syntax.ml_unit.FStar_Extraction_ML_Syntax.expr)) with
-| true -> begin
-lb.FStar_Extraction_ML_Syntax.mllb_def.FStar_Extraction_ML_Syntax.expr
-end
-| uu____1894 -> begin
-(match (body.FStar_Extraction_ML_Syntax.expr) with
-| FStar_Extraction_ML_Syntax.MLE_Var (x) when (x = lb.FStar_Extraction_ML_Syntax.mllb_name) -> begin
-lb.FStar_Extraction_ML_Syntax.mllb_def.FStar_Extraction_ML_Syntax.expr
-end
-| uu____1896 when (lb.FStar_Extraction_ML_Syntax.mllb_def.FStar_Extraction_ML_Syntax.expr = FStar_Extraction_ML_Syntax.ml_unit.FStar_Extraction_ML_Syntax.expr) -> begin
-body.FStar_Extraction_ML_Syntax.expr
-end
-| uu____1897 -> begin
-(mk_MLE_Seq lb.FStar_Extraction_ML_Syntax.mllb_def body)
-end)
-end)
-end
-| uu____1898 -> begin
-FStar_Extraction_ML_Syntax.MLE_Let (((lbs), (body)))
-end)
-end
-| uu____1900 -> begin
-FStar_Extraction_ML_Syntax.MLE_Let (((lbs), (body)))
-end))
-
-
-let resugar_pat : FStar_Syntax_Syntax.fv_qual FStar_Pervasives_Native.option  ->  FStar_Extraction_ML_Syntax.mlpattern  ->  FStar_Extraction_ML_Syntax.mlpattern = (fun q p -> (match (p) with
-| FStar_Extraction_ML_Syntax.MLP_CTor (d, pats) -> begin
-(
-
-let uu____1913 = (FStar_Extraction_ML_Util.is_xtuple d)
-in (match (uu____1913) with
-| FStar_Pervasives_Native.Some (n1) -> begin
-FStar_Extraction_ML_Syntax.MLP_Tuple (pats)
-end
-| uu____1916 -> begin
-(match (q) with
-| FStar_Pervasives_Native.Some (FStar_Syntax_Syntax.Record_ctor (ty, fns)) -> begin
-(
-
-let path = (FStar_List.map FStar_Ident.text_of_id ty.FStar_Ident.ns)
-in (
-
-let fs = (record_fields fns pats)
-in FStar_Extraction_ML_Syntax.MLP_Record (((path), (fs)))))
-end
-| uu____1932 -> begin
-p
-end)
-end))
-end
-| uu____1934 -> begin
-p
-end))
-
-
-let rec extract_one_pat : Prims.bool  ->  FStar_Extraction_ML_UEnv.env  ->  FStar_Syntax_Syntax.pat  ->  FStar_Extraction_ML_Syntax.mlty FStar_Pervasives_Native.option  ->  (FStar_Extraction_ML_UEnv.env * (FStar_Extraction_ML_Syntax.mlpattern * FStar_Extraction_ML_Syntax.mlexpr Prims.list) FStar_Pervasives_Native.option * Prims.bool) = (fun imp g p expected_topt -> (
-
-let ok = (fun t -> (match (expected_topt) with
-| FStar_Pervasives_Native.None -> begin
-true
-end
-| FStar_Pervasives_Native.Some (t') -> begin
-(
-
-let ok = (type_leq g t t')
-in ((match ((not (ok))) with
-| true -> begin
-(FStar_Extraction_ML_UEnv.debug g (fun uu____1970 -> (
-
-let uu____1971 = (FStar_Extraction_ML_Code.string_of_mlty g.FStar_Extraction_ML_UEnv.currentModule t')
-in (
-
-let uu____1972 = (FStar_Extraction_ML_Code.string_of_mlty g.FStar_Extraction_ML_UEnv.currentModule t)
-in (FStar_Util.print2 "Expected pattern type %s; got pattern type %s\n" uu____1971 uu____1972)))))
-end
-| uu____1973 -> begin
-()
-end);
-ok;
-))
-end))
-in (match (p.FStar_Syntax_Syntax.v) with
-| FStar_Syntax_Syntax.Pat_constant (FStar_Const.Const_int (c, FStar_Pervasives_Native.None)) -> begin
-(
-
-let i = FStar_Const.Const_int (((c), (FStar_Pervasives_Native.None)))
-in (
-
-let x = (FStar_Extraction_ML_Syntax.gensym ())
-in (
-
-let when_clause = (
-
-let uu____1995 = (
-
-let uu____1996 = (
-
-let uu____2000 = (
-
-let uu____2002 = (FStar_All.pipe_left (FStar_Extraction_ML_Syntax.with_ty FStar_Extraction_ML_Syntax.ml_int_ty) (FStar_Extraction_ML_Syntax.MLE_Var (x)))
-in (
-
-let uu____2003 = (
-
-let uu____2005 = (
-
-let uu____2006 = (
-
-let uu____2007 = (FStar_Extraction_ML_Util.mlconst_of_const' p.FStar_Syntax_Syntax.p i)
-in (FStar_All.pipe_left (fun _0_31 -> FStar_Extraction_ML_Syntax.MLE_Const (_0_31)) uu____2007))
-in (FStar_All.pipe_left (FStar_Extraction_ML_Syntax.with_ty FStar_Extraction_ML_Syntax.ml_int_ty) uu____2006))
-in (uu____2005)::[])
-in (uu____2002)::uu____2003))
-in ((FStar_Extraction_ML_Util.prims_op_equality), (uu____2000)))
-in FStar_Extraction_ML_Syntax.MLE_App (uu____1996))
-in (FStar_All.pipe_left (FStar_Extraction_ML_Syntax.with_ty FStar_Extraction_ML_Syntax.ml_bool_ty) uu____1995))
-in (
-
-let uu____2009 = (ok FStar_Extraction_ML_Syntax.ml_int_ty)
-in ((g), (FStar_Pervasives_Native.Some (((FStar_Extraction_ML_Syntax.MLP_Var (x)), ((when_clause)::[])))), (uu____2009))))))
-end
-| FStar_Syntax_Syntax.Pat_constant (s) -> begin
-(
-
-let t = (FStar_TypeChecker_TcTerm.tc_constant FStar_Range.dummyRange s)
-in (
-
-let mlty = (term_as_mlty g t)
-in (
-
-let uu____2021 = (
-
-let uu____2026 = (
-
-let uu____2030 = (
-
-let uu____2031 = (FStar_Extraction_ML_Util.mlconst_of_const' p.FStar_Syntax_Syntax.p s)
-in FStar_Extraction_ML_Syntax.MLP_Const (uu____2031))
-in ((uu____2030), ([])))
-in FStar_Pervasives_Native.Some (uu____2026))
-in (
-
-let uu____2036 = (ok mlty)
-in ((g), (uu____2021), (uu____2036))))))
-end
-| FStar_Syntax_Syntax.Pat_var (x) -> begin
-(
-
-let mlty = (term_as_mlty g x.FStar_Syntax_Syntax.sort)
-in (
-
-let uu____2043 = (FStar_Extraction_ML_UEnv.extend_bv g x (([]), (mlty)) false false imp)
-in (match (uu____2043) with
-| (g1, x1) -> begin
-(
-
-let uu____2056 = (ok mlty)
-in ((g1), ((match (imp) with
-| true -> begin
-FStar_Pervasives_Native.None
-end
-| uu____2068 -> begin
-FStar_Pervasives_Native.Some (((FStar_Extraction_ML_Syntax.MLP_Var (x1)), ([])))
-end)), (uu____2056)))
-end)))
-end
-| FStar_Syntax_Syntax.Pat_wild (x) -> begin
-(
-
-let mlty = (term_as_mlty g x.FStar_Syntax_Syntax.sort)
-in (
-
-let uu____2075 = (FStar_Extraction_ML_UEnv.extend_bv g x (([]), (mlty)) false false imp)
-in (match (uu____2075) with
-| (g1, x1) -> begin
-(
-
-let uu____2088 = (ok mlty)
-in ((g1), ((match (imp) with
-| true -> begin
-FStar_Pervasives_Native.None
-end
-| uu____2100 -> begin
-FStar_Pervasives_Native.Some (((FStar_Extraction_ML_Syntax.MLP_Var (x1)), ([])))
-end)), (uu____2088)))
-end)))
-end
-| FStar_Syntax_Syntax.Pat_dot_term (uu____2105) -> begin
-((g), (FStar_Pervasives_Native.None), (true))
-end
-| FStar_Syntax_Syntax.Pat_cons (f, pats) -> begin
-(
-
-let uu____2129 = (
-
-let uu____2132 = (FStar_Extraction_ML_UEnv.lookup_fv g f)
-in (match (uu____2132) with
-| FStar_Util.Inr (uu____2135, {FStar_Extraction_ML_Syntax.expr = FStar_Extraction_ML_Syntax.MLE_Name (n1); FStar_Extraction_ML_Syntax.mlty = uu____2137; FStar_Extraction_ML_Syntax.loc = uu____2138}, ttys, uu____2140) -> begin
-((n1), (ttys))
-end
-| uu____2147 -> begin
-(failwith "Expected a constructor")
-end))
-in (match (uu____2129) with
-| (d, tys) -> begin
-(
-
-let nTyVars = (FStar_List.length (FStar_Pervasives_Native.fst tys))
-in (
-
-let uu____2161 = (FStar_Util.first_N nTyVars pats)
-in (match (uu____2161) with
-| (tysVarPats, restPats) -> begin
-(
-
-let f_ty_opt = try
-(match (()) with
-| () -> begin
-(
-
-let mlty_args = (FStar_All.pipe_right tysVarPats (FStar_List.map (fun uu____2235 -> (match (uu____2235) with
-| (p1, uu____2241) -> begin
-(match (p1.FStar_Syntax_Syntax.v) with
-| FStar_Syntax_Syntax.Pat_dot_term (uu____2246, t) -> begin
-(term_as_mlty g t)
-end
-| uu____2252 -> begin
-((FStar_Extraction_ML_UEnv.debug g (fun uu____2254 -> (
-
-let uu____2255 = (FStar_Syntax_Print.pat_to_string p1)
-in (FStar_Util.print1 "Pattern %s is not extractable" uu____2255))));
-(FStar_Pervasives.raise Un_extractable);
-)
-end)
-end))))
-in (
-
-let f_ty = (FStar_Extraction_ML_Util.subst tys mlty_args)
-in (
-
-let uu____2257 = (FStar_Extraction_ML_Util.uncurry_mlty_fun f_ty)
-in FStar_Pervasives_Native.Some (uu____2257))))
-end)
-with
-| Un_extractable -> begin
-FStar_Pervasives_Native.None
-end
-in (
-
-let uu____2272 = (FStar_Util.fold_map (fun g1 uu____2287 -> (match (uu____2287) with
-| (p1, imp1) -> begin
-(
-
-let uu____2298 = (extract_one_pat true g1 p1 FStar_Pervasives_Native.None)
-in (match (uu____2298) with
-| (g2, p2, uu____2314) -> begin
-((g2), (p2))
-end))
-end)) g tysVarPats)
-in (match (uu____2272) with
-| (g1, tyMLPats) -> begin
-(
-
-let uu____2346 = (FStar_Util.fold_map (fun uu____2372 uu____2373 -> (match (((uu____2372), (uu____2373))) with
-| ((g2, f_ty_opt1), (p1, imp1)) -> begin
-(
-
-let uu____2422 = (match (f_ty_opt1) with
-| FStar_Pervasives_Native.Some ((hd1)::rest, res) -> begin
-((FStar_Pervasives_Native.Some (((rest), (res)))), (FStar_Pervasives_Native.Some (hd1)))
-end
-| uu____2454 -> begin
-((FStar_Pervasives_Native.None), (FStar_Pervasives_Native.None))
-end)
-in (match (uu____2422) with
-| (f_ty_opt2, expected_ty) -> begin
-(
-
-let uu____2491 = (extract_one_pat false g2 p1 expected_ty)
-in (match (uu____2491) with
-| (g3, p2, uu____2513) -> begin
-((((g3), (f_ty_opt2))), (p2))
-end))
-end))
-end)) ((g1), (f_ty_opt)) restPats)
-in (match (uu____2346) with
-| ((g2, f_ty_opt1), restMLPats) -> begin
-(
-
-let uu____2574 = (
-
-let uu____2580 = (FStar_All.pipe_right (FStar_List.append tyMLPats restMLPats) (FStar_List.collect (fun uu___137_2605 -> (match (uu___137_2605) with
-| FStar_Pervasives_Native.Some (x) -> begin
-(x)::[]
-end
-| uu____2627 -> begin
-[]
-end))))
-in (FStar_All.pipe_right uu____2580 FStar_List.split))
-in (match (uu____2574) with
-| (mlPats, when_clauses) -> begin
-(
-
-let pat_ty_compat = (match (f_ty_opt1) with
-| FStar_Pervasives_Native.Some ([], t) -> begin
-(ok t)
-end
-| uu____2666 -> begin
-false
-end)
-in (
-
-let uu____2671 = (
-
-let uu____2676 = (
-
-let uu____2680 = (resugar_pat f.FStar_Syntax_Syntax.fv_qual (FStar_Extraction_ML_Syntax.MLP_CTor (((d), (mlPats)))))
-in (
-
-let uu____2682 = (FStar_All.pipe_right when_clauses FStar_List.flatten)
-in ((uu____2680), (uu____2682))))
-in FStar_Pervasives_Native.Some (uu____2676))
-in ((g2), (uu____2671), (pat_ty_compat))))
-end))
-end))
-end)))
-end)))
-end))
-end)))
-
-
-let extract_pat : FStar_Extraction_ML_UEnv.env  ->  FStar_Syntax_Syntax.pat  ->  FStar_Extraction_ML_Syntax.mlty  ->  (FStar_Extraction_ML_UEnv.env * (FStar_Extraction_ML_Syntax.mlpattern * FStar_Extraction_ML_Syntax.mlexpr FStar_Pervasives_Native.option) Prims.list * Prims.bool) = (fun g p expected_t -> (
-
-let extract_one_pat1 = (fun g1 p1 expected_t1 -> (
-
-let uu____2736 = (extract_one_pat false g1 p1 expected_t1)
-in (match (uu____2736) with
-| (g2, FStar_Pervasives_Native.Some (x, v1), b) -> begin
-((g2), (((x), (v1))), (b))
-end
-| uu____2767 -> begin
-(failwith "Impossible: Unable to translate pattern")
-end)))
-in (
-
-let mk_when_clause = (fun whens -> (match (whens) with
-| [] -> begin
-FStar_Pervasives_Native.None
-end
-| (hd1)::tl1 -> begin
-(
-
-let uu____2792 = (FStar_List.fold_left FStar_Extraction_ML_Util.conjoin hd1 tl1)
-in FStar_Pervasives_Native.Some (uu____2792))
-end))
-in (
-
-let uu____2793 = (extract_one_pat1 g p (FStar_Pervasives_Native.Some (expected_t)))
-in (match (uu____2793) with
-| (g1, (p1, whens), b) -> begin
-(
-
-let when_clause = (mk_when_clause whens)
-in ((g1), ((((p1), (when_clause)))::[]), (b)))
-end)))))
-
-
-let maybe_eta_data_and_project_record : FStar_Extraction_ML_UEnv.env  ->  FStar_Syntax_Syntax.fv_qual FStar_Pervasives_Native.option  ->  FStar_Extraction_ML_Syntax.mlty  ->  FStar_Extraction_ML_Syntax.mlexpr  ->  FStar_Extraction_ML_Syntax.mlexpr = (fun g qual residualType mlAppExpr -> (
-
-let rec eta_args = (fun more_args t -> (match (t) with
-| FStar_Extraction_ML_Syntax.MLTY_Fun (t0, uu____2875, t1) -> begin
-(
-
-let x = (FStar_Extraction_ML_Syntax.gensym ())
-in (
-
-let uu____2878 = (
-
-let uu____2884 = (
-
-let uu____2889 = (FStar_All.pipe_left (FStar_Extraction_ML_Syntax.with_ty t0) (FStar_Extraction_ML_Syntax.MLE_Var (x)))
-in ((((x), (t0))), (uu____2889)))
-in (uu____2884)::more_args)
-in (eta_args uu____2878 t1)))
-end
-| FStar_Extraction_ML_Syntax.MLTY_Named (uu____2896, uu____2897) -> begin
-(((FStar_List.rev more_args)), (t))
-end
-| uu____2909 -> begin
-(failwith "Impossible: Head type is not an arrow")
-end))
-in (
-
-let as_record = (fun qual1 e -> (match (((e.FStar_Extraction_ML_Syntax.expr), (qual1))) with
-| (FStar_Extraction_ML_Syntax.MLE_CTor (uu____2927, args), FStar_Pervasives_Native.Some (FStar_Syntax_Syntax.Record_ctor (tyname, fields))) -> begin
-(
-
-let path = (FStar_List.map FStar_Ident.text_of_id tyname.FStar_Ident.ns)
-in (
-
-let fields1 = (record_fields fields args)
-in (FStar_All.pipe_left (FStar_Extraction_ML_Syntax.with_ty e.FStar_Extraction_ML_Syntax.mlty) (FStar_Extraction_ML_Syntax.MLE_Record (((path), (fields1)))))))
-end
-| uu____2946 -> begin
-e
-end))
-in (
-
-let resugar_and_maybe_eta = (fun qual1 e -> (
-
-let uu____2959 = (eta_args [] residualType)
-in (match (uu____2959) with
-| (eargs, tres) -> begin
-(match (eargs) with
-| [] -> begin
-(
-
-let uu____2987 = (as_record qual1 e)
-in (FStar_Extraction_ML_Util.resugar_exp uu____2987))
-end
-| uu____2988 -> begin
-(
-
-let uu____2994 = (FStar_List.unzip eargs)
-in (match (uu____2994) with
-| (binders, eargs1) -> begin
-(match (e.FStar_Extraction_ML_Syntax.expr) with
-| FStar_Extraction_ML_Syntax.MLE_CTor (head1, args) -> begin
-(
-
-let body = (
-
-let uu____3018 = (
-
-let uu____3019 = (FStar_All.pipe_left (FStar_Extraction_ML_Syntax.with_ty tres) (FStar_Extraction_ML_Syntax.MLE_CTor (((head1), ((FStar_List.append args eargs1))))))
-in (FStar_All.pipe_left (as_record qual1) uu____3019))
-in (FStar_All.pipe_left FStar_Extraction_ML_Util.resugar_exp uu____3018))
-in (FStar_All.pipe_left (FStar_Extraction_ML_Syntax.with_ty e.FStar_Extraction_ML_Syntax.mlty) (FStar_Extraction_ML_Syntax.MLE_Fun (((binders), (body))))))
-end
-| uu____3024 -> begin
-(failwith "Impossible: Not a constructor")
-end)
-end))
-end)
-end)))
-in (match (((mlAppExpr.FStar_Extraction_ML_Syntax.expr), (qual))) with
-| (uu____3026, FStar_Pervasives_Native.None) -> begin
-mlAppExpr
-end
-| (FStar_Extraction_ML_Syntax.MLE_App ({FStar_Extraction_ML_Syntax.expr = FStar_Extraction_ML_Syntax.MLE_Name (mlp); FStar_Extraction_ML_Syntax.mlty = uu____3029; FStar_Extraction_ML_Syntax.loc = uu____3030}, (mle)::args), FStar_Pervasives_Native.Some (FStar_Syntax_Syntax.Record_projector (constrname, f))) -> begin
-(
-
-let f1 = (FStar_Ident.lid_of_ids (FStar_List.append constrname.FStar_Ident.ns ((f)::[])))
-in (
-
-let fn = (FStar_Extraction_ML_Util.mlpath_of_lid f1)
-in (
-
-let proj = FStar_Extraction_ML_Syntax.MLE_Proj (((mle), (fn)))
-in (
-
-let e = (match (args) with
-| [] -> begin
-proj
-end
-| uu____3048 -> begin
-(
-
-let uu____3050 = (
-
-let uu____3054 = (FStar_All.pipe_left (FStar_Extraction_ML_Syntax.with_ty FStar_Extraction_ML_Syntax.MLTY_Top) proj)
-in ((uu____3054), (args)))
-in FStar_Extraction_ML_Syntax.MLE_App (uu____3050))
-end)
-in (FStar_Extraction_ML_Syntax.with_ty mlAppExpr.FStar_Extraction_ML_Syntax.mlty e)))))
-end
-| (FStar_Extraction_ML_Syntax.MLE_App ({FStar_Extraction_ML_Syntax.expr = FStar_Extraction_ML_Syntax.MLE_Name (mlp); FStar_Extraction_ML_Syntax.mlty = uu____3057; FStar_Extraction_ML_Syntax.loc = uu____3058}, mlargs), FStar_Pervasives_Native.Some (FStar_Syntax_Syntax.Data_ctor)) -> begin
-(
-
-let uu____3063 = (FStar_All.pipe_left (FStar_Extraction_ML_Syntax.with_ty mlAppExpr.FStar_Extraction_ML_Syntax.mlty) (FStar_Extraction_ML_Syntax.MLE_CTor (((mlp), (mlargs)))))
-in (FStar_All.pipe_left (resugar_and_maybe_eta qual) uu____3063))
-end
-| (FStar_Extraction_ML_Syntax.MLE_App ({FStar_Extraction_ML_Syntax.expr = FStar_Extraction_ML_Syntax.MLE_Name (mlp); FStar_Extraction_ML_Syntax.mlty = uu____3066; FStar_Extraction_ML_Syntax.loc = uu____3067}, mlargs), FStar_Pervasives_Native.Some (FStar_Syntax_Syntax.Record_ctor (uu____3069))) -> begin
-(
-
-let uu____3076 = (FStar_All.pipe_left (FStar_Extraction_ML_Syntax.with_ty mlAppExpr.FStar_Extraction_ML_Syntax.mlty) (FStar_Extraction_ML_Syntax.MLE_CTor (((mlp), (mlargs)))))
-in (FStar_All.pipe_left (resugar_and_maybe_eta qual) uu____3076))
-end
-| (FStar_Extraction_ML_Syntax.MLE_Name (mlp), FStar_Pervasives_Native.Some (FStar_Syntax_Syntax.Data_ctor)) -> begin
-(
-
-let uu____3080 = (FStar_All.pipe_left (FStar_Extraction_ML_Syntax.with_ty mlAppExpr.FStar_Extraction_ML_Syntax.mlty) (FStar_Extraction_ML_Syntax.MLE_CTor (((mlp), ([])))))
-in (FStar_All.pipe_left (resugar_and_maybe_eta qual) uu____3080))
-end
-| (FStar_Extraction_ML_Syntax.MLE_Name (mlp), FStar_Pervasives_Native.Some (FStar_Syntax_Syntax.Record_ctor (uu____3083))) -> begin
-(
-
-let uu____3088 = (FStar_All.pipe_left (FStar_Extraction_ML_Syntax.with_ty mlAppExpr.FStar_Extraction_ML_Syntax.mlty) (FStar_Extraction_ML_Syntax.MLE_CTor (((mlp), ([])))))
-in (FStar_All.pipe_left (resugar_and_maybe_eta qual) uu____3088))
-end
-| uu____3090 -> begin
-mlAppExpr
-end)))))
-
-
-let maybe_downgrade_eff : FStar_Extraction_ML_UEnv.env  ->  FStar_Extraction_ML_Syntax.e_tag  ->  FStar_Extraction_ML_Syntax.mlty  ->  FStar_Extraction_ML_Syntax.e_tag = (fun g f t -> (
-
-let uu____3103 = ((f = FStar_Extraction_ML_Syntax.E_GHOST) && (type_leq g t FStar_Extraction_ML_Syntax.ml_unit_ty))
-in (match (uu____3103) with
-| true -> begin
-FStar_Extraction_ML_Syntax.E_PURE
-end
-| uu____3104 -> begin
-f
-end)))
-
-
-let rec term_as_mlexpr : FStar_Extraction_ML_UEnv.env  ->  FStar_Syntax_Syntax.term  ->  (FStar_Extraction_ML_Syntax.mlexpr * FStar_Extraction_ML_Syntax.e_tag * FStar_Extraction_ML_Syntax.mlty) = (fun g t -> (
-
-let uu____3144 = (term_as_mlexpr' g t)
-in (match (uu____3144) with
-| (e, tag, ty) -> begin
-(
-
-let tag1 = (maybe_downgrade_eff g tag ty)
-in ((FStar_Extraction_ML_UEnv.debug g (fun u -> (
-
-let uu____3157 = (
-
-let uu____3158 = (FStar_Syntax_Print.tag_of_term t)
-in (
-
-let uu____3159 = (FStar_Syntax_Print.term_to_string t)
-in (
-
-let uu____3160 = (FStar_Extraction_ML_Code.string_of_mlty g.FStar_Extraction_ML_UEnv.currentModule ty)
-in (FStar_Util.format4 "term_as_mlexpr (%s) :  %s has ML type %s and effect %s\n" uu____3158 uu____3159 uu____3160 (FStar_Extraction_ML_Util.eff_to_string tag1)))))
-in (FStar_Util.print_string uu____3157))));
-(erase g e ty tag1);
-))
-end)))
-and check_term_as_mlexpr : FStar_Extraction_ML_UEnv.env  ->  FStar_Syntax_Syntax.term  ->  FStar_Extraction_ML_Syntax.e_tag  ->  FStar_Extraction_ML_Syntax.mlty  ->  (FStar_Extraction_ML_Syntax.mlexpr * FStar_Extraction_ML_Syntax.mlty) = (fun g t f ty -> (
-
-let uu____3167 = (check_term_as_mlexpr' g t f ty)
-in (match (uu____3167) with
-| (e, t1) -> begin
-(
-
-let uu____3174 = (erase g e t1 f)
-in (match (uu____3174) with
-| (r, uu____3181, t2) -> begin
-((r), (t2))
-end))
-end)))
-and check_term_as_mlexpr' : FStar_Extraction_ML_UEnv.env  ->  FStar_Syntax_Syntax.term  ->  FStar_Extraction_ML_Syntax.e_tag  ->  FStar_Extraction_ML_Syntax.mlty  ->  (FStar_Extraction_ML_Syntax.mlexpr * FStar_Extraction_ML_Syntax.mlty) = (fun g e0 f ty -> (
-
-let uu____3189 = (term_as_mlexpr g e0)
-in (match (uu____3189) with
-| (e, tag, t) -> begin
-(
-
-let tag1 = (maybe_downgrade_eff g tag t)
-in (match ((FStar_Extraction_ML_Util.eff_leq tag1 f)) with
-| true -> begin
-(
-
-let uu____3201 = (maybe_coerce g e t ty)
-in ((uu____3201), (ty)))
-end
-| uu____3202 -> begin
-(err_unexpected_eff e0 f tag1)
-end))
-end)))
-and term_as_mlexpr' : FStar_Extraction_ML_UEnv.env  ->  FStar_Syntax_Syntax.term  ->  (FStar_Extraction_ML_Syntax.mlexpr * FStar_Extraction_ML_Syntax.e_tag * FStar_Extraction_ML_Syntax.mlty) = (fun g top -> ((FStar_Extraction_ML_UEnv.debug g (fun u -> (
-
-let uu____3212 = (
-
-let uu____3213 = (FStar_Range.string_of_range top.FStar_Syntax_Syntax.pos)
-in (
-
-let uu____3214 = (FStar_Syntax_Print.tag_of_term top)
-in (
-
-let uu____3215 = (FStar_Syntax_Print.term_to_string top)
-in (FStar_Util.format3 "%s: term_as_mlexpr\' (%s) :  %s \n" uu____3213 uu____3214 uu____3215))))
-in (FStar_Util.print_string uu____3212))));
-(
-
-let t = (FStar_Syntax_Subst.compress top)
-in (match (t.FStar_Syntax_Syntax.n) with
-| FStar_Syntax_Syntax.Tm_unknown -> begin
-(
-
-let uu____3220 = (
-
-let uu____3221 = (FStar_Syntax_Print.tag_of_term t)
-in (FStar_Util.format1 "Impossible: Unexpected term: %s" uu____3221))
-in (failwith uu____3220))
-end
-| FStar_Syntax_Syntax.Tm_delayed (uu____3225) -> begin
-(
-
-let uu____3246 = (
-
-let uu____3247 = (FStar_Syntax_Print.tag_of_term t)
-in (FStar_Util.format1 "Impossible: Unexpected term: %s" uu____3247))
-in (failwith uu____3246))
-end
-| FStar_Syntax_Syntax.Tm_uvar (uu____3251) -> begin
-(
-
-let uu____3260 = (
-
-let uu____3261 = (FStar_Syntax_Print.tag_of_term t)
-in (FStar_Util.format1 "Impossible: Unexpected term: %s" uu____3261))
-in (failwith uu____3260))
-end
-| FStar_Syntax_Syntax.Tm_bvar (uu____3265) -> begin
-(
-
-let uu____3266 = (
-
-let uu____3267 = (FStar_Syntax_Print.tag_of_term t)
-in (FStar_Util.format1 "Impossible: Unexpected term: %s" uu____3267))
-in (failwith uu____3266))
-end
-| FStar_Syntax_Syntax.Tm_type (uu____3271) -> begin
-((FStar_Extraction_ML_Syntax.ml_unit), (FStar_Extraction_ML_Syntax.E_PURE), (FStar_Extraction_ML_Syntax.ml_unit_ty))
-end
-| FStar_Syntax_Syntax.Tm_refine (uu____3272) -> begin
-((FStar_Extraction_ML_Syntax.ml_unit), (FStar_Extraction_ML_Syntax.E_PURE), (FStar_Extraction_ML_Syntax.ml_unit_ty))
-end
-| FStar_Syntax_Syntax.Tm_arrow (uu____3277) -> begin
-((FStar_Extraction_ML_Syntax.ml_unit), (FStar_Extraction_ML_Syntax.E_PURE), (FStar_Extraction_ML_Syntax.ml_unit_ty))
-end
-| FStar_Syntax_Syntax.Tm_meta (t1, FStar_Syntax_Syntax.Meta_desugared (FStar_Syntax_Syntax.Mutable_alloc)) -> begin
-(
-
-let uu____3290 = (term_as_mlexpr' g t1)
-in (match (uu____3290) with
-| ({FStar_Extraction_ML_Syntax.expr = FStar_Extraction_ML_Syntax.MLE_Let ((FStar_Extraction_ML_Syntax.NonRec, flags, bodies), continuation); FStar_Extraction_ML_Syntax.mlty = mlty; FStar_Extraction_ML_Syntax.loc = loc}, tag, typ) -> begin
-(({FStar_Extraction_ML_Syntax.expr = FStar_Extraction_ML_Syntax.MLE_Let (((((FStar_Extraction_ML_Syntax.NonRec), ((FStar_Extraction_ML_Syntax.Mutable)::flags), (bodies))), (continuation))); FStar_Extraction_ML_Syntax.mlty = mlty; FStar_Extraction_ML_Syntax.loc = loc}), (tag), (typ))
-end
-| uu____3317 -> begin
-(failwith "impossible")
-end))
-end
-| FStar_Syntax_Syntax.Tm_meta (t1, FStar_Syntax_Syntax.Meta_monadic (m, uu____3326)) -> begin
-(
-
-let t2 = (FStar_Syntax_Subst.compress t1)
-in (match (t2.FStar_Syntax_Syntax.n) with
-| FStar_Syntax_Syntax.Tm_let ((false, (lb)::[]), body) when (FStar_Util.is_left lb.FStar_Syntax_Syntax.lbname) -> begin
-(
-
-let uu____3349 = (
-
-let uu____3353 = (FStar_TypeChecker_Env.effect_decl_opt g.FStar_Extraction_ML_UEnv.tcenv m)
-in (FStar_Util.must uu____3353))
-in (match (uu____3349) with
-| (ed, qualifiers) -> begin
-(
-
-let uu____3368 = (
-
-let uu____3369 = (FStar_All.pipe_right qualifiers (FStar_List.contains FStar_Syntax_Syntax.Reifiable))
-in (FStar_All.pipe_right uu____3369 Prims.op_Negation))
-in (match (uu____3368) with
-| true -> begin
-(term_as_mlexpr' g t2)
-end
-| uu____3374 -> begin
-(failwith "This should not happen (should have been handled at Tm_abs level)")
-end))
-end))
-end
-| uu____3378 -> begin
-(term_as_mlexpr' g t2)
-end))
-end
-| FStar_Syntax_Syntax.Tm_meta (t1, uu____3380) -> begin
-(term_as_mlexpr' g t1)
-end
-| FStar_Syntax_Syntax.Tm_uinst (t1, uu____3386) -> begin
-(term_as_mlexpr' g t1)
-end
-| FStar_Syntax_Syntax.Tm_constant (c) -> begin
-(
-
-let uu____3392 = (FStar_TypeChecker_TcTerm.type_of_tot_term g.FStar_Extraction_ML_UEnv.tcenv t)
-in (match (uu____3392) with
-| (uu____3399, ty, uu____3401) -> begin
-(
-
-let ml_ty = (term_as_mlty g ty)
-in (
-
-let uu____3403 = (
-
-let uu____3404 = (
-
-let uu____3405 = (FStar_Extraction_ML_Util.mlconst_of_const' t.FStar_Syntax_Syntax.pos c)
-in (FStar_All.pipe_left (fun _0_32 -> FStar_Extraction_ML_Syntax.MLE_Const (_0_32)) uu____3405))
-in (FStar_Extraction_ML_Syntax.with_ty ml_ty uu____3404))
-in ((uu____3403), (FStar_Extraction_ML_Syntax.E_PURE), (ml_ty))))
-end))
-end
-| FStar_Syntax_Syntax.Tm_name (uu____3406) -> begin
-(
-
-let uu____3407 = (is_type g t)
-in (match (uu____3407) with
-| true -> begin
-((FStar_Extraction_ML_Syntax.ml_unit), (FStar_Extraction_ML_Syntax.E_PURE), (FStar_Extraction_ML_Syntax.ml_unit_ty))
-end
-| uu____3411 -> begin
-(
-
-let uu____3412 = (FStar_Extraction_ML_UEnv.lookup_term g t)
-in (match (uu____3412) with
-| (FStar_Util.Inl (uu____3419), uu____3420) -> begin
-((FStar_Extraction_ML_Syntax.ml_unit), (FStar_Extraction_ML_Syntax.E_PURE), (FStar_Extraction_ML_Syntax.ml_unit_ty))
-end
-| (FStar_Util.Inr (uu____3439, x, mltys, uu____3442), qual) -> begin
-(match (mltys) with
-| ([], t1) when (t1 = FStar_Extraction_ML_Syntax.ml_unit_ty) -> begin
-((FStar_Extraction_ML_Syntax.ml_unit), (FStar_Extraction_ML_Syntax.E_PURE), (t1))
-end
-| ([], t1) -> begin
-(
-
-let uu____3467 = (maybe_eta_data_and_project_record g qual t1 x)
-in ((uu____3467), (FStar_Extraction_ML_Syntax.E_PURE), (t1)))
-end
-| uu____3468 -> begin
-(err_uninst g t mltys t)
-end)
-end))
-end))
-end
-| FStar_Syntax_Syntax.Tm_fvar (uu____3472) -> begin
-(
-
-let uu____3473 = (is_type g t)
-in (match (uu____3473) with
-| true -> begin
-((FStar_Extraction_ML_Syntax.ml_unit), (FStar_Extraction_ML_Syntax.E_PURE), (FStar_Extraction_ML_Syntax.ml_unit_ty))
-end
-| uu____3477 -> begin
-(
-
-let uu____3478 = (FStar_Extraction_ML_UEnv.lookup_term g t)
-in (match (uu____3478) with
-| (FStar_Util.Inl (uu____3485), uu____3486) -> begin
-((FStar_Extraction_ML_Syntax.ml_unit), (FStar_Extraction_ML_Syntax.E_PURE), (FStar_Extraction_ML_Syntax.ml_unit_ty))
-end
-| (FStar_Util.Inr (uu____3505, x, mltys, uu____3508), qual) -> begin
-(match (mltys) with
-| ([], t1) when (t1 = FStar_Extraction_ML_Syntax.ml_unit_ty) -> begin
-((FStar_Extraction_ML_Syntax.ml_unit), (FStar_Extraction_ML_Syntax.E_PURE), (t1))
-end
-| ([], t1) -> begin
-(
-
-let uu____3533 = (maybe_eta_data_and_project_record g qual t1 x)
-in ((uu____3533), (FStar_Extraction_ML_Syntax.E_PURE), (t1)))
-end
-| uu____3534 -> begin
-(err_uninst g t mltys t)
-end)
-end))
-end))
-end
-| FStar_Syntax_Syntax.Tm_abs (bs, body, copt) -> begin
-(
-
-let uu____3563 = (FStar_Syntax_Subst.open_term bs body)
-in (match (uu____3563) with
-| (bs1, body1) -> begin
-(
-
-let uu____3571 = (binders_as_ml_binders g bs1)
-in (match (uu____3571) with
-| (ml_bs, env) -> begin
-(
-
-let body2 = (match (copt) with
-| FStar_Pervasives_Native.Some (c) -> begin
-((FStar_Extraction_ML_UEnv.debug g (fun uu____3601 -> (match (c) with
-| FStar_Util.Inl (lc) -> begin
-(
-
-let uu____3606 = (FStar_Syntax_Print.lcomp_to_string lc)
-in (FStar_Util.print1 "Computation lc: %s\n" uu____3606))
-end
-| FStar_Util.Inr (rc) -> begin
-(FStar_Util.print1 "Computation rc: %s\n" (FStar_Ident.text_of_lid (FStar_Pervasives_Native.fst rc)))
-end)));
-(
-
-let uu____3615 = (FStar_TypeChecker_Env.is_reifiable env.FStar_Extraction_ML_UEnv.tcenv c)
-in (match (uu____3615) with
-| true -> begin
-(FStar_TypeChecker_Util.reify_body env.FStar_Extraction_ML_UEnv.tcenv body1)
-end
-| uu____3616 -> begin
-body1
-end));
-)
-end
-| FStar_Pervasives_Native.None -> begin
-((FStar_Extraction_ML_UEnv.debug g (fun uu____3623 -> (
-
-let uu____3624 = (FStar_Syntax_Print.term_to_string body1)
-in (FStar_Util.print1 "No computation type for: %s\n" uu____3624))));
-body1;
-)
-end)
-in (
-
-let uu____3625 = (term_as_mlexpr env body2)
-in (match (uu____3625) with
-| (ml_body, f, t1) -> begin
-(
-
-let uu____3635 = (FStar_List.fold_right (fun uu____3642 uu____3643 -> (match (((uu____3642), (uu____3643))) with
-| ((uu____3654, targ), (f1, t2)) -> begin
-((FStar_Extraction_ML_Syntax.E_PURE), (FStar_Extraction_ML_Syntax.MLTY_Fun (((targ), (f1), (t2)))))
-end)) ml_bs ((f), (t1)))
-in (match (uu____3635) with
-| (f1, tfun) -> begin
-(
-
-let uu____3667 = (FStar_All.pipe_left (FStar_Extraction_ML_Syntax.with_ty tfun) (FStar_Extraction_ML_Syntax.MLE_Fun (((ml_bs), (ml_body)))))
-in ((uu____3667), (f1), (tfun)))
-end))
-end)))
-end))
-end))
-end
-| FStar_Syntax_Syntax.Tm_app ({FStar_Syntax_Syntax.n = FStar_Syntax_Syntax.Tm_constant (FStar_Const.Const_reflect (uu____3671)); FStar_Syntax_Syntax.tk = uu____3672; FStar_Syntax_Syntax.pos = uu____3673; FStar_Syntax_Syntax.vars = uu____3674}, uu____3675) -> begin
-(failwith "Unreachable? Tm_app Const_reflect")
-end
-| FStar_Syntax_Syntax.Tm_app (head1, args) -> begin
-(
-
-let is_total = (fun uu___139_3717 -> (match (uu___139_3717) with
-| FStar_Util.Inl (l) -> begin
-(FStar_Syntax_Util.is_total_lcomp l)
-end
-| FStar_Util.Inr (l, flags) -> begin
-((FStar_Ident.lid_equals l FStar_Parser_Const.effect_Tot_lid) || (FStar_All.pipe_right flags (FStar_List.existsb (fun uu___138_3735 -> (match (uu___138_3735) with
-| FStar_Syntax_Syntax.TOTAL -> begin
-true
-end
-| uu____3736 -> begin
-false
-end)))))
-end))
-in (
-
-let uu____3737 = (
-
-let uu____3740 = (
-
-let uu____3741 = (FStar_Syntax_Subst.compress head1)
-in uu____3741.FStar_Syntax_Syntax.n)
-in ((head1.FStar_Syntax_Syntax.n), (uu____3740)))
-in (match (uu____3737) with
-| (FStar_Syntax_Syntax.Tm_uvar (uu____3747), uu____3748) -> begin
-(
-
-let t1 = (FStar_TypeChecker_Normalize.normalize ((FStar_TypeChecker_Normalize.Beta)::(FStar_TypeChecker_Normalize.Iota)::(FStar_TypeChecker_Normalize.Zeta)::(FStar_TypeChecker_Normalize.EraseUniverses)::(FStar_TypeChecker_Normalize.AllowUnboundUniverses)::[]) g.FStar_Extraction_ML_UEnv.tcenv t)
-in (term_as_mlexpr' g t1))
-end
-| (uu____3758, FStar_Syntax_Syntax.Tm_abs (bs, uu____3760, FStar_Pervasives_Native.Some (lc))) when (is_total lc) -> begin
-(
-
-let t1 = (FStar_TypeChecker_Normalize.normalize ((FStar_TypeChecker_Normalize.Beta)::(FStar_TypeChecker_Normalize.Iota)::(FStar_TypeChecker_Normalize.Zeta)::(FStar_TypeChecker_Normalize.EraseUniverses)::(FStar_TypeChecker_Normalize.AllowUnboundUniverses)::[]) g.FStar_Extraction_ML_UEnv.tcenv t)
-in (term_as_mlexpr' g t1))
-end
-| (uu____3789, FStar_Syntax_Syntax.Tm_constant (FStar_Const.Const_reify)) -> begin
-(
-
-let e = (
-
-let uu____3791 = (FStar_List.hd args)
-in (FStar_TypeChecker_Util.reify_body_with_arg g.FStar_Extraction_ML_UEnv.tcenv head1 uu____3791))
-in (
-
-let tm = (
-
-let uu____3799 = (
-
-let uu____3800 = (FStar_TypeChecker_Util.remove_reify e)
-in (
-
-let uu____3801 = (FStar_List.tl args)
-in (FStar_Syntax_Syntax.mk_Tm_app uu____3800 uu____3801)))
-in (uu____3799 FStar_Pervasives_Native.None t.FStar_Syntax_Syntax.pos))
-in (term_as_mlexpr' g tm)))
-end
-| uu____3810 -> begin
-(
-
-let rec extract_app = (fun is_data uu____3838 uu____3839 restArgs -> (match (((uu____3838), (uu____3839))) with
-| ((mlhead, mlargs_f), (f, t1)) -> begin
-(match (((restArgs), (t1))) with
-| ([], uu____3887) -> begin
-(
-
-let evaluation_order_guaranteed = ((((FStar_List.length mlargs_f) = (Prims.parse_int "1")) || (FStar_Extraction_ML_Util.codegen_fsharp ())) || (match (head1.FStar_Syntax_Syntax.n) with
-| FStar_Syntax_Syntax.Tm_fvar (fv) -> begin
-((FStar_Syntax_Syntax.fv_eq_lid fv FStar_Parser_Const.op_And) || (FStar_Syntax_Syntax.fv_eq_lid fv FStar_Parser_Const.op_Or))
-end
-| uu____3901 -> begin
-false
-end))
-in (
-
-let uu____3902 = (match (evaluation_order_guaranteed) with
-| true -> begin
-(
-
-let uu____3915 = (FStar_All.pipe_right (FStar_List.rev mlargs_f) (FStar_List.map FStar_Pervasives_Native.fst))
-in (([]), (uu____3915)))
-end
-| uu____3931 -> begin
-(FStar_List.fold_left (fun uu____3940 uu____3941 -> (match (((uu____3940), (uu____3941))) with
-| ((lbs, out_args), (arg, f1)) -> begin
-(match (((f1 = FStar_Extraction_ML_Syntax.E_PURE) || (f1 = FStar_Extraction_ML_Syntax.E_GHOST))) with
-| true -> begin
-((lbs), ((arg)::out_args))
-end
-| uu____3994 -> begin
-(
-
-let x = (FStar_Extraction_ML_Syntax.gensym ())
-in (
-
-let uu____3996 = (
-
-let uu____3998 = (FStar_All.pipe_left (FStar_Extraction_ML_Syntax.with_ty arg.FStar_Extraction_ML_Syntax.mlty) (FStar_Extraction_ML_Syntax.MLE_Var (x)))
-in (uu____3998)::out_args)
-in (((((x), (arg)))::lbs), (uu____3996))))
-end)
-end)) (([]), ([])) mlargs_f)
-end)
-in (match (uu____3902) with
-| (lbs, mlargs) -> begin
-(
-
-let app = (
-
-let uu____4025 = (FStar_All.pipe_left (FStar_Extraction_ML_Syntax.with_ty t1) (FStar_Extraction_ML_Syntax.MLE_App (((mlhead), (mlargs)))))
-in (FStar_All.pipe_left (maybe_eta_data_and_project_record g is_data t1) uu____4025))
-in (
-
-let l_app = (FStar_List.fold_right (fun uu____4030 out -> (match (uu____4030) with
-| (x, arg) -> begin
-(FStar_All.pipe_left (FStar_Extraction_ML_Syntax.with_ty out.FStar_Extraction_ML_Syntax.mlty) (mk_MLE_Let false ((FStar_Extraction_ML_Syntax.NonRec), ([]), (({FStar_Extraction_ML_Syntax.mllb_name = x; FStar_Extraction_ML_Syntax.mllb_tysc = FStar_Pervasives_Native.Some ((([]), (arg.FStar_Extraction_ML_Syntax.mlty))); FStar_Extraction_ML_Syntax.mllb_add_unit = false; FStar_Extraction_ML_Syntax.mllb_def = arg; FStar_Extraction_ML_Syntax.print_typ = true})::[])) out))
-end)) lbs app)
-in ((l_app), (f), (t1))))
-end)))
-end
-| (((arg, uu____4043))::rest, FStar_Extraction_ML_Syntax.MLTY_Fun (formal_t, f', t2)) when ((is_type g arg) && (type_leq g formal_t FStar_Extraction_ML_Syntax.ml_unit_ty)) -> begin
-(
-
-let uu____4061 = (
-
-let uu____4064 = (FStar_Extraction_ML_Util.join arg.FStar_Syntax_Syntax.pos f f')
-in ((uu____4064), (t2)))
-in (extract_app is_data ((mlhead), ((((FStar_Extraction_ML_Syntax.ml_unit), (FStar_Extraction_ML_Syntax.E_PURE)))::mlargs_f)) uu____4061 rest))
-end
-| (((e0, uu____4071))::rest, FStar_Extraction_ML_Syntax.MLTY_Fun (tExpected, f', t2)) -> begin
-(
-
-let r = e0.FStar_Syntax_Syntax.pos
-in (
-
-let uu____4090 = (term_as_mlexpr g e0)
-in (match (uu____4090) with
-| (e01, f0, tInferred) -> begin
-(
-
-let e02 = (maybe_coerce g e01 tInferred tExpected)
-in (
-
-let uu____4101 = (
-
-let uu____4104 = (FStar_Extraction_ML_Util.join_l r ((f)::(f')::(f0)::[]))
-in ((uu____4104), (t2)))
-in (extract_app is_data ((mlhead), ((((e02), (f0)))::mlargs_f)) uu____4101 rest)))
-end)))
-end
-| uu____4110 -> begin
-(
-
-let uu____4117 = (FStar_Extraction_ML_Util.udelta_unfold g t1)
-in (match (uu____4117) with
-| FStar_Pervasives_Native.Some (t2) -> begin
-(extract_app is_data ((mlhead), (mlargs_f)) ((f), (t2)) restArgs)
-end
-| FStar_Pervasives_Native.None -> begin
-(err_ill_typed_application g top restArgs t1)
-end))
-end)
-end))
-in (
-
-let extract_app_maybe_projector = (fun is_data mlhead uu____4153 args1 -> (match (uu____4153) with
-| (f, t1) -> begin
-(match (is_data) with
-| FStar_Pervasives_Native.Some (FStar_Syntax_Syntax.Record_projector (uu____4172)) -> begin
-(
-
-let rec remove_implicits = (fun args2 f1 t2 -> (match (((args2), (t2))) with
-| (((a0, FStar_Pervasives_Native.Some (FStar_Syntax_Syntax.Implicit (uu____4222))))::args3, FStar_Extraction_ML_Syntax.MLTY_Fun (uu____4224, f', t3)) -> begin
-(
-
-let uu____4249 = (FStar_Extraction_ML_Util.join a0.FStar_Syntax_Syntax.pos f1 f')
-in (remove_implicits args3 uu____4249 t3))
-end
-| uu____4250 -> begin
-((args2), (f1), (t2))
-end))
-in (
-
-let uu____4265 = (remove_implicits args1 f t1)
-in (match (uu____4265) with
-| (args2, f1, t2) -> begin
-(extract_app is_data ((mlhead), ([])) ((f1), (t2)) args2)
-end)))
-end
-| uu____4298 -> begin
-(extract_app is_data ((mlhead), ([])) ((f), (t1)) args1)
-end)
-end))
-in (
-
-let uu____4305 = (is_type g t)
-in (match (uu____4305) with
-| true -> begin
-((FStar_Extraction_ML_Syntax.ml_unit), (FStar_Extraction_ML_Syntax.E_PURE), (FStar_Extraction_ML_Syntax.ml_unit_ty))
-end
-| uu____4309 -> begin
-(
-
-let head2 = (FStar_Syntax_Util.un_uinst head1)
-in (match (head2.FStar_Syntax_Syntax.n) with
-| FStar_Syntax_Syntax.Tm_name (uu____4314) -> begin
-(
-
-let uu____4315 = (
-
-let uu____4322 = (FStar_Extraction_ML_UEnv.lookup_term g head2)
-in (match (uu____4322) with
-| (FStar_Util.Inr (uu____4332, x1, x2, x3), q) -> begin
-((((x1), (x2), (x3))), (q))
-end
-| uu____4357 -> begin
-(failwith "FIXME Ty")
-end))
-in (match (uu____4315) with
-| ((head_ml, (vars, t1), inst_ok), qual) -> begin
-(
-
-let has_typ_apps = (match (args) with
-| ((a, uu____4386))::uu____4387 -> begin
-(is_type g a)
-end
-| uu____4401 -> begin
-false
-end)
-in (
-
-let uu____4407 = (match (vars) with
-| (uu____4424)::uu____4425 when ((not (has_typ_apps)) && inst_ok) -> begin
-((head_ml), (t1), (args))
-end
-| uu____4432 -> begin
-(
-
-let n1 = (FStar_List.length vars)
-in (match ((n1 <= (FStar_List.length args))) with
-| true -> begin
-(
-
-let uu____4452 = (FStar_Util.first_N n1 args)
-in (match (uu____4452) with
-| (prefix1, rest) -> begin
-(
-
-let prefixAsMLTypes = (FStar_List.map (fun uu____4505 -> (match (uu____4505) with
-| (x, uu____4509) -> begin
-(term_as_mlty g x)
-end)) prefix1)
-in (
-
-let t2 = (instantiate ((vars), (t1)) prefixAsMLTypes)
-in (
-
-let head3 = (match (head_ml.FStar_Extraction_ML_Syntax.expr) with
-| FStar_Extraction_ML_Syntax.MLE_Name (uu____4512) -> begin
-(
-
-let uu___143_4513 = head_ml
-in {FStar_Extraction_ML_Syntax.expr = uu___143_4513.FStar_Extraction_ML_Syntax.expr; FStar_Extraction_ML_Syntax.mlty = t2; FStar_Extraction_ML_Syntax.loc = uu___143_4513.FStar_Extraction_ML_Syntax.loc})
-end
-| FStar_Extraction_ML_Syntax.MLE_Var (uu____4514) -> begin
-(
-
-let uu___143_4515 = head_ml
-in {FStar_Extraction_ML_Syntax.expr = uu___143_4515.FStar_Extraction_ML_Syntax.expr; FStar_Extraction_ML_Syntax.mlty = t2; FStar_Extraction_ML_Syntax.loc = uu___143_4515.FStar_Extraction_ML_Syntax.loc})
-end
-| FStar_Extraction_ML_Syntax.MLE_App (head3, ({FStar_Extraction_ML_Syntax.expr = FStar_Extraction_ML_Syntax.MLE_Const (FStar_Extraction_ML_Syntax.MLC_Unit); FStar_Extraction_ML_Syntax.mlty = uu____4517; FStar_Extraction_ML_Syntax.loc = uu____4518})::[]) -> begin
-(FStar_All.pipe_right (FStar_Extraction_ML_Syntax.MLE_App ((((
-
-let uu___144_4521 = head3
-in {FStar_Extraction_ML_Syntax.expr = uu___144_4521.FStar_Extraction_ML_Syntax.expr; FStar_Extraction_ML_Syntax.mlty = FStar_Extraction_ML_Syntax.MLTY_Fun (((FStar_Extraction_ML_Syntax.ml_unit_ty), (FStar_Extraction_ML_Syntax.E_PURE), (t2))); FStar_Extraction_ML_Syntax.loc = uu___144_4521.FStar_Extraction_ML_Syntax.loc})), ((FStar_Extraction_ML_Syntax.ml_unit)::[])))) (FStar_Extraction_ML_Syntax.with_ty t2))
-end
-| uu____4522 -> begin
-(failwith "Impossible: Unexpected head term")
-end)
-in ((head3), (t2), (rest)))))
-end))
-end
-| uu____4528 -> begin
-(err_uninst g head2 ((vars), (t1)) top)
-end))
-end)
-in (match (uu____4407) with
-| (head_ml1, head_t, args1) -> begin
-(match (args1) with
-| [] -> begin
-(
-
-let uu____4560 = (maybe_eta_data_and_project_record g qual head_t head_ml1)
-in ((uu____4560), (FStar_Extraction_ML_Syntax.E_PURE), (head_t)))
-end
-| uu____4561 -> begin
-(extract_app_maybe_projector qual head_ml1 ((FStar_Extraction_ML_Syntax.E_PURE), (head_t)) args1)
-end)
-end)))
-end))
-end
-| FStar_Syntax_Syntax.Tm_fvar (uu____4567) -> begin
-(
-
-let uu____4568 = (
-
-let uu____4575 = (FStar_Extraction_ML_UEnv.lookup_term g head2)
-in (match (uu____4575) with
-| (FStar_Util.Inr (uu____4585, x1, x2, x3), q) -> begin
-((((x1), (x2), (x3))), (q))
-end
-| uu____4610 -> begin
-(failwith "FIXME Ty")
-end))
-in (match (uu____4568) with
-| ((head_ml, (vars, t1), inst_ok), qual) -> begin
-(
-
-let has_typ_apps = (match (args) with
-| ((a, uu____4639))::uu____4640 -> begin
-(is_type g a)
-end
-| uu____4654 -> begin
-false
-end)
-in (
-
-let uu____4660 = (match (vars) with
-| (uu____4677)::uu____4678 when ((not (has_typ_apps)) && inst_ok) -> begin
-((head_ml), (t1), (args))
-end
-| uu____4685 -> begin
-(
-
-let n1 = (FStar_List.length vars)
-in (match ((n1 <= (FStar_List.length args))) with
-| true -> begin
-(
-
-let uu____4705 = (FStar_Util.first_N n1 args)
-in (match (uu____4705) with
-| (prefix1, rest) -> begin
-(
-
-let prefixAsMLTypes = (FStar_List.map (fun uu____4758 -> (match (uu____4758) with
-| (x, uu____4762) -> begin
-(term_as_mlty g x)
-end)) prefix1)
-in (
-
-let t2 = (instantiate ((vars), (t1)) prefixAsMLTypes)
-in (
-
-let head3 = (match (head_ml.FStar_Extraction_ML_Syntax.expr) with
-| FStar_Extraction_ML_Syntax.MLE_Name (uu____4765) -> begin
-(
-
-let uu___143_4766 = head_ml
-in {FStar_Extraction_ML_Syntax.expr = uu___143_4766.FStar_Extraction_ML_Syntax.expr; FStar_Extraction_ML_Syntax.mlty = t2; FStar_Extraction_ML_Syntax.loc = uu___143_4766.FStar_Extraction_ML_Syntax.loc})
-end
-| FStar_Extraction_ML_Syntax.MLE_Var (uu____4767) -> begin
-(
-
-let uu___143_4768 = head_ml
-in {FStar_Extraction_ML_Syntax.expr = uu___143_4768.FStar_Extraction_ML_Syntax.expr; FStar_Extraction_ML_Syntax.mlty = t2; FStar_Extraction_ML_Syntax.loc = uu___143_4768.FStar_Extraction_ML_Syntax.loc})
-end
-| FStar_Extraction_ML_Syntax.MLE_App (head3, ({FStar_Extraction_ML_Syntax.expr = FStar_Extraction_ML_Syntax.MLE_Const (FStar_Extraction_ML_Syntax.MLC_Unit); FStar_Extraction_ML_Syntax.mlty = uu____4770; FStar_Extraction_ML_Syntax.loc = uu____4771})::[]) -> begin
-(FStar_All.pipe_right (FStar_Extraction_ML_Syntax.MLE_App ((((
-
-let uu___144_4774 = head3
-in {FStar_Extraction_ML_Syntax.expr = uu___144_4774.FStar_Extraction_ML_Syntax.expr; FStar_Extraction_ML_Syntax.mlty = FStar_Extraction_ML_Syntax.MLTY_Fun (((FStar_Extraction_ML_Syntax.ml_unit_ty), (FStar_Extraction_ML_Syntax.E_PURE), (t2))); FStar_Extraction_ML_Syntax.loc = uu___144_4774.FStar_Extraction_ML_Syntax.loc})), ((FStar_Extraction_ML_Syntax.ml_unit)::[])))) (FStar_Extraction_ML_Syntax.with_ty t2))
-end
-| uu____4775 -> begin
-(failwith "Impossible: Unexpected head term")
-end)
-in ((head3), (t2), (rest)))))
-end))
-end
-| uu____4781 -> begin
-(err_uninst g head2 ((vars), (t1)) top)
-end))
-end)
-in (match (uu____4660) with
-| (head_ml1, head_t, args1) -> begin
-(match (args1) with
-| [] -> begin
-(
-
-let uu____4813 = (maybe_eta_data_and_project_record g qual head_t head_ml1)
-in ((uu____4813), (FStar_Extraction_ML_Syntax.E_PURE), (head_t)))
-end
-| uu____4814 -> begin
-(extract_app_maybe_projector qual head_ml1 ((FStar_Extraction_ML_Syntax.E_PURE), (head_t)) args1)
-end)
-end)))
-end))
-end
-| uu____4820 -> begin
-(
-
-let uu____4821 = (term_as_mlexpr g head2)
-in (match (uu____4821) with
-| (head3, f, t1) -> begin
-(extract_app_maybe_projector FStar_Pervasives_Native.None head3 ((f), (t1)) args)
-end))
-end))
-end))))
-end)))
-end
-| FStar_Syntax_Syntax.Tm_ascribed (e0, (tc, uu____4833), f) -> begin
-(
-
-let t1 = (match (tc) with
-| FStar_Util.Inl (t1) -> begin
-(term_as_mlty g t1)
-end
-| FStar_Util.Inr (c) -> begin
-(term_as_mlty g (FStar_Syntax_Util.comp_result c))
-end)
-in (
-
-let f1 = (match (f) with
-| FStar_Pervasives_Native.None -> begin
-(failwith "Ascription node with an empty effect label")
-end
-| FStar_Pervasives_Native.Some (l) -> begin
-(effect_as_etag g l)
-end)
-in (
-
-let uu____4887 = (check_term_as_mlexpr g e0 f1 t1)
-in (match (uu____4887) with
-| (e, t2) -> begin
-((e), (f1), (t2))
-end))))
-end
-| FStar_Syntax_Syntax.Tm_let ((is_rec, lbs), e') -> begin
-(
-
-let top_level = (FStar_Syntax_Syntax.is_top_level lbs)
-in (
-
-let uu____4908 = (match (is_rec) with
-| true -> begin
-(FStar_Syntax_Subst.open_let_rec lbs e')
-end
-| uu____4915 -> begin
-(
-
-let uu____4916 = (FStar_Syntax_Syntax.is_top_level lbs)
-in (match (uu____4916) with
-| true -> begin
-((lbs), (e'))
-end
-| uu____4923 -> begin
-(
-
-let lb = (FStar_List.hd lbs)
-in (
-
-let x = (
-
-let uu____4926 = (FStar_Util.left lb.FStar_Syntax_Syntax.lbname)
-in (FStar_Syntax_Syntax.freshen_bv uu____4926))
-in (
-
-let lb1 = (
-
-let uu___145_4928 = lb
-in {FStar_Syntax_Syntax.lbname = FStar_Util.Inl (x); FStar_Syntax_Syntax.lbunivs = uu___145_4928.FStar_Syntax_Syntax.lbunivs; FStar_Syntax_Syntax.lbtyp = uu___145_4928.FStar_Syntax_Syntax.lbtyp; FStar_Syntax_Syntax.lbeff = uu___145_4928.FStar_Syntax_Syntax.lbeff; FStar_Syntax_Syntax.lbdef = uu___145_4928.FStar_Syntax_Syntax.lbdef})
-in (
-
-let e'1 = (FStar_Syntax_Subst.subst ((FStar_Syntax_Syntax.DB ((((Prims.parse_int "0")), (x))))::[]) e')
-in (((lb1)::[]), (e'1))))))
-end))
-end)
-in (match (uu____4908) with
-| (lbs1, e'1) -> begin
-(
-
-let lbs2 = (match (top_level) with
-| true -> begin
-(FStar_All.pipe_right lbs1 (FStar_List.map (fun lb -> (
-
-let tcenv = (
-
-let uu____4945 = (FStar_Ident.lid_of_path (FStar_List.append (FStar_Pervasives_Native.fst g.FStar_Extraction_ML_UEnv.currentModule) (((FStar_Pervasives_Native.snd g.FStar_Extraction_ML_UEnv.currentModule))::[])) FStar_Range.dummyRange)
-in (FStar_TypeChecker_Env.set_current_module g.FStar_Extraction_ML_UEnv.tcenv uu____4945))
-in ((FStar_Extraction_ML_UEnv.debug g (fun uu____4949 -> (FStar_Options.set_option "debug_level" (FStar_Options.List ((FStar_Options.String ("Norm"))::(FStar_Options.String ("Extraction"))::[])))));
-(
-
-let lbdef = (
-
-let uu____4953 = (FStar_Options.ml_ish ())
-in (match (uu____4953) with
-| true -> begin
-lb.FStar_Syntax_Syntax.lbdef
-end
-| uu____4956 -> begin
-(FStar_TypeChecker_Normalize.normalize ((FStar_TypeChecker_Normalize.AllowUnboundUniverses)::(FStar_TypeChecker_Normalize.EraseUniverses)::(FStar_TypeChecker_Normalize.Inlining)::(FStar_TypeChecker_Normalize.Eager_unfolding)::(FStar_TypeChecker_Normalize.Exclude (FStar_TypeChecker_Normalize.Zeta))::(FStar_TypeChecker_Normalize.PureSubtermsWithinComputations)::(FStar_TypeChecker_Normalize.Primops)::[]) tcenv lb.FStar_Syntax_Syntax.lbdef)
-end))
-in (
-
-let uu___146_4957 = lb
-in {FStar_Syntax_Syntax.lbname = uu___146_4957.FStar_Syntax_Syntax.lbname; FStar_Syntax_Syntax.lbunivs = uu___146_4957.FStar_Syntax_Syntax.lbunivs; FStar_Syntax_Syntax.lbtyp = uu___146_4957.FStar_Syntax_Syntax.lbtyp; FStar_Syntax_Syntax.lbeff = uu___146_4957.FStar_Syntax_Syntax.lbeff; FStar_Syntax_Syntax.lbdef = lbdef}));
-)))))
-end
-| uu____4958 -> begin
-lbs1
-end)
-in (
-
-let maybe_generalize = (fun uu____4971 -> (match (uu____4971) with
-| {FStar_Syntax_Syntax.lbname = lbname_; FStar_Syntax_Syntax.lbunivs = uu____4982; FStar_Syntax_Syntax.lbtyp = t1; FStar_Syntax_Syntax.lbeff = lbeff; FStar_Syntax_Syntax.lbdef = e} -> begin
-(
-
-let f_e = (effect_as_etag g lbeff)
-in (
-
-let t2 = (FStar_Syntax_Subst.compress t1)
-in (match (t2.FStar_Syntax_Syntax.n) with
-| FStar_Syntax_Syntax.Tm_arrow (bs, c) when (
-
-let uu____5025 = (FStar_List.hd bs)
-in (FStar_All.pipe_right uu____5025 (is_type_binder g))) -> begin
-(
-
-let uu____5032 = (FStar_Syntax_Subst.open_comp bs c)
-in (match (uu____5032) with
-| (bs1, c1) -> begin
-(
-
-let uu____5046 = (
-
-let uu____5051 = (FStar_Util.prefix_until (fun x -> (
-
-let uu____5069 = (is_type_binder g x)
-in (not (uu____5069)))) bs1)
-in (match (uu____5051) with
-| FStar_Pervasives_Native.None -> begin
-((bs1), ((FStar_Syntax_Util.comp_result c1)))
-end
-| FStar_Pervasives_Native.Some (bs2, b, rest) -> begin
-(
-
-let uu____5117 = (FStar_Syntax_Util.arrow ((b)::rest) c1)
-in ((bs2), (uu____5117)))
-end))
-in (match (uu____5046) with
-| (tbinders, tbody) -> begin
-(
-
-let n_tbinders = (FStar_List.length tbinders)
-in (
-
-let e1 = (
-
-let uu____5147 = (normalize_abs e)
-in (FStar_All.pipe_right uu____5147 FStar_Syntax_Util.unmeta))
-in (match (e1.FStar_Syntax_Syntax.n) with
-| FStar_Syntax_Syntax.Tm_abs (bs2, body, copt) -> begin
-(
-
-let uu____5182 = (FStar_Syntax_Subst.open_term bs2 body)
-in (match (uu____5182) with
-| (bs3, body1) -> begin
-(match ((n_tbinders <= (FStar_List.length bs3))) with
-| true -> begin
-(
-
-let uu____5212 = (FStar_Util.first_N n_tbinders bs3)
-in (match (uu____5212) with
-| (targs, rest_args) -> begin
-(
-
-let expected_source_ty = (
-
-let s = (FStar_List.map2 (fun uu____5255 uu____5256 -> (match (((uu____5255), (uu____5256))) with
-| ((x, uu____5266), (y, uu____5268)) -> begin
-(
-
-let uu____5273 = (
-
-let uu____5278 = (FStar_Syntax_Syntax.bv_to_name y)
-in ((x), (uu____5278)))
-in FStar_Syntax_Syntax.NT (uu____5273))
-end)) tbinders targs)
-in (FStar_Syntax_Subst.subst s tbody))
-in (
-
-let env = (FStar_List.fold_left (fun env uu____5283 -> (match (uu____5283) with
-| (a, uu____5287) -> begin
-(FStar_Extraction_ML_UEnv.extend_ty env a FStar_Pervasives_Native.None)
-end)) g targs)
-in (
-
-let expected_t = (term_as_mlty env expected_source_ty)
-in (
-
-let polytype = (
-
-let uu____5295 = (FStar_All.pipe_right targs (FStar_List.map (fun uu____5309 -> (match (uu____5309) with
-| (x, uu____5315) -> begin
-(FStar_Extraction_ML_UEnv.bv_as_ml_tyvar x)
-end))))
-in ((uu____5295), (expected_t)))
-in (
-
-let add_unit = (match (rest_args) with
-| [] -> begin
-(
-
-let uu____5322 = (is_fstar_value body1)
-in (not (uu____5322)))
-end
-| uu____5323 -> begin
-false
-end)
-in (
-
-let rest_args1 = (match (add_unit) with
-| true -> begin
-(unit_binder)::rest_args
-end
-| uu____5330 -> begin
-rest_args
-end)
-in (
-
-let body2 = (match (rest_args1) with
-| [] -> begin
-body1
-end
-| uu____5332 -> begin
-(FStar_Syntax_Util.abs rest_args1 body1 copt)
-end)
-in ((lbname_), (f_e), (((t2), (((targs), (polytype))))), (add_unit), (body2)))))))))
-end))
-end
-| uu____5366 -> begin
-(failwith "Not enough type binders")
-end)
-end))
-end
-| FStar_Syntax_Syntax.Tm_uinst (uu____5376) -> begin
-(
-
-let env = (FStar_List.fold_left (fun env uu____5385 -> (match (uu____5385) with
-| (a, uu____5389) -> begin
-(FStar_Extraction_ML_UEnv.extend_ty env a FStar_Pervasives_Native.None)
-end)) g tbinders)
-in (
-
-let expected_t = (term_as_mlty env tbody)
-in (
-
-let polytype = (
-
-let uu____5397 = (FStar_All.pipe_right tbinders (FStar_List.map (fun uu____5408 -> (match (uu____5408) with
-| (x, uu____5414) -> begin
-(FStar_Extraction_ML_UEnv.bv_as_ml_tyvar x)
-end))))
-in ((uu____5397), (expected_t)))
-in (
-
-let args = (FStar_All.pipe_right tbinders (FStar_List.map (fun uu____5423 -> (match (uu____5423) with
-| (bv, uu____5427) -> begin
-(
-
-let uu____5428 = (FStar_Syntax_Syntax.bv_to_name bv)
-in (FStar_All.pipe_right uu____5428 FStar_Syntax_Syntax.as_arg))
-end))))
-in (
-
-let e2 = (FStar_Syntax_Syntax.mk (FStar_Syntax_Syntax.Tm_app (((e1), (args)))) FStar_Pervasives_Native.None e1.FStar_Syntax_Syntax.pos)
-in ((lbname_), (f_e), (((t2), (((tbinders), (polytype))))), (false), (e2)))))))
-end
-| FStar_Syntax_Syntax.Tm_fvar (uu____5462) -> begin
-(
-
-let env = (FStar_List.fold_left (fun env uu____5467 -> (match (uu____5467) with
-| (a, uu____5471) -> begin
-(FStar_Extraction_ML_UEnv.extend_ty env a FStar_Pervasives_Native.None)
-end)) g tbinders)
-in (
-
-let expected_t = (term_as_mlty env tbody)
-in (
-
-let polytype = (
-
-let uu____5479 = (FStar_All.pipe_right tbinders (FStar_List.map (fun uu____5490 -> (match (uu____5490) with
-| (x, uu____5496) -> begin
-(FStar_Extraction_ML_UEnv.bv_as_ml_tyvar x)
-end))))
-in ((uu____5479), (expected_t)))
-in (
-
-let args = (FStar_All.pipe_right tbinders (FStar_List.map (fun uu____5505 -> (match (uu____5505) with
-| (bv, uu____5509) -> begin
-(
-
-let uu____5510 = (FStar_Syntax_Syntax.bv_to_name bv)
-in (FStar_All.pipe_right uu____5510 FStar_Syntax_Syntax.as_arg))
-end))))
-in (
-
-let e2 = (FStar_Syntax_Syntax.mk (FStar_Syntax_Syntax.Tm_app (((e1), (args)))) FStar_Pervasives_Native.None e1.FStar_Syntax_Syntax.pos)
-in ((lbname_), (f_e), (((t2), (((tbinders), (polytype))))), (false), (e2)))))))
-end
-| FStar_Syntax_Syntax.Tm_name (uu____5544) -> begin
-(
-
-let env = (FStar_List.fold_left (fun env uu____5549 -> (match (uu____5549) with
-| (a, uu____5553) -> begin
-(FStar_Extraction_ML_UEnv.extend_ty env a FStar_Pervasives_Native.None)
-end)) g tbinders)
-in (
-
-let expected_t = (term_as_mlty env tbody)
-in (
-
-let polytype = (
-
-let uu____5561 = (FStar_All.pipe_right tbinders (FStar_List.map (fun uu____5572 -> (match (uu____5572) with
-| (x, uu____5578) -> begin
-(FStar_Extraction_ML_UEnv.bv_as_ml_tyvar x)
-end))))
-in ((uu____5561), (expected_t)))
-in (
-
-let args = (FStar_All.pipe_right tbinders (FStar_List.map (fun uu____5587 -> (match (uu____5587) with
-| (bv, uu____5591) -> begin
-(
-
-let uu____5592 = (FStar_Syntax_Syntax.bv_to_name bv)
-in (FStar_All.pipe_right uu____5592 FStar_Syntax_Syntax.as_arg))
-end))))
-in (
-
-let e2 = (FStar_Syntax_Syntax.mk (FStar_Syntax_Syntax.Tm_app (((e1), (args)))) FStar_Pervasives_Native.None e1.FStar_Syntax_Syntax.pos)
-in ((lbname_), (f_e), (((t2), (((tbinders), (polytype))))), (false), (e2)))))))
-end
-| uu____5626 -> begin
-(err_value_restriction e1)
-end)))
-end))
-end))
-end
-| uu____5636 -> begin
-(
-
-let expected_t = (term_as_mlty g t2)
-in ((lbname_), (f_e), (((t2), ((([]), ((([]), (expected_t))))))), (false), (e)))
-end)))
-end))
-in (
-
-let check_lb = (fun env uu____5693 -> (match (uu____5693) with
-| (nm, (lbname, f, (t1, (targs, polytype)), add_unit, e)) -> begin
-(
-
-let env1 = (FStar_List.fold_left (fun env1 uu____5764 -> (match (uu____5764) with
-| (a, uu____5768) -> begin
-(FStar_Extraction_ML_UEnv.extend_ty env1 a FStar_Pervasives_Native.None)
-end)) env targs)
-in (
-
-let expected_t = (match (add_unit) with
-| true -> begin
-FStar_Extraction_ML_Syntax.MLTY_Fun (((FStar_Extraction_ML_Syntax.ml_unit_ty), (FStar_Extraction_ML_Syntax.E_PURE), ((FStar_Pervasives_Native.snd polytype))))
-end
-| uu____5770 -> begin
-(FStar_Pervasives_Native.snd polytype)
-end)
-in (
-
-let uu____5771 = (check_term_as_mlexpr env1 e f expected_t)
-in (match (uu____5771) with
-| (e1, uu____5777) -> begin
-(
-
-let f1 = (maybe_downgrade_eff env1 f expected_t)
-in ((f1), ({FStar_Extraction_ML_Syntax.mllb_name = nm; FStar_Extraction_ML_Syntax.mllb_tysc = FStar_Pervasives_Native.Some (polytype); FStar_Extraction_ML_Syntax.mllb_add_unit = add_unit; FStar_Extraction_ML_Syntax.mllb_def = e1; FStar_Extraction_ML_Syntax.print_typ = true})))
-end))))
-end))
-in (
-
-let lbs3 = (FStar_All.pipe_right lbs2 (FStar_List.map maybe_generalize))
-in (
-
-let uu____5812 = (FStar_List.fold_right (fun lb uu____5851 -> (match (uu____5851) with
-| (env, lbs4) -> begin
-(
-
-let uu____5915 = lb
-in (match (uu____5915) with
-| (lbname, uu____5940, (t1, (uu____5942, polytype)), add_unit, uu____5945) -> begin
-(
-
-let uu____5952 = (FStar_Extraction_ML_UEnv.extend_lb env lbname t1 polytype add_unit true)
-in (match (uu____5952) with
-| (env1, nm) -> begin
-((env1), ((((nm), (lb)))::lbs4))
-end))
-end))
-end)) lbs3 ((g), ([])))
-in (match (uu____5812) with
-| (env_body, lbs4) -> begin
-(
-
-let env_def = (match (is_rec) with
-| true -> begin
-env_body
-end
-| uu____6056 -> begin
-g
-end)
-in (
-
-let lbs5 = (FStar_All.pipe_right lbs4 (FStar_List.map (check_lb env_def)))
-in (
-
-let e'_rng = e'1.FStar_Syntax_Syntax.pos
-in (
-
-let uu____6095 = (term_as_mlexpr env_body e'1)
-in (match (uu____6095) with
-| (e'2, f', t') -> begin
-(
-
-let f = (
-
-let uu____6106 = (
-
-let uu____6108 = (FStar_List.map FStar_Pervasives_Native.fst lbs5)
-in (f')::uu____6108)
-in (FStar_Extraction_ML_Util.join_l e'_rng uu____6106))
-in (
-
-let is_rec1 = (match ((is_rec = true)) with
-| true -> begin
-FStar_Extraction_ML_Syntax.Rec
-end
-| uu____6113 -> begin
-FStar_Extraction_ML_Syntax.NonRec
-end)
-in (
-
-let uu____6114 = (
-
-let uu____6115 = (
-
-let uu____6116 = (
-
-let uu____6117 = (FStar_List.map FStar_Pervasives_Native.snd lbs5)
-in ((is_rec1), ([]), (uu____6117)))
-in (mk_MLE_Let top_level uu____6116 e'2))
-in (
-
-let uu____6123 = (FStar_Extraction_ML_Util.mlloc_of_range t.FStar_Syntax_Syntax.pos)
-in (FStar_Extraction_ML_Syntax.with_ty_loc t' uu____6115 uu____6123)))
-in ((uu____6114), (f), (t')))))
-end)))))
-end))))))
-end)))
-end
-| FStar_Syntax_Syntax.Tm_match (scrutinee, pats) -> begin
-(
-
-let uu____6152 = (term_as_mlexpr g scrutinee)
-in (match (uu____6152) with
-| (e, f_e, t_e) -> begin
-(
-
-let uu____6162 = (check_pats_for_ite pats)
-in (match (uu____6162) with
-| (b, then_e, else_e) -> begin
-(
-
-let no_lift = (fun x t1 -> x)
-in (match (b) with
-| true -> begin
-(match (((then_e), (else_e))) with
-| (FStar_Pervasives_Native.Some (then_e1), FStar_Pervasives_Native.Some (else_e1)) -> begin
-(
-
-let uu____6197 = (term_as_mlexpr g then_e1)
-in (match (uu____6197) with
-| (then_mle, f_then, t_then) -> begin
-(
-
-let uu____6207 = (term_as_mlexpr g else_e1)
-in (match (uu____6207) with
-| (else_mle, f_else, t_else) -> begin
-(
-
-let uu____6217 = (
-
-let uu____6224 = (type_leq g t_then t_else)
-in (match (uu____6224) with
-| true -> begin
-((t_else), (no_lift))
-end
-| uu____6235 -> begin
-(
-
-let uu____6236 = (type_leq g t_else t_then)
-in (match (uu____6236) with
-| true -> begin
-((t_then), (no_lift))
-end
-| uu____6247 -> begin
-((FStar_Extraction_ML_Syntax.MLTY_Top), (FStar_Extraction_ML_Syntax.apply_obj_repr))
-end))
-end))
-in (match (uu____6217) with
-| (t_branch, maybe_lift1) -> begin
-(
-
-let uu____6265 = (
-
-let uu____6266 = (
-
-let uu____6267 = (
-
-let uu____6272 = (maybe_lift1 then_mle t_then)
-in (
-
-let uu____6273 = (
-
-let uu____6275 = (maybe_lift1 else_mle t_else)
-in FStar_Pervasives_Native.Some (uu____6275))
-in ((e), (uu____6272), (uu____6273))))
-in FStar_Extraction_ML_Syntax.MLE_If (uu____6267))
-in (FStar_All.pipe_left (FStar_Extraction_ML_Syntax.with_ty t_branch) uu____6266))
-in (
-
-let uu____6277 = (FStar_Extraction_ML_Util.join then_e1.FStar_Syntax_Syntax.pos f_then f_else)
-in ((uu____6265), (uu____6277), (t_branch))))
-end))
-end))
-end))
-end
-| uu____6278 -> begin
-(failwith "ITE pats matched but then and else expressions not found?")
-end)
-end
-| uu____6286 -> begin
-(
-
-let uu____6287 = (FStar_All.pipe_right pats (FStar_Util.fold_map (fun compat br -> (
-
-let uu____6337 = (FStar_Syntax_Subst.open_branch br)
-in (match (uu____6337) with
-| (pat, when_opt, branch1) -> begin
-(
-
-let uu____6367 = (extract_pat g pat t_e)
-in (match (uu____6367) with
-| (env, p, pat_t_compat) -> begin
-(
-
-let uu____6398 = (match (when_opt) with
-| FStar_Pervasives_Native.None -> begin
-((FStar_Pervasives_Native.None), (FStar_Extraction_ML_Syntax.E_PURE))
-end
-| FStar_Pervasives_Native.Some (w) -> begin
-(
-
-let uu____6413 = (term_as_mlexpr env w)
-in (match (uu____6413) with
-| (w1, f_w, t_w) -> begin
-(
-
-let w2 = (maybe_coerce env w1 t_w FStar_Extraction_ML_Syntax.ml_bool_ty)
-in ((FStar_Pervasives_Native.Some (w2)), (f_w)))
-end))
-end)
-in (match (uu____6398) with
-| (when_opt1, f_when) -> begin
-(
-
-let uu____6441 = (term_as_mlexpr env branch1)
-in (match (uu____6441) with
-| (mlbranch, f_branch, t_branch) -> begin
-(
-
-let uu____6460 = (FStar_All.pipe_right p (FStar_List.map (fun uu____6497 -> (match (uu____6497) with
-| (p1, wopt) -> begin
-(
-
-let when_clause = (FStar_Extraction_ML_Util.conjoin_opt wopt when_opt1)
-in ((p1), (((when_clause), (f_when))), (((mlbranch), (f_branch), (t_branch)))))
-end))))
-in (((compat && pat_t_compat)), (uu____6460)))
-end))
-end))
-end))
-end))) true))
-in (match (uu____6287) with
-| (pat_t_compat, mlbranches) -> begin
-(
-
-let mlbranches1 = (FStar_List.flatten mlbranches)
-in (
-
-let e1 = (match (pat_t_compat) with
-| true -> begin
-e
-end
-| uu____6581 -> begin
-((FStar_Extraction_ML_UEnv.debug g (fun uu____6583 -> (
-
-let uu____6584 = (FStar_Extraction_ML_Code.string_of_mlexpr g.FStar_Extraction_ML_UEnv.currentModule e)
-in (
-
-let uu____6585 = (FStar_Extraction_ML_Code.string_of_mlty g.FStar_Extraction_ML_UEnv.currentModule t_e)
-in (FStar_Util.print2 "Coercing scrutinee %s from type %s because pattern type is incompatible\n" uu____6584 uu____6585)))));
-(FStar_All.pipe_left (FStar_Extraction_ML_Syntax.with_ty t_e) (FStar_Extraction_ML_Syntax.MLE_Coerce (((e), (t_e), (FStar_Extraction_ML_Syntax.MLTY_Top)))));
-)
-end)
-in (match (mlbranches1) with
-| [] -> begin
-(
-
-let uu____6598 = (
-
-let uu____6603 = (
-
-let uu____6612 = (FStar_Syntax_Syntax.lid_as_fv FStar_Parser_Const.failwith_lid FStar_Syntax_Syntax.Delta_constant FStar_Pervasives_Native.None)
-in (FStar_Extraction_ML_UEnv.lookup_fv g uu____6612))
-in (FStar_All.pipe_left FStar_Util.right uu____6603))
-in (match (uu____6598) with
-| (uu____6634, fw, uu____6636, uu____6637) -> begin
-(
-
-let uu____6638 = (
-
-let uu____6639 = (
-
-let uu____6640 = (
-
-let uu____6644 = (
-
-let uu____6646 = (FStar_All.pipe_left (FStar_Extraction_ML_Syntax.with_ty FStar_Extraction_ML_Syntax.ml_string_ty) (FStar_Extraction_ML_Syntax.MLE_Const (FStar_Extraction_ML_Syntax.MLC_String ("unreachable"))))
-in (uu____6646)::[])
-in ((fw), (uu____6644)))
-in FStar_Extraction_ML_Syntax.MLE_App (uu____6640))
-in (FStar_All.pipe_left (FStar_Extraction_ML_Syntax.with_ty FStar_Extraction_ML_Syntax.ml_unit_ty) uu____6639))
-in ((uu____6638), (FStar_Extraction_ML_Syntax.E_PURE), (FStar_Extraction_ML_Syntax.ml_unit_ty)))
-end))
-end
-| ((uu____6648, uu____6649, (uu____6650, f_first, t_first)))::rest -> begin
-(
-
-let uu____6682 = (FStar_List.fold_left (fun uu____6698 uu____6699 -> (match (((uu____6698), (uu____6699))) with
-| ((topt, f), (uu____6729, uu____6730, (uu____6731, f_branch, t_branch))) -> begin
-(
-
-let f1 = (FStar_Extraction_ML_Util.join top.FStar_Syntax_Syntax.pos f f_branch)
-in (
-
-let topt1 = (match (topt) with
-| FStar_Pervasives_Native.None -> begin
-FStar_Pervasives_Native.None
-end
-| FStar_Pervasives_Native.Some (t1) -> begin
-(
-
-let uu____6762 = (type_leq g t1 t_branch)
-in (match (uu____6762) with
-| true -> begin
-FStar_Pervasives_Native.Some (t_branch)
-end
-| uu____6764 -> begin
-(
-
-let uu____6765 = (type_leq g t_branch t1)
-in (match (uu____6765) with
-| true -> begin
-FStar_Pervasives_Native.Some (t1)
-end
-| uu____6767 -> begin
-FStar_Pervasives_Native.None
-end))
-end))
-end)
-in ((topt1), (f1))))
-end)) ((FStar_Pervasives_Native.Some (t_first)), (f_first)) rest)
-in (match (uu____6682) with
-| (topt, f_match) -> begin
-(
-
-let mlbranches2 = (FStar_All.pipe_right mlbranches1 (FStar_List.map (fun uu____6811 -> (match (uu____6811) with
-| (p, (wopt, uu____6827), (b1, uu____6829, t1)) -> begin
-(
-
-let b2 = (match (topt) with
-| FStar_Pervasives_Native.None -> begin
-(FStar_Extraction_ML_Syntax.apply_obj_repr b1 t1)
-end
-| FStar_Pervasives_Native.Some (uu____6840) -> begin
-b1
-end)
-in ((p), (wopt), (b2)))
-end))))
-in (
-
-let t_match = (match (topt) with
-| FStar_Pervasives_Native.None -> begin
-FStar_Extraction_ML_Syntax.MLTY_Top
-end
-| FStar_Pervasives_Native.Some (t1) -> begin
-t1
-end)
-in (
-
-let uu____6844 = (FStar_All.pipe_left (FStar_Extraction_ML_Syntax.with_ty t_match) (FStar_Extraction_ML_Syntax.MLE_Match (((e1), (mlbranches2)))))
-in ((uu____6844), (f_match), (t_match)))))
-end))
-end)))
-end))
-end))
-end))
-end))
-end));
-))
-
-
-let fresh : Prims.string  ->  (Prims.string * Prims.int) = (
-
-let c = (FStar_Util.mk_ref (Prims.parse_int "0"))
-in (fun x -> ((FStar_Util.incr c);
-(
-
-let uu____6862 = (FStar_ST.read c)
-in ((x), (uu____6862)));
-)))
-
-
-let ind_discriminator_body : FStar_Extraction_ML_UEnv.env  ->  FStar_Ident.lident  ->  FStar_Ident.lident  ->  FStar_Extraction_ML_Syntax.mlmodule1 = (fun env discName constrName -> (
-
-let uu____6874 = (
-
-let uu____6877 = (FStar_TypeChecker_Env.lookup_lid env.FStar_Extraction_ML_UEnv.tcenv discName)
-in (FStar_All.pipe_left FStar_Pervasives_Native.fst uu____6877))
-in (match (uu____6874) with
-| (uu____6890, fstar_disc_type) -> begin
-(
-
-let wildcards = (
-
-let uu____6898 = (
-
-let uu____6899 = (FStar_Syntax_Subst.compress fstar_disc_type)
-in uu____6899.FStar_Syntax_Syntax.n)
-in (match (uu____6898) with
-| FStar_Syntax_Syntax.Tm_arrow (binders, uu____6908) -> begin
-(
-
-let uu____6919 = (FStar_All.pipe_right binders (FStar_List.filter (fun uu___140_6934 -> (match (uu___140_6934) with
-| (uu____6938, FStar_Pervasives_Native.Some (FStar_Syntax_Syntax.Implicit (uu____6939))) -> begin
-true
-end
-| uu____6941 -> begin
-false
-end))))
-in (FStar_All.pipe_right uu____6919 (FStar_List.map (fun uu____6961 -> (
-
-let uu____6965 = (fresh "_")
-in ((uu____6965), (FStar_Extraction_ML_Syntax.MLTY_Top)))))))
-end
-| uu____6970 -> begin
-(failwith "Discriminator must be a function")
-end))
-in (
-
-let mlid = (fresh "_discr_")
-in (
-
-let targ = FStar_Extraction_ML_Syntax.MLTY_Top
-in (
-
-let disc_ty = FStar_Extraction_ML_Syntax.MLTY_Top
-in (
-
-let discrBody = (
-
-let uu____6982 = (
-
-let uu____6983 = (
-
-let uu____6989 = (
-
-let uu____6990 = (
-
-let uu____6991 = (
-
-let uu____6999 = (
-
-let uu____7000 = (
-
-let uu____7001 = (
-
-let uu____7002 = (FStar_Extraction_ML_Syntax.idsym mlid)
-in (([]), (uu____7002)))
-in FStar_Extraction_ML_Syntax.MLE_Name (uu____7001))
-in (FStar_All.pipe_left (FStar_Extraction_ML_Syntax.with_ty targ) uu____7000))
-in (
-
-let uu____7004 = (
-
-let uu____7010 = (
-
-let uu____7015 = (
-
-let uu____7016 = (
-
-let uu____7020 = (FStar_Extraction_ML_Syntax.mlpath_of_lident constrName)
-in ((uu____7020), ((FStar_Extraction_ML_Syntax.MLP_Wild)::[])))
-in FStar_Extraction_ML_Syntax.MLP_CTor (uu____7016))
-in (
-
-let uu____7022 = (FStar_All.pipe_left (FStar_Extraction_ML_Syntax.with_ty FStar_Extraction_ML_Syntax.ml_bool_ty) (FStar_Extraction_ML_Syntax.MLE_Const (FStar_Extraction_ML_Syntax.MLC_Bool (true))))
-in ((uu____7015), (FStar_Pervasives_Native.None), (uu____7022))))
-in (
-
-let uu____7024 = (
-
-let uu____7030 = (
-
-let uu____7035 = (FStar_All.pipe_left (FStar_Extraction_ML_Syntax.with_ty FStar_Extraction_ML_Syntax.ml_bool_ty) (FStar_Extraction_ML_Syntax.MLE_Const (FStar_Extraction_ML_Syntax.MLC_Bool (false))))
-in ((FStar_Extraction_ML_Syntax.MLP_Wild), (FStar_Pervasives_Native.None), (uu____7035)))
-in (uu____7030)::[])
-in (uu____7010)::uu____7024))
-in ((uu____6999), (uu____7004))))
-in FStar_Extraction_ML_Syntax.MLE_Match (uu____6991))
-in (FStar_All.pipe_left (FStar_Extraction_ML_Syntax.with_ty FStar_Extraction_ML_Syntax.ml_bool_ty) uu____6990))
-in (((FStar_List.append wildcards ((((mlid), (targ)))::[]))), (uu____6989)))
-in FStar_Extraction_ML_Syntax.MLE_Fun (uu____6983))
-in (FStar_All.pipe_left (FStar_Extraction_ML_Syntax.with_ty disc_ty) uu____6982))
-in (
-
-let uu____7073 = (
-
-let uu____7074 = (
-
-let uu____7076 = (
-
-let uu____7077 = (FStar_Extraction_ML_UEnv.convIdent discName.FStar_Ident.ident)
-in {FStar_Extraction_ML_Syntax.mllb_name = uu____7077; FStar_Extraction_ML_Syntax.mllb_tysc = FStar_Pervasives_Native.None; FStar_Extraction_ML_Syntax.mllb_add_unit = false; FStar_Extraction_ML_Syntax.mllb_def = discrBody; FStar_Extraction_ML_Syntax.print_typ = false})
-in (uu____7076)::[])
-in ((FStar_Extraction_ML_Syntax.NonRec), ([]), (uu____7074)))
-in FStar_Extraction_ML_Syntax.MLM_Let (uu____7073)))))))
-end)))
-
-
-
-=======
 let uu___is_Un_extractable: Prims.exn -> Prims.bool =
   fun projectee  ->
     match projectee with | Un_extractable  -> true | uu____5 -> false
@@ -6056,5 +3008,4 @@
                   } in
                 [uu____11850] in
               (FStar_Extraction_ML_Syntax.NonRec, [], uu____11847) in
-            FStar_Extraction_ML_Syntax.MLM_Let uu____11846
->>>>>>> 0a4ecc34
+            FStar_Extraction_ML_Syntax.MLM_Let uu____11846