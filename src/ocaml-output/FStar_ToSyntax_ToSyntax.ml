open Prims
let desugar_disjunctive_pattern :
  FStar_Syntax_Syntax.pat' FStar_Syntax_Syntax.withinfo_t Prims.list ->
    FStar_Syntax_Syntax.term' FStar_Syntax_Syntax.syntax
      FStar_Pervasives_Native.option ->
      FStar_Syntax_Syntax.term' FStar_Syntax_Syntax.syntax ->
        FStar_Syntax_Syntax.branch Prims.list
  =
  fun pats  ->
    fun when_opt  ->
      fun branch1  ->
        FStar_All.pipe_right pats
          (FStar_List.map
             (fun pat  -> FStar_Syntax_Util.branch (pat, when_opt, branch1)))
  
let trans_aqual :
  FStar_Parser_AST.arg_qualifier FStar_Pervasives_Native.option ->
    FStar_Syntax_Syntax.arg_qualifier FStar_Pervasives_Native.option
  =
  fun uu___200_62  ->
    match uu___200_62 with
    | FStar_Pervasives_Native.Some (FStar_Parser_AST.Implicit ) ->
        FStar_Pervasives_Native.Some FStar_Syntax_Syntax.imp_tag
    | FStar_Pervasives_Native.Some (FStar_Parser_AST.Equality ) ->
        FStar_Pervasives_Native.Some FStar_Syntax_Syntax.Equality
    | uu____67 -> FStar_Pervasives_Native.None
  
let trans_qual :
  FStar_Range.range ->
    FStar_Ident.lident FStar_Pervasives_Native.option ->
      FStar_Parser_AST.qualifier -> FStar_Syntax_Syntax.qualifier
  =
  fun r  ->
    fun maybe_effect_id  ->
      fun uu___201_83  ->
        match uu___201_83 with
        | FStar_Parser_AST.Private  -> FStar_Syntax_Syntax.Private
        | FStar_Parser_AST.Assumption  -> FStar_Syntax_Syntax.Assumption
        | FStar_Parser_AST.Unfold_for_unification_and_vcgen  ->
            FStar_Syntax_Syntax.Unfold_for_unification_and_vcgen
        | FStar_Parser_AST.Inline_for_extraction  ->
            FStar_Syntax_Syntax.Inline_for_extraction
        | FStar_Parser_AST.NoExtract  -> FStar_Syntax_Syntax.NoExtract
        | FStar_Parser_AST.Irreducible  -> FStar_Syntax_Syntax.Irreducible
        | FStar_Parser_AST.Logic  -> FStar_Syntax_Syntax.Logic
        | FStar_Parser_AST.TotalEffect  -> FStar_Syntax_Syntax.TotalEffect
        | FStar_Parser_AST.Effect_qual  -> FStar_Syntax_Syntax.Effect
        | FStar_Parser_AST.New  -> FStar_Syntax_Syntax.New
        | FStar_Parser_AST.Abstract  -> FStar_Syntax_Syntax.Abstract
        | FStar_Parser_AST.Opaque  ->
            (FStar_Errors.warn r
               "The 'opaque' qualifier is deprecated since its use was strangely schizophrenic. There were two overloaded uses: (1) Given 'opaque val f : t', the behavior was to exclude the definition of 'f' to the SMT solver. This corresponds roughly to the new 'irreducible' qualifier. (2) Given 'opaque type t = t'', the behavior was to provide the definition of 't' to the SMT solver, but not to inline it, unless absolutely required for unification. This corresponds roughly to the behavior of 'unfoldable' (which is currently the default).";
             FStar_Syntax_Syntax.Visible_default)
        | FStar_Parser_AST.Reflectable  ->
            (match maybe_effect_id with
             | FStar_Pervasives_Native.None  ->
                 raise
                   (FStar_Errors.Error
                      ("Qualifier reflect only supported on effects", r))
             | FStar_Pervasives_Native.Some effect_id ->
                 FStar_Syntax_Syntax.Reflectable effect_id)
        | FStar_Parser_AST.Reifiable  -> FStar_Syntax_Syntax.Reifiable
        | FStar_Parser_AST.Noeq  -> FStar_Syntax_Syntax.Noeq
        | FStar_Parser_AST.Unopteq  -> FStar_Syntax_Syntax.Unopteq
        | FStar_Parser_AST.DefaultEffect  ->
            raise
              (FStar_Errors.Error
                 ("The 'default' qualifier on effects is no longer supported",
                   r))
        | FStar_Parser_AST.Inline  ->
            raise (FStar_Errors.Error ("Unsupported qualifier", r))
        | FStar_Parser_AST.Visible  ->
            raise (FStar_Errors.Error ("Unsupported qualifier", r))
  
let trans_pragma : FStar_Parser_AST.pragma -> FStar_Syntax_Syntax.pragma =
  fun uu___202_91  ->
    match uu___202_91 with
    | FStar_Parser_AST.SetOptions s -> FStar_Syntax_Syntax.SetOptions s
    | FStar_Parser_AST.ResetOptions sopt ->
        FStar_Syntax_Syntax.ResetOptions sopt
    | FStar_Parser_AST.LightOff  -> FStar_Syntax_Syntax.LightOff
  
let as_imp :
  FStar_Parser_AST.imp ->
    FStar_Syntax_Syntax.arg_qualifier FStar_Pervasives_Native.option
  =
  fun uu___203_101  ->
    match uu___203_101 with
    | FStar_Parser_AST.Hash  ->
        FStar_Pervasives_Native.Some FStar_Syntax_Syntax.imp_tag
    | uu____104 -> FStar_Pervasives_Native.None
  
let arg_withimp_e :
  'Auu____111 .
    FStar_Parser_AST.imp ->
      'Auu____111 ->
        ('Auu____111,FStar_Syntax_Syntax.arg_qualifier
                       FStar_Pervasives_Native.option)
          FStar_Pervasives_Native.tuple2
  = fun imp  -> fun t  -> (t, (as_imp imp)) 
let arg_withimp_t :
  'Auu____134 .
    FStar_Parser_AST.imp ->
      'Auu____134 ->
        ('Auu____134,FStar_Syntax_Syntax.arg_qualifier
                       FStar_Pervasives_Native.option)
          FStar_Pervasives_Native.tuple2
  =
  fun imp  ->
    fun t  ->
      match imp with
      | FStar_Parser_AST.Hash  ->
          (t, (FStar_Pervasives_Native.Some FStar_Syntax_Syntax.imp_tag))
      | uu____151 -> (t, FStar_Pervasives_Native.None)
  
let contains_binder : FStar_Parser_AST.binder Prims.list -> Prims.bool =
  fun binders  ->
    FStar_All.pipe_right binders
      (FStar_Util.for_some
         (fun b  ->
            match b.FStar_Parser_AST.b with
            | FStar_Parser_AST.Annotated uu____167 -> true
            | uu____172 -> false))
  
let rec unparen : FStar_Parser_AST.term -> FStar_Parser_AST.term =
  fun t  ->
    match t.FStar_Parser_AST.tm with
    | FStar_Parser_AST.Paren t1 -> unparen t1
    | uu____178 -> t
  
let tm_type_z : FStar_Range.range -> FStar_Parser_AST.term =
  fun r  ->
    let uu____183 =
      let uu____184 = FStar_Ident.lid_of_path ["Type0"] r  in
      FStar_Parser_AST.Name uu____184  in
    FStar_Parser_AST.mk_term uu____183 r FStar_Parser_AST.Kind
  
let tm_type : FStar_Range.range -> FStar_Parser_AST.term =
  fun r  ->
    let uu____189 =
      let uu____190 = FStar_Ident.lid_of_path ["Type"] r  in
      FStar_Parser_AST.Name uu____190  in
    FStar_Parser_AST.mk_term uu____189 r FStar_Parser_AST.Kind
  
let rec is_comp_type :
  FStar_ToSyntax_Env.env -> FStar_Parser_AST.term -> Prims.bool =
  fun env  ->
    fun t  ->
      match t.FStar_Parser_AST.tm with
      | FStar_Parser_AST.Name l ->
          let uu____200 = FStar_ToSyntax_Env.try_lookup_effect_name env l  in
          FStar_All.pipe_right uu____200 FStar_Option.isSome
      | FStar_Parser_AST.Construct (l,uu____206) ->
          let uu____219 = FStar_ToSyntax_Env.try_lookup_effect_name env l  in
          FStar_All.pipe_right uu____219 FStar_Option.isSome
      | FStar_Parser_AST.App (head1,uu____225,uu____226) ->
          is_comp_type env head1
      | FStar_Parser_AST.Paren t1 -> is_comp_type env t1
      | FStar_Parser_AST.Ascribed (t1,uu____229,uu____230) ->
          is_comp_type env t1
      | FStar_Parser_AST.LetOpen (uu____235,t1) -> is_comp_type env t1
      | uu____237 -> false
  
let unit_ty : FStar_Parser_AST.term =
  FStar_Parser_AST.mk_term
    (FStar_Parser_AST.Name FStar_Parser_Const.unit_lid)
    FStar_Range.dummyRange FStar_Parser_AST.Type_level
  
let compile_op_lid :
  Prims.int -> Prims.string -> FStar_Range.range -> FStar_Ident.lident =
  fun n1  ->
    fun s  ->
      fun r  ->
        let uu____250 =
          let uu____253 =
            let uu____254 =
              let uu____259 = FStar_Parser_AST.compile_op n1 s  in
              (uu____259, r)  in
            FStar_Ident.mk_ident uu____254  in
          [uu____253]  in
        FStar_All.pipe_right uu____250 FStar_Ident.lid_of_ids
  
let op_as_term :
  'Auu____272 .
    FStar_ToSyntax_Env.env ->
      Prims.int ->
        'Auu____272 ->
          FStar_Ident.ident ->
            FStar_Syntax_Syntax.term FStar_Pervasives_Native.option
  =
  fun env  ->
    fun arity  ->
      fun rng  ->
        fun op  ->
          let r l dd =
            let uu____300 =
              let uu____301 =
                FStar_Syntax_Syntax.lid_as_fv
                  (FStar_Ident.set_lid_range l op.FStar_Ident.idRange) dd
                  FStar_Pervasives_Native.None
                 in
              FStar_All.pipe_right uu____301 FStar_Syntax_Syntax.fv_to_tm  in
            FStar_Pervasives_Native.Some uu____300  in
          let fallback uu____307 =
            match FStar_Ident.text_of_id op with
            | "=" ->
                r FStar_Parser_Const.op_Eq
                  FStar_Syntax_Syntax.Delta_equational
            | ":=" ->
                r FStar_Parser_Const.write_lid
                  FStar_Syntax_Syntax.Delta_equational
            | "<" ->
                r FStar_Parser_Const.op_LT
                  FStar_Syntax_Syntax.Delta_equational
            | "<=" ->
                r FStar_Parser_Const.op_LTE
                  FStar_Syntax_Syntax.Delta_equational
            | ">" ->
                r FStar_Parser_Const.op_GT
                  FStar_Syntax_Syntax.Delta_equational
            | ">=" ->
                r FStar_Parser_Const.op_GTE
                  FStar_Syntax_Syntax.Delta_equational
            | "&&" ->
                r FStar_Parser_Const.op_And
                  FStar_Syntax_Syntax.Delta_equational
            | "||" ->
                r FStar_Parser_Const.op_Or
                  FStar_Syntax_Syntax.Delta_equational
            | "+" ->
                r FStar_Parser_Const.op_Addition
                  FStar_Syntax_Syntax.Delta_equational
            | "-" when arity = (Prims.parse_int "1") ->
                r FStar_Parser_Const.op_Minus
                  FStar_Syntax_Syntax.Delta_equational
            | "-" ->
                r FStar_Parser_Const.op_Subtraction
                  FStar_Syntax_Syntax.Delta_equational
            | "/" ->
                r FStar_Parser_Const.op_Division
                  FStar_Syntax_Syntax.Delta_equational
            | "%" ->
                r FStar_Parser_Const.op_Modulus
                  FStar_Syntax_Syntax.Delta_equational
            | "!" ->
                r FStar_Parser_Const.read_lid
                  FStar_Syntax_Syntax.Delta_equational
            | "@" ->
                let uu____310 = FStar_Options.ml_ish ()  in
                if uu____310
                then
                  r FStar_Parser_Const.list_append_lid
                    FStar_Syntax_Syntax.Delta_equational
                else
                  r FStar_Parser_Const.list_tot_append_lid
                    FStar_Syntax_Syntax.Delta_equational
            | "^" ->
                r FStar_Parser_Const.strcat_lid
                  FStar_Syntax_Syntax.Delta_equational
            | "|>" ->
                r FStar_Parser_Const.pipe_right_lid
                  FStar_Syntax_Syntax.Delta_equational
            | "<|" ->
                r FStar_Parser_Const.pipe_left_lid
                  FStar_Syntax_Syntax.Delta_equational
            | "<>" ->
                r FStar_Parser_Const.op_notEq
                  FStar_Syntax_Syntax.Delta_equational
            | "~" ->
                r FStar_Parser_Const.not_lid
                  (FStar_Syntax_Syntax.Delta_defined_at_level
                     (Prims.parse_int "2"))
            | "==" ->
                r FStar_Parser_Const.eq2_lid
                  (FStar_Syntax_Syntax.Delta_defined_at_level
                     (Prims.parse_int "2"))
            | "<<" ->
                r FStar_Parser_Const.precedes_lid
                  FStar_Syntax_Syntax.Delta_constant
            | "/\\" ->
                r FStar_Parser_Const.and_lid
                  (FStar_Syntax_Syntax.Delta_defined_at_level
                     (Prims.parse_int "1"))
            | "\\/" ->
                r FStar_Parser_Const.or_lid
                  (FStar_Syntax_Syntax.Delta_defined_at_level
                     (Prims.parse_int "1"))
            | "==>" ->
                r FStar_Parser_Const.imp_lid
                  (FStar_Syntax_Syntax.Delta_defined_at_level
                     (Prims.parse_int "1"))
            | "<==>" ->
                r FStar_Parser_Const.iff_lid
                  (FStar_Syntax_Syntax.Delta_defined_at_level
                     (Prims.parse_int "2"))
            | uu____314 -> FStar_Pervasives_Native.None  in
          let uu____315 =
            let uu____322 =
              compile_op_lid arity op.FStar_Ident.idText
                op.FStar_Ident.idRange
               in
            FStar_ToSyntax_Env.try_lookup_lid env uu____322  in
          match uu____315 with
          | FStar_Pervasives_Native.Some t ->
              FStar_Pervasives_Native.Some (FStar_Pervasives_Native.fst t)
          | uu____334 -> fallback ()
  
let sort_ftv : FStar_Ident.ident Prims.list -> FStar_Ident.ident Prims.list =
  fun ftv  ->
    let uu____351 =
      FStar_Util.remove_dups
        (fun x  -> fun y  -> x.FStar_Ident.idText = y.FStar_Ident.idText) ftv
       in
    FStar_All.pipe_left
      (FStar_Util.sort_with
         (fun x  ->
            fun y  ->
              FStar_String.compare x.FStar_Ident.idText y.FStar_Ident.idText))
      uu____351
  
let rec free_type_vars_b :
  FStar_ToSyntax_Env.env ->
    FStar_Parser_AST.binder ->
      (FStar_ToSyntax_Env.env,FStar_Ident.ident Prims.list)
        FStar_Pervasives_Native.tuple2
  =
  fun env  ->
    fun binder  ->
      match binder.FStar_Parser_AST.b with
      | FStar_Parser_AST.Variable uu____390 -> (env, [])
      | FStar_Parser_AST.TVariable x ->
          let uu____394 = FStar_ToSyntax_Env.push_bv env x  in
          (match uu____394 with | (env1,uu____406) -> (env1, [x]))
      | FStar_Parser_AST.Annotated (uu____409,term) ->
          let uu____411 = free_type_vars env term  in (env, uu____411)
      | FStar_Parser_AST.TAnnotated (id,uu____417) ->
          let uu____418 = FStar_ToSyntax_Env.push_bv env id  in
          (match uu____418 with | (env1,uu____430) -> (env1, []))
      | FStar_Parser_AST.NoName t ->
          let uu____434 = free_type_vars env t  in (env, uu____434)

and free_type_vars :
  FStar_ToSyntax_Env.env ->
    FStar_Parser_AST.term -> FStar_Ident.ident Prims.list
  =
  fun env  ->
    fun t  ->
      let uu____441 =
        let uu____442 = unparen t  in uu____442.FStar_Parser_AST.tm  in
      match uu____441 with
      | FStar_Parser_AST.Labeled uu____445 ->
          failwith "Impossible --- labeled source term"
      | FStar_Parser_AST.Tvar a ->
          let uu____455 = FStar_ToSyntax_Env.try_lookup_id env a  in
          (match uu____455 with
           | FStar_Pervasives_Native.None  -> [a]
           | uu____468 -> [])
      | FStar_Parser_AST.Wild  -> []
      | FStar_Parser_AST.Const uu____475 -> []
      | FStar_Parser_AST.Uvar uu____476 -> []
      | FStar_Parser_AST.Var uu____477 -> []
      | FStar_Parser_AST.Projector uu____478 -> []
      | FStar_Parser_AST.Discrim uu____483 -> []
      | FStar_Parser_AST.Name uu____484 -> []
      | FStar_Parser_AST.Assign (uu____485,t1) -> free_type_vars env t1
      | FStar_Parser_AST.Requires (t1,uu____488) -> free_type_vars env t1
      | FStar_Parser_AST.Ensures (t1,uu____494) -> free_type_vars env t1
      | FStar_Parser_AST.NamedTyp (uu____499,t1) -> free_type_vars env t1
      | FStar_Parser_AST.Paren t1 -> free_type_vars env t1
      | FStar_Parser_AST.Ascribed (t1,t',tacopt) ->
          let ts = t1 :: t' ::
            (match tacopt with
             | FStar_Pervasives_Native.None  -> []
             | FStar_Pervasives_Native.Some t2 -> [t2])
             in
          FStar_List.collect (free_type_vars env) ts
      | FStar_Parser_AST.Construct (uu____515,ts) ->
          FStar_List.collect
            (fun uu____536  ->
               match uu____536 with | (t1,uu____544) -> free_type_vars env t1)
            ts
      | FStar_Parser_AST.Op (uu____545,ts) ->
          FStar_List.collect (free_type_vars env) ts
      | FStar_Parser_AST.App (t1,t2,uu____553) ->
          let uu____554 = free_type_vars env t1  in
          let uu____557 = free_type_vars env t2  in
          FStar_List.append uu____554 uu____557
      | FStar_Parser_AST.Refine (b,t1) ->
          let uu____562 = free_type_vars_b env b  in
          (match uu____562 with
           | (env1,f) ->
               let uu____577 = free_type_vars env1 t1  in
               FStar_List.append f uu____577)
      | FStar_Parser_AST.Product (binders,body) ->
          let uu____586 =
            FStar_List.fold_left
              (fun uu____606  ->
                 fun binder  ->
                   match uu____606 with
                   | (env1,free) ->
                       let uu____626 = free_type_vars_b env1 binder  in
                       (match uu____626 with
                        | (env2,f) -> (env2, (FStar_List.append f free))))
              (env, []) binders
             in
          (match uu____586 with
           | (env1,free) ->
               let uu____657 = free_type_vars env1 body  in
               FStar_List.append free uu____657)
      | FStar_Parser_AST.Sum (binders,body) ->
          let uu____666 =
            FStar_List.fold_left
              (fun uu____686  ->
                 fun binder  ->
                   match uu____686 with
                   | (env1,free) ->
                       let uu____706 = free_type_vars_b env1 binder  in
                       (match uu____706 with
                        | (env2,f) -> (env2, (FStar_List.append f free))))
              (env, []) binders
             in
          (match uu____666 with
           | (env1,free) ->
               let uu____737 = free_type_vars env1 body  in
               FStar_List.append free uu____737)
      | FStar_Parser_AST.Project (t1,uu____741) -> free_type_vars env t1
      | FStar_Parser_AST.Attributes cattributes ->
          FStar_List.collect (free_type_vars env) cattributes
      | FStar_Parser_AST.Abs uu____745 -> []
      | FStar_Parser_AST.Let uu____752 -> []
      | FStar_Parser_AST.LetOpen uu____765 -> []
      | FStar_Parser_AST.If uu____770 -> []
      | FStar_Parser_AST.QForall uu____777 -> []
      | FStar_Parser_AST.QExists uu____790 -> []
      | FStar_Parser_AST.Record uu____803 -> []
      | FStar_Parser_AST.Match uu____816 -> []
      | FStar_Parser_AST.TryWith uu____831 -> []
      | FStar_Parser_AST.Bind uu____846 -> []
      | FStar_Parser_AST.Seq uu____853 -> []

let head_and_args :
  FStar_Parser_AST.term ->
    (FStar_Parser_AST.term,(FStar_Parser_AST.term,FStar_Parser_AST.imp)
                             FStar_Pervasives_Native.tuple2 Prims.list)
      FStar_Pervasives_Native.tuple2
  =
  fun t  ->
    let rec aux args t1 =
      let uu____901 =
        let uu____902 = unparen t1  in uu____902.FStar_Parser_AST.tm  in
      match uu____901 with
      | FStar_Parser_AST.App (t2,arg,imp) -> aux ((arg, imp) :: args) t2
      | FStar_Parser_AST.Construct (l,args') ->
          ({
             FStar_Parser_AST.tm = (FStar_Parser_AST.Name l);
             FStar_Parser_AST.range = (t1.FStar_Parser_AST.range);
             FStar_Parser_AST.level = (t1.FStar_Parser_AST.level)
           }, (FStar_List.append args' args))
      | uu____944 -> (t1, args)  in
    aux [] t
  
let close :
  FStar_ToSyntax_Env.env -> FStar_Parser_AST.term -> FStar_Parser_AST.term =
  fun env  ->
    fun t  ->
      let ftv =
        let uu____966 = free_type_vars env t  in
        FStar_All.pipe_left sort_ftv uu____966  in
      if (FStar_List.length ftv) = (Prims.parse_int "0")
      then t
      else
        (let binders =
           FStar_All.pipe_right ftv
             (FStar_List.map
                (fun x  ->
                   let uu____984 =
                     let uu____985 =
                       let uu____990 = tm_type x.FStar_Ident.idRange  in
                       (x, uu____990)  in
                     FStar_Parser_AST.TAnnotated uu____985  in
                   FStar_Parser_AST.mk_binder uu____984 x.FStar_Ident.idRange
                     FStar_Parser_AST.Type_level
                     (FStar_Pervasives_Native.Some FStar_Parser_AST.Implicit)))
            in
         let result =
           FStar_Parser_AST.mk_term (FStar_Parser_AST.Product (binders, t))
             t.FStar_Parser_AST.range t.FStar_Parser_AST.level
            in
         result)
  
let close_fun :
  FStar_ToSyntax_Env.env -> FStar_Parser_AST.term -> FStar_Parser_AST.term =
  fun env  ->
    fun t  ->
      let ftv =
        let uu____1005 = free_type_vars env t  in
        FStar_All.pipe_left sort_ftv uu____1005  in
      if (FStar_List.length ftv) = (Prims.parse_int "0")
      then t
      else
        (let binders =
           FStar_All.pipe_right ftv
             (FStar_List.map
                (fun x  ->
                   let uu____1023 =
                     let uu____1024 =
                       let uu____1029 = tm_type x.FStar_Ident.idRange  in
                       (x, uu____1029)  in
                     FStar_Parser_AST.TAnnotated uu____1024  in
                   FStar_Parser_AST.mk_binder uu____1023
                     x.FStar_Ident.idRange FStar_Parser_AST.Type_level
                     (FStar_Pervasives_Native.Some FStar_Parser_AST.Implicit)))
            in
         let t1 =
           let uu____1031 =
             let uu____1032 = unparen t  in uu____1032.FStar_Parser_AST.tm
              in
           match uu____1031 with
           | FStar_Parser_AST.Product uu____1033 -> t
           | uu____1040 ->
               FStar_Parser_AST.mk_term
                 (FStar_Parser_AST.App
                    ((FStar_Parser_AST.mk_term
                        (FStar_Parser_AST.Name
                           FStar_Parser_Const.effect_Tot_lid)
                        t.FStar_Parser_AST.range t.FStar_Parser_AST.level),
                      t, FStar_Parser_AST.Nothing)) t.FStar_Parser_AST.range
                 t.FStar_Parser_AST.level
            in
         let result =
           FStar_Parser_AST.mk_term (FStar_Parser_AST.Product (binders, t1))
             t1.FStar_Parser_AST.range t1.FStar_Parser_AST.level
            in
         result)
  
let rec uncurry :
  FStar_Parser_AST.binder Prims.list ->
    FStar_Parser_AST.term ->
      (FStar_Parser_AST.binder Prims.list,FStar_Parser_AST.term)
        FStar_Pervasives_Native.tuple2
  =
  fun bs  ->
    fun t  ->
      match t.FStar_Parser_AST.tm with
      | FStar_Parser_AST.Product (binders,t1) ->
          uncurry (FStar_List.append bs binders) t1
      | uu____1074 -> (bs, t)
  
let rec is_var_pattern : FStar_Parser_AST.pattern -> Prims.bool =
  fun p  ->
    match p.FStar_Parser_AST.pat with
    | FStar_Parser_AST.PatWild  -> true
    | FStar_Parser_AST.PatTvar (uu____1081,uu____1082) -> true
    | FStar_Parser_AST.PatVar (uu____1087,uu____1088) -> true
    | FStar_Parser_AST.PatAscribed (p1,uu____1094) -> is_var_pattern p1
    | uu____1095 -> false
  
let rec is_app_pattern : FStar_Parser_AST.pattern -> Prims.bool =
  fun p  ->
    match p.FStar_Parser_AST.pat with
    | FStar_Parser_AST.PatAscribed (p1,uu____1101) -> is_app_pattern p1
    | FStar_Parser_AST.PatApp
        ({ FStar_Parser_AST.pat = FStar_Parser_AST.PatVar uu____1102;
           FStar_Parser_AST.prange = uu____1103;_},uu____1104)
        -> true
    | uu____1115 -> false
  
let replace_unit_pattern :
  FStar_Parser_AST.pattern -> FStar_Parser_AST.pattern =
  fun p  ->
    match p.FStar_Parser_AST.pat with
    | FStar_Parser_AST.PatConst (FStar_Const.Const_unit ) ->
        FStar_Parser_AST.mk_pattern
          (FStar_Parser_AST.PatAscribed
             ((FStar_Parser_AST.mk_pattern FStar_Parser_AST.PatWild
                 p.FStar_Parser_AST.prange), unit_ty))
          p.FStar_Parser_AST.prange
    | uu____1120 -> p
  
let rec destruct_app_pattern :
  FStar_ToSyntax_Env.env ->
    Prims.bool ->
      FStar_Parser_AST.pattern ->
        ((FStar_Ident.ident,FStar_Ident.lident) FStar_Util.either,FStar_Parser_AST.pattern
                                                                    Prims.list,
          FStar_Parser_AST.term FStar_Pervasives_Native.option)
          FStar_Pervasives_Native.tuple3
  =
  fun env  ->
    fun is_top_level1  ->
      fun p  ->
        match p.FStar_Parser_AST.pat with
        | FStar_Parser_AST.PatAscribed (p1,t) ->
            let uu____1163 = destruct_app_pattern env is_top_level1 p1  in
            (match uu____1163 with
             | (name,args,uu____1194) ->
                 (name, args, (FStar_Pervasives_Native.Some t)))
        | FStar_Parser_AST.PatApp
            ({
               FStar_Parser_AST.pat = FStar_Parser_AST.PatVar (id,uu____1220);
               FStar_Parser_AST.prange = uu____1221;_},args)
            when is_top_level1 ->
            let uu____1231 =
              let uu____1236 = FStar_ToSyntax_Env.qualify env id  in
              FStar_Util.Inr uu____1236  in
            (uu____1231, args, FStar_Pervasives_Native.None)
        | FStar_Parser_AST.PatApp
            ({
               FStar_Parser_AST.pat = FStar_Parser_AST.PatVar (id,uu____1246);
               FStar_Parser_AST.prange = uu____1247;_},args)
            -> ((FStar_Util.Inl id), args, FStar_Pervasives_Native.None)
        | uu____1265 -> failwith "Not an app pattern"
  
let rec gather_pattern_bound_vars_maybe_top :
  FStar_Ident.ident FStar_Util.set ->
    FStar_Parser_AST.pattern -> FStar_Ident.ident FStar_Util.set
  =
  fun acc  ->
    fun p  ->
      let gather_pattern_bound_vars_from_list =
        FStar_List.fold_left gather_pattern_bound_vars_maybe_top acc  in
      match p.FStar_Parser_AST.pat with
      | FStar_Parser_AST.PatWild  -> acc
      | FStar_Parser_AST.PatConst uu____1305 -> acc
      | FStar_Parser_AST.PatVar
          (uu____1306,FStar_Pervasives_Native.Some (FStar_Parser_AST.Implicit
           ))
          -> acc
      | FStar_Parser_AST.PatName uu____1309 -> acc
      | FStar_Parser_AST.PatTvar uu____1310 -> acc
      | FStar_Parser_AST.PatOp uu____1317 -> acc
      | FStar_Parser_AST.PatApp (phead,pats) ->
          gather_pattern_bound_vars_from_list (phead :: pats)
      | FStar_Parser_AST.PatVar (x,uu____1325) -> FStar_Util.set_add x acc
      | FStar_Parser_AST.PatList pats ->
          gather_pattern_bound_vars_from_list pats
      | FStar_Parser_AST.PatTuple (pats,uu____1334) ->
          gather_pattern_bound_vars_from_list pats
      | FStar_Parser_AST.PatOr pats ->
          gather_pattern_bound_vars_from_list pats
      | FStar_Parser_AST.PatRecord guarded_pats ->
          let uu____1349 =
            FStar_List.map FStar_Pervasives_Native.snd guarded_pats  in
          gather_pattern_bound_vars_from_list uu____1349
      | FStar_Parser_AST.PatAscribed (pat,uu____1357) ->
          gather_pattern_bound_vars_maybe_top acc pat
  
let gather_pattern_bound_vars :
  FStar_Parser_AST.pattern -> FStar_Ident.ident FStar_Util.set =
  let acc =
    FStar_Util.new_set
      (fun id1  ->
         fun id2  ->
           if id1.FStar_Ident.idText = id2.FStar_Ident.idText
           then (Prims.parse_int "0")
           else (Prims.parse_int "1"))
      (fun uu____1372  -> (Prims.parse_int "0"))
     in
  fun p  -> gather_pattern_bound_vars_maybe_top acc p 
type bnd =
  | LocalBinder of (FStar_Syntax_Syntax.bv,FStar_Syntax_Syntax.aqual)
  FStar_Pervasives_Native.tuple2 
  | LetBinder of (FStar_Ident.lident,FStar_Syntax_Syntax.term)
  FStar_Pervasives_Native.tuple2 
let uu___is_LocalBinder : bnd -> Prims.bool =
  fun projectee  ->
    match projectee with | LocalBinder _0 -> true | uu____1399 -> false
  
let __proj__LocalBinder__item___0 :
  bnd ->
    (FStar_Syntax_Syntax.bv,FStar_Syntax_Syntax.aqual)
      FStar_Pervasives_Native.tuple2
  = fun projectee  -> match projectee with | LocalBinder _0 -> _0 
let uu___is_LetBinder : bnd -> Prims.bool =
  fun projectee  ->
    match projectee with | LetBinder _0 -> true | uu____1429 -> false
  
let __proj__LetBinder__item___0 :
  bnd ->
    (FStar_Ident.lident,FStar_Syntax_Syntax.term)
      FStar_Pervasives_Native.tuple2
  = fun projectee  -> match projectee with | LetBinder _0 -> _0 
let binder_of_bnd :
  bnd ->
    (FStar_Syntax_Syntax.bv,FStar_Syntax_Syntax.aqual)
      FStar_Pervasives_Native.tuple2
  =
  fun uu___204_1457  ->
    match uu___204_1457 with
    | LocalBinder (a,aq) -> (a, aq)
    | uu____1464 -> failwith "Impossible"
  
let as_binder :
  FStar_ToSyntax_Env.env ->
    FStar_Parser_AST.arg_qualifier FStar_Pervasives_Native.option ->
      (FStar_Ident.ident FStar_Pervasives_Native.option,FStar_Syntax_Syntax.term)
        FStar_Pervasives_Native.tuple2 ->
        (FStar_Syntax_Syntax.binder,FStar_ToSyntax_Env.env)
          FStar_Pervasives_Native.tuple2
  =
  fun env  ->
    fun imp  ->
      fun uu___205_1492  ->
        match uu___205_1492 with
        | (FStar_Pervasives_Native.None ,k) ->
            let uu____1508 = FStar_Syntax_Syntax.null_binder k  in
            (uu____1508, env)
        | (FStar_Pervasives_Native.Some a,k) ->
            let uu____1513 = FStar_ToSyntax_Env.push_bv env a  in
            (match uu____1513 with
             | (env1,a1) ->
                 (((let uu___226_1533 = a1  in
                    {
                      FStar_Syntax_Syntax.ppname =
                        (uu___226_1533.FStar_Syntax_Syntax.ppname);
                      FStar_Syntax_Syntax.index =
                        (uu___226_1533.FStar_Syntax_Syntax.index);
                      FStar_Syntax_Syntax.sort = k
                    }), (trans_aqual imp)), env1))
  
type env_t = FStar_ToSyntax_Env.env
type lenv_t = FStar_Syntax_Syntax.bv Prims.list
let mk_lb :
  ((FStar_Syntax_Syntax.bv,FStar_Syntax_Syntax.fv) FStar_Util.either,
    FStar_Syntax_Syntax.term' FStar_Syntax_Syntax.syntax,FStar_Syntax_Syntax.term'
                                                           FStar_Syntax_Syntax.syntax)
    FStar_Pervasives_Native.tuple3 -> FStar_Syntax_Syntax.letbinding
  =
  fun uu____1553  ->
    match uu____1553 with
    | (n1,t,e) ->
        {
          FStar_Syntax_Syntax.lbname = n1;
          FStar_Syntax_Syntax.lbunivs = [];
          FStar_Syntax_Syntax.lbtyp = t;
          FStar_Syntax_Syntax.lbeff = FStar_Parser_Const.effect_ALL_lid;
          FStar_Syntax_Syntax.lbdef = e
        }
  
let no_annot_abs :
  FStar_Syntax_Syntax.binders ->
    FStar_Syntax_Syntax.term -> FStar_Syntax_Syntax.term
  =
  fun bs  ->
    fun t  -> FStar_Syntax_Util.abs bs t FStar_Pervasives_Native.None
  
let mk_ref_read :
  FStar_Syntax_Syntax.term' FStar_Syntax_Syntax.syntax ->
    FStar_Syntax_Syntax.term' FStar_Syntax_Syntax.syntax
  =
  fun tm  ->
    let tm' =
      let uu____1606 =
        let uu____1621 =
          let uu____1622 =
            FStar_Syntax_Syntax.lid_as_fv FStar_Parser_Const.sread_lid
              FStar_Syntax_Syntax.Delta_constant FStar_Pervasives_Native.None
             in
          FStar_Syntax_Syntax.fv_to_tm uu____1622  in
        let uu____1623 =
          let uu____1632 =
            let uu____1639 = FStar_Syntax_Syntax.as_implicit false  in
            (tm, uu____1639)  in
          [uu____1632]  in
        (uu____1621, uu____1623)  in
      FStar_Syntax_Syntax.Tm_app uu____1606  in
    FStar_Syntax_Syntax.mk tm' FStar_Pervasives_Native.None
      tm.FStar_Syntax_Syntax.pos
  
let mk_ref_alloc :
  FStar_Syntax_Syntax.term' FStar_Syntax_Syntax.syntax ->
    FStar_Syntax_Syntax.term' FStar_Syntax_Syntax.syntax
  =
  fun tm  ->
    let tm' =
      let uu____1673 =
        let uu____1688 =
          let uu____1689 =
            FStar_Syntax_Syntax.lid_as_fv FStar_Parser_Const.salloc_lid
              FStar_Syntax_Syntax.Delta_constant FStar_Pervasives_Native.None
             in
          FStar_Syntax_Syntax.fv_to_tm uu____1689  in
        let uu____1690 =
          let uu____1699 =
            let uu____1706 = FStar_Syntax_Syntax.as_implicit false  in
            (tm, uu____1706)  in
          [uu____1699]  in
        (uu____1688, uu____1690)  in
      FStar_Syntax_Syntax.Tm_app uu____1673  in
    FStar_Syntax_Syntax.mk tm' FStar_Pervasives_Native.None
      tm.FStar_Syntax_Syntax.pos
  
let mk_ref_assign :
  FStar_Syntax_Syntax.term' FStar_Syntax_Syntax.syntax ->
    FStar_Syntax_Syntax.term' FStar_Syntax_Syntax.syntax ->
      FStar_Range.range ->
        FStar_Syntax_Syntax.term' FStar_Syntax_Syntax.syntax
  =
  fun t1  ->
    fun t2  ->
      fun pos  ->
        let tm =
          let uu____1752 =
            let uu____1767 =
              let uu____1768 =
                FStar_Syntax_Syntax.lid_as_fv FStar_Parser_Const.swrite_lid
                  FStar_Syntax_Syntax.Delta_constant
                  FStar_Pervasives_Native.None
                 in
              FStar_Syntax_Syntax.fv_to_tm uu____1768  in
            let uu____1769 =
              let uu____1778 =
                let uu____1785 = FStar_Syntax_Syntax.as_implicit false  in
                (t1, uu____1785)  in
              let uu____1788 =
                let uu____1797 =
                  let uu____1804 = FStar_Syntax_Syntax.as_implicit false  in
                  (t2, uu____1804)  in
                [uu____1797]  in
              uu____1778 :: uu____1788  in
            (uu____1767, uu____1769)  in
          FStar_Syntax_Syntax.Tm_app uu____1752  in
        FStar_Syntax_Syntax.mk tm FStar_Pervasives_Native.None pos
  
let is_special_effect_combinator : Prims.string -> Prims.bool =
  fun uu___206_1836  ->
    match uu___206_1836 with
    | "repr" -> true
    | "post" -> true
    | "pre" -> true
    | "wp" -> true
    | uu____1837 -> false
  
let rec sum_to_universe :
  FStar_Syntax_Syntax.universe -> Prims.int -> FStar_Syntax_Syntax.universe =
  fun u  ->
    fun n1  ->
      if n1 = (Prims.parse_int "0")
      then u
      else
        (let uu____1847 = sum_to_universe u (n1 - (Prims.parse_int "1"))  in
         FStar_Syntax_Syntax.U_succ uu____1847)
  
let int_to_universe : Prims.int -> FStar_Syntax_Syntax.universe =
  fun n1  -> sum_to_universe FStar_Syntax_Syntax.U_zero n1 
let rec desugar_maybe_non_constant_universe :
  FStar_Parser_AST.term ->
    (Prims.int,FStar_Syntax_Syntax.universe) FStar_Util.either
  =
  fun t  ->
    let uu____1864 =
      let uu____1865 = unparen t  in uu____1865.FStar_Parser_AST.tm  in
    match uu____1864 with
    | FStar_Parser_AST.Wild  ->
        let uu____1870 =
          let uu____1871 = FStar_Syntax_Unionfind.univ_fresh ()  in
          FStar_Syntax_Syntax.U_unif uu____1871  in
        FStar_Util.Inr uu____1870
    | FStar_Parser_AST.Uvar u ->
        FStar_Util.Inr (FStar_Syntax_Syntax.U_name u)
    | FStar_Parser_AST.Const (FStar_Const.Const_int (repr,uu____1882)) ->
        let n1 = FStar_Util.int_of_string repr  in
        (if n1 < (Prims.parse_int "0")
         then
           raise
             (FStar_Errors.Error
                ((Prims.strcat
                    "Negative universe constant  are not supported : " repr),
                  (t.FStar_Parser_AST.range)))
         else ();
         FStar_Util.Inl n1)
    | FStar_Parser_AST.Op (op_plus,t1::t2::[]) ->
        let u1 = desugar_maybe_non_constant_universe t1  in
        let u2 = desugar_maybe_non_constant_universe t2  in
        (match (u1, u2) with
         | (FStar_Util.Inl n1,FStar_Util.Inl n2) -> FStar_Util.Inl (n1 + n2)
         | (FStar_Util.Inl n1,FStar_Util.Inr u) ->
             let uu____1948 = sum_to_universe u n1  in
             FStar_Util.Inr uu____1948
         | (FStar_Util.Inr u,FStar_Util.Inl n1) ->
             let uu____1959 = sum_to_universe u n1  in
             FStar_Util.Inr uu____1959
         | (FStar_Util.Inr u11,FStar_Util.Inr u21) ->
             let uu____1970 =
               let uu____1971 =
                 let uu____1976 =
                   let uu____1977 = FStar_Parser_AST.term_to_string t  in
                   Prims.strcat
                     "This universe might contain a sum of two universe variables "
                     uu____1977
                    in
                 (uu____1976, (t.FStar_Parser_AST.range))  in
               FStar_Errors.Error uu____1971  in
             raise uu____1970)
    | FStar_Parser_AST.App uu____1982 ->
        let rec aux t1 univargs =
          let uu____2012 =
            let uu____2013 = unparen t1  in uu____2013.FStar_Parser_AST.tm
             in
          match uu____2012 with
          | FStar_Parser_AST.App (t2,targ,uu____2020) ->
              let uarg = desugar_maybe_non_constant_universe targ  in
              aux t2 (uarg :: univargs)
          | FStar_Parser_AST.Var max_lid1 ->
              if
                FStar_List.existsb
                  (fun uu___207_2044  ->
                     match uu___207_2044 with
                     | FStar_Util.Inr uu____2049 -> true
                     | uu____2050 -> false) univargs
              then
                let uu____2055 =
                  let uu____2056 =
                    FStar_List.map
                      (fun uu___208_2065  ->
                         match uu___208_2065 with
                         | FStar_Util.Inl n1 -> int_to_universe n1
                         | FStar_Util.Inr u -> u) univargs
                     in
                  FStar_Syntax_Syntax.U_max uu____2056  in
                FStar_Util.Inr uu____2055
              else
                (let nargs =
                   FStar_List.map
                     (fun uu___209_2082  ->
                        match uu___209_2082 with
                        | FStar_Util.Inl n1 -> n1
                        | FStar_Util.Inr uu____2088 -> failwith "impossible")
                     univargs
                    in
                 let uu____2089 =
                   FStar_List.fold_left
                     (fun m  -> fun n1  -> if m > n1 then m else n1)
                     (Prims.parse_int "0") nargs
                    in
                 FStar_Util.Inl uu____2089)
          | uu____2095 ->
              let uu____2096 =
                let uu____2097 =
                  let uu____2102 =
                    let uu____2103 =
                      let uu____2104 = FStar_Parser_AST.term_to_string t1  in
                      Prims.strcat uu____2104 " in universe context"  in
                    Prims.strcat "Unexpected term " uu____2103  in
                  (uu____2102, (t1.FStar_Parser_AST.range))  in
                FStar_Errors.Error uu____2097  in
              raise uu____2096
           in
        aux t []
    | uu____2113 ->
        let uu____2114 =
          let uu____2115 =
            let uu____2120 =
              let uu____2121 =
                let uu____2122 = FStar_Parser_AST.term_to_string t  in
                Prims.strcat uu____2122 " in universe context"  in
              Prims.strcat "Unexpected term " uu____2121  in
            (uu____2120, (t.FStar_Parser_AST.range))  in
          FStar_Errors.Error uu____2115  in
        raise uu____2114
  
let rec desugar_universe :
  FStar_Parser_AST.term -> FStar_Syntax_Syntax.universe =
  fun t  ->
    let u = desugar_maybe_non_constant_universe t  in
    match u with
    | FStar_Util.Inl n1 -> int_to_universe n1
    | FStar_Util.Inr u1 -> u1
  
let check_fields :
  'Auu____2146 .
    FStar_ToSyntax_Env.env ->
      (FStar_Ident.lident,'Auu____2146) FStar_Pervasives_Native.tuple2
        Prims.list -> FStar_Range.range -> FStar_ToSyntax_Env.record_or_dc
  =
  fun env  ->
    fun fields  ->
      fun rg  ->
        let uu____2171 = FStar_List.hd fields  in
        match uu____2171 with
        | (f,uu____2181) ->
            (FStar_ToSyntax_Env.fail_if_qualified_by_curmodule env f;
             (let record =
                FStar_ToSyntax_Env.fail_or env
                  (FStar_ToSyntax_Env.try_lookup_record_by_field_name env) f
                 in
              let check_field uu____2191 =
                match uu____2191 with
                | (f',uu____2197) ->
                    (FStar_ToSyntax_Env.fail_if_qualified_by_curmodule env f';
                     (let uu____2199 =
                        FStar_ToSyntax_Env.belongs_to_record env f' record
                         in
                      if uu____2199
                      then ()
                      else
                        (let msg =
                           FStar_Util.format3
                             "Field %s belongs to record type %s, whereas field %s does not"
                             f.FStar_Ident.str
                             (record.FStar_ToSyntax_Env.typename).FStar_Ident.str
                             f'.FStar_Ident.str
                            in
                         raise (FStar_Errors.Error (msg, rg)))))
                 in
              (let uu____2203 = FStar_List.tl fields  in
               FStar_List.iter check_field uu____2203);
              (match () with | () -> record)))
  
let rec desugar_data_pat :
  FStar_ToSyntax_Env.env ->
    FStar_Parser_AST.pattern ->
      Prims.bool ->
        (env_t,bnd,FStar_Syntax_Syntax.pat Prims.list)
          FStar_Pervasives_Native.tuple3
  =
  fun env  ->
    fun p  ->
      fun is_mut  ->
        let check_linear_pattern_variables p1 =
          let rec pat_vars p2 =
            match p2.FStar_Syntax_Syntax.v with
            | FStar_Syntax_Syntax.Pat_dot_term uu____2413 ->
                FStar_Syntax_Syntax.no_names
            | FStar_Syntax_Syntax.Pat_wild uu____2420 ->
                FStar_Syntax_Syntax.no_names
            | FStar_Syntax_Syntax.Pat_constant uu____2421 ->
                FStar_Syntax_Syntax.no_names
            | FStar_Syntax_Syntax.Pat_var x ->
                FStar_Util.set_add x FStar_Syntax_Syntax.no_names
            | FStar_Syntax_Syntax.Pat_cons (uu____2423,pats) ->
                FStar_All.pipe_right pats
                  (FStar_List.fold_left
                     (fun out  ->
                        fun uu____2463  ->
                          match uu____2463 with
                          | (p3,uu____2473) ->
                              let uu____2474 = pat_vars p3  in
                              FStar_Util.set_union out uu____2474)
                     FStar_Syntax_Syntax.no_names)
             in
          pat_vars p1  in
        (match (is_mut, (p.FStar_Parser_AST.pat)) with
         | (false ,uu____2478) -> ()
         | (true ,FStar_Parser_AST.PatVar uu____2479) -> ()
         | (true ,uu____2486) ->
             raise
               (FStar_Errors.Error
                  ("let-mutable is for variables only",
                    (p.FStar_Parser_AST.prange))));
        (let push_bv_maybe_mut =
           if is_mut
           then FStar_ToSyntax_Env.push_bv_mutable
           else FStar_ToSyntax_Env.push_bv  in
         let resolvex l e x =
           let uu____2521 =
             FStar_All.pipe_right l
               (FStar_Util.find_opt
                  (fun y  ->
                     (y.FStar_Syntax_Syntax.ppname).FStar_Ident.idText =
                       x.FStar_Ident.idText))
              in
           match uu____2521 with
           | FStar_Pervasives_Native.Some y -> (l, e, y)
           | uu____2535 ->
               let uu____2538 = push_bv_maybe_mut e x  in
               (match uu____2538 with | (e1,x1) -> ((x1 :: l), e1, x1))
            in
         let rec aux loc env1 p1 =
           let pos q =
             FStar_Syntax_Syntax.withinfo q p1.FStar_Parser_AST.prange  in
           let pos_r r q = FStar_Syntax_Syntax.withinfo q r  in
           match p1.FStar_Parser_AST.pat with
           | FStar_Parser_AST.PatOr uu____2602 -> failwith "impossible"
           | FStar_Parser_AST.PatOp op ->
               let uu____2618 =
                 let uu____2619 =
                   let uu____2620 =
                     let uu____2627 =
                       let uu____2628 =
                         let uu____2633 =
                           FStar_Parser_AST.compile_op (Prims.parse_int "0")
                             op.FStar_Ident.idText
                            in
                         (uu____2633, (op.FStar_Ident.idRange))  in
                       FStar_Ident.mk_ident uu____2628  in
                     (uu____2627, FStar_Pervasives_Native.None)  in
                   FStar_Parser_AST.PatVar uu____2620  in
                 {
                   FStar_Parser_AST.pat = uu____2619;
                   FStar_Parser_AST.prange = (p1.FStar_Parser_AST.prange)
                 }  in
               aux loc env1 uu____2618
           | FStar_Parser_AST.PatAscribed (p2,t) ->
               let uu____2638 = aux loc env1 p2  in
               (match uu____2638 with
                | (loc1,env',binder,p3,imp) ->
                    let binder1 =
                      match binder with
                      | LetBinder uu____2673 -> failwith "impossible"
                      | LocalBinder (x,aq) ->
                          let t1 =
                            let uu____2681 = close_fun env1 t  in
                            desugar_term env1 uu____2681  in
                          (if
                             (match (x.FStar_Syntax_Syntax.sort).FStar_Syntax_Syntax.n
                              with
                              | FStar_Syntax_Syntax.Tm_unknown  -> false
                              | uu____2683 -> true)
                           then
                             (let uu____2684 =
                                FStar_Syntax_Print.bv_to_string x  in
                              let uu____2685 =
                                FStar_Syntax_Print.term_to_string
                                  x.FStar_Syntax_Syntax.sort
                                 in
                              let uu____2686 =
                                FStar_Syntax_Print.term_to_string t1  in
                              FStar_Util.print3_warning
                                "Multiple ascriptions for %s in pattern, type %s was shadowed by %s"
                                uu____2684 uu____2685 uu____2686)
                           else ();
                           LocalBinder
                             (((let uu___227_2689 = x  in
                                {
                                  FStar_Syntax_Syntax.ppname =
                                    (uu___227_2689.FStar_Syntax_Syntax.ppname);
                                  FStar_Syntax_Syntax.index =
                                    (uu___227_2689.FStar_Syntax_Syntax.index);
                                  FStar_Syntax_Syntax.sort = t1
                                })), aq))
                       in
                    (loc1, env', binder1, p3, imp))
           | FStar_Parser_AST.PatWild  ->
               let x =
                 FStar_Syntax_Syntax.new_bv
                   (FStar_Pervasives_Native.Some (p1.FStar_Parser_AST.prange))
                   FStar_Syntax_Syntax.tun
                  in
               let uu____2693 =
                 FStar_All.pipe_left pos (FStar_Syntax_Syntax.Pat_wild x)  in
               (loc, env1, (LocalBinder (x, FStar_Pervasives_Native.None)),
                 uu____2693, false)
           | FStar_Parser_AST.PatConst c ->
               let x =
                 FStar_Syntax_Syntax.new_bv
                   (FStar_Pervasives_Native.Some (p1.FStar_Parser_AST.prange))
                   FStar_Syntax_Syntax.tun
                  in
               let uu____2704 =
                 FStar_All.pipe_left pos (FStar_Syntax_Syntax.Pat_constant c)
                  in
               (loc, env1, (LocalBinder (x, FStar_Pervasives_Native.None)),
                 uu____2704, false)
           | FStar_Parser_AST.PatTvar (x,aq) ->
               let imp =
                 aq =
                   (FStar_Pervasives_Native.Some FStar_Parser_AST.Implicit)
                  in
               let aq1 = trans_aqual aq  in
               let uu____2725 = resolvex loc env1 x  in
               (match uu____2725 with
                | (loc1,env2,xbv) ->
                    let uu____2747 =
                      FStar_All.pipe_left pos
                        (FStar_Syntax_Syntax.Pat_var xbv)
                       in
                    (loc1, env2, (LocalBinder (xbv, aq1)), uu____2747, imp))
           | FStar_Parser_AST.PatVar (x,aq) ->
               let imp =
                 aq =
                   (FStar_Pervasives_Native.Some FStar_Parser_AST.Implicit)
                  in
               let aq1 = trans_aqual aq  in
               let uu____2768 = resolvex loc env1 x  in
               (match uu____2768 with
                | (loc1,env2,xbv) ->
                    let uu____2790 =
                      FStar_All.pipe_left pos
                        (FStar_Syntax_Syntax.Pat_var xbv)
                       in
                    (loc1, env2, (LocalBinder (xbv, aq1)), uu____2790, imp))
           | FStar_Parser_AST.PatName l ->
               let l1 =
                 FStar_ToSyntax_Env.fail_or env1
                   (FStar_ToSyntax_Env.try_lookup_datacon env1) l
                  in
               let x =
                 FStar_Syntax_Syntax.new_bv
                   (FStar_Pervasives_Native.Some (p1.FStar_Parser_AST.prange))
                   FStar_Syntax_Syntax.tun
                  in
               let uu____2802 =
                 FStar_All.pipe_left pos
                   (FStar_Syntax_Syntax.Pat_cons (l1, []))
                  in
               (loc, env1, (LocalBinder (x, FStar_Pervasives_Native.None)),
                 uu____2802, false)
           | FStar_Parser_AST.PatApp
               ({ FStar_Parser_AST.pat = FStar_Parser_AST.PatName l;
                  FStar_Parser_AST.prange = uu____2826;_},args)
               ->
               let uu____2832 =
                 FStar_List.fold_right
                   (fun arg  ->
                      fun uu____2873  ->
                        match uu____2873 with
                        | (loc1,env2,args1) ->
                            let uu____2921 = aux loc1 env2 arg  in
                            (match uu____2921 with
                             | (loc2,env3,uu____2950,arg1,imp) ->
                                 (loc2, env3, ((arg1, imp) :: args1)))) args
                   (loc, env1, [])
                  in
               (match uu____2832 with
                | (loc1,env2,args1) ->
                    let l1 =
                      FStar_ToSyntax_Env.fail_or env2
                        (FStar_ToSyntax_Env.try_lookup_datacon env2) l
                       in
                    let x =
                      FStar_Syntax_Syntax.new_bv
                        (FStar_Pervasives_Native.Some
                           (p1.FStar_Parser_AST.prange))
                        FStar_Syntax_Syntax.tun
                       in
                    let uu____3020 =
                      FStar_All.pipe_left pos
                        (FStar_Syntax_Syntax.Pat_cons (l1, args1))
                       in
                    (loc1, env2,
                      (LocalBinder (x, FStar_Pervasives_Native.None)),
                      uu____3020, false))
           | FStar_Parser_AST.PatApp uu____3037 ->
               raise
                 (FStar_Errors.Error
                    ("Unexpected pattern", (p1.FStar_Parser_AST.prange)))
           | FStar_Parser_AST.PatList pats ->
               let uu____3059 =
                 FStar_List.fold_right
                   (fun pat  ->
                      fun uu____3092  ->
                        match uu____3092 with
                        | (loc1,env2,pats1) ->
                            let uu____3124 = aux loc1 env2 pat  in
                            (match uu____3124 with
                             | (loc2,env3,uu____3149,pat1,uu____3151) ->
                                 (loc2, env3, (pat1 :: pats1)))) pats
                   (loc, env1, [])
                  in
               (match uu____3059 with
                | (loc1,env2,pats1) ->
                    let pat =
                      let uu____3194 =
                        let uu____3197 =
                          let uu____3202 =
                            FStar_Range.end_range p1.FStar_Parser_AST.prange
                             in
                          pos_r uu____3202  in
                        let uu____3203 =
                          let uu____3204 =
                            let uu____3217 =
                              FStar_Syntax_Syntax.lid_as_fv
                                FStar_Parser_Const.nil_lid
                                FStar_Syntax_Syntax.Delta_constant
                                (FStar_Pervasives_Native.Some
                                   FStar_Syntax_Syntax.Data_ctor)
                               in
                            (uu____3217, [])  in
                          FStar_Syntax_Syntax.Pat_cons uu____3204  in
                        FStar_All.pipe_left uu____3197 uu____3203  in
                      FStar_List.fold_right
                        (fun hd1  ->
                           fun tl1  ->
                             let r =
                               FStar_Range.union_ranges
                                 hd1.FStar_Syntax_Syntax.p
                                 tl1.FStar_Syntax_Syntax.p
                                in
                             let uu____3249 =
                               let uu____3250 =
                                 let uu____3263 =
                                   FStar_Syntax_Syntax.lid_as_fv
                                     FStar_Parser_Const.cons_lid
                                     FStar_Syntax_Syntax.Delta_constant
                                     (FStar_Pervasives_Native.Some
                                        FStar_Syntax_Syntax.Data_ctor)
                                    in
                                 (uu____3263, [(hd1, false); (tl1, false)])
                                  in
                               FStar_Syntax_Syntax.Pat_cons uu____3250  in
                             FStar_All.pipe_left (pos_r r) uu____3249) pats1
                        uu____3194
                       in
                    let x =
                      FStar_Syntax_Syntax.new_bv
                        (FStar_Pervasives_Native.Some
                           (p1.FStar_Parser_AST.prange))
                        FStar_Syntax_Syntax.tun
                       in
                    (loc1, env2,
                      (LocalBinder (x, FStar_Pervasives_Native.None)), pat,
                      false))
           | FStar_Parser_AST.PatTuple (args,dep1) ->
               let uu____3307 =
                 FStar_List.fold_left
                   (fun uu____3347  ->
                      fun p2  ->
                        match uu____3347 with
                        | (loc1,env2,pats) ->
                            let uu____3396 = aux loc1 env2 p2  in
                            (match uu____3396 with
                             | (loc2,env3,uu____3425,pat,uu____3427) ->
                                 (loc2, env3, ((pat, false) :: pats))))
                   (loc, env1, []) args
                  in
               (match uu____3307 with
                | (loc1,env2,args1) ->
                    let args2 = FStar_List.rev args1  in
                    let l =
                      if dep1
                      then
                        FStar_Parser_Const.mk_dtuple_data_lid
                          (FStar_List.length args2)
                          p1.FStar_Parser_AST.prange
                      else
                        FStar_Parser_Const.mk_tuple_data_lid
                          (FStar_List.length args2)
                          p1.FStar_Parser_AST.prange
                       in
                    let uu____3522 =
                      FStar_ToSyntax_Env.fail_or env2
                        (FStar_ToSyntax_Env.try_lookup_lid env2) l
                       in
                    (match uu____3522 with
                     | (constr,uu____3544) ->
                         let l1 =
                           match constr.FStar_Syntax_Syntax.n with
                           | FStar_Syntax_Syntax.Tm_fvar fv -> fv
                           | uu____3547 -> failwith "impossible"  in
                         let x =
                           FStar_Syntax_Syntax.new_bv
                             (FStar_Pervasives_Native.Some
                                (p1.FStar_Parser_AST.prange))
                             FStar_Syntax_Syntax.tun
                            in
                         let uu____3549 =
                           FStar_All.pipe_left pos
                             (FStar_Syntax_Syntax.Pat_cons (l1, args2))
                            in
                         (loc1, env2,
                           (LocalBinder (x, FStar_Pervasives_Native.None)),
                           uu____3549, false)))
           | FStar_Parser_AST.PatRecord [] ->
               raise
                 (FStar_Errors.Error
                    ("Unexpected pattern", (p1.FStar_Parser_AST.prange)))
           | FStar_Parser_AST.PatRecord fields ->
               let record =
                 check_fields env1 fields p1.FStar_Parser_AST.prange  in
               let fields1 =
                 FStar_All.pipe_right fields
                   (FStar_List.map
                      (fun uu____3620  ->
                         match uu____3620 with
                         | (f,p2) -> ((f.FStar_Ident.ident), p2)))
                  in
               let args =
                 FStar_All.pipe_right record.FStar_ToSyntax_Env.fields
                   (FStar_List.map
                      (fun uu____3650  ->
                         match uu____3650 with
                         | (f,uu____3656) ->
                             let uu____3657 =
                               FStar_All.pipe_right fields1
                                 (FStar_List.tryFind
                                    (fun uu____3683  ->
                                       match uu____3683 with
                                       | (g,uu____3689) ->
                                           f.FStar_Ident.idText =
                                             g.FStar_Ident.idText))
                                in
                             (match uu____3657 with
                              | FStar_Pervasives_Native.None  ->
                                  FStar_Parser_AST.mk_pattern
                                    FStar_Parser_AST.PatWild
                                    p1.FStar_Parser_AST.prange
                              | FStar_Pervasives_Native.Some (uu____3694,p2)
                                  -> p2)))
                  in
               let app =
                 let uu____3701 =
                   let uu____3702 =
                     let uu____3709 =
                       let uu____3710 =
                         let uu____3711 =
                           FStar_Ident.lid_of_ids
                             (FStar_List.append
                                (record.FStar_ToSyntax_Env.typename).FStar_Ident.ns
                                [record.FStar_ToSyntax_Env.constrname])
                            in
                         FStar_Parser_AST.PatName uu____3711  in
                       FStar_Parser_AST.mk_pattern uu____3710
                         p1.FStar_Parser_AST.prange
                        in
                     (uu____3709, args)  in
                   FStar_Parser_AST.PatApp uu____3702  in
                 FStar_Parser_AST.mk_pattern uu____3701
                   p1.FStar_Parser_AST.prange
                  in
               let uu____3714 = aux loc env1 app  in
               (match uu____3714 with
                | (env2,e,b,p2,uu____3743) ->
                    let p3 =
                      match p2.FStar_Syntax_Syntax.v with
                      | FStar_Syntax_Syntax.Pat_cons (fv,args1) ->
                          let uu____3771 =
                            let uu____3772 =
                              let uu____3785 =
                                let uu___228_3786 = fv  in
                                let uu____3787 =
                                  let uu____3790 =
                                    let uu____3791 =
                                      let uu____3798 =
                                        FStar_All.pipe_right
                                          record.FStar_ToSyntax_Env.fields
                                          (FStar_List.map
                                             FStar_Pervasives_Native.fst)
                                         in
                                      ((record.FStar_ToSyntax_Env.typename),
                                        uu____3798)
                                       in
                                    FStar_Syntax_Syntax.Record_ctor
                                      uu____3791
                                     in
                                  FStar_Pervasives_Native.Some uu____3790  in
                                {
                                  FStar_Syntax_Syntax.fv_name =
                                    (uu___228_3786.FStar_Syntax_Syntax.fv_name);
                                  FStar_Syntax_Syntax.fv_delta =
                                    (uu___228_3786.FStar_Syntax_Syntax.fv_delta);
                                  FStar_Syntax_Syntax.fv_qual = uu____3787
                                }  in
                              (uu____3785, args1)  in
                            FStar_Syntax_Syntax.Pat_cons uu____3772  in
                          FStar_All.pipe_left pos uu____3771
                      | uu____3825 -> p2  in
                    (env2, e, b, p3, false))
            in
         let aux_maybe_or env1 p1 =
           let loc = []  in
           match p1.FStar_Parser_AST.pat with
           | FStar_Parser_AST.PatOr [] -> failwith "impossible"
           | FStar_Parser_AST.PatOr (p2::ps) ->
               let uu____3872 = aux loc env1 p2  in
               (match uu____3872 with
                | (loc1,env2,var,p3,uu____3899) ->
                    let uu____3904 =
                      FStar_List.fold_left
                        (fun uu____3936  ->
                           fun p4  ->
                             match uu____3936 with
                             | (loc2,env3,ps1) ->
                                 let uu____3969 = aux loc2 env3 p4  in
                                 (match uu____3969 with
                                  | (loc3,env4,uu____3994,p5,uu____3996) ->
                                      (loc3, env4, (p5 :: ps1))))
                        (loc1, env2, []) ps
                       in
                    (match uu____3904 with
                     | (loc2,env3,ps1) ->
                         let pats = p3 :: (FStar_List.rev ps1)  in
                         (env3, var, pats)))
           | uu____4047 ->
               let uu____4048 = aux loc env1 p1  in
               (match uu____4048 with
                | (loc1,env2,vars,pat,b) -> (env2, vars, [pat]))
            in
         let uu____4088 = aux_maybe_or env p  in
         match uu____4088 with
         | (env1,b,pats) ->
             ((let uu____4119 =
                 FStar_List.map check_linear_pattern_variables pats  in
               FStar_All.pipe_left FStar_Pervasives.ignore uu____4119);
              (env1, b, pats)))

and desugar_binding_pat_maybe_top :
  Prims.bool ->
    FStar_ToSyntax_Env.env ->
      FStar_Parser_AST.pattern ->
        Prims.bool ->
          (env_t,bnd,FStar_Syntax_Syntax.pat Prims.list)
            FStar_Pervasives_Native.tuple3
  =
  fun top  ->
    fun env  ->
      fun p  ->
        fun is_mut  ->
          let mklet x =
            let uu____4154 =
              let uu____4155 =
                let uu____4160 = FStar_ToSyntax_Env.qualify env x  in
                (uu____4160, FStar_Syntax_Syntax.tun)  in
              LetBinder uu____4155  in
            (env, uu____4154, [])  in
          if top
          then
            match p.FStar_Parser_AST.pat with
            | FStar_Parser_AST.PatOp x ->
                let uu____4180 =
                  let uu____4181 =
                    let uu____4186 =
                      FStar_Parser_AST.compile_op (Prims.parse_int "0")
                        x.FStar_Ident.idText
                       in
                    (uu____4186, (x.FStar_Ident.idRange))  in
                  FStar_Ident.mk_ident uu____4181  in
                mklet uu____4180
            | FStar_Parser_AST.PatVar (x,uu____4188) -> mklet x
            | FStar_Parser_AST.PatAscribed
                ({
                   FStar_Parser_AST.pat = FStar_Parser_AST.PatVar
                     (x,uu____4194);
                   FStar_Parser_AST.prange = uu____4195;_},t)
                ->
                let uu____4201 =
                  let uu____4202 =
                    let uu____4207 = FStar_ToSyntax_Env.qualify env x  in
                    let uu____4208 = desugar_term env t  in
                    (uu____4207, uu____4208)  in
                  LetBinder uu____4202  in
                (env, uu____4201, [])
            | uu____4211 ->
                raise
                  (FStar_Errors.Error
                     ("Unexpected pattern at the top-level",
                       (p.FStar_Parser_AST.prange)))
          else
            (let uu____4221 = desugar_data_pat env p is_mut  in
             match uu____4221 with
             | (env1,binder,p1) ->
                 let p2 =
                   match p1 with
                   | {
                       FStar_Syntax_Syntax.v = FStar_Syntax_Syntax.Pat_var
                         uu____4250;
                       FStar_Syntax_Syntax.p = uu____4251;_}::[] -> []
                   | {
                       FStar_Syntax_Syntax.v = FStar_Syntax_Syntax.Pat_wild
                         uu____4256;
                       FStar_Syntax_Syntax.p = uu____4257;_}::[] -> []
                   | uu____4262 -> p1  in
                 (env1, binder, p2))

and desugar_binding_pat :
  FStar_ToSyntax_Env.env ->
    FStar_Parser_AST.pattern ->
      (env_t,bnd,FStar_Syntax_Syntax.pat Prims.list)
        FStar_Pervasives_Native.tuple3
  = fun env  -> fun p  -> desugar_binding_pat_maybe_top false env p false

and desugar_match_pat_maybe_top :
  Prims.bool ->
    FStar_ToSyntax_Env.env ->
      FStar_Parser_AST.pattern ->
        (env_t,FStar_Syntax_Syntax.pat Prims.list)
          FStar_Pervasives_Native.tuple2
  =
  fun uu____4269  ->
    fun env  ->
      fun pat  ->
        let uu____4272 = desugar_data_pat env pat false  in
        match uu____4272 with | (env1,uu____4288,pat1) -> (env1, pat1)

and desugar_match_pat :
  FStar_ToSyntax_Env.env ->
    FStar_Parser_AST.pattern ->
      (env_t,FStar_Syntax_Syntax.pat Prims.list)
        FStar_Pervasives_Native.tuple2
  = fun env  -> fun p  -> desugar_match_pat_maybe_top false env p

and desugar_term :
  FStar_ToSyntax_Env.env -> FStar_Parser_AST.term -> FStar_Syntax_Syntax.term
  =
  fun env  ->
    fun e  ->
      let env1 = FStar_ToSyntax_Env.set_expect_typ env false  in
      desugar_term_maybe_top false env1 e

and desugar_typ :
  FStar_ToSyntax_Env.env -> FStar_Parser_AST.term -> FStar_Syntax_Syntax.term
  =
  fun env  ->
    fun e  ->
      let env1 = FStar_ToSyntax_Env.set_expect_typ env true  in
      desugar_term_maybe_top false env1 e

and desugar_machine_integer :
  FStar_ToSyntax_Env.env ->
    Prims.string ->
      (FStar_Const.signedness,FStar_Const.width)
        FStar_Pervasives_Native.tuple2 ->
        FStar_Range.range ->
          FStar_Syntax_Syntax.term' FStar_Syntax_Syntax.syntax
  =
  fun env  ->
    fun repr  ->
      fun uu____4306  ->
        fun range  ->
          match uu____4306 with
          | (signedness,width) ->
              let uu____4316 = FStar_Const.bounds signedness width  in
              (match uu____4316 with
               | (lower,upper) ->
                   let value =
                     let uu____4326 = FStar_Util.ensure_decimal repr  in
                     FStar_Util.int_of_string uu____4326  in
                   let tnm =
                     Prims.strcat "FStar."
                       (Prims.strcat
                          (match signedness with
                           | FStar_Const.Unsigned  -> "U"
                           | FStar_Const.Signed  -> "")
                          (Prims.strcat "Int"
                             (match width with
                              | FStar_Const.Int8  -> "8"
                              | FStar_Const.Int16  -> "16"
                              | FStar_Const.Int32  -> "32"
                              | FStar_Const.Int64  -> "64")))
                      in
                   (if
                      Prims.op_Negation
                        ((lower <= value) && (value <= upper))
                    then
                      (let uu____4329 =
                         let uu____4330 =
                           let uu____4335 =
                             FStar_Util.format2
                               "%s is not in the expected range for %s" repr
                               tnm
                              in
                           (uu____4335, range)  in
                         FStar_Errors.Error uu____4330  in
                       raise uu____4329)
                    else ();
                    (let private_intro_nm =
                       Prims.strcat tnm
                         (Prims.strcat ".__"
                            (Prims.strcat
                               (match signedness with
                                | FStar_Const.Unsigned  -> "u"
                                | FStar_Const.Signed  -> "") "int_to_t"))
                        in
                     let intro_nm =
                       Prims.strcat tnm
                         (Prims.strcat "."
                            (Prims.strcat
                               (match signedness with
                                | FStar_Const.Unsigned  -> "u"
                                | FStar_Const.Signed  -> "") "int_to_t"))
                        in
                     let lid =
                       FStar_Ident.lid_of_path
                         (FStar_Ident.path_of_text intro_nm) range
                        in
                     let lid1 =
                       let uu____4343 =
                         FStar_ToSyntax_Env.try_lookup_lid env lid  in
                       match uu____4343 with
                       | FStar_Pervasives_Native.Some (intro_term,uu____4353)
                           ->
                           (match intro_term.FStar_Syntax_Syntax.n with
                            | FStar_Syntax_Syntax.Tm_fvar fv ->
                                let private_lid =
                                  FStar_Ident.lid_of_path
                                    (FStar_Ident.path_of_text
                                       private_intro_nm) range
                                   in
                                let private_fv =
                                  let uu____4363 =
                                    FStar_Syntax_Util.incr_delta_depth
                                      fv.FStar_Syntax_Syntax.fv_delta
                                     in
                                  FStar_Syntax_Syntax.lid_as_fv private_lid
                                    uu____4363 fv.FStar_Syntax_Syntax.fv_qual
                                   in
                                let uu___229_4364 = intro_term  in
                                {
                                  FStar_Syntax_Syntax.n =
                                    (FStar_Syntax_Syntax.Tm_fvar private_fv);
                                  FStar_Syntax_Syntax.pos =
                                    (uu___229_4364.FStar_Syntax_Syntax.pos);
                                  FStar_Syntax_Syntax.vars =
                                    (uu___229_4364.FStar_Syntax_Syntax.vars)
                                }
                            | uu____4365 ->
                                failwith
                                  (Prims.strcat "Unexpected non-fvar for "
                                     intro_nm))
                       | FStar_Pervasives_Native.None  ->
                           let uu____4372 =
                             let uu____4373 =
                               let uu____4378 =
                                 FStar_Util.format1
                                   "Unexpected numeric literal.  Restart F* to load %s."
                                   tnm
                                  in
                               (uu____4378, range)  in
                             FStar_Errors.Error uu____4373  in
                           raise uu____4372
                        in
                     let repr1 =
                       FStar_Syntax_Syntax.mk
                         (FStar_Syntax_Syntax.Tm_constant
                            (FStar_Const.Const_int
                               (repr, FStar_Pervasives_Native.None)))
                         FStar_Pervasives_Native.None range
                        in
                     let uu____4394 =
                       let uu____4397 =
                         let uu____4398 =
                           let uu____4413 =
                             let uu____4422 =
                               let uu____4429 =
                                 FStar_Syntax_Syntax.as_implicit false  in
                               (repr1, uu____4429)  in
                             [uu____4422]  in
                           (lid1, uu____4413)  in
                         FStar_Syntax_Syntax.Tm_app uu____4398  in
                       FStar_Syntax_Syntax.mk uu____4397  in
                     uu____4394 FStar_Pervasives_Native.None range)))

and desugar_name :
  (FStar_Syntax_Syntax.term' -> FStar_Syntax_Syntax.term) ->
    (FStar_Syntax_Syntax.term ->
       FStar_Syntax_Syntax.term' FStar_Syntax_Syntax.syntax)
      -> env_t -> Prims.bool -> FStar_Ident.lid -> FStar_Syntax_Syntax.term
  =
  fun mk1  ->
    fun setpos  ->
      fun env  ->
        fun resolve  ->
          fun l  ->
            let uu____4468 =
              FStar_ToSyntax_Env.fail_or env
                ((if resolve
                  then FStar_ToSyntax_Env.try_lookup_lid
                  else FStar_ToSyntax_Env.try_lookup_lid_no_resolve) env) l
               in
            match uu____4468 with
            | (tm,mut) ->
                let tm1 = setpos tm  in
                if mut
                then
                  let uu____4483 =
                    let uu____4484 =
                      let uu____4491 = mk_ref_read tm1  in
                      (uu____4491,
                        (FStar_Syntax_Syntax.Meta_desugared
                           FStar_Syntax_Syntax.Mutable_rval))
                       in
                    FStar_Syntax_Syntax.Tm_meta uu____4484  in
                  FStar_All.pipe_left mk1 uu____4483
                else tm1

and desugar_attributes :
  env_t ->
    FStar_Parser_AST.term Prims.list -> FStar_Syntax_Syntax.cflags Prims.list
  =
  fun env  ->
    fun cattributes  ->
      let desugar_attribute t =
        let uu____4507 =
          let uu____4508 = unparen t  in uu____4508.FStar_Parser_AST.tm  in
        match uu____4507 with
        | FStar_Parser_AST.Var
            { FStar_Ident.ns = uu____4509; FStar_Ident.ident = uu____4510;
              FStar_Ident.nsstr = uu____4511; FStar_Ident.str = "cps";_}
            -> FStar_Syntax_Syntax.CPS
        | uu____4514 ->
            let uu____4515 =
              let uu____4516 =
                let uu____4521 =
                  let uu____4522 = FStar_Parser_AST.term_to_string t  in
                  Prims.strcat "Unknown attribute " uu____4522  in
                (uu____4521, (t.FStar_Parser_AST.range))  in
              FStar_Errors.Error uu____4516  in
            raise uu____4515
         in
      FStar_List.map desugar_attribute cattributes

and desugar_term_maybe_top :
  Prims.bool -> env_t -> FStar_Parser_AST.term -> FStar_Syntax_Syntax.term =
  fun top_level  ->
    fun env  ->
      fun top  ->
        let mk1 e =
          FStar_Syntax_Syntax.mk e FStar_Pervasives_Native.None
            top.FStar_Parser_AST.range
           in
        let setpos e =
          let uu___230_4542 = e  in
          {
            FStar_Syntax_Syntax.n = (uu___230_4542.FStar_Syntax_Syntax.n);
            FStar_Syntax_Syntax.pos = (top.FStar_Parser_AST.range);
            FStar_Syntax_Syntax.vars =
              (uu___230_4542.FStar_Syntax_Syntax.vars)
          }  in
        let uu____4545 =
          let uu____4546 = unparen top  in uu____4546.FStar_Parser_AST.tm  in
        match uu____4545 with
        | FStar_Parser_AST.Wild  -> setpos FStar_Syntax_Syntax.tun
        | FStar_Parser_AST.Labeled uu____4547 -> desugar_formula env top
        | FStar_Parser_AST.Requires (t,lopt) -> desugar_formula env t
        | FStar_Parser_AST.Ensures (t,lopt) -> desugar_formula env t
        | FStar_Parser_AST.Attributes ts ->
            failwith
              "Attributes should not be desugared by desugar_term_maybe_top"
        | FStar_Parser_AST.Const (FStar_Const.Const_int
            (i,FStar_Pervasives_Native.Some size)) ->
            desugar_machine_integer env i size top.FStar_Parser_AST.range
        | FStar_Parser_AST.Const c -> mk1 (FStar_Syntax_Syntax.Tm_constant c)
        | FStar_Parser_AST.Op
            ({ FStar_Ident.idText = "=!="; FStar_Ident.idRange = r;_},args)
            ->
            let e =
              FStar_Parser_AST.mk_term
                (FStar_Parser_AST.Op ((FStar_Ident.mk_ident ("==", r)), args))
                top.FStar_Parser_AST.range top.FStar_Parser_AST.level
               in
            desugar_term env
              (FStar_Parser_AST.mk_term
                 (FStar_Parser_AST.Op ((FStar_Ident.mk_ident ("~", r)), [e]))
                 top.FStar_Parser_AST.range top.FStar_Parser_AST.level)
        | FStar_Parser_AST.Op (op_star,uu____4598::uu____4599::[]) when
            ((FStar_Ident.text_of_id op_star) = "*") &&
              (let uu____4603 =
                 op_as_term env (Prims.parse_int "2")
                   top.FStar_Parser_AST.range op_star
                  in
               FStar_All.pipe_right uu____4603 FStar_Option.isNone)
            ->
            let rec flatten1 t =
              match t.FStar_Parser_AST.tm with
              | FStar_Parser_AST.Op
                  ({ FStar_Ident.idText = "*";
                     FStar_Ident.idRange = uu____4616;_},t1::t2::[])
                  ->
                  let uu____4621 = flatten1 t1  in
                  FStar_List.append uu____4621 [t2]
              | uu____4624 -> [t]  in
            let targs =
              let uu____4628 =
                let uu____4631 = unparen top  in flatten1 uu____4631  in
              FStar_All.pipe_right uu____4628
                (FStar_List.map
                   (fun t  ->
                      let uu____4639 = desugar_typ env t  in
                      FStar_Syntax_Syntax.as_arg uu____4639))
               in
            let uu____4640 =
              let uu____4645 =
                FStar_Parser_Const.mk_tuple_lid (FStar_List.length targs)
                  top.FStar_Parser_AST.range
                 in
              FStar_ToSyntax_Env.fail_or env
                (FStar_ToSyntax_Env.try_lookup_lid env) uu____4645
               in
            (match uu____4640 with
             | (tup,uu____4651) ->
                 mk1 (FStar_Syntax_Syntax.Tm_app (tup, targs)))
        | FStar_Parser_AST.Tvar a ->
            let uu____4655 =
              let uu____4658 =
                FStar_ToSyntax_Env.fail_or2
                  (FStar_ToSyntax_Env.try_lookup_id env) a
                 in
              FStar_Pervasives_Native.fst uu____4658  in
            FStar_All.pipe_left setpos uu____4655
        | FStar_Parser_AST.Uvar u ->
            raise
              (FStar_Errors.Error
                 ((Prims.strcat "Unexpected universe variable "
                     (Prims.strcat (FStar_Ident.text_of_id u)
                        " in non-universe context")),
                   (top.FStar_Parser_AST.range)))
        | FStar_Parser_AST.Op (s,args) ->
            let uu____4678 =
              op_as_term env (FStar_List.length args)
                top.FStar_Parser_AST.range s
               in
            (match uu____4678 with
             | FStar_Pervasives_Native.None  ->
                 raise
                   (FStar_Errors.Error
                      ((Prims.strcat "Unexpected or unbound operator: "
                          (FStar_Ident.text_of_id s)),
                        (top.FStar_Parser_AST.range)))
             | FStar_Pervasives_Native.Some op ->
                 if (FStar_List.length args) > (Prims.parse_int "0")
                 then
                   let args1 =
                     FStar_All.pipe_right args
                       (FStar_List.map
                          (fun t  ->
                             let uu____4710 = desugar_term env t  in
                             (uu____4710, FStar_Pervasives_Native.None)))
                      in
                   mk1 (FStar_Syntax_Syntax.Tm_app (op, args1))
                 else op)
        | FStar_Parser_AST.Construct (n1,(a,uu____4724)::[]) when
            n1.FStar_Ident.str = "SMTPat" ->
            let uu____4739 =
              let uu___231_4740 = top  in
              let uu____4741 =
                let uu____4742 =
                  let uu____4749 =
                    let uu___232_4750 = top  in
                    let uu____4751 =
                      let uu____4752 =
                        FStar_Ident.lid_of_path ["Prims"; "smt_pat"]
                          top.FStar_Parser_AST.range
                         in
                      FStar_Parser_AST.Var uu____4752  in
                    {
                      FStar_Parser_AST.tm = uu____4751;
                      FStar_Parser_AST.range =
                        (uu___232_4750.FStar_Parser_AST.range);
                      FStar_Parser_AST.level =
                        (uu___232_4750.FStar_Parser_AST.level)
                    }  in
                  (uu____4749, a, FStar_Parser_AST.Nothing)  in
                FStar_Parser_AST.App uu____4742  in
              {
                FStar_Parser_AST.tm = uu____4741;
                FStar_Parser_AST.range =
                  (uu___231_4740.FStar_Parser_AST.range);
                FStar_Parser_AST.level =
                  (uu___231_4740.FStar_Parser_AST.level)
              }  in
            desugar_term_maybe_top top_level env uu____4739
        | FStar_Parser_AST.Construct (n1,(a,uu____4755)::[]) when
            n1.FStar_Ident.str = "SMTPatT" ->
            let uu____4770 =
              let uu___233_4771 = top  in
              let uu____4772 =
                let uu____4773 =
                  let uu____4780 =
                    let uu___234_4781 = top  in
                    let uu____4782 =
                      let uu____4783 =
                        FStar_Ident.lid_of_path ["Prims"; "smt_pat"]
                          top.FStar_Parser_AST.range
                         in
                      FStar_Parser_AST.Var uu____4783  in
                    {
                      FStar_Parser_AST.tm = uu____4782;
                      FStar_Parser_AST.range =
                        (uu___234_4781.FStar_Parser_AST.range);
                      FStar_Parser_AST.level =
                        (uu___234_4781.FStar_Parser_AST.level)
                    }  in
                  (uu____4780, a, FStar_Parser_AST.Nothing)  in
                FStar_Parser_AST.App uu____4773  in
              {
                FStar_Parser_AST.tm = uu____4772;
                FStar_Parser_AST.range =
                  (uu___233_4771.FStar_Parser_AST.range);
                FStar_Parser_AST.level =
                  (uu___233_4771.FStar_Parser_AST.level)
              }  in
            desugar_term_maybe_top top_level env uu____4770
        | FStar_Parser_AST.Construct (n1,(a,uu____4786)::[]) when
            n1.FStar_Ident.str = "SMTPatOr" ->
            let uu____4801 =
              let uu___235_4802 = top  in
              let uu____4803 =
                let uu____4804 =
                  let uu____4811 =
                    let uu___236_4812 = top  in
                    let uu____4813 =
                      let uu____4814 =
                        FStar_Ident.lid_of_path ["Prims"; "smt_pat_or"]
                          top.FStar_Parser_AST.range
                         in
                      FStar_Parser_AST.Var uu____4814  in
                    {
                      FStar_Parser_AST.tm = uu____4813;
                      FStar_Parser_AST.range =
                        (uu___236_4812.FStar_Parser_AST.range);
                      FStar_Parser_AST.level =
                        (uu___236_4812.FStar_Parser_AST.level)
                    }  in
                  (uu____4811, a, FStar_Parser_AST.Nothing)  in
                FStar_Parser_AST.App uu____4804  in
              {
                FStar_Parser_AST.tm = uu____4803;
                FStar_Parser_AST.range =
                  (uu___235_4802.FStar_Parser_AST.range);
                FStar_Parser_AST.level =
                  (uu___235_4802.FStar_Parser_AST.level)
              }  in
            desugar_term_maybe_top top_level env uu____4801
        | FStar_Parser_AST.Name
            { FStar_Ident.ns = uu____4815; FStar_Ident.ident = uu____4816;
              FStar_Ident.nsstr = uu____4817; FStar_Ident.str = "Type0";_}
            -> mk1 (FStar_Syntax_Syntax.Tm_type FStar_Syntax_Syntax.U_zero)
        | FStar_Parser_AST.Name
            { FStar_Ident.ns = uu____4820; FStar_Ident.ident = uu____4821;
              FStar_Ident.nsstr = uu____4822; FStar_Ident.str = "Type";_}
            ->
            mk1 (FStar_Syntax_Syntax.Tm_type FStar_Syntax_Syntax.U_unknown)
        | FStar_Parser_AST.Construct
            ({ FStar_Ident.ns = uu____4825; FStar_Ident.ident = uu____4826;
               FStar_Ident.nsstr = uu____4827; FStar_Ident.str = "Type";_},
             (t,FStar_Parser_AST.UnivApp )::[])
            ->
            let uu____4845 =
              let uu____4846 = desugar_universe t  in
              FStar_Syntax_Syntax.Tm_type uu____4846  in
            mk1 uu____4845
        | FStar_Parser_AST.Name
            { FStar_Ident.ns = uu____4847; FStar_Ident.ident = uu____4848;
              FStar_Ident.nsstr = uu____4849; FStar_Ident.str = "Effect";_}
            -> mk1 (FStar_Syntax_Syntax.Tm_constant FStar_Const.Const_effect)
        | FStar_Parser_AST.Name
            { FStar_Ident.ns = uu____4852; FStar_Ident.ident = uu____4853;
              FStar_Ident.nsstr = uu____4854; FStar_Ident.str = "True";_}
            ->
            FStar_Syntax_Syntax.fvar
              (FStar_Ident.set_lid_range FStar_Parser_Const.true_lid
                 top.FStar_Parser_AST.range)
              FStar_Syntax_Syntax.Delta_constant FStar_Pervasives_Native.None
        | FStar_Parser_AST.Name
            { FStar_Ident.ns = uu____4857; FStar_Ident.ident = uu____4858;
              FStar_Ident.nsstr = uu____4859; FStar_Ident.str = "False";_}
            ->
            FStar_Syntax_Syntax.fvar
              (FStar_Ident.set_lid_range FStar_Parser_Const.false_lid
                 top.FStar_Parser_AST.range)
              FStar_Syntax_Syntax.Delta_constant FStar_Pervasives_Native.None
        | FStar_Parser_AST.Projector
            (eff_name,{ FStar_Ident.idText = txt;
                        FStar_Ident.idRange = uu____4864;_})
            when
            (is_special_effect_combinator txt) &&
              (FStar_ToSyntax_Env.is_effect_name env eff_name)
            ->
            (FStar_ToSyntax_Env.fail_if_qualified_by_curmodule env eff_name;
             (let uu____4866 =
                FStar_ToSyntax_Env.try_lookup_effect_defn env eff_name  in
              match uu____4866 with
              | FStar_Pervasives_Native.Some ed ->
                  let lid = FStar_Syntax_Util.dm4f_lid ed txt  in
                  FStar_Syntax_Syntax.fvar lid
                    (FStar_Syntax_Syntax.Delta_defined_at_level
                       (Prims.parse_int "1")) FStar_Pervasives_Native.None
              | FStar_Pervasives_Native.None  ->
                  let uu____4871 =
                    FStar_Util.format2
                      "Member %s of effect %s is not accessible (using an effect abbreviation instead of the original effect ?)"
                      (FStar_Ident.text_of_lid eff_name) txt
                     in
                  failwith uu____4871))
        | FStar_Parser_AST.Assign (ident,t2) ->
            let t21 = desugar_term env t2  in
            let uu____4875 =
              FStar_ToSyntax_Env.fail_or2
                (FStar_ToSyntax_Env.try_lookup_id env) ident
               in
            (match uu____4875 with
             | (t1,mut) ->
                 (if Prims.op_Negation mut
                  then
                    raise
                      (FStar_Errors.Error
                         ("Can only assign to mutable values",
                           (top.FStar_Parser_AST.range)))
                  else ();
                  mk_ref_assign t1 t21 top.FStar_Parser_AST.range))
        | FStar_Parser_AST.Var l ->
            (FStar_ToSyntax_Env.fail_if_qualified_by_curmodule env l;
             desugar_name mk1 setpos env true l)
        | FStar_Parser_AST.Name l ->
            (FStar_ToSyntax_Env.fail_if_qualified_by_curmodule env l;
             desugar_name mk1 setpos env true l)
        | FStar_Parser_AST.Projector (l,i) ->
            (FStar_ToSyntax_Env.fail_if_qualified_by_curmodule env l;
             (let name =
                let uu____4902 = FStar_ToSyntax_Env.try_lookup_datacon env l
                   in
                match uu____4902 with
                | FStar_Pervasives_Native.Some uu____4911 ->
                    FStar_Pervasives_Native.Some (true, l)
                | FStar_Pervasives_Native.None  ->
                    let uu____4916 =
                      FStar_ToSyntax_Env.try_lookup_root_effect_name env l
                       in
                    (match uu____4916 with
                     | FStar_Pervasives_Native.Some new_name ->
                         FStar_Pervasives_Native.Some (false, new_name)
                     | uu____4930 -> FStar_Pervasives_Native.None)
                 in
              match name with
              | FStar_Pervasives_Native.Some (resolve,new_name) ->
                  let uu____4943 =
                    FStar_Syntax_Util.mk_field_projector_name_from_ident
                      new_name i
                     in
                  desugar_name mk1 setpos env resolve uu____4943
              | uu____4944 ->
                  let uu____4951 =
                    let uu____4952 =
                      let uu____4957 =
                        FStar_Util.format1
                          "Data constructor or effect %s not found"
                          l.FStar_Ident.str
                         in
                      (uu____4957, (top.FStar_Parser_AST.range))  in
                    FStar_Errors.Error uu____4952  in
                  raise uu____4951))
        | FStar_Parser_AST.Discrim lid ->
            (FStar_ToSyntax_Env.fail_if_qualified_by_curmodule env lid;
             (let uu____4960 = FStar_ToSyntax_Env.try_lookup_datacon env lid
                 in
              match uu____4960 with
              | FStar_Pervasives_Native.None  ->
                  let uu____4963 =
                    let uu____4964 =
                      let uu____4969 =
                        FStar_Util.format1 "Data constructor %s not found"
                          lid.FStar_Ident.str
                         in
                      (uu____4969, (top.FStar_Parser_AST.range))  in
                    FStar_Errors.Error uu____4964  in
                  raise uu____4963
              | uu____4970 ->
                  let lid' = FStar_Syntax_Util.mk_discriminator lid  in
                  desugar_name mk1 setpos env true lid'))
        | FStar_Parser_AST.Construct (l,args) ->
            (FStar_ToSyntax_Env.fail_if_qualified_by_curmodule env l;
             (let uu____4989 = FStar_ToSyntax_Env.try_lookup_datacon env l
                 in
              match uu____4989 with
              | FStar_Pervasives_Native.Some head1 ->
                  let uu____4993 =
                    let uu____5000 = mk1 (FStar_Syntax_Syntax.Tm_fvar head1)
                       in
                    (uu____5000, true)  in
                  (match uu____4993 with
                   | (head2,is_data) ->
                       (match args with
                        | [] -> head2
                        | uu____5015 ->
                            let uu____5022 =
                              FStar_Util.take
                                (fun uu____5046  ->
                                   match uu____5046 with
                                   | (uu____5051,imp) ->
                                       imp = FStar_Parser_AST.UnivApp) args
                               in
                            (match uu____5022 with
                             | (universes,args1) ->
                                 let universes1 =
                                   FStar_List.map
                                     (fun x  ->
                                        desugar_universe
                                          (FStar_Pervasives_Native.fst x))
                                     universes
                                    in
                                 let args2 =
                                   FStar_List.map
                                     (fun uu____5115  ->
                                        match uu____5115 with
                                        | (t,imp) ->
                                            let te = desugar_term env t  in
                                            arg_withimp_e imp te) args1
                                    in
                                 let head3 =
                                   if universes1 = []
                                   then head2
                                   else
                                     mk1
                                       (FStar_Syntax_Syntax.Tm_uinst
                                          (head2, universes1))
                                    in
                                 let app =
                                   mk1
                                     (FStar_Syntax_Syntax.Tm_app
                                        (head3, args2))
                                    in
                                 if is_data
                                 then
                                   mk1
                                     (FStar_Syntax_Syntax.Tm_meta
                                        (app,
                                          (FStar_Syntax_Syntax.Meta_desugared
                                             FStar_Syntax_Syntax.Data_app)))
                                 else app)))
              | FStar_Pervasives_Native.None  ->
                  let error_msg =
                    let uu____5158 =
                      FStar_ToSyntax_Env.try_lookup_effect_name env l  in
                    match uu____5158 with
                    | FStar_Pervasives_Native.None  ->
                        Prims.strcat "Constructor "
                          (Prims.strcat l.FStar_Ident.str " not found")
                    | FStar_Pervasives_Native.Some uu____5161 ->
                        Prims.strcat "Effect "
                          (Prims.strcat l.FStar_Ident.str
                             " used at an unexpected position")
                     in
                  raise
                    (FStar_Errors.Error
                       (error_msg, (top.FStar_Parser_AST.range)))))
        | FStar_Parser_AST.Sum (binders,t) ->
            let uu____5168 =
              FStar_List.fold_left
                (fun uu____5213  ->
                   fun b  ->
                     match uu____5213 with
                     | (env1,tparams,typs) ->
                         let uu____5270 = desugar_binder env1 b  in
                         (match uu____5270 with
                          | (xopt,t1) ->
                              let uu____5299 =
                                match xopt with
                                | FStar_Pervasives_Native.None  ->
                                    let uu____5308 =
                                      FStar_Syntax_Syntax.new_bv
                                        (FStar_Pervasives_Native.Some
                                           (top.FStar_Parser_AST.range))
                                        FStar_Syntax_Syntax.tun
                                       in
                                    (env1, uu____5308)
                                | FStar_Pervasives_Native.Some x ->
                                    FStar_ToSyntax_Env.push_bv env1 x
                                 in
                              (match uu____5299 with
                               | (env2,x) ->
                                   let uu____5328 =
                                     let uu____5331 =
                                       let uu____5334 =
                                         let uu____5335 =
                                           no_annot_abs tparams t1  in
                                         FStar_All.pipe_left
                                           FStar_Syntax_Syntax.as_arg
                                           uu____5335
                                          in
                                       [uu____5334]  in
                                     FStar_List.append typs uu____5331  in
                                   (env2,
                                     (FStar_List.append tparams
                                        [(((let uu___237_5361 = x  in
                                            {
                                              FStar_Syntax_Syntax.ppname =
                                                (uu___237_5361.FStar_Syntax_Syntax.ppname);
                                              FStar_Syntax_Syntax.index =
                                                (uu___237_5361.FStar_Syntax_Syntax.index);
                                              FStar_Syntax_Syntax.sort = t1
                                            })),
                                           FStar_Pervasives_Native.None)]),
                                     uu____5328)))) (env, [], [])
                (FStar_List.append binders
                   [FStar_Parser_AST.mk_binder (FStar_Parser_AST.NoName t)
                      t.FStar_Parser_AST.range FStar_Parser_AST.Type_level
                      FStar_Pervasives_Native.None])
               in
            (match uu____5168 with
             | (env1,uu____5385,targs) ->
                 let uu____5407 =
                   let uu____5412 =
                     FStar_Parser_Const.mk_dtuple_lid
                       (FStar_List.length targs) top.FStar_Parser_AST.range
                      in
                   FStar_ToSyntax_Env.fail_or env1
                     (FStar_ToSyntax_Env.try_lookup_lid env1) uu____5412
                    in
                 (match uu____5407 with
                  | (tup,uu____5418) ->
                      FStar_All.pipe_left mk1
                        (FStar_Syntax_Syntax.Tm_app (tup, targs))))
        | FStar_Parser_AST.Product (binders,t) ->
            let uu____5429 = uncurry binders t  in
            (match uu____5429 with
             | (bs,t1) ->
                 let rec aux env1 bs1 uu___210_5461 =
                   match uu___210_5461 with
                   | [] ->
                       let cod =
                         desugar_comp top.FStar_Parser_AST.range env1 t1  in
                       let uu____5475 =
                         FStar_Syntax_Util.arrow (FStar_List.rev bs1) cod  in
                       FStar_All.pipe_left setpos uu____5475
                   | hd1::tl1 ->
                       let bb = desugar_binder env1 hd1  in
                       let uu____5497 =
                         as_binder env1 hd1.FStar_Parser_AST.aqual bb  in
                       (match uu____5497 with
                        | (b,env2) -> aux env2 (b :: bs1) tl1)
                    in
                 aux env [] bs)
        | FStar_Parser_AST.Refine (b,f) ->
            let uu____5512 = desugar_binder env b  in
            (match uu____5512 with
             | (FStar_Pervasives_Native.None ,uu____5519) ->
                 failwith "Missing binder in refinement"
             | b1 ->
                 let uu____5529 =
                   as_binder env FStar_Pervasives_Native.None b1  in
                 (match uu____5529 with
                  | ((x,uu____5535),env1) ->
                      let f1 = desugar_formula env1 f  in
                      let uu____5542 = FStar_Syntax_Util.refine x f1  in
                      FStar_All.pipe_left setpos uu____5542))
        | FStar_Parser_AST.Abs (binders,body) ->
            let binders1 =
              FStar_All.pipe_right binders
                (FStar_List.map replace_unit_pattern)
               in
            let uu____5562 =
              FStar_List.fold_left
                (fun uu____5582  ->
                   fun pat  ->
                     match uu____5582 with
                     | (env1,ftvs) ->
                         (match pat.FStar_Parser_AST.pat with
                          | FStar_Parser_AST.PatAscribed (uu____5608,t) ->
                              let uu____5610 =
                                let uu____5613 = free_type_vars env1 t  in
                                FStar_List.append uu____5613 ftvs  in
                              (env1, uu____5610)
                          | uu____5618 -> (env1, ftvs))) (env, []) binders1
               in
            (match uu____5562 with
             | (uu____5623,ftv) ->
                 let ftv1 = sort_ftv ftv  in
                 let binders2 =
                   let uu____5635 =
                     FStar_All.pipe_right ftv1
                       (FStar_List.map
                          (fun a  ->
                             FStar_Parser_AST.mk_pattern
                               (FStar_Parser_AST.PatTvar
                                  (a,
                                    (FStar_Pervasives_Native.Some
                                       FStar_Parser_AST.Implicit)))
                               top.FStar_Parser_AST.range))
                      in
                   FStar_List.append uu____5635 binders1  in
                 let rec aux env1 bs sc_pat_opt uu___211_5676 =
                   match uu___211_5676 with
                   | [] ->
                       let body1 = desugar_term env1 body  in
                       let body2 =
                         match sc_pat_opt with
                         | FStar_Pervasives_Native.Some (sc,pat) ->
                             let body2 =
                               let uu____5714 =
                                 let uu____5715 =
                                   FStar_Syntax_Syntax.pat_bvs pat  in
                                 FStar_All.pipe_right uu____5715
                                   (FStar_List.map
                                      FStar_Syntax_Syntax.mk_binder)
                                  in
                               FStar_Syntax_Subst.close uu____5714 body1  in
                             FStar_Syntax_Syntax.mk
                               (FStar_Syntax_Syntax.Tm_match
                                  (sc,
                                    [(pat, FStar_Pervasives_Native.None,
                                       body2)])) FStar_Pervasives_Native.None
                               body2.FStar_Syntax_Syntax.pos
                         | FStar_Pervasives_Native.None  -> body1  in
                       let uu____5768 =
                         no_annot_abs (FStar_List.rev bs) body2  in
                       setpos uu____5768
                   | p::rest ->
                       let uu____5779 = desugar_binding_pat env1 p  in
                       (match uu____5779 with
                        | (env2,b,pat) ->
                            let pat1 =
                              match pat with
                              | [] -> FStar_Pervasives_Native.None
                              | p1::[] -> FStar_Pervasives_Native.Some p1
                              | uu____5803 ->
                                  raise
                                    (FStar_Errors.Error
                                       ("Disjunctive patterns are not supported in abstractions",
                                         (p.FStar_Parser_AST.prange)))
                               in
                            let uu____5808 =
                              match b with
                              | LetBinder uu____5841 -> failwith "Impossible"
                              | LocalBinder (x,aq) ->
                                  let sc_pat_opt1 =
                                    match (pat1, sc_pat_opt) with
                                    | (FStar_Pervasives_Native.None
                                       ,uu____5891) -> sc_pat_opt
                                    | (FStar_Pervasives_Native.Some
                                       p1,FStar_Pervasives_Native.None ) ->
                                        let uu____5927 =
                                          let uu____5932 =
                                            FStar_Syntax_Syntax.bv_to_name x
                                             in
                                          (uu____5932, p1)  in
                                        FStar_Pervasives_Native.Some
                                          uu____5927
                                    | (FStar_Pervasives_Native.Some
                                       p1,FStar_Pervasives_Native.Some
                                       (sc,p')) ->
                                        (match ((sc.FStar_Syntax_Syntax.n),
                                                 (p'.FStar_Syntax_Syntax.v))
                                         with
                                         | (FStar_Syntax_Syntax.Tm_name
                                            uu____5968,uu____5969) ->
                                             let tup2 =
                                               let uu____5971 =
                                                 FStar_Parser_Const.mk_tuple_data_lid
                                                   (Prims.parse_int "2")
                                                   top.FStar_Parser_AST.range
                                                  in
                                               FStar_Syntax_Syntax.lid_as_fv
                                                 uu____5971
                                                 FStar_Syntax_Syntax.Delta_constant
                                                 (FStar_Pervasives_Native.Some
                                                    FStar_Syntax_Syntax.Data_ctor)
                                                in
                                             let sc1 =
                                               let uu____5975 =
                                                 let uu____5978 =
                                                   let uu____5979 =
                                                     let uu____5994 =
                                                       mk1
                                                         (FStar_Syntax_Syntax.Tm_fvar
                                                            tup2)
                                                        in
                                                     let uu____5997 =
                                                       let uu____6000 =
                                                         FStar_Syntax_Syntax.as_arg
                                                           sc
                                                          in
                                                       let uu____6001 =
                                                         let uu____6004 =
                                                           let uu____6005 =
                                                             FStar_Syntax_Syntax.bv_to_name
                                                               x
                                                              in
                                                           FStar_All.pipe_left
                                                             FStar_Syntax_Syntax.as_arg
                                                             uu____6005
                                                            in
                                                         [uu____6004]  in
                                                       uu____6000 ::
                                                         uu____6001
                                                        in
                                                     (uu____5994, uu____5997)
                                                      in
                                                   FStar_Syntax_Syntax.Tm_app
                                                     uu____5979
                                                    in
                                                 FStar_Syntax_Syntax.mk
                                                   uu____5978
                                                  in
                                               uu____5975
                                                 FStar_Pervasives_Native.None
                                                 top.FStar_Parser_AST.range
                                                in
                                             let p2 =
                                               let uu____6016 =
                                                 FStar_Range.union_ranges
                                                   p'.FStar_Syntax_Syntax.p
                                                   p1.FStar_Syntax_Syntax.p
                                                  in
                                               FStar_Syntax_Syntax.withinfo
                                                 (FStar_Syntax_Syntax.Pat_cons
                                                    (tup2,
                                                      [(p', false);
                                                      (p1, false)]))
                                                 uu____6016
                                                in
                                             FStar_Pervasives_Native.Some
                                               (sc1, p2)
                                         | (FStar_Syntax_Syntax.Tm_app
                                            (uu____6047,args),FStar_Syntax_Syntax.Pat_cons
                                            (uu____6049,pats)) ->
                                             let tupn =
                                               let uu____6088 =
                                                 FStar_Parser_Const.mk_tuple_data_lid
                                                   ((Prims.parse_int "1") +
                                                      (FStar_List.length args))
                                                   top.FStar_Parser_AST.range
                                                  in
                                               FStar_Syntax_Syntax.lid_as_fv
                                                 uu____6088
                                                 FStar_Syntax_Syntax.Delta_constant
                                                 (FStar_Pervasives_Native.Some
                                                    FStar_Syntax_Syntax.Data_ctor)
                                                in
                                             let sc1 =
                                               let uu____6098 =
                                                 let uu____6099 =
                                                   let uu____6114 =
                                                     mk1
                                                       (FStar_Syntax_Syntax.Tm_fvar
                                                          tupn)
                                                      in
                                                   let uu____6117 =
                                                     let uu____6126 =
                                                       let uu____6135 =
                                                         let uu____6136 =
                                                           FStar_Syntax_Syntax.bv_to_name
                                                             x
                                                            in
                                                         FStar_All.pipe_left
                                                           FStar_Syntax_Syntax.as_arg
                                                           uu____6136
                                                          in
                                                       [uu____6135]  in
                                                     FStar_List.append args
                                                       uu____6126
                                                      in
                                                   (uu____6114, uu____6117)
                                                    in
                                                 FStar_Syntax_Syntax.Tm_app
                                                   uu____6099
                                                  in
                                               mk1 uu____6098  in
                                             let p2 =
                                               let uu____6156 =
                                                 FStar_Range.union_ranges
                                                   p'.FStar_Syntax_Syntax.p
                                                   p1.FStar_Syntax_Syntax.p
                                                  in
                                               FStar_Syntax_Syntax.withinfo
                                                 (FStar_Syntax_Syntax.Pat_cons
                                                    (tupn,
                                                      (FStar_List.append pats
                                                         [(p1, false)])))
                                                 uu____6156
                                                in
                                             FStar_Pervasives_Native.Some
                                               (sc1, p2)
                                         | uu____6191 ->
                                             failwith "Impossible")
                                     in
                                  ((x, aq), sc_pat_opt1)
                               in
                            (match uu____5808 with
                             | (b1,sc_pat_opt1) ->
                                 aux env2 (b1 :: bs) sc_pat_opt1 rest))
                    in
                 aux env [] FStar_Pervasives_Native.None binders2)
        | FStar_Parser_AST.App
            (uu____6258,uu____6259,FStar_Parser_AST.UnivApp ) ->
            let rec aux universes e =
              let uu____6273 =
                let uu____6274 = unparen e  in uu____6274.FStar_Parser_AST.tm
                 in
              match uu____6273 with
              | FStar_Parser_AST.App (e1,t,FStar_Parser_AST.UnivApp ) ->
                  let univ_arg = desugar_universe t  in
                  aux (univ_arg :: universes) e1
              | uu____6280 ->
                  let head1 = desugar_term env e  in
                  mk1 (FStar_Syntax_Syntax.Tm_uinst (head1, universes))
               in
            aux [] top
        | FStar_Parser_AST.App
            ({ FStar_Parser_AST.tm = FStar_Parser_AST.Var lid;
               FStar_Parser_AST.range = uu____6285;
               FStar_Parser_AST.level = uu____6286;_},tau,FStar_Parser_AST.Nothing
             )
            when
            FStar_Ident.lid_equals lid
              FStar_Parser_Const.assert_by_tactic_lid
            ->
            let l =
              let uu____6289 =
                let uu____6290 = unparen top  in
                uu____6290.FStar_Parser_AST.tm  in
              match uu____6289 with
              | FStar_Parser_AST.App (l,uu____6292,uu____6293) -> l
              | uu____6294 -> failwith "impossible"  in
            let tactic_unit_type =
              let uu____6296 =
                let uu____6297 =
                  let uu____6304 =
                    let uu____6305 =
                      let uu____6306 =
                        FStar_Ident.lid_of_path
                          ["FStar"; "Tactics"; "Effect"; "tactic"]
                          tau.FStar_Parser_AST.range
                         in
                      FStar_Parser_AST.Var uu____6306  in
                    FStar_Parser_AST.mk_term uu____6305
                      tau.FStar_Parser_AST.range tau.FStar_Parser_AST.level
                     in
                  let uu____6307 =
                    let uu____6308 =
                      let uu____6309 =
                        FStar_Ident.lid_of_path ["Prims"; "unit"]
                          tau.FStar_Parser_AST.range
                         in
                      FStar_Parser_AST.Var uu____6309  in
                    FStar_Parser_AST.mk_term uu____6308
                      tau.FStar_Parser_AST.range tau.FStar_Parser_AST.level
                     in
                  (uu____6304, uu____6307, FStar_Parser_AST.Nothing)  in
                FStar_Parser_AST.App uu____6297  in
              FStar_Parser_AST.mk_term uu____6296 tau.FStar_Parser_AST.range
                tau.FStar_Parser_AST.level
               in
            let t' =
              FStar_Parser_AST.mk_term
                (FStar_Parser_AST.App
                   (l,
                     (FStar_Parser_AST.mk_term
                        (FStar_Parser_AST.Ascribed
                           (tau, tactic_unit_type,
                             FStar_Pervasives_Native.None))
                        tau.FStar_Parser_AST.range tau.FStar_Parser_AST.level),
                     FStar_Parser_AST.Nothing)) top.FStar_Parser_AST.range
                top.FStar_Parser_AST.level
               in
            desugar_term env t'
        | FStar_Parser_AST.App uu____6313 ->
            let rec aux args e =
              let uu____6345 =
                let uu____6346 = unparen e  in uu____6346.FStar_Parser_AST.tm
                 in
              match uu____6345 with
              | FStar_Parser_AST.App (e1,t,imp) when
                  imp <> FStar_Parser_AST.UnivApp ->
                  let arg =
                    let uu____6359 = desugar_term env t  in
                    FStar_All.pipe_left (arg_withimp_e imp) uu____6359  in
                  aux (arg :: args) e1
              | uu____6372 ->
                  let head1 = desugar_term env e  in
                  mk1 (FStar_Syntax_Syntax.Tm_app (head1, args))
               in
            aux [] top
        | FStar_Parser_AST.Bind (x,t1,t2) ->
            let xpat =
              FStar_Parser_AST.mk_pattern
                (FStar_Parser_AST.PatVar (x, FStar_Pervasives_Native.None))
                x.FStar_Ident.idRange
               in
            let k =
              FStar_Parser_AST.mk_term (FStar_Parser_AST.Abs ([xpat], t2))
                t2.FStar_Parser_AST.range t2.FStar_Parser_AST.level
               in
            let bind1 =
              let uu____6398 =
                let uu____6399 =
                  FStar_Ident.lid_of_path ["bind"] x.FStar_Ident.idRange  in
                FStar_Parser_AST.Var uu____6399  in
              FStar_Parser_AST.mk_term uu____6398 x.FStar_Ident.idRange
                FStar_Parser_AST.Expr
               in
            let uu____6400 =
              FStar_Parser_AST.mkExplicitApp bind1 [t1; k]
                top.FStar_Parser_AST.range
               in
            desugar_term env uu____6400
        | FStar_Parser_AST.Seq (t1,t2) ->
            let uu____6403 =
              let uu____6404 =
                let uu____6411 =
                  desugar_term env
                    (FStar_Parser_AST.mk_term
                       (FStar_Parser_AST.Let
                          (FStar_Parser_AST.NoLetQualifier,
                            [((FStar_Parser_AST.mk_pattern
                                 FStar_Parser_AST.PatWild
                                 t1.FStar_Parser_AST.range), t1)], t2))
                       top.FStar_Parser_AST.range FStar_Parser_AST.Expr)
                   in
                (uu____6411,
                  (FStar_Syntax_Syntax.Meta_desugared
                     FStar_Syntax_Syntax.Sequence))
                 in
              FStar_Syntax_Syntax.Tm_meta uu____6404  in
            mk1 uu____6403
        | FStar_Parser_AST.LetOpen (lid,e) ->
            let env1 = FStar_ToSyntax_Env.push_namespace env lid  in
            let uu____6429 =
              let uu____6434 = FStar_ToSyntax_Env.expect_typ env1  in
              if uu____6434 then desugar_typ else desugar_term  in
            uu____6429 env1 e
        | FStar_Parser_AST.Let (qual1,(pat,_snd)::_tl,body) ->
            let is_rec = qual1 = FStar_Parser_AST.Rec  in
            let ds_let_rec_or_app uu____6467 =
              let bindings = (pat, _snd) :: _tl  in
              let funs =
                FStar_All.pipe_right bindings
                  (FStar_List.map
                     (fun uu____6553  ->
                        match uu____6553 with
                        | (p,def) ->
                            let uu____6578 = is_app_pattern p  in
                            if uu____6578
                            then
                              let uu____6597 =
                                destruct_app_pattern env top_level p  in
                              (uu____6597, def)
                            else
                              (match FStar_Parser_AST.un_function p def with
                               | FStar_Pervasives_Native.Some (p1,def1) ->
                                   let uu____6651 =
                                     destruct_app_pattern env top_level p1
                                      in
                                   (uu____6651, def1)
                               | uu____6680 ->
                                   (match p.FStar_Parser_AST.pat with
                                    | FStar_Parser_AST.PatAscribed
                                        ({
                                           FStar_Parser_AST.pat =
                                             FStar_Parser_AST.PatVar
                                             (id,uu____6706);
                                           FStar_Parser_AST.prange =
                                             uu____6707;_},t)
                                        ->
                                        if top_level
                                        then
                                          let uu____6731 =
                                            let uu____6746 =
                                              let uu____6751 =
                                                FStar_ToSyntax_Env.qualify
                                                  env id
                                                 in
                                              FStar_Util.Inr uu____6751  in
                                            (uu____6746, [],
                                              (FStar_Pervasives_Native.Some t))
                                             in
                                          (uu____6731, def)
                                        else
                                          (((FStar_Util.Inl id), [],
                                             (FStar_Pervasives_Native.Some t)),
                                            def)
                                    | FStar_Parser_AST.PatVar (id,uu____6798)
                                        ->
                                        if top_level
                                        then
                                          let uu____6821 =
                                            let uu____6836 =
                                              let uu____6841 =
                                                FStar_ToSyntax_Env.qualify
                                                  env id
                                                 in
                                              FStar_Util.Inr uu____6841  in
                                            (uu____6836, [],
                                              FStar_Pervasives_Native.None)
                                             in
                                          (uu____6821, def)
                                        else
                                          (((FStar_Util.Inl id), [],
                                             FStar_Pervasives_Native.None),
                                            def)
                                    | uu____6887 ->
                                        raise
                                          (FStar_Errors.Error
                                             ("Unexpected let binding",
                                               (p.FStar_Parser_AST.prange)))))))
                 in
              let uu____6906 =
                FStar_List.fold_left
                  (fun uu____6966  ->
                     fun uu____6967  ->
                       match (uu____6966, uu____6967) with
                       | ((env1,fnames,rec_bindings),((f,uu____7050,uu____7051),uu____7052))
                           ->
                           let uu____7131 =
                             match f with
                             | FStar_Util.Inl x ->
                                 let uu____7157 =
                                   FStar_ToSyntax_Env.push_bv env1 x  in
                                 (match uu____7157 with
                                  | (env2,xx) ->
                                      let uu____7176 =
                                        let uu____7179 =
                                          FStar_Syntax_Syntax.mk_binder xx
                                           in
                                        uu____7179 :: rec_bindings  in
                                      (env2, (FStar_Util.Inl xx), uu____7176))
                             | FStar_Util.Inr l ->
                                 let uu____7187 =
                                   FStar_ToSyntax_Env.push_top_level_rec_binding
                                     env1 l.FStar_Ident.ident
                                     FStar_Syntax_Syntax.Delta_equational
                                    in
                                 (uu____7187, (FStar_Util.Inr l),
                                   rec_bindings)
                              in
                           (match uu____7131 with
                            | (env2,lbname,rec_bindings1) ->
                                (env2, (lbname :: fnames), rec_bindings1)))
                  (env, [], []) funs
                 in
              match uu____6906 with
              | (env',fnames,rec_bindings) ->
                  let fnames1 = FStar_List.rev fnames  in
                  let rec_bindings1 = FStar_List.rev rec_bindings  in
                  let desugar_one_def env1 lbname uu____7313 =
                    match uu____7313 with
                    | ((uu____7336,args,result_t),def) ->
                        let args1 =
                          FStar_All.pipe_right args
                            (FStar_List.map replace_unit_pattern)
                           in
                        let def1 =
                          match result_t with
                          | FStar_Pervasives_Native.None  -> def
                          | FStar_Pervasives_Native.Some t ->
                              let t1 =
                                let uu____7380 = is_comp_type env1 t  in
                                if uu____7380
                                then
                                  ((let uu____7382 =
                                      FStar_All.pipe_right args1
                                        (FStar_List.tryFind
                                           (fun x  ->
                                              let uu____7392 =
                                                is_var_pattern x  in
                                              Prims.op_Negation uu____7392))
                                       in
                                    match uu____7382 with
                                    | FStar_Pervasives_Native.None  -> ()
                                    | FStar_Pervasives_Native.Some p ->
                                        raise
                                          (FStar_Errors.Error
                                             ("Computation type annotations are only permitted on let-bindings without inlined patterns; replace this pattern with a variable",
                                               (p.FStar_Parser_AST.prange))));
                                   t)
                                else
                                  (let uu____7395 =
                                     ((FStar_Options.ml_ish ()) &&
                                        (let uu____7397 =
                                           FStar_ToSyntax_Env.try_lookup_effect_name
                                             env1
                                             FStar_Parser_Const.effect_ML_lid
                                            in
                                         FStar_Option.isSome uu____7397))
                                       &&
                                       ((Prims.op_Negation is_rec) ||
                                          ((FStar_List.length args1) <>
                                             (Prims.parse_int "0")))
                                      in
                                   if uu____7395
                                   then FStar_Parser_AST.ml_comp t
                                   else FStar_Parser_AST.tot_comp t)
                                 in
                              let uu____7401 =
                                FStar_Range.union_ranges
                                  t1.FStar_Parser_AST.range
                                  def.FStar_Parser_AST.range
                                 in
                              FStar_Parser_AST.mk_term
                                (FStar_Parser_AST.Ascribed
                                   (def, t1, FStar_Pervasives_Native.None))
                                uu____7401 FStar_Parser_AST.Expr
                           in
                        let def2 =
                          match args1 with
                          | [] -> def1
                          | uu____7405 ->
                              FStar_Parser_AST.mk_term
                                (FStar_Parser_AST.un_curry_abs args1 def1)
                                top.FStar_Parser_AST.range
                                top.FStar_Parser_AST.level
                           in
                        let body1 = desugar_term env1 def2  in
                        let lbname1 =
                          match lbname with
                          | FStar_Util.Inl x -> FStar_Util.Inl x
                          | FStar_Util.Inr l ->
                              let uu____7420 =
                                let uu____7421 =
                                  FStar_Syntax_Util.incr_delta_qualifier
                                    body1
                                   in
                                FStar_Syntax_Syntax.lid_as_fv l uu____7421
                                  FStar_Pervasives_Native.None
                                 in
                              FStar_Util.Inr uu____7420
                           in
                        let body2 =
                          if is_rec
                          then FStar_Syntax_Subst.close rec_bindings1 body1
                          else body1  in
                        mk_lb (lbname1, FStar_Syntax_Syntax.tun, body2)
                     in
                  let lbs =
                    FStar_List.map2
                      (desugar_one_def (if is_rec then env' else env))
                      fnames1 funs
                     in
                  let body1 = desugar_term env' body  in
                  let uu____7455 =
                    let uu____7456 =
                      let uu____7469 =
                        FStar_Syntax_Subst.close rec_bindings1 body1  in
                      ((is_rec, lbs), uu____7469)  in
                    FStar_Syntax_Syntax.Tm_let uu____7456  in
                  FStar_All.pipe_left mk1 uu____7455
               in
            let ds_non_rec pat1 t1 t2 =
              let t11 = desugar_term env t1  in
              let is_mutable = qual1 = FStar_Parser_AST.Mutable  in
              let t12 = if is_mutable then mk_ref_alloc t11 else t11  in
              let uu____7500 =
                desugar_binding_pat_maybe_top top_level env pat1 is_mutable
                 in
              match uu____7500 with
              | (env1,binder,pat2) ->
                  let tm =
                    match binder with
                    | LetBinder (l,t) ->
                        let body1 = desugar_term env1 t2  in
                        let fv =
                          let uu____7527 =
                            FStar_Syntax_Util.incr_delta_qualifier t12  in
                          FStar_Syntax_Syntax.lid_as_fv l uu____7527
                            FStar_Pervasives_Native.None
                           in
                        FStar_All.pipe_left mk1
                          (FStar_Syntax_Syntax.Tm_let
                             ((false,
                                [{
                                   FStar_Syntax_Syntax.lbname =
                                     (FStar_Util.Inr fv);
                                   FStar_Syntax_Syntax.lbunivs = [];
                                   FStar_Syntax_Syntax.lbtyp = t;
                                   FStar_Syntax_Syntax.lbeff =
                                     FStar_Parser_Const.effect_ALL_lid;
                                   FStar_Syntax_Syntax.lbdef = t12
                                 }]), body1))
                    | LocalBinder (x,uu____7539) ->
                        let body1 = desugar_term env1 t2  in
                        let body2 =
                          match pat2 with
                          | [] -> body1
                          | {
                              FStar_Syntax_Syntax.v =
                                FStar_Syntax_Syntax.Pat_wild uu____7542;
                              FStar_Syntax_Syntax.p = uu____7543;_}::[] ->
                              body1
                          | uu____7548 ->
                              let uu____7551 =
                                let uu____7554 =
                                  let uu____7555 =
                                    let uu____7578 =
                                      FStar_Syntax_Syntax.bv_to_name x  in
                                    let uu____7579 =
                                      desugar_disjunctive_pattern pat2
                                        FStar_Pervasives_Native.None body1
                                       in
                                    (uu____7578, uu____7579)  in
                                  FStar_Syntax_Syntax.Tm_match uu____7555  in
                                FStar_Syntax_Syntax.mk uu____7554  in
                              uu____7551 FStar_Pervasives_Native.None
                                top.FStar_Parser_AST.range
                           in
                        let uu____7589 =
                          let uu____7590 =
                            let uu____7603 =
                              let uu____7604 =
                                let uu____7605 =
                                  FStar_Syntax_Syntax.mk_binder x  in
                                [uu____7605]  in
                              FStar_Syntax_Subst.close uu____7604 body2  in
                            ((false,
                               [mk_lb
                                  ((FStar_Util.Inl x),
                                    (x.FStar_Syntax_Syntax.sort), t12)]),
                              uu____7603)
                             in
                          FStar_Syntax_Syntax.Tm_let uu____7590  in
                        FStar_All.pipe_left mk1 uu____7589
                     in
                  if is_mutable
                  then
                    FStar_All.pipe_left mk1
                      (FStar_Syntax_Syntax.Tm_meta
                         (tm,
                           (FStar_Syntax_Syntax.Meta_desugared
                              FStar_Syntax_Syntax.Mutable_alloc)))
                  else tm
               in
            let uu____7631 = is_rec || (is_app_pattern pat)  in
            if uu____7631
            then ds_let_rec_or_app ()
            else ds_non_rec pat _snd body
        | FStar_Parser_AST.If (t1,t2,t3) ->
            let x =
              FStar_Syntax_Syntax.new_bv
                (FStar_Pervasives_Native.Some (t3.FStar_Parser_AST.range))
                FStar_Syntax_Syntax.tun
               in
            let t_bool1 =
              let uu____7640 =
                let uu____7641 =
                  FStar_Syntax_Syntax.lid_as_fv FStar_Parser_Const.bool_lid
                    FStar_Syntax_Syntax.Delta_constant
                    FStar_Pervasives_Native.None
                   in
                FStar_Syntax_Syntax.Tm_fvar uu____7641  in
              mk1 uu____7640  in
            let uu____7642 =
              let uu____7643 =
                let uu____7666 =
                  let uu____7669 = desugar_term env t1  in
                  FStar_Syntax_Util.ascribe uu____7669
                    ((FStar_Util.Inl t_bool1), FStar_Pervasives_Native.None)
                   in
                let uu____7690 =
                  let uu____7705 =
                    let uu____7718 =
                      FStar_Syntax_Syntax.withinfo
                        (FStar_Syntax_Syntax.Pat_constant
                           (FStar_Const.Const_bool true))
                        t2.FStar_Parser_AST.range
                       in
                    let uu____7721 = desugar_term env t2  in
                    (uu____7718, FStar_Pervasives_Native.None, uu____7721)
                     in
                  let uu____7730 =
                    let uu____7745 =
                      let uu____7758 =
                        FStar_Syntax_Syntax.withinfo
                          (FStar_Syntax_Syntax.Pat_wild x)
                          t3.FStar_Parser_AST.range
                         in
                      let uu____7761 = desugar_term env t3  in
                      (uu____7758, FStar_Pervasives_Native.None, uu____7761)
                       in
                    [uu____7745]  in
                  uu____7705 :: uu____7730  in
                (uu____7666, uu____7690)  in
              FStar_Syntax_Syntax.Tm_match uu____7643  in
            mk1 uu____7642
        | FStar_Parser_AST.TryWith (e,branches) ->
            let r = top.FStar_Parser_AST.range  in
            let handler = FStar_Parser_AST.mk_function branches r r  in
            let body =
              FStar_Parser_AST.mk_function
                [((FStar_Parser_AST.mk_pattern
                     (FStar_Parser_AST.PatConst FStar_Const.Const_unit) r),
                   FStar_Pervasives_Native.None, e)] r r
               in
            let a1 =
              FStar_Parser_AST.mk_term
                (FStar_Parser_AST.App
                   ((FStar_Parser_AST.mk_term
                       (FStar_Parser_AST.Var FStar_Parser_Const.try_with_lid)
                       r top.FStar_Parser_AST.level), body,
                     FStar_Parser_AST.Nothing)) r top.FStar_Parser_AST.level
               in
            let a2 =
              FStar_Parser_AST.mk_term
                (FStar_Parser_AST.App (a1, handler, FStar_Parser_AST.Nothing))
                r top.FStar_Parser_AST.level
               in
            desugar_term env a2
        | FStar_Parser_AST.Match (e,branches) ->
            let desugar_branch uu____7902 =
              match uu____7902 with
              | (pat,wopt,b) ->
                  let uu____7920 = desugar_match_pat env pat  in
                  (match uu____7920 with
                   | (env1,pat1) ->
                       let wopt1 =
                         match wopt with
                         | FStar_Pervasives_Native.None  ->
                             FStar_Pervasives_Native.None
                         | FStar_Pervasives_Native.Some e1 ->
                             let uu____7941 = desugar_term env1 e1  in
                             FStar_Pervasives_Native.Some uu____7941
                          in
                       let b1 = desugar_term env1 b  in
                       desugar_disjunctive_pattern pat1 wopt1 b1)
               in
            let uu____7943 =
              let uu____7944 =
                let uu____7967 = desugar_term env e  in
                let uu____7968 = FStar_List.collect desugar_branch branches
                   in
                (uu____7967, uu____7968)  in
              FStar_Syntax_Syntax.Tm_match uu____7944  in
            FStar_All.pipe_left mk1 uu____7943
        | FStar_Parser_AST.Ascribed (e,t,tac_opt) ->
            let annot =
              let uu____7997 = is_comp_type env t  in
              if uu____7997
              then
                let uu____8004 = desugar_comp t.FStar_Parser_AST.range env t
                   in
                FStar_Util.Inr uu____8004
              else
                (let uu____8010 = desugar_term env t  in
                 FStar_Util.Inl uu____8010)
               in
            let tac_opt1 = FStar_Util.map_opt tac_opt (desugar_term env)  in
            let uu____8016 =
              let uu____8017 =
                let uu____8044 = desugar_term env e  in
                (uu____8044, (annot, tac_opt1), FStar_Pervasives_Native.None)
                 in
              FStar_Syntax_Syntax.Tm_ascribed uu____8017  in
            FStar_All.pipe_left mk1 uu____8016
        | FStar_Parser_AST.Record (uu____8069,[]) ->
            raise
              (FStar_Errors.Error
                 ("Unexpected empty record", (top.FStar_Parser_AST.range)))
        | FStar_Parser_AST.Record (eopt,fields) ->
            let record = check_fields env fields top.FStar_Parser_AST.range
               in
            let user_ns =
              let uu____8106 = FStar_List.hd fields  in
              match uu____8106 with | (f,uu____8118) -> f.FStar_Ident.ns  in
            let get_field xopt f =
              let found =
                FStar_All.pipe_right fields
                  (FStar_Util.find_opt
                     (fun uu____8160  ->
                        match uu____8160 with
                        | (g,uu____8166) ->
                            f.FStar_Ident.idText =
                              (g.FStar_Ident.ident).FStar_Ident.idText))
                 in
              let fn = FStar_Ident.lid_of_ids (FStar_List.append user_ns [f])
                 in
              match found with
              | FStar_Pervasives_Native.Some (uu____8172,e) -> (fn, e)
              | FStar_Pervasives_Native.None  ->
                  (match xopt with
                   | FStar_Pervasives_Native.None  ->
                       let uu____8186 =
                         let uu____8187 =
                           let uu____8192 =
                             FStar_Util.format2
                               "Field %s of record type %s is missing"
                               f.FStar_Ident.idText
                               (record.FStar_ToSyntax_Env.typename).FStar_Ident.str
                              in
                           (uu____8192, (top.FStar_Parser_AST.range))  in
                         FStar_Errors.Error uu____8187  in
                       raise uu____8186
                   | FStar_Pervasives_Native.Some x ->
                       (fn,
                         (FStar_Parser_AST.mk_term
                            (FStar_Parser_AST.Project (x, fn))
                            x.FStar_Parser_AST.range x.FStar_Parser_AST.level)))
               in
            let user_constrname =
              FStar_Ident.lid_of_ids
                (FStar_List.append user_ns
                   [record.FStar_ToSyntax_Env.constrname])
               in
            let recterm =
              match eopt with
              | FStar_Pervasives_Native.None  ->
                  let uu____8200 =
                    let uu____8211 =
                      FStar_All.pipe_right record.FStar_ToSyntax_Env.fields
                        (FStar_List.map
                           (fun uu____8242  ->
                              match uu____8242 with
                              | (f,uu____8252) ->
                                  let uu____8253 =
                                    let uu____8254 =
                                      get_field FStar_Pervasives_Native.None
                                        f
                                       in
                                    FStar_All.pipe_left
                                      FStar_Pervasives_Native.snd uu____8254
                                     in
                                  (uu____8253, FStar_Parser_AST.Nothing)))
                       in
                    (user_constrname, uu____8211)  in
                  FStar_Parser_AST.Construct uu____8200
              | FStar_Pervasives_Native.Some e ->
                  let x = FStar_Ident.gen e.FStar_Parser_AST.range  in
                  let xterm =
                    let uu____8272 =
                      let uu____8273 = FStar_Ident.lid_of_ids [x]  in
                      FStar_Parser_AST.Var uu____8273  in
                    FStar_Parser_AST.mk_term uu____8272 x.FStar_Ident.idRange
                      FStar_Parser_AST.Expr
                     in
                  let record1 =
                    let uu____8275 =
                      let uu____8288 =
                        FStar_All.pipe_right record.FStar_ToSyntax_Env.fields
                          (FStar_List.map
                             (fun uu____8318  ->
                                match uu____8318 with
                                | (f,uu____8328) ->
                                    get_field
                                      (FStar_Pervasives_Native.Some xterm) f))
                         in
                      (FStar_Pervasives_Native.None, uu____8288)  in
                    FStar_Parser_AST.Record uu____8275  in
                  FStar_Parser_AST.Let
                    (FStar_Parser_AST.NoLetQualifier,
                      [((FStar_Parser_AST.mk_pattern
                           (FStar_Parser_AST.PatVar
                              (x, FStar_Pervasives_Native.None))
                           x.FStar_Ident.idRange), e)],
                      (FStar_Parser_AST.mk_term record1
                         top.FStar_Parser_AST.range
                         top.FStar_Parser_AST.level))
               in
            let recterm1 =
              FStar_Parser_AST.mk_term recterm top.FStar_Parser_AST.range
                top.FStar_Parser_AST.level
               in
            let e = desugar_term env recterm1  in
            (match e.FStar_Syntax_Syntax.n with
             | FStar_Syntax_Syntax.Tm_meta
                 ({
                    FStar_Syntax_Syntax.n = FStar_Syntax_Syntax.Tm_app
                      ({
                         FStar_Syntax_Syntax.n = FStar_Syntax_Syntax.Tm_fvar
                           fv;
                         FStar_Syntax_Syntax.pos = uu____8356;
                         FStar_Syntax_Syntax.vars = uu____8357;_},args);
                    FStar_Syntax_Syntax.pos = uu____8359;
                    FStar_Syntax_Syntax.vars = uu____8360;_},FStar_Syntax_Syntax.Meta_desugared
                  (FStar_Syntax_Syntax.Data_app ))
                 ->
                 let e1 =
                   let uu____8388 =
                     let uu____8389 =
                       let uu____8404 =
                         let uu____8405 =
                           let uu____8408 =
                             let uu____8409 =
                               let uu____8416 =
                                 FStar_All.pipe_right
                                   record.FStar_ToSyntax_Env.fields
                                   (FStar_List.map
                                      FStar_Pervasives_Native.fst)
                                  in
                               ((record.FStar_ToSyntax_Env.typename),
                                 uu____8416)
                                in
                             FStar_Syntax_Syntax.Record_ctor uu____8409  in
                           FStar_Pervasives_Native.Some uu____8408  in
                         FStar_Syntax_Syntax.fvar
                           (FStar_Ident.set_lid_range
                              (fv.FStar_Syntax_Syntax.fv_name).FStar_Syntax_Syntax.v
                              e.FStar_Syntax_Syntax.pos)
                           FStar_Syntax_Syntax.Delta_constant uu____8405
                          in
                       (uu____8404, args)  in
                     FStar_Syntax_Syntax.Tm_app uu____8389  in
                   FStar_All.pipe_left mk1 uu____8388  in
                 FStar_All.pipe_left mk1
                   (FStar_Syntax_Syntax.Tm_meta
                      (e1,
                        (FStar_Syntax_Syntax.Meta_desugared
                           FStar_Syntax_Syntax.Data_app)))
             | uu____8447 -> e)
        | FStar_Parser_AST.Project (e,f) ->
            (FStar_ToSyntax_Env.fail_if_qualified_by_curmodule env f;
             (let uu____8451 =
                FStar_ToSyntax_Env.fail_or env
                  (FStar_ToSyntax_Env.try_lookup_dc_by_field_name env) f
                 in
              match uu____8451 with
              | (constrname,is_rec) ->
                  let e1 = desugar_term env e  in
                  let projname =
                    FStar_Syntax_Util.mk_field_projector_name_from_ident
                      constrname f.FStar_Ident.ident
                     in
                  let qual1 =
                    if is_rec
                    then
                      FStar_Pervasives_Native.Some
                        (FStar_Syntax_Syntax.Record_projector
                           (constrname, (f.FStar_Ident.ident)))
                    else FStar_Pervasives_Native.None  in
                  let uu____8470 =
                    let uu____8471 =
                      let uu____8486 =
                        FStar_Syntax_Syntax.fvar
                          (FStar_Ident.set_lid_range projname
                             (FStar_Ident.range_of_lid f))
                          FStar_Syntax_Syntax.Delta_equational qual1
                         in
                      let uu____8487 =
                        let uu____8490 = FStar_Syntax_Syntax.as_arg e1  in
                        [uu____8490]  in
                      (uu____8486, uu____8487)  in
                    FStar_Syntax_Syntax.Tm_app uu____8471  in
                  FStar_All.pipe_left mk1 uu____8470))
        | FStar_Parser_AST.NamedTyp (uu____8495,e) -> desugar_term env e
        | FStar_Parser_AST.Paren e -> desugar_term env e
        | uu____8498 when
            top.FStar_Parser_AST.level = FStar_Parser_AST.Formula ->
            desugar_formula env top
        | uu____8499 ->
            FStar_Parser_AST.error "Unexpected term" top
              top.FStar_Parser_AST.range
        | FStar_Parser_AST.Let (uu____8500,uu____8501,uu____8502) ->
            failwith "Not implemented yet"
        | FStar_Parser_AST.QForall (uu____8515,uu____8516,uu____8517) ->
            failwith "Not implemented yet"
        | FStar_Parser_AST.QExists (uu____8530,uu____8531,uu____8532) ->
            failwith "Not implemented yet"

and desugar_args :
  FStar_ToSyntax_Env.env ->
    (FStar_Parser_AST.term,FStar_Parser_AST.imp)
      FStar_Pervasives_Native.tuple2 Prims.list ->
      (FStar_Syntax_Syntax.term,FStar_Syntax_Syntax.arg_qualifier
                                  FStar_Pervasives_Native.option)
        FStar_Pervasives_Native.tuple2 Prims.list
  =
  fun env  ->
    fun args  ->
      FStar_All.pipe_right args
        (FStar_List.map
           (fun uu____8581  ->
              match uu____8581 with
              | (a,imp) ->
                  let uu____8594 = desugar_term env a  in
                  arg_withimp_e imp uu____8594))

and desugar_comp :
  FStar_Range.range ->
    FStar_ToSyntax_Env.env ->
      FStar_Parser_AST.term ->
        FStar_Syntax_Syntax.comp' FStar_Syntax_Syntax.syntax
  =
  fun r  ->
    fun env  ->
      fun t  ->
        let fail msg = raise (FStar_Errors.Error (msg, r))  in
        let is_requires uu____8613 =
          match uu____8613 with
          | (t1,uu____8619) ->
              let uu____8620 =
                let uu____8621 = unparen t1  in
                uu____8621.FStar_Parser_AST.tm  in
              (match uu____8620 with
               | FStar_Parser_AST.Requires uu____8622 -> true
               | uu____8629 -> false)
           in
        let is_ensures uu____8637 =
          match uu____8637 with
          | (t1,uu____8643) ->
              let uu____8644 =
                let uu____8645 = unparen t1  in
                uu____8645.FStar_Parser_AST.tm  in
              (match uu____8644 with
               | FStar_Parser_AST.Ensures uu____8646 -> true
               | uu____8653 -> false)
           in
        let is_app head1 uu____8664 =
          match uu____8664 with
          | (t1,uu____8670) ->
              let uu____8671 =
                let uu____8672 = unparen t1  in
                uu____8672.FStar_Parser_AST.tm  in
              (match uu____8671 with
               | FStar_Parser_AST.App
                   ({ FStar_Parser_AST.tm = FStar_Parser_AST.Var d;
                      FStar_Parser_AST.range = uu____8674;
                      FStar_Parser_AST.level = uu____8675;_},uu____8676,uu____8677)
                   -> (d.FStar_Ident.ident).FStar_Ident.idText = head1
               | uu____8678 -> false)
           in
        let is_smt_pat uu____8686 =
          match uu____8686 with
          | (t1,uu____8692) ->
              let uu____8693 =
                let uu____8694 = unparen t1  in
                uu____8694.FStar_Parser_AST.tm  in
              (match uu____8693 with
               | FStar_Parser_AST.Construct
                   (cons1,({
                             FStar_Parser_AST.tm = FStar_Parser_AST.Construct
                               (smtpat,uu____8697);
                             FStar_Parser_AST.range = uu____8698;
                             FStar_Parser_AST.level = uu____8699;_},uu____8700)::uu____8701::[])
                   ->
                   (FStar_Ident.lid_equals cons1 FStar_Parser_Const.cons_lid)
                     &&
                     (FStar_Util.for_some
                        (fun s  -> smtpat.FStar_Ident.str = s)
                        ["SMTPat"; "SMTPatT"; "SMTPatOr"])
               | FStar_Parser_AST.Construct
                   (cons1,({
                             FStar_Parser_AST.tm = FStar_Parser_AST.Var
                               smtpat;
                             FStar_Parser_AST.range = uu____8740;
                             FStar_Parser_AST.level = uu____8741;_},uu____8742)::uu____8743::[])
                   ->
                   (FStar_Ident.lid_equals cons1 FStar_Parser_Const.cons_lid)
                     &&
                     (FStar_Util.for_some
                        (fun s  -> smtpat.FStar_Ident.str = s)
                        ["smt_pat"; "smt_pat_or"])
               | uu____8768 -> false)
           in
        let is_decreases = is_app "decreases"  in
        let pre_process_comp_typ t1 =
          let uu____8796 = head_and_args t1  in
          match uu____8796 with
          | (head1,args) ->
              (match head1.FStar_Parser_AST.tm with
               | FStar_Parser_AST.Name lemma when
                   (lemma.FStar_Ident.ident).FStar_Ident.idText = "Lemma" ->
                   let unit_tm =
                     ((FStar_Parser_AST.mk_term
                         (FStar_Parser_AST.Name FStar_Parser_Const.unit_lid)
                         t1.FStar_Parser_AST.range
                         FStar_Parser_AST.Type_level),
                       FStar_Parser_AST.Nothing)
                      in
                   let nil_pat =
                     ((FStar_Parser_AST.mk_term
                         (FStar_Parser_AST.Name FStar_Parser_Const.nil_lid)
                         t1.FStar_Parser_AST.range FStar_Parser_AST.Expr),
                       FStar_Parser_AST.Nothing)
                      in
                   let req_true =
                     let req =
                       FStar_Parser_AST.Requires
                         ((FStar_Parser_AST.mk_term
                             (FStar_Parser_AST.Name
                                FStar_Parser_Const.true_lid)
                             t1.FStar_Parser_AST.range
                             FStar_Parser_AST.Formula),
                           FStar_Pervasives_Native.None)
                        in
                     ((FStar_Parser_AST.mk_term req t1.FStar_Parser_AST.range
                         FStar_Parser_AST.Type_level),
                       FStar_Parser_AST.Nothing)
                      in
                   let args1 =
                     match args with
                     | [] ->
                         raise
                           (FStar_Errors.Error
                              ("Not enough arguments to 'Lemma'",
                                (t1.FStar_Parser_AST.range)))
                     | ens::[] -> [unit_tm; req_true; ens; nil_pat]
                     | ens::smtpat::[] when is_smt_pat smtpat ->
                         [unit_tm; req_true; ens; smtpat]
                     | req::ens::[] when
                         (is_requires req) && (is_ensures ens) ->
                         [unit_tm; req; ens; nil_pat]
                     | ens::dec::[] when
                         (is_ensures ens) && (is_decreases dec) ->
                         [unit_tm; req_true; ens; nil_pat; dec]
                     | ens::dec::smtpat::[] when
                         ((is_ensures ens) && (is_decreases dec)) &&
                           (is_smt_pat smtpat)
                         -> [unit_tm; req_true; ens; smtpat; dec]
                     | req::ens::dec::[] when
                         ((is_requires req) && (is_ensures ens)) &&
                           (is_decreases dec)
                         -> [unit_tm; req; ens; nil_pat; dec]
                     | more -> unit_tm :: more  in
                   let head_and_attributes =
                     FStar_ToSyntax_Env.fail_or env
                       (FStar_ToSyntax_Env.try_lookup_effect_name_and_attributes
                          env) lemma
                      in
                   (head_and_attributes, args1)
               | FStar_Parser_AST.Name l when
                   FStar_ToSyntax_Env.is_effect_name env l ->
                   let uu____9205 =
                     FStar_ToSyntax_Env.fail_or env
                       (FStar_ToSyntax_Env.try_lookup_effect_name_and_attributes
                          env) l
                      in
                   (uu____9205, args)
               | FStar_Parser_AST.Name l when
                   (let uu____9233 = FStar_ToSyntax_Env.current_module env
                       in
                    FStar_Ident.lid_equals uu____9233
                      FStar_Parser_Const.prims_lid)
                     && ((l.FStar_Ident.ident).FStar_Ident.idText = "Tot")
                   ->
                   (((FStar_Ident.set_lid_range
                        FStar_Parser_Const.effect_Tot_lid
                        head1.FStar_Parser_AST.range), []), args)
               | FStar_Parser_AST.Name l when
                   (let uu____9251 = FStar_ToSyntax_Env.current_module env
                       in
                    FStar_Ident.lid_equals uu____9251
                      FStar_Parser_Const.prims_lid)
                     && ((l.FStar_Ident.ident).FStar_Ident.idText = "GTot")
                   ->
                   (((FStar_Ident.set_lid_range
                        FStar_Parser_Const.effect_GTot_lid
                        head1.FStar_Parser_AST.range), []), args)
               | FStar_Parser_AST.Name l when
                   (((l.FStar_Ident.ident).FStar_Ident.idText = "Type") ||
                      ((l.FStar_Ident.ident).FStar_Ident.idText = "Type0"))
                     || ((l.FStar_Ident.ident).FStar_Ident.idText = "Effect")
                   ->
                   (((FStar_Ident.set_lid_range
                        FStar_Parser_Const.effect_Tot_lid
                        head1.FStar_Parser_AST.range), []),
                     [(t1, FStar_Parser_AST.Nothing)])
               | uu____9289 ->
                   let default_effect =
                     let uu____9291 = FStar_Options.ml_ish ()  in
                     if uu____9291
                     then FStar_Parser_Const.effect_ML_lid
                     else
                       ((let uu____9294 =
                           FStar_Options.warn_default_effects ()  in
                         if uu____9294
                         then
                           FStar_Errors.warn head1.FStar_Parser_AST.range
                             "Using default effect Tot"
                         else ());
                        FStar_Parser_Const.effect_Tot_lid)
                      in
                   (((FStar_Ident.set_lid_range default_effect
                        head1.FStar_Parser_AST.range), []),
                     [(t1, FStar_Parser_AST.Nothing)]))
           in
        let uu____9318 = pre_process_comp_typ t  in
        match uu____9318 with
        | ((eff,cattributes),args) ->
            (if (FStar_List.length args) = (Prims.parse_int "0")
             then
               (let uu____9367 =
                  let uu____9368 = FStar_Syntax_Print.lid_to_string eff  in
                  FStar_Util.format1 "Not enough args to effect %s"
                    uu____9368
                   in
                fail uu____9367)
             else ();
             (let is_universe uu____9377 =
                match uu____9377 with
                | (uu____9382,imp) -> imp = FStar_Parser_AST.UnivApp  in
              let uu____9384 = FStar_Util.take is_universe args  in
              match uu____9384 with
              | (universes,args1) ->
                  let universes1 =
                    FStar_List.map
                      (fun uu____9443  ->
                         match uu____9443 with
                         | (u,imp) -> desugar_universe u) universes
                     in
                  let uu____9450 =
                    let uu____9465 = FStar_List.hd args1  in
                    let uu____9474 = FStar_List.tl args1  in
                    (uu____9465, uu____9474)  in
                  (match uu____9450 with
                   | (result_arg,rest) ->
                       let result_typ =
                         desugar_typ env
                           (FStar_Pervasives_Native.fst result_arg)
                          in
                       let rest1 = desugar_args env rest  in
                       let uu____9529 =
                         let is_decrease uu____9565 =
                           match uu____9565 with
                           | (t1,uu____9575) ->
                               (match t1.FStar_Syntax_Syntax.n with
                                | FStar_Syntax_Syntax.Tm_app
                                    ({
                                       FStar_Syntax_Syntax.n =
                                         FStar_Syntax_Syntax.Tm_fvar fv;
                                       FStar_Syntax_Syntax.pos = uu____9585;
                                       FStar_Syntax_Syntax.vars = uu____9586;_},uu____9587::[])
                                    ->
                                    FStar_Syntax_Syntax.fv_eq_lid fv
                                      FStar_Parser_Const.decreases_lid
                                | uu____9618 -> false)
                            in
                         FStar_All.pipe_right rest1
                           (FStar_List.partition is_decrease)
                          in
                       (match uu____9529 with
                        | (dec,rest2) ->
                            let decreases_clause =
                              FStar_All.pipe_right dec
                                (FStar_List.map
                                   (fun uu____9732  ->
                                      match uu____9732 with
                                      | (t1,uu____9742) ->
                                          (match t1.FStar_Syntax_Syntax.n
                                           with
                                           | FStar_Syntax_Syntax.Tm_app
                                               (uu____9751,(arg,uu____9753)::[])
                                               ->
                                               FStar_Syntax_Syntax.DECREASES
                                                 arg
                                           | uu____9782 -> failwith "impos")))
                               in
                            let no_additional_args =
                              let is_empty l =
                                match l with
                                | [] -> true
                                | uu____9796 -> false  in
                              (((is_empty decreases_clause) &&
                                  (is_empty rest2))
                                 && (is_empty cattributes))
                                && (is_empty universes1)
                               in
                            if
                              no_additional_args &&
                                (FStar_Ident.lid_equals eff
                                   FStar_Parser_Const.effect_Tot_lid)
                            then FStar_Syntax_Syntax.mk_Total result_typ
                            else
                              if
                                no_additional_args &&
                                  (FStar_Ident.lid_equals eff
                                     FStar_Parser_Const.effect_GTot_lid)
                              then FStar_Syntax_Syntax.mk_GTotal result_typ
                              else
                                (let flags =
                                   if
                                     FStar_Ident.lid_equals eff
                                       FStar_Parser_Const.effect_Lemma_lid
                                   then [FStar_Syntax_Syntax.LEMMA]
                                   else
                                     if
                                       FStar_Ident.lid_equals eff
                                         FStar_Parser_Const.effect_Tot_lid
                                     then [FStar_Syntax_Syntax.TOTAL]
                                     else
                                       if
                                         FStar_Ident.lid_equals eff
                                           FStar_Parser_Const.effect_ML_lid
                                       then [FStar_Syntax_Syntax.MLEFFECT]
                                       else
                                         if
                                           FStar_Ident.lid_equals eff
                                             FStar_Parser_Const.effect_GTot_lid
                                         then
                                           [FStar_Syntax_Syntax.SOMETRIVIAL]
                                         else []
                                    in
                                 let flags1 =
                                   FStar_List.append flags cattributes  in
                                 let rest3 =
                                   if
                                     FStar_Ident.lid_equals eff
                                       FStar_Parser_Const.effect_Lemma_lid
                                   then
                                     match rest2 with
                                     | req::ens::(pat,aq)::[] ->
                                         let pat1 =
                                           match pat.FStar_Syntax_Syntax.n
                                           with
                                           | FStar_Syntax_Syntax.Tm_fvar fv
                                               when
                                               FStar_Syntax_Syntax.fv_eq_lid
                                                 fv
                                                 FStar_Parser_Const.nil_lid
                                               ->
                                               let nil =
                                                 FStar_Syntax_Syntax.mk_Tm_uinst
                                                   pat
                                                   [FStar_Syntax_Syntax.U_zero]
                                                  in
                                               let pattern =
                                                 FStar_Syntax_Syntax.fvar
                                                   (FStar_Ident.set_lid_range
                                                      FStar_Parser_Const.pattern_lid
                                                      pat.FStar_Syntax_Syntax.pos)
                                                   FStar_Syntax_Syntax.Delta_constant
                                                   FStar_Pervasives_Native.None
                                                  in
                                               FStar_Syntax_Syntax.mk_Tm_app
                                                 nil
                                                 [(pattern,
                                                    (FStar_Pervasives_Native.Some
                                                       FStar_Syntax_Syntax.imp_tag))]
                                                 FStar_Pervasives_Native.None
                                                 pat.FStar_Syntax_Syntax.pos
                                           | uu____9944 -> pat  in
                                         let uu____9945 =
                                           let uu____9956 =
                                             let uu____9967 =
                                               let uu____9976 =
                                                 FStar_Syntax_Syntax.mk
                                                   (FStar_Syntax_Syntax.Tm_meta
                                                      (pat1,
                                                        (FStar_Syntax_Syntax.Meta_desugared
                                                           FStar_Syntax_Syntax.Meta_smt_pat)))
                                                   FStar_Pervasives_Native.None
                                                   pat1.FStar_Syntax_Syntax.pos
                                                  in
                                               (uu____9976, aq)  in
                                             [uu____9967]  in
                                           ens :: uu____9956  in
                                         req :: uu____9945
                                     | uu____10017 -> rest2
                                   else rest2  in
                                 FStar_Syntax_Syntax.mk_Comp
                                   {
                                     FStar_Syntax_Syntax.comp_univs =
                                       universes1;
                                     FStar_Syntax_Syntax.effect_name = eff;
                                     FStar_Syntax_Syntax.result_typ =
                                       result_typ;
                                     FStar_Syntax_Syntax.effect_args = rest3;
                                     FStar_Syntax_Syntax.flags =
                                       (FStar_List.append flags1
                                          decreases_clause)
                                   })))))

and desugar_formula :
  env_t -> FStar_Parser_AST.term -> FStar_Syntax_Syntax.term =
  fun env  ->
    fun f  ->
      let connective s =
        match s with
        | "/\\" -> FStar_Pervasives_Native.Some FStar_Parser_Const.and_lid
        | "\\/" -> FStar_Pervasives_Native.Some FStar_Parser_Const.or_lid
        | "==>" -> FStar_Pervasives_Native.Some FStar_Parser_Const.imp_lid
        | "<==>" -> FStar_Pervasives_Native.Some FStar_Parser_Const.iff_lid
        | "~" -> FStar_Pervasives_Native.Some FStar_Parser_Const.not_lid
        | uu____10039 -> FStar_Pervasives_Native.None  in
      let mk1 t =
        FStar_Syntax_Syntax.mk t FStar_Pervasives_Native.None
          f.FStar_Parser_AST.range
         in
      let setpos t =
        let uu___238_10056 = t  in
        {
          FStar_Syntax_Syntax.n = (uu___238_10056.FStar_Syntax_Syntax.n);
          FStar_Syntax_Syntax.pos = (f.FStar_Parser_AST.range);
          FStar_Syntax_Syntax.vars =
            (uu___238_10056.FStar_Syntax_Syntax.vars)
        }  in
      let desugar_quant q b pats body =
        let tk =
          desugar_binder env
            (let uu___239_10090 = b  in
             {
               FStar_Parser_AST.b = (uu___239_10090.FStar_Parser_AST.b);
               FStar_Parser_AST.brange =
                 (uu___239_10090.FStar_Parser_AST.brange);
               FStar_Parser_AST.blevel = FStar_Parser_AST.Formula;
               FStar_Parser_AST.aqual =
                 (uu___239_10090.FStar_Parser_AST.aqual)
             })
           in
        let desugar_pats env1 pats1 =
          FStar_List.map
            (fun es  ->
               FStar_All.pipe_right es
                 (FStar_List.map
                    (fun e  ->
                       let uu____10149 = desugar_term env1 e  in
                       FStar_All.pipe_left
                         (arg_withimp_t FStar_Parser_AST.Nothing) uu____10149)))
            pats1
           in
        match tk with
        | (FStar_Pervasives_Native.Some a,k) ->
            let uu____10162 = FStar_ToSyntax_Env.push_bv env a  in
            (match uu____10162 with
             | (env1,a1) ->
                 let a2 =
                   let uu___240_10172 = a1  in
                   {
                     FStar_Syntax_Syntax.ppname =
                       (uu___240_10172.FStar_Syntax_Syntax.ppname);
                     FStar_Syntax_Syntax.index =
                       (uu___240_10172.FStar_Syntax_Syntax.index);
                     FStar_Syntax_Syntax.sort = k
                   }  in
                 let pats1 = desugar_pats env1 pats  in
                 let body1 = desugar_formula env1 body  in
                 let body2 =
                   match pats1 with
                   | [] -> body1
                   | uu____10194 ->
                       mk1
                         (FStar_Syntax_Syntax.Tm_meta
                            (body1, (FStar_Syntax_Syntax.Meta_pattern pats1)))
                    in
                 let body3 =
                   let uu____10208 =
                     let uu____10211 =
                       let uu____10212 = FStar_Syntax_Syntax.mk_binder a2  in
                       [uu____10212]  in
                     no_annot_abs uu____10211 body2  in
                   FStar_All.pipe_left setpos uu____10208  in
                 let uu____10217 =
                   let uu____10218 =
                     let uu____10233 =
                       FStar_Syntax_Syntax.fvar
                         (FStar_Ident.set_lid_range q
                            b.FStar_Parser_AST.brange)
                         (FStar_Syntax_Syntax.Delta_defined_at_level
                            (Prims.parse_int "1"))
                         FStar_Pervasives_Native.None
                        in
                     let uu____10234 =
                       let uu____10237 = FStar_Syntax_Syntax.as_arg body3  in
                       [uu____10237]  in
                     (uu____10233, uu____10234)  in
                   FStar_Syntax_Syntax.Tm_app uu____10218  in
                 FStar_All.pipe_left mk1 uu____10217)
        | uu____10242 -> failwith "impossible"  in
      let push_quant q binders pats body =
        match binders with
        | b::b'::_rest ->
            let rest = b' :: _rest  in
            let body1 =
              let uu____10314 = q (rest, pats, body)  in
              let uu____10321 =
                FStar_Range.union_ranges b'.FStar_Parser_AST.brange
                  body.FStar_Parser_AST.range
                 in
              FStar_Parser_AST.mk_term uu____10314 uu____10321
                FStar_Parser_AST.Formula
               in
            let uu____10322 = q ([b], [], body1)  in
            FStar_Parser_AST.mk_term uu____10322 f.FStar_Parser_AST.range
              FStar_Parser_AST.Formula
        | uu____10331 -> failwith "impossible"  in
      let uu____10334 =
        let uu____10335 = unparen f  in uu____10335.FStar_Parser_AST.tm  in
      match uu____10334 with
      | FStar_Parser_AST.Labeled (f1,l,p) ->
          let f2 = desugar_formula env f1  in
          FStar_All.pipe_left mk1
            (FStar_Syntax_Syntax.Tm_meta
               (f2,
                 (FStar_Syntax_Syntax.Meta_labeled
                    (l, (f2.FStar_Syntax_Syntax.pos), p))))
      | FStar_Parser_AST.QForall ([],uu____10342,uu____10343) ->
          failwith "Impossible: Quantifier without binders"
      | FStar_Parser_AST.QExists ([],uu____10354,uu____10355) ->
          failwith "Impossible: Quantifier without binders"
      | FStar_Parser_AST.QForall (_1::_2::_3,pats,body) ->
          let binders = _1 :: _2 :: _3  in
          let uu____10386 =
            push_quant (fun x  -> FStar_Parser_AST.QForall x) binders pats
              body
             in
          desugar_formula env uu____10386
      | FStar_Parser_AST.QExists (_1::_2::_3,pats,body) ->
          let binders = _1 :: _2 :: _3  in
          let uu____10422 =
            push_quant (fun x  -> FStar_Parser_AST.QExists x) binders pats
              body
             in
          desugar_formula env uu____10422
      | FStar_Parser_AST.QForall (b::[],pats,body) ->
          desugar_quant FStar_Parser_Const.forall_lid b pats body
      | FStar_Parser_AST.QExists (b::[],pats,body) ->
          desugar_quant FStar_Parser_Const.exists_lid b pats body
      | FStar_Parser_AST.Paren f1 -> desugar_formula env f1
      | uu____10465 -> desugar_term env f

and typars_of_binders :
  FStar_ToSyntax_Env.env ->
    FStar_Parser_AST.binder Prims.list ->
      (FStar_ToSyntax_Env.env,(FStar_Syntax_Syntax.bv,FStar_Syntax_Syntax.arg_qualifier
                                                        FStar_Pervasives_Native.option)
                                FStar_Pervasives_Native.tuple2 Prims.list)
        FStar_Pervasives_Native.tuple2
  =
  fun env  ->
    fun bs  ->
      let uu____10470 =
        FStar_List.fold_left
          (fun uu____10506  ->
             fun b  ->
               match uu____10506 with
               | (env1,out) ->
                   let tk =
                     desugar_binder env1
                       (let uu___241_10558 = b  in
                        {
                          FStar_Parser_AST.b =
                            (uu___241_10558.FStar_Parser_AST.b);
                          FStar_Parser_AST.brange =
                            (uu___241_10558.FStar_Parser_AST.brange);
                          FStar_Parser_AST.blevel = FStar_Parser_AST.Formula;
                          FStar_Parser_AST.aqual =
                            (uu___241_10558.FStar_Parser_AST.aqual)
                        })
                      in
                   (match tk with
                    | (FStar_Pervasives_Native.Some a,k) ->
                        let uu____10575 = FStar_ToSyntax_Env.push_bv env1 a
                           in
                        (match uu____10575 with
                         | (env2,a1) ->
                             let a2 =
                               let uu___242_10595 = a1  in
                               {
                                 FStar_Syntax_Syntax.ppname =
                                   (uu___242_10595.FStar_Syntax_Syntax.ppname);
                                 FStar_Syntax_Syntax.index =
                                   (uu___242_10595.FStar_Syntax_Syntax.index);
                                 FStar_Syntax_Syntax.sort = k
                               }  in
                             (env2,
                               ((a2, (trans_aqual b.FStar_Parser_AST.aqual))
                               :: out)))
                    | uu____10612 ->
                        raise
                          (FStar_Errors.Error
                             ("Unexpected binder",
                               (b.FStar_Parser_AST.brange))))) (env, []) bs
         in
      match uu____10470 with | (env1,tpars) -> (env1, (FStar_List.rev tpars))

and desugar_binder :
  FStar_ToSyntax_Env.env ->
    FStar_Parser_AST.binder ->
      (FStar_Ident.ident FStar_Pervasives_Native.option,FStar_Syntax_Syntax.term)
        FStar_Pervasives_Native.tuple2
  =
  fun env  ->
    fun b  ->
      match b.FStar_Parser_AST.b with
      | FStar_Parser_AST.TAnnotated (x,t) ->
          let uu____10699 = desugar_typ env t  in
          ((FStar_Pervasives_Native.Some x), uu____10699)
      | FStar_Parser_AST.Annotated (x,t) ->
          let uu____10704 = desugar_typ env t  in
          ((FStar_Pervasives_Native.Some x), uu____10704)
      | FStar_Parser_AST.TVariable x ->
          let uu____10708 =
            FStar_Syntax_Syntax.mk
              (FStar_Syntax_Syntax.Tm_type FStar_Syntax_Syntax.U_unknown)
              FStar_Pervasives_Native.None x.FStar_Ident.idRange
             in
          ((FStar_Pervasives_Native.Some x), uu____10708)
      | FStar_Parser_AST.NoName t ->
          let uu____10716 = desugar_typ env t  in
          (FStar_Pervasives_Native.None, uu____10716)
      | FStar_Parser_AST.Variable x ->
          ((FStar_Pervasives_Native.Some x), FStar_Syntax_Syntax.tun)

let mk_data_discriminators :
  FStar_Syntax_Syntax.qualifier Prims.list ->
    FStar_ToSyntax_Env.env ->
      FStar_Ident.lident Prims.list -> FStar_Syntax_Syntax.sigelt Prims.list
  =
  fun quals  ->
    fun env  ->
      fun datas  ->
        let quals1 =
          FStar_All.pipe_right quals
            (FStar_List.filter
               (fun uu___212_10752  ->
                  match uu___212_10752 with
                  | FStar_Syntax_Syntax.Abstract  -> true
                  | FStar_Syntax_Syntax.Private  -> true
                  | uu____10753 -> false))
           in
        let quals2 q =
          let uu____10764 =
            (let uu____10767 = FStar_ToSyntax_Env.iface env  in
             Prims.op_Negation uu____10767) ||
              (FStar_ToSyntax_Env.admitted_iface env)
             in
          if uu____10764
          then FStar_List.append (FStar_Syntax_Syntax.Assumption :: q) quals1
          else FStar_List.append q quals1  in
        FStar_All.pipe_right datas
          (FStar_List.map
             (fun d  ->
                let disc_name = FStar_Syntax_Util.mk_discriminator d  in
                let uu____10780 =
                  quals2
                    [FStar_Syntax_Syntax.OnlyName;
                    FStar_Syntax_Syntax.Discriminator d]
                   in
                {
                  FStar_Syntax_Syntax.sigel =
                    (FStar_Syntax_Syntax.Sig_declare_typ
                       (disc_name, [], FStar_Syntax_Syntax.tun));
                  FStar_Syntax_Syntax.sigrng =
                    (FStar_Ident.range_of_lid disc_name);
                  FStar_Syntax_Syntax.sigquals = uu____10780;
                  FStar_Syntax_Syntax.sigmeta =
                    FStar_Syntax_Syntax.default_sigmeta;
                  FStar_Syntax_Syntax.sigattrs = []
                }))
  
let mk_indexed_projector_names :
  FStar_Syntax_Syntax.qualifier Prims.list ->
    FStar_Syntax_Syntax.fv_qual ->
      FStar_ToSyntax_Env.env ->
        FStar_Ident.lid ->
          FStar_Syntax_Syntax.binder Prims.list ->
            FStar_Syntax_Syntax.sigelt Prims.list
  =
  fun iquals  ->
    fun fvq  ->
      fun env  ->
        fun lid  ->
          fun fields  ->
            let p = FStar_Ident.range_of_lid lid  in
            let uu____10816 =
              FStar_All.pipe_right fields
                (FStar_List.mapi
                   (fun i  ->
                      fun uu____10846  ->
                        match uu____10846 with
                        | (x,uu____10854) ->
                            let uu____10855 =
                              FStar_Syntax_Util.mk_field_projector_name lid x
                                i
                               in
                            (match uu____10855 with
                             | (field_name,uu____10863) ->
                                 let only_decl =
                                   ((let uu____10867 =
                                       FStar_ToSyntax_Env.current_module env
                                        in
                                     FStar_Ident.lid_equals
                                       FStar_Parser_Const.prims_lid
                                       uu____10867)
                                      ||
                                      (fvq <> FStar_Syntax_Syntax.Data_ctor))
                                     ||
                                     (let uu____10869 =
                                        let uu____10870 =
                                          FStar_ToSyntax_Env.current_module
                                            env
                                           in
                                        uu____10870.FStar_Ident.str  in
                                      FStar_Options.dont_gen_projectors
                                        uu____10869)
                                    in
                                 let no_decl =
                                   FStar_Syntax_Syntax.is_type
                                     x.FStar_Syntax_Syntax.sort
                                    in
                                 let quals q =
                                   if only_decl
                                   then
                                     let uu____10884 =
                                       FStar_List.filter
                                         (fun uu___213_10888  ->
                                            match uu___213_10888 with
                                            | FStar_Syntax_Syntax.Abstract 
                                                -> false
                                            | uu____10889 -> true) q
                                        in
                                     FStar_Syntax_Syntax.Assumption ::
                                       uu____10884
                                   else q  in
                                 let quals1 =
                                   let iquals1 =
                                     FStar_All.pipe_right iquals
                                       (FStar_List.filter
                                          (fun uu___214_10902  ->
                                             match uu___214_10902 with
                                             | FStar_Syntax_Syntax.Abstract 
                                                 -> true
                                             | FStar_Syntax_Syntax.Private 
                                                 -> true
                                             | uu____10903 -> false))
                                      in
                                   quals (FStar_Syntax_Syntax.OnlyName ::
                                     (FStar_Syntax_Syntax.Projector
                                        (lid, (x.FStar_Syntax_Syntax.ppname)))
                                     :: iquals1)
                                    in
                                 let decl =
                                   {
                                     FStar_Syntax_Syntax.sigel =
                                       (FStar_Syntax_Syntax.Sig_declare_typ
                                          (field_name, [],
                                            FStar_Syntax_Syntax.tun));
                                     FStar_Syntax_Syntax.sigrng =
                                       (FStar_Ident.range_of_lid field_name);
                                     FStar_Syntax_Syntax.sigquals = quals1;
                                     FStar_Syntax_Syntax.sigmeta =
                                       FStar_Syntax_Syntax.default_sigmeta;
                                     FStar_Syntax_Syntax.sigattrs = []
                                   }  in
                                 if only_decl
                                 then [decl]
                                 else
                                   (let dd =
                                      let uu____10911 =
                                        FStar_All.pipe_right quals1
                                          (FStar_List.contains
                                             FStar_Syntax_Syntax.Abstract)
                                         in
                                      if uu____10911
                                      then
                                        FStar_Syntax_Syntax.Delta_abstract
                                          FStar_Syntax_Syntax.Delta_equational
                                      else
                                        FStar_Syntax_Syntax.Delta_equational
                                       in
                                    let lb =
                                      let uu____10916 =
                                        let uu____10921 =
                                          FStar_Syntax_Syntax.lid_as_fv
                                            field_name dd
                                            FStar_Pervasives_Native.None
                                           in
                                        FStar_Util.Inr uu____10921  in
                                      {
                                        FStar_Syntax_Syntax.lbname =
                                          uu____10916;
                                        FStar_Syntax_Syntax.lbunivs = [];
                                        FStar_Syntax_Syntax.lbtyp =
                                          FStar_Syntax_Syntax.tun;
                                        FStar_Syntax_Syntax.lbeff =
                                          FStar_Parser_Const.effect_Tot_lid;
                                        FStar_Syntax_Syntax.lbdef =
                                          FStar_Syntax_Syntax.tun
                                      }  in
                                    let impl =
                                      let uu____10923 =
                                        let uu____10924 =
                                          let uu____10931 =
                                            let uu____10934 =
                                              let uu____10935 =
                                                FStar_All.pipe_right
                                                  lb.FStar_Syntax_Syntax.lbname
                                                  FStar_Util.right
                                                 in
                                              FStar_All.pipe_right
                                                uu____10935
                                                (fun fv  ->
                                                   (fv.FStar_Syntax_Syntax.fv_name).FStar_Syntax_Syntax.v)
                                               in
                                            [uu____10934]  in
                                          ((false, [lb]), uu____10931)  in
                                        FStar_Syntax_Syntax.Sig_let
                                          uu____10924
                                         in
                                      {
                                        FStar_Syntax_Syntax.sigel =
                                          uu____10923;
                                        FStar_Syntax_Syntax.sigrng = p;
                                        FStar_Syntax_Syntax.sigquals = quals1;
                                        FStar_Syntax_Syntax.sigmeta =
                                          FStar_Syntax_Syntax.default_sigmeta;
                                        FStar_Syntax_Syntax.sigattrs = []
                                      }  in
                                    if no_decl then [impl] else [decl; impl]))))
               in
            FStar_All.pipe_right uu____10816 FStar_List.flatten
  
let mk_data_projector_names :
  FStar_Syntax_Syntax.qualifier Prims.list ->
    FStar_ToSyntax_Env.env ->
      FStar_Syntax_Syntax.sigelt -> FStar_Syntax_Syntax.sigelt Prims.list
  =
  fun iquals  ->
    fun env  ->
      fun se  ->
        match se.FStar_Syntax_Syntax.sigel with
        | FStar_Syntax_Syntax.Sig_datacon
            (lid,uu____10982,t,uu____10984,n1,uu____10986) when
            Prims.op_Negation
              (FStar_Ident.lid_equals lid FStar_Parser_Const.lexcons_lid)
            ->
            let uu____10991 = FStar_Syntax_Util.arrow_formals t  in
            (match uu____10991 with
             | (formals,uu____11007) ->
                 (match formals with
                  | [] -> []
                  | uu____11030 ->
                      let filter_records uu___215_11042 =
                        match uu___215_11042 with
                        | FStar_Syntax_Syntax.RecordConstructor
                            (uu____11045,fns) ->
                            FStar_Pervasives_Native.Some
                              (FStar_Syntax_Syntax.Record_ctor (lid, fns))
                        | uu____11057 -> FStar_Pervasives_Native.None  in
                      let fv_qual =
                        let uu____11059 =
                          FStar_Util.find_map se.FStar_Syntax_Syntax.sigquals
                            filter_records
                           in
                        match uu____11059 with
                        | FStar_Pervasives_Native.None  ->
                            FStar_Syntax_Syntax.Data_ctor
                        | FStar_Pervasives_Native.Some q -> q  in
                      let iquals1 =
                        if
                          FStar_List.contains FStar_Syntax_Syntax.Abstract
                            iquals
                        then FStar_Syntax_Syntax.Private :: iquals
                        else iquals  in
                      let uu____11069 = FStar_Util.first_N n1 formals  in
                      (match uu____11069 with
                       | (uu____11092,rest) ->
                           mk_indexed_projector_names iquals1 fv_qual env lid
                             rest)))
        | uu____11118 -> []
  
let mk_typ_abbrev :
  FStar_Ident.lident ->
    FStar_Syntax_Syntax.univ_name Prims.list ->
      (FStar_Syntax_Syntax.bv,FStar_Syntax_Syntax.aqual)
        FStar_Pervasives_Native.tuple2 Prims.list ->
        FStar_Syntax_Syntax.typ ->
          FStar_Syntax_Syntax.term ->
            FStar_Ident.lident Prims.list ->
              FStar_Syntax_Syntax.qualifier Prims.list ->
                FStar_Range.range -> FStar_Syntax_Syntax.sigelt
  =
  fun lid  ->
    fun uvs  ->
      fun typars  ->
        fun k  ->
          fun t  ->
            fun lids  ->
              fun quals  ->
                fun rng  ->
                  let dd =
                    let uu____11176 =
                      FStar_All.pipe_right quals
                        (FStar_List.contains FStar_Syntax_Syntax.Abstract)
                       in
                    if uu____11176
                    then
                      let uu____11179 =
                        FStar_Syntax_Util.incr_delta_qualifier t  in
                      FStar_Syntax_Syntax.Delta_abstract uu____11179
                    else FStar_Syntax_Util.incr_delta_qualifier t  in
                  let lb =
                    let uu____11182 =
                      let uu____11187 =
                        FStar_Syntax_Syntax.lid_as_fv lid dd
                          FStar_Pervasives_Native.None
                         in
                      FStar_Util.Inr uu____11187  in
                    let uu____11188 =
                      let uu____11191 = FStar_Syntax_Syntax.mk_Total k  in
                      FStar_Syntax_Util.arrow typars uu____11191  in
                    let uu____11194 = no_annot_abs typars t  in
                    {
                      FStar_Syntax_Syntax.lbname = uu____11182;
                      FStar_Syntax_Syntax.lbunivs = uvs;
                      FStar_Syntax_Syntax.lbtyp = uu____11188;
                      FStar_Syntax_Syntax.lbeff =
                        FStar_Parser_Const.effect_Tot_lid;
                      FStar_Syntax_Syntax.lbdef = uu____11194
                    }  in
                  {
                    FStar_Syntax_Syntax.sigel =
                      (FStar_Syntax_Syntax.Sig_let ((false, [lb]), lids));
                    FStar_Syntax_Syntax.sigrng = rng;
                    FStar_Syntax_Syntax.sigquals = quals;
                    FStar_Syntax_Syntax.sigmeta =
                      FStar_Syntax_Syntax.default_sigmeta;
                    FStar_Syntax_Syntax.sigattrs = []
                  }
  
let rec desugar_tycon :
  FStar_ToSyntax_Env.env ->
    FStar_Parser_AST.decl ->
      FStar_Syntax_Syntax.qualifier Prims.list ->
        FStar_Parser_AST.tycon Prims.list ->
          (env_t,FStar_Syntax_Syntax.sigelts) FStar_Pervasives_Native.tuple2
  =
  fun env  ->
    fun d  ->
      fun quals  ->
        fun tcs  ->
          let rng = d.FStar_Parser_AST.drange  in
          let tycon_id uu___216_11243 =
            match uu___216_11243 with
            | FStar_Parser_AST.TyconAbstract (id,uu____11245,uu____11246) ->
                id
            | FStar_Parser_AST.TyconAbbrev
                (id,uu____11256,uu____11257,uu____11258) -> id
            | FStar_Parser_AST.TyconRecord
                (id,uu____11268,uu____11269,uu____11270) -> id
            | FStar_Parser_AST.TyconVariant
                (id,uu____11300,uu____11301,uu____11302) -> id
             in
          let binder_to_term b =
            match b.FStar_Parser_AST.b with
            | FStar_Parser_AST.Annotated (x,uu____11344) ->
                let uu____11345 =
                  let uu____11346 = FStar_Ident.lid_of_ids [x]  in
                  FStar_Parser_AST.Var uu____11346  in
                FStar_Parser_AST.mk_term uu____11345 x.FStar_Ident.idRange
                  FStar_Parser_AST.Expr
            | FStar_Parser_AST.Variable x ->
                let uu____11348 =
                  let uu____11349 = FStar_Ident.lid_of_ids [x]  in
                  FStar_Parser_AST.Var uu____11349  in
                FStar_Parser_AST.mk_term uu____11348 x.FStar_Ident.idRange
                  FStar_Parser_AST.Expr
            | FStar_Parser_AST.TAnnotated (a,uu____11351) ->
                FStar_Parser_AST.mk_term (FStar_Parser_AST.Tvar a)
                  a.FStar_Ident.idRange FStar_Parser_AST.Type_level
            | FStar_Parser_AST.TVariable a ->
                FStar_Parser_AST.mk_term (FStar_Parser_AST.Tvar a)
                  a.FStar_Ident.idRange FStar_Parser_AST.Type_level
            | FStar_Parser_AST.NoName t -> t  in
          let tot =
            FStar_Parser_AST.mk_term
              (FStar_Parser_AST.Name FStar_Parser_Const.effect_Tot_lid) rng
              FStar_Parser_AST.Expr
             in
          let with_constructor_effect t =
            FStar_Parser_AST.mk_term
              (FStar_Parser_AST.App (tot, t, FStar_Parser_AST.Nothing))
              t.FStar_Parser_AST.range t.FStar_Parser_AST.level
             in
          let apply_binders t binders =
            let imp_of_aqual b =
              match b.FStar_Parser_AST.aqual with
              | FStar_Pervasives_Native.Some (FStar_Parser_AST.Implicit ) ->
                  FStar_Parser_AST.Hash
              | uu____11374 -> FStar_Parser_AST.Nothing  in
            FStar_List.fold_left
              (fun out  ->
                 fun b  ->
                   let uu____11380 =
                     let uu____11381 =
                       let uu____11388 = binder_to_term b  in
                       (out, uu____11388, (imp_of_aqual b))  in
                     FStar_Parser_AST.App uu____11381  in
                   FStar_Parser_AST.mk_term uu____11380
                     out.FStar_Parser_AST.range out.FStar_Parser_AST.level) t
              binders
             in
          let tycon_record_as_variant uu___217_11398 =
            match uu___217_11398 with
            | FStar_Parser_AST.TyconRecord (id,parms,kopt,fields) ->
                let constrName =
                  FStar_Ident.mk_ident
                    ((Prims.strcat "Mk" id.FStar_Ident.idText),
                      (id.FStar_Ident.idRange))
                   in
                let mfields =
                  FStar_List.map
                    (fun uu____11453  ->
                       match uu____11453 with
                       | (x,t,uu____11464) ->
                           FStar_Parser_AST.mk_binder
                             (FStar_Parser_AST.Annotated
                                ((FStar_Syntax_Util.mangle_field_name x), t))
                             x.FStar_Ident.idRange FStar_Parser_AST.Expr
                             FStar_Pervasives_Native.None) fields
                   in
                let result =
                  let uu____11470 =
                    let uu____11471 =
                      let uu____11472 = FStar_Ident.lid_of_ids [id]  in
                      FStar_Parser_AST.Var uu____11472  in
                    FStar_Parser_AST.mk_term uu____11471
                      id.FStar_Ident.idRange FStar_Parser_AST.Type_level
                     in
                  apply_binders uu____11470 parms  in
                let constrTyp =
                  FStar_Parser_AST.mk_term
                    (FStar_Parser_AST.Product
                       (mfields, (with_constructor_effect result)))
                    id.FStar_Ident.idRange FStar_Parser_AST.Type_level
                   in
                let uu____11476 =
                  FStar_All.pipe_right fields
                    (FStar_List.map
                       (fun uu____11503  ->
                          match uu____11503 with
                          | (x,uu____11513,uu____11514) ->
                              FStar_Syntax_Util.unmangle_field_name x))
                   in
                ((FStar_Parser_AST.TyconVariant
                    (id, parms, kopt,
                      [(constrName, (FStar_Pervasives_Native.Some constrTyp),
                         FStar_Pervasives_Native.None, false)])),
                  uu____11476)
            | uu____11567 -> failwith "impossible"  in
          let desugar_abstract_tc quals1 _env mutuals uu___218_11598 =
            match uu___218_11598 with
            | FStar_Parser_AST.TyconAbstract (id,binders,kopt) ->
                let uu____11622 = typars_of_binders _env binders  in
                (match uu____11622 with
                 | (_env',typars) ->
                     let k =
                       match kopt with
                       | FStar_Pervasives_Native.None  ->
                           FStar_Syntax_Util.ktype
                       | FStar_Pervasives_Native.Some k ->
                           desugar_term _env' k
                        in
                     let tconstr =
                       let uu____11668 =
                         let uu____11669 =
                           let uu____11670 = FStar_Ident.lid_of_ids [id]  in
                           FStar_Parser_AST.Var uu____11670  in
                         FStar_Parser_AST.mk_term uu____11669
                           id.FStar_Ident.idRange FStar_Parser_AST.Type_level
                          in
                       apply_binders uu____11668 binders  in
                     let qlid = FStar_ToSyntax_Env.qualify _env id  in
                     let typars1 = FStar_Syntax_Subst.close_binders typars
                        in
                     let k1 = FStar_Syntax_Subst.close typars1 k  in
                     let se =
                       {
                         FStar_Syntax_Syntax.sigel =
                           (FStar_Syntax_Syntax.Sig_inductive_typ
                              (qlid, [], typars1, k1, mutuals, []));
                         FStar_Syntax_Syntax.sigrng = rng;
                         FStar_Syntax_Syntax.sigquals = quals1;
                         FStar_Syntax_Syntax.sigmeta =
                           FStar_Syntax_Syntax.default_sigmeta;
                         FStar_Syntax_Syntax.sigattrs = []
                       }  in
                     let _env1 =
                       FStar_ToSyntax_Env.push_top_level_rec_binding _env id
                         FStar_Syntax_Syntax.Delta_constant
                        in
                     let _env2 =
                       FStar_ToSyntax_Env.push_top_level_rec_binding _env' id
                         FStar_Syntax_Syntax.Delta_constant
                        in
                     (_env1, _env2, se, tconstr))
            | uu____11683 -> failwith "Unexpected tycon"  in
          let push_tparams env1 bs =
            let uu____11727 =
              FStar_List.fold_left
                (fun uu____11767  ->
                   fun uu____11768  ->
                     match (uu____11767, uu____11768) with
                     | ((env2,tps),(x,imp)) ->
                         let uu____11859 =
                           FStar_ToSyntax_Env.push_bv env2
                             x.FStar_Syntax_Syntax.ppname
                            in
                         (match uu____11859 with
                          | (env3,y) -> (env3, ((y, imp) :: tps))))
                (env1, []) bs
               in
            match uu____11727 with
            | (env2,bs1) -> (env2, (FStar_List.rev bs1))  in
          match tcs with
          | (FStar_Parser_AST.TyconAbstract (id,bs,kopt))::[] ->
              let kopt1 =
                match kopt with
                | FStar_Pervasives_Native.None  ->
                    let uu____11972 = tm_type_z id.FStar_Ident.idRange  in
                    FStar_Pervasives_Native.Some uu____11972
                | uu____11973 -> kopt  in
              let tc = FStar_Parser_AST.TyconAbstract (id, bs, kopt1)  in
              let uu____11981 = desugar_abstract_tc quals env [] tc  in
              (match uu____11981 with
               | (uu____11994,uu____11995,se,uu____11997) ->
                   let se1 =
                     match se.FStar_Syntax_Syntax.sigel with
                     | FStar_Syntax_Syntax.Sig_inductive_typ
                         (l,uu____12000,typars,k,[],[]) ->
                         let quals1 = se.FStar_Syntax_Syntax.sigquals  in
                         let quals2 =
                           let uu____12013 =
                             FStar_All.pipe_right quals1
                               (FStar_List.contains
                                  FStar_Syntax_Syntax.Assumption)
                              in
                           if uu____12013
                           then quals1
                           else
                             ((let uu____12020 =
                                 FStar_Range.string_of_range
                                   se.FStar_Syntax_Syntax.sigrng
                                  in
                               let uu____12021 =
                                 FStar_Syntax_Print.lid_to_string l  in
                               FStar_Util.print2
                                 "%s (Warning): Adding an implicit 'assume new' qualifier on %s\n"
                                 uu____12020 uu____12021);
                              FStar_Syntax_Syntax.Assumption
                              ::
                              FStar_Syntax_Syntax.New
                              ::
                              quals1)
                            in
                         let t =
                           match typars with
                           | [] -> k
                           | uu____12027 ->
                               let uu____12028 =
                                 let uu____12031 =
                                   let uu____12032 =
                                     let uu____12045 =
                                       FStar_Syntax_Syntax.mk_Total k  in
                                     (typars, uu____12045)  in
                                   FStar_Syntax_Syntax.Tm_arrow uu____12032
                                    in
                                 FStar_Syntax_Syntax.mk uu____12031  in
                               uu____12028 FStar_Pervasives_Native.None
                                 se.FStar_Syntax_Syntax.sigrng
                            in
                         let uu___243_12049 = se  in
                         {
                           FStar_Syntax_Syntax.sigel =
                             (FStar_Syntax_Syntax.Sig_declare_typ (l, [], t));
                           FStar_Syntax_Syntax.sigrng =
                             (uu___243_12049.FStar_Syntax_Syntax.sigrng);
                           FStar_Syntax_Syntax.sigquals = quals2;
                           FStar_Syntax_Syntax.sigmeta =
                             (uu___243_12049.FStar_Syntax_Syntax.sigmeta);
                           FStar_Syntax_Syntax.sigattrs =
                             (uu___243_12049.FStar_Syntax_Syntax.sigattrs)
                         }
                     | uu____12052 -> failwith "Impossible"  in
                   let env1 = FStar_ToSyntax_Env.push_sigelt env se1  in
                   let env2 =
                     let uu____12055 = FStar_ToSyntax_Env.qualify env1 id  in
                     FStar_ToSyntax_Env.push_doc env1 uu____12055
                       d.FStar_Parser_AST.doc
                      in
                   (env2, [se1]))
          | (FStar_Parser_AST.TyconAbbrev (id,binders,kopt,t))::[] ->
              let uu____12070 = typars_of_binders env binders  in
              (match uu____12070 with
               | (env',typars) ->
                   let k =
                     match kopt with
                     | FStar_Pervasives_Native.None  ->
                         let uu____12106 =
                           FStar_Util.for_some
                             (fun uu___219_12108  ->
                                match uu___219_12108 with
                                | FStar_Syntax_Syntax.Effect  -> true
                                | uu____12109 -> false) quals
                            in
                         if uu____12106
                         then FStar_Syntax_Syntax.teff
                         else FStar_Syntax_Util.ktype
<<<<<<< HEAD
                     | FStar_Pervasives_Native.Some k -> desugar_term env' k in
                   let t0 = t in
=======
                     | FStar_Pervasives_Native.Some k -> desugar_term env' k
                      in
                   let t0 = t  in
>>>>>>> f2871bad
                   let quals1 =
                     let uu____12116 =
                       FStar_All.pipe_right quals
                         (FStar_Util.for_some
                            (fun uu___220_12120  ->
                               match uu___220_12120 with
                               | FStar_Syntax_Syntax.Logic  -> true
                               | uu____12121 -> false))
                        in
                     if uu____12116
                     then quals
                     else
                       if
                         t0.FStar_Parser_AST.level = FStar_Parser_AST.Formula
                       then FStar_Syntax_Syntax.Logic :: quals
                       else quals
                      in
                   let qlid = FStar_ToSyntax_Env.qualify env id  in
                   let se =
                     let uu____12130 =
                       FStar_All.pipe_right quals1
                         (FStar_List.contains FStar_Syntax_Syntax.Effect)
                        in
                     if uu____12130
                     then
                       let uu____12133 =
                         let uu____12140 =
                           let uu____12141 = unparen t  in
                           uu____12141.FStar_Parser_AST.tm  in
                         match uu____12140 with
                         | FStar_Parser_AST.Construct (head1,args) ->
                             let uu____12162 =
                               match FStar_List.rev args with
                               | (last_arg,uu____12192)::args_rev ->
                                   let uu____12204 =
                                     let uu____12205 = unparen last_arg  in
                                     uu____12205.FStar_Parser_AST.tm  in
                                   (match uu____12204 with
                                    | FStar_Parser_AST.Attributes ts ->
                                        (ts, (FStar_List.rev args_rev))
                                    | uu____12233 -> ([], args))
                               | uu____12242 -> ([], args)  in
                             (match uu____12162 with
                              | (cattributes,args1) ->
                                  let uu____12281 =
                                    desugar_attributes env cattributes  in
                                  ((FStar_Parser_AST.mk_term
                                      (FStar_Parser_AST.Construct
                                         (head1, args1))
                                      t.FStar_Parser_AST.range
                                      t.FStar_Parser_AST.level), uu____12281))
                         | uu____12292 -> (t, [])  in
                       match uu____12133 with
                       | (t1,cattributes) ->
                           let c =
                             desugar_comp t1.FStar_Parser_AST.range env' t1
                              in
                           let typars1 =
                             FStar_Syntax_Subst.close_binders typars  in
                           let c1 = FStar_Syntax_Subst.close_comp typars1 c
                              in
                           let quals2 =
                             FStar_All.pipe_right quals1
                               (FStar_List.filter
                                  (fun uu___221_12314  ->
                                     match uu___221_12314 with
                                     | FStar_Syntax_Syntax.Effect  -> false
                                     | uu____12315 -> true))
                              in
                           {
                             FStar_Syntax_Syntax.sigel =
                               (FStar_Syntax_Syntax.Sig_effect_abbrev
                                  (qlid, [], typars1, c1,
                                    (FStar_List.append cattributes
                                       (FStar_Syntax_Util.comp_flags c1))));
                             FStar_Syntax_Syntax.sigrng = rng;
                             FStar_Syntax_Syntax.sigquals = quals2;
                             FStar_Syntax_Syntax.sigmeta =
                               FStar_Syntax_Syntax.default_sigmeta;
                             FStar_Syntax_Syntax.sigattrs = []
                           }
                     else
                       (let t1 = desugar_typ env' t  in
                        mk_typ_abbrev qlid [] typars k t1 [qlid] quals1 rng)
                      in
                   let env1 = FStar_ToSyntax_Env.push_sigelt env se  in
                   let env2 =
                     FStar_ToSyntax_Env.push_doc env1 qlid
                       d.FStar_Parser_AST.doc
                      in
                   (env2, [se]))
          | (FStar_Parser_AST.TyconRecord uu____12326)::[] ->
              let trec = FStar_List.hd tcs  in
              let uu____12350 = tycon_record_as_variant trec  in
              (match uu____12350 with
               | (t,fs) ->
                   let uu____12367 =
                     let uu____12370 =
                       let uu____12371 =
                         let uu____12380 =
                           let uu____12383 =
                             FStar_ToSyntax_Env.current_module env  in
                           FStar_Ident.ids_of_lid uu____12383  in
                         (uu____12380, fs)  in
                       FStar_Syntax_Syntax.RecordType uu____12371  in
                     uu____12370 :: quals  in
                   desugar_tycon env d uu____12367 [t])
          | uu____12388::uu____12389 ->
              let env0 = env  in
              let mutuals =
                FStar_List.map
                  (fun x  ->
                     FStar_All.pipe_left (FStar_ToSyntax_Env.qualify env)
                       (tycon_id x)) tcs
                 in
              let rec collect_tcs quals1 et tc =
                let uu____12550 = et  in
                match uu____12550 with
                | (env1,tcs1) ->
                    (match tc with
                     | FStar_Parser_AST.TyconRecord uu____12775 ->
                         let trec = tc  in
                         let uu____12799 = tycon_record_as_variant trec  in
                         (match uu____12799 with
                          | (t,fs) ->
                              let uu____12858 =
                                let uu____12861 =
                                  let uu____12862 =
                                    let uu____12871 =
                                      let uu____12874 =
                                        FStar_ToSyntax_Env.current_module
                                          env1
                                         in
                                      FStar_Ident.ids_of_lid uu____12874  in
                                    (uu____12871, fs)  in
                                  FStar_Syntax_Syntax.RecordType uu____12862
                                   in
                                uu____12861 :: quals1  in
                              collect_tcs uu____12858 (env1, tcs1) t)
                     | FStar_Parser_AST.TyconVariant
                         (id,binders,kopt,constructors) ->
                         let uu____12961 =
                           desugar_abstract_tc quals1 env1 mutuals
                             (FStar_Parser_AST.TyconAbstract
                                (id, binders, kopt))
                            in
                         (match uu____12961 with
                          | (env2,uu____13021,se,tconstr) ->
                              (env2,
                                ((FStar_Util.Inl
                                    (se, constructors, tconstr, quals1)) ::
                                tcs1)))
                     | FStar_Parser_AST.TyconAbbrev (id,binders,kopt,t) ->
                         let uu____13170 =
                           desugar_abstract_tc quals1 env1 mutuals
                             (FStar_Parser_AST.TyconAbstract
                                (id, binders, kopt))
                            in
                         (match uu____13170 with
                          | (env2,uu____13230,se,tconstr) ->
                              (env2,
                                ((FStar_Util.Inr (se, binders, t, quals1)) ::
                                tcs1)))
                     | uu____13355 ->
                         failwith "Unrecognized mutual type definition")
                 in
              let uu____13402 =
                FStar_List.fold_left (collect_tcs quals) (env, []) tcs  in
              (match uu____13402 with
               | (env1,tcs1) ->
                   let tcs2 = FStar_List.rev tcs1  in
                   let docs_tps_sigelts =
                     FStar_All.pipe_right tcs2
                       (FStar_List.collect
                          (fun uu___223_13913  ->
                             match uu___223_13913 with
                             | FStar_Util.Inr
                                 ({
                                    FStar_Syntax_Syntax.sigel =
                                      FStar_Syntax_Syntax.Sig_inductive_typ
                                      (id,uvs,tpars,k,uu____13980,uu____13981);
                                    FStar_Syntax_Syntax.sigrng = uu____13982;
                                    FStar_Syntax_Syntax.sigquals =
                                      uu____13983;
                                    FStar_Syntax_Syntax.sigmeta = uu____13984;
                                    FStar_Syntax_Syntax.sigattrs =
                                      uu____13985;_},binders,t,quals1)
                                 ->
                                 let t1 =
                                   let uu____14046 =
                                     typars_of_binders env1 binders  in
                                   match uu____14046 with
                                   | (env2,tpars1) ->
                                       let uu____14077 =
                                         push_tparams env2 tpars1  in
                                       (match uu____14077 with
                                        | (env_tps,tpars2) ->
                                            let t1 = desugar_typ env_tps t
                                               in
                                            let tpars3 =
                                              FStar_Syntax_Subst.close_binders
                                                tpars2
                                               in
                                            FStar_Syntax_Subst.close tpars3
                                              t1)
                                    in
                                 let uu____14110 =
                                   let uu____14131 =
                                     mk_typ_abbrev id uvs tpars k t1 
                                       [id] quals1 rng
                                      in
                                   ((id, (d.FStar_Parser_AST.doc)), [],
                                     uu____14131)
                                    in
                                 [uu____14110]
                             | FStar_Util.Inl
                                 ({
                                    FStar_Syntax_Syntax.sigel =
                                      FStar_Syntax_Syntax.Sig_inductive_typ
                                      (tname,univs1,tpars,k,mutuals1,uu____14199);
                                    FStar_Syntax_Syntax.sigrng = uu____14200;
                                    FStar_Syntax_Syntax.sigquals =
                                      tname_quals;
                                    FStar_Syntax_Syntax.sigmeta = uu____14202;
                                    FStar_Syntax_Syntax.sigattrs =
                                      uu____14203;_},constrs,tconstr,quals1)
                                 ->
                                 let mk_tot t =
                                   let tot1 =
                                     FStar_Parser_AST.mk_term
                                       (FStar_Parser_AST.Name
                                          FStar_Parser_Const.effect_Tot_lid)
                                       t.FStar_Parser_AST.range
                                       t.FStar_Parser_AST.level
                                      in
                                   FStar_Parser_AST.mk_term
                                     (FStar_Parser_AST.App
                                        (tot1, t, FStar_Parser_AST.Nothing))
                                     t.FStar_Parser_AST.range
                                     t.FStar_Parser_AST.level
                                    in
                                 let tycon = (tname, tpars, k)  in
                                 let uu____14299 = push_tparams env1 tpars
                                    in
                                 (match uu____14299 with
                                  | (env_tps,tps) ->
                                      let data_tpars =
                                        FStar_List.map
                                          (fun uu____14376  ->
                                             match uu____14376 with
                                             | (x,uu____14390) ->
                                                 (x,
                                                   (FStar_Pervasives_Native.Some
                                                      (FStar_Syntax_Syntax.Implicit
                                                         true)))) tps
                                         in
                                      let tot_tconstr = mk_tot tconstr  in
                                      let uu____14398 =
                                        let uu____14427 =
                                          FStar_All.pipe_right constrs
                                            (FStar_List.map
                                               (fun uu____14541  ->
                                                  match uu____14541 with
                                                  | (id,topt,doc1,of_notation)
                                                      ->
                                                      let t =
                                                        if of_notation
                                                        then
                                                          match topt with
                                                          | FStar_Pervasives_Native.Some
                                                              t ->
                                                              FStar_Parser_AST.mk_term
                                                                (FStar_Parser_AST.Product
                                                                   ([
                                                                    FStar_Parser_AST.mk_binder
                                                                    (FStar_Parser_AST.NoName
                                                                    t)
                                                                    t.FStar_Parser_AST.range
                                                                    t.FStar_Parser_AST.level
                                                                    FStar_Pervasives_Native.None],
                                                                    tot_tconstr))
                                                                t.FStar_Parser_AST.range
                                                                t.FStar_Parser_AST.level
                                                          | FStar_Pervasives_Native.None
                                                               -> tconstr
                                                        else
                                                          (match topt with
                                                           | FStar_Pervasives_Native.None
                                                                ->
                                                               failwith
                                                                 "Impossible"
                                                           | FStar_Pervasives_Native.Some
                                                               t -> t)
                                                         in
                                                      let t1 =
                                                        let uu____14597 =
                                                          close env_tps t  in
                                                        desugar_term env_tps
                                                          uu____14597
                                                         in
                                                      let name =
                                                        FStar_ToSyntax_Env.qualify
                                                          env1 id
                                                         in
                                                      let quals2 =
                                                        FStar_All.pipe_right
                                                          tname_quals
                                                          (FStar_List.collect
                                                             (fun
                                                                uu___222_14608
                                                                 ->
                                                                match uu___222_14608
                                                                with
                                                                | FStar_Syntax_Syntax.RecordType
                                                                    fns ->
                                                                    [
                                                                    FStar_Syntax_Syntax.RecordConstructor
                                                                    fns]
                                                                | uu____14620
                                                                    -> []))
                                                         in
                                                      let ntps =
                                                        FStar_List.length
                                                          data_tpars
                                                         in
                                                      let uu____14628 =
                                                        let uu____14649 =
                                                          let uu____14650 =
                                                            let uu____14651 =
                                                              let uu____14666
                                                                =
                                                                let uu____14669
                                                                  =
                                                                  let uu____14672
                                                                    =
                                                                    FStar_All.pipe_right
                                                                    t1
                                                                    FStar_Syntax_Util.name_function_binders
                                                                     in
                                                                  FStar_Syntax_Syntax.mk_Total
                                                                    uu____14672
                                                                   in
                                                                FStar_Syntax_Util.arrow
                                                                  data_tpars
                                                                  uu____14669
                                                                 in
                                                              (name, univs1,
                                                                uu____14666,
                                                                tname, ntps,
                                                                mutuals1)
                                                               in
                                                            FStar_Syntax_Syntax.Sig_datacon
                                                              uu____14651
                                                             in
                                                          {
                                                            FStar_Syntax_Syntax.sigel
                                                              = uu____14650;
                                                            FStar_Syntax_Syntax.sigrng
                                                              = rng;
                                                            FStar_Syntax_Syntax.sigquals
                                                              = quals2;
                                                            FStar_Syntax_Syntax.sigmeta
                                                              =
                                                              FStar_Syntax_Syntax.default_sigmeta;
                                                            FStar_Syntax_Syntax.sigattrs
                                                              = []
                                                          }  in
                                                        ((name, doc1), tps,
                                                          uu____14649)
                                                         in
                                                      (name, uu____14628)))
                                           in
                                        FStar_All.pipe_left FStar_List.split
                                          uu____14427
                                         in
                                      (match uu____14398 with
                                       | (constrNames,constrs1) ->
                                           ((tname, (d.FStar_Parser_AST.doc)),
                                             [],
                                             {
                                               FStar_Syntax_Syntax.sigel =
                                                 (FStar_Syntax_Syntax.Sig_inductive_typ
                                                    (tname, univs1, tpars, k,
                                                      mutuals1, constrNames));
                                               FStar_Syntax_Syntax.sigrng =
                                                 rng;
                                               FStar_Syntax_Syntax.sigquals =
                                                 tname_quals;
                                               FStar_Syntax_Syntax.sigmeta =
                                                 FStar_Syntax_Syntax.default_sigmeta;
                                               FStar_Syntax_Syntax.sigattrs =
                                                 []
                                             })
                                           :: constrs1))
                             | uu____14911 -> failwith "impossible"))
                      in
                   let name_docs =
                     FStar_All.pipe_right docs_tps_sigelts
                       (FStar_List.map
                          (fun uu____15043  ->
                             match uu____15043 with
                             | (name_doc,uu____15071,uu____15072) -> name_doc))
                      in
                   let sigelts =
                     FStar_All.pipe_right docs_tps_sigelts
                       (FStar_List.map
                          (fun uu____15152  ->
                             match uu____15152 with
                             | (uu____15173,uu____15174,se) -> se))
                      in
                   let uu____15204 =
                     let uu____15211 =
                       FStar_List.collect FStar_Syntax_Util.lids_of_sigelt
                         sigelts
                        in
                     FStar_Syntax_MutRecTy.disentangle_abbrevs_from_bundle
                       sigelts quals uu____15211 rng
                      in
                   (match uu____15204 with
                    | (bundle,abbrevs) ->
                        let env2 = FStar_ToSyntax_Env.push_sigelt env0 bundle
                           in
                        let env3 =
                          FStar_List.fold_left FStar_ToSyntax_Env.push_sigelt
                            env2 abbrevs
                           in
                        let data_ops =
                          FStar_All.pipe_right docs_tps_sigelts
                            (FStar_List.collect
                               (fun uu____15277  ->
                                  match uu____15277 with
                                  | (uu____15300,tps,se) ->
                                      mk_data_projector_names quals env3 se))
                           in
                        let discs =
                          FStar_All.pipe_right sigelts
                            (FStar_List.collect
                               (fun se  ->
                                  match se.FStar_Syntax_Syntax.sigel with
                                  | FStar_Syntax_Syntax.Sig_inductive_typ
                                      (tname,uu____15351,tps,k,uu____15354,constrs)
                                      when
                                      (FStar_List.length constrs) >
                                        (Prims.parse_int "1")
                                      ->
                                      let quals1 =
                                        se.FStar_Syntax_Syntax.sigquals  in
                                      let quals2 =
                                        if
                                          FStar_List.contains
                                            FStar_Syntax_Syntax.Abstract
                                            quals1
                                        then FStar_Syntax_Syntax.Private ::
                                          quals1
                                        else quals1  in
                                      mk_data_discriminators quals2 env3
                                        constrs
                                  | uu____15373 -> []))
                           in
                        let ops = FStar_List.append discs data_ops  in
                        let env4 =
                          FStar_List.fold_left FStar_ToSyntax_Env.push_sigelt
                            env3 ops
                           in
                        let env5 =
                          FStar_List.fold_left
                            (fun acc  ->
                               fun uu____15390  ->
                                 match uu____15390 with
                                 | (lid,doc1) ->
                                     FStar_ToSyntax_Env.push_doc env4 lid
                                       doc1) env4 name_docs
                           in
                        (env5,
                          (FStar_List.append [bundle]
                             (FStar_List.append abbrevs ops)))))
          | [] -> failwith "impossible"
  
let desugar_binders :
  FStar_ToSyntax_Env.env ->
    FStar_Parser_AST.binder Prims.list ->
      (FStar_ToSyntax_Env.env,FStar_Syntax_Syntax.binder Prims.list)
        FStar_Pervasives_Native.tuple2
  =
  fun env  ->
    fun binders  ->
      let uu____15427 =
        FStar_List.fold_left
          (fun uu____15450  ->
             fun b  ->
               match uu____15450 with
               | (env1,binders1) ->
                   let uu____15470 = desugar_binder env1 b  in
                   (match uu____15470 with
                    | (FStar_Pervasives_Native.Some a,k) ->
                        let uu____15487 =
                          as_binder env1 b.FStar_Parser_AST.aqual
                            ((FStar_Pervasives_Native.Some a), k)
                           in
                        (match uu____15487 with
                         | (binder,env2) -> (env2, (binder :: binders1)))
                    | uu____15504 ->
                        raise
                          (FStar_Errors.Error
                             ("Missing name in binder",
                               (b.FStar_Parser_AST.brange))))) (env, [])
          binders
         in
      match uu____15427 with
      | (env1,binders1) -> (env1, (FStar_List.rev binders1))
  
let rec desugar_effect :
  FStar_ToSyntax_Env.env ->
    FStar_Parser_AST.decl ->
      FStar_Parser_AST.qualifiers ->
        FStar_Ident.ident ->
          FStar_Parser_AST.binder Prims.list ->
            FStar_Parser_AST.term ->
              FStar_Parser_AST.decl Prims.list ->
                (FStar_ToSyntax_Env.env,FStar_Syntax_Syntax.sigelt Prims.list)
                  FStar_Pervasives_Native.tuple2
  =
  fun env  ->
    fun d  ->
      fun quals  ->
        fun eff_name  ->
          fun eff_binders  ->
            fun eff_typ  ->
              fun eff_decls  ->
                let env0 = env  in
                let monad_env =
                  FStar_ToSyntax_Env.enter_monad_scope env eff_name  in
                let uu____15618 = desugar_binders monad_env eff_binders  in
                match uu____15618 with
                | (env1,binders) ->
                    let eff_t = desugar_term env1 eff_typ  in
                    let for_free =
                      let uu____15639 =
                        let uu____15640 =
                          let uu____15647 =
                            FStar_Syntax_Util.arrow_formals eff_t  in
                          FStar_Pervasives_Native.fst uu____15647  in
                        FStar_List.length uu____15640  in
                      uu____15639 = (Prims.parse_int "1")  in
                    let mandatory_members =
                      let rr_members = ["repr"; "return"; "bind"]  in
                      if for_free
                      then rr_members
                      else
                        FStar_List.append rr_members
                          ["return_wp";
                          "bind_wp";
                          "if_then_else";
                          "ite_wp";
                          "stronger";
                          "close_wp";
                          "assert_p";
                          "assume_p";
                          "null_wp";
                          "trivial"]
                       in
                    let name_of_eff_decl decl =
                      match decl.FStar_Parser_AST.d with
                      | FStar_Parser_AST.Tycon
                          (uu____15689,(FStar_Parser_AST.TyconAbbrev
                                        (name,uu____15691,uu____15692,uu____15693),uu____15694)::[])
                          -> FStar_Ident.text_of_id name
                      | uu____15727 ->
                          failwith "Malformed effect member declaration."
                       in
                    let uu____15728 =
                      FStar_List.partition
                        (fun decl  ->
                           let uu____15740 = name_of_eff_decl decl  in
                           FStar_List.mem uu____15740 mandatory_members)
                        eff_decls
                       in
                    (match uu____15728 with
                     | (mandatory_members_decls,actions) ->
                         let uu____15757 =
                           FStar_All.pipe_right mandatory_members_decls
                             (FStar_List.fold_left
                                (fun uu____15786  ->
                                   fun decl  ->
                                     match uu____15786 with
                                     | (env2,out) ->
                                         let uu____15806 =
                                           desugar_decl env2 decl  in
                                         (match uu____15806 with
                                          | (env3,ses) ->
                                              let uu____15819 =
                                                let uu____15822 =
                                                  FStar_List.hd ses  in
                                                uu____15822 :: out  in
                                              (env3, uu____15819)))
                                (env1, []))
                            in
                         (match uu____15757 with
                          | (env2,decls) ->
                              let binders1 =
                                FStar_Syntax_Subst.close_binders binders  in
                              let actions_docs =
                                FStar_All.pipe_right actions
                                  (FStar_List.map
                                     (fun d1  ->
                                        match d1.FStar_Parser_AST.d with
                                        | FStar_Parser_AST.Tycon
                                            (uu____15890,(FStar_Parser_AST.TyconAbbrev
                                                          (name,action_params,uu____15893,
                                                           {
                                                             FStar_Parser_AST.tm
                                                               =
                                                               FStar_Parser_AST.Construct
                                                               (uu____15894,
                                                                (def,uu____15896)::
                                                                (cps_type,uu____15898)::[]);
                                                             FStar_Parser_AST.range
                                                               = uu____15899;
                                                             FStar_Parser_AST.level
                                                               = uu____15900;_}),doc1)::[])
                                            when Prims.op_Negation for_free
                                            ->
                                            let uu____15952 =
                                              desugar_binders env2
                                                action_params
                                               in
                                            (match uu____15952 with
                                             | (env3,action_params1) ->
                                                 let action_params2 =
                                                   FStar_Syntax_Subst.close_binders
                                                     action_params1
                                                    in
                                                 let uu____15972 =
                                                   let uu____15973 =
                                                     FStar_ToSyntax_Env.qualify
                                                       env3 name
                                                      in
                                                   let uu____15974 =
                                                     let uu____15975 =
                                                       desugar_term env3 def
                                                        in
                                                     FStar_Syntax_Subst.close
                                                       (FStar_List.append
                                                          binders1
                                                          action_params2)
                                                       uu____15975
                                                      in
                                                   let uu____15980 =
                                                     let uu____15981 =
                                                       desugar_typ env3
                                                         cps_type
                                                        in
                                                     FStar_Syntax_Subst.close
                                                       (FStar_List.append
                                                          binders1
                                                          action_params2)
                                                       uu____15981
                                                      in
                                                   {
                                                     FStar_Syntax_Syntax.action_name
                                                       = uu____15973;
                                                     FStar_Syntax_Syntax.action_unqualified_name
                                                       = name;
                                                     FStar_Syntax_Syntax.action_univs
                                                       = [];
                                                     FStar_Syntax_Syntax.action_params
                                                       = action_params2;
                                                     FStar_Syntax_Syntax.action_defn
                                                       = uu____15974;
                                                     FStar_Syntax_Syntax.action_typ
                                                       = uu____15980
                                                   }  in
                                                 (uu____15972, doc1))
                                        | FStar_Parser_AST.Tycon
                                            (uu____15988,(FStar_Parser_AST.TyconAbbrev
                                                          (name,action_params,uu____15991,defn),doc1)::[])
                                            when for_free ->
                                            let uu____16026 =
                                              desugar_binders env2
                                                action_params
                                               in
                                            (match uu____16026 with
                                             | (env3,action_params1) ->
                                                 let action_params2 =
                                                   FStar_Syntax_Subst.close_binders
                                                     action_params1
                                                    in
                                                 let uu____16046 =
                                                   let uu____16047 =
                                                     FStar_ToSyntax_Env.qualify
                                                       env3 name
                                                      in
                                                   let uu____16048 =
                                                     let uu____16049 =
                                                       desugar_term env3 defn
                                                        in
                                                     FStar_Syntax_Subst.close
                                                       (FStar_List.append
                                                          binders1
                                                          action_params2)
                                                       uu____16049
                                                      in
                                                   {
                                                     FStar_Syntax_Syntax.action_name
                                                       = uu____16047;
                                                     FStar_Syntax_Syntax.action_unqualified_name
                                                       = name;
                                                     FStar_Syntax_Syntax.action_univs
                                                       = [];
                                                     FStar_Syntax_Syntax.action_params
                                                       = action_params2;
                                                     FStar_Syntax_Syntax.action_defn
                                                       = uu____16048;
                                                     FStar_Syntax_Syntax.action_typ
                                                       =
                                                       FStar_Syntax_Syntax.tun
                                                   }  in
                                                 (uu____16046, doc1))
                                        | uu____16056 ->
                                            raise
                                              (FStar_Errors.Error
                                                 ("Malformed action declaration; if this is an \"effect for free\", just provide the direct-style declaration. If this is not an \"effect for free\", please provide a pair of the definition and its cps-type with arrows inserted in the right place (see examples).",
                                                   (d1.FStar_Parser_AST.drange)))))
                                 in
                              let actions1 =
                                FStar_List.map FStar_Pervasives_Native.fst
                                  actions_docs
                                 in
                              let eff_t1 =
                                FStar_Syntax_Subst.close binders1 eff_t  in
                              let lookup s =
                                let l =
                                  FStar_ToSyntax_Env.qualify env2
                                    (FStar_Ident.mk_ident
                                       (s, (d.FStar_Parser_AST.drange)))
                                   in
                                let uu____16086 =
                                  let uu____16087 =
                                    FStar_ToSyntax_Env.fail_or env2
                                      (FStar_ToSyntax_Env.try_lookup_definition
                                         env2) l
                                     in
                                  FStar_All.pipe_left
                                    (FStar_Syntax_Subst.close binders1)
                                    uu____16087
                                   in
                                ([], uu____16086)  in
                              let mname =
                                FStar_ToSyntax_Env.qualify env0 eff_name  in
                              let qualifiers =
                                FStar_List.map
                                  (trans_qual d.FStar_Parser_AST.drange
                                     (FStar_Pervasives_Native.Some mname))
                                  quals
                                 in
                              let se =
                                if for_free
                                then
                                  let dummy_tscheme =
                                    let uu____16104 =
                                      FStar_Syntax_Syntax.mk
                                        FStar_Syntax_Syntax.Tm_unknown
                                        FStar_Pervasives_Native.None
                                        FStar_Range.dummyRange
                                       in
                                    ([], uu____16104)  in
                                  let uu____16111 =
                                    let uu____16112 =
                                      let uu____16113 =
                                        let uu____16114 = lookup "repr"  in
                                        FStar_Pervasives_Native.snd
                                          uu____16114
                                         in
                                      let uu____16123 = lookup "return"  in
                                      let uu____16124 = lookup "bind"  in
                                      {
                                        FStar_Syntax_Syntax.cattributes = [];
                                        FStar_Syntax_Syntax.mname = mname;
                                        FStar_Syntax_Syntax.univs = [];
                                        FStar_Syntax_Syntax.binders =
                                          binders1;
                                        FStar_Syntax_Syntax.signature =
                                          eff_t1;
                                        FStar_Syntax_Syntax.ret_wp =
                                          dummy_tscheme;
                                        FStar_Syntax_Syntax.bind_wp =
                                          dummy_tscheme;
                                        FStar_Syntax_Syntax.if_then_else =
                                          dummy_tscheme;
                                        FStar_Syntax_Syntax.ite_wp =
                                          dummy_tscheme;
                                        FStar_Syntax_Syntax.stronger =
                                          dummy_tscheme;
                                        FStar_Syntax_Syntax.close_wp =
                                          dummy_tscheme;
                                        FStar_Syntax_Syntax.assert_p =
                                          dummy_tscheme;
                                        FStar_Syntax_Syntax.assume_p =
                                          dummy_tscheme;
                                        FStar_Syntax_Syntax.null_wp =
                                          dummy_tscheme;
                                        FStar_Syntax_Syntax.trivial =
                                          dummy_tscheme;
                                        FStar_Syntax_Syntax.repr =
                                          uu____16113;
                                        FStar_Syntax_Syntax.return_repr =
                                          uu____16123;
                                        FStar_Syntax_Syntax.bind_repr =
                                          uu____16124;
                                        FStar_Syntax_Syntax.actions =
                                          actions1
                                      }  in
                                    FStar_Syntax_Syntax.Sig_new_effect_for_free
                                      uu____16112
                                     in
                                  {
                                    FStar_Syntax_Syntax.sigel = uu____16111;
                                    FStar_Syntax_Syntax.sigrng =
                                      (d.FStar_Parser_AST.drange);
                                    FStar_Syntax_Syntax.sigquals = qualifiers;
                                    FStar_Syntax_Syntax.sigmeta =
                                      FStar_Syntax_Syntax.default_sigmeta;
                                    FStar_Syntax_Syntax.sigattrs = []
                                  }
                                else
                                  (let rr =
                                     FStar_Util.for_some
                                       (fun uu___224_16128  ->
                                          match uu___224_16128 with
                                          | FStar_Syntax_Syntax.Reifiable  ->
                                              true
                                          | FStar_Syntax_Syntax.Reflectable
                                              uu____16129 -> true
                                          | uu____16130 -> false) qualifiers
                                      in
                                   let un_ts = ([], FStar_Syntax_Syntax.tun)
                                      in
                                   let uu____16140 =
                                     let uu____16141 =
                                       let uu____16142 = lookup "return_wp"
                                          in
                                       let uu____16143 = lookup "bind_wp"  in
                                       let uu____16144 =
                                         lookup "if_then_else"  in
                                       let uu____16145 = lookup "ite_wp"  in
                                       let uu____16146 = lookup "stronger"
                                          in
                                       let uu____16147 = lookup "close_wp"
                                          in
                                       let uu____16148 = lookup "assert_p"
                                          in
                                       let uu____16149 = lookup "assume_p"
                                          in
                                       let uu____16150 = lookup "null_wp"  in
                                       let uu____16151 = lookup "trivial"  in
                                       let uu____16152 =
                                         if rr
                                         then
                                           let uu____16153 = lookup "repr"
                                              in
                                           FStar_All.pipe_left
                                             FStar_Pervasives_Native.snd
                                             uu____16153
                                         else FStar_Syntax_Syntax.tun  in
                                       let uu____16169 =
                                         if rr
                                         then lookup "return"
                                         else un_ts  in
                                       let uu____16171 =
                                         if rr then lookup "bind" else un_ts
                                          in
                                       {
                                         FStar_Syntax_Syntax.cattributes = [];
                                         FStar_Syntax_Syntax.mname = mname;
                                         FStar_Syntax_Syntax.univs = [];
                                         FStar_Syntax_Syntax.binders =
                                           binders1;
                                         FStar_Syntax_Syntax.signature =
                                           eff_t1;
                                         FStar_Syntax_Syntax.ret_wp =
                                           uu____16142;
                                         FStar_Syntax_Syntax.bind_wp =
                                           uu____16143;
                                         FStar_Syntax_Syntax.if_then_else =
                                           uu____16144;
                                         FStar_Syntax_Syntax.ite_wp =
                                           uu____16145;
                                         FStar_Syntax_Syntax.stronger =
                                           uu____16146;
                                         FStar_Syntax_Syntax.close_wp =
                                           uu____16147;
                                         FStar_Syntax_Syntax.assert_p =
                                           uu____16148;
                                         FStar_Syntax_Syntax.assume_p =
                                           uu____16149;
                                         FStar_Syntax_Syntax.null_wp =
                                           uu____16150;
                                         FStar_Syntax_Syntax.trivial =
                                           uu____16151;
                                         FStar_Syntax_Syntax.repr =
                                           uu____16152;
                                         FStar_Syntax_Syntax.return_repr =
                                           uu____16169;
                                         FStar_Syntax_Syntax.bind_repr =
                                           uu____16171;
                                         FStar_Syntax_Syntax.actions =
                                           actions1
                                       }  in
                                     FStar_Syntax_Syntax.Sig_new_effect
                                       uu____16141
                                      in
                                   {
                                     FStar_Syntax_Syntax.sigel = uu____16140;
                                     FStar_Syntax_Syntax.sigrng =
                                       (d.FStar_Parser_AST.drange);
                                     FStar_Syntax_Syntax.sigquals =
                                       qualifiers;
                                     FStar_Syntax_Syntax.sigmeta =
                                       FStar_Syntax_Syntax.default_sigmeta;
                                     FStar_Syntax_Syntax.sigattrs = []
                                   })
                                 in
                              let env3 =
                                FStar_ToSyntax_Env.push_sigelt env0 se  in
                              let env4 =
                                FStar_ToSyntax_Env.push_doc env3 mname
                                  d.FStar_Parser_AST.doc
                                 in
                              let env5 =
                                FStar_All.pipe_right actions_docs
                                  (FStar_List.fold_left
                                     (fun env5  ->
                                        fun uu____16196  ->
                                          match uu____16196 with
                                          | (a,doc1) ->
                                              let env6 =
                                                let uu____16210 =
                                                  FStar_Syntax_Util.action_as_lb
                                                    mname a
                                                   in
                                                FStar_ToSyntax_Env.push_sigelt
                                                  env5 uu____16210
                                                 in
                                              FStar_ToSyntax_Env.push_doc
                                                env6
                                                a.FStar_Syntax_Syntax.action_name
                                                doc1) env4)
                                 in
                              let env6 =
                                let uu____16212 =
                                  FStar_All.pipe_right quals
                                    (FStar_List.contains
                                       FStar_Parser_AST.Reflectable)
                                   in
                                if uu____16212
                                then
                                  let reflect_lid =
                                    FStar_All.pipe_right
                                      (FStar_Ident.id_of_text "reflect")
                                      (FStar_ToSyntax_Env.qualify monad_env)
                                     in
                                  let quals1 =
                                    [FStar_Syntax_Syntax.Assumption;
                                    FStar_Syntax_Syntax.Reflectable mname]
                                     in
                                  let refl_decl =
                                    {
                                      FStar_Syntax_Syntax.sigel =
                                        (FStar_Syntax_Syntax.Sig_declare_typ
                                           (reflect_lid, [],
                                             FStar_Syntax_Syntax.tun));
                                      FStar_Syntax_Syntax.sigrng =
                                        (d.FStar_Parser_AST.drange);
                                      FStar_Syntax_Syntax.sigquals = quals1;
                                      FStar_Syntax_Syntax.sigmeta =
                                        FStar_Syntax_Syntax.default_sigmeta;
                                      FStar_Syntax_Syntax.sigattrs = []
                                    }  in
                                  FStar_ToSyntax_Env.push_sigelt env5
                                    refl_decl
                                else env5  in
                              let env7 =
                                FStar_ToSyntax_Env.push_doc env6 mname
                                  d.FStar_Parser_AST.doc
                                 in
                              (env7, [se])))

and desugar_redefine_effect :
  FStar_ToSyntax_Env.env ->
    FStar_Parser_AST.decl ->
      (FStar_Ident.lident FStar_Pervasives_Native.option ->
         FStar_Parser_AST.qualifier -> FStar_Syntax_Syntax.qualifier)
        ->
        FStar_Parser_AST.qualifier Prims.list ->
          FStar_Ident.ident ->
            FStar_Parser_AST.binder Prims.list ->
              FStar_Parser_AST.term ->
                (FStar_ToSyntax_Env.env,FStar_Syntax_Syntax.sigelt Prims.list)
                  FStar_Pervasives_Native.tuple2
  =
  fun env  ->
    fun d  ->
      fun trans_qual1  ->
        fun quals  ->
          fun eff_name  ->
            fun eff_binders  ->
              fun defn  ->
                let env0 = env  in
                let env1 = FStar_ToSyntax_Env.enter_monad_scope env eff_name
                   in
                let uu____16243 = desugar_binders env1 eff_binders  in
                match uu____16243 with
                | (env2,binders) ->
                    let uu____16262 =
                      let uu____16281 = head_and_args defn  in
                      match uu____16281 with
                      | (head1,args) ->
                          let lid =
                            match head1.FStar_Parser_AST.tm with
                            | FStar_Parser_AST.Name l -> l
                            | uu____16326 ->
                                let uu____16327 =
                                  let uu____16328 =
                                    let uu____16333 =
                                      let uu____16334 =
                                        let uu____16335 =
                                          FStar_Parser_AST.term_to_string
                                            head1
                                           in
                                        Prims.strcat uu____16335 " not found"
                                         in
                                      Prims.strcat "Effect " uu____16334  in
                                    (uu____16333,
                                      (d.FStar_Parser_AST.drange))
                                     in
                                  FStar_Errors.Error uu____16328  in
                                raise uu____16327
                             in
                          let ed =
                            FStar_ToSyntax_Env.fail_or env2
                              (FStar_ToSyntax_Env.try_lookup_effect_defn env2)
                              lid
                             in
                          let uu____16337 =
                            match FStar_List.rev args with
                            | (last_arg,uu____16367)::args_rev ->
                                let uu____16379 =
                                  let uu____16380 = unparen last_arg  in
                                  uu____16380.FStar_Parser_AST.tm  in
                                (match uu____16379 with
                                 | FStar_Parser_AST.Attributes ts ->
                                     (ts, (FStar_List.rev args_rev))
                                 | uu____16408 -> ([], args))
                            | uu____16417 -> ([], args)  in
                          (match uu____16337 with
                           | (cattributes,args1) ->
                               let uu____16468 = desugar_args env2 args1  in
                               let uu____16477 =
                                 desugar_attributes env2 cattributes  in
                               (lid, ed, uu____16468, uu____16477))
                       in
                    (match uu____16262 with
                     | (ed_lid,ed,args,cattributes) ->
                         let binders1 =
                           FStar_Syntax_Subst.close_binders binders  in
                         let sub1 uu____16536 =
                           match uu____16536 with
                           | (uu____16549,x) ->
                               let uu____16555 =
                                 FStar_Syntax_Subst.open_term
                                   ed.FStar_Syntax_Syntax.binders x
                                  in
                               (match uu____16555 with
                                | (edb,x1) ->
                                    (if
                                       (FStar_List.length args) <>
                                         (FStar_List.length edb)
                                     then
                                       raise
                                         (FStar_Errors.Error
                                            ("Unexpected number of arguments to effect constructor",
                                              (defn.FStar_Parser_AST.range)))
                                     else ();
                                     (let s =
                                        FStar_Syntax_Util.subst_of_list edb
                                          args
                                         in
                                      let uu____16581 =
                                        let uu____16582 =
                                          FStar_Syntax_Subst.subst s x1  in
                                        FStar_Syntax_Subst.close binders1
                                          uu____16582
                                         in
                                      ([], uu____16581))))
                            in
                         let mname = FStar_ToSyntax_Env.qualify env0 eff_name
                            in
                         let ed1 =
                           let uu____16587 =
                             let uu____16588 =
                               sub1 ([], (ed.FStar_Syntax_Syntax.signature))
                                in
                             FStar_Pervasives_Native.snd uu____16588  in
                           let uu____16599 =
                             sub1 ed.FStar_Syntax_Syntax.ret_wp  in
                           let uu____16600 =
                             sub1 ed.FStar_Syntax_Syntax.bind_wp  in
                           let uu____16601 =
                             sub1 ed.FStar_Syntax_Syntax.if_then_else  in
                           let uu____16602 =
                             sub1 ed.FStar_Syntax_Syntax.ite_wp  in
                           let uu____16603 =
                             sub1 ed.FStar_Syntax_Syntax.stronger  in
                           let uu____16604 =
                             sub1 ed.FStar_Syntax_Syntax.close_wp  in
                           let uu____16605 =
                             sub1 ed.FStar_Syntax_Syntax.assert_p  in
                           let uu____16606 =
                             sub1 ed.FStar_Syntax_Syntax.assume_p  in
                           let uu____16607 =
                             sub1 ed.FStar_Syntax_Syntax.null_wp  in
                           let uu____16608 =
                             sub1 ed.FStar_Syntax_Syntax.trivial  in
                           let uu____16609 =
                             let uu____16610 =
                               sub1 ([], (ed.FStar_Syntax_Syntax.repr))  in
                             FStar_Pervasives_Native.snd uu____16610  in
                           let uu____16621 =
                             sub1 ed.FStar_Syntax_Syntax.return_repr  in
                           let uu____16622 =
                             sub1 ed.FStar_Syntax_Syntax.bind_repr  in
                           let uu____16623 =
                             FStar_List.map
                               (fun action  ->
                                  let uu____16631 =
                                    FStar_ToSyntax_Env.qualify env2
                                      action.FStar_Syntax_Syntax.action_unqualified_name
                                     in
                                  let uu____16632 =
                                    let uu____16633 =
                                      sub1
                                        ([],
                                          (action.FStar_Syntax_Syntax.action_defn))
                                       in
                                    FStar_Pervasives_Native.snd uu____16633
                                     in
                                  let uu____16644 =
                                    let uu____16645 =
                                      sub1
                                        ([],
                                          (action.FStar_Syntax_Syntax.action_typ))
                                       in
                                    FStar_Pervasives_Native.snd uu____16645
                                     in
                                  {
                                    FStar_Syntax_Syntax.action_name =
                                      uu____16631;
                                    FStar_Syntax_Syntax.action_unqualified_name
                                      =
                                      (action.FStar_Syntax_Syntax.action_unqualified_name);
                                    FStar_Syntax_Syntax.action_univs =
                                      (action.FStar_Syntax_Syntax.action_univs);
                                    FStar_Syntax_Syntax.action_params =
                                      (action.FStar_Syntax_Syntax.action_params);
                                    FStar_Syntax_Syntax.action_defn =
                                      uu____16632;
                                    FStar_Syntax_Syntax.action_typ =
                                      uu____16644
                                  }) ed.FStar_Syntax_Syntax.actions
                              in
                           {
                             FStar_Syntax_Syntax.cattributes = cattributes;
                             FStar_Syntax_Syntax.mname = mname;
                             FStar_Syntax_Syntax.univs = [];
                             FStar_Syntax_Syntax.binders = binders1;
                             FStar_Syntax_Syntax.signature = uu____16587;
                             FStar_Syntax_Syntax.ret_wp = uu____16599;
                             FStar_Syntax_Syntax.bind_wp = uu____16600;
                             FStar_Syntax_Syntax.if_then_else = uu____16601;
                             FStar_Syntax_Syntax.ite_wp = uu____16602;
                             FStar_Syntax_Syntax.stronger = uu____16603;
                             FStar_Syntax_Syntax.close_wp = uu____16604;
                             FStar_Syntax_Syntax.assert_p = uu____16605;
                             FStar_Syntax_Syntax.assume_p = uu____16606;
                             FStar_Syntax_Syntax.null_wp = uu____16607;
                             FStar_Syntax_Syntax.trivial = uu____16608;
                             FStar_Syntax_Syntax.repr = uu____16609;
                             FStar_Syntax_Syntax.return_repr = uu____16621;
                             FStar_Syntax_Syntax.bind_repr = uu____16622;
                             FStar_Syntax_Syntax.actions = uu____16623
                           }  in
                         let se =
                           let for_free =
                             let uu____16658 =
                               let uu____16659 =
                                 let uu____16666 =
                                   FStar_Syntax_Util.arrow_formals
                                     ed1.FStar_Syntax_Syntax.signature
                                    in
                                 FStar_Pervasives_Native.fst uu____16666  in
                               FStar_List.length uu____16659  in
                             uu____16658 = (Prims.parse_int "1")  in
                           let uu____16695 =
                             let uu____16698 =
                               trans_qual1
                                 (FStar_Pervasives_Native.Some mname)
                                in
                             FStar_List.map uu____16698 quals  in
                           {
                             FStar_Syntax_Syntax.sigel =
                               (if for_free
                                then
                                  FStar_Syntax_Syntax.Sig_new_effect_for_free
                                    ed1
                                else FStar_Syntax_Syntax.Sig_new_effect ed1);
                             FStar_Syntax_Syntax.sigrng =
                               (d.FStar_Parser_AST.drange);
                             FStar_Syntax_Syntax.sigquals = uu____16695;
                             FStar_Syntax_Syntax.sigmeta =
                               FStar_Syntax_Syntax.default_sigmeta;
                             FStar_Syntax_Syntax.sigattrs = []
                           }  in
                         let monad_env = env2  in
                         let env3 = FStar_ToSyntax_Env.push_sigelt env0 se
                            in
                         let env4 =
                           FStar_ToSyntax_Env.push_doc env3 ed_lid
                             d.FStar_Parser_AST.doc
                            in
                         let env5 =
                           FStar_All.pipe_right
                             ed1.FStar_Syntax_Syntax.actions
                             (FStar_List.fold_left
                                (fun env5  ->
                                   fun a  ->
                                     let doc1 =
                                       FStar_ToSyntax_Env.try_lookup_doc env5
                                         a.FStar_Syntax_Syntax.action_name
                                        in
                                     let env6 =
                                       let uu____16718 =
                                         FStar_Syntax_Util.action_as_lb mname
                                           a
                                          in
                                       FStar_ToSyntax_Env.push_sigelt env5
                                         uu____16718
                                        in
                                     FStar_ToSyntax_Env.push_doc env6
                                       a.FStar_Syntax_Syntax.action_name doc1)
                                env4)
                            in
                         let env6 =
                           let uu____16720 =
                             FStar_All.pipe_right quals
                               (FStar_List.contains
                                  FStar_Parser_AST.Reflectable)
                              in
                           if uu____16720
                           then
                             let reflect_lid =
                               FStar_All.pipe_right
                                 (FStar_Ident.id_of_text "reflect")
                                 (FStar_ToSyntax_Env.qualify monad_env)
                                in
                             let quals1 =
                               [FStar_Syntax_Syntax.Assumption;
                               FStar_Syntax_Syntax.Reflectable mname]  in
                             let refl_decl =
                               {
                                 FStar_Syntax_Syntax.sigel =
                                   (FStar_Syntax_Syntax.Sig_declare_typ
                                      (reflect_lid, [],
                                        FStar_Syntax_Syntax.tun));
                                 FStar_Syntax_Syntax.sigrng =
                                   (d.FStar_Parser_AST.drange);
                                 FStar_Syntax_Syntax.sigquals = quals1;
                                 FStar_Syntax_Syntax.sigmeta =
                                   FStar_Syntax_Syntax.default_sigmeta;
                                 FStar_Syntax_Syntax.sigattrs = []
                               }  in
                             FStar_ToSyntax_Env.push_sigelt env5 refl_decl
                           else env5  in
                         let env7 =
                           FStar_ToSyntax_Env.push_doc env6 mname
                             d.FStar_Parser_AST.doc
                            in
                         (env7, [se]))

and desugar_decl :
  env_t ->
    FStar_Parser_AST.decl ->
      (env_t,FStar_Syntax_Syntax.sigelts) FStar_Pervasives_Native.tuple2
  =
  fun env  ->
    fun d  ->
      let uu____16740 = desugar_decl_noattrs env d  in
      match uu____16740 with
      | (env1,sigelts) ->
          let attrs = d.FStar_Parser_AST.attrs  in
          let attrs1 = FStar_List.map (desugar_term env1) attrs  in
          (FStar_List.iter
             (fun a  ->
                let uu____16759 = FStar_Syntax_Print.term_to_string a  in
                FStar_Util.print1 "Desugared attribute: %s\n" uu____16759)
             attrs1;
           (let uu____16760 =
              FStar_List.map
                (fun sigelt  ->
                   let uu___244_16766 = sigelt  in
                   {
                     FStar_Syntax_Syntax.sigel =
                       (uu___244_16766.FStar_Syntax_Syntax.sigel);
                     FStar_Syntax_Syntax.sigrng =
                       (uu___244_16766.FStar_Syntax_Syntax.sigrng);
                     FStar_Syntax_Syntax.sigquals =
                       (uu___244_16766.FStar_Syntax_Syntax.sigquals);
                     FStar_Syntax_Syntax.sigmeta =
                       (uu___244_16766.FStar_Syntax_Syntax.sigmeta);
                     FStar_Syntax_Syntax.sigattrs = attrs1
                   }) sigelts
               in
            (env1, uu____16760)))

and desugar_decl_noattrs :
  env_t ->
    FStar_Parser_AST.decl ->
      (env_t,FStar_Syntax_Syntax.sigelts) FStar_Pervasives_Native.tuple2
  =
  fun env  ->
    fun d  ->
      let trans_qual1 = trans_qual d.FStar_Parser_AST.drange  in
      match d.FStar_Parser_AST.d with
      | FStar_Parser_AST.Pragma p ->
          let se =
            {
              FStar_Syntax_Syntax.sigel =
                (FStar_Syntax_Syntax.Sig_pragma (trans_pragma p));
              FStar_Syntax_Syntax.sigrng = (d.FStar_Parser_AST.drange);
              FStar_Syntax_Syntax.sigquals = [];
              FStar_Syntax_Syntax.sigmeta =
                FStar_Syntax_Syntax.default_sigmeta;
              FStar_Syntax_Syntax.sigattrs = []
            }  in
          (if p = FStar_Parser_AST.LightOff
           then FStar_Options.set_ml_ish ()
           else ();
           (env, [se]))
      | FStar_Parser_AST.Fsdoc uu____16792 -> (env, [])
      | FStar_Parser_AST.TopLevelModule id -> (env, [])
      | FStar_Parser_AST.Open lid ->
          let env1 = FStar_ToSyntax_Env.push_namespace env lid  in (env1, [])
      | FStar_Parser_AST.Include lid ->
          let env1 = FStar_ToSyntax_Env.push_include env lid  in (env1, [])
      | FStar_Parser_AST.ModuleAbbrev (x,l) ->
          let uu____16808 = FStar_ToSyntax_Env.push_module_abbrev env x l  in
          (uu____16808, [])
      | FStar_Parser_AST.Tycon (is_effect,tcs) ->
          let quals =
            if is_effect
            then FStar_Parser_AST.Effect_qual :: (d.FStar_Parser_AST.quals)
            else d.FStar_Parser_AST.quals  in
          let tcs1 =
            FStar_List.map
              (fun uu____16847  ->
                 match uu____16847 with | (x,uu____16855) -> x) tcs
             in
          let uu____16860 =
            FStar_List.map (trans_qual1 FStar_Pervasives_Native.None) quals
             in
          desugar_tycon env d uu____16860 tcs1
      | FStar_Parser_AST.TopLevelLet (isrec,lets) ->
          let quals = d.FStar_Parser_AST.quals  in
          let expand_toplevel_pattern =
            (isrec = FStar_Parser_AST.NoLetQualifier) &&
              (match lets with
               | ({
                    FStar_Parser_AST.pat = FStar_Parser_AST.PatOp uu____16882;
                    FStar_Parser_AST.prange = uu____16883;_},uu____16884)::[]
                   -> false
               | ({
                    FStar_Parser_AST.pat = FStar_Parser_AST.PatVar
                      uu____16893;
                    FStar_Parser_AST.prange = uu____16894;_},uu____16895)::[]
                   -> false
               | ({
                    FStar_Parser_AST.pat = FStar_Parser_AST.PatAscribed
                      ({
                         FStar_Parser_AST.pat = FStar_Parser_AST.PatVar
                           uu____16910;
                         FStar_Parser_AST.prange = uu____16911;_},uu____16912);
                    FStar_Parser_AST.prange = uu____16913;_},uu____16914)::[]
                   -> false
               | (p,uu____16930)::[] ->
                   let uu____16939 = is_app_pattern p  in
                   Prims.op_Negation uu____16939
               | uu____16940 -> false)
             in
          if Prims.op_Negation expand_toplevel_pattern
          then
            let as_inner_let =
              FStar_Parser_AST.mk_term
                (FStar_Parser_AST.Let
                   (isrec, lets,
                     (FStar_Parser_AST.mk_term
                        (FStar_Parser_AST.Const FStar_Const.Const_unit)
                        d.FStar_Parser_AST.drange FStar_Parser_AST.Expr)))
                d.FStar_Parser_AST.drange FStar_Parser_AST.Expr
               in
            let ds_lets = desugar_term_maybe_top true env as_inner_let  in
            let uu____16959 =
              let uu____16960 =
                FStar_All.pipe_left FStar_Syntax_Subst.compress ds_lets  in
              uu____16960.FStar_Syntax_Syntax.n  in
            (match uu____16959 with
             | FStar_Syntax_Syntax.Tm_let (lbs,uu____16968) ->
                 let fvs =
                   FStar_All.pipe_right (FStar_Pervasives_Native.snd lbs)
                     (FStar_List.map
                        (fun lb  ->
                           FStar_Util.right lb.FStar_Syntax_Syntax.lbname))
                    in
                 let quals1 =
                   match quals with
                   | uu____17001::uu____17002 ->
                       FStar_List.map
                         (trans_qual1 FStar_Pervasives_Native.None) quals
                   | uu____17005 ->
                       FStar_All.pipe_right (FStar_Pervasives_Native.snd lbs)
                         (FStar_List.collect
                            (fun uu___225_17018  ->
                               match uu___225_17018 with
                               | {
                                   FStar_Syntax_Syntax.lbname =
                                     FStar_Util.Inl uu____17021;
                                   FStar_Syntax_Syntax.lbunivs = uu____17022;
                                   FStar_Syntax_Syntax.lbtyp = uu____17023;
                                   FStar_Syntax_Syntax.lbeff = uu____17024;
                                   FStar_Syntax_Syntax.lbdef = uu____17025;_}
                                   -> []
                               | {
                                   FStar_Syntax_Syntax.lbname =
                                     FStar_Util.Inr fv;
                                   FStar_Syntax_Syntax.lbunivs = uu____17033;
                                   FStar_Syntax_Syntax.lbtyp = uu____17034;
                                   FStar_Syntax_Syntax.lbeff = uu____17035;
                                   FStar_Syntax_Syntax.lbdef = uu____17036;_}
                                   ->
                                   FStar_ToSyntax_Env.lookup_letbinding_quals
                                     env
                                     (fv.FStar_Syntax_Syntax.fv_name).FStar_Syntax_Syntax.v))
                    in
                 let quals2 =
                   let uu____17046 =
                     FStar_All.pipe_right lets
                       (FStar_Util.for_some
                          (fun uu____17060  ->
                             match uu____17060 with
                             | (uu____17065,t) ->
                                 t.FStar_Parser_AST.level =
                                   FStar_Parser_AST.Formula))
                      in
                   if uu____17046
                   then FStar_Syntax_Syntax.Logic :: quals1
                   else quals1  in
                 let lbs1 =
                   let uu____17077 =
                     FStar_All.pipe_right quals2
                       (FStar_List.contains FStar_Syntax_Syntax.Abstract)
                      in
                   if uu____17077
                   then
                     let uu____17086 =
                       FStar_All.pipe_right (FStar_Pervasives_Native.snd lbs)
                         (FStar_List.map
                            (fun lb  ->
                               let fv =
                                 FStar_Util.right
                                   lb.FStar_Syntax_Syntax.lbname
                                  in
                               let uu___245_17100 = lb  in
                               {
                                 FStar_Syntax_Syntax.lbname =
                                   (FStar_Util.Inr
                                      (let uu___246_17102 = fv  in
                                       {
                                         FStar_Syntax_Syntax.fv_name =
                                           (uu___246_17102.FStar_Syntax_Syntax.fv_name);
                                         FStar_Syntax_Syntax.fv_delta =
                                           (FStar_Syntax_Syntax.Delta_abstract
                                              (fv.FStar_Syntax_Syntax.fv_delta));
                                         FStar_Syntax_Syntax.fv_qual =
                                           (uu___246_17102.FStar_Syntax_Syntax.fv_qual)
                                       }));
                                 FStar_Syntax_Syntax.lbunivs =
                                   (uu___245_17100.FStar_Syntax_Syntax.lbunivs);
                                 FStar_Syntax_Syntax.lbtyp =
                                   (uu___245_17100.FStar_Syntax_Syntax.lbtyp);
                                 FStar_Syntax_Syntax.lbeff =
                                   (uu___245_17100.FStar_Syntax_Syntax.lbeff);
                                 FStar_Syntax_Syntax.lbdef =
                                   (uu___245_17100.FStar_Syntax_Syntax.lbdef)
                               }))
                        in
                     ((FStar_Pervasives_Native.fst lbs), uu____17086)
                   else lbs  in
                 let names1 =
                   FStar_All.pipe_right fvs
                     (FStar_List.map
                        (fun fv  ->
                           (fv.FStar_Syntax_Syntax.fv_name).FStar_Syntax_Syntax.v))
                    in
                 let s =
                   {
                     FStar_Syntax_Syntax.sigel =
                       (FStar_Syntax_Syntax.Sig_let (lbs1, names1));
                     FStar_Syntax_Syntax.sigrng = (d.FStar_Parser_AST.drange);
                     FStar_Syntax_Syntax.sigquals = quals2;
                     FStar_Syntax_Syntax.sigmeta =
                       FStar_Syntax_Syntax.default_sigmeta;
                     FStar_Syntax_Syntax.sigattrs = []
                   }  in
                 let env1 = FStar_ToSyntax_Env.push_sigelt env s  in
                 let env2 =
                   FStar_List.fold_left
                     (fun env2  ->
                        fun id  ->
                          FStar_ToSyntax_Env.push_doc env2 id
                            d.FStar_Parser_AST.doc) env1 names1
                    in
                 (env2, [s])
             | uu____17134 ->
                 failwith "Desugaring a let did not produce a let")
          else
            (let uu____17140 =
               match lets with
               | (pat,body)::[] -> (pat, body)
               | uu____17159 ->
                   failwith
                     "expand_toplevel_pattern should only allow single definition lets"
                in
             match uu____17140 with
             | (pat,body) ->
                 let fresh_toplevel_name =
                   FStar_Ident.gen FStar_Range.dummyRange  in
                 let fresh_pat =
                   let var_pat =
                     FStar_Parser_AST.mk_pattern
                       (FStar_Parser_AST.PatVar
                          (fresh_toplevel_name, FStar_Pervasives_Native.None))
                       FStar_Range.dummyRange
                      in
                   match pat.FStar_Parser_AST.pat with
                   | FStar_Parser_AST.PatAscribed (pat1,ty) ->
                       let uu___247_17183 = pat1  in
                       {
                         FStar_Parser_AST.pat =
                           (FStar_Parser_AST.PatAscribed (var_pat, ty));
                         FStar_Parser_AST.prange =
                           (uu___247_17183.FStar_Parser_AST.prange)
                       }
                   | uu____17184 -> var_pat  in
                 let main_let =
                   desugar_decl env
                     (let uu___248_17191 = d  in
                      {
                        FStar_Parser_AST.d =
                          (FStar_Parser_AST.TopLevelLet
                             (isrec, [(fresh_pat, body)]));
                        FStar_Parser_AST.drange =
                          (uu___248_17191.FStar_Parser_AST.drange);
                        FStar_Parser_AST.doc =
                          (uu___248_17191.FStar_Parser_AST.doc);
                        FStar_Parser_AST.quals = (FStar_Parser_AST.Private ::
                          (d.FStar_Parser_AST.quals));
                        FStar_Parser_AST.attrs =
                          (uu___248_17191.FStar_Parser_AST.attrs)
                      })
                    in
                 let build_projection uu____17223 id =
                   match uu____17223 with
                   | (env1,ses) ->
                       let main =
                         let uu____17244 =
                           let uu____17245 =
                             FStar_Ident.lid_of_ids [fresh_toplevel_name]  in
                           FStar_Parser_AST.Var uu____17245  in
                         FStar_Parser_AST.mk_term uu____17244
                           FStar_Range.dummyRange FStar_Parser_AST.Expr
                          in
                       let lid = FStar_Ident.lid_of_ids [id]  in
                       let projectee =
                         FStar_Parser_AST.mk_term (FStar_Parser_AST.Var lid)
                           FStar_Range.dummyRange FStar_Parser_AST.Expr
                          in
                       let body1 =
                         FStar_Parser_AST.mk_term
                           (FStar_Parser_AST.Match
                              (main,
                                [(pat, FStar_Pervasives_Native.None,
                                   projectee)])) FStar_Range.dummyRange
                           FStar_Parser_AST.Expr
                          in
                       let bv_pat =
                         FStar_Parser_AST.mk_pattern
                           (FStar_Parser_AST.PatVar
                              (id, FStar_Pervasives_Native.None))
                           FStar_Range.dummyRange
                          in
                       let id_decl =
                         FStar_Parser_AST.mk_decl
                           (FStar_Parser_AST.TopLevelLet
                              (FStar_Parser_AST.NoLetQualifier,
                                [(bv_pat, body1)])) FStar_Range.dummyRange []
                          in
                       let uu____17295 = desugar_decl env1 id_decl  in
                       (match uu____17295 with
                        | (env2,ses') -> (env2, (FStar_List.append ses ses')))
                    in
                 let bvs =
                   let uu____17313 = gather_pattern_bound_vars pat  in
                   FStar_All.pipe_right uu____17313 FStar_Util.set_elements
                    in
                 FStar_List.fold_left build_projection main_let bvs)
      | FStar_Parser_AST.Main t ->
          let e = desugar_term env t  in
          let se =
            {
              FStar_Syntax_Syntax.sigel = (FStar_Syntax_Syntax.Sig_main e);
              FStar_Syntax_Syntax.sigrng = (d.FStar_Parser_AST.drange);
              FStar_Syntax_Syntax.sigquals = [];
              FStar_Syntax_Syntax.sigmeta =
                FStar_Syntax_Syntax.default_sigmeta;
              FStar_Syntax_Syntax.sigattrs = []
            }  in
          (env, [se])
      | FStar_Parser_AST.Assume (id,t) ->
          let f = desugar_formula env t  in
          let lid = FStar_ToSyntax_Env.qualify env id  in
          let env1 =
            FStar_ToSyntax_Env.push_doc env lid d.FStar_Parser_AST.doc  in
          (env1,
            [{
               FStar_Syntax_Syntax.sigel =
                 (FStar_Syntax_Syntax.Sig_assume (lid, [], f));
               FStar_Syntax_Syntax.sigrng = (d.FStar_Parser_AST.drange);
               FStar_Syntax_Syntax.sigquals =
                 [FStar_Syntax_Syntax.Assumption];
               FStar_Syntax_Syntax.sigmeta =
                 FStar_Syntax_Syntax.default_sigmeta;
               FStar_Syntax_Syntax.sigattrs = []
             }])
      | FStar_Parser_AST.Val (id,t) ->
          let quals = d.FStar_Parser_AST.quals  in
          let t1 =
            let uu____17344 = close_fun env t  in
            desugar_term env uu____17344  in
          let quals1 =
            let uu____17348 =
              (FStar_ToSyntax_Env.iface env) &&
                (FStar_ToSyntax_Env.admitted_iface env)
               in
            if uu____17348
            then FStar_Parser_AST.Assumption :: quals
            else quals  in
          let lid = FStar_ToSyntax_Env.qualify env id  in
          let se =
            let uu____17354 =
              FStar_List.map (trans_qual1 FStar_Pervasives_Native.None)
                quals1
               in
            {
              FStar_Syntax_Syntax.sigel =
                (FStar_Syntax_Syntax.Sig_declare_typ (lid, [], t1));
              FStar_Syntax_Syntax.sigrng = (d.FStar_Parser_AST.drange);
              FStar_Syntax_Syntax.sigquals = uu____17354;
              FStar_Syntax_Syntax.sigmeta =
                FStar_Syntax_Syntax.default_sigmeta;
              FStar_Syntax_Syntax.sigattrs = []
            }  in
          let env1 = FStar_ToSyntax_Env.push_sigelt env se  in
          let env2 =
            FStar_ToSyntax_Env.push_doc env1 lid d.FStar_Parser_AST.doc  in
          (env2, [se])
      | FStar_Parser_AST.Exception (id,FStar_Pervasives_Native.None ) ->
          let uu____17366 =
            FStar_ToSyntax_Env.fail_or env
              (FStar_ToSyntax_Env.try_lookup_lid env)
              FStar_Parser_Const.exn_lid
             in
          (match uu____17366 with
           | (t,uu____17380) ->
               let l = FStar_ToSyntax_Env.qualify env id  in
               let qual1 = [FStar_Syntax_Syntax.ExceptionConstructor]  in
               let se =
                 {
                   FStar_Syntax_Syntax.sigel =
                     (FStar_Syntax_Syntax.Sig_datacon
                        (l, [], t, FStar_Parser_Const.exn_lid,
                          (Prims.parse_int "0"),
                          [FStar_Parser_Const.exn_lid]));
                   FStar_Syntax_Syntax.sigrng = (d.FStar_Parser_AST.drange);
                   FStar_Syntax_Syntax.sigquals = qual1;
                   FStar_Syntax_Syntax.sigmeta =
                     FStar_Syntax_Syntax.default_sigmeta;
                   FStar_Syntax_Syntax.sigattrs = []
                 }  in
               let se' =
                 {
                   FStar_Syntax_Syntax.sigel =
                     (FStar_Syntax_Syntax.Sig_bundle ([se], [l]));
                   FStar_Syntax_Syntax.sigrng = (d.FStar_Parser_AST.drange);
                   FStar_Syntax_Syntax.sigquals = qual1;
                   FStar_Syntax_Syntax.sigmeta =
                     FStar_Syntax_Syntax.default_sigmeta;
                   FStar_Syntax_Syntax.sigattrs = []
                 }  in
               let env1 = FStar_ToSyntax_Env.push_sigelt env se'  in
               let env2 =
                 FStar_ToSyntax_Env.push_doc env1 l d.FStar_Parser_AST.doc
                  in
               let data_ops = mk_data_projector_names [] env2 se  in
               let discs = mk_data_discriminators [] env2 [l]  in
               let env3 =
                 FStar_List.fold_left FStar_ToSyntax_Env.push_sigelt env2
                   (FStar_List.append discs data_ops)
                  in
               (env3, (FStar_List.append (se' :: discs) data_ops)))
      | FStar_Parser_AST.Exception (id,FStar_Pervasives_Native.Some term) ->
          let t = desugar_term env term  in
          let t1 =
            let uu____17414 =
              let uu____17421 = FStar_Syntax_Syntax.null_binder t  in
              [uu____17421]  in
            let uu____17422 =
              let uu____17425 =
                let uu____17426 =
                  FStar_ToSyntax_Env.fail_or env
                    (FStar_ToSyntax_Env.try_lookup_lid env)
                    FStar_Parser_Const.exn_lid
                   in
                FStar_Pervasives_Native.fst uu____17426  in
              FStar_All.pipe_left FStar_Syntax_Syntax.mk_Total uu____17425
               in
            FStar_Syntax_Util.arrow uu____17414 uu____17422  in
          let l = FStar_ToSyntax_Env.qualify env id  in
          let qual1 = [FStar_Syntax_Syntax.ExceptionConstructor]  in
          let se =
            {
              FStar_Syntax_Syntax.sigel =
                (FStar_Syntax_Syntax.Sig_datacon
                   (l, [], t1, FStar_Parser_Const.exn_lid,
                     (Prims.parse_int "0"), [FStar_Parser_Const.exn_lid]));
              FStar_Syntax_Syntax.sigrng = (d.FStar_Parser_AST.drange);
              FStar_Syntax_Syntax.sigquals = qual1;
              FStar_Syntax_Syntax.sigmeta =
                FStar_Syntax_Syntax.default_sigmeta;
              FStar_Syntax_Syntax.sigattrs = []
            }  in
          let se' =
            {
              FStar_Syntax_Syntax.sigel =
                (FStar_Syntax_Syntax.Sig_bundle ([se], [l]));
              FStar_Syntax_Syntax.sigrng = (d.FStar_Parser_AST.drange);
              FStar_Syntax_Syntax.sigquals = qual1;
              FStar_Syntax_Syntax.sigmeta =
                FStar_Syntax_Syntax.default_sigmeta;
              FStar_Syntax_Syntax.sigattrs = []
            }  in
          let env1 = FStar_ToSyntax_Env.push_sigelt env se'  in
          let env2 =
            FStar_ToSyntax_Env.push_doc env1 l d.FStar_Parser_AST.doc  in
          let data_ops = mk_data_projector_names [] env2 se  in
          let discs = mk_data_discriminators [] env2 [l]  in
          let env3 =
            FStar_List.fold_left FStar_ToSyntax_Env.push_sigelt env2
              (FStar_List.append discs data_ops)
             in
          (env3, (FStar_List.append (se' :: discs) data_ops))
      | FStar_Parser_AST.NewEffect (FStar_Parser_AST.RedefineEffect
          (eff_name,eff_binders,defn)) ->
          let quals = d.FStar_Parser_AST.quals  in
          desugar_redefine_effect env d trans_qual1 quals eff_name
            eff_binders defn
      | FStar_Parser_AST.NewEffect (FStar_Parser_AST.DefineEffect
          (eff_name,eff_binders,eff_typ,eff_decls)) ->
          let quals = d.FStar_Parser_AST.quals  in
          desugar_effect env d quals eff_name eff_binders eff_typ eff_decls
      | FStar_Parser_AST.SubEffect l ->
          let lookup l1 =
            let uu____17488 =
              FStar_ToSyntax_Env.try_lookup_effect_name env l1  in
            match uu____17488 with
            | FStar_Pervasives_Native.None  ->
                let uu____17491 =
                  let uu____17492 =
                    let uu____17497 =
                      let uu____17498 =
                        let uu____17499 = FStar_Syntax_Print.lid_to_string l1
                           in
                        Prims.strcat uu____17499 " not found"  in
                      Prims.strcat "Effect name " uu____17498  in
                    (uu____17497, (d.FStar_Parser_AST.drange))  in
                  FStar_Errors.Error uu____17492  in
                raise uu____17491
            | FStar_Pervasives_Native.Some l2 -> l2  in
          let src = lookup l.FStar_Parser_AST.msource  in
          let dst = lookup l.FStar_Parser_AST.mdest  in
          let uu____17503 =
            match l.FStar_Parser_AST.lift_op with
            | FStar_Parser_AST.NonReifiableLift t ->
                let uu____17545 =
                  let uu____17554 =
                    let uu____17561 = desugar_term env t  in
                    ([], uu____17561)  in
                  FStar_Pervasives_Native.Some uu____17554  in
                (uu____17545, FStar_Pervasives_Native.None)
            | FStar_Parser_AST.ReifiableLift (wp,t) ->
                let uu____17594 =
                  let uu____17603 =
                    let uu____17610 = desugar_term env wp  in
                    ([], uu____17610)  in
                  FStar_Pervasives_Native.Some uu____17603  in
                let uu____17619 =
                  let uu____17628 =
                    let uu____17635 = desugar_term env t  in
                    ([], uu____17635)  in
                  FStar_Pervasives_Native.Some uu____17628  in
                (uu____17594, uu____17619)
            | FStar_Parser_AST.LiftForFree t ->
                let uu____17661 =
                  let uu____17670 =
                    let uu____17677 = desugar_term env t  in
                    ([], uu____17677)  in
                  FStar_Pervasives_Native.Some uu____17670  in
                (FStar_Pervasives_Native.None, uu____17661)
             in
          (match uu____17503 with
           | (lift_wp,lift) ->
               let se =
                 {
                   FStar_Syntax_Syntax.sigel =
                     (FStar_Syntax_Syntax.Sig_sub_effect
                        {
                          FStar_Syntax_Syntax.source = src;
                          FStar_Syntax_Syntax.target = dst;
                          FStar_Syntax_Syntax.lift_wp = lift_wp;
                          FStar_Syntax_Syntax.lift = lift
                        });
                   FStar_Syntax_Syntax.sigrng = (d.FStar_Parser_AST.drange);
                   FStar_Syntax_Syntax.sigquals = [];
                   FStar_Syntax_Syntax.sigmeta =
                     FStar_Syntax_Syntax.default_sigmeta;
                   FStar_Syntax_Syntax.sigattrs = []
                 }  in
               (env, [se]))

let desugar_decls :
  FStar_ToSyntax_Env.env ->
    FStar_Parser_AST.decl Prims.list ->
      (FStar_ToSyntax_Env.env,FStar_Syntax_Syntax.sigelts)
        FStar_Pervasives_Native.tuple2
  =
  fun env  ->
    fun decls  ->
      FStar_List.fold_left
        (fun uu____17778  ->
           fun d  ->
             match uu____17778 with
             | (env1,sigelts) ->
                 let uu____17798 = desugar_decl env1 d  in
                 (match uu____17798 with
                  | (env2,se) -> (env2, (FStar_List.append sigelts se))))
        (env, []) decls
  
let open_prims_all :
  (FStar_Parser_AST.decoration Prims.list -> FStar_Parser_AST.decl)
    Prims.list
  =
  [FStar_Parser_AST.mk_decl
     (FStar_Parser_AST.Open FStar_Parser_Const.prims_lid)
     FStar_Range.dummyRange;
  FStar_Parser_AST.mk_decl (FStar_Parser_AST.Open FStar_Parser_Const.all_lid)
    FStar_Range.dummyRange]
  
let desugar_modul_common :
  FStar_Syntax_Syntax.modul FStar_Pervasives_Native.option ->
    FStar_ToSyntax_Env.env ->
      FStar_Parser_AST.modul ->
        (env_t,FStar_Syntax_Syntax.modul,Prims.bool)
          FStar_Pervasives_Native.tuple3
  =
  fun curmod  ->
    fun env  ->
      fun m  ->
        let env1 =
          match (curmod, m) with
          | (FStar_Pervasives_Native.None ,uu____17864) -> env
          | (FStar_Pervasives_Native.Some
             { FStar_Syntax_Syntax.name = prev_lid;
               FStar_Syntax_Syntax.declarations = uu____17868;
               FStar_Syntax_Syntax.exports = uu____17869;
               FStar_Syntax_Syntax.is_interface = uu____17870;_},FStar_Parser_AST.Module
             (current_lid,uu____17872)) when
              (FStar_Ident.lid_equals prev_lid current_lid) &&
                (FStar_Options.interactive ())
              -> env
          | (FStar_Pervasives_Native.Some prev_mod,uu____17880) ->
              FStar_ToSyntax_Env.finish_module_or_interface env prev_mod
           in
        let uu____17883 =
          match m with
          | FStar_Parser_AST.Interface (mname,decls,admitted) ->
              let uu____17919 =
                FStar_ToSyntax_Env.prepare_module_or_interface true admitted
                  env1 mname
                 in
              (uu____17919, mname, decls, true)
          | FStar_Parser_AST.Module (mname,decls) ->
              let uu____17936 =
                FStar_ToSyntax_Env.prepare_module_or_interface false false
                  env1 mname
                 in
              (uu____17936, mname, decls, false)
           in
        match uu____17883 with
        | ((env2,pop_when_done),mname,decls,intf) ->
            let uu____17966 = desugar_decls env2 decls  in
            (match uu____17966 with
             | (env3,sigelts) ->
                 let modul =
                   {
                     FStar_Syntax_Syntax.name = mname;
                     FStar_Syntax_Syntax.declarations = sigelts;
                     FStar_Syntax_Syntax.exports = [];
                     FStar_Syntax_Syntax.is_interface = intf
                   }  in
                 (env3, modul, pop_when_done))
  
let as_interface : FStar_Parser_AST.modul -> FStar_Parser_AST.modul =
  fun m  ->
    match m with
    | FStar_Parser_AST.Module (mname,decls) ->
        FStar_Parser_AST.Interface (mname, decls, true)
    | i -> i
  
let desugar_partial_modul :
  FStar_Syntax_Syntax.modul FStar_Pervasives_Native.option ->
    FStar_ToSyntax_Env.env ->
      FStar_Parser_AST.modul ->
        (FStar_ToSyntax_Env.env,FStar_Syntax_Syntax.modul)
          FStar_Pervasives_Native.tuple2
  =
  fun curmod  ->
    fun env  ->
      fun m  ->
        let m1 =
          let uu____18018 =
            (FStar_Options.interactive ()) &&
              (let uu____18020 =
                 let uu____18021 =
                   let uu____18022 = FStar_Options.file_list ()  in
                   FStar_List.hd uu____18022  in
                 FStar_Util.get_file_extension uu____18021  in
               uu____18020 = "fsti")
             in
          if uu____18018 then as_interface m else m  in
        let uu____18026 = desugar_modul_common curmod env m1  in
        match uu____18026 with
        | (x,y,pop_when_done) ->
            (if pop_when_done
             then (let uu____18041 = FStar_ToSyntax_Env.pop ()  in ())
             else ();
             (x, y))
  
let desugar_modul :
  FStar_ToSyntax_Env.env ->
    FStar_Parser_AST.modul ->
      (FStar_ToSyntax_Env.env,FStar_Syntax_Syntax.modul)
        FStar_Pervasives_Native.tuple2
  =
  fun env  ->
    fun m  ->
      let uu____18059 =
        desugar_modul_common FStar_Pervasives_Native.None env m  in
      match uu____18059 with
      | (env1,modul,pop_when_done) ->
          let env2 = FStar_ToSyntax_Env.finish_module_or_interface env1 modul
             in
          ((let uu____18075 =
              FStar_Options.dump_module
                (modul.FStar_Syntax_Syntax.name).FStar_Ident.str
               in
            if uu____18075
            then
              let uu____18076 = FStar_Syntax_Print.modul_to_string modul  in
              FStar_Util.print1 "%s\n" uu____18076
            else ());
           (let uu____18078 =
              if pop_when_done
              then
                FStar_ToSyntax_Env.export_interface
                  modul.FStar_Syntax_Syntax.name env2
              else env2  in
            (uu____18078, modul)))
  
let desugar_file :
  FStar_ToSyntax_Env.env ->
    FStar_Parser_AST.file ->
      (FStar_ToSyntax_Env.env,FStar_Syntax_Syntax.modul Prims.list)
        FStar_Pervasives_Native.tuple2
  =
  fun env  ->
    fun f  ->
      let uu____18094 =
        FStar_List.fold_left
          (fun uu____18114  ->
             fun m  ->
               match uu____18114 with
               | (env1,mods) ->
                   let uu____18134 = desugar_modul env1 m  in
                   (match uu____18134 with
                    | (env2,m1) -> (env2, (m1 :: mods)))) (env, []) f
         in
      match uu____18094 with | (env1,mods) -> (env1, (FStar_List.rev mods))
  
let add_modul_to_env :
  FStar_Syntax_Syntax.modul ->
    FStar_ToSyntax_Env.env -> FStar_ToSyntax_Env.env
  =
  fun m  ->
    fun en  ->
      let uu____18173 =
        FStar_ToSyntax_Env.prepare_module_or_interface false false en
          m.FStar_Syntax_Syntax.name
         in
      match uu____18173 with
      | (en1,pop_when_done) ->
          let en2 =
            let uu____18181 =
              FStar_ToSyntax_Env.set_current_module en1
                m.FStar_Syntax_Syntax.name
               in
            FStar_List.fold_left FStar_ToSyntax_Env.push_sigelt uu____18181
              m.FStar_Syntax_Syntax.exports
             in
          let env = FStar_ToSyntax_Env.finish_module_or_interface en2 m  in
          if pop_when_done
          then
            FStar_ToSyntax_Env.export_interface m.FStar_Syntax_Syntax.name
              env
          else env
  <|MERGE_RESOLUTION|>--- conflicted
+++ resolved
@@ -4540,14 +4540,9 @@
                          if uu____12106
                          then FStar_Syntax_Syntax.teff
                          else FStar_Syntax_Util.ktype
-<<<<<<< HEAD
-                     | FStar_Pervasives_Native.Some k -> desugar_term env' k in
-                   let t0 = t in
-=======
                      | FStar_Pervasives_Native.Some k -> desugar_term env' k
                       in
                    let t0 = t  in
->>>>>>> f2871bad
                    let quals1 =
                      let uu____12116 =
                        FStar_All.pipe_right quals
