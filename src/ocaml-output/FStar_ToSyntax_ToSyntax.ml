--- conflicted
+++ resolved
@@ -4,13 +4,8 @@
     {
       FStar_Syntax_Syntax.n = (FStar_Syntax_Syntax.tun.FStar_Syntax_Syntax.n);
       FStar_Syntax_Syntax.pos = r;
-<<<<<<< HEAD
-      FStar_Syntax_Syntax.vars = (uu___.FStar_Syntax_Syntax.vars);
-      FStar_Syntax_Syntax.hash_code = (uu___.FStar_Syntax_Syntax.hash_code)
-=======
       FStar_Syntax_Syntax.vars =
         (FStar_Syntax_Syntax.tun.FStar_Syntax_Syntax.vars)
->>>>>>> a46a208c
     }
 type annotated_pat =
   (FStar_Syntax_Syntax.pat * (FStar_Syntax_Syntax.bv *
@@ -398,17 +393,9 @@
             (fun t ->
                let uu___2 = FStar_Ident.range_of_id op in
                {
-<<<<<<< HEAD
-                 FStar_Syntax_Syntax.n = (uu___2.FStar_Syntax_Syntax.n);
-                 FStar_Syntax_Syntax.pos = uu___3;
-                 FStar_Syntax_Syntax.vars = (uu___2.FStar_Syntax_Syntax.vars);
-                 FStar_Syntax_Syntax.hash_code =
-                   (uu___2.FStar_Syntax_Syntax.hash_code)
-=======
                  FStar_Syntax_Syntax.n = (t.FStar_Syntax_Syntax.n);
                  FStar_Syntax_Syntax.pos = uu___2;
                  FStar_Syntax_Syntax.vars = (t.FStar_Syntax_Syntax.vars)
->>>>>>> a46a208c
                }) env true uu___1 in
         match uu___ with
         | FStar_Pervasives_Native.Some t -> FStar_Pervasives_Native.Some t
@@ -1409,17 +1396,9 @@
            (e,
             { FStar_Syntax_Syntax.qkind = FStar_Syntax_Syntax.Quote_dynamic;
               FStar_Syntax_Syntax.antiquotes = uu___;_});
-         FStar_Syntax_Syntax.pos = uu___1; FStar_Syntax_Syntax.vars = uu___2;
-         FStar_Syntax_Syntax.hash_code = uu___3;_})::uu___4
+         FStar_Syntax_Syntax.pos = uu___1;
+         FStar_Syntax_Syntax.vars = uu___2;_})::uu___3
         ->
-<<<<<<< HEAD
-        let uu___5 =
-          let uu___6 =
-            let uu___7 = FStar_Syntax_Print.term_to_string e in
-            FStar_Util.format1 "Unexpected antiquotation: `@(%s)" uu___7 in
-          (FStar_Errors.Fatal_UnexpectedAntiquotation, uu___6) in
-        FStar_Errors.raise_error uu___5 e.FStar_Syntax_Syntax.pos
-=======
         let uu___4 =
           let uu___5 =
             let uu___6 = FStar_Syntax_Print.term_to_string e in
@@ -1427,7 +1406,6 @@
               uu___6 in
           (FStar_Errors.Fatal_UnexpectedAntiquotation, uu___5) in
         FStar_Errors.raise_error uu___4 e.FStar_Syntax_Syntax.pos
->>>>>>> a46a208c
     | (bv, e)::uu___ ->
         let uu___1 =
           let uu___2 =
@@ -2119,13 +2097,7 @@
                              FStar_Syntax_Syntax.pos =
                                (intro_term.FStar_Syntax_Syntax.pos);
                              FStar_Syntax_Syntax.vars =
-<<<<<<< HEAD
-                               (uu___3.FStar_Syntax_Syntax.vars);
-                             FStar_Syntax_Syntax.hash_code =
-                               (uu___3.FStar_Syntax_Syntax.hash_code)
-=======
                                (intro_term.FStar_Syntax_Syntax.vars)
->>>>>>> a46a208c
                            }
                        | uu___3 ->
                            failwith
@@ -2178,13 +2150,7 @@
           {
             FStar_Syntax_Syntax.n = (e.FStar_Syntax_Syntax.n);
             FStar_Syntax_Syntax.pos = (top.FStar_Parser_AST.range);
-<<<<<<< HEAD
-            FStar_Syntax_Syntax.vars = (uu___.FStar_Syntax_Syntax.vars);
-            FStar_Syntax_Syntax.hash_code =
-              (uu___.FStar_Syntax_Syntax.hash_code)
-=======
             FStar_Syntax_Syntax.vars = (e.FStar_Syntax_Syntax.vars)
->>>>>>> a46a208c
           } in
         let desugar_binders env1 binders =
           let uu___ =
@@ -3706,159 +3672,11 @@
               (FStar_Errors.Fatal_UnexpectedEmptyRecord,
                 "Unexpected empty record") top.FStar_Parser_AST.range
         | FStar_Parser_AST.Record (eopt, fields) ->
-<<<<<<< HEAD
-            let record = check_fields env fields top.FStar_Parser_AST.range in
-            let user_ns =
-              let uu___1 = FStar_List.hd fields in
-              match uu___1 with | (f, uu___2) -> FStar_Ident.ns_of_lid f in
-            let get_field xopt f =
-              let found =
-                FStar_All.pipe_right fields
-                  (FStar_Util.find_opt
-                     (fun uu___1 ->
-                        match uu___1 with
-                        | (g, uu___2) ->
-                            let uu___3 = FStar_Ident.string_of_id f in
-                            let uu___4 =
-                              let uu___5 = FStar_Ident.ident_of_lid g in
-                              FStar_Ident.string_of_id uu___5 in
-                            uu___3 = uu___4)) in
-              let fn = FStar_Ident.lid_of_ids (FStar_List.append user_ns [f]) in
-              match found with
-              | FStar_Pervasives_Native.Some (uu___1, e) -> (fn, e)
-              | FStar_Pervasives_Native.None ->
-                  (match xopt with
-                   | FStar_Pervasives_Native.None ->
-                       let uu___1 =
-                         let uu___2 =
-                           let uu___3 = FStar_Ident.string_of_id f in
-                           let uu___4 =
-                             FStar_Ident.string_of_lid
-                               record.FStar_Syntax_DsEnv.typename in
-                           FStar_Util.format2
-                             "Field %s of record type %s is missing" uu___3
-                             uu___4 in
-                         (FStar_Errors.Fatal_MissingFieldInRecord, uu___2) in
-                       FStar_Errors.raise_error uu___1
-                         top.FStar_Parser_AST.range
-                   | FStar_Pervasives_Native.Some x ->
-                       (fn,
-                         (FStar_Parser_AST.mk_term
-                            (FStar_Parser_AST.Project (x, fn))
-                            x.FStar_Parser_AST.range x.FStar_Parser_AST.level))) in
-            let user_constrname =
-              FStar_Ident.lid_of_ids
-                (FStar_List.append user_ns
-                   [record.FStar_Syntax_DsEnv.constrname]) in
-            let recterm =
-              match eopt with
-              | FStar_Pervasives_Native.None ->
-                  let uu___1 =
-                    let uu___2 =
-                      FStar_All.pipe_right record.FStar_Syntax_DsEnv.fields
-                        (FStar_List.map
-                           (fun uu___3 ->
-                              match uu___3 with
-                              | (f, uu___4) ->
-                                  let uu___5 =
-                                    let uu___6 =
-                                      get_field FStar_Pervasives_Native.None
-                                        f in
-                                    FStar_All.pipe_left
-                                      FStar_Pervasives_Native.snd uu___6 in
-                                  (uu___5, FStar_Parser_AST.Nothing))) in
-                    (user_constrname, uu___2) in
-                  FStar_Parser_AST.Construct uu___1
-              | FStar_Pervasives_Native.Some e ->
-                  let x = FStar_Ident.gen e.FStar_Parser_AST.range in
-                  let xterm =
-                    let uu___1 =
-                      let uu___2 = FStar_Ident.lid_of_ids [x] in
-                      FStar_Parser_AST.Var uu___2 in
-                    let uu___2 = FStar_Ident.range_of_id x in
-                    FStar_Parser_AST.mk_term uu___1 uu___2
-                      FStar_Parser_AST.Expr in
-                  let record1 =
-                    let uu___1 =
-                      let uu___2 =
-                        FStar_All.pipe_right record.FStar_Syntax_DsEnv.fields
-                          (FStar_List.map
-                             (fun uu___3 ->
-                                match uu___3 with
-                                | (f, uu___4) ->
-                                    get_field
-                                      (FStar_Pervasives_Native.Some xterm) f)) in
-                      (FStar_Pervasives_Native.None, uu___2) in
-                    FStar_Parser_AST.Record uu___1 in
-                  let uu___1 =
-                    let uu___2 =
-                      let uu___3 =
-                        let uu___4 =
-                          let uu___5 =
-                            let uu___6 = FStar_Ident.range_of_id x in
-                            FStar_Parser_AST.mk_pattern
-                              (FStar_Parser_AST.PatVar
-                                 (x, FStar_Pervasives_Native.None, []))
-                              uu___6 in
-                          (uu___5, e) in
-                        (FStar_Pervasives_Native.None, uu___4) in
-                      [uu___3] in
-                    (FStar_Parser_AST.NoLetQualifier, uu___2,
-                      (FStar_Parser_AST.mk_term record1
-                         top.FStar_Parser_AST.range
-                         top.FStar_Parser_AST.level)) in
-                  FStar_Parser_AST.Let uu___1 in
-            let recterm1 =
-              FStar_Parser_AST.mk_term recterm top.FStar_Parser_AST.range
-                top.FStar_Parser_AST.level in
-            let uu___1 = desugar_term_aq env recterm1 in
-            (match uu___1 with
-             | (e, s) ->
-                 (match e.FStar_Syntax_Syntax.n with
-                  | FStar_Syntax_Syntax.Tm_app
-                      ({
-                         FStar_Syntax_Syntax.n = FStar_Syntax_Syntax.Tm_fvar
-                           fv;
-                         FStar_Syntax_Syntax.pos = uu___2;
-                         FStar_Syntax_Syntax.vars = uu___3;
-                         FStar_Syntax_Syntax.hash_code = uu___4;_},
-                       args)
-                      ->
-                      let uu___5 =
-                        let uu___6 =
-                          let uu___7 =
-                            let uu___8 =
-                              let uu___9 =
-                                FStar_Ident.set_lid_range
-                                  (fv.FStar_Syntax_Syntax.fv_name).FStar_Syntax_Syntax.v
-                                  e.FStar_Syntax_Syntax.pos in
-                              let uu___10 =
-                                let uu___11 =
-                                  let uu___12 =
-                                    let uu___13 =
-                                      FStar_All.pipe_right
-                                        record.FStar_Syntax_DsEnv.fields
-                                        (FStar_List.map
-                                           FStar_Pervasives_Native.fst) in
-                                    ((record.FStar_Syntax_DsEnv.typename),
-                                      uu___13) in
-                                  FStar_Syntax_Syntax.Record_ctor uu___12 in
-                                FStar_Pervasives_Native.Some uu___11 in
-                              FStar_Syntax_Syntax.fvar uu___9
-                                FStar_Syntax_Syntax.delta_constant uu___10 in
-                            (uu___8, args) in
-                          FStar_Syntax_Syntax.Tm_app uu___7 in
-                        FStar_All.pipe_left mk uu___6 in
-                      (uu___5, s)
-                  | uu___2 -> (e, s)))
-        | FStar_Parser_AST.Project (e, f) ->
-=======
             let record_opt =
               let uu___1 = FStar_Compiler_List.hd fields in
               match uu___1 with
               | (f, uu___2) ->
                   FStar_Syntax_DsEnv.try_lookup_record_by_field_name env f in
->>>>>>> a46a208c
             let uu___1 =
               let uu___2 =
                 FStar_Compiler_List.map
@@ -4050,9 +3868,7 @@
                      FStar_Syntax_Syntax.n = (uu___3.FStar_Syntax_Syntax.n);
                      FStar_Syntax_Syntax.pos = (e.FStar_Parser_AST.range);
                      FStar_Syntax_Syntax.vars =
-                       (uu___3.FStar_Syntax_Syntax.vars);
-                     FStar_Syntax_Syntax.hash_code =
-                       (uu___3.FStar_Syntax_Syntax.hash_code)
+                       (uu___3.FStar_Syntax_Syntax.vars)
                    } in
                  (uu___2, noaqs)
              | uu___2 ->
@@ -5437,13 +5253,7 @@
         {
           FStar_Syntax_Syntax.n = (t.FStar_Syntax_Syntax.n);
           FStar_Syntax_Syntax.pos = (f.FStar_Parser_AST.range);
-<<<<<<< HEAD
-          FStar_Syntax_Syntax.vars = (uu___.FStar_Syntax_Syntax.vars);
-          FStar_Syntax_Syntax.hash_code =
-            (uu___.FStar_Syntax_Syntax.hash_code)
-=======
           FStar_Syntax_Syntax.vars = (t.FStar_Syntax_Syntax.vars)
->>>>>>> a46a208c
         } in
       let desugar_quant q b pats body =
         let tk =
@@ -5477,9 +5287,7 @@
                                  (uu___2.FStar_Syntax_Syntax.n);
                                FStar_Syntax_Syntax.pos = uu___3;
                                FStar_Syntax_Syntax.vars =
-                                 (uu___2.FStar_Syntax_Syntax.vars);
-                               FStar_Syntax_Syntax.hash_code =
-                                 (uu___2.FStar_Syntax_Syntax.hash_code)
+                                 (uu___2.FStar_Syntax_Syntax.vars)
                              })) in
                    let pats2 =
                      FStar_Compiler_Effect.op_Bar_Greater pats1
