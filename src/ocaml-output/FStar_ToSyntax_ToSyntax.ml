--- conflicted
+++ resolved
@@ -1,6411 +1,4 @@
-
 open Prims
-<<<<<<< HEAD
-open FStar_Pervasives
-
-let desugar_disjunctive_pattern : (FStar_Syntax_Syntax.pat', FStar_Syntax_Syntax.term') FStar_Syntax_Syntax.withinfo_t Prims.list  ->  (FStar_Syntax_Syntax.term', FStar_Syntax_Syntax.term') FStar_Syntax_Syntax.syntax FStar_Pervasives_Native.option  ->  (FStar_Syntax_Syntax.term', FStar_Syntax_Syntax.term') FStar_Syntax_Syntax.syntax  ->  FStar_Syntax_Syntax.branch Prims.list = (fun pats when_opt branch1 -> (FStar_All.pipe_right pats (FStar_List.map (fun pat -> (FStar_Syntax_Util.branch ((pat), (when_opt), (branch1)))))))
-
-
-let trans_aqual : FStar_Parser_AST.arg_qualifier FStar_Pervasives_Native.option  ->  FStar_Syntax_Syntax.arg_qualifier FStar_Pervasives_Native.option = (fun uu___198_47 -> (match (uu___198_47) with
-| FStar_Pervasives_Native.Some (FStar_Parser_AST.Implicit) -> begin
-FStar_Pervasives_Native.Some (FStar_Syntax_Syntax.imp_tag)
-end
-| FStar_Pervasives_Native.Some (FStar_Parser_AST.Equality) -> begin
-FStar_Pervasives_Native.Some (FStar_Syntax_Syntax.Equality)
-end
-| uu____50 -> begin
-FStar_Pervasives_Native.None
-end))
-
-
-let trans_qual : FStar_Range.range  ->  FStar_Ident.lident FStar_Pervasives_Native.option  ->  FStar_Parser_AST.qualifier  ->  FStar_Syntax_Syntax.qualifier = (fun r maybe_effect_id uu___199_61 -> (match (uu___199_61) with
-| FStar_Parser_AST.Private -> begin
-FStar_Syntax_Syntax.Private
-end
-| FStar_Parser_AST.Assumption -> begin
-FStar_Syntax_Syntax.Assumption
-end
-| FStar_Parser_AST.Unfold_for_unification_and_vcgen -> begin
-FStar_Syntax_Syntax.Unfold_for_unification_and_vcgen
-end
-| FStar_Parser_AST.Inline_for_extraction -> begin
-FStar_Syntax_Syntax.Inline_for_extraction
-end
-| FStar_Parser_AST.NoExtract -> begin
-FStar_Syntax_Syntax.NoExtract
-end
-| FStar_Parser_AST.Irreducible -> begin
-FStar_Syntax_Syntax.Irreducible
-end
-| FStar_Parser_AST.Logic -> begin
-FStar_Syntax_Syntax.Logic
-end
-| FStar_Parser_AST.TotalEffect -> begin
-FStar_Syntax_Syntax.TotalEffect
-end
-| FStar_Parser_AST.Effect_qual -> begin
-FStar_Syntax_Syntax.Effect
-end
-| FStar_Parser_AST.New -> begin
-FStar_Syntax_Syntax.New
-end
-| FStar_Parser_AST.Abstract -> begin
-FStar_Syntax_Syntax.Abstract
-end
-| FStar_Parser_AST.Opaque -> begin
-((FStar_Errors.warn r "The \'opaque\' qualifier is deprecated since its use was strangely schizophrenic. There were two overloaded uses: (1) Given \'opaque val f : t\', the behavior was to exclude the definition of \'f\' to the SMT solver. This corresponds roughly to the new \'irreducible\' qualifier. (2) Given \'opaque type t = t\'\', the behavior was to provide the definition of \'t\' to the SMT solver, but not to inline it, unless absolutely required for unification. This corresponds roughly to the behavior of \'unfoldable\' (which is currently the default).");
-FStar_Syntax_Syntax.Visible_default;
-)
-end
-| FStar_Parser_AST.Reflectable -> begin
-(match (maybe_effect_id) with
-| FStar_Pervasives_Native.None -> begin
-(FStar_Pervasives.raise (FStar_Errors.Error ((("Qualifier reflect only supported on effects"), (r)))))
-end
-| FStar_Pervasives_Native.Some (effect_id) -> begin
-FStar_Syntax_Syntax.Reflectable (effect_id)
-end)
-end
-| FStar_Parser_AST.Reifiable -> begin
-FStar_Syntax_Syntax.Reifiable
-end
-| FStar_Parser_AST.Noeq -> begin
-FStar_Syntax_Syntax.Noeq
-end
-| FStar_Parser_AST.Unopteq -> begin
-FStar_Syntax_Syntax.Unopteq
-end
-| FStar_Parser_AST.DefaultEffect -> begin
-(FStar_Pervasives.raise (FStar_Errors.Error ((("The \'default\' qualifier on effects is no longer supported"), (r)))))
-end
-| FStar_Parser_AST.Inline -> begin
-(FStar_Pervasives.raise (FStar_Errors.Error ((("Unsupported qualifier"), (r)))))
-end
-| FStar_Parser_AST.Visible -> begin
-(FStar_Pervasives.raise (FStar_Errors.Error ((("Unsupported qualifier"), (r)))))
-end))
-
-
-let trans_pragma : FStar_Parser_AST.pragma  ->  FStar_Syntax_Syntax.pragma = (fun uu___200_67 -> (match (uu___200_67) with
-| FStar_Parser_AST.SetOptions (s) -> begin
-FStar_Syntax_Syntax.SetOptions (s)
-end
-| FStar_Parser_AST.ResetOptions (sopt) -> begin
-FStar_Syntax_Syntax.ResetOptions (sopt)
-end
-| FStar_Parser_AST.LightOff -> begin
-FStar_Syntax_Syntax.LightOff
-end))
-
-
-let as_imp : FStar_Parser_AST.imp  ->  FStar_Syntax_Syntax.arg_qualifier FStar_Pervasives_Native.option = (fun uu___201_74 -> (match (uu___201_74) with
-| FStar_Parser_AST.Hash -> begin
-FStar_Pervasives_Native.Some (FStar_Syntax_Syntax.imp_tag)
-end
-| uu____76 -> begin
-FStar_Pervasives_Native.None
-end))
-
-
-let arg_withimp_e = (fun imp t -> ((t), ((as_imp imp))))
-
-
-let arg_withimp_t = (fun imp t -> (match (imp) with
-| FStar_Parser_AST.Hash -> begin
-((t), (FStar_Pervasives_Native.Some (FStar_Syntax_Syntax.imp_tag)))
-end
-| uu____109 -> begin
-((t), (FStar_Pervasives_Native.None))
-end))
-
-
-let contains_binder : FStar_Parser_AST.binder Prims.list  ->  Prims.bool = (fun binders -> (FStar_All.pipe_right binders (FStar_Util.for_some (fun b -> (match (b.FStar_Parser_AST.b) with
-| FStar_Parser_AST.Annotated (uu____118) -> begin
-true
-end
-| uu____121 -> begin
-false
-end)))))
-
-
-let rec unparen : FStar_Parser_AST.term  ->  FStar_Parser_AST.term = (fun t -> (match (t.FStar_Parser_AST.tm) with
-| FStar_Parser_AST.Paren (t1) -> begin
-(unparen t1)
-end
-| uu____126 -> begin
-t
-end))
-
-
-let tm_type_z : FStar_Range.range  ->  FStar_Parser_AST.term = (fun r -> (
-
-let uu____130 = (
-
-let uu____131 = (FStar_Ident.lid_of_path (("Type0")::[]) r)
-in FStar_Parser_AST.Name (uu____131))
-in (FStar_Parser_AST.mk_term uu____130 r FStar_Parser_AST.Kind)))
-
-
-let tm_type : FStar_Range.range  ->  FStar_Parser_AST.term = (fun r -> (
-
-let uu____135 = (
-
-let uu____136 = (FStar_Ident.lid_of_path (("Type")::[]) r)
-in FStar_Parser_AST.Name (uu____136))
-in (FStar_Parser_AST.mk_term uu____135 r FStar_Parser_AST.Kind)))
-
-
-let rec is_comp_type : FStar_ToSyntax_Env.env  ->  FStar_Parser_AST.term  ->  Prims.bool = (fun env t -> (match (t.FStar_Parser_AST.tm) with
-| FStar_Parser_AST.Name (l) -> begin
-(
-
-let uu____144 = (FStar_ToSyntax_Env.try_lookup_effect_name env l)
-in (FStar_All.pipe_right uu____144 FStar_Option.isSome))
-end
-| FStar_Parser_AST.Construct (l, uu____148) -> begin
-(
-
-let uu____155 = (FStar_ToSyntax_Env.try_lookup_effect_name env l)
-in (FStar_All.pipe_right uu____155 FStar_Option.isSome))
-end
-| FStar_Parser_AST.App (head1, uu____159, uu____160) -> begin
-(is_comp_type env head1)
-end
-| FStar_Parser_AST.Paren (t1) -> begin
-(is_comp_type env t1)
-end
-| FStar_Parser_AST.Ascribed (t1, uu____163, uu____164) -> begin
-(is_comp_type env t1)
-end
-| FStar_Parser_AST.LetOpen (uu____167, t1) -> begin
-(is_comp_type env t1)
-end
-| uu____169 -> begin
-false
-end))
-
-
-let unit_ty : FStar_Parser_AST.term = (FStar_Parser_AST.mk_term (FStar_Parser_AST.Name (FStar_Parser_Const.unit_lid)) FStar_Range.dummyRange FStar_Parser_AST.Type_level)
-
-
-let compile_op_lid : Prims.int  ->  Prims.string  ->  FStar_Range.range  ->  FStar_Ident.lident = (fun n1 s r -> (
-
-let uu____179 = (
-
-let uu____181 = (
-
-let uu____182 = (
-
-let uu____185 = (FStar_Parser_AST.compile_op n1 s)
-in ((uu____185), (r)))
-in (FStar_Ident.mk_ident uu____182))
-in (uu____181)::[])
-in (FStar_All.pipe_right uu____179 FStar_Ident.lid_of_ids)))
-
-
-let op_as_term = (fun env arity rng op -> (
-
-let r = (fun l dd -> (
-
-let uu____218 = (
-
-let uu____219 = (FStar_Syntax_Syntax.lid_as_fv (FStar_Ident.set_lid_range l op.FStar_Ident.idRange) dd FStar_Pervasives_Native.None)
-in (FStar_All.pipe_right uu____219 FStar_Syntax_Syntax.fv_to_tm))
-in FStar_Pervasives_Native.Some (uu____218)))
-in (
-
-let fallback = (fun uu____224 -> (match ((FStar_Ident.text_of_id op)) with
-| "=" -> begin
-(r FStar_Parser_Const.op_Eq FStar_Syntax_Syntax.Delta_equational)
-end
-| ":=" -> begin
-(r FStar_Parser_Const.write_lid FStar_Syntax_Syntax.Delta_equational)
-end
-| "<" -> begin
-(r FStar_Parser_Const.op_LT FStar_Syntax_Syntax.Delta_equational)
-end
-| "<=" -> begin
-(r FStar_Parser_Const.op_LTE FStar_Syntax_Syntax.Delta_equational)
-end
-| ">" -> begin
-(r FStar_Parser_Const.op_GT FStar_Syntax_Syntax.Delta_equational)
-end
-| ">=" -> begin
-(r FStar_Parser_Const.op_GTE FStar_Syntax_Syntax.Delta_equational)
-end
-| "&&" -> begin
-(r FStar_Parser_Const.op_And FStar_Syntax_Syntax.Delta_equational)
-end
-| "||" -> begin
-(r FStar_Parser_Const.op_Or FStar_Syntax_Syntax.Delta_equational)
-end
-| "+" -> begin
-(r FStar_Parser_Const.op_Addition FStar_Syntax_Syntax.Delta_equational)
-end
-| "-" when (arity = (Prims.parse_int "1")) -> begin
-(r FStar_Parser_Const.op_Minus FStar_Syntax_Syntax.Delta_equational)
-end
-| "-" -> begin
-(r FStar_Parser_Const.op_Subtraction FStar_Syntax_Syntax.Delta_equational)
-end
-| "/" -> begin
-(r FStar_Parser_Const.op_Division FStar_Syntax_Syntax.Delta_equational)
-end
-| "%" -> begin
-(r FStar_Parser_Const.op_Modulus FStar_Syntax_Syntax.Delta_equational)
-end
-| "!" -> begin
-(r FStar_Parser_Const.read_lid FStar_Syntax_Syntax.Delta_equational)
-end
-| "@" -> begin
-(
-
-let uu____226 = (FStar_Options.ml_ish ())
-in (match (uu____226) with
-| true -> begin
-(r FStar_Parser_Const.list_append_lid FStar_Syntax_Syntax.Delta_equational)
-end
-| uu____228 -> begin
-(r FStar_Parser_Const.list_tot_append_lid FStar_Syntax_Syntax.Delta_equational)
-end))
-end
-| "^" -> begin
-(r FStar_Parser_Const.strcat_lid FStar_Syntax_Syntax.Delta_equational)
-end
-| "|>" -> begin
-(r FStar_Parser_Const.pipe_right_lid FStar_Syntax_Syntax.Delta_equational)
-end
-| "<|" -> begin
-(r FStar_Parser_Const.pipe_left_lid FStar_Syntax_Syntax.Delta_equational)
-end
-| "<>" -> begin
-(r FStar_Parser_Const.op_notEq FStar_Syntax_Syntax.Delta_equational)
-end
-| "~" -> begin
-(r FStar_Parser_Const.not_lid (FStar_Syntax_Syntax.Delta_defined_at_level ((Prims.parse_int "2"))))
-end
-| "==" -> begin
-(r FStar_Parser_Const.eq2_lid FStar_Syntax_Syntax.Delta_constant)
-end
-| "<<" -> begin
-(r FStar_Parser_Const.precedes_lid FStar_Syntax_Syntax.Delta_constant)
-end
-| "/\\" -> begin
-(r FStar_Parser_Const.and_lid (FStar_Syntax_Syntax.Delta_defined_at_level ((Prims.parse_int "1"))))
-end
-| "\\/" -> begin
-(r FStar_Parser_Const.or_lid (FStar_Syntax_Syntax.Delta_defined_at_level ((Prims.parse_int "1"))))
-end
-| "==>" -> begin
-(r FStar_Parser_Const.imp_lid (FStar_Syntax_Syntax.Delta_defined_at_level ((Prims.parse_int "1"))))
-end
-| "<==>" -> begin
-(r FStar_Parser_Const.iff_lid (FStar_Syntax_Syntax.Delta_defined_at_level ((Prims.parse_int "2"))))
-end
-| uu____229 -> begin
-FStar_Pervasives_Native.None
-end))
-in (
-
-let uu____230 = (
-
-let uu____234 = (compile_op_lid arity op.FStar_Ident.idText op.FStar_Ident.idRange)
-in (FStar_ToSyntax_Env.try_lookup_lid env uu____234))
-in (match (uu____230) with
-| FStar_Pervasives_Native.Some (t) -> begin
-FStar_Pervasives_Native.Some ((FStar_Pervasives_Native.fst t))
-end
-| uu____241 -> begin
-(fallback ())
-end)))))
-
-
-let sort_ftv : FStar_Ident.ident Prims.list  ->  FStar_Ident.ident Prims.list = (fun ftv -> (
-
-let uu____251 = (FStar_Util.remove_dups (fun x y -> (x.FStar_Ident.idText = y.FStar_Ident.idText)) ftv)
-in (FStar_All.pipe_left (FStar_Util.sort_with (fun x y -> (FStar_String.compare x.FStar_Ident.idText y.FStar_Ident.idText))) uu____251)))
-
-
-let rec free_type_vars_b : FStar_ToSyntax_Env.env  ->  FStar_Parser_AST.binder  ->  (FStar_ToSyntax_Env.env * FStar_Ident.ident Prims.list) = (fun env binder -> (match (binder.FStar_Parser_AST.b) with
-| FStar_Parser_AST.Variable (uu____276) -> begin
-((env), ([]))
-end
-| FStar_Parser_AST.TVariable (x) -> begin
-(
-
-let uu____279 = (FStar_ToSyntax_Env.push_bv env x)
-in (match (uu____279) with
-| (env1, uu____286) -> begin
-((env1), ((x)::[]))
-end))
-end
-| FStar_Parser_AST.Annotated (uu____288, term) -> begin
-(
-
-let uu____290 = (free_type_vars env term)
-in ((env), (uu____290)))
-end
-| FStar_Parser_AST.TAnnotated (id, uu____294) -> begin
-(
-
-let uu____295 = (FStar_ToSyntax_Env.push_bv env id)
-in (match (uu____295) with
-| (env1, uu____302) -> begin
-((env1), ([]))
-end))
-end
-| FStar_Parser_AST.NoName (t) -> begin
-(
-
-let uu____305 = (free_type_vars env t)
-in ((env), (uu____305)))
-end))
-and free_type_vars : FStar_ToSyntax_Env.env  ->  FStar_Parser_AST.term  ->  FStar_Ident.ident Prims.list = (fun env t -> (
-
-let uu____310 = (
-
-let uu____311 = (unparen t)
-in uu____311.FStar_Parser_AST.tm)
-in (match (uu____310) with
-| FStar_Parser_AST.Labeled (uu____313) -> begin
-(failwith "Impossible --- labeled source term")
-end
-| FStar_Parser_AST.Tvar (a) -> begin
-(
-
-let uu____319 = (FStar_ToSyntax_Env.try_lookup_id env a)
-in (match (uu____319) with
-| FStar_Pervasives_Native.None -> begin
-(a)::[]
-end
-| uu____326 -> begin
-[]
-end))
-end
-| FStar_Parser_AST.Wild -> begin
-[]
-end
-| FStar_Parser_AST.Const (uu____330) -> begin
-[]
-end
-| FStar_Parser_AST.Uvar (uu____331) -> begin
-[]
-end
-| FStar_Parser_AST.Var (uu____332) -> begin
-[]
-end
-| FStar_Parser_AST.Projector (uu____333) -> begin
-[]
-end
-| FStar_Parser_AST.Discrim (uu____336) -> begin
-[]
-end
-| FStar_Parser_AST.Name (uu____337) -> begin
-[]
-end
-| FStar_Parser_AST.Assign (uu____338, t1) -> begin
-(free_type_vars env t1)
-end
-| FStar_Parser_AST.Requires (t1, uu____341) -> begin
-(free_type_vars env t1)
-end
-| FStar_Parser_AST.Ensures (t1, uu____345) -> begin
-(free_type_vars env t1)
-end
-| FStar_Parser_AST.NamedTyp (uu____348, t1) -> begin
-(free_type_vars env t1)
-end
-| FStar_Parser_AST.Paren (t1) -> begin
-(free_type_vars env t1)
-end
-| FStar_Parser_AST.Ascribed (t1, t', tacopt) -> begin
-(
-
-let ts = (t1)::(t')::(match (tacopt) with
-| FStar_Pervasives_Native.None -> begin
-[]
-end
-| FStar_Pervasives_Native.Some (t2) -> begin
-(t2)::[]
-end)
-in (FStar_List.collect (free_type_vars env) ts))
-end
-| FStar_Parser_AST.Construct (uu____360, ts) -> begin
-(FStar_List.collect (fun uu____370 -> (match (uu____370) with
-| (t1, uu____375) -> begin
-(free_type_vars env t1)
-end)) ts)
-end
-| FStar_Parser_AST.Op (uu____376, ts) -> begin
-(FStar_List.collect (free_type_vars env) ts)
-end
-| FStar_Parser_AST.App (t1, t2, uu____382) -> begin
-(
-
-let uu____383 = (free_type_vars env t1)
-in (
-
-let uu____385 = (free_type_vars env t2)
-in (FStar_List.append uu____383 uu____385)))
-end
-| FStar_Parser_AST.Refine (b, t1) -> begin
-(
-
-let uu____389 = (free_type_vars_b env b)
-in (match (uu____389) with
-| (env1, f) -> begin
-(
-
-let uu____398 = (free_type_vars env1 t1)
-in (FStar_List.append f uu____398))
-end))
-end
-| FStar_Parser_AST.Product (binders, body) -> begin
-(
-
-let uu____404 = (FStar_List.fold_left (fun uu____411 binder -> (match (uu____411) with
-| (env1, free) -> begin
-(
-
-let uu____423 = (free_type_vars_b env1 binder)
-in (match (uu____423) with
-| (env2, f) -> begin
-((env2), ((FStar_List.append f free)))
-end))
-end)) ((env), ([])) binders)
-in (match (uu____404) with
-| (env1, free) -> begin
-(
-
-let uu____441 = (free_type_vars env1 body)
-in (FStar_List.append free uu____441))
-end))
-end
-| FStar_Parser_AST.Sum (binders, body) -> begin
-(
-
-let uu____447 = (FStar_List.fold_left (fun uu____454 binder -> (match (uu____454) with
-| (env1, free) -> begin
-(
-
-let uu____466 = (free_type_vars_b env1 binder)
-in (match (uu____466) with
-| (env2, f) -> begin
-((env2), ((FStar_List.append f free)))
-end))
-end)) ((env), ([])) binders)
-in (match (uu____447) with
-| (env1, free) -> begin
-(
-
-let uu____484 = (free_type_vars env1 body)
-in (FStar_List.append free uu____484))
-end))
-end
-| FStar_Parser_AST.Project (t1, uu____487) -> begin
-(free_type_vars env t1)
-end
-| FStar_Parser_AST.Attributes (cattributes) -> begin
-(FStar_List.collect (free_type_vars env) cattributes)
-end
-| FStar_Parser_AST.Abs (uu____490) -> begin
-[]
-end
-| FStar_Parser_AST.Let (uu____494) -> begin
-[]
-end
-| FStar_Parser_AST.LetOpen (uu____501) -> begin
-[]
-end
-| FStar_Parser_AST.If (uu____504) -> begin
-[]
-end
-| FStar_Parser_AST.QForall (uu____508) -> begin
-[]
-end
-| FStar_Parser_AST.QExists (uu____515) -> begin
-[]
-end
-| FStar_Parser_AST.Record (uu____522) -> begin
-[]
-end
-| FStar_Parser_AST.Match (uu____529) -> begin
-[]
-end
-| FStar_Parser_AST.TryWith (uu____537) -> begin
-[]
-end
-| FStar_Parser_AST.Bind (uu____545) -> begin
-[]
-end
-| FStar_Parser_AST.Seq (uu____549) -> begin
-[]
-end)))
-
-
-let head_and_args : FStar_Parser_AST.term  ->  (FStar_Parser_AST.term * (FStar_Parser_AST.term * FStar_Parser_AST.imp) Prims.list) = (fun t -> (
-
-let rec aux = (fun args t1 -> (
-
-let uu____578 = (
-
-let uu____579 = (unparen t1)
-in uu____579.FStar_Parser_AST.tm)
-in (match (uu____578) with
-| FStar_Parser_AST.App (t2, arg, imp) -> begin
-(aux ((((arg), (imp)))::args) t2)
-end
-| FStar_Parser_AST.Construct (l, args') -> begin
-(({FStar_Parser_AST.tm = FStar_Parser_AST.Name (l); FStar_Parser_AST.range = t1.FStar_Parser_AST.range; FStar_Parser_AST.level = t1.FStar_Parser_AST.level}), ((FStar_List.append args' args)))
-end
-| uu____603 -> begin
-((t1), (args))
-end)))
-in (aux [] t)))
-
-
-let close : FStar_ToSyntax_Env.env  ->  FStar_Parser_AST.term  ->  FStar_Parser_AST.term = (fun env t -> (
-
-let ftv = (
-
-let uu____617 = (free_type_vars env t)
-in (FStar_All.pipe_left sort_ftv uu____617))
-in (match (((FStar_List.length ftv) = (Prims.parse_int "0"))) with
-| true -> begin
-t
-end
-| uu____623 -> begin
-(
-
-let binders = (FStar_All.pipe_right ftv (FStar_List.map (fun x -> (
-
-let uu____629 = (
-
-let uu____630 = (
-
-let uu____633 = (tm_type x.FStar_Ident.idRange)
-in ((x), (uu____633)))
-in FStar_Parser_AST.TAnnotated (uu____630))
-in (FStar_Parser_AST.mk_binder uu____629 x.FStar_Ident.idRange FStar_Parser_AST.Type_level (FStar_Pervasives_Native.Some (FStar_Parser_AST.Implicit)))))))
-in (
-
-let result = (FStar_Parser_AST.mk_term (FStar_Parser_AST.Product (((binders), (t)))) t.FStar_Parser_AST.range t.FStar_Parser_AST.level)
-in result))
-end)))
-
-
-let close_fun : FStar_ToSyntax_Env.env  ->  FStar_Parser_AST.term  ->  FStar_Parser_AST.term = (fun env t -> (
-
-let ftv = (
-
-let uu____644 = (free_type_vars env t)
-in (FStar_All.pipe_left sort_ftv uu____644))
-in (match (((FStar_List.length ftv) = (Prims.parse_int "0"))) with
-| true -> begin
-t
-end
-| uu____650 -> begin
-(
-
-let binders = (FStar_All.pipe_right ftv (FStar_List.map (fun x -> (
-
-let uu____656 = (
-
-let uu____657 = (
-
-let uu____660 = (tm_type x.FStar_Ident.idRange)
-in ((x), (uu____660)))
-in FStar_Parser_AST.TAnnotated (uu____657))
-in (FStar_Parser_AST.mk_binder uu____656 x.FStar_Ident.idRange FStar_Parser_AST.Type_level (FStar_Pervasives_Native.Some (FStar_Parser_AST.Implicit)))))))
-in (
-
-let t1 = (
-
-let uu____662 = (
-
-let uu____663 = (unparen t)
-in uu____663.FStar_Parser_AST.tm)
-in (match (uu____662) with
-| FStar_Parser_AST.Product (uu____664) -> begin
-t
-end
-| uu____668 -> begin
-(FStar_Parser_AST.mk_term (FStar_Parser_AST.App ((((FStar_Parser_AST.mk_term (FStar_Parser_AST.Name (FStar_Parser_Const.effect_Tot_lid)) t.FStar_Parser_AST.range t.FStar_Parser_AST.level)), (t), (FStar_Parser_AST.Nothing)))) t.FStar_Parser_AST.range t.FStar_Parser_AST.level)
-end))
-in (
-
-let result = (FStar_Parser_AST.mk_term (FStar_Parser_AST.Product (((binders), (t1)))) t1.FStar_Parser_AST.range t1.FStar_Parser_AST.level)
-in result)))
-end)))
-
-
-let rec uncurry : FStar_Parser_AST.binder Prims.list  ->  FStar_Parser_AST.term  ->  (FStar_Parser_AST.binder Prims.list * FStar_Parser_AST.term) = (fun bs t -> (match (t.FStar_Parser_AST.tm) with
-| FStar_Parser_AST.Product (binders, t1) -> begin
-(uncurry (FStar_List.append bs binders) t1)
-end
-| uu____689 -> begin
-((bs), (t))
-end))
-
-
-let rec is_var_pattern : FStar_Parser_AST.pattern  ->  Prims.bool = (fun p -> (match (p.FStar_Parser_AST.pat) with
-| FStar_Parser_AST.PatWild -> begin
-true
-end
-| FStar_Parser_AST.PatTvar (uu____694, uu____695) -> begin
-true
-end
-| FStar_Parser_AST.PatVar (uu____698, uu____699) -> begin
-true
-end
-| FStar_Parser_AST.PatAscribed (p1, uu____703) -> begin
-(is_var_pattern p1)
-end
-| uu____704 -> begin
-false
-end))
-
-
-let rec is_app_pattern : FStar_Parser_AST.pattern  ->  Prims.bool = (fun p -> (match (p.FStar_Parser_AST.pat) with
-| FStar_Parser_AST.PatAscribed (p1, uu____709) -> begin
-(is_app_pattern p1)
-end
-| FStar_Parser_AST.PatApp ({FStar_Parser_AST.pat = FStar_Parser_AST.PatVar (uu____710); FStar_Parser_AST.prange = uu____711}, uu____712) -> begin
-true
-end
-| uu____718 -> begin
-false
-end))
-
-
-let replace_unit_pattern : FStar_Parser_AST.pattern  ->  FStar_Parser_AST.pattern = (fun p -> (match (p.FStar_Parser_AST.pat) with
-| FStar_Parser_AST.PatConst (FStar_Const.Const_unit) -> begin
-(FStar_Parser_AST.mk_pattern (FStar_Parser_AST.PatAscribed ((((FStar_Parser_AST.mk_pattern FStar_Parser_AST.PatWild p.FStar_Parser_AST.prange)), (unit_ty)))) p.FStar_Parser_AST.prange)
-end
-| uu____722 -> begin
-p
-end))
-
-
-let rec destruct_app_pattern : FStar_ToSyntax_Env.env  ->  Prims.bool  ->  FStar_Parser_AST.pattern  ->  ((FStar_Ident.ident, FStar_Ident.lident) FStar_Util.either * FStar_Parser_AST.pattern Prims.list * FStar_Parser_AST.term FStar_Pervasives_Native.option) = (fun env is_top_level1 p -> (match (p.FStar_Parser_AST.pat) with
-| FStar_Parser_AST.PatAscribed (p1, t) -> begin
-(
-
-let uu____748 = (destruct_app_pattern env is_top_level1 p1)
-in (match (uu____748) with
-| (name, args, uu____765) -> begin
-((name), (args), (FStar_Pervasives_Native.Some (t)))
-end))
-end
-| FStar_Parser_AST.PatApp ({FStar_Parser_AST.pat = FStar_Parser_AST.PatVar (id, uu____779); FStar_Parser_AST.prange = uu____780}, args) when is_top_level1 -> begin
-(
-
-let uu____786 = (
-
-let uu____789 = (FStar_ToSyntax_Env.qualify env id)
-in FStar_Util.Inr (uu____789))
-in ((uu____786), (args), (FStar_Pervasives_Native.None)))
-end
-| FStar_Parser_AST.PatApp ({FStar_Parser_AST.pat = FStar_Parser_AST.PatVar (id, uu____795); FStar_Parser_AST.prange = uu____796}, args) -> begin
-((FStar_Util.Inl (id)), (args), (FStar_Pervasives_Native.None))
-end
-| uu____806 -> begin
-(failwith "Not an app pattern")
-end))
-
-
-let rec gather_pattern_bound_vars_maybe_top : FStar_Ident.ident FStar_Util.set  ->  FStar_Parser_AST.pattern  ->  FStar_Ident.ident FStar_Util.set = (fun acc p -> (
-
-let gather_pattern_bound_vars_from_list = (FStar_List.fold_left gather_pattern_bound_vars_maybe_top acc)
-in (match (p.FStar_Parser_AST.pat) with
-| FStar_Parser_AST.PatWild -> begin
-acc
-end
-| FStar_Parser_AST.PatConst (uu____830) -> begin
-acc
-end
-| FStar_Parser_AST.PatVar (uu____831, FStar_Pervasives_Native.Some (FStar_Parser_AST.Implicit)) -> begin
-acc
-end
-| FStar_Parser_AST.PatName (uu____833) -> begin
-acc
-end
-| FStar_Parser_AST.PatTvar (uu____834) -> begin
-acc
-end
-| FStar_Parser_AST.PatOp (uu____838) -> begin
-acc
-end
-| FStar_Parser_AST.PatApp (phead, pats) -> begin
-(gather_pattern_bound_vars_from_list ((phead)::pats))
-end
-| FStar_Parser_AST.PatVar (x, uu____844) -> begin
-(FStar_Util.set_add x acc)
-end
-| FStar_Parser_AST.PatList (pats) -> begin
-(gather_pattern_bound_vars_from_list pats)
-end
-| FStar_Parser_AST.PatTuple (pats, uu____850) -> begin
-(gather_pattern_bound_vars_from_list pats)
-end
-| FStar_Parser_AST.PatOr (pats) -> begin
-(gather_pattern_bound_vars_from_list pats)
-end
-| FStar_Parser_AST.PatRecord (guarded_pats) -> begin
-(
-
-let uu____859 = (FStar_List.map FStar_Pervasives_Native.snd guarded_pats)
-in (gather_pattern_bound_vars_from_list uu____859))
-end
-| FStar_Parser_AST.PatAscribed (pat, uu____864) -> begin
-(gather_pattern_bound_vars_maybe_top acc pat)
-end)))
-
-
-let gather_pattern_bound_vars : FStar_Parser_AST.pattern  ->  FStar_Ident.ident FStar_Util.set = (
-
-let acc = (FStar_Util.new_set (fun id1 id2 -> (match ((id1.FStar_Ident.idText = id2.FStar_Ident.idText)) with
-| true -> begin
-(Prims.parse_int "0")
-end
-| uu____872 -> begin
-(Prims.parse_int "1")
-end)) (fun uu____873 -> (Prims.parse_int "0")))
-in (fun p -> (gather_pattern_bound_vars_maybe_top acc p)))
-
-type bnd =
-| LocalBinder of (FStar_Syntax_Syntax.bv * FStar_Syntax_Syntax.aqual)
-| LetBinder of (FStar_Ident.lident * FStar_Syntax_Syntax.term)
-
-
-let uu___is_LocalBinder : bnd  ->  Prims.bool = (fun projectee -> (match (projectee) with
-| LocalBinder (_0) -> begin
-true
-end
-| uu____893 -> begin
-false
-end))
-
-
-let __proj__LocalBinder__item___0 : bnd  ->  (FStar_Syntax_Syntax.bv * FStar_Syntax_Syntax.aqual) = (fun projectee -> (match (projectee) with
-| LocalBinder (_0) -> begin
-_0
-end))
-
-
-let uu___is_LetBinder : bnd  ->  Prims.bool = (fun projectee -> (match (projectee) with
-| LetBinder (_0) -> begin
-true
-end
-| uu____913 -> begin
-false
-end))
-
-
-let __proj__LetBinder__item___0 : bnd  ->  (FStar_Ident.lident * FStar_Syntax_Syntax.term) = (fun projectee -> (match (projectee) with
-| LetBinder (_0) -> begin
-_0
-end))
-
-
-let binder_of_bnd : bnd  ->  (FStar_Syntax_Syntax.bv * FStar_Syntax_Syntax.aqual) = (fun uu___202_931 -> (match (uu___202_931) with
-| LocalBinder (a, aq) -> begin
-((a), (aq))
-end
-| uu____936 -> begin
-(failwith "Impossible")
-end))
-
-
-let as_binder : FStar_ToSyntax_Env.env  ->  FStar_Parser_AST.arg_qualifier FStar_Pervasives_Native.option  ->  (FStar_Ident.ident FStar_Pervasives_Native.option * FStar_Syntax_Syntax.term)  ->  (FStar_Syntax_Syntax.binder * FStar_ToSyntax_Env.env) = (fun env imp uu___203_953 -> (match (uu___203_953) with
-| (FStar_Pervasives_Native.None, k) -> begin
-(
-
-let uu____962 = (FStar_Syntax_Syntax.null_binder k)
-in ((uu____962), (env)))
-end
-| (FStar_Pervasives_Native.Some (a), k) -> begin
-(
-
-let uu____966 = (FStar_ToSyntax_Env.push_bv env a)
-in (match (uu____966) with
-| (env1, a1) -> begin
-(((((
-
-let uu___224_977 = a1
-in {FStar_Syntax_Syntax.ppname = uu___224_977.FStar_Syntax_Syntax.ppname; FStar_Syntax_Syntax.index = uu___224_977.FStar_Syntax_Syntax.index; FStar_Syntax_Syntax.sort = k})), ((trans_aqual imp)))), (env1))
-end))
-end))
-
-
-type env_t =
-FStar_ToSyntax_Env.env
-
-
-type lenv_t =
-FStar_Syntax_Syntax.bv Prims.list
-
-
-let mk_lb : ((FStar_Syntax_Syntax.bv, FStar_Syntax_Syntax.fv) FStar_Util.either * (FStar_Syntax_Syntax.term', FStar_Syntax_Syntax.term') FStar_Syntax_Syntax.syntax * (FStar_Syntax_Syntax.term', FStar_Syntax_Syntax.term') FStar_Syntax_Syntax.syntax)  ->  FStar_Syntax_Syntax.letbinding = (fun uu____990 -> (match (uu____990) with
-| (n1, t, e) -> begin
-{FStar_Syntax_Syntax.lbname = n1; FStar_Syntax_Syntax.lbunivs = []; FStar_Syntax_Syntax.lbtyp = t; FStar_Syntax_Syntax.lbeff = FStar_Parser_Const.effect_ALL_lid; FStar_Syntax_Syntax.lbdef = e}
-end))
-
-
-let no_annot_abs : FStar_Syntax_Syntax.binders  ->  FStar_Syntax_Syntax.term  ->  FStar_Syntax_Syntax.term = (fun bs t -> (FStar_Syntax_Util.abs bs t FStar_Pervasives_Native.None))
-
-
-let mk_ref_read = (fun tm -> (
-
-let tm' = (
-
-let uu____1040 = (
-
-let uu____1050 = (
-
-let uu____1051 = (FStar_Syntax_Syntax.lid_as_fv FStar_Parser_Const.sread_lid FStar_Syntax_Syntax.Delta_constant FStar_Pervasives_Native.None)
-in (FStar_Syntax_Syntax.fv_to_tm uu____1051))
-in (
-
-let uu____1052 = (
-
-let uu____1058 = (
-
-let uu____1063 = (FStar_Syntax_Syntax.as_implicit false)
-in ((tm), (uu____1063)))
-in (uu____1058)::[])
-in ((uu____1050), (uu____1052))))
-in FStar_Syntax_Syntax.Tm_app (uu____1040))
-in (FStar_Syntax_Syntax.mk tm' FStar_Pervasives_Native.None tm.FStar_Syntax_Syntax.pos)))
-
-
-let mk_ref_alloc = (fun tm -> (
-
-let tm' = (
-
-let uu____1097 = (
-
-let uu____1107 = (
-
-let uu____1108 = (FStar_Syntax_Syntax.lid_as_fv FStar_Parser_Const.salloc_lid FStar_Syntax_Syntax.Delta_constant FStar_Pervasives_Native.None)
-in (FStar_Syntax_Syntax.fv_to_tm uu____1108))
-in (
-
-let uu____1109 = (
-
-let uu____1115 = (
-
-let uu____1120 = (FStar_Syntax_Syntax.as_implicit false)
-in ((tm), (uu____1120)))
-in (uu____1115)::[])
-in ((uu____1107), (uu____1109))))
-in FStar_Syntax_Syntax.Tm_app (uu____1097))
-in (FStar_Syntax_Syntax.mk tm' FStar_Pervasives_Native.None tm.FStar_Syntax_Syntax.pos)))
-
-
-let mk_ref_assign = (fun t1 t2 pos -> (
-
-let tm = (
-
-let uu____1168 = (
-
-let uu____1178 = (
-
-let uu____1179 = (FStar_Syntax_Syntax.lid_as_fv FStar_Parser_Const.swrite_lid FStar_Syntax_Syntax.Delta_constant FStar_Pervasives_Native.None)
-in (FStar_Syntax_Syntax.fv_to_tm uu____1179))
-in (
-
-let uu____1180 = (
-
-let uu____1186 = (
-
-let uu____1191 = (FStar_Syntax_Syntax.as_implicit false)
-in ((t1), (uu____1191)))
-in (
-
-let uu____1194 = (
-
-let uu____1200 = (
-
-let uu____1205 = (FStar_Syntax_Syntax.as_implicit false)
-in ((t2), (uu____1205)))
-in (uu____1200)::[])
-in (uu____1186)::uu____1194))
-in ((uu____1178), (uu____1180))))
-in FStar_Syntax_Syntax.Tm_app (uu____1168))
-in (FStar_Syntax_Syntax.mk tm FStar_Pervasives_Native.None pos)))
-
-
-let is_special_effect_combinator : Prims.string  ->  Prims.bool = (fun uu___204_1231 -> (match (uu___204_1231) with
-| "repr" -> begin
-true
-end
-| "post" -> begin
-true
-end
-| "pre" -> begin
-true
-end
-| "wp" -> begin
-true
-end
-| uu____1232 -> begin
-false
-end))
-
-
-let rec sum_to_universe : FStar_Syntax_Syntax.universe  ->  Prims.int  ->  FStar_Syntax_Syntax.universe = (fun u n1 -> (match ((n1 = (Prims.parse_int "0"))) with
-| true -> begin
-u
-end
-| uu____1239 -> begin
-(
-
-let uu____1240 = (sum_to_universe u (n1 - (Prims.parse_int "1")))
-in FStar_Syntax_Syntax.U_succ (uu____1240))
-end))
-
-
-let int_to_universe : Prims.int  ->  FStar_Syntax_Syntax.universe = (fun n1 -> (sum_to_universe FStar_Syntax_Syntax.U_zero n1))
-
-
-let rec desugar_maybe_non_constant_universe : FStar_Parser_AST.term  ->  (Prims.int, FStar_Syntax_Syntax.universe) FStar_Util.either = (fun t -> (
-
-let uu____1251 = (
-
-let uu____1252 = (unparen t)
-in uu____1252.FStar_Parser_AST.tm)
-in (match (uu____1251) with
-| FStar_Parser_AST.Wild -> begin
-(
-
-let uu____1255 = (
-
-let uu____1256 = (FStar_Unionfind.fresh FStar_Pervasives_Native.None)
-in FStar_Syntax_Syntax.U_unif (uu____1256))
-in FStar_Util.Inr (uu____1255))
-end
-| FStar_Parser_AST.Uvar (u) -> begin
-FStar_Util.Inr (FStar_Syntax_Syntax.U_name (u))
-end
-| FStar_Parser_AST.Const (FStar_Const.Const_int (repr, uu____1262)) -> begin
-(
-
-let n1 = (FStar_Util.int_of_string repr)
-in ((match ((n1 < (Prims.parse_int "0"))) with
-| true -> begin
-(FStar_Pervasives.raise (FStar_Errors.Error ((((Prims.strcat "Negative universe constant  are not supported : " repr)), (t.FStar_Parser_AST.range)))))
-end
-| uu____1271 -> begin
-()
-end);
-FStar_Util.Inl (n1);
-))
-end
-| FStar_Parser_AST.Op (op_plus, (t1)::(t2)::[]) -> begin
-(
-
-let u1 = (desugar_maybe_non_constant_universe t1)
-in (
-
-let u2 = (desugar_maybe_non_constant_universe t2)
-in (match (((u1), (u2))) with
-| (FStar_Util.Inl (n1), FStar_Util.Inl (n2)) -> begin
-FStar_Util.Inl ((n1 + n2))
-end
-| (FStar_Util.Inl (n1), FStar_Util.Inr (u)) -> begin
-(
-
-let uu____1301 = (sum_to_universe u n1)
-in FStar_Util.Inr (uu____1301))
-end
-| (FStar_Util.Inr (u), FStar_Util.Inl (n1)) -> begin
-(
-
-let uu____1308 = (sum_to_universe u n1)
-in FStar_Util.Inr (uu____1308))
-end
-| (FStar_Util.Inr (u11), FStar_Util.Inr (u21)) -> begin
-(
-
-let uu____1315 = (
-
-let uu____1316 = (
-
-let uu____1319 = (
-
-let uu____1320 = (FStar_Parser_AST.term_to_string t)
-in (Prims.strcat "This universe might contain a sum of two universe variables " uu____1320))
-in ((uu____1319), (t.FStar_Parser_AST.range)))
-in FStar_Errors.Error (uu____1316))
-in (FStar_Pervasives.raise uu____1315))
-end)))
-end
-| FStar_Parser_AST.App (uu____1323) -> begin
-(
-
-let rec aux = (fun t1 univargs -> (
-
-let uu____1342 = (
-
-let uu____1343 = (unparen t1)
-in uu____1343.FStar_Parser_AST.tm)
-in (match (uu____1342) with
-| FStar_Parser_AST.App (t2, targ, uu____1348) -> begin
-(
-
-let uarg = (desugar_maybe_non_constant_universe targ)
-in (aux t2 ((uarg)::univargs)))
-end
-| FStar_Parser_AST.Var (max_lid1) -> begin
-(match ((FStar_List.existsb (fun uu___205_1360 -> (match (uu___205_1360) with
-| FStar_Util.Inr (uu____1363) -> begin
-true
-end
-| uu____1364 -> begin
-false
-end)) univargs)) with
-| true -> begin
-(
-
-let uu____1367 = (
-
-let uu____1368 = (FStar_List.map (fun uu___206_1372 -> (match (uu___206_1372) with
-| FStar_Util.Inl (n1) -> begin
-(int_to_universe n1)
-end
-| FStar_Util.Inr (u) -> begin
-u
-end)) univargs)
-in FStar_Syntax_Syntax.U_max (uu____1368))
-in FStar_Util.Inr (uu____1367))
-end
-| uu____1377 -> begin
-(
-
-let nargs = (FStar_List.map (fun uu___207_1382 -> (match (uu___207_1382) with
-| FStar_Util.Inl (n1) -> begin
-n1
-end
-| FStar_Util.Inr (uu____1386) -> begin
-(failwith "impossible")
-end)) univargs)
-in (
-
-let uu____1387 = (FStar_List.fold_left (fun m n1 -> (match ((m > n1)) with
-| true -> begin
-m
-end
-| uu____1390 -> begin
-n1
-end)) (Prims.parse_int "0") nargs)
-in FStar_Util.Inl (uu____1387)))
-end)
-end
-| uu____1391 -> begin
-(
-
-let uu____1392 = (
-
-let uu____1393 = (
-
-let uu____1396 = (
-
-let uu____1397 = (
-
-let uu____1398 = (FStar_Parser_AST.term_to_string t1)
-in (Prims.strcat uu____1398 " in universe context"))
-in (Prims.strcat "Unexpected term " uu____1397))
-in ((uu____1396), (t1.FStar_Parser_AST.range)))
-in FStar_Errors.Error (uu____1393))
-in (FStar_Pervasives.raise uu____1392))
-end)))
-in (aux t []))
-end
-| uu____1403 -> begin
-(
-
-let uu____1404 = (
-
-let uu____1405 = (
-
-let uu____1408 = (
-
-let uu____1409 = (
-
-let uu____1410 = (FStar_Parser_AST.term_to_string t)
-in (Prims.strcat uu____1410 " in universe context"))
-in (Prims.strcat "Unexpected term " uu____1409))
-in ((uu____1408), (t.FStar_Parser_AST.range)))
-in FStar_Errors.Error (uu____1405))
-in (FStar_Pervasives.raise uu____1404))
-end)))
-
-
-let rec desugar_universe : FStar_Parser_AST.term  ->  FStar_Syntax_Syntax.universe = (fun t -> (
-
-let u = (desugar_maybe_non_constant_universe t)
-in (match (u) with
-| FStar_Util.Inl (n1) -> begin
-(int_to_universe n1)
-end
-| FStar_Util.Inr (u1) -> begin
-u1
-end)))
-
-
-let check_fields = (fun env fields rg -> (
-
-let uu____1444 = (FStar_List.hd fields)
-in (match (uu____1444) with
-| (f, uu____1450) -> begin
-((FStar_ToSyntax_Env.fail_if_qualified_by_curmodule env f);
-(
-
-let record = (FStar_ToSyntax_Env.fail_or env (FStar_ToSyntax_Env.try_lookup_record_by_field_name env) f)
-in (
-
-let check_field = (fun uu____1458 -> (match (uu____1458) with
-| (f', uu____1462) -> begin
-((FStar_ToSyntax_Env.fail_if_qualified_by_curmodule env f');
-(
-
-let uu____1464 = (FStar_ToSyntax_Env.belongs_to_record env f' record)
-in (match (uu____1464) with
-| true -> begin
-()
-end
-| uu____1465 -> begin
-(
-
-let msg = (FStar_Util.format3 "Field %s belongs to record type %s, whereas field %s does not" f.FStar_Ident.str record.FStar_ToSyntax_Env.typename.FStar_Ident.str f'.FStar_Ident.str)
-in (FStar_Pervasives.raise (FStar_Errors.Error (((msg), (rg))))))
-end));
-)
-end))
-in ((
-
-let uu____1468 = (FStar_List.tl fields)
-in (FStar_List.iter check_field uu____1468));
-(match (()) with
-| () -> begin
-record
-end);
-)));
-)
-end)))
-
-
-let rec desugar_data_pat : FStar_ToSyntax_Env.env  ->  FStar_Parser_AST.pattern  ->  Prims.bool  ->  (env_t * bnd * FStar_Syntax_Syntax.pat Prims.list) = (fun env p is_mut -> (
-
-let check_linear_pattern_variables = (fun p1 -> (
-
-let rec pat_vars = (fun p2 -> (match (p2.FStar_Syntax_Syntax.v) with
-| FStar_Syntax_Syntax.Pat_dot_term (uu____1628) -> begin
-FStar_Syntax_Syntax.no_names
-end
-| FStar_Syntax_Syntax.Pat_wild (uu____1633) -> begin
-FStar_Syntax_Syntax.no_names
-end
-| FStar_Syntax_Syntax.Pat_constant (uu____1634) -> begin
-FStar_Syntax_Syntax.no_names
-end
-| FStar_Syntax_Syntax.Pat_var (x) -> begin
-(FStar_Util.set_add x FStar_Syntax_Syntax.no_names)
-end
-| FStar_Syntax_Syntax.Pat_cons (uu____1636, pats) -> begin
-(FStar_All.pipe_right pats (FStar_List.fold_left (fun out uu____1658 -> (match (uu____1658) with
-| (p3, uu____1664) -> begin
-(
-
-let uu____1665 = (pat_vars p3)
-in (FStar_Util.set_union out uu____1665))
-end)) FStar_Syntax_Syntax.no_names))
-end))
-in (pat_vars p1)))
-in ((match (((is_mut), (p.FStar_Parser_AST.pat))) with
-| (false, uu____1668) -> begin
-()
-end
-| (true, FStar_Parser_AST.PatVar (uu____1669)) -> begin
-()
-end
-| (true, uu____1673) -> begin
-(FStar_Pervasives.raise (FStar_Errors.Error ((("let-mutable is for variables only"), (p.FStar_Parser_AST.prange)))))
-end);
-(
-
-let push_bv_maybe_mut = (match (is_mut) with
-| true -> begin
-FStar_ToSyntax_Env.push_bv_mutable
-end
-| uu____1687 -> begin
-FStar_ToSyntax_Env.push_bv
-end)
-in (
-
-let resolvex = (fun l e x -> (
-
-let uu____1701 = (FStar_All.pipe_right l (FStar_Util.find_opt (fun y -> (y.FStar_Syntax_Syntax.ppname.FStar_Ident.idText = x.FStar_Ident.idText))))
-in (match (uu____1701) with
-| FStar_Pervasives_Native.Some (y) -> begin
-((l), (e), (y))
-end
-| uu____1709 -> begin
-(
-
-let uu____1711 = (push_bv_maybe_mut e x)
-in (match (uu____1711) with
-| (e1, x1) -> begin
-(((x1)::l), (e1), (x1))
-end))
-end)))
-in (
-
-let rec aux = (fun loc env1 p1 -> (
-
-let pos = (fun q -> (FStar_Syntax_Syntax.withinfo q FStar_Syntax_Syntax.tun.FStar_Syntax_Syntax.n p1.FStar_Parser_AST.prange))
-in (
-
-let pos_r = (fun r q -> (FStar_Syntax_Syntax.withinfo q FStar_Syntax_Syntax.tun.FStar_Syntax_Syntax.n r))
-in (match (p1.FStar_Parser_AST.pat) with
-| FStar_Parser_AST.PatOr (uu____1759) -> begin
-(failwith "impossible")
-end
-| FStar_Parser_AST.PatOp (op) -> begin
-(
-
-let uu____1769 = (
-
-let uu____1770 = (
-
-let uu____1771 = (
-
-let uu____1775 = (
-
-let uu____1776 = (
-
-let uu____1779 = (FStar_Parser_AST.compile_op (Prims.parse_int "0") op.FStar_Ident.idText)
-in ((uu____1779), (op.FStar_Ident.idRange)))
-in (FStar_Ident.mk_ident uu____1776))
-in ((uu____1775), (FStar_Pervasives_Native.None)))
-in FStar_Parser_AST.PatVar (uu____1771))
-in {FStar_Parser_AST.pat = uu____1770; FStar_Parser_AST.prange = p1.FStar_Parser_AST.prange})
-in (aux loc env1 uu____1769))
-end
-| FStar_Parser_AST.PatAscribed (p2, t) -> begin
-(
-
-let uu____1783 = (aux loc env1 p2)
-in (match (uu____1783) with
-| (loc1, env', binder, p3, imp) -> begin
-(
-
-let binder1 = (match (binder) with
-| LetBinder (uu____1808) -> begin
-(failwith "impossible")
-end
-| LocalBinder (x, aq) -> begin
-(
-
-let t1 = (
-
-let uu____1814 = (close_fun env1 t)
-in (desugar_term env1 uu____1814))
-in ((match ((match (x.FStar_Syntax_Syntax.sort.FStar_Syntax_Syntax.n) with
-| FStar_Syntax_Syntax.Tm_unknown -> begin
-false
-end
-| uu____1816 -> begin
-true
-end)) with
-| true -> begin
-(
-
-let uu____1817 = (FStar_Syntax_Print.bv_to_string x)
-in (
-
-let uu____1818 = (FStar_Syntax_Print.term_to_string x.FStar_Syntax_Syntax.sort)
-in (
-
-let uu____1819 = (FStar_Syntax_Print.term_to_string t1)
-in (FStar_Util.print3_warning "Multiple ascriptions for %s in pattern, type %s was shadowed by %s" uu____1817 uu____1818 uu____1819))))
-end
-| uu____1820 -> begin
-()
-end);
-LocalBinder ((((
-
-let uu___225_1821 = x
-in {FStar_Syntax_Syntax.ppname = uu___225_1821.FStar_Syntax_Syntax.ppname; FStar_Syntax_Syntax.index = uu___225_1821.FStar_Syntax_Syntax.index; FStar_Syntax_Syntax.sort = t1})), (aq)));
-))
-end)
-in ((loc1), (env'), (binder1), (p3), (imp)))
-end))
-end
-| FStar_Parser_AST.PatWild -> begin
-(
-
-let x = (FStar_Syntax_Syntax.new_bv (FStar_Pervasives_Native.Some (p1.FStar_Parser_AST.prange)) FStar_Syntax_Syntax.tun)
-in (
-
-let uu____1825 = (FStar_All.pipe_left pos (FStar_Syntax_Syntax.Pat_wild (x)))
-in ((loc), (env1), (LocalBinder (((x), (FStar_Pervasives_Native.None)))), (uu____1825), (false))))
-end
-| FStar_Parser_AST.PatConst (c) -> begin
-(
-
-let x = (FStar_Syntax_Syntax.new_bv (FStar_Pervasives_Native.Some (p1.FStar_Parser_AST.prange)) FStar_Syntax_Syntax.tun)
-in (
-
-let uu____1835 = (FStar_All.pipe_left pos (FStar_Syntax_Syntax.Pat_constant (c)))
-in ((loc), (env1), (LocalBinder (((x), (FStar_Pervasives_Native.None)))), (uu____1835), (false))))
-end
-| FStar_Parser_AST.PatTvar (x, aq) -> begin
-(
-
-let imp = (aq = FStar_Pervasives_Native.Some (FStar_Parser_AST.Implicit))
-in (
-
-let aq1 = (trans_aqual aq)
-in (
-
-let uu____1851 = (resolvex loc env1 x)
-in (match (uu____1851) with
-| (loc1, env2, xbv) -> begin
-(
-
-let uu____1865 = (FStar_All.pipe_left pos (FStar_Syntax_Syntax.Pat_var (xbv)))
-in ((loc1), (env2), (LocalBinder (((xbv), (aq1)))), (uu____1865), (imp)))
-end))))
-end
-| FStar_Parser_AST.PatVar (x, aq) -> begin
-(
-
-let imp = (aq = FStar_Pervasives_Native.Some (FStar_Parser_AST.Implicit))
-in (
-
-let aq1 = (trans_aqual aq)
-in (
-
-let uu____1881 = (resolvex loc env1 x)
-in (match (uu____1881) with
-| (loc1, env2, xbv) -> begin
-(
-
-let uu____1895 = (FStar_All.pipe_left pos (FStar_Syntax_Syntax.Pat_var (xbv)))
-in ((loc1), (env2), (LocalBinder (((xbv), (aq1)))), (uu____1895), (imp)))
-end))))
-end
-| FStar_Parser_AST.PatName (l) -> begin
-(
-
-let l1 = (FStar_ToSyntax_Env.fail_or env1 (FStar_ToSyntax_Env.try_lookup_datacon env1) l)
-in (
-
-let x = (FStar_Syntax_Syntax.new_bv (FStar_Pervasives_Native.Some (p1.FStar_Parser_AST.prange)) FStar_Syntax_Syntax.tun)
-in (
-
-let uu____1906 = (FStar_All.pipe_left pos (FStar_Syntax_Syntax.Pat_cons (((l1), ([])))))
-in ((loc), (env1), (LocalBinder (((x), (FStar_Pervasives_Native.None)))), (uu____1906), (false)))))
-end
-| FStar_Parser_AST.PatApp ({FStar_Parser_AST.pat = FStar_Parser_AST.PatName (l); FStar_Parser_AST.prange = uu____1924}, args) -> begin
-(
-
-let uu____1928 = (FStar_List.fold_right (fun arg uu____1946 -> (match (uu____1946) with
-| (loc1, env2, args1) -> begin
-(
-
-let uu____1976 = (aux loc1 env2 arg)
-in (match (uu____1976) with
-| (loc2, env3, uu____1994, arg1, imp) -> begin
-((loc2), (env3), ((((arg1), (imp)))::args1))
-end))
-end)) args ((loc), (env1), ([])))
-in (match (uu____1928) with
-| (loc1, env2, args1) -> begin
-(
-
-let l1 = (FStar_ToSyntax_Env.fail_or env2 (FStar_ToSyntax_Env.try_lookup_datacon env2) l)
-in (
-
-let x = (FStar_Syntax_Syntax.new_bv (FStar_Pervasives_Native.Some (p1.FStar_Parser_AST.prange)) FStar_Syntax_Syntax.tun)
-in (
-
-let uu____2043 = (FStar_All.pipe_left pos (FStar_Syntax_Syntax.Pat_cons (((l1), (args1)))))
-in ((loc1), (env2), (LocalBinder (((x), (FStar_Pervasives_Native.None)))), (uu____2043), (false)))))
-end))
-end
-| FStar_Parser_AST.PatApp (uu____2056) -> begin
-(FStar_Pervasives.raise (FStar_Errors.Error ((("Unexpected pattern"), (p1.FStar_Parser_AST.prange)))))
-end
-| FStar_Parser_AST.PatList (pats) -> begin
-(
-
-let uu____2069 = (FStar_List.fold_right (fun pat uu____2083 -> (match (uu____2083) with
-| (loc1, env2, pats1) -> begin
-(
-
-let uu____2105 = (aux loc1 env2 pat)
-in (match (uu____2105) with
-| (loc2, env3, uu____2121, pat1, uu____2123) -> begin
-((loc2), (env3), ((pat1)::pats1))
-end))
-end)) pats ((loc), (env1), ([])))
-in (match (uu____2069) with
-| (loc1, env2, pats1) -> begin
-(
-
-let pat = (
-
-let uu____2157 = (
-
-let uu____2160 = (
-
-let uu____2165 = (FStar_Range.end_range p1.FStar_Parser_AST.prange)
-in (pos_r uu____2165))
-in (
-
-let uu____2166 = (
-
-let uu____2167 = (
-
-let uu____2175 = (FStar_Syntax_Syntax.lid_as_fv FStar_Parser_Const.nil_lid FStar_Syntax_Syntax.Delta_constant (FStar_Pervasives_Native.Some (FStar_Syntax_Syntax.Data_ctor)))
-in ((uu____2175), ([])))
-in FStar_Syntax_Syntax.Pat_cons (uu____2167))
-in (FStar_All.pipe_left uu____2160 uu____2166)))
-in (FStar_List.fold_right (fun hd1 tl1 -> (
-
-let r = (FStar_Range.union_ranges hd1.FStar_Syntax_Syntax.p tl1.FStar_Syntax_Syntax.p)
-in (
-
-let uu____2198 = (
-
-let uu____2199 = (
-
-let uu____2207 = (FStar_Syntax_Syntax.lid_as_fv FStar_Parser_Const.cons_lid FStar_Syntax_Syntax.Delta_constant (FStar_Pervasives_Native.Some (FStar_Syntax_Syntax.Data_ctor)))
-in ((uu____2207), ((((hd1), (false)))::(((tl1), (false)))::[])))
-in FStar_Syntax_Syntax.Pat_cons (uu____2199))
-in (FStar_All.pipe_left (pos_r r) uu____2198)))) pats1 uu____2157))
-in (
-
-let x = (FStar_Syntax_Syntax.new_bv (FStar_Pervasives_Native.Some (p1.FStar_Parser_AST.prange)) FStar_Syntax_Syntax.tun)
-in ((loc1), (env2), (LocalBinder (((x), (FStar_Pervasives_Native.None)))), (pat), (false))))
-end))
-end
-| FStar_Parser_AST.PatTuple (args, dep1) -> begin
-(
-
-let uu____2239 = (FStar_List.fold_left (fun uu____2256 p2 -> (match (uu____2256) with
-| (loc1, env2, pats) -> begin
-(
-
-let uu____2287 = (aux loc1 env2 p2)
-in (match (uu____2287) with
-| (loc2, env3, uu____2305, pat, uu____2307) -> begin
-((loc2), (env3), ((((pat), (false)))::pats))
-end))
-end)) ((loc), (env1), ([])) args)
-in (match (uu____2239) with
-| (loc1, env2, args1) -> begin
-(
-
-let args2 = (FStar_List.rev args1)
-in (
-
-let l = (match (dep1) with
-| true -> begin
-(FStar_Parser_Const.mk_dtuple_data_lid (FStar_List.length args2) p1.FStar_Parser_AST.prange)
-end
-| uu____2370 -> begin
-(FStar_Parser_Const.mk_tuple_data_lid (FStar_List.length args2) p1.FStar_Parser_AST.prange)
-end)
-in (
-
-let uu____2378 = (FStar_ToSyntax_Env.fail_or env2 (FStar_ToSyntax_Env.try_lookup_lid env2) l)
-in (match (uu____2378) with
-| (constr, uu____2391) -> begin
-(
-
-let l1 = (match (constr.FStar_Syntax_Syntax.n) with
-| FStar_Syntax_Syntax.Tm_fvar (fv) -> begin
-fv
-end
-| uu____2394 -> begin
-(failwith "impossible")
-end)
-in (
-
-let x = (FStar_Syntax_Syntax.new_bv (FStar_Pervasives_Native.Some (p1.FStar_Parser_AST.prange)) FStar_Syntax_Syntax.tun)
-in (
-
-let uu____2396 = (FStar_All.pipe_left pos (FStar_Syntax_Syntax.Pat_cons (((l1), (args2)))))
-in ((loc1), (env2), (LocalBinder (((x), (FStar_Pervasives_Native.None)))), (uu____2396), (false)))))
-end))))
-end))
-end
-| FStar_Parser_AST.PatRecord ([]) -> begin
-(FStar_Pervasives.raise (FStar_Errors.Error ((("Unexpected pattern"), (p1.FStar_Parser_AST.prange)))))
-end
-| FStar_Parser_AST.PatRecord (fields) -> begin
-(
-
-let record = (check_fields env1 fields p1.FStar_Parser_AST.prange)
-in (
-
-let fields1 = (FStar_All.pipe_right fields (FStar_List.map (fun uu____2437 -> (match (uu____2437) with
-| (f, p2) -> begin
-((f.FStar_Ident.ident), (p2))
-end))))
-in (
-
-let args = (FStar_All.pipe_right record.FStar_ToSyntax_Env.fields (FStar_List.map (fun uu____2452 -> (match (uu____2452) with
-| (f, uu____2456) -> begin
-(
-
-let uu____2457 = (FStar_All.pipe_right fields1 (FStar_List.tryFind (fun uu____2469 -> (match (uu____2469) with
-| (g, uu____2473) -> begin
-(f.FStar_Ident.idText = g.FStar_Ident.idText)
-end))))
-in (match (uu____2457) with
-| FStar_Pervasives_Native.None -> begin
-(FStar_Parser_AST.mk_pattern FStar_Parser_AST.PatWild p1.FStar_Parser_AST.prange)
-end
-| FStar_Pervasives_Native.Some (uu____2476, p2) -> begin
-p2
-end))
-end))))
-in (
-
-let app = (
-
-let uu____2481 = (
-
-let uu____2482 = (
-
-let uu____2486 = (
-
-let uu____2487 = (
-
-let uu____2488 = (FStar_Ident.lid_of_ids (FStar_List.append record.FStar_ToSyntax_Env.typename.FStar_Ident.ns ((record.FStar_ToSyntax_Env.constrname)::[])))
-in FStar_Parser_AST.PatName (uu____2488))
-in (FStar_Parser_AST.mk_pattern uu____2487 p1.FStar_Parser_AST.prange))
-in ((uu____2486), (args)))
-in FStar_Parser_AST.PatApp (uu____2482))
-in (FStar_Parser_AST.mk_pattern uu____2481 p1.FStar_Parser_AST.prange))
-in (
-
-let uu____2490 = (aux loc env1 app)
-in (match (uu____2490) with
-| (env2, e, b, p2, uu____2509) -> begin
-(
-
-let p3 = (match (p2.FStar_Syntax_Syntax.v) with
-| FStar_Syntax_Syntax.Pat_cons (fv, args1) -> begin
-(
-
-let uu____2531 = (
-
-let uu____2532 = (
-
-let uu____2540 = (
-
-let uu___226_2541 = fv
-in (
-
-let uu____2542 = (
-
-let uu____2544 = (
-
-let uu____2545 = (
-
-let uu____2549 = (FStar_All.pipe_right record.FStar_ToSyntax_Env.fields (FStar_List.map FStar_Pervasives_Native.fst))
-in ((record.FStar_ToSyntax_Env.typename), (uu____2549)))
-in FStar_Syntax_Syntax.Record_ctor (uu____2545))
-in FStar_Pervasives_Native.Some (uu____2544))
-in {FStar_Syntax_Syntax.fv_name = uu___226_2541.FStar_Syntax_Syntax.fv_name; FStar_Syntax_Syntax.fv_delta = uu___226_2541.FStar_Syntax_Syntax.fv_delta; FStar_Syntax_Syntax.fv_qual = uu____2542}))
-in ((uu____2540), (args1)))
-in FStar_Syntax_Syntax.Pat_cons (uu____2532))
-in (FStar_All.pipe_left pos uu____2531))
-end
-| uu____2568 -> begin
-p2
-end)
-in ((env2), (e), (b), (p3), (false)))
-end))))))
-end))))
-in (
-
-let aux_maybe_or = (fun env1 p1 -> (
-
-let loc = []
-in (match (p1.FStar_Parser_AST.pat) with
-| FStar_Parser_AST.PatOr ([]) -> begin
-(failwith "impossible")
-end
-| FStar_Parser_AST.PatOr ((p2)::ps) -> begin
-(
-
-let uu____2601 = (aux loc env1 p2)
-in (match (uu____2601) with
-| (loc1, env2, var, p3, uu____2619) -> begin
-(
-
-let uu____2624 = (FStar_List.fold_left (fun uu____2637 p4 -> (match (uu____2637) with
-| (loc2, env3, ps1) -> begin
-(
-
-let uu____2660 = (aux loc2 env3 p4)
-in (match (uu____2660) with
-| (loc3, env4, uu____2676, p5, uu____2678) -> begin
-((loc3), (env4), ((p5)::ps1))
-end))
-end)) ((loc1), (env2), ([])) ps)
-in (match (uu____2624) with
-| (loc2, env3, ps1) -> begin
-(
-
-let pats = (p3)::(FStar_List.rev ps1)
-in ((env3), (var), (pats)))
-end))
-end))
-end
-| uu____2719 -> begin
-(
-
-let uu____2720 = (aux loc env1 p1)
-in (match (uu____2720) with
-| (loc1, env2, vars, pat, b) -> begin
-((env2), (vars), ((pat)::[]))
-end))
-end)))
-in (
-
-let uu____2750 = (aux_maybe_or env p)
-in (match (uu____2750) with
-| (env1, b, pats) -> begin
-((
-
-let uu____2771 = (FStar_List.map check_linear_pattern_variables pats)
-in (FStar_All.pipe_left FStar_Pervasives.ignore uu____2771));
-((env1), (b), (pats));
-)
-end))))));
-)))
-and desugar_binding_pat_maybe_top : Prims.bool  ->  FStar_ToSyntax_Env.env  ->  FStar_Parser_AST.pattern  ->  Prims.bool  ->  (env_t * bnd * FStar_Syntax_Syntax.pat Prims.list) = (fun top env p is_mut -> (
-
-let mklet = (fun x -> (
-
-let uu____2794 = (
-
-let uu____2795 = (
-
-let uu____2798 = (FStar_ToSyntax_Env.qualify env x)
-in ((uu____2798), (FStar_Syntax_Syntax.tun)))
-in LetBinder (uu____2795))
-in ((env), (uu____2794), ([]))))
-in (match (top) with
-| true -> begin
-(match (p.FStar_Parser_AST.pat) with
-| FStar_Parser_AST.PatOp (x) -> begin
-(
-
-let uu____2809 = (
-
-let uu____2810 = (
-
-let uu____2813 = (FStar_Parser_AST.compile_op (Prims.parse_int "0") x.FStar_Ident.idText)
-in ((uu____2813), (x.FStar_Ident.idRange)))
-in (FStar_Ident.mk_ident uu____2810))
-in (mklet uu____2809))
-end
-| FStar_Parser_AST.PatVar (x, uu____2815) -> begin
-(mklet x)
-end
-| FStar_Parser_AST.PatAscribed ({FStar_Parser_AST.pat = FStar_Parser_AST.PatVar (x, uu____2819); FStar_Parser_AST.prange = uu____2820}, t) -> begin
-(
-
-let uu____2824 = (
-
-let uu____2825 = (
-
-let uu____2828 = (FStar_ToSyntax_Env.qualify env x)
-in (
-
-let uu____2829 = (desugar_term env t)
-in ((uu____2828), (uu____2829))))
-in LetBinder (uu____2825))
-in ((env), (uu____2824), ([])))
-end
-| uu____2831 -> begin
-(FStar_Pervasives.raise (FStar_Errors.Error ((("Unexpected pattern at the top-level"), (p.FStar_Parser_AST.prange)))))
-end)
-end
-| uu____2836 -> begin
-(
-
-let uu____2837 = (desugar_data_pat env p is_mut)
-in (match (uu____2837) with
-| (env1, binder, p1) -> begin
-(
-
-let p2 = (match (p1) with
-| ({FStar_Syntax_Syntax.v = FStar_Syntax_Syntax.Pat_var (uu____2854); FStar_Syntax_Syntax.ty = uu____2855; FStar_Syntax_Syntax.p = uu____2856})::[] -> begin
-[]
-end
-| ({FStar_Syntax_Syntax.v = FStar_Syntax_Syntax.Pat_wild (uu____2861); FStar_Syntax_Syntax.ty = uu____2862; FStar_Syntax_Syntax.p = uu____2863})::[] -> begin
-[]
-end
-| uu____2868 -> begin
-p1
-end)
-in ((env1), (binder), (p2)))
-end))
-end)))
-and desugar_binding_pat : FStar_ToSyntax_Env.env  ->  FStar_Parser_AST.pattern  ->  (env_t * bnd * FStar_Syntax_Syntax.pat Prims.list) = (fun env p -> (desugar_binding_pat_maybe_top false env p false))
-and desugar_match_pat_maybe_top : Prims.bool  ->  FStar_ToSyntax_Env.env  ->  FStar_Parser_AST.pattern  ->  (env_t * FStar_Syntax_Syntax.pat Prims.list) = (fun uu____2873 env pat -> (
-
-let uu____2876 = (desugar_data_pat env pat false)
-in (match (uu____2876) with
-| (env1, uu____2885, pat1) -> begin
-((env1), (pat1))
-end)))
-and desugar_match_pat : FStar_ToSyntax_Env.env  ->  FStar_Parser_AST.pattern  ->  (env_t * FStar_Syntax_Syntax.pat Prims.list) = (fun env p -> (desugar_match_pat_maybe_top false env p))
-and desugar_term : FStar_ToSyntax_Env.env  ->  FStar_Parser_AST.term  ->  FStar_Syntax_Syntax.term = (fun env e -> (
-
-let env1 = (FStar_ToSyntax_Env.set_expect_typ env false)
-in (desugar_term_maybe_top false env1 e)))
-and desugar_typ : FStar_ToSyntax_Env.env  ->  FStar_Parser_AST.term  ->  FStar_Syntax_Syntax.term = (fun env e -> (
-
-let env1 = (FStar_ToSyntax_Env.set_expect_typ env true)
-in (desugar_term_maybe_top false env1 e)))
-and desugar_machine_integer : FStar_ToSyntax_Env.env  ->  Prims.string  ->  (FStar_Const.signedness * FStar_Const.width)  ->  FStar_Range.range  ->  (FStar_Syntax_Syntax.term', FStar_Syntax_Syntax.term') FStar_Syntax_Syntax.syntax = (fun env repr uu____2900 range -> (match (uu____2900) with
-| (signedness, width) -> begin
-(
-
-let uu____2908 = (FStar_Const.bounds signedness width)
-in (match (uu____2908) with
-| (lower, upper) -> begin
-(
-
-let value = (
-
-let uu____2916 = (FStar_Util.ensure_decimal repr)
-in (FStar_Util.int_of_string uu____2916))
-in (
-
-let tnm = (Prims.strcat "FStar." (Prims.strcat (match (signedness) with
-| FStar_Const.Unsigned -> begin
-"U"
-end
-| FStar_Const.Signed -> begin
-""
-end) (Prims.strcat "Int" (match (width) with
-| FStar_Const.Int8 -> begin
-"8"
-end
-| FStar_Const.Int16 -> begin
-"16"
-end
-| FStar_Const.Int32 -> begin
-"32"
-end
-| FStar_Const.Int64 -> begin
-"64"
-end))))
-in ((
-
-let uu____2919 = ((
-
-let uu____2920 = (FStar_Options.lax ())
-in (not (uu____2920))) && (not (((lower <= value) && (value <= upper)))))
-in (match (uu____2919) with
-| true -> begin
-(
-
-let uu____2921 = (
-
-let uu____2922 = (
-
-let uu____2925 = (FStar_Util.format2 "%s is not in the expected range for %s" repr tnm)
-in ((uu____2925), (range)))
-in FStar_Errors.Error (uu____2922))
-in (FStar_Pervasives.raise uu____2921))
-end
-| uu____2926 -> begin
-()
-end));
-(
-
-let private_intro_nm = (Prims.strcat tnm (Prims.strcat ".__" (Prims.strcat (match (signedness) with
-| FStar_Const.Unsigned -> begin
-"u"
-end
-| FStar_Const.Signed -> begin
-""
-end) "int_to_t")))
-in (
-
-let intro_nm = (Prims.strcat tnm (Prims.strcat "." (Prims.strcat (match (signedness) with
-| FStar_Const.Unsigned -> begin
-"u"
-end
-| FStar_Const.Signed -> begin
-""
-end) "int_to_t")))
-in (
-
-let lid = (FStar_Ident.lid_of_path (FStar_Ident.path_of_text intro_nm) range)
-in (
-
-let lid1 = (
-
-let uu____2933 = (FStar_ToSyntax_Env.try_lookup_lid env lid)
-in (match (uu____2933) with
-| FStar_Pervasives_Native.Some (intro_term, uu____2940) -> begin
-(match (intro_term.FStar_Syntax_Syntax.n) with
-| FStar_Syntax_Syntax.Tm_fvar (fv) -> begin
-(
-
-let private_lid = (FStar_Ident.lid_of_path (FStar_Ident.path_of_text private_intro_nm) range)
-in (
-
-let private_fv = (
-
-let uu____2948 = (FStar_Syntax_Util.incr_delta_depth fv.FStar_Syntax_Syntax.fv_delta)
-in (FStar_Syntax_Syntax.lid_as_fv private_lid uu____2948 fv.FStar_Syntax_Syntax.fv_qual))
-in (
-
-let uu___227_2949 = intro_term
-in {FStar_Syntax_Syntax.n = FStar_Syntax_Syntax.Tm_fvar (private_fv); FStar_Syntax_Syntax.tk = uu___227_2949.FStar_Syntax_Syntax.tk; FStar_Syntax_Syntax.pos = uu___227_2949.FStar_Syntax_Syntax.pos; FStar_Syntax_Syntax.vars = uu___227_2949.FStar_Syntax_Syntax.vars})))
-end
-| uu____2954 -> begin
-(failwith (Prims.strcat "Unexpected non-fvar for " intro_nm))
-end)
-end
-| FStar_Pervasives_Native.None -> begin
-(
-
-let uu____2959 = (FStar_Util.format1 "%s not in scope\n" tnm)
-in (failwith uu____2959))
-end))
-in (
-
-let repr1 = ((FStar_Syntax_Syntax.mk (FStar_Syntax_Syntax.Tm_constant (FStar_Const.Const_int (((repr), (FStar_Pervasives_Native.None)))))) FStar_Pervasives_Native.None range)
-in (
-
-let uu____2978 = (
-
-let uu____2981 = (
-
-let uu____2982 = (
-
-let uu____2992 = (
-
-let uu____2998 = (
-
-let uu____3003 = (FStar_Syntax_Syntax.as_implicit false)
-in ((repr1), (uu____3003)))
-in (uu____2998)::[])
-in ((lid1), (uu____2992)))
-in FStar_Syntax_Syntax.Tm_app (uu____2982))
-in (FStar_Syntax_Syntax.mk uu____2981))
-in (uu____2978 FStar_Pervasives_Native.None range)))))));
-)))
-end))
-end))
-and desugar_name : (FStar_Syntax_Syntax.term'  ->  FStar_Syntax_Syntax.term)  ->  (FStar_Syntax_Syntax.term  ->  (FStar_Syntax_Syntax.term', FStar_Syntax_Syntax.term') FStar_Syntax_Syntax.syntax)  ->  env_t  ->  Prims.bool  ->  FStar_Ident.lid  ->  FStar_Syntax_Syntax.term = (fun mk1 setpos env resolve l -> (
-
-let uu____3040 = (FStar_ToSyntax_Env.fail_or env ((match (resolve) with
-| true -> begin
-FStar_ToSyntax_Env.try_lookup_lid
-end
-| uu____3052 -> begin
-FStar_ToSyntax_Env.try_lookup_lid_no_resolve
-end) env) l)
-in (match (uu____3040) with
-| (tm, mut) -> begin
-(
-
-let tm1 = (setpos tm)
-in (match (mut) with
-| true -> begin
-(
-
-let uu____3058 = (
-
-let uu____3059 = (
-
-let uu____3064 = (mk_ref_read tm1)
-in ((uu____3064), (FStar_Syntax_Syntax.Meta_desugared (FStar_Syntax_Syntax.Mutable_rval))))
-in FStar_Syntax_Syntax.Tm_meta (uu____3059))
-in (FStar_All.pipe_left mk1 uu____3058))
-end
-| uu____3069 -> begin
-tm1
-end))
-end)))
-and desugar_attributes : FStar_ToSyntax_Env.env  ->  FStar_Parser_AST.term Prims.list  ->  FStar_Syntax_Syntax.cflags Prims.list = (fun env cattributes -> (
-
-let desugar_attribute = (fun t -> (
-
-let uu____3078 = (
-
-let uu____3079 = (unparen t)
-in uu____3079.FStar_Parser_AST.tm)
-in (match (uu____3078) with
-| FStar_Parser_AST.Var ({FStar_Ident.ns = uu____3080; FStar_Ident.ident = uu____3081; FStar_Ident.nsstr = uu____3082; FStar_Ident.str = "cps"}) -> begin
-FStar_Syntax_Syntax.CPS
-end
-| uu____3084 -> begin
-(
-
-let uu____3085 = (
-
-let uu____3086 = (
-
-let uu____3089 = (
-
-let uu____3090 = (FStar_Parser_AST.term_to_string t)
-in (Prims.strcat "Unknown attribute " uu____3090))
-in ((uu____3089), (t.FStar_Parser_AST.range)))
-in FStar_Errors.Error (uu____3086))
-in (FStar_Pervasives.raise uu____3085))
-end)))
-in (FStar_List.map desugar_attribute cattributes)))
-and desugar_term_maybe_top : Prims.bool  ->  env_t  ->  FStar_Parser_AST.term  ->  FStar_Syntax_Syntax.term = (fun top_level env top -> (
-
-let mk1 = (fun e -> ((FStar_Syntax_Syntax.mk e) FStar_Pervasives_Native.None top.FStar_Parser_AST.range))
-in (
-
-let setpos = (fun e -> (
-
-let uu___228_3118 = e
-in {FStar_Syntax_Syntax.n = uu___228_3118.FStar_Syntax_Syntax.n; FStar_Syntax_Syntax.tk = uu___228_3118.FStar_Syntax_Syntax.tk; FStar_Syntax_Syntax.pos = top.FStar_Parser_AST.range; FStar_Syntax_Syntax.vars = uu___228_3118.FStar_Syntax_Syntax.vars}))
-in (
-
-let uu____3125 = (
-
-let uu____3126 = (unparen top)
-in uu____3126.FStar_Parser_AST.tm)
-in (match (uu____3125) with
-| FStar_Parser_AST.Wild -> begin
-(setpos FStar_Syntax_Syntax.tun)
-end
-| FStar_Parser_AST.Labeled (uu____3127) -> begin
-(desugar_formula env top)
-end
-| FStar_Parser_AST.Requires (t, lopt) -> begin
-(desugar_formula env t)
-end
-| FStar_Parser_AST.Ensures (t, lopt) -> begin
-(desugar_formula env t)
-end
-| FStar_Parser_AST.Attributes (ts) -> begin
-(failwith "Attributes should not be desugared by desugar_term_maybe_top")
-end
-| FStar_Parser_AST.Const (FStar_Const.Const_int (i, FStar_Pervasives_Native.Some (size))) -> begin
-(desugar_machine_integer env i size top.FStar_Parser_AST.range)
-end
-| FStar_Parser_AST.Const (c) -> begin
-(mk1 (FStar_Syntax_Syntax.Tm_constant (c)))
-end
-| FStar_Parser_AST.Op ({FStar_Ident.idText = "=!="; FStar_Ident.idRange = r}, args) -> begin
-(
-
-let e = (FStar_Parser_AST.mk_term (FStar_Parser_AST.Op ((((FStar_Ident.mk_ident (("=="), (r)))), (args)))) top.FStar_Parser_AST.range top.FStar_Parser_AST.level)
-in (desugar_term env (FStar_Parser_AST.mk_term (FStar_Parser_AST.Op ((((FStar_Ident.mk_ident (("~"), (r)))), ((e)::[])))) top.FStar_Parser_AST.range top.FStar_Parser_AST.level)))
-end
-| FStar_Parser_AST.Op (op_star, (uu____3159)::(uu____3160)::[]) when (((FStar_Ident.text_of_id op_star) = "*") && (
-
-let uu____3162 = (op_as_term env (Prims.parse_int "2") top.FStar_Parser_AST.range op_star)
-in (FStar_All.pipe_right uu____3162 FStar_Option.isNone))) -> begin
-(
-
-let rec flatten1 = (fun t -> (match (t.FStar_Parser_AST.tm) with
-| FStar_Parser_AST.Op ({FStar_Ident.idText = "*"; FStar_Ident.idRange = uu____3171}, (t1)::(t2)::[]) -> begin
-(
-
-let uu____3175 = (flatten1 t1)
-in (FStar_List.append uu____3175 ((t2)::[])))
-end
-| uu____3177 -> begin
-(t)::[]
-end))
-in (
-
-let targs = (
-
-let uu____3180 = (
-
-let uu____3182 = (unparen top)
-in (flatten1 uu____3182))
-in (FStar_All.pipe_right uu____3180 (FStar_List.map (fun t -> (
-
-let uu____3186 = (desugar_typ env t)
-in (FStar_Syntax_Syntax.as_arg uu____3186))))))
-in (
-
-let uu____3187 = (
-
-let uu____3190 = (FStar_Parser_Const.mk_tuple_lid (FStar_List.length targs) top.FStar_Parser_AST.range)
-in (FStar_ToSyntax_Env.fail_or env (FStar_ToSyntax_Env.try_lookup_lid env) uu____3190))
-in (match (uu____3187) with
-| (tup, uu____3197) -> begin
-(mk1 (FStar_Syntax_Syntax.Tm_app (((tup), (targs)))))
-end))))
-end
-| FStar_Parser_AST.Tvar (a) -> begin
-(
-
-let uu____3200 = (
-
-let uu____3203 = (FStar_ToSyntax_Env.fail_or2 (FStar_ToSyntax_Env.try_lookup_id env) a)
-in (FStar_Pervasives_Native.fst uu____3203))
-in (FStar_All.pipe_left setpos uu____3200))
-end
-| FStar_Parser_AST.Uvar (u) -> begin
-(FStar_Pervasives.raise (FStar_Errors.Error ((((Prims.strcat "Unexpected universe variable " (Prims.strcat (FStar_Ident.text_of_id u) " in non-universe context"))), (top.FStar_Parser_AST.range)))))
-end
-| FStar_Parser_AST.Op (s, args) -> begin
-(
-
-let uu____3217 = (op_as_term env (FStar_List.length args) top.FStar_Parser_AST.range s)
-in (match (uu____3217) with
-| FStar_Pervasives_Native.None -> begin
-(FStar_Pervasives.raise (FStar_Errors.Error ((((Prims.strcat "Unexpected or unbound operator: " (FStar_Ident.text_of_id s))), (top.FStar_Parser_AST.range)))))
-end
-| FStar_Pervasives_Native.Some (op) -> begin
-(match (((FStar_List.length args) > (Prims.parse_int "0"))) with
-| true -> begin
-(
-
-let args1 = (FStar_All.pipe_right args (FStar_List.map (fun t -> (
-
-let uu____3239 = (desugar_term env t)
-in ((uu____3239), (FStar_Pervasives_Native.None))))))
-in (mk1 (FStar_Syntax_Syntax.Tm_app (((op), (args1))))))
-end
-| uu____3245 -> begin
-op
-end)
-end))
-end
-| FStar_Parser_AST.Construct (n1, ((a, uu____3248))::[]) when (n1.FStar_Ident.str = "SMTPat") -> begin
-(
-
-let uu____3256 = (
-
-let uu___229_3257 = top
-in (
-
-let uu____3258 = (
-
-let uu____3259 = (
-
-let uu____3263 = (
-
-let uu___230_3264 = top
-in (
-
-let uu____3265 = (
-
-let uu____3266 = (FStar_Ident.lid_of_path (("Prims")::("smt_pat")::[]) top.FStar_Parser_AST.range)
-in FStar_Parser_AST.Var (uu____3266))
-in {FStar_Parser_AST.tm = uu____3265; FStar_Parser_AST.range = uu___230_3264.FStar_Parser_AST.range; FStar_Parser_AST.level = uu___230_3264.FStar_Parser_AST.level}))
-in ((uu____3263), (a), (FStar_Parser_AST.Nothing)))
-in FStar_Parser_AST.App (uu____3259))
-in {FStar_Parser_AST.tm = uu____3258; FStar_Parser_AST.range = uu___229_3257.FStar_Parser_AST.range; FStar_Parser_AST.level = uu___229_3257.FStar_Parser_AST.level}))
-in (desugar_term_maybe_top top_level env uu____3256))
-end
-| FStar_Parser_AST.Construct (n1, ((a, uu____3269))::[]) when (n1.FStar_Ident.str = "SMTPatT") -> begin
-(
-
-let uu____3277 = (
-
-let uu___231_3278 = top
-in (
-
-let uu____3279 = (
-
-let uu____3280 = (
-
-let uu____3284 = (
-
-let uu___232_3285 = top
-in (
-
-let uu____3286 = (
-
-let uu____3287 = (FStar_Ident.lid_of_path (("Prims")::("smt_pat")::[]) top.FStar_Parser_AST.range)
-in FStar_Parser_AST.Var (uu____3287))
-in {FStar_Parser_AST.tm = uu____3286; FStar_Parser_AST.range = uu___232_3285.FStar_Parser_AST.range; FStar_Parser_AST.level = uu___232_3285.FStar_Parser_AST.level}))
-in ((uu____3284), (a), (FStar_Parser_AST.Nothing)))
-in FStar_Parser_AST.App (uu____3280))
-in {FStar_Parser_AST.tm = uu____3279; FStar_Parser_AST.range = uu___231_3278.FStar_Parser_AST.range; FStar_Parser_AST.level = uu___231_3278.FStar_Parser_AST.level}))
-in (desugar_term_maybe_top top_level env uu____3277))
-end
-| FStar_Parser_AST.Construct (n1, ((a, uu____3290))::[]) when (n1.FStar_Ident.str = "SMTPatOr") -> begin
-(
-
-let uu____3298 = (
-
-let uu___233_3299 = top
-in (
-
-let uu____3300 = (
-
-let uu____3301 = (
-
-let uu____3305 = (
-
-let uu___234_3306 = top
-in (
-
-let uu____3307 = (
-
-let uu____3308 = (FStar_Ident.lid_of_path (("Prims")::("smt_pat_or")::[]) top.FStar_Parser_AST.range)
-in FStar_Parser_AST.Var (uu____3308))
-in {FStar_Parser_AST.tm = uu____3307; FStar_Parser_AST.range = uu___234_3306.FStar_Parser_AST.range; FStar_Parser_AST.level = uu___234_3306.FStar_Parser_AST.level}))
-in ((uu____3305), (a), (FStar_Parser_AST.Nothing)))
-in FStar_Parser_AST.App (uu____3301))
-in {FStar_Parser_AST.tm = uu____3300; FStar_Parser_AST.range = uu___233_3299.FStar_Parser_AST.range; FStar_Parser_AST.level = uu___233_3299.FStar_Parser_AST.level}))
-in (desugar_term_maybe_top top_level env uu____3298))
-end
-| FStar_Parser_AST.Name ({FStar_Ident.ns = uu____3309; FStar_Ident.ident = uu____3310; FStar_Ident.nsstr = uu____3311; FStar_Ident.str = "Type0"}) -> begin
-(mk1 (FStar_Syntax_Syntax.Tm_type (FStar_Syntax_Syntax.U_zero)))
-end
-| FStar_Parser_AST.Name ({FStar_Ident.ns = uu____3313; FStar_Ident.ident = uu____3314; FStar_Ident.nsstr = uu____3315; FStar_Ident.str = "Type"}) -> begin
-(mk1 (FStar_Syntax_Syntax.Tm_type (FStar_Syntax_Syntax.U_unknown)))
-end
-| FStar_Parser_AST.Construct ({FStar_Ident.ns = uu____3317; FStar_Ident.ident = uu____3318; FStar_Ident.nsstr = uu____3319; FStar_Ident.str = "Type"}, ((t, FStar_Parser_AST.UnivApp))::[]) -> begin
-(
-
-let uu____3329 = (
-
-let uu____3330 = (desugar_universe t)
-in FStar_Syntax_Syntax.Tm_type (uu____3330))
-in (mk1 uu____3329))
-end
-| FStar_Parser_AST.Name ({FStar_Ident.ns = uu____3331; FStar_Ident.ident = uu____3332; FStar_Ident.nsstr = uu____3333; FStar_Ident.str = "Effect"}) -> begin
-(mk1 (FStar_Syntax_Syntax.Tm_constant (FStar_Const.Const_effect)))
-end
-| FStar_Parser_AST.Name ({FStar_Ident.ns = uu____3335; FStar_Ident.ident = uu____3336; FStar_Ident.nsstr = uu____3337; FStar_Ident.str = "True"}) -> begin
-(FStar_Syntax_Syntax.fvar (FStar_Ident.set_lid_range FStar_Parser_Const.true_lid top.FStar_Parser_AST.range) FStar_Syntax_Syntax.Delta_constant FStar_Pervasives_Native.None)
-end
-| FStar_Parser_AST.Name ({FStar_Ident.ns = uu____3339; FStar_Ident.ident = uu____3340; FStar_Ident.nsstr = uu____3341; FStar_Ident.str = "False"}) -> begin
-(FStar_Syntax_Syntax.fvar (FStar_Ident.set_lid_range FStar_Parser_Const.false_lid top.FStar_Parser_AST.range) FStar_Syntax_Syntax.Delta_constant FStar_Pervasives_Native.None)
-end
-| FStar_Parser_AST.Projector (eff_name, {FStar_Ident.idText = txt; FStar_Ident.idRange = uu____3345}) when ((is_special_effect_combinator txt) && (FStar_ToSyntax_Env.is_effect_name env eff_name)) -> begin
-((FStar_ToSyntax_Env.fail_if_qualified_by_curmodule env eff_name);
-(
-
-let uu____3347 = (FStar_ToSyntax_Env.try_lookup_effect_defn env eff_name)
-in (match (uu____3347) with
-| FStar_Pervasives_Native.Some (ed) -> begin
-(
-
-let lid = (FStar_Syntax_Util.dm4f_lid ed txt)
-in (FStar_Syntax_Syntax.fvar lid (FStar_Syntax_Syntax.Delta_defined_at_level ((Prims.parse_int "1"))) FStar_Pervasives_Native.None))
-end
-| FStar_Pervasives_Native.None -> begin
-(
-
-let uu____3351 = (FStar_Util.format2 "Member %s of effect %s is not accessible (using an effect abbreviation instead of the original effect ?)" (FStar_Ident.text_of_lid eff_name) txt)
-in (failwith uu____3351))
-end));
-)
-end
-| FStar_Parser_AST.Assign (ident, t2) -> begin
-(
-
-let t21 = (desugar_term env t2)
-in (
-
-let uu____3355 = (FStar_ToSyntax_Env.fail_or2 (FStar_ToSyntax_Env.try_lookup_id env) ident)
-in (match (uu____3355) with
-| (t1, mut) -> begin
-((match ((not (mut))) with
-| true -> begin
-(FStar_Pervasives.raise (FStar_Errors.Error ((("Can only assign to mutable values"), (top.FStar_Parser_AST.range)))))
-end
-| uu____3363 -> begin
-()
-end);
-(mk_ref_assign t1 t21 top.FStar_Parser_AST.range);
-)
-end)))
-end
-| FStar_Parser_AST.Var (l) -> begin
-((FStar_ToSyntax_Env.fail_if_qualified_by_curmodule env l);
-(desugar_name mk1 setpos env true l);
-)
-end
-| FStar_Parser_AST.Name (l) -> begin
-((FStar_ToSyntax_Env.fail_if_qualified_by_curmodule env l);
-(desugar_name mk1 setpos env true l);
-)
-end
-| FStar_Parser_AST.Projector (l, i) -> begin
-((FStar_ToSyntax_Env.fail_if_qualified_by_curmodule env l);
-(
-
-let name = (
-
-let uu____3375 = (FStar_ToSyntax_Env.try_lookup_datacon env l)
-in (match (uu____3375) with
-| FStar_Pervasives_Native.Some (uu____3380) -> begin
-FStar_Pervasives_Native.Some (((true), (l)))
-end
-| FStar_Pervasives_Native.None -> begin
-(
-
-let uu____3383 = (FStar_ToSyntax_Env.try_lookup_root_effect_name env l)
-in (match (uu____3383) with
-| FStar_Pervasives_Native.Some (new_name) -> begin
-FStar_Pervasives_Native.Some (((false), (new_name)))
-end
-| uu____3391 -> begin
-FStar_Pervasives_Native.None
-end))
-end))
-in (match (name) with
-| FStar_Pervasives_Native.Some (resolve, new_name) -> begin
-(
-
-let uu____3399 = (FStar_Syntax_Util.mk_field_projector_name_from_ident new_name i)
-in (desugar_name mk1 setpos env resolve uu____3399))
-end
-| uu____3400 -> begin
-(
-
-let uu____3404 = (
-
-let uu____3405 = (
-
-let uu____3408 = (FStar_Util.format1 "Data constructor or effect %s not found" l.FStar_Ident.str)
-in ((uu____3408), (top.FStar_Parser_AST.range)))
-in FStar_Errors.Error (uu____3405))
-in (FStar_Pervasives.raise uu____3404))
-end));
-)
-end
-| FStar_Parser_AST.Discrim (lid) -> begin
-((FStar_ToSyntax_Env.fail_if_qualified_by_curmodule env lid);
-(
-
-let uu____3411 = (FStar_ToSyntax_Env.try_lookup_datacon env lid)
-in (match (uu____3411) with
-| FStar_Pervasives_Native.None -> begin
-(
-
-let uu____3413 = (
-
-let uu____3414 = (
-
-let uu____3417 = (FStar_Util.format1 "Data constructor %s not found" lid.FStar_Ident.str)
-in ((uu____3417), (top.FStar_Parser_AST.range)))
-in FStar_Errors.Error (uu____3414))
-in (FStar_Pervasives.raise uu____3413))
-end
-| uu____3418 -> begin
-(
-
-let lid' = (FStar_Syntax_Util.mk_discriminator lid)
-in (desugar_name mk1 setpos env true lid'))
-end));
-)
-end
-| FStar_Parser_AST.Construct (l, args) -> begin
-((FStar_ToSyntax_Env.fail_if_qualified_by_curmodule env l);
-(
-
-let uu____3430 = (FStar_ToSyntax_Env.try_lookup_datacon env l)
-in (match (uu____3430) with
-| FStar_Pervasives_Native.Some (head1) -> begin
-(
-
-let uu____3433 = (
-
-let uu____3438 = (mk1 (FStar_Syntax_Syntax.Tm_fvar (head1)))
-in ((uu____3438), (true)))
-in (match (uu____3433) with
-| (head2, is_data) -> begin
-(match (args) with
-| [] -> begin
-head2
-end
-| uu____3451 -> begin
-(
-
-let uu____3455 = (FStar_Util.take (fun uu____3466 -> (match (uu____3466) with
-| (uu____3469, imp) -> begin
-(imp = FStar_Parser_AST.UnivApp)
-end)) args)
-in (match (uu____3455) with
-| (universes, args1) -> begin
-(
-
-let universes1 = (FStar_List.map (fun x -> (desugar_universe (FStar_Pervasives_Native.fst x))) universes)
-in (
-
-let args2 = (FStar_List.map (fun uu____3502 -> (match (uu____3502) with
-| (t, imp) -> begin
-(
-
-let te = (desugar_term env t)
-in (arg_withimp_e imp te))
-end)) args1)
-in (
-
-let head3 = (match ((universes1 = [])) with
-| true -> begin
-head2
-end
-| uu____3517 -> begin
-(mk1 (FStar_Syntax_Syntax.Tm_uinst (((head2), (universes1)))))
-end)
-in (
-
-let app = (mk1 (FStar_Syntax_Syntax.Tm_app (((head3), (args2)))))
-in (match (is_data) with
-| true -> begin
-(mk1 (FStar_Syntax_Syntax.Tm_meta (((app), (FStar_Syntax_Syntax.Meta_desugared (FStar_Syntax_Syntax.Data_app))))))
-end
-| uu____3532 -> begin
-app
-end)))))
-end))
-end)
-end))
-end
-| FStar_Pervasives_Native.None -> begin
-(
-
-let error_msg = (
-
-let uu____3534 = (FStar_ToSyntax_Env.try_lookup_effect_name env l)
-in (match (uu____3534) with
-| FStar_Pervasives_Native.None -> begin
-(Prims.strcat "Constructor " (Prims.strcat l.FStar_Ident.str " not found"))
-end
-| FStar_Pervasives_Native.Some (uu____3536) -> begin
-(Prims.strcat "Effect " (Prims.strcat l.FStar_Ident.str " used at an unexpected position"))
-end))
-in (FStar_Pervasives.raise (FStar_Errors.Error (((error_msg), (top.FStar_Parser_AST.range))))))
-end));
-)
-end
-| FStar_Parser_AST.Sum (binders, t) -> begin
-(
-
-let uu____3541 = (FStar_List.fold_left (fun uu____3558 b -> (match (uu____3558) with
-| (env1, tparams, typs) -> begin
-(
-
-let uu____3589 = (desugar_binder env1 b)
-in (match (uu____3589) with
-| (xopt, t1) -> begin
-(
-
-let uu____3605 = (match (xopt) with
-| FStar_Pervasives_Native.None -> begin
-(
-
-let uu____3610 = (FStar_Syntax_Syntax.new_bv (FStar_Pervasives_Native.Some (top.FStar_Parser_AST.range)) FStar_Syntax_Syntax.tun)
-in ((env1), (uu____3610)))
-end
-| FStar_Pervasives_Native.Some (x) -> begin
-(FStar_ToSyntax_Env.push_bv env1 x)
-end)
-in (match (uu____3605) with
-| (env2, x) -> begin
-(
-
-let uu____3622 = (
-
-let uu____3624 = (
-
-let uu____3626 = (
-
-let uu____3627 = (no_annot_abs tparams t1)
-in (FStar_All.pipe_left FStar_Syntax_Syntax.as_arg uu____3627))
-in (uu____3626)::[])
-in (FStar_List.append typs uu____3624))
-in ((env2), ((FStar_List.append tparams (((((
-
-let uu___235_3640 = x
-in {FStar_Syntax_Syntax.ppname = uu___235_3640.FStar_Syntax_Syntax.ppname; FStar_Syntax_Syntax.index = uu___235_3640.FStar_Syntax_Syntax.index; FStar_Syntax_Syntax.sort = t1})), (FStar_Pervasives_Native.None)))::[]))), (uu____3622)))
-end))
-end))
-end)) ((env), ([]), ([])) (FStar_List.append binders (((FStar_Parser_AST.mk_binder (FStar_Parser_AST.NoName (t)) t.FStar_Parser_AST.range FStar_Parser_AST.Type_level FStar_Pervasives_Native.None))::[])))
-in (match (uu____3541) with
-| (env1, uu____3653, targs) -> begin
-(
-
-let uu____3665 = (
-
-let uu____3668 = (FStar_Parser_Const.mk_dtuple_lid (FStar_List.length targs) top.FStar_Parser_AST.range)
-in (FStar_ToSyntax_Env.fail_or env1 (FStar_ToSyntax_Env.try_lookup_lid env1) uu____3668))
-in (match (uu____3665) with
-| (tup, uu____3675) -> begin
-(FStar_All.pipe_left mk1 (FStar_Syntax_Syntax.Tm_app (((tup), (targs)))))
-end))
-end))
-end
-| FStar_Parser_AST.Product (binders, t) -> begin
-(
-
-let uu____3683 = (uncurry binders t)
-in (match (uu____3683) with
-| (bs, t1) -> begin
-(
-
-let rec aux = (fun env1 bs1 uu___208_3706 -> (match (uu___208_3706) with
-| [] -> begin
-(
-
-let cod = (desugar_comp top.FStar_Parser_AST.range env1 t1)
-in (
-
-let uu____3716 = (FStar_Syntax_Util.arrow (FStar_List.rev bs1) cod)
-in (FStar_All.pipe_left setpos uu____3716)))
-end
-| (hd1)::tl1 -> begin
-(
-
-let bb = (desugar_binder env1 hd1)
-in (
-
-let uu____3732 = (as_binder env1 hd1.FStar_Parser_AST.aqual bb)
-in (match (uu____3732) with
-| (b, env2) -> begin
-(aux env2 ((b)::bs1) tl1)
-end)))
-end))
-in (aux env [] bs))
-end))
-end
-| FStar_Parser_AST.Refine (b, f) -> begin
-(
-
-let uu____3743 = (desugar_binder env b)
-in (match (uu____3743) with
-| (FStar_Pervasives_Native.None, uu____3747) -> begin
-(failwith "Missing binder in refinement")
-end
-| b1 -> begin
-(
-
-let uu____3753 = (as_binder env FStar_Pervasives_Native.None b1)
-in (match (uu____3753) with
-| ((x, uu____3757), env1) -> begin
-(
-
-let f1 = (desugar_formula env1 f)
-in (
-
-let uu____3762 = (FStar_Syntax_Util.refine x f1)
-in (FStar_All.pipe_left setpos uu____3762)))
-end))
-end))
-end
-| FStar_Parser_AST.Abs (binders, body) -> begin
-(
-
-let binders1 = (FStar_All.pipe_right binders (FStar_List.map replace_unit_pattern))
-in (
-
-let uu____3777 = (FStar_List.fold_left (fun uu____3784 pat -> (match (uu____3784) with
-| (env1, ftvs) -> begin
-(match (pat.FStar_Parser_AST.pat) with
-| FStar_Parser_AST.PatAscribed (uu____3799, t) -> begin
-(
-
-let uu____3801 = (
-
-let uu____3803 = (free_type_vars env1 t)
-in (FStar_List.append uu____3803 ftvs))
-in ((env1), (uu____3801)))
-end
-| uu____3806 -> begin
-((env1), (ftvs))
-end)
-end)) ((env), ([])) binders1)
-in (match (uu____3777) with
-| (uu____3809, ftv) -> begin
-(
-
-let ftv1 = (sort_ftv ftv)
-in (
-
-let binders2 = (
-
-let uu____3817 = (FStar_All.pipe_right ftv1 (FStar_List.map (fun a -> (FStar_Parser_AST.mk_pattern (FStar_Parser_AST.PatTvar (((a), (FStar_Pervasives_Native.Some (FStar_Parser_AST.Implicit))))) top.FStar_Parser_AST.range))))
-in (FStar_List.append uu____3817 binders1))
-in (
-
-let rec aux = (fun env1 bs sc_pat_opt uu___209_3846 -> (match (uu___209_3846) with
-| [] -> begin
-(
-
-let body1 = (desugar_term env1 body)
-in (
-
-let body2 = (match (sc_pat_opt) with
-| FStar_Pervasives_Native.Some (sc, pat) -> begin
-(
-
-let body2 = (
-
-let uu____3875 = (
-
-let uu____3876 = (FStar_Syntax_Syntax.pat_bvs pat)
-in (FStar_All.pipe_right uu____3876 (FStar_List.map FStar_Syntax_Syntax.mk_binder)))
-in (FStar_Syntax_Subst.close uu____3875 body1))
-in ((FStar_Syntax_Syntax.mk (FStar_Syntax_Syntax.Tm_match (((sc), ((((pat), (FStar_Pervasives_Native.None), (body2)))::[]))))) FStar_Pervasives_Native.None body2.FStar_Syntax_Syntax.pos))
-end
-| FStar_Pervasives_Native.None -> begin
-body1
-end)
-in (
-
-let uu____3918 = (no_annot_abs (FStar_List.rev bs) body2)
-in (setpos uu____3918))))
-end
-| (p)::rest -> begin
-(
-
-let uu____3926 = (desugar_binding_pat env1 p)
-in (match (uu____3926) with
-| (env2, b, pat) -> begin
-(
-
-let pat1 = (match (pat) with
-| [] -> begin
-FStar_Pervasives_Native.None
-end
-| (p1)::[] -> begin
-FStar_Pervasives_Native.Some (p1)
-end
-| uu____3942 -> begin
-(FStar_Pervasives.raise (FStar_Errors.Error ((("Disjunctive patterns are not supported in abstractions"), (p.FStar_Parser_AST.prange)))))
-end)
-in (
-
-let uu____3945 = (match (b) with
-| LetBinder (uu____3964) -> begin
-(failwith "Impossible")
-end
-| LocalBinder (x, aq) -> begin
-(
-
-let sc_pat_opt1 = (match (((pat1), (sc_pat_opt))) with
-| (FStar_Pervasives_Native.None, uu____3995) -> begin
-sc_pat_opt
-end
-| (FStar_Pervasives_Native.Some (p1), FStar_Pervasives_Native.None) -> begin
-(
-
-let uu____4018 = (
-
-let uu____4021 = (FStar_Syntax_Syntax.bv_to_name x)
-in ((uu____4021), (p1)))
-in FStar_Pervasives_Native.Some (uu____4018))
-end
-| (FStar_Pervasives_Native.Some (p1), FStar_Pervasives_Native.Some (sc, p')) -> begin
-(match (((sc.FStar_Syntax_Syntax.n), (p'.FStar_Syntax_Syntax.v))) with
-| (FStar_Syntax_Syntax.Tm_name (uu____4046), uu____4047) -> begin
-(
-
-let tup2 = (
-
-let uu____4049 = (FStar_Parser_Const.mk_tuple_data_lid (Prims.parse_int "2") top.FStar_Parser_AST.range)
-in (FStar_Syntax_Syntax.lid_as_fv uu____4049 FStar_Syntax_Syntax.Delta_constant (FStar_Pervasives_Native.Some (FStar_Syntax_Syntax.Data_ctor))))
-in (
-
-let sc1 = (
-
-let uu____4053 = (
-
-let uu____4056 = (
-
-let uu____4057 = (
-
-let uu____4067 = (mk1 (FStar_Syntax_Syntax.Tm_fvar (tup2)))
-in (
-
-let uu____4070 = (
-
-let uu____4072 = (FStar_Syntax_Syntax.as_arg sc)
-in (
-
-let uu____4073 = (
-
-let uu____4075 = (
-
-let uu____4076 = (FStar_Syntax_Syntax.bv_to_name x)
-in (FStar_All.pipe_left FStar_Syntax_Syntax.as_arg uu____4076))
-in (uu____4075)::[])
-in (uu____4072)::uu____4073))
-in ((uu____4067), (uu____4070))))
-in FStar_Syntax_Syntax.Tm_app (uu____4057))
-in (FStar_Syntax_Syntax.mk uu____4056))
-in (uu____4053 FStar_Pervasives_Native.None top.FStar_Parser_AST.range))
-in (
-
-let p2 = (
-
-let uu____4091 = (FStar_Range.union_ranges p'.FStar_Syntax_Syntax.p p1.FStar_Syntax_Syntax.p)
-in (FStar_Syntax_Syntax.withinfo (FStar_Syntax_Syntax.Pat_cons (((tup2), ((((p'), (false)))::(((p1), (false)))::[])))) FStar_Syntax_Syntax.tun.FStar_Syntax_Syntax.n uu____4091))
-in FStar_Pervasives_Native.Some (((sc1), (p2))))))
-end
-| (FStar_Syntax_Syntax.Tm_app (uu____4111, args), FStar_Syntax_Syntax.Pat_cons (uu____4113, pats)) -> begin
-(
-
-let tupn = (
-
-let uu____4140 = (FStar_Parser_Const.mk_tuple_data_lid ((Prims.parse_int "1") + (FStar_List.length args)) top.FStar_Parser_AST.range)
-in (FStar_Syntax_Syntax.lid_as_fv uu____4140 FStar_Syntax_Syntax.Delta_constant (FStar_Pervasives_Native.Some (FStar_Syntax_Syntax.Data_ctor))))
-in (
-
-let sc1 = (
-
-let uu____4150 = (
-
-let uu____4151 = (
-
-let uu____4161 = (mk1 (FStar_Syntax_Syntax.Tm_fvar (tupn)))
-in (
-
-let uu____4164 = (
-
-let uu____4170 = (
-
-let uu____4176 = (
-
-let uu____4177 = (FStar_Syntax_Syntax.bv_to_name x)
-in (FStar_All.pipe_left FStar_Syntax_Syntax.as_arg uu____4177))
-in (uu____4176)::[])
-in (FStar_List.append args uu____4170))
-in ((uu____4161), (uu____4164))))
-in FStar_Syntax_Syntax.Tm_app (uu____4151))
-in (mk1 uu____4150))
-in (
-
-let p2 = (
-
-let uu____4192 = (FStar_Range.union_ranges p'.FStar_Syntax_Syntax.p p1.FStar_Syntax_Syntax.p)
-in (FStar_Syntax_Syntax.withinfo (FStar_Syntax_Syntax.Pat_cons (((tupn), ((FStar_List.append pats ((((p1), (false)))::[])))))) FStar_Syntax_Syntax.tun.FStar_Syntax_Syntax.n uu____4192))
-in FStar_Pervasives_Native.Some (((sc1), (p2))))))
-end
-| uu____4216 -> begin
-(failwith "Impossible")
-end)
-end)
-in ((((x), (aq))), (sc_pat_opt1)))
-end)
-in (match (uu____3945) with
-| (b1, sc_pat_opt1) -> begin
-(aux env2 ((b1)::bs) sc_pat_opt1 rest)
-end)))
-end))
-end))
-in (aux env [] FStar_Pervasives_Native.None binders2))))
-end)))
-end
-| FStar_Parser_AST.App (uu____4257, uu____4258, FStar_Parser_AST.UnivApp) -> begin
-(
-
-let rec aux = (fun universes e -> (
-
-let uu____4270 = (
-
-let uu____4271 = (unparen e)
-in uu____4271.FStar_Parser_AST.tm)
-in (match (uu____4270) with
-| FStar_Parser_AST.App (e1, t, FStar_Parser_AST.UnivApp) -> begin
-(
-
-let univ_arg = (desugar_universe t)
-in (aux ((univ_arg)::universes) e1))
-end
-| uu____4277 -> begin
-(
-
-let head1 = (desugar_term env e)
-in (mk1 (FStar_Syntax_Syntax.Tm_uinst (((head1), (universes))))))
-end)))
-in (aux [] top))
-end
-| FStar_Parser_AST.App (uu____4280) -> begin
-(
-
-let rec aux = (fun args e -> (
-
-let uu____4301 = (
-
-let uu____4302 = (unparen e)
-in uu____4302.FStar_Parser_AST.tm)
-in (match (uu____4301) with
-| FStar_Parser_AST.App (e1, t, imp) when (imp <> FStar_Parser_AST.UnivApp) -> begin
-(
-
-let arg = (
-
-let uu____4312 = (desugar_term env t)
-in (FStar_All.pipe_left (arg_withimp_e imp) uu____4312))
-in (aux ((arg)::args) e1))
-end
-| uu____4319 -> begin
-(
-
-let head1 = (desugar_term env e)
-in (mk1 (FStar_Syntax_Syntax.Tm_app (((head1), (args))))))
-end)))
-in (aux [] top))
-end
-| FStar_Parser_AST.Bind (x, t1, t2) -> begin
-(
-
-let xpat = (FStar_Parser_AST.mk_pattern (FStar_Parser_AST.PatVar (((x), (FStar_Pervasives_Native.None)))) x.FStar_Ident.idRange)
-in (
-
-let k = (FStar_Parser_AST.mk_term (FStar_Parser_AST.Abs ((((xpat)::[]), (t2)))) t2.FStar_Parser_AST.range t2.FStar_Parser_AST.level)
-in (
-
-let bind1 = (
-
-let uu____4336 = (
-
-let uu____4337 = (FStar_Ident.lid_of_path (("bind")::[]) x.FStar_Ident.idRange)
-in FStar_Parser_AST.Var (uu____4337))
-in (FStar_Parser_AST.mk_term uu____4336 x.FStar_Ident.idRange FStar_Parser_AST.Expr))
-in (
-
-let uu____4338 = (FStar_Parser_AST.mkExplicitApp bind1 ((t1)::(k)::[]) top.FStar_Parser_AST.range)
-in (desugar_term env uu____4338)))))
-end
-| FStar_Parser_AST.Seq (t1, t2) -> begin
-(
-
-let uu____4341 = (
-
-let uu____4342 = (
-
-let uu____4347 = (desugar_term env (FStar_Parser_AST.mk_term (FStar_Parser_AST.Let (((FStar_Parser_AST.NoLetQualifier), (((((FStar_Parser_AST.mk_pattern FStar_Parser_AST.PatWild t1.FStar_Parser_AST.range)), (t1)))::[]), (t2)))) top.FStar_Parser_AST.range FStar_Parser_AST.Expr))
-in ((uu____4347), (FStar_Syntax_Syntax.Meta_desugared (FStar_Syntax_Syntax.Sequence))))
-in FStar_Syntax_Syntax.Tm_meta (uu____4342))
-in (mk1 uu____4341))
-end
-| FStar_Parser_AST.LetOpen (lid, e) -> begin
-(
-
-let env1 = (FStar_ToSyntax_Env.push_namespace env lid)
-in (
-
-let uu____4358 = (
-
-let uu____4363 = (FStar_ToSyntax_Env.expect_typ env1)
-in (match (uu____4363) with
-| true -> begin
-desugar_typ
-end
-| uu____4368 -> begin
-desugar_term
-end))
-in (uu____4358 env1 e)))
-end
-| FStar_Parser_AST.Let (qual1, ((pat, _snd))::_tl, body) -> begin
-(
-
-let is_rec = (qual1 = FStar_Parser_AST.Rec)
-in (
-
-let ds_let_rec_or_app = (fun uu____4388 -> (
-
-let bindings = (((pat), (_snd)))::_tl
-in (
-
-let funs = (FStar_All.pipe_right bindings (FStar_List.map (fun uu____4430 -> (match (uu____4430) with
-| (p, def) -> begin
-(
-
-let uu____4444 = (is_app_pattern p)
-in (match (uu____4444) with
-| true -> begin
-(
-
-let uu____4454 = (destruct_app_pattern env top_level p)
-in ((uu____4454), (def)))
-end
-| uu____4469 -> begin
-(match ((FStar_Parser_AST.un_function p def)) with
-| FStar_Pervasives_Native.Some (p1, def1) -> begin
-(
-
-let uu____4483 = (destruct_app_pattern env top_level p1)
-in ((uu____4483), (def1)))
-end
-| uu____4498 -> begin
-(match (p.FStar_Parser_AST.pat) with
-| FStar_Parser_AST.PatAscribed ({FStar_Parser_AST.pat = FStar_Parser_AST.PatVar (id, uu____4512); FStar_Parser_AST.prange = uu____4513}, t) -> begin
-(match (top_level) with
-| true -> begin
-(
-
-let uu____4526 = (
-
-let uu____4534 = (
-
-let uu____4537 = (FStar_ToSyntax_Env.qualify env id)
-in FStar_Util.Inr (uu____4537))
-in ((uu____4534), ([]), (FStar_Pervasives_Native.Some (t))))
-in ((uu____4526), (def)))
-end
-| uu____4549 -> begin
-((((FStar_Util.Inl (id)), ([]), (FStar_Pervasives_Native.Some (t)))), (def))
-end)
-end
-| FStar_Parser_AST.PatVar (id, uu____4562) -> begin
-(match (top_level) with
-| true -> begin
-(
-
-let uu____4574 = (
-
-let uu____4582 = (
-
-let uu____4585 = (FStar_ToSyntax_Env.qualify env id)
-in FStar_Util.Inr (uu____4585))
-in ((uu____4582), ([]), (FStar_Pervasives_Native.None)))
-in ((uu____4574), (def)))
-end
-| uu____4597 -> begin
-((((FStar_Util.Inl (id)), ([]), (FStar_Pervasives_Native.None))), (def))
-end)
-end
-| uu____4609 -> begin
-(FStar_Pervasives.raise (FStar_Errors.Error ((("Unexpected let binding"), (p.FStar_Parser_AST.prange)))))
-end)
-end)
-end))
-end))))
-in (
-
-let uu____4619 = (FStar_List.fold_left (fun uu____4643 uu____4644 -> (match (((uu____4643), (uu____4644))) with
-| ((env1, fnames, rec_bindings), ((f, uu____4688, uu____4689), uu____4690)) -> begin
-(
-
-let uu____4730 = (match (f) with
-| FStar_Util.Inl (x) -> begin
-(
-
-let uu____4744 = (FStar_ToSyntax_Env.push_bv env1 x)
-in (match (uu____4744) with
-| (env2, xx) -> begin
-(
-
-let uu____4755 = (
-
-let uu____4757 = (FStar_Syntax_Syntax.mk_binder xx)
-in (uu____4757)::rec_bindings)
-in ((env2), (FStar_Util.Inl (xx)), (uu____4755)))
-end))
-end
-| FStar_Util.Inr (l) -> begin
-(
-
-let uu____4762 = (FStar_ToSyntax_Env.push_top_level_rec_binding env1 l.FStar_Ident.ident FStar_Syntax_Syntax.Delta_equational)
-in ((uu____4762), (FStar_Util.Inr (l)), (rec_bindings)))
-end)
-in (match (uu____4730) with
-| (env2, lbname, rec_bindings1) -> begin
-((env2), ((lbname)::fnames), (rec_bindings1))
-end))
-end)) ((env), ([]), ([])) funs)
-in (match (uu____4619) with
-| (env', fnames, rec_bindings) -> begin
-(
-
-let fnames1 = (FStar_List.rev fnames)
-in (
-
-let rec_bindings1 = (FStar_List.rev rec_bindings)
-in (
-
-let desugar_one_def = (fun env1 lbname uu____4835 -> (match (uu____4835) with
-| ((uu____4847, args, result_t), def) -> begin
-(
-
-let args1 = (FStar_All.pipe_right args (FStar_List.map replace_unit_pattern))
-in (
-
-let def1 = (match (result_t) with
-| FStar_Pervasives_Native.None -> begin
-def
-end
-| FStar_Pervasives_Native.Some (t) -> begin
-(
-
-let t1 = (
-
-let uu____4873 = (is_comp_type env1 t)
-in (match (uu____4873) with
-| true -> begin
-((
-
-let uu____4875 = (FStar_All.pipe_right args1 (FStar_List.tryFind (fun x -> (
-
-let uu____4880 = (is_var_pattern x)
-in (not (uu____4880))))))
-in (match (uu____4875) with
-| FStar_Pervasives_Native.None -> begin
-()
-end
-| FStar_Pervasives_Native.Some (p) -> begin
-(FStar_Pervasives.raise (FStar_Errors.Error ((("Computation type annotations are only permitted on let-bindings without inlined patterns; replace this pattern with a variable"), (p.FStar_Parser_AST.prange)))))
-end));
-t;
-)
-end
-| uu____4882 -> begin
-(
-
-let uu____4883 = (((FStar_Options.ml_ish ()) && (
-
-let uu____4884 = (FStar_ToSyntax_Env.try_lookup_effect_name env1 FStar_Parser_Const.effect_ML_lid)
-in (FStar_Option.isSome uu____4884))) && ((not (is_rec)) || ((FStar_List.length args1) <> (Prims.parse_int "0"))))
-in (match (uu____4883) with
-| true -> begin
-(FStar_Parser_AST.ml_comp t)
-end
-| uu____4888 -> begin
-(FStar_Parser_AST.tot_comp t)
-end))
-end))
-in (
-
-let uu____4889 = (FStar_Range.union_ranges t1.FStar_Parser_AST.range def.FStar_Parser_AST.range)
-in (FStar_Parser_AST.mk_term (FStar_Parser_AST.Ascribed (((def), (t1), (FStar_Pervasives_Native.None)))) uu____4889 FStar_Parser_AST.Expr)))
-end)
-in (
-
-let def2 = (match (args1) with
-| [] -> begin
-def1
-end
-| uu____4892 -> begin
-(FStar_Parser_AST.mk_term (FStar_Parser_AST.un_curry_abs args1 def1) top.FStar_Parser_AST.range top.FStar_Parser_AST.level)
-end)
-in (
-
-let body1 = (desugar_term env1 def2)
-in (
-
-let lbname1 = (match (lbname) with
-| FStar_Util.Inl (x) -> begin
-FStar_Util.Inl (x)
-end
-| FStar_Util.Inr (l) -> begin
-(
-
-let uu____4902 = (
-
-let uu____4903 = (FStar_Syntax_Util.incr_delta_qualifier body1)
-in (FStar_Syntax_Syntax.lid_as_fv l uu____4903 FStar_Pervasives_Native.None))
-in FStar_Util.Inr (uu____4902))
-end)
-in (
-
-let body2 = (match (is_rec) with
-| true -> begin
-(FStar_Syntax_Subst.close rec_bindings1 body1)
-end
-| uu____4905 -> begin
-body1
-end)
-in (mk_lb ((lbname1), (FStar_Syntax_Syntax.tun), (body2)))))))))
-end))
-in (
-
-let lbs = (FStar_List.map2 (desugar_one_def (match (is_rec) with
-| true -> begin
-env'
-end
-| uu____4921 -> begin
-env
-end)) fnames1 funs)
-in (
-
-let body1 = (desugar_term env' body)
-in (
-
-let uu____4923 = (
-
-let uu____4924 = (
-
-let uu____4932 = (FStar_Syntax_Subst.close rec_bindings1 body1)
-in ((((is_rec), (lbs))), (uu____4932)))
-in FStar_Syntax_Syntax.Tm_let (uu____4924))
-in (FStar_All.pipe_left mk1 uu____4923)))))))
-end)))))
-in (
-
-let ds_non_rec = (fun pat1 t1 t2 -> (
-
-let t11 = (desugar_term env t1)
-in (
-
-let is_mutable = (qual1 = FStar_Parser_AST.Mutable)
-in (
-
-let t12 = (match (is_mutable) with
-| true -> begin
-(mk_ref_alloc t11)
-end
-| uu____4958 -> begin
-t11
-end)
-in (
-
-let uu____4959 = (desugar_binding_pat_maybe_top top_level env pat1 is_mutable)
-in (match (uu____4959) with
-| (env1, binder, pat2) -> begin
-(
-
-let tm = (match (binder) with
-| LetBinder (l, t) -> begin
-(
-
-let body1 = (desugar_term env1 t2)
-in (
-
-let fv = (
-
-let uu____4980 = (FStar_Syntax_Util.incr_delta_qualifier t12)
-in (FStar_Syntax_Syntax.lid_as_fv l uu____4980 FStar_Pervasives_Native.None))
-in (FStar_All.pipe_left mk1 (FStar_Syntax_Syntax.Tm_let (((((false), (({FStar_Syntax_Syntax.lbname = FStar_Util.Inr (fv); FStar_Syntax_Syntax.lbunivs = []; FStar_Syntax_Syntax.lbtyp = t; FStar_Syntax_Syntax.lbeff = FStar_Parser_Const.effect_ALL_lid; FStar_Syntax_Syntax.lbdef = t12})::[]))), (body1)))))))
-end
-| LocalBinder (x, uu____4988) -> begin
-(
-
-let body1 = (desugar_term env1 t2)
-in (
-
-let body2 = (match (pat2) with
-| [] -> begin
-body1
-end
-| ({FStar_Syntax_Syntax.v = FStar_Syntax_Syntax.Pat_wild (uu____4991); FStar_Syntax_Syntax.ty = uu____4992; FStar_Syntax_Syntax.p = uu____4993})::[] -> begin
-body1
-end
-| uu____4998 -> begin
-(
-
-let uu____5000 = (
-
-let uu____5003 = (
-
-let uu____5004 = (
-
-let uu____5020 = (FStar_Syntax_Syntax.bv_to_name x)
-in (
-
-let uu____5021 = (desugar_disjunctive_pattern pat2 FStar_Pervasives_Native.None body1)
-in ((uu____5020), (uu____5021))))
-in FStar_Syntax_Syntax.Tm_match (uu____5004))
-in (FStar_Syntax_Syntax.mk uu____5003))
-in (uu____5000 FStar_Pervasives_Native.None top.FStar_Parser_AST.range))
-end)
-in (
-
-let uu____5034 = (
-
-let uu____5035 = (
-
-let uu____5043 = (
-
-let uu____5044 = (
-
-let uu____5045 = (FStar_Syntax_Syntax.mk_binder x)
-in (uu____5045)::[])
-in (FStar_Syntax_Subst.close uu____5044 body2))
-in ((((false), (((mk_lb ((FStar_Util.Inl (x)), (x.FStar_Syntax_Syntax.sort), (t12))))::[]))), (uu____5043)))
-in FStar_Syntax_Syntax.Tm_let (uu____5035))
-in (FStar_All.pipe_left mk1 uu____5034))))
-end)
-in (match (is_mutable) with
-| true -> begin
-(FStar_All.pipe_left mk1 (FStar_Syntax_Syntax.Tm_meta (((tm), (FStar_Syntax_Syntax.Meta_desugared (FStar_Syntax_Syntax.Mutable_alloc))))))
-end
-| uu____5064 -> begin
-tm
-end))
-end))))))
-in (
-
-let uu____5065 = (is_rec || (is_app_pattern pat))
-in (match (uu____5065) with
-| true -> begin
-(ds_let_rec_or_app ())
-end
-| uu____5066 -> begin
-(ds_non_rec pat _snd body)
-end)))))
-end
-| FStar_Parser_AST.If (t1, t2, t3) -> begin
-(
-
-let x = (FStar_Syntax_Syntax.new_bv (FStar_Pervasives_Native.Some (t3.FStar_Parser_AST.range)) FStar_Syntax_Syntax.tun)
-in (
-
-let t_bool1 = (
-
-let uu____5074 = (
-
-let uu____5075 = (FStar_Syntax_Syntax.lid_as_fv FStar_Parser_Const.bool_lid FStar_Syntax_Syntax.Delta_constant FStar_Pervasives_Native.None)
-in FStar_Syntax_Syntax.Tm_fvar (uu____5075))
-in (mk1 uu____5074))
-in (
-
-let uu____5076 = (
-
-let uu____5077 = (
-
-let uu____5093 = (
-
-let uu____5096 = (desugar_term env t1)
-in (FStar_Syntax_Util.ascribe uu____5096 ((FStar_Util.Inl (t_bool1)), (FStar_Pervasives_Native.None))))
-in (
-
-let uu____5114 = (
-
-let uu____5124 = (
-
-let uu____5133 = (FStar_Syntax_Syntax.withinfo (FStar_Syntax_Syntax.Pat_constant (FStar_Const.Const_bool (true))) FStar_Syntax_Syntax.tun.FStar_Syntax_Syntax.n t2.FStar_Parser_AST.range)
-in (
-
-let uu____5136 = (desugar_term env t2)
-in ((uu____5133), (FStar_Pervasives_Native.None), (uu____5136))))
-in (
-
-let uu____5144 = (
-
-let uu____5154 = (
-
-let uu____5163 = (FStar_Syntax_Syntax.withinfo (FStar_Syntax_Syntax.Pat_wild (x)) FStar_Syntax_Syntax.tun.FStar_Syntax_Syntax.n t3.FStar_Parser_AST.range)
-in (
-
-let uu____5166 = (desugar_term env t3)
-in ((uu____5163), (FStar_Pervasives_Native.None), (uu____5166))))
-in (uu____5154)::[])
-in (uu____5124)::uu____5144))
-in ((uu____5093), (uu____5114))))
-in FStar_Syntax_Syntax.Tm_match (uu____5077))
-in (mk1 uu____5076))))
-end
-| FStar_Parser_AST.TryWith (e, branches) -> begin
-(
-
-let r = top.FStar_Parser_AST.range
-in (
-
-let handler = (FStar_Parser_AST.mk_function branches r r)
-in (
-
-let body = (FStar_Parser_AST.mk_function (((((FStar_Parser_AST.mk_pattern (FStar_Parser_AST.PatConst (FStar_Const.Const_unit)) r)), (FStar_Pervasives_Native.None), (e)))::[]) r r)
-in (
-
-let a1 = (FStar_Parser_AST.mk_term (FStar_Parser_AST.App ((((FStar_Parser_AST.mk_term (FStar_Parser_AST.Var (FStar_Parser_Const.try_with_lid)) r top.FStar_Parser_AST.level)), (body), (FStar_Parser_AST.Nothing)))) r top.FStar_Parser_AST.level)
-in (
-
-let a2 = (FStar_Parser_AST.mk_term (FStar_Parser_AST.App (((a1), (handler), (FStar_Parser_AST.Nothing)))) r top.FStar_Parser_AST.level)
-in (desugar_term env a2))))))
-end
-| FStar_Parser_AST.Match (e, branches) -> begin
-(
-
-let desugar_branch = (fun uu____5255 -> (match (uu____5255) with
-| (pat, wopt, b) -> begin
-(
-
-let uu____5266 = (desugar_match_pat env pat)
-in (match (uu____5266) with
-| (env1, pat1) -> begin
-(
-
-let wopt1 = (match (wopt) with
-| FStar_Pervasives_Native.None -> begin
-FStar_Pervasives_Native.None
-end
-| FStar_Pervasives_Native.Some (e1) -> begin
-(
-
-let uu____5279 = (desugar_term env1 e1)
-in FStar_Pervasives_Native.Some (uu____5279))
-end)
-in (
-
-let b1 = (desugar_term env1 b)
-in (desugar_disjunctive_pattern pat1 wopt1 b1)))
-end))
-end))
-in (
-
-let uu____5281 = (
-
-let uu____5282 = (
-
-let uu____5298 = (desugar_term env e)
-in (
-
-let uu____5299 = (FStar_List.collect desugar_branch branches)
-in ((uu____5298), (uu____5299))))
-in FStar_Syntax_Syntax.Tm_match (uu____5282))
-in (FStar_All.pipe_left mk1 uu____5281)))
-end
-| FStar_Parser_AST.Ascribed (e, t, tac_opt) -> begin
-(
-
-let annot = (
-
-let uu____5318 = (is_comp_type env t)
-in (match (uu____5318) with
-| true -> begin
-(
-
-let uu____5323 = (desugar_comp t.FStar_Parser_AST.range env t)
-in FStar_Util.Inr (uu____5323))
-end
-| uu____5328 -> begin
-(
-
-let uu____5329 = (desugar_term env t)
-in FStar_Util.Inl (uu____5329))
-end))
-in (
-
-let tac_opt1 = (FStar_Util.map_opt tac_opt (desugar_term env))
-in (
-
-let uu____5334 = (
-
-let uu____5335 = (
-
-let uu____5353 = (desugar_term env e)
-in ((uu____5353), (((annot), (tac_opt1))), (FStar_Pervasives_Native.None)))
-in FStar_Syntax_Syntax.Tm_ascribed (uu____5335))
-in (FStar_All.pipe_left mk1 uu____5334))))
-end
-| FStar_Parser_AST.Record (uu____5369, []) -> begin
-(FStar_Pervasives.raise (FStar_Errors.Error ((("Unexpected empty record"), (top.FStar_Parser_AST.range)))))
-end
-| FStar_Parser_AST.Record (eopt, fields) -> begin
-(
-
-let record = (check_fields env fields top.FStar_Parser_AST.range)
-in (
-
-let user_ns = (
-
-let uu____5390 = (FStar_List.hd fields)
-in (match (uu____5390) with
-| (f, uu____5397) -> begin
-f.FStar_Ident.ns
-end))
-in (
-
-let get_field = (fun xopt f -> (
-
-let found = (FStar_All.pipe_right fields (FStar_Util.find_opt (fun uu____5421 -> (match (uu____5421) with
-| (g, uu____5425) -> begin
-(f.FStar_Ident.idText = g.FStar_Ident.ident.FStar_Ident.idText)
-end))))
-in (
-
-let fn = (FStar_Ident.lid_of_ids (FStar_List.append user_ns ((f)::[])))
-in (match (found) with
-| FStar_Pervasives_Native.Some (uu____5429, e) -> begin
-((fn), (e))
-end
-| FStar_Pervasives_Native.None -> begin
-(match (xopt) with
-| FStar_Pervasives_Native.None -> begin
-(
-
-let uu____5437 = (
-
-let uu____5438 = (
-
-let uu____5441 = (FStar_Util.format2 "Field %s of record type %s is missing" f.FStar_Ident.idText record.FStar_ToSyntax_Env.typename.FStar_Ident.str)
-in ((uu____5441), (top.FStar_Parser_AST.range)))
-in FStar_Errors.Error (uu____5438))
-in (FStar_Pervasives.raise uu____5437))
-end
-| FStar_Pervasives_Native.Some (x) -> begin
-((fn), ((FStar_Parser_AST.mk_term (FStar_Parser_AST.Project (((x), (fn)))) x.FStar_Parser_AST.range x.FStar_Parser_AST.level)))
-end)
-end))))
-in (
-
-let user_constrname = (FStar_Ident.lid_of_ids (FStar_List.append user_ns ((record.FStar_ToSyntax_Env.constrname)::[])))
-in (
-
-let recterm = (match (eopt) with
-| FStar_Pervasives_Native.None -> begin
-(
-
-let uu____5447 = (
-
-let uu____5453 = (FStar_All.pipe_right record.FStar_ToSyntax_Env.fields (FStar_List.map (fun uu____5467 -> (match (uu____5467) with
-| (f, uu____5473) -> begin
-(
-
-let uu____5474 = (
-
-let uu____5475 = (get_field FStar_Pervasives_Native.None f)
-in (FStar_All.pipe_left FStar_Pervasives_Native.snd uu____5475))
-in ((uu____5474), (FStar_Parser_AST.Nothing)))
-end))))
-in ((user_constrname), (uu____5453)))
-in FStar_Parser_AST.Construct (uu____5447))
-end
-| FStar_Pervasives_Native.Some (e) -> begin
-(
-
-let x = (FStar_Ident.gen e.FStar_Parser_AST.range)
-in (
-
-let xterm = (
-
-let uu____5486 = (
-
-let uu____5487 = (FStar_Ident.lid_of_ids ((x)::[]))
-in FStar_Parser_AST.Var (uu____5487))
-in (FStar_Parser_AST.mk_term uu____5486 x.FStar_Ident.idRange FStar_Parser_AST.Expr))
-in (
-
-let record1 = (
-
-let uu____5489 = (
-
-let uu____5496 = (FStar_All.pipe_right record.FStar_ToSyntax_Env.fields (FStar_List.map (fun uu____5510 -> (match (uu____5510) with
-| (f, uu____5516) -> begin
-(get_field (FStar_Pervasives_Native.Some (xterm)) f)
-end))))
-in ((FStar_Pervasives_Native.None), (uu____5496)))
-in FStar_Parser_AST.Record (uu____5489))
-in FStar_Parser_AST.Let (((FStar_Parser_AST.NoLetQualifier), (((((FStar_Parser_AST.mk_pattern (FStar_Parser_AST.PatVar (((x), (FStar_Pervasives_Native.None)))) x.FStar_Ident.idRange)), (e)))::[]), ((FStar_Parser_AST.mk_term record1 top.FStar_Parser_AST.range top.FStar_Parser_AST.level)))))))
-end)
-in (
-
-let recterm1 = (FStar_Parser_AST.mk_term recterm top.FStar_Parser_AST.range top.FStar_Parser_AST.level)
-in (
-
-let e = (desugar_term env recterm1)
-in (match (e.FStar_Syntax_Syntax.n) with
-| FStar_Syntax_Syntax.Tm_meta ({FStar_Syntax_Syntax.n = FStar_Syntax_Syntax.Tm_app ({FStar_Syntax_Syntax.n = FStar_Syntax_Syntax.Tm_fvar (fv); FStar_Syntax_Syntax.tk = uu____5532; FStar_Syntax_Syntax.pos = uu____5533; FStar_Syntax_Syntax.vars = uu____5534}, args); FStar_Syntax_Syntax.tk = uu____5536; FStar_Syntax_Syntax.pos = uu____5537; FStar_Syntax_Syntax.vars = uu____5538}, FStar_Syntax_Syntax.Meta_desugared (FStar_Syntax_Syntax.Data_app)) -> begin
-(
-
-let e1 = (
-
-let uu____5560 = (
-
-let uu____5561 = (
-
-let uu____5571 = (
-
-let uu____5572 = (
-
-let uu____5574 = (
-
-let uu____5575 = (
-
-let uu____5579 = (FStar_All.pipe_right record.FStar_ToSyntax_Env.fields (FStar_List.map FStar_Pervasives_Native.fst))
-in ((record.FStar_ToSyntax_Env.typename), (uu____5579)))
-in FStar_Syntax_Syntax.Record_ctor (uu____5575))
-in FStar_Pervasives_Native.Some (uu____5574))
-in (FStar_Syntax_Syntax.fvar (FStar_Ident.set_lid_range fv.FStar_Syntax_Syntax.fv_name.FStar_Syntax_Syntax.v e.FStar_Syntax_Syntax.pos) FStar_Syntax_Syntax.Delta_constant uu____5572))
-in ((uu____5571), (args)))
-in FStar_Syntax_Syntax.Tm_app (uu____5561))
-in (FStar_All.pipe_left mk1 uu____5560))
-in (FStar_All.pipe_left mk1 (FStar_Syntax_Syntax.Tm_meta (((e1), (FStar_Syntax_Syntax.Meta_desugared (FStar_Syntax_Syntax.Data_app)))))))
-end
-| uu____5603 -> begin
-e
-end))))))))
-end
-| FStar_Parser_AST.Project (e, f) -> begin
-((FStar_ToSyntax_Env.fail_if_qualified_by_curmodule env f);
-(
-
-let uu____5607 = (FStar_ToSyntax_Env.fail_or env (FStar_ToSyntax_Env.try_lookup_dc_by_field_name env) f)
-in (match (uu____5607) with
-| (constrname, is_rec) -> begin
-(
-
-let e1 = (desugar_term env e)
-in (
-
-let projname = (FStar_Syntax_Util.mk_field_projector_name_from_ident constrname f.FStar_Ident.ident)
-in (
-
-let qual1 = (match (is_rec) with
-| true -> begin
-FStar_Pervasives_Native.Some (FStar_Syntax_Syntax.Record_projector (((constrname), (f.FStar_Ident.ident))))
-end
-| uu____5619 -> begin
-FStar_Pervasives_Native.None
-end)
-in (
-
-let uu____5620 = (
-
-let uu____5621 = (
-
-let uu____5631 = (FStar_Syntax_Syntax.fvar (FStar_Ident.set_lid_range projname (FStar_Ident.range_of_lid f)) FStar_Syntax_Syntax.Delta_equational qual1)
-in (
-
-let uu____5632 = (
-
-let uu____5634 = (FStar_Syntax_Syntax.as_arg e1)
-in (uu____5634)::[])
-in ((uu____5631), (uu____5632))))
-in FStar_Syntax_Syntax.Tm_app (uu____5621))
-in (FStar_All.pipe_left mk1 uu____5620)))))
-end));
-)
-end
-| FStar_Parser_AST.NamedTyp (uu____5638, e) -> begin
-(desugar_term env e)
-end
-| FStar_Parser_AST.Paren (e) -> begin
-(desugar_term env e)
-end
-| uu____5641 when (top.FStar_Parser_AST.level = FStar_Parser_AST.Formula) -> begin
-(desugar_formula env top)
-end
-| uu____5642 -> begin
-(FStar_Parser_AST.error "Unexpected term" top top.FStar_Parser_AST.range)
-end
-| FStar_Parser_AST.Let (uu____5643, uu____5644, uu____5645) -> begin
-(failwith "Not implemented yet")
-end
-| FStar_Parser_AST.QForall (uu____5652, uu____5653, uu____5654) -> begin
-(failwith "Not implemented yet")
-end
-| FStar_Parser_AST.QExists (uu____5661, uu____5662, uu____5663) -> begin
-(failwith "Not implemented yet")
-end)))))
-and desugar_args : FStar_ToSyntax_Env.env  ->  (FStar_Parser_AST.term * FStar_Parser_AST.imp) Prims.list  ->  (FStar_Syntax_Syntax.term * FStar_Syntax_Syntax.arg_qualifier FStar_Pervasives_Native.option) Prims.list = (fun env args -> (FStar_All.pipe_right args (FStar_List.map (fun uu____5687 -> (match (uu____5687) with
-| (a, imp) -> begin
-(
-
-let uu____5695 = (desugar_term env a)
-in (arg_withimp_e imp uu____5695))
-end)))))
-and desugar_comp : FStar_Range.range  ->  FStar_ToSyntax_Env.env  ->  FStar_Parser_AST.term  ->  (FStar_Syntax_Syntax.comp', Prims.unit) FStar_Syntax_Syntax.syntax = (fun r env t -> (
-
-let fail = (fun msg -> (FStar_Pervasives.raise (FStar_Errors.Error (((msg), (r))))))
-in (
-
-let is_requires = (fun uu____5712 -> (match (uu____5712) with
-| (t1, uu____5716) -> begin
-(
-
-let uu____5717 = (
-
-let uu____5718 = (unparen t1)
-in uu____5718.FStar_Parser_AST.tm)
-in (match (uu____5717) with
-| FStar_Parser_AST.Requires (uu____5719) -> begin
-true
-end
-| uu____5723 -> begin
-false
-end))
-end))
-in (
-
-let is_ensures = (fun uu____5729 -> (match (uu____5729) with
-| (t1, uu____5733) -> begin
-(
-
-let uu____5734 = (
-
-let uu____5735 = (unparen t1)
-in uu____5735.FStar_Parser_AST.tm)
-in (match (uu____5734) with
-| FStar_Parser_AST.Ensures (uu____5736) -> begin
-true
-end
-| uu____5740 -> begin
-false
-end))
-end))
-in (
-
-let is_app = (fun head1 uu____5749 -> (match (uu____5749) with
-| (t1, uu____5753) -> begin
-(
-
-let uu____5754 = (
-
-let uu____5755 = (unparen t1)
-in uu____5755.FStar_Parser_AST.tm)
-in (match (uu____5754) with
-| FStar_Parser_AST.App ({FStar_Parser_AST.tm = FStar_Parser_AST.Var (d); FStar_Parser_AST.range = uu____5757; FStar_Parser_AST.level = uu____5758}, uu____5759, uu____5760) -> begin
-(d.FStar_Ident.ident.FStar_Ident.idText = head1)
-end
-| uu____5761 -> begin
-false
-end))
-end))
-in (
-
-let is_smt_pat = (fun uu____5767 -> (match (uu____5767) with
-| (t1, uu____5771) -> begin
-(
-
-let uu____5772 = (
-
-let uu____5773 = (unparen t1)
-in uu____5773.FStar_Parser_AST.tm)
-in (match (uu____5772) with
-| FStar_Parser_AST.Construct (cons1, (({FStar_Parser_AST.tm = FStar_Parser_AST.Construct (smtpat, uu____5776); FStar_Parser_AST.range = uu____5777; FStar_Parser_AST.level = uu____5778}, uu____5779))::(uu____5780)::[]) -> begin
-((FStar_Ident.lid_equals cons1 FStar_Parser_Const.cons_lid) && (FStar_Util.for_some (fun s -> (smtpat.FStar_Ident.str = s)) (("SMTPat")::("SMTPatT")::("SMTPatOr")::[])))
-end
-| FStar_Parser_AST.Construct (cons1, (({FStar_Parser_AST.tm = FStar_Parser_AST.Var (smtpat); FStar_Parser_AST.range = uu____5801; FStar_Parser_AST.level = uu____5802}, uu____5803))::(uu____5804)::[]) -> begin
-((FStar_Ident.lid_equals cons1 FStar_Parser_Const.cons_lid) && (FStar_Util.for_some (fun s -> (smtpat.FStar_Ident.str = s)) (("smt_pat")::("smt_pat_or")::[])))
-end
-| uu____5817 -> begin
-false
-end))
-end))
-in (
-
-let is_decreases = (is_app "decreases")
-in (
-
-let pre_process_comp_typ = (fun t1 -> (
-
-let uu____5835 = (head_and_args t1)
-in (match (uu____5835) with
-| (head1, args) -> begin
-(match (head1.FStar_Parser_AST.tm) with
-| FStar_Parser_AST.Name (lemma) when (lemma.FStar_Ident.ident.FStar_Ident.idText = "Lemma") -> begin
-(
-
-let unit_tm = (((FStar_Parser_AST.mk_term (FStar_Parser_AST.Name (FStar_Parser_Const.unit_lid)) t1.FStar_Parser_AST.range FStar_Parser_AST.Type_level)), (FStar_Parser_AST.Nothing))
-in (
-
-let nil_pat = (((FStar_Parser_AST.mk_term (FStar_Parser_AST.Name (FStar_Parser_Const.nil_lid)) t1.FStar_Parser_AST.range FStar_Parser_AST.Expr)), (FStar_Parser_AST.Nothing))
-in (
-
-let req_true = (
-
-let req = FStar_Parser_AST.Requires ((((FStar_Parser_AST.mk_term (FStar_Parser_AST.Name (FStar_Parser_Const.true_lid)) t1.FStar_Parser_AST.range FStar_Parser_AST.Formula)), (FStar_Pervasives_Native.None)))
-in (((FStar_Parser_AST.mk_term req t1.FStar_Parser_AST.range FStar_Parser_AST.Type_level)), (FStar_Parser_AST.Nothing)))
-in (
-
-let args1 = (match (args) with
-| [] -> begin
-(FStar_Pervasives.raise (FStar_Errors.Error ((("Not enough arguments to \'Lemma\'"), (t1.FStar_Parser_AST.range)))))
-end
-| (ens)::[] -> begin
-(unit_tm)::(req_true)::(ens)::(nil_pat)::[]
-end
-| (ens)::(smtpat)::[] when (is_smt_pat smtpat) -> begin
-(unit_tm)::(req_true)::(ens)::(smtpat)::[]
-end
-| (req)::(ens)::[] when ((is_requires req) && (is_ensures ens)) -> begin
-(unit_tm)::(req)::(ens)::(nil_pat)::[]
-end
-| (ens)::(dec)::[] when ((is_ensures ens) && (is_decreases dec)) -> begin
-(unit_tm)::(req_true)::(ens)::(nil_pat)::(dec)::[]
-end
-| (ens)::(dec)::(smtpat)::[] when (((is_ensures ens) && (is_decreases dec)) && (is_smt_pat smtpat)) -> begin
-(unit_tm)::(req_true)::(ens)::(smtpat)::(dec)::[]
-end
-| (req)::(ens)::(dec)::[] when (((is_requires req) && (is_ensures ens)) && (is_decreases dec)) -> begin
-(unit_tm)::(req)::(ens)::(nil_pat)::(dec)::[]
-end
-| more -> begin
-(unit_tm)::more
-end)
-in (
-
-let head_and_attributes = (FStar_ToSyntax_Env.fail_or env (FStar_ToSyntax_Env.try_lookup_effect_name_and_attributes env) lemma)
-in ((head_and_attributes), (args1)))))))
-end
-| FStar_Parser_AST.Name (l) when (FStar_ToSyntax_Env.is_effect_name env l) -> begin
-(
-
-let uu____6052 = (FStar_ToSyntax_Env.fail_or env (FStar_ToSyntax_Env.try_lookup_effect_name_and_attributes env) l)
-in ((uu____6052), (args)))
-end
-| FStar_Parser_AST.Name (l) when ((
-
-let uu____6066 = (FStar_ToSyntax_Env.current_module env)
-in (FStar_Ident.lid_equals uu____6066 FStar_Parser_Const.prims_lid)) && (l.FStar_Ident.ident.FStar_Ident.idText = "Tot")) -> begin
-(((((FStar_Ident.set_lid_range FStar_Parser_Const.effect_Tot_lid head1.FStar_Parser_AST.range)), ([]))), (args))
-end
-| FStar_Parser_AST.Name (l) when ((
-
-let uu____6075 = (FStar_ToSyntax_Env.current_module env)
-in (FStar_Ident.lid_equals uu____6075 FStar_Parser_Const.prims_lid)) && (l.FStar_Ident.ident.FStar_Ident.idText = "GTot")) -> begin
-(((((FStar_Ident.set_lid_range FStar_Parser_Const.effect_GTot_lid head1.FStar_Parser_AST.range)), ([]))), (args))
-end
-| FStar_Parser_AST.Name (l) when (((l.FStar_Ident.ident.FStar_Ident.idText = "Type") || (l.FStar_Ident.ident.FStar_Ident.idText = "Type0")) || (l.FStar_Ident.ident.FStar_Ident.idText = "Effect")) -> begin
-(((((FStar_Ident.set_lid_range FStar_Parser_Const.effect_Tot_lid head1.FStar_Parser_AST.range)), ([]))), ((((t1), (FStar_Parser_AST.Nothing)))::[]))
-end
-| uu____6095 -> begin
-(
-
-let default_effect = (
-
-let uu____6097 = (FStar_Options.ml_ish ())
-in (match (uu____6097) with
-| true -> begin
-FStar_Parser_Const.effect_ML_lid
-end
-| uu____6098 -> begin
-((
-
-let uu____6100 = (FStar_Options.warn_default_effects ())
-in (match (uu____6100) with
-| true -> begin
-(FStar_Errors.warn head1.FStar_Parser_AST.range "Using default effect Tot")
-end
-| uu____6101 -> begin
-()
-end));
-FStar_Parser_Const.effect_Tot_lid;
-)
-end))
-in (((((FStar_Ident.set_lid_range default_effect head1.FStar_Parser_AST.range)), ([]))), ((((t1), (FStar_Parser_AST.Nothing)))::[])))
-end)
-end)))
-in (
-
-let uu____6113 = (pre_process_comp_typ t)
-in (match (uu____6113) with
-| ((eff, cattributes), args) -> begin
-((match (((FStar_List.length args) = (Prims.parse_int "0"))) with
-| true -> begin
-(
-
-let uu____6143 = (
-
-let uu____6144 = (FStar_Syntax_Print.lid_to_string eff)
-in (FStar_Util.format1 "Not enough args to effect %s" uu____6144))
-in (fail uu____6143))
-end
-| uu____6145 -> begin
-()
-end);
-(
-
-let is_universe = (fun uu____6151 -> (match (uu____6151) with
-| (uu____6154, imp) -> begin
-(imp = FStar_Parser_AST.UnivApp)
-end))
-in (
-
-let uu____6156 = (FStar_Util.take is_universe args)
-in (match (uu____6156) with
-| (universes, args1) -> begin
-(
-
-let universes1 = (FStar_List.map (fun uu____6187 -> (match (uu____6187) with
-| (u, imp) -> begin
-(desugar_universe u)
-end)) universes)
-in (
-
-let uu____6192 = (
-
-let uu____6200 = (FStar_List.hd args1)
-in (
-
-let uu____6205 = (FStar_List.tl args1)
-in ((uu____6200), (uu____6205))))
-in (match (uu____6192) with
-| (result_arg, rest) -> begin
-(
-
-let result_typ = (desugar_typ env (FStar_Pervasives_Native.fst result_arg))
-in (
-
-let rest1 = (desugar_args env rest)
-in (
-
-let uu____6236 = (
-
-let is_decrease = (fun uu____6259 -> (match (uu____6259) with
-| (t1, uu____6266) -> begin
-(match (t1.FStar_Syntax_Syntax.n) with
-| FStar_Syntax_Syntax.Tm_app ({FStar_Syntax_Syntax.n = FStar_Syntax_Syntax.Tm_fvar (fv); FStar_Syntax_Syntax.tk = uu____6274; FStar_Syntax_Syntax.pos = uu____6275; FStar_Syntax_Syntax.vars = uu____6276}, (uu____6277)::[]) -> begin
-(FStar_Syntax_Syntax.fv_eq_lid fv FStar_Parser_Const.decreases_lid)
-end
-| uu____6299 -> begin
-false
-end)
-end))
-in (FStar_All.pipe_right rest1 (FStar_List.partition is_decrease)))
-in (match (uu____6236) with
-| (dec, rest2) -> begin
-(
-
-let decreases_clause = (FStar_All.pipe_right dec (FStar_List.map (fun uu____6365 -> (match (uu____6365) with
-| (t1, uu____6372) -> begin
-(match (t1.FStar_Syntax_Syntax.n) with
-| FStar_Syntax_Syntax.Tm_app (uu____6379, ((arg, uu____6381))::[]) -> begin
-FStar_Syntax_Syntax.DECREASES (arg)
-end
-| uu____6403 -> begin
-(failwith "impos")
-end)
-end))))
-in (
-
-let no_additional_args = (
-
-let is_empty = (fun l -> (match (l) with
-| [] -> begin
-true
-end
-| uu____6415 -> begin
-false
-end))
-in ((((is_empty decreases_clause) && (is_empty rest2)) && (is_empty cattributes)) && (is_empty universes1)))
-in (match ((no_additional_args && (FStar_Ident.lid_equals eff FStar_Parser_Const.effect_Tot_lid))) with
-| true -> begin
-(FStar_Syntax_Syntax.mk_Total result_typ)
-end
-| uu____6424 -> begin
-(match ((no_additional_args && (FStar_Ident.lid_equals eff FStar_Parser_Const.effect_GTot_lid))) with
-| true -> begin
-(FStar_Syntax_Syntax.mk_GTotal result_typ)
-end
-| uu____6427 -> begin
-(
-
-let flags = (match ((FStar_Ident.lid_equals eff FStar_Parser_Const.effect_Lemma_lid)) with
-| true -> begin
-(FStar_Syntax_Syntax.LEMMA)::[]
-end
-| uu____6431 -> begin
-(match ((FStar_Ident.lid_equals eff FStar_Parser_Const.effect_Tot_lid)) with
-| true -> begin
-(FStar_Syntax_Syntax.TOTAL)::[]
-end
-| uu____6433 -> begin
-(match ((FStar_Ident.lid_equals eff FStar_Parser_Const.effect_ML_lid)) with
-| true -> begin
-(FStar_Syntax_Syntax.MLEFFECT)::[]
-end
-| uu____6435 -> begin
-(match ((FStar_Ident.lid_equals eff FStar_Parser_Const.effect_GTot_lid)) with
-| true -> begin
-(FStar_Syntax_Syntax.SOMETRIVIAL)::[]
-end
-| uu____6437 -> begin
-[]
-end)
-end)
-end)
-end)
-in (
-
-let flags1 = (FStar_List.append flags cattributes)
-in (
-
-let rest3 = (match ((FStar_Ident.lid_equals eff FStar_Parser_Const.effect_Lemma_lid)) with
-| true -> begin
-(match (rest2) with
-| (req)::(ens)::((pat, aq))::[] -> begin
-(
-
-let pat1 = (match (pat.FStar_Syntax_Syntax.n) with
-| FStar_Syntax_Syntax.Tm_fvar (fv) when (FStar_Syntax_Syntax.fv_eq_lid fv FStar_Parser_Const.nil_lid) -> begin
-(
-
-let nil = (FStar_Syntax_Syntax.mk_Tm_uinst pat ((FStar_Syntax_Syntax.U_zero)::[]))
-in (
-
-let pattern = (FStar_Syntax_Syntax.fvar (FStar_Ident.set_lid_range FStar_Parser_Const.pattern_lid pat.FStar_Syntax_Syntax.pos) FStar_Syntax_Syntax.Delta_constant FStar_Pervasives_Native.None)
-in ((FStar_Syntax_Syntax.mk_Tm_app nil ((((pattern), (FStar_Pervasives_Native.Some (FStar_Syntax_Syntax.imp_tag))))::[])) FStar_Pervasives_Native.None pat.FStar_Syntax_Syntax.pos)))
-end
-| uu____6518 -> begin
-pat
-end)
-in (
-
-let uu____6519 = (
-
-let uu____6526 = (
-
-let uu____6533 = (
-
-let uu____6539 = ((FStar_Syntax_Syntax.mk (FStar_Syntax_Syntax.Tm_meta (((pat1), (FStar_Syntax_Syntax.Meta_desugared (FStar_Syntax_Syntax.Meta_smt_pat)))))) FStar_Pervasives_Native.None pat1.FStar_Syntax_Syntax.pos)
-in ((uu____6539), (aq)))
-in (uu____6533)::[])
-in (ens)::uu____6526)
-in (req)::uu____6519))
-end
-| uu____6575 -> begin
-rest2
-end)
-end
-| uu____6582 -> begin
-rest2
-end)
-in (FStar_Syntax_Syntax.mk_Comp {FStar_Syntax_Syntax.comp_univs = universes1; FStar_Syntax_Syntax.effect_name = eff; FStar_Syntax_Syntax.result_typ = result_typ; FStar_Syntax_Syntax.effect_args = rest3; FStar_Syntax_Syntax.flags = (FStar_List.append flags1 decreases_clause)}))))
-end)
-end)))
-end))))
-end)))
-end)));
-)
-end))))))))))
-and desugar_formula : env_t  ->  FStar_Parser_AST.term  ->  FStar_Syntax_Syntax.term = (fun env f -> (
-
-let connective = (fun s -> (match (s) with
-| "/\\" -> begin
-FStar_Pervasives_Native.Some (FStar_Parser_Const.and_lid)
-end
-| "\\/" -> begin
-FStar_Pervasives_Native.Some (FStar_Parser_Const.or_lid)
-end
-| "==>" -> begin
-FStar_Pervasives_Native.Some (FStar_Parser_Const.imp_lid)
-end
-| "<==>" -> begin
-FStar_Pervasives_Native.Some (FStar_Parser_Const.iff_lid)
-end
-| "~" -> begin
-FStar_Pervasives_Native.Some (FStar_Parser_Const.not_lid)
-end
-| uu____6591 -> begin
-FStar_Pervasives_Native.None
-end))
-in (
-
-let mk1 = (fun t -> ((FStar_Syntax_Syntax.mk t) FStar_Pervasives_Native.None f.FStar_Parser_AST.range))
-in (
-
-let setpos = (fun t -> (
-
-let uu___236_6616 = t
-in {FStar_Syntax_Syntax.n = uu___236_6616.FStar_Syntax_Syntax.n; FStar_Syntax_Syntax.tk = uu___236_6616.FStar_Syntax_Syntax.tk; FStar_Syntax_Syntax.pos = f.FStar_Parser_AST.range; FStar_Syntax_Syntax.vars = uu___236_6616.FStar_Syntax_Syntax.vars}))
-in (
-
-let desugar_quant = (fun q b pats body -> (
-
-let tk = (desugar_binder env (
-
-let uu___237_6646 = b
-in {FStar_Parser_AST.b = uu___237_6646.FStar_Parser_AST.b; FStar_Parser_AST.brange = uu___237_6646.FStar_Parser_AST.brange; FStar_Parser_AST.blevel = FStar_Parser_AST.Formula; FStar_Parser_AST.aqual = uu___237_6646.FStar_Parser_AST.aqual}))
-in (
-
-let desugar_pats = (fun env1 pats1 -> (FStar_List.map (fun es -> (FStar_All.pipe_right es (FStar_List.map (fun e -> (
-
-let uu____6679 = (desugar_term env1 e)
-in (FStar_All.pipe_left (arg_withimp_t FStar_Parser_AST.Nothing) uu____6679)))))) pats1))
-in (match (tk) with
-| (FStar_Pervasives_Native.Some (a), k) -> begin
-(
-
-let uu____6688 = (FStar_ToSyntax_Env.push_bv env a)
-in (match (uu____6688) with
-| (env1, a1) -> begin
-(
-
-let a2 = (
-
-let uu___238_6696 = a1
-in {FStar_Syntax_Syntax.ppname = uu___238_6696.FStar_Syntax_Syntax.ppname; FStar_Syntax_Syntax.index = uu___238_6696.FStar_Syntax_Syntax.index; FStar_Syntax_Syntax.sort = k})
-in (
-
-let pats1 = (desugar_pats env1 pats)
-in (
-
-let body1 = (desugar_formula env1 body)
-in (
-
-let body2 = (match (pats1) with
-| [] -> begin
-body1
-end
-| uu____6709 -> begin
-(mk1 (FStar_Syntax_Syntax.Tm_meta (((body1), (FStar_Syntax_Syntax.Meta_pattern (pats1))))))
-end)
-in (
-
-let body3 = (
-
-let uu____6718 = (
-
-let uu____6721 = (
-
-let uu____6722 = (FStar_Syntax_Syntax.mk_binder a2)
-in (uu____6722)::[])
-in (no_annot_abs uu____6721 body2))
-in (FStar_All.pipe_left setpos uu____6718))
-in (
-
-let uu____6727 = (
-
-let uu____6728 = (
-
-let uu____6738 = (FStar_Syntax_Syntax.fvar (FStar_Ident.set_lid_range q b.FStar_Parser_AST.brange) (FStar_Syntax_Syntax.Delta_defined_at_level ((Prims.parse_int "1"))) FStar_Pervasives_Native.None)
-in (
-
-let uu____6739 = (
-
-let uu____6741 = (FStar_Syntax_Syntax.as_arg body3)
-in (uu____6741)::[])
-in ((uu____6738), (uu____6739))))
-in FStar_Syntax_Syntax.Tm_app (uu____6728))
-in (FStar_All.pipe_left mk1 uu____6727)))))))
-end))
-end
-| uu____6745 -> begin
-(failwith "impossible")
-end))))
-in (
-
-let push_quant = (fun q binders pats body -> (match (binders) with
-| (b)::(b')::_rest -> begin
-(
-
-let rest = (b')::_rest
-in (
-
-let body1 = (
-
-let uu____6794 = (q ((rest), (pats), (body)))
-in (
-
-let uu____6798 = (FStar_Range.union_ranges b'.FStar_Parser_AST.brange body.FStar_Parser_AST.range)
-in (FStar_Parser_AST.mk_term uu____6794 uu____6798 FStar_Parser_AST.Formula)))
-in (
-
-let uu____6799 = (q (((b)::[]), ([]), (body1)))
-in (FStar_Parser_AST.mk_term uu____6799 f.FStar_Parser_AST.range FStar_Parser_AST.Formula))))
-end
-| uu____6804 -> begin
-(failwith "impossible")
-end))
-in (
-
-let uu____6806 = (
-
-let uu____6807 = (unparen f)
-in uu____6807.FStar_Parser_AST.tm)
-in (match (uu____6806) with
-| FStar_Parser_AST.Labeled (f1, l, p) -> begin
-(
-
-let f2 = (desugar_formula env f1)
-in (FStar_All.pipe_left mk1 (FStar_Syntax_Syntax.Tm_meta (((f2), (FStar_Syntax_Syntax.Meta_labeled (((l), (f2.FStar_Syntax_Syntax.pos), (p)))))))))
-end
-| FStar_Parser_AST.QForall ([], uu____6814, uu____6815) -> begin
-(failwith "Impossible: Quantifier without binders")
-end
-| FStar_Parser_AST.QExists ([], uu____6821, uu____6822) -> begin
-(failwith "Impossible: Quantifier without binders")
-end
-| FStar_Parser_AST.QForall ((_1)::(_2)::_3, pats, body) -> begin
-(
-
-let binders = (_1)::(_2)::_3
-in (
-
-let uu____6841 = (push_quant (fun x -> FStar_Parser_AST.QForall (x)) binders pats body)
-in (desugar_formula env uu____6841)))
-end
-| FStar_Parser_AST.QExists ((_1)::(_2)::_3, pats, body) -> begin
-(
-
-let binders = (_1)::(_2)::_3
-in (
-
-let uu____6862 = (push_quant (fun x -> FStar_Parser_AST.QExists (x)) binders pats body)
-in (desugar_formula env uu____6862)))
-end
-| FStar_Parser_AST.QForall ((b)::[], pats, body) -> begin
-(desugar_quant FStar_Parser_Const.forall_lid b pats body)
-end
-| FStar_Parser_AST.QExists ((b)::[], pats, body) -> begin
-(desugar_quant FStar_Parser_Const.exists_lid b pats body)
-end
-| FStar_Parser_AST.Paren (f1) -> begin
-(desugar_formula env f1)
-end
-| uu____6887 -> begin
-(desugar_term env f)
-end))))))))
-and typars_of_binders : FStar_ToSyntax_Env.env  ->  FStar_Parser_AST.binder Prims.list  ->  (FStar_ToSyntax_Env.env * (FStar_Syntax_Syntax.bv * FStar_Syntax_Syntax.arg_qualifier FStar_Pervasives_Native.option) Prims.list) = (fun env bs -> (
-
-let uu____6891 = (FStar_List.fold_left (fun uu____6904 b -> (match (uu____6904) with
-| (env1, out) -> begin
-(
-
-let tk = (desugar_binder env1 (
-
-let uu___239_6932 = b
-in {FStar_Parser_AST.b = uu___239_6932.FStar_Parser_AST.b; FStar_Parser_AST.brange = uu___239_6932.FStar_Parser_AST.brange; FStar_Parser_AST.blevel = FStar_Parser_AST.Formula; FStar_Parser_AST.aqual = uu___239_6932.FStar_Parser_AST.aqual}))
-in (match (tk) with
-| (FStar_Pervasives_Native.Some (a), k) -> begin
-(
-
-let uu____6942 = (FStar_ToSyntax_Env.push_bv env1 a)
-in (match (uu____6942) with
-| (env2, a1) -> begin
-(
-
-let a2 = (
-
-let uu___240_6954 = a1
-in {FStar_Syntax_Syntax.ppname = uu___240_6954.FStar_Syntax_Syntax.ppname; FStar_Syntax_Syntax.index = uu___240_6954.FStar_Syntax_Syntax.index; FStar_Syntax_Syntax.sort = k})
-in ((env2), ((((a2), ((trans_aqual b.FStar_Parser_AST.aqual))))::out)))
-end))
-end
-| uu____6963 -> begin
-(FStar_Pervasives.raise (FStar_Errors.Error ((("Unexpected binder"), (b.FStar_Parser_AST.brange)))))
-end))
-end)) ((env), ([])) bs)
-in (match (uu____6891) with
-| (env1, tpars) -> begin
-((env1), ((FStar_List.rev tpars)))
-end)))
-and desugar_binder : FStar_ToSyntax_Env.env  ->  FStar_Parser_AST.binder  ->  (FStar_Ident.ident FStar_Pervasives_Native.option * FStar_Syntax_Syntax.term) = (fun env b -> (match (b.FStar_Parser_AST.b) with
-| FStar_Parser_AST.TAnnotated (x, t) -> begin
-(
-
-let uu____7013 = (desugar_typ env t)
-in ((FStar_Pervasives_Native.Some (x)), (uu____7013)))
-end
-| FStar_Parser_AST.Annotated (x, t) -> begin
-(
-
-let uu____7017 = (desugar_typ env t)
-in ((FStar_Pervasives_Native.Some (x)), (uu____7017)))
-end
-| FStar_Parser_AST.TVariable (x) -> begin
-(
-
-let uu____7020 = ((FStar_Syntax_Syntax.mk (FStar_Syntax_Syntax.Tm_type (FStar_Syntax_Syntax.U_unknown))) FStar_Pervasives_Native.None x.FStar_Ident.idRange)
-in ((FStar_Pervasives_Native.Some (x)), (uu____7020)))
-end
-| FStar_Parser_AST.NoName (t) -> begin
-(
-
-let uu____7035 = (desugar_typ env t)
-in ((FStar_Pervasives_Native.None), (uu____7035)))
-end
-| FStar_Parser_AST.Variable (x) -> begin
-((FStar_Pervasives_Native.Some (x)), (FStar_Syntax_Syntax.tun))
-end))
-
-
-let mk_data_discriminators : FStar_Syntax_Syntax.qualifier Prims.list  ->  FStar_ToSyntax_Env.env  ->  FStar_Ident.lident Prims.list  ->  FStar_Syntax_Syntax.sigelt Prims.list = (fun quals env datas -> (
-
-let quals1 = (FStar_All.pipe_right quals (FStar_List.filter (fun uu___210_7057 -> (match (uu___210_7057) with
-| FStar_Syntax_Syntax.Abstract -> begin
-true
-end
-| FStar_Syntax_Syntax.Private -> begin
-true
-end
-| uu____7058 -> begin
-false
-end))))
-in (
-
-let quals2 = (fun q -> (
-
-let uu____7066 = ((
-
-let uu____7067 = (FStar_ToSyntax_Env.iface env)
-in (not (uu____7067))) || (FStar_ToSyntax_Env.admitted_iface env))
-in (match (uu____7066) with
-| true -> begin
-(FStar_List.append ((FStar_Syntax_Syntax.Assumption)::q) quals1)
-end
-| uu____7069 -> begin
-(FStar_List.append q quals1)
-end)))
-in (FStar_All.pipe_right datas (FStar_List.map (fun d -> (
-
-let disc_name = (FStar_Syntax_Util.mk_discriminator d)
-in (
-
-let uu____7074 = (quals2 ((FStar_Syntax_Syntax.OnlyName)::(FStar_Syntax_Syntax.Discriminator (d))::[]))
-in {FStar_Syntax_Syntax.sigel = FStar_Syntax_Syntax.Sig_declare_typ (((disc_name), ([]), (FStar_Syntax_Syntax.tun))); FStar_Syntax_Syntax.sigrng = (FStar_Ident.range_of_lid disc_name); FStar_Syntax_Syntax.sigquals = uu____7074; FStar_Syntax_Syntax.sigmeta = FStar_Syntax_Syntax.default_sigmeta}))))))))
-
-
-let mk_indexed_projector_names : FStar_Syntax_Syntax.qualifier Prims.list  ->  FStar_Syntax_Syntax.fv_qual  ->  FStar_ToSyntax_Env.env  ->  FStar_Ident.lid  ->  FStar_Syntax_Syntax.binder Prims.list  ->  FStar_Syntax_Syntax.sigelt Prims.list = (fun iquals fvq env lid fields -> (
-
-let p = (FStar_Ident.range_of_lid lid)
-in (
-
-let uu____7098 = (FStar_All.pipe_right fields (FStar_List.mapi (fun i uu____7108 -> (match (uu____7108) with
-| (x, uu____7113) -> begin
-(
-
-let uu____7114 = (FStar_Syntax_Util.mk_field_projector_name lid x i)
-in (match (uu____7114) with
-| (field_name, uu____7119) -> begin
-(
-
-let only_decl = (((
-
-let uu____7121 = (FStar_ToSyntax_Env.current_module env)
-in (FStar_Ident.lid_equals FStar_Parser_Const.prims_lid uu____7121)) || (fvq <> FStar_Syntax_Syntax.Data_ctor)) || (
-
-let uu____7122 = (
-
-let uu____7123 = (FStar_ToSyntax_Env.current_module env)
-in uu____7123.FStar_Ident.str)
-in (FStar_Options.dont_gen_projectors uu____7122)))
-in (
-
-let no_decl = (FStar_Syntax_Syntax.is_type x.FStar_Syntax_Syntax.sort)
-in (
-
-let quals = (fun q -> (match (only_decl) with
-| true -> begin
-(
-
-let uu____7133 = (FStar_List.filter (fun uu___211_7135 -> (match (uu___211_7135) with
-| FStar_Syntax_Syntax.Abstract -> begin
-false
-end
-| uu____7136 -> begin
-true
-end)) q)
-in (FStar_Syntax_Syntax.Assumption)::uu____7133)
-end
-| uu____7137 -> begin
-q
-end))
-in (
-
-let quals1 = (
-
-let iquals1 = (FStar_All.pipe_right iquals (FStar_List.filter (fun uu___212_7144 -> (match (uu___212_7144) with
-| FStar_Syntax_Syntax.Abstract -> begin
-true
-end
-| FStar_Syntax_Syntax.Private -> begin
-true
-end
-| uu____7145 -> begin
-false
-end))))
-in (quals ((FStar_Syntax_Syntax.OnlyName)::(FStar_Syntax_Syntax.Projector (((lid), (x.FStar_Syntax_Syntax.ppname))))::iquals1)))
-in (
-
-let decl = {FStar_Syntax_Syntax.sigel = FStar_Syntax_Syntax.Sig_declare_typ (((field_name), ([]), (FStar_Syntax_Syntax.tun))); FStar_Syntax_Syntax.sigrng = (FStar_Ident.range_of_lid field_name); FStar_Syntax_Syntax.sigquals = quals1; FStar_Syntax_Syntax.sigmeta = FStar_Syntax_Syntax.default_sigmeta}
-in (match (only_decl) with
-| true -> begin
-(decl)::[]
-end
-| uu____7149 -> begin
-(
-
-let dd = (
-
-let uu____7151 = (FStar_All.pipe_right quals1 (FStar_List.contains FStar_Syntax_Syntax.Abstract))
-in (match (uu____7151) with
-| true -> begin
-FStar_Syntax_Syntax.Delta_abstract (FStar_Syntax_Syntax.Delta_equational)
-end
-| uu____7153 -> begin
-FStar_Syntax_Syntax.Delta_equational
-end))
-in (
-
-let lb = (
-
-let uu____7155 = (
-
-let uu____7158 = (FStar_Syntax_Syntax.lid_as_fv field_name dd FStar_Pervasives_Native.None)
-in FStar_Util.Inr (uu____7158))
-in {FStar_Syntax_Syntax.lbname = uu____7155; FStar_Syntax_Syntax.lbunivs = []; FStar_Syntax_Syntax.lbtyp = FStar_Syntax_Syntax.tun; FStar_Syntax_Syntax.lbeff = FStar_Parser_Const.effect_Tot_lid; FStar_Syntax_Syntax.lbdef = FStar_Syntax_Syntax.tun})
-in (
-
-let impl = (
-
-let uu____7160 = (
-
-let uu____7161 = (
-
-let uu____7167 = (
-
-let uu____7169 = (
-
-let uu____7170 = (FStar_All.pipe_right lb.FStar_Syntax_Syntax.lbname FStar_Util.right)
-in (FStar_All.pipe_right uu____7170 (fun fv -> fv.FStar_Syntax_Syntax.fv_name.FStar_Syntax_Syntax.v)))
-in (uu____7169)::[])
-in ((((false), ((lb)::[]))), (uu____7167), ([])))
-in FStar_Syntax_Syntax.Sig_let (uu____7161))
-in {FStar_Syntax_Syntax.sigel = uu____7160; FStar_Syntax_Syntax.sigrng = p; FStar_Syntax_Syntax.sigquals = quals1; FStar_Syntax_Syntax.sigmeta = FStar_Syntax_Syntax.default_sigmeta})
-in (match (no_decl) with
-| true -> begin
-(impl)::[]
-end
-| uu____7185 -> begin
-(decl)::(impl)::[]
-end))))
-end))))))
-end))
-end))))
-in (FStar_All.pipe_right uu____7098 FStar_List.flatten))))
-
-
-let mk_data_projector_names : FStar_Syntax_Syntax.qualifier Prims.list  ->  FStar_ToSyntax_Env.env  ->  FStar_Syntax_Syntax.sigelt  ->  FStar_Syntax_Syntax.sigelt Prims.list = (fun iquals env se -> (match (se.FStar_Syntax_Syntax.sigel) with
-| FStar_Syntax_Syntax.Sig_datacon (lid, uu____7203, t, uu____7205, n1, uu____7207) when (not ((FStar_Ident.lid_equals lid FStar_Parser_Const.lexcons_lid))) -> begin
-(
-
-let uu____7210 = (FStar_Syntax_Util.arrow_formals t)
-in (match (uu____7210) with
-| (formals, uu____7220) -> begin
-(match (formals) with
-| [] -> begin
-[]
-end
-| uu____7234 -> begin
-(
-
-let filter_records = (fun uu___213_7242 -> (match (uu___213_7242) with
-| FStar_Syntax_Syntax.RecordConstructor (uu____7244, fns) -> begin
-FStar_Pervasives_Native.Some (FStar_Syntax_Syntax.Record_ctor (((lid), (fns))))
-end
-| uu____7251 -> begin
-FStar_Pervasives_Native.None
-end))
-in (
-
-let fv_qual = (
-
-let uu____7253 = (FStar_Util.find_map se.FStar_Syntax_Syntax.sigquals filter_records)
-in (match (uu____7253) with
-| FStar_Pervasives_Native.None -> begin
-FStar_Syntax_Syntax.Data_ctor
-end
-| FStar_Pervasives_Native.Some (q) -> begin
-q
-end))
-in (
-
-let iquals1 = (match ((FStar_List.contains FStar_Syntax_Syntax.Abstract iquals)) with
-| true -> begin
-(FStar_Syntax_Syntax.Private)::iquals
-end
-| uu____7259 -> begin
-iquals
-end)
-in (
-
-let uu____7260 = (FStar_Util.first_N n1 formals)
-in (match (uu____7260) with
-| (uu____7272, rest) -> begin
-(mk_indexed_projector_names iquals1 fv_qual env lid rest)
-end)))))
-end)
-end))
-end
-| uu____7286 -> begin
-[]
-end))
-
-
-let mk_typ_abbrev : FStar_Ident.lident  ->  FStar_Syntax_Syntax.univ_name Prims.list  ->  (FStar_Syntax_Syntax.bv * FStar_Syntax_Syntax.aqual) Prims.list  ->  FStar_Syntax_Syntax.typ  ->  FStar_Syntax_Syntax.term  ->  FStar_Ident.lident Prims.list  ->  FStar_Syntax_Syntax.qualifier Prims.list  ->  FStar_Range.range  ->  FStar_Syntax_Syntax.sigelt = (fun lid uvs typars k t lids quals rng -> (
-
-let dd = (
-
-let uu____7324 = (FStar_All.pipe_right quals (FStar_List.contains FStar_Syntax_Syntax.Abstract))
-in (match (uu____7324) with
-| true -> begin
-(
-
-let uu____7326 = (FStar_Syntax_Util.incr_delta_qualifier t)
-in FStar_Syntax_Syntax.Delta_abstract (uu____7326))
-end
-| uu____7327 -> begin
-(FStar_Syntax_Util.incr_delta_qualifier t)
-end))
-in (
-
-let lb = (
-
-let uu____7329 = (
-
-let uu____7332 = (FStar_Syntax_Syntax.lid_as_fv lid dd FStar_Pervasives_Native.None)
-in FStar_Util.Inr (uu____7332))
-in (
-
-let uu____7333 = (
-
-let uu____7336 = (FStar_Syntax_Syntax.mk_Total k)
-in (FStar_Syntax_Util.arrow typars uu____7336))
-in (
-
-let uu____7339 = (no_annot_abs typars t)
-in {FStar_Syntax_Syntax.lbname = uu____7329; FStar_Syntax_Syntax.lbunivs = uvs; FStar_Syntax_Syntax.lbtyp = uu____7333; FStar_Syntax_Syntax.lbeff = FStar_Parser_Const.effect_Tot_lid; FStar_Syntax_Syntax.lbdef = uu____7339})))
-in {FStar_Syntax_Syntax.sigel = FStar_Syntax_Syntax.Sig_let (((((false), ((lb)::[]))), (lids), ([]))); FStar_Syntax_Syntax.sigrng = rng; FStar_Syntax_Syntax.sigquals = quals; FStar_Syntax_Syntax.sigmeta = FStar_Syntax_Syntax.default_sigmeta})))
-
-
-let rec desugar_tycon : FStar_ToSyntax_Env.env  ->  FStar_Parser_AST.decl  ->  FStar_Syntax_Syntax.qualifier Prims.list  ->  FStar_Parser_AST.tycon Prims.list  ->  (env_t * FStar_Syntax_Syntax.sigelts) = (fun env d quals tcs -> (
-
-let rng = d.FStar_Parser_AST.drange
-in (
-
-let tycon_id = (fun uu___214_7372 -> (match (uu___214_7372) with
-| FStar_Parser_AST.TyconAbstract (id, uu____7374, uu____7375) -> begin
-id
-end
-| FStar_Parser_AST.TyconAbbrev (id, uu____7381, uu____7382, uu____7383) -> begin
-id
-end
-| FStar_Parser_AST.TyconRecord (id, uu____7389, uu____7390, uu____7391) -> begin
-id
-end
-| FStar_Parser_AST.TyconVariant (id, uu____7407, uu____7408, uu____7409) -> begin
-id
-end))
-in (
-
-let binder_to_term = (fun b -> (match (b.FStar_Parser_AST.b) with
-| FStar_Parser_AST.Annotated (x, uu____7433) -> begin
-(
-
-let uu____7434 = (
-
-let uu____7435 = (FStar_Ident.lid_of_ids ((x)::[]))
-in FStar_Parser_AST.Var (uu____7435))
-in (FStar_Parser_AST.mk_term uu____7434 x.FStar_Ident.idRange FStar_Parser_AST.Expr))
-end
-| FStar_Parser_AST.Variable (x) -> begin
-(
-
-let uu____7437 = (
-
-let uu____7438 = (FStar_Ident.lid_of_ids ((x)::[]))
-in FStar_Parser_AST.Var (uu____7438))
-in (FStar_Parser_AST.mk_term uu____7437 x.FStar_Ident.idRange FStar_Parser_AST.Expr))
-end
-| FStar_Parser_AST.TAnnotated (a, uu____7440) -> begin
-(FStar_Parser_AST.mk_term (FStar_Parser_AST.Tvar (a)) a.FStar_Ident.idRange FStar_Parser_AST.Type_level)
-end
-| FStar_Parser_AST.TVariable (a) -> begin
-(FStar_Parser_AST.mk_term (FStar_Parser_AST.Tvar (a)) a.FStar_Ident.idRange FStar_Parser_AST.Type_level)
-end
-| FStar_Parser_AST.NoName (t) -> begin
-t
-end))
-in (
-
-let tot = (FStar_Parser_AST.mk_term (FStar_Parser_AST.Name (FStar_Parser_Const.effect_Tot_lid)) rng FStar_Parser_AST.Expr)
-in (
-
-let with_constructor_effect = (fun t -> (FStar_Parser_AST.mk_term (FStar_Parser_AST.App (((tot), (t), (FStar_Parser_AST.Nothing)))) t.FStar_Parser_AST.range t.FStar_Parser_AST.level))
-in (
-
-let apply_binders = (fun t binders -> (
-
-let imp_of_aqual = (fun b -> (match (b.FStar_Parser_AST.aqual) with
-| FStar_Pervasives_Native.Some (FStar_Parser_AST.Implicit) -> begin
-FStar_Parser_AST.Hash
-end
-| uu____7461 -> begin
-FStar_Parser_AST.Nothing
-end))
-in (FStar_List.fold_left (fun out b -> (
-
-let uu____7464 = (
-
-let uu____7465 = (
-
-let uu____7469 = (binder_to_term b)
-in ((out), (uu____7469), ((imp_of_aqual b))))
-in FStar_Parser_AST.App (uu____7465))
-in (FStar_Parser_AST.mk_term uu____7464 out.FStar_Parser_AST.range out.FStar_Parser_AST.level))) t binders)))
-in (
-
-let tycon_record_as_variant = (fun uu___215_7476 -> (match (uu___215_7476) with
-| FStar_Parser_AST.TyconRecord (id, parms, kopt, fields) -> begin
-(
-
-let constrName = (FStar_Ident.mk_ident (((Prims.strcat "Mk" id.FStar_Ident.idText)), (id.FStar_Ident.idRange)))
-in (
-
-let mfields = (FStar_List.map (fun uu____7505 -> (match (uu____7505) with
-| (x, t, uu____7512) -> begin
-(FStar_Parser_AST.mk_binder (FStar_Parser_AST.Annotated ((((FStar_Syntax_Util.mangle_field_name x)), (t)))) x.FStar_Ident.idRange FStar_Parser_AST.Expr FStar_Pervasives_Native.None)
-end)) fields)
-in (
-
-let result = (
-
-let uu____7516 = (
-
-let uu____7517 = (
-
-let uu____7518 = (FStar_Ident.lid_of_ids ((id)::[]))
-in FStar_Parser_AST.Var (uu____7518))
-in (FStar_Parser_AST.mk_term uu____7517 id.FStar_Ident.idRange FStar_Parser_AST.Type_level))
-in (apply_binders uu____7516 parms))
-in (
-
-let constrTyp = (FStar_Parser_AST.mk_term (FStar_Parser_AST.Product (((mfields), ((with_constructor_effect result))))) id.FStar_Ident.idRange FStar_Parser_AST.Type_level)
-in (
-
-let uu____7521 = (FStar_All.pipe_right fields (FStar_List.map (fun uu____7533 -> (match (uu____7533) with
-| (x, uu____7539, uu____7540) -> begin
-(FStar_Syntax_Util.unmangle_field_name x)
-end))))
-in ((FStar_Parser_AST.TyconVariant (((id), (parms), (kopt), ((((constrName), (FStar_Pervasives_Native.Some (constrTyp)), (FStar_Pervasives_Native.None), (false)))::[])))), (uu____7521)))))))
-end
-| uu____7567 -> begin
-(failwith "impossible")
-end))
-in (
-
-let desugar_abstract_tc = (fun quals1 _env mutuals uu___216_7589 -> (match (uu___216_7589) with
-| FStar_Parser_AST.TyconAbstract (id, binders, kopt) -> begin
-(
-
-let uu____7603 = (typars_of_binders _env binders)
-in (match (uu____7603) with
-| (_env', typars) -> begin
-(
-
-let k = (match (kopt) with
-| FStar_Pervasives_Native.None -> begin
-FStar_Syntax_Util.ktype
-end
-| FStar_Pervasives_Native.Some (k) -> begin
-(desugar_term _env' k)
-end)
-in (
-
-let tconstr = (
-
-let uu____7631 = (
-
-let uu____7632 = (
-
-let uu____7633 = (FStar_Ident.lid_of_ids ((id)::[]))
-in FStar_Parser_AST.Var (uu____7633))
-in (FStar_Parser_AST.mk_term uu____7632 id.FStar_Ident.idRange FStar_Parser_AST.Type_level))
-in (apply_binders uu____7631 binders))
-in (
-
-let qlid = (FStar_ToSyntax_Env.qualify _env id)
-in (
-
-let typars1 = (FStar_Syntax_Subst.close_binders typars)
-in (
-
-let k1 = (FStar_Syntax_Subst.close typars1 k)
-in (
-
-let se = {FStar_Syntax_Syntax.sigel = FStar_Syntax_Syntax.Sig_inductive_typ (((qlid), ([]), (typars1), (k1), (mutuals), ([]))); FStar_Syntax_Syntax.sigrng = rng; FStar_Syntax_Syntax.sigquals = quals1; FStar_Syntax_Syntax.sigmeta = FStar_Syntax_Syntax.default_sigmeta}
-in (
-
-let _env1 = (FStar_ToSyntax_Env.push_top_level_rec_binding _env id FStar_Syntax_Syntax.Delta_constant)
-in (
-
-let _env2 = (FStar_ToSyntax_Env.push_top_level_rec_binding _env' id FStar_Syntax_Syntax.Delta_constant)
-in ((_env1), (_env2), (se), (tconstr))))))))))
-end))
-end
-| uu____7643 -> begin
-(failwith "Unexpected tycon")
-end))
-in (
-
-let push_tparams = (fun env1 bs -> (
-
-let uu____7669 = (FStar_List.fold_left (fun uu____7685 uu____7686 -> (match (((uu____7685), (uu____7686))) with
-| ((env2, tps), (x, imp)) -> begin
-(
-
-let uu____7734 = (FStar_ToSyntax_Env.push_bv env2 x.FStar_Syntax_Syntax.ppname)
-in (match (uu____7734) with
-| (env3, y) -> begin
-((env3), ((((y), (imp)))::tps))
-end))
-end)) ((env1), ([])) bs)
-in (match (uu____7669) with
-| (env2, bs1) -> begin
-((env2), ((FStar_List.rev bs1)))
-end)))
-in (match (tcs) with
-| (FStar_Parser_AST.TyconAbstract (id, bs, kopt))::[] -> begin
-(
-
-let kopt1 = (match (kopt) with
-| FStar_Pervasives_Native.None -> begin
-(
-
-let uu____7795 = (tm_type_z id.FStar_Ident.idRange)
-in FStar_Pervasives_Native.Some (uu____7795))
-end
-| uu____7796 -> begin
-kopt
-end)
-in (
-
-let tc = FStar_Parser_AST.TyconAbstract (((id), (bs), (kopt1)))
-in (
-
-let uu____7801 = (desugar_abstract_tc quals env [] tc)
-in (match (uu____7801) with
-| (uu____7808, uu____7809, se, uu____7811) -> begin
-(
-
-let se1 = (match (se.FStar_Syntax_Syntax.sigel) with
-| FStar_Syntax_Syntax.Sig_inductive_typ (l, uu____7814, typars, k, [], []) -> begin
-(
-
-let quals1 = se.FStar_Syntax_Syntax.sigquals
-in (
-
-let quals2 = (
-
-let uu____7823 = (FStar_All.pipe_right quals1 (FStar_List.contains FStar_Syntax_Syntax.Assumption))
-in (match (uu____7823) with
-| true -> begin
-quals1
-end
-| uu____7826 -> begin
-((
-
-let uu____7828 = (FStar_Range.string_of_range se.FStar_Syntax_Syntax.sigrng)
-in (
-
-let uu____7829 = (FStar_Syntax_Print.lid_to_string l)
-in (FStar_Util.print2 "%s (Warning): Adding an implicit \'assume new\' qualifier on %s\n" uu____7828 uu____7829)));
-(FStar_Syntax_Syntax.Assumption)::(FStar_Syntax_Syntax.New)::quals1;
-)
-end))
-in (
-
-let t = (match (typars) with
-| [] -> begin
-k
-end
-| uu____7833 -> begin
-(
-
-let uu____7834 = (
-
-let uu____7837 = (
-
-let uu____7838 = (
-
-let uu____7846 = (FStar_Syntax_Syntax.mk_Total k)
-in ((typars), (uu____7846)))
-in FStar_Syntax_Syntax.Tm_arrow (uu____7838))
-in (FStar_Syntax_Syntax.mk uu____7837))
-in (uu____7834 FStar_Pervasives_Native.None se.FStar_Syntax_Syntax.sigrng))
-end)
-in (
-
-let uu___241_7855 = se
-in {FStar_Syntax_Syntax.sigel = FStar_Syntax_Syntax.Sig_declare_typ (((l), ([]), (t))); FStar_Syntax_Syntax.sigrng = uu___241_7855.FStar_Syntax_Syntax.sigrng; FStar_Syntax_Syntax.sigquals = quals2; FStar_Syntax_Syntax.sigmeta = uu___241_7855.FStar_Syntax_Syntax.sigmeta}))))
-end
-| uu____7857 -> begin
-(failwith "Impossible")
-end)
-in (
-
-let env1 = (FStar_ToSyntax_Env.push_sigelt env se1)
-in (
-
-let env2 = (
-
-let uu____7860 = (FStar_ToSyntax_Env.qualify env1 id)
-in (FStar_ToSyntax_Env.push_doc env1 uu____7860 d.FStar_Parser_AST.doc))
-in ((env2), ((se1)::[])))))
-end))))
-end
-| (FStar_Parser_AST.TyconAbbrev (id, binders, kopt, t))::[] -> begin
-(
-
-let uu____7870 = (typars_of_binders env binders)
-in (match (uu____7870) with
-| (env', typars) -> begin
-(
-
-let k = (match (kopt) with
-| FStar_Pervasives_Native.None -> begin
-(
-
-let uu____7890 = (FStar_Util.for_some (fun uu___217_7891 -> (match (uu___217_7891) with
-| FStar_Syntax_Syntax.Effect -> begin
-true
-end
-| uu____7892 -> begin
-false
-end)) quals)
-in (match (uu____7890) with
-| true -> begin
-FStar_Syntax_Syntax.teff
-end
-| uu____7893 -> begin
-FStar_Syntax_Syntax.tun
-end))
-end
-| FStar_Pervasives_Native.Some (k) -> begin
-(desugar_term env' k)
-end)
-in (
-
-let t0 = t
-in (
-
-let quals1 = (
-
-let uu____7898 = (FStar_All.pipe_right quals (FStar_Util.for_some (fun uu___218_7900 -> (match (uu___218_7900) with
-| FStar_Syntax_Syntax.Logic -> begin
-true
-end
-| uu____7901 -> begin
-false
-end))))
-in (match (uu____7898) with
-| true -> begin
-quals
-end
-| uu____7903 -> begin
-(match ((t0.FStar_Parser_AST.level = FStar_Parser_AST.Formula)) with
-| true -> begin
-(FStar_Syntax_Syntax.Logic)::quals
-end
-| uu____7905 -> begin
-quals
-end)
-end))
-in (
-
-let qlid = (FStar_ToSyntax_Env.qualify env id)
-in (
-
-let se = (
-
-let uu____7908 = (FStar_All.pipe_right quals1 (FStar_List.contains FStar_Syntax_Syntax.Effect))
-in (match (uu____7908) with
-| true -> begin
-(
-
-let uu____7910 = (
-
-let uu____7914 = (
-
-let uu____7915 = (unparen t)
-in uu____7915.FStar_Parser_AST.tm)
-in (match (uu____7914) with
-| FStar_Parser_AST.Construct (head1, args) -> begin
-(
-
-let uu____7927 = (match ((FStar_List.rev args)) with
-| ((last_arg, uu____7943))::args_rev -> begin
-(
-
-let uu____7950 = (
-
-let uu____7951 = (unparen last_arg)
-in uu____7951.FStar_Parser_AST.tm)
-in (match (uu____7950) with
-| FStar_Parser_AST.Attributes (ts) -> begin
-((ts), ((FStar_List.rev args_rev)))
-end
-| uu____7966 -> begin
-(([]), (args))
-end))
-end
-| uu____7971 -> begin
-(([]), (args))
-end)
-in (match (uu____7927) with
-| (cattributes, args1) -> begin
-(
-
-let uu____7992 = (desugar_attributes env cattributes)
-in (((FStar_Parser_AST.mk_term (FStar_Parser_AST.Construct (((head1), (args1)))) t.FStar_Parser_AST.range t.FStar_Parser_AST.level)), (uu____7992)))
-end))
-end
-| uu____7998 -> begin
-((t), ([]))
-end))
-in (match (uu____7910) with
-| (t1, cattributes) -> begin
-(
-
-let c = (desugar_comp t1.FStar_Parser_AST.range env' t1)
-in (
-
-let typars1 = (FStar_Syntax_Subst.close_binders typars)
-in (
-
-let c1 = (FStar_Syntax_Subst.close_comp typars1 c)
-in (
-
-let quals2 = (FStar_All.pipe_right quals1 (FStar_List.filter (fun uu___219_8013 -> (match (uu___219_8013) with
-| FStar_Syntax_Syntax.Effect -> begin
-false
-end
-| uu____8014 -> begin
-true
-end))))
-in {FStar_Syntax_Syntax.sigel = FStar_Syntax_Syntax.Sig_effect_abbrev (((qlid), ([]), (typars1), (c1), ((FStar_List.append cattributes (FStar_Syntax_Util.comp_flags c1))))); FStar_Syntax_Syntax.sigrng = rng; FStar_Syntax_Syntax.sigquals = quals2; FStar_Syntax_Syntax.sigmeta = FStar_Syntax_Syntax.default_sigmeta}))))
-end))
-end
-| uu____8017 -> begin
-(
-
-let t1 = (desugar_typ env' t)
-in (mk_typ_abbrev qlid [] typars k t1 ((qlid)::[]) quals1 rng))
-end))
-in (
-
-let env1 = (FStar_ToSyntax_Env.push_sigelt env se)
-in (
-
-let env2 = (FStar_ToSyntax_Env.push_doc env1 qlid d.FStar_Parser_AST.doc)
-in ((env2), ((se)::[])))))))))
-end))
-end
-| (FStar_Parser_AST.TyconRecord (uu____8022))::[] -> begin
-(
-
-let trec = (FStar_List.hd tcs)
-in (
-
-let uu____8035 = (tycon_record_as_variant trec)
-in (match (uu____8035) with
-| (t, fs) -> begin
-(
-
-let uu____8045 = (
-
-let uu____8047 = (
-
-let uu____8048 = (
-
-let uu____8053 = (
-
-let uu____8055 = (FStar_ToSyntax_Env.current_module env)
-in (FStar_Ident.ids_of_lid uu____8055))
-in ((uu____8053), (fs)))
-in FStar_Syntax_Syntax.RecordType (uu____8048))
-in (uu____8047)::quals)
-in (desugar_tycon env d uu____8045 ((t)::[])))
-end)))
-end
-| (uu____8058)::uu____8059 -> begin
-(
-
-let env0 = env
-in (
-
-let mutuals = (FStar_List.map (fun x -> (FStar_All.pipe_left (FStar_ToSyntax_Env.qualify env) (tycon_id x))) tcs)
-in (
-
-let rec collect_tcs = (fun quals1 et tc -> (
-
-let uu____8146 = et
-in (match (uu____8146) with
-| (env1, tcs1) -> begin
-(match (tc) with
-| FStar_Parser_AST.TyconRecord (uu____8260) -> begin
-(
-
-let trec = tc
-in (
-
-let uu____8273 = (tycon_record_as_variant trec)
-in (match (uu____8273) with
-| (t, fs) -> begin
-(
-
-let uu____8304 = (
-
-let uu____8306 = (
-
-let uu____8307 = (
-
-let uu____8312 = (
-
-let uu____8314 = (FStar_ToSyntax_Env.current_module env1)
-in (FStar_Ident.ids_of_lid uu____8314))
-in ((uu____8312), (fs)))
-in FStar_Syntax_Syntax.RecordType (uu____8307))
-in (uu____8306)::quals1)
-in (collect_tcs uu____8304 ((env1), (tcs1)) t))
-end)))
-end
-| FStar_Parser_AST.TyconVariant (id, binders, kopt, constructors) -> begin
-(
-
-let uu____8360 = (desugar_abstract_tc quals1 env1 mutuals (FStar_Parser_AST.TyconAbstract (((id), (binders), (kopt)))))
-in (match (uu____8360) with
-| (env2, uu____8391, se, tconstr) -> begin
-((env2), ((FStar_Util.Inl (((se), (constructors), (tconstr), (quals1))))::tcs1))
-end))
-end
-| FStar_Parser_AST.TyconAbbrev (id, binders, kopt, t) -> begin
-(
-
-let uu____8469 = (desugar_abstract_tc quals1 env1 mutuals (FStar_Parser_AST.TyconAbstract (((id), (binders), (kopt)))))
-in (match (uu____8469) with
-| (env2, uu____8500, se, tconstr) -> begin
-((env2), ((FStar_Util.Inr (((se), (binders), (t), (quals1))))::tcs1))
-end))
-end
-| uu____8564 -> begin
-(failwith "Unrecognized mutual type definition")
-end)
-end)))
-in (
-
-let uu____8588 = (FStar_List.fold_left (collect_tcs quals) ((env), ([])) tcs)
-in (match (uu____8588) with
-| (env1, tcs1) -> begin
-(
-
-let tcs2 = (FStar_List.rev tcs1)
-in (
-
-let docs_tps_sigelts = (FStar_All.pipe_right tcs2 (FStar_List.collect (fun uu___221_8838 -> (match (uu___221_8838) with
-| FStar_Util.Inr ({FStar_Syntax_Syntax.sigel = FStar_Syntax_Syntax.Sig_inductive_typ (id, uvs, tpars, k, uu____8874, uu____8875); FStar_Syntax_Syntax.sigrng = uu____8876; FStar_Syntax_Syntax.sigquals = uu____8877; FStar_Syntax_Syntax.sigmeta = uu____8878}, binders, t, quals1) -> begin
-(
-
-let t1 = (
-
-let uu____8910 = (typars_of_binders env1 binders)
-in (match (uu____8910) with
-| (env2, tpars1) -> begin
-(
-
-let uu____8927 = (push_tparams env2 tpars1)
-in (match (uu____8927) with
-| (env_tps, tpars2) -> begin
-(
-
-let t1 = (desugar_typ env_tps t)
-in (
-
-let tpars3 = (FStar_Syntax_Subst.close_binders tpars2)
-in (FStar_Syntax_Subst.close tpars3 t1)))
-end))
-end))
-in (
-
-let uu____8946 = (
-
-let uu____8957 = (mk_typ_abbrev id uvs tpars k t1 ((id)::[]) quals1 rng)
-in ((((id), (d.FStar_Parser_AST.doc))), ([]), (uu____8957)))
-in (uu____8946)::[]))
-end
-| FStar_Util.Inl ({FStar_Syntax_Syntax.sigel = FStar_Syntax_Syntax.Sig_inductive_typ (tname, univs, tpars, k, mutuals1, uu____8994); FStar_Syntax_Syntax.sigrng = uu____8995; FStar_Syntax_Syntax.sigquals = tname_quals; FStar_Syntax_Syntax.sigmeta = uu____8997}, constrs, tconstr, quals1) -> begin
-(
-
-let mk_tot = (fun t -> (
-
-let tot1 = (FStar_Parser_AST.mk_term (FStar_Parser_AST.Name (FStar_Parser_Const.effect_Tot_lid)) t.FStar_Parser_AST.range t.FStar_Parser_AST.level)
-in (FStar_Parser_AST.mk_term (FStar_Parser_AST.App (((tot1), (t), (FStar_Parser_AST.Nothing)))) t.FStar_Parser_AST.range t.FStar_Parser_AST.level)))
-in (
-
-let tycon = ((tname), (tpars), (k))
-in (
-
-let uu____9049 = (push_tparams env1 tpars)
-in (match (uu____9049) with
-| (env_tps, tps) -> begin
-(
-
-let data_tpars = (FStar_List.map (fun uu____9088 -> (match (uu____9088) with
-| (x, uu____9096) -> begin
-((x), (FStar_Pervasives_Native.Some (FStar_Syntax_Syntax.Implicit (true))))
-end)) tps)
-in (
-
-let tot_tconstr = (mk_tot tconstr)
-in (
-
-let uu____9101 = (
-
-let uu____9116 = (FStar_All.pipe_right constrs (FStar_List.map (fun uu____9168 -> (match (uu____9168) with
-| (id, topt, doc1, of_notation) -> begin
-(
-
-let t = (match (of_notation) with
-| true -> begin
-(match (topt) with
-| FStar_Pervasives_Native.Some (t) -> begin
-(FStar_Parser_AST.mk_term (FStar_Parser_AST.Product (((((FStar_Parser_AST.mk_binder (FStar_Parser_AST.NoName (t)) t.FStar_Parser_AST.range t.FStar_Parser_AST.level FStar_Pervasives_Native.None))::[]), (tot_tconstr)))) t.FStar_Parser_AST.range t.FStar_Parser_AST.level)
-end
-| FStar_Pervasives_Native.None -> begin
-tconstr
-end)
-end
-| uu____9198 -> begin
-(match (topt) with
-| FStar_Pervasives_Native.None -> begin
-(failwith "Impossible")
-end
-| FStar_Pervasives_Native.Some (t) -> begin
-t
-end)
-end)
-in (
-
-let t1 = (
-
-let uu____9201 = (close env_tps t)
-in (desugar_term env_tps uu____9201))
-in (
-
-let name = (FStar_ToSyntax_Env.qualify env1 id)
-in (
-
-let quals2 = (FStar_All.pipe_right tname_quals (FStar_List.collect (fun uu___220_9207 -> (match (uu___220_9207) with
-| FStar_Syntax_Syntax.RecordType (fns) -> begin
-(FStar_Syntax_Syntax.RecordConstructor (fns))::[]
-end
-| uu____9214 -> begin
-[]
-end))))
-in (
-
-let ntps = (FStar_List.length data_tpars)
-in (
-
-let uu____9220 = (
-
-let uu____9231 = (
-
-let uu____9232 = (
-
-let uu____9233 = (
-
-let uu____9241 = (
-
-let uu____9244 = (
-
-let uu____9247 = (FStar_All.pipe_right t1 FStar_Syntax_Util.name_function_binders)
-in (FStar_Syntax_Syntax.mk_Total uu____9247))
-in (FStar_Syntax_Util.arrow data_tpars uu____9244))
-in ((name), (univs), (uu____9241), (tname), (ntps), (mutuals1)))
-in FStar_Syntax_Syntax.Sig_datacon (uu____9233))
-in {FStar_Syntax_Syntax.sigel = uu____9232; FStar_Syntax_Syntax.sigrng = rng; FStar_Syntax_Syntax.sigquals = quals2; FStar_Syntax_Syntax.sigmeta = FStar_Syntax_Syntax.default_sigmeta})
-in ((((name), (doc1))), (tps), (uu____9231)))
-in ((name), (uu____9220))))))))
-end))))
-in (FStar_All.pipe_left FStar_List.split uu____9116))
-in (match (uu____9101) with
-| (constrNames, constrs1) -> begin
-(((((tname), (d.FStar_Parser_AST.doc))), ([]), ({FStar_Syntax_Syntax.sigel = FStar_Syntax_Syntax.Sig_inductive_typ (((tname), (univs), (tpars), (k), (mutuals1), (constrNames))); FStar_Syntax_Syntax.sigrng = rng; FStar_Syntax_Syntax.sigquals = tname_quals; FStar_Syntax_Syntax.sigmeta = FStar_Syntax_Syntax.default_sigmeta})))::constrs1
-end))))
-end))))
-end
-| uu____9370 -> begin
-(failwith "impossible")
-end))))
-in (
-
-let name_docs = (FStar_All.pipe_right docs_tps_sigelts (FStar_List.map (fun uu____9435 -> (match (uu____9435) with
-| (name_doc, uu____9450, uu____9451) -> begin
-name_doc
-end))))
-in (
-
-let sigelts = (FStar_All.pipe_right docs_tps_sigelts (FStar_List.map (fun uu____9490 -> (match (uu____9490) with
-| (uu____9501, uu____9502, se) -> begin
-se
-end))))
-in (
-
-let uu____9518 = (
-
-let uu____9522 = (FStar_List.collect FStar_Syntax_Util.lids_of_sigelt sigelts)
-in (FStar_Syntax_MutRecTy.disentangle_abbrevs_from_bundle sigelts quals uu____9522 rng))
-in (match (uu____9518) with
-| (bundle, abbrevs) -> begin
-(
-
-let env2 = (FStar_ToSyntax_Env.push_sigelt env0 bundle)
-in (
-
-let env3 = (FStar_List.fold_left FStar_ToSyntax_Env.push_sigelt env2 abbrevs)
-in (
-
-let data_ops = (FStar_All.pipe_right docs_tps_sigelts (FStar_List.collect (fun uu____9556 -> (match (uu____9556) with
-| (uu____9568, tps, se) -> begin
-(mk_data_projector_names quals env3 se)
-end))))
-in (
-
-let discs = (FStar_All.pipe_right sigelts (FStar_List.collect (fun se -> (match (se.FStar_Syntax_Syntax.sigel) with
-| FStar_Syntax_Syntax.Sig_inductive_typ (tname, uu____9592, tps, k, uu____9595, constrs) when ((FStar_List.length constrs) > (Prims.parse_int "1")) -> begin
-(
-
-let quals1 = se.FStar_Syntax_Syntax.sigquals
-in (
-
-let quals2 = (match ((FStar_List.contains FStar_Syntax_Syntax.Abstract quals1)) with
-| true -> begin
-(FStar_Syntax_Syntax.Private)::quals1
-end
-| uu____9609 -> begin
-quals1
-end)
-in (mk_data_discriminators quals2 env3 constrs)))
-end
-| uu____9610 -> begin
-[]
-end))))
-in (
-
-let ops = (FStar_List.append discs data_ops)
-in (
-
-let env4 = (FStar_List.fold_left FStar_ToSyntax_Env.push_sigelt env3 ops)
-in (
-
-let env5 = (FStar_List.fold_left (fun acc uu____9619 -> (match (uu____9619) with
-| (lid, doc1) -> begin
-(FStar_ToSyntax_Env.push_doc env4 lid doc1)
-end)) env4 name_docs)
-in ((env5), ((FStar_List.append ((bundle)::[]) (FStar_List.append abbrevs ops)))))))))))
-end))))))
-end)))))
-end
-| [] -> begin
-(failwith "impossible")
-end)))))))))))
-
-
-let desugar_binders : FStar_ToSyntax_Env.env  ->  FStar_Parser_AST.binder Prims.list  ->  (FStar_ToSyntax_Env.env * FStar_Syntax_Syntax.binder Prims.list) = (fun env binders -> (
-
-let uu____9641 = (FStar_List.fold_left (fun uu____9648 b -> (match (uu____9648) with
-| (env1, binders1) -> begin
-(
-
-let uu____9660 = (desugar_binder env1 b)
-in (match (uu____9660) with
-| (FStar_Pervasives_Native.Some (a), k) -> begin
-(
-
-let uu____9670 = (as_binder env1 b.FStar_Parser_AST.aqual ((FStar_Pervasives_Native.Some (a)), (k)))
-in (match (uu____9670) with
-| (binder, env2) -> begin
-((env2), ((binder)::binders1))
-end))
-end
-| uu____9680 -> begin
-(FStar_Pervasives.raise (FStar_Errors.Error ((("Missing name in binder"), (b.FStar_Parser_AST.brange)))))
-end))
-end)) ((env), ([])) binders)
-in (match (uu____9641) with
-| (env1, binders1) -> begin
-((env1), ((FStar_List.rev binders1)))
-end)))
-
-
-let rec desugar_effect : FStar_ToSyntax_Env.env  ->  FStar_Parser_AST.decl  ->  FStar_Parser_AST.qualifiers  ->  FStar_Ident.ident  ->  FStar_Parser_AST.binder Prims.list  ->  FStar_Parser_AST.term  ->  FStar_Parser_AST.decl Prims.list  ->  (FStar_ToSyntax_Env.env * FStar_Syntax_Syntax.sigelt Prims.list) = (fun env d quals eff_name eff_binders eff_typ eff_decls -> (
-
-let env0 = env
-in (
-
-let monad_env = (FStar_ToSyntax_Env.enter_monad_scope env eff_name)
-in (
-
-let uu____9758 = (desugar_binders monad_env eff_binders)
-in (match (uu____9758) with
-| (env1, binders) -> begin
-(
-
-let eff_t = (desugar_term env1 eff_typ)
-in (
-
-let for_free = (
-
-let uu____9771 = (
-
-let uu____9772 = (
-
-let uu____9776 = (FStar_Syntax_Util.arrow_formals eff_t)
-in (FStar_Pervasives_Native.fst uu____9776))
-in (FStar_List.length uu____9772))
-in (uu____9771 = (Prims.parse_int "1")))
-in (
-
-let mandatory_members = (
-
-let rr_members = ("repr")::("return")::("bind")::[]
-in (match (for_free) with
-| true -> begin
-rr_members
-end
-| uu____9799 -> begin
-(FStar_List.append rr_members (("return_wp")::("bind_wp")::("if_then_else")::("ite_wp")::("stronger")::("close_wp")::("assert_p")::("assume_p")::("null_wp")::("trivial")::[]))
-end))
-in (
-
-let name_of_eff_decl = (fun decl -> (match (decl.FStar_Parser_AST.d) with
-| FStar_Parser_AST.Tycon (uu____9804, ((FStar_Parser_AST.TyconAbbrev (name, uu____9806, uu____9807, uu____9808), uu____9809))::[]) -> begin
-(FStar_Ident.text_of_id name)
-end
-| uu____9826 -> begin
-(failwith "Malformed effect member declaration.")
-end))
-in (
-
-let uu____9827 = (FStar_List.partition (fun decl -> (
-
-let uu____9833 = (name_of_eff_decl decl)
-in (FStar_List.mem uu____9833 mandatory_members))) eff_decls)
-in (match (uu____9827) with
-| (mandatory_members_decls, actions) -> begin
-(
-
-let uu____9843 = (FStar_All.pipe_right mandatory_members_decls (FStar_List.fold_left (fun uu____9854 decl -> (match (uu____9854) with
-| (env2, out) -> begin
-(
-
-let uu____9866 = (desugar_decl env2 decl)
-in (match (uu____9866) with
-| (env3, ses) -> begin
-(
-
-let uu____9874 = (
-
-let uu____9876 = (FStar_List.hd ses)
-in (uu____9876)::out)
-in ((env3), (uu____9874)))
-end))
-end)) ((env1), ([]))))
-in (match (uu____9843) with
-| (env2, decls) -> begin
-(
-
-let binders1 = (FStar_Syntax_Subst.close_binders binders)
-in (
-
-let actions_docs = (FStar_All.pipe_right actions (FStar_List.map (fun d1 -> (match (d1.FStar_Parser_AST.d) with
-| FStar_Parser_AST.Tycon (uu____9904, ((FStar_Parser_AST.TyconAbbrev (name, action_params, uu____9907, {FStar_Parser_AST.tm = FStar_Parser_AST.Construct (uu____9908, ((def, uu____9910))::((cps_type, uu____9912))::[]); FStar_Parser_AST.range = uu____9913; FStar_Parser_AST.level = uu____9914}), doc1))::[]) when (not (for_free)) -> begin
-(
-
-let uu____9941 = (desugar_binders env2 action_params)
-in (match (uu____9941) with
-| (env3, action_params1) -> begin
-(
-
-let action_params2 = (FStar_Syntax_Subst.close_binders action_params1)
-in (
-
-let uu____9953 = (
-
-let uu____9954 = (FStar_ToSyntax_Env.qualify env3 name)
-in (
-
-let uu____9955 = (
-
-let uu____9956 = (desugar_term env3 def)
-in (FStar_Syntax_Subst.close (FStar_List.append binders1 action_params2) uu____9956))
-in (
-
-let uu____9959 = (
-
-let uu____9960 = (desugar_typ env3 cps_type)
-in (FStar_Syntax_Subst.close (FStar_List.append binders1 action_params2) uu____9960))
-in {FStar_Syntax_Syntax.action_name = uu____9954; FStar_Syntax_Syntax.action_unqualified_name = name; FStar_Syntax_Syntax.action_univs = []; FStar_Syntax_Syntax.action_params = action_params2; FStar_Syntax_Syntax.action_defn = uu____9955; FStar_Syntax_Syntax.action_typ = uu____9959})))
-in ((uu____9953), (doc1))))
-end))
-end
-| FStar_Parser_AST.Tycon (uu____9964, ((FStar_Parser_AST.TyconAbbrev (name, action_params, uu____9967, defn), doc1))::[]) when for_free -> begin
-(
-
-let uu____9986 = (desugar_binders env2 action_params)
-in (match (uu____9986) with
-| (env3, action_params1) -> begin
-(
-
-let action_params2 = (FStar_Syntax_Subst.close_binders action_params1)
-in (
-
-let uu____9998 = (
-
-let uu____9999 = (FStar_ToSyntax_Env.qualify env3 name)
-in (
-
-let uu____10000 = (
-
-let uu____10001 = (desugar_term env3 defn)
-in (FStar_Syntax_Subst.close (FStar_List.append binders1 action_params2) uu____10001))
-in {FStar_Syntax_Syntax.action_name = uu____9999; FStar_Syntax_Syntax.action_unqualified_name = name; FStar_Syntax_Syntax.action_univs = []; FStar_Syntax_Syntax.action_params = action_params2; FStar_Syntax_Syntax.action_defn = uu____10000; FStar_Syntax_Syntax.action_typ = FStar_Syntax_Syntax.tun}))
-in ((uu____9998), (doc1))))
-end))
-end
-| uu____10005 -> begin
-(FStar_Pervasives.raise (FStar_Errors.Error ((("Malformed action declaration; if this is an \"effect for free\", just provide the direct-style declaration. If this is not an \"effect for free\", please provide a pair of the definition and its cps-type with arrows inserted in the right place (see examples)."), (d1.FStar_Parser_AST.drange)))))
-end))))
-in (
-
-let actions1 = (FStar_List.map FStar_Pervasives_Native.fst actions_docs)
-in (
-
-let eff_t1 = (FStar_Syntax_Subst.close binders1 eff_t)
-in (
-
-let lookup = (fun s -> (
-
-let l = (FStar_ToSyntax_Env.qualify env2 (FStar_Ident.mk_ident ((s), (d.FStar_Parser_AST.drange))))
-in (
-
-let uu____10024 = (
-
-let uu____10025 = (FStar_ToSyntax_Env.fail_or env2 (FStar_ToSyntax_Env.try_lookup_definition env2) l)
-in (FStar_All.pipe_left (FStar_Syntax_Subst.close binders1) uu____10025))
-in (([]), (uu____10024)))))
-in (
-
-let mname = (FStar_ToSyntax_Env.qualify env0 eff_name)
-in (
-
-let qualifiers = (FStar_List.map (trans_qual d.FStar_Parser_AST.drange (FStar_Pervasives_Native.Some (mname))) quals)
-in (
-
-let se = (match (for_free) with
-| true -> begin
-(
-
-let dummy_tscheme = (
-
-let uu____10037 = (FStar_Syntax_Syntax.mk FStar_Syntax_Syntax.Tm_unknown FStar_Pervasives_Native.None FStar_Range.dummyRange)
-in (([]), (uu____10037)))
-in (
-
-let uu____10047 = (
-
-let uu____10048 = (
-
-let uu____10049 = (
-
-let uu____10050 = (lookup "repr")
-in (FStar_Pervasives_Native.snd uu____10050))
-in (
-
-let uu____10055 = (lookup "return")
-in (
-
-let uu____10056 = (lookup "bind")
-in {FStar_Syntax_Syntax.cattributes = []; FStar_Syntax_Syntax.mname = mname; FStar_Syntax_Syntax.univs = []; FStar_Syntax_Syntax.binders = binders1; FStar_Syntax_Syntax.signature = eff_t1; FStar_Syntax_Syntax.ret_wp = dummy_tscheme; FStar_Syntax_Syntax.bind_wp = dummy_tscheme; FStar_Syntax_Syntax.if_then_else = dummy_tscheme; FStar_Syntax_Syntax.ite_wp = dummy_tscheme; FStar_Syntax_Syntax.stronger = dummy_tscheme; FStar_Syntax_Syntax.close_wp = dummy_tscheme; FStar_Syntax_Syntax.assert_p = dummy_tscheme; FStar_Syntax_Syntax.assume_p = dummy_tscheme; FStar_Syntax_Syntax.null_wp = dummy_tscheme; FStar_Syntax_Syntax.trivial = dummy_tscheme; FStar_Syntax_Syntax.repr = uu____10049; FStar_Syntax_Syntax.return_repr = uu____10055; FStar_Syntax_Syntax.bind_repr = uu____10056; FStar_Syntax_Syntax.actions = actions1})))
-in FStar_Syntax_Syntax.Sig_new_effect_for_free (uu____10048))
-in {FStar_Syntax_Syntax.sigel = uu____10047; FStar_Syntax_Syntax.sigrng = d.FStar_Parser_AST.drange; FStar_Syntax_Syntax.sigquals = qualifiers; FStar_Syntax_Syntax.sigmeta = FStar_Syntax_Syntax.default_sigmeta}))
-end
-| uu____10057 -> begin
-(
-
-let rr = (FStar_Util.for_some (fun uu___222_10059 -> (match (uu___222_10059) with
-| FStar_Syntax_Syntax.Reifiable -> begin
-true
-end
-| FStar_Syntax_Syntax.Reflectable (uu____10060) -> begin
-true
-end
-| uu____10061 -> begin
-false
-end)) qualifiers)
-in (
-
-let un_ts = (([]), (FStar_Syntax_Syntax.tun))
-in (
-
-let uu____10067 = (
-
-let uu____10068 = (
-
-let uu____10069 = (lookup "return_wp")
-in (
-
-let uu____10070 = (lookup "bind_wp")
-in (
-
-let uu____10071 = (lookup "if_then_else")
-in (
-
-let uu____10072 = (lookup "ite_wp")
-in (
-
-let uu____10073 = (lookup "stronger")
-in (
-
-let uu____10074 = (lookup "close_wp")
-in (
-
-let uu____10075 = (lookup "assert_p")
-in (
-
-let uu____10076 = (lookup "assume_p")
-in (
-
-let uu____10077 = (lookup "null_wp")
-in (
-
-let uu____10078 = (lookup "trivial")
-in (
-
-let uu____10079 = (match (rr) with
-| true -> begin
-(
-
-let uu____10080 = (lookup "repr")
-in (FStar_All.pipe_left FStar_Pervasives_Native.snd uu____10080))
-end
-| uu____10088 -> begin
-FStar_Syntax_Syntax.tun
-end)
-in (
-
-let uu____10089 = (match (rr) with
-| true -> begin
-(lookup "return")
-end
-| uu____10090 -> begin
-un_ts
-end)
-in (
-
-let uu____10091 = (match (rr) with
-| true -> begin
-(lookup "bind")
-end
-| uu____10092 -> begin
-un_ts
-end)
-in {FStar_Syntax_Syntax.cattributes = []; FStar_Syntax_Syntax.mname = mname; FStar_Syntax_Syntax.univs = []; FStar_Syntax_Syntax.binders = binders1; FStar_Syntax_Syntax.signature = eff_t1; FStar_Syntax_Syntax.ret_wp = uu____10069; FStar_Syntax_Syntax.bind_wp = uu____10070; FStar_Syntax_Syntax.if_then_else = uu____10071; FStar_Syntax_Syntax.ite_wp = uu____10072; FStar_Syntax_Syntax.stronger = uu____10073; FStar_Syntax_Syntax.close_wp = uu____10074; FStar_Syntax_Syntax.assert_p = uu____10075; FStar_Syntax_Syntax.assume_p = uu____10076; FStar_Syntax_Syntax.null_wp = uu____10077; FStar_Syntax_Syntax.trivial = uu____10078; FStar_Syntax_Syntax.repr = uu____10079; FStar_Syntax_Syntax.return_repr = uu____10089; FStar_Syntax_Syntax.bind_repr = uu____10091; FStar_Syntax_Syntax.actions = actions1})))))))))))))
-in FStar_Syntax_Syntax.Sig_new_effect (uu____10068))
-in {FStar_Syntax_Syntax.sigel = uu____10067; FStar_Syntax_Syntax.sigrng = d.FStar_Parser_AST.drange; FStar_Syntax_Syntax.sigquals = qualifiers; FStar_Syntax_Syntax.sigmeta = FStar_Syntax_Syntax.default_sigmeta})))
-end)
-in (
-
-let env3 = (FStar_ToSyntax_Env.push_sigelt env0 se)
-in (
-
-let env4 = (FStar_ToSyntax_Env.push_doc env3 mname d.FStar_Parser_AST.doc)
-in (
-
-let env5 = (FStar_All.pipe_right actions_docs (FStar_List.fold_left (fun env5 uu____10104 -> (match (uu____10104) with
-| (a, doc1) -> begin
-(
-
-let env6 = (
-
-let uu____10113 = (FStar_Syntax_Util.action_as_lb mname a)
-in (FStar_ToSyntax_Env.push_sigelt env5 uu____10113))
-in (FStar_ToSyntax_Env.push_doc env6 a.FStar_Syntax_Syntax.action_name doc1))
-end)) env4))
-in (
-
-let env6 = (
-
-let uu____10115 = (FStar_All.pipe_right quals (FStar_List.contains FStar_Parser_AST.Reflectable))
-in (match (uu____10115) with
-| true -> begin
-(
-
-let reflect_lid = (FStar_All.pipe_right (FStar_Ident.id_of_text "reflect") (FStar_ToSyntax_Env.qualify monad_env))
-in (
-
-let quals1 = (FStar_Syntax_Syntax.Assumption)::(FStar_Syntax_Syntax.Reflectable (mname))::[]
-in (
-
-let refl_decl = {FStar_Syntax_Syntax.sigel = FStar_Syntax_Syntax.Sig_declare_typ (((reflect_lid), ([]), (FStar_Syntax_Syntax.tun))); FStar_Syntax_Syntax.sigrng = d.FStar_Parser_AST.drange; FStar_Syntax_Syntax.sigquals = quals1; FStar_Syntax_Syntax.sigmeta = FStar_Syntax_Syntax.default_sigmeta}
-in (FStar_ToSyntax_Env.push_sigelt env5 refl_decl))))
-end
-| uu____10121 -> begin
-env5
-end))
-in (
-
-let env7 = (FStar_ToSyntax_Env.push_doc env6 mname d.FStar_Parser_AST.doc)
-in ((env7), ((se)::[])))))))))))))))
-end))
-end))))))
-end)))))
-and desugar_redefine_effect : FStar_ToSyntax_Env.env  ->  FStar_Parser_AST.decl  ->  (FStar_Ident.lident FStar_Pervasives_Native.option  ->  FStar_Parser_AST.qualifier  ->  FStar_Syntax_Syntax.qualifier)  ->  FStar_Parser_AST.qualifier Prims.list  ->  FStar_Ident.ident  ->  FStar_Parser_AST.binder Prims.list  ->  FStar_Parser_AST.term  ->  (FStar_ToSyntax_Env.env * FStar_Syntax_Syntax.sigelt Prims.list) = (fun env d trans_qual1 quals eff_name eff_binders defn -> (
-
-let env0 = env
-in (
-
-let env1 = (FStar_ToSyntax_Env.enter_monad_scope env eff_name)
-in (
-
-let uu____10140 = (desugar_binders env1 eff_binders)
-in (match (uu____10140) with
-| (env2, binders) -> begin
-(
-
-let uu____10151 = (
-
-let uu____10161 = (head_and_args defn)
-in (match (uu____10161) with
-| (head1, args) -> begin
-(
-
-let lid = (match (head1.FStar_Parser_AST.tm) with
-| FStar_Parser_AST.Name (l) -> begin
-l
-end
-| uu____10186 -> begin
-(
-
-let uu____10187 = (
-
-let uu____10188 = (
-
-let uu____10191 = (
-
-let uu____10192 = (
-
-let uu____10193 = (FStar_Parser_AST.term_to_string head1)
-in (Prims.strcat uu____10193 " not found"))
-in (Prims.strcat "Effect " uu____10192))
-in ((uu____10191), (d.FStar_Parser_AST.drange)))
-in FStar_Errors.Error (uu____10188))
-in (FStar_Pervasives.raise uu____10187))
-end)
-in (
-
-let ed = (FStar_ToSyntax_Env.fail_or env2 (FStar_ToSyntax_Env.try_lookup_effect_defn env2) lid)
-in (
-
-let uu____10195 = (match ((FStar_List.rev args)) with
-| ((last_arg, uu____10211))::args_rev -> begin
-(
-
-let uu____10218 = (
-
-let uu____10219 = (unparen last_arg)
-in uu____10219.FStar_Parser_AST.tm)
-in (match (uu____10218) with
-| FStar_Parser_AST.Attributes (ts) -> begin
-((ts), ((FStar_List.rev args_rev)))
-end
-| uu____10234 -> begin
-(([]), (args))
-end))
-end
-| uu____10239 -> begin
-(([]), (args))
-end)
-in (match (uu____10195) with
-| (cattributes, args1) -> begin
-(
-
-let uu____10266 = (desugar_args env2 args1)
-in (
-
-let uu____10271 = (desugar_attributes env2 cattributes)
-in ((lid), (ed), (uu____10266), (uu____10271))))
-end))))
-end))
-in (match (uu____10151) with
-| (ed_lid, ed, args, cattributes) -> begin
-(
-
-let binders1 = (FStar_Syntax_Subst.close_binders binders)
-in (
-
-let sub1 = (fun uu____10305 -> (match (uu____10305) with
-| (uu____10312, x) -> begin
-(
-
-let uu____10316 = (FStar_Syntax_Subst.open_term ed.FStar_Syntax_Syntax.binders x)
-in (match (uu____10316) with
-| (edb, x1) -> begin
-((match (((FStar_List.length args) <> (FStar_List.length edb))) with
-| true -> begin
-(FStar_Pervasives.raise (FStar_Errors.Error ((("Unexpected number of arguments to effect constructor"), (defn.FStar_Parser_AST.range)))))
-end
-| uu____10334 -> begin
-()
-end);
-(
-
-let s = (FStar_Syntax_Util.subst_of_list edb args)
-in (
-
-let uu____10336 = (
-
-let uu____10337 = (FStar_Syntax_Subst.subst s x1)
-in (FStar_Syntax_Subst.close binders1 uu____10337))
-in (([]), (uu____10336))));
-)
-end))
-end))
-in (
-
-let mname = (FStar_ToSyntax_Env.qualify env0 eff_name)
-in (
-
-let ed1 = (
-
-let uu____10341 = (
-
-let uu____10342 = (sub1 (([]), (ed.FStar_Syntax_Syntax.signature)))
-in (FStar_Pervasives_Native.snd uu____10342))
-in (
-
-let uu____10348 = (sub1 ed.FStar_Syntax_Syntax.ret_wp)
-in (
-
-let uu____10349 = (sub1 ed.FStar_Syntax_Syntax.bind_wp)
-in (
-
-let uu____10350 = (sub1 ed.FStar_Syntax_Syntax.if_then_else)
-in (
-
-let uu____10351 = (sub1 ed.FStar_Syntax_Syntax.ite_wp)
-in (
-
-let uu____10352 = (sub1 ed.FStar_Syntax_Syntax.stronger)
-in (
-
-let uu____10353 = (sub1 ed.FStar_Syntax_Syntax.close_wp)
-in (
-
-let uu____10354 = (sub1 ed.FStar_Syntax_Syntax.assert_p)
-in (
-
-let uu____10355 = (sub1 ed.FStar_Syntax_Syntax.assume_p)
-in (
-
-let uu____10356 = (sub1 ed.FStar_Syntax_Syntax.null_wp)
-in (
-
-let uu____10357 = (sub1 ed.FStar_Syntax_Syntax.trivial)
-in (
-
-let uu____10358 = (
-
-let uu____10359 = (sub1 (([]), (ed.FStar_Syntax_Syntax.repr)))
-in (FStar_Pervasives_Native.snd uu____10359))
-in (
-
-let uu____10365 = (sub1 ed.FStar_Syntax_Syntax.return_repr)
-in (
-
-let uu____10366 = (sub1 ed.FStar_Syntax_Syntax.bind_repr)
-in (
-
-let uu____10367 = (FStar_List.map (fun action -> (
-
-let uu____10370 = (FStar_ToSyntax_Env.qualify env2 action.FStar_Syntax_Syntax.action_unqualified_name)
-in (
-
-let uu____10371 = (
-
-let uu____10372 = (sub1 (([]), (action.FStar_Syntax_Syntax.action_defn)))
-in (FStar_Pervasives_Native.snd uu____10372))
-in (
-
-let uu____10378 = (
-
-let uu____10379 = (sub1 (([]), (action.FStar_Syntax_Syntax.action_typ)))
-in (FStar_Pervasives_Native.snd uu____10379))
-in {FStar_Syntax_Syntax.action_name = uu____10370; FStar_Syntax_Syntax.action_unqualified_name = action.FStar_Syntax_Syntax.action_unqualified_name; FStar_Syntax_Syntax.action_univs = action.FStar_Syntax_Syntax.action_univs; FStar_Syntax_Syntax.action_params = action.FStar_Syntax_Syntax.action_params; FStar_Syntax_Syntax.action_defn = uu____10371; FStar_Syntax_Syntax.action_typ = uu____10378})))) ed.FStar_Syntax_Syntax.actions)
-in {FStar_Syntax_Syntax.cattributes = cattributes; FStar_Syntax_Syntax.mname = mname; FStar_Syntax_Syntax.univs = []; FStar_Syntax_Syntax.binders = binders1; FStar_Syntax_Syntax.signature = uu____10341; FStar_Syntax_Syntax.ret_wp = uu____10348; FStar_Syntax_Syntax.bind_wp = uu____10349; FStar_Syntax_Syntax.if_then_else = uu____10350; FStar_Syntax_Syntax.ite_wp = uu____10351; FStar_Syntax_Syntax.stronger = uu____10352; FStar_Syntax_Syntax.close_wp = uu____10353; FStar_Syntax_Syntax.assert_p = uu____10354; FStar_Syntax_Syntax.assume_p = uu____10355; FStar_Syntax_Syntax.null_wp = uu____10356; FStar_Syntax_Syntax.trivial = uu____10357; FStar_Syntax_Syntax.repr = uu____10358; FStar_Syntax_Syntax.return_repr = uu____10365; FStar_Syntax_Syntax.bind_repr = uu____10366; FStar_Syntax_Syntax.actions = uu____10367})))))))))))))))
-in (
-
-let se = (
-
-let for_free = (
-
-let uu____10387 = (
-
-let uu____10388 = (
-
-let uu____10392 = (FStar_Syntax_Util.arrow_formals ed1.FStar_Syntax_Syntax.signature)
-in (FStar_Pervasives_Native.fst uu____10392))
-in (FStar_List.length uu____10388))
-in (uu____10387 = (Prims.parse_int "1")))
-in (
-
-let uu____10410 = (
-
-let uu____10412 = (trans_qual1 (FStar_Pervasives_Native.Some (mname)))
-in (FStar_List.map uu____10412 quals))
-in {FStar_Syntax_Syntax.sigel = (match (for_free) with
-| true -> begin
-FStar_Syntax_Syntax.Sig_new_effect_for_free (ed1)
-end
-| uu____10415 -> begin
-FStar_Syntax_Syntax.Sig_new_effect (ed1)
-end); FStar_Syntax_Syntax.sigrng = d.FStar_Parser_AST.drange; FStar_Syntax_Syntax.sigquals = uu____10410; FStar_Syntax_Syntax.sigmeta = FStar_Syntax_Syntax.default_sigmeta}))
-in (
-
-let monad_env = env2
-in (
-
-let env3 = (FStar_ToSyntax_Env.push_sigelt env0 se)
-in (
-
-let env4 = (FStar_ToSyntax_Env.push_doc env3 ed_lid d.FStar_Parser_AST.doc)
-in (
-
-let env5 = (FStar_All.pipe_right ed1.FStar_Syntax_Syntax.actions (FStar_List.fold_left (fun env5 a -> (
-
-let doc1 = (FStar_ToSyntax_Env.try_lookup_doc env5 a.FStar_Syntax_Syntax.action_name)
-in (
-
-let env6 = (
-
-let uu____10426 = (FStar_Syntax_Util.action_as_lb mname a)
-in (FStar_ToSyntax_Env.push_sigelt env5 uu____10426))
-in (FStar_ToSyntax_Env.push_doc env6 a.FStar_Syntax_Syntax.action_name doc1)))) env4))
-in (
-
-let env6 = (
-
-let uu____10428 = (FStar_All.pipe_right quals (FStar_List.contains FStar_Parser_AST.Reflectable))
-in (match (uu____10428) with
-| true -> begin
-(
-
-let reflect_lid = (FStar_All.pipe_right (FStar_Ident.id_of_text "reflect") (FStar_ToSyntax_Env.qualify monad_env))
-in (
-
-let quals1 = (FStar_Syntax_Syntax.Assumption)::(FStar_Syntax_Syntax.Reflectable (mname))::[]
-in (
-
-let refl_decl = {FStar_Syntax_Syntax.sigel = FStar_Syntax_Syntax.Sig_declare_typ (((reflect_lid), ([]), (FStar_Syntax_Syntax.tun))); FStar_Syntax_Syntax.sigrng = d.FStar_Parser_AST.drange; FStar_Syntax_Syntax.sigquals = quals1; FStar_Syntax_Syntax.sigmeta = FStar_Syntax_Syntax.default_sigmeta}
-in (FStar_ToSyntax_Env.push_sigelt env5 refl_decl))))
-end
-| uu____10435 -> begin
-env5
-end))
-in (
-
-let env7 = (FStar_ToSyntax_Env.push_doc env6 mname d.FStar_Parser_AST.doc)
-in ((env7), ((se)::[])))))))))))))
-end))
-end)))))
-and desugar_decl : env_t  ->  FStar_Parser_AST.decl  ->  (env_t * FStar_Syntax_Syntax.sigelts) = (fun env d -> (
-
-let trans_qual1 = (trans_qual d.FStar_Parser_AST.drange)
-in (match (d.FStar_Parser_AST.d) with
-| FStar_Parser_AST.Pragma (p) -> begin
-(
-
-let se = {FStar_Syntax_Syntax.sigel = FStar_Syntax_Syntax.Sig_pragma ((trans_pragma p)); FStar_Syntax_Syntax.sigrng = d.FStar_Parser_AST.drange; FStar_Syntax_Syntax.sigquals = []; FStar_Syntax_Syntax.sigmeta = FStar_Syntax_Syntax.default_sigmeta}
-in ((match ((p = FStar_Parser_AST.LightOff)) with
-| true -> begin
-(FStar_Options.set_ml_ish ())
-end
-| uu____10453 -> begin
-()
-end);
-((env), ((se)::[]));
-))
-end
-| FStar_Parser_AST.Fsdoc (uu____10455) -> begin
-((env), ([]))
-end
-| FStar_Parser_AST.TopLevelModule (id) -> begin
-((env), ([]))
-end
-| FStar_Parser_AST.Open (lid) -> begin
-(
-
-let env1 = (FStar_ToSyntax_Env.push_namespace env lid)
-in ((env1), ([])))
-end
-| FStar_Parser_AST.Include (lid) -> begin
-(
-
-let env1 = (FStar_ToSyntax_Env.push_include env lid)
-in ((env1), ([])))
-end
-| FStar_Parser_AST.ModuleAbbrev (x, l) -> begin
-(
-
-let uu____10467 = (FStar_ToSyntax_Env.push_module_abbrev env x l)
-in ((uu____10467), ([])))
-end
-| FStar_Parser_AST.Tycon (is_effect, tcs) -> begin
-(
-
-let quals = (match (is_effect) with
-| true -> begin
-(FStar_Parser_AST.Effect_qual)::d.FStar_Parser_AST.quals
-end
-| uu____10482 -> begin
-d.FStar_Parser_AST.quals
-end)
-in (
-
-let tcs1 = (FStar_List.map (fun uu____10488 -> (match (uu____10488) with
-| (x, uu____10493) -> begin
-x
-end)) tcs)
-in (
-
-let uu____10496 = (FStar_List.map (trans_qual1 FStar_Pervasives_Native.None) quals)
-in (desugar_tycon env d uu____10496 tcs1))))
-end
-| FStar_Parser_AST.TopLevelLet (isrec, lets) -> begin
-(
-
-let quals = d.FStar_Parser_AST.quals
-in (
-
-let attrs = d.FStar_Parser_AST.attrs
-in (
-
-let attrs1 = (FStar_List.map (desugar_term env) attrs)
-in (
-
-let expand_toplevel_pattern = ((isrec = FStar_Parser_AST.NoLetQualifier) && (match (lets) with
-| (({FStar_Parser_AST.pat = FStar_Parser_AST.PatOp (uu____10511); FStar_Parser_AST.prange = uu____10512}, uu____10513))::[] -> begin
-false
-end
-| (({FStar_Parser_AST.pat = FStar_Parser_AST.PatVar (uu____10518); FStar_Parser_AST.prange = uu____10519}, uu____10520))::[] -> begin
-false
-end
-| (({FStar_Parser_AST.pat = FStar_Parser_AST.PatAscribed ({FStar_Parser_AST.pat = FStar_Parser_AST.PatVar (uu____10528); FStar_Parser_AST.prange = uu____10529}, uu____10530); FStar_Parser_AST.prange = uu____10531}, uu____10532))::[] -> begin
-false
-end
-| ((p, uu____10541))::[] -> begin
-(
-
-let uu____10546 = (is_app_pattern p)
-in (not (uu____10546)))
-end
-| uu____10547 -> begin
-false
-end))
-in (match ((not (expand_toplevel_pattern))) with
-| true -> begin
-(
-
-let as_inner_let = (FStar_Parser_AST.mk_term (FStar_Parser_AST.Let (((isrec), (lets), ((FStar_Parser_AST.mk_term (FStar_Parser_AST.Const (FStar_Const.Const_unit)) d.FStar_Parser_AST.drange FStar_Parser_AST.Expr))))) d.FStar_Parser_AST.drange FStar_Parser_AST.Expr)
-in (
-
-let ds_lets = (desugar_term_maybe_top true env as_inner_let)
-in (
-
-let uu____10558 = (
-
-let uu____10559 = (FStar_All.pipe_left FStar_Syntax_Subst.compress ds_lets)
-in uu____10559.FStar_Syntax_Syntax.n)
-in (match (uu____10558) with
-| FStar_Syntax_Syntax.Tm_let (lbs, uu____10565) -> begin
-(
-
-let fvs = (FStar_All.pipe_right (FStar_Pervasives_Native.snd lbs) (FStar_List.map (fun lb -> (FStar_Util.right lb.FStar_Syntax_Syntax.lbname))))
-in (
-
-let quals1 = (match (quals) with
-| (uu____10585)::uu____10586 -> begin
-(FStar_List.map (trans_qual1 FStar_Pervasives_Native.None) quals)
-end
-| uu____10588 -> begin
-(FStar_All.pipe_right (FStar_Pervasives_Native.snd lbs) (FStar_List.collect (fun uu___223_10592 -> (match (uu___223_10592) with
-| {FStar_Syntax_Syntax.lbname = FStar_Util.Inl (uu____10594); FStar_Syntax_Syntax.lbunivs = uu____10595; FStar_Syntax_Syntax.lbtyp = uu____10596; FStar_Syntax_Syntax.lbeff = uu____10597; FStar_Syntax_Syntax.lbdef = uu____10598} -> begin
-[]
-end
-| {FStar_Syntax_Syntax.lbname = FStar_Util.Inr (fv); FStar_Syntax_Syntax.lbunivs = uu____10605; FStar_Syntax_Syntax.lbtyp = uu____10606; FStar_Syntax_Syntax.lbeff = uu____10607; FStar_Syntax_Syntax.lbdef = uu____10608} -> begin
-(FStar_ToSyntax_Env.lookup_letbinding_quals env fv.FStar_Syntax_Syntax.fv_name.FStar_Syntax_Syntax.v)
-end))))
-end)
-in (
-
-let quals2 = (
-
-let uu____10620 = (FStar_All.pipe_right lets (FStar_Util.for_some (fun uu____10626 -> (match (uu____10626) with
-| (uu____10629, t) -> begin
-(t.FStar_Parser_AST.level = FStar_Parser_AST.Formula)
-end))))
-in (match (uu____10620) with
-| true -> begin
-(FStar_Syntax_Syntax.Logic)::quals1
-end
-| uu____10632 -> begin
-quals1
-end))
-in (
-
-let lbs1 = (
-
-let uu____10637 = (FStar_All.pipe_right quals2 (FStar_List.contains FStar_Syntax_Syntax.Abstract))
-in (match (uu____10637) with
-| true -> begin
-(
-
-let uu____10642 = (FStar_All.pipe_right (FStar_Pervasives_Native.snd lbs) (FStar_List.map (fun lb -> (
-
-let fv = (FStar_Util.right lb.FStar_Syntax_Syntax.lbname)
-in (
-
-let uu___242_10649 = lb
-in {FStar_Syntax_Syntax.lbname = FStar_Util.Inr ((
-
-let uu___243_10650 = fv
-in {FStar_Syntax_Syntax.fv_name = uu___243_10650.FStar_Syntax_Syntax.fv_name; FStar_Syntax_Syntax.fv_delta = FStar_Syntax_Syntax.Delta_abstract (fv.FStar_Syntax_Syntax.fv_delta); FStar_Syntax_Syntax.fv_qual = uu___243_10650.FStar_Syntax_Syntax.fv_qual})); FStar_Syntax_Syntax.lbunivs = uu___242_10649.FStar_Syntax_Syntax.lbunivs; FStar_Syntax_Syntax.lbtyp = uu___242_10649.FStar_Syntax_Syntax.lbtyp; FStar_Syntax_Syntax.lbeff = uu___242_10649.FStar_Syntax_Syntax.lbeff; FStar_Syntax_Syntax.lbdef = uu___242_10649.FStar_Syntax_Syntax.lbdef})))))
-in (((FStar_Pervasives_Native.fst lbs)), (uu____10642)))
-end
-| uu____10656 -> begin
-lbs
-end))
-in (
-
-let names = (FStar_All.pipe_right fvs (FStar_List.map (fun fv -> fv.FStar_Syntax_Syntax.fv_name.FStar_Syntax_Syntax.v)))
-in (
-
-let s = {FStar_Syntax_Syntax.sigel = FStar_Syntax_Syntax.Sig_let (((lbs1), (names), (attrs1))); FStar_Syntax_Syntax.sigrng = d.FStar_Parser_AST.drange; FStar_Syntax_Syntax.sigquals = quals2; FStar_Syntax_Syntax.sigmeta = FStar_Syntax_Syntax.default_sigmeta}
-in (
-
-let env1 = (FStar_ToSyntax_Env.push_sigelt env s)
-in (
-
-let env2 = (FStar_List.fold_left (fun env2 id -> (FStar_ToSyntax_Env.push_doc env2 id d.FStar_Parser_AST.doc)) env1 names)
-in ((env2), ((s)::[]))))))))))
-end
-| uu____10677 -> begin
-(failwith "Desugaring a let did not produce a let")
-end))))
-end
-| uu____10680 -> begin
-(
-
-let uu____10681 = (match (lets) with
-| ((pat, body))::[] -> begin
-((pat), (body))
-end
-| uu____10692 -> begin
-(failwith "expand_toplevel_pattern should only allow single definition lets")
-end)
-in (match (uu____10681) with
-| (pat, body) -> begin
-(
-
-let fresh_toplevel_name = (FStar_Ident.gen FStar_Range.dummyRange)
-in (
-
-let fresh_pat = (
-
-let var_pat = (FStar_Parser_AST.mk_pattern (FStar_Parser_AST.PatVar (((fresh_toplevel_name), (FStar_Pervasives_Native.None)))) FStar_Range.dummyRange)
-in (match (pat.FStar_Parser_AST.pat) with
-| FStar_Parser_AST.PatAscribed (pat1, ty) -> begin
-(
-
-let uu___244_10708 = pat1
-in {FStar_Parser_AST.pat = FStar_Parser_AST.PatAscribed (((var_pat), (ty))); FStar_Parser_AST.prange = uu___244_10708.FStar_Parser_AST.prange})
-end
-| uu____10709 -> begin
-var_pat
-end))
-in (
-
-let main_let = (desugar_decl env (
-
-let uu___245_10713 = d
-in {FStar_Parser_AST.d = FStar_Parser_AST.TopLevelLet (((isrec), ((((fresh_pat), (body)))::[]))); FStar_Parser_AST.drange = uu___245_10713.FStar_Parser_AST.drange; FStar_Parser_AST.doc = uu___245_10713.FStar_Parser_AST.doc; FStar_Parser_AST.quals = (FStar_Parser_AST.Private)::d.FStar_Parser_AST.quals; FStar_Parser_AST.attrs = uu___245_10713.FStar_Parser_AST.attrs}))
-in (
-
-let build_projection = (fun uu____10732 id -> (match (uu____10732) with
-| (env1, ses) -> begin
-(
-
-let main = (
-
-let uu____10745 = (
-
-let uu____10746 = (FStar_Ident.lid_of_ids ((fresh_toplevel_name)::[]))
-in FStar_Parser_AST.Var (uu____10746))
-in (FStar_Parser_AST.mk_term uu____10745 FStar_Range.dummyRange FStar_Parser_AST.Expr))
-in (
-
-let lid = (FStar_Ident.lid_of_ids ((id)::[]))
-in (
-
-let projectee = (FStar_Parser_AST.mk_term (FStar_Parser_AST.Var (lid)) FStar_Range.dummyRange FStar_Parser_AST.Expr)
-in (
-
-let body1 = (FStar_Parser_AST.mk_term (FStar_Parser_AST.Match (((main), ((((pat), (FStar_Pervasives_Native.None), (projectee)))::[])))) FStar_Range.dummyRange FStar_Parser_AST.Expr)
-in (
-
-let bv_pat = (FStar_Parser_AST.mk_pattern (FStar_Parser_AST.PatVar (((id), (FStar_Pervasives_Native.None)))) FStar_Range.dummyRange)
-in (
-
-let id_decl = (FStar_Parser_AST.mk_decl (FStar_Parser_AST.TopLevelLet (((FStar_Parser_AST.NoLetQualifier), ((((bv_pat), (body1)))::[])))) FStar_Range.dummyRange [])
-in (
-
-let uu____10774 = (desugar_decl env1 id_decl)
-in (match (uu____10774) with
-| (env2, ses') -> begin
-((env2), ((FStar_List.append ses ses')))
-end))))))))
-end))
-in (
-
-let bvs = (
-
-let uu____10785 = (gather_pattern_bound_vars pat)
-in (FStar_All.pipe_right uu____10785 FStar_Util.set_elements))
-in (FStar_List.fold_left build_projection main_let bvs))))))
-end))
-end)))))
-end
-| FStar_Parser_AST.Main (t) -> begin
-(
-
-let e = (desugar_term env t)
-in (
-
-let se = {FStar_Syntax_Syntax.sigel = FStar_Syntax_Syntax.Sig_main (e); FStar_Syntax_Syntax.sigrng = d.FStar_Parser_AST.drange; FStar_Syntax_Syntax.sigquals = []; FStar_Syntax_Syntax.sigmeta = FStar_Syntax_Syntax.default_sigmeta}
-in ((env), ((se)::[]))))
-end
-| FStar_Parser_AST.Assume (id, t) -> begin
-(
-
-let f = (desugar_formula env t)
-in (
-
-let lid = (FStar_ToSyntax_Env.qualify env id)
-in (
-
-let env1 = (FStar_ToSyntax_Env.push_doc env lid d.FStar_Parser_AST.doc)
-in ((env1), (({FStar_Syntax_Syntax.sigel = FStar_Syntax_Syntax.Sig_assume (((lid), (f))); FStar_Syntax_Syntax.sigrng = d.FStar_Parser_AST.drange; FStar_Syntax_Syntax.sigquals = (FStar_Syntax_Syntax.Assumption)::[]; FStar_Syntax_Syntax.sigmeta = FStar_Syntax_Syntax.default_sigmeta})::[])))))
-end
-| FStar_Parser_AST.Val (id, t) -> begin
-(
-
-let quals = d.FStar_Parser_AST.quals
-in (
-
-let t1 = (
-
-let uu____10806 = (close_fun env t)
-in (desugar_term env uu____10806))
-in (
-
-let quals1 = (
-
-let uu____10809 = ((FStar_ToSyntax_Env.iface env) && (FStar_ToSyntax_Env.admitted_iface env))
-in (match (uu____10809) with
-| true -> begin
-(FStar_Parser_AST.Assumption)::quals
-end
-| uu____10811 -> begin
-quals
-end))
-in (
-
-let lid = (FStar_ToSyntax_Env.qualify env id)
-in (
-
-let se = (
-
-let uu____10814 = (FStar_List.map (trans_qual1 FStar_Pervasives_Native.None) quals1)
-in {FStar_Syntax_Syntax.sigel = FStar_Syntax_Syntax.Sig_declare_typ (((lid), ([]), (t1))); FStar_Syntax_Syntax.sigrng = d.FStar_Parser_AST.drange; FStar_Syntax_Syntax.sigquals = uu____10814; FStar_Syntax_Syntax.sigmeta = FStar_Syntax_Syntax.default_sigmeta})
-in (
-
-let env1 = (FStar_ToSyntax_Env.push_sigelt env se)
-in (
-
-let env2 = (FStar_ToSyntax_Env.push_doc env1 lid d.FStar_Parser_AST.doc)
-in ((env2), ((se)::[])))))))))
-end
-| FStar_Parser_AST.Exception (id, FStar_Pervasives_Native.None) -> begin
-(
-
-let uu____10822 = (FStar_ToSyntax_Env.fail_or env (FStar_ToSyntax_Env.try_lookup_lid env) FStar_Parser_Const.exn_lid)
-in (match (uu____10822) with
-| (t, uu____10830) -> begin
-(
-
-let l = (FStar_ToSyntax_Env.qualify env id)
-in (
-
-let qual1 = (FStar_Syntax_Syntax.ExceptionConstructor)::[]
-in (
-
-let se = {FStar_Syntax_Syntax.sigel = FStar_Syntax_Syntax.Sig_datacon (((l), ([]), (t), (FStar_Parser_Const.exn_lid), ((Prims.parse_int "0")), ((FStar_Parser_Const.exn_lid)::[]))); FStar_Syntax_Syntax.sigrng = d.FStar_Parser_AST.drange; FStar_Syntax_Syntax.sigquals = qual1; FStar_Syntax_Syntax.sigmeta = FStar_Syntax_Syntax.default_sigmeta}
-in (
-
-let se' = {FStar_Syntax_Syntax.sigel = FStar_Syntax_Syntax.Sig_bundle ((((se)::[]), ((l)::[]))); FStar_Syntax_Syntax.sigrng = d.FStar_Parser_AST.drange; FStar_Syntax_Syntax.sigquals = qual1; FStar_Syntax_Syntax.sigmeta = FStar_Syntax_Syntax.default_sigmeta}
-in (
-
-let env1 = (FStar_ToSyntax_Env.push_sigelt env se')
-in (
-
-let env2 = (FStar_ToSyntax_Env.push_doc env1 l d.FStar_Parser_AST.doc)
-in (
-
-let data_ops = (mk_data_projector_names [] env2 se)
-in (
-
-let discs = (mk_data_discriminators [] env2 ((l)::[]))
-in (
-
-let env3 = (FStar_List.fold_left FStar_ToSyntax_Env.push_sigelt env2 (FStar_List.append discs data_ops))
-in ((env3), ((FStar_List.append ((se')::discs) data_ops))))))))))))
-end))
-end
-| FStar_Parser_AST.Exception (id, FStar_Pervasives_Native.Some (term)) -> begin
-(
-
-let t = (desugar_term env term)
-in (
-
-let t1 = (
-
-let uu____10855 = (
-
-let uu____10859 = (FStar_Syntax_Syntax.null_binder t)
-in (uu____10859)::[])
-in (
-
-let uu____10860 = (
-
-let uu____10863 = (
-
-let uu____10864 = (FStar_ToSyntax_Env.fail_or env (FStar_ToSyntax_Env.try_lookup_lid env) FStar_Parser_Const.exn_lid)
-in (FStar_Pervasives_Native.fst uu____10864))
-in (FStar_All.pipe_left FStar_Syntax_Syntax.mk_Total uu____10863))
-in (FStar_Syntax_Util.arrow uu____10855 uu____10860)))
-in (
-
-let l = (FStar_ToSyntax_Env.qualify env id)
-in (
-
-let qual1 = (FStar_Syntax_Syntax.ExceptionConstructor)::[]
-in (
-
-let se = {FStar_Syntax_Syntax.sigel = FStar_Syntax_Syntax.Sig_datacon (((l), ([]), (t1), (FStar_Parser_Const.exn_lid), ((Prims.parse_int "0")), ((FStar_Parser_Const.exn_lid)::[]))); FStar_Syntax_Syntax.sigrng = d.FStar_Parser_AST.drange; FStar_Syntax_Syntax.sigquals = qual1; FStar_Syntax_Syntax.sigmeta = FStar_Syntax_Syntax.default_sigmeta}
-in (
-
-let se' = {FStar_Syntax_Syntax.sigel = FStar_Syntax_Syntax.Sig_bundle ((((se)::[]), ((l)::[]))); FStar_Syntax_Syntax.sigrng = d.FStar_Parser_AST.drange; FStar_Syntax_Syntax.sigquals = qual1; FStar_Syntax_Syntax.sigmeta = FStar_Syntax_Syntax.default_sigmeta}
-in (
-
-let env1 = (FStar_ToSyntax_Env.push_sigelt env se')
-in (
-
-let env2 = (FStar_ToSyntax_Env.push_doc env1 l d.FStar_Parser_AST.doc)
-in (
-
-let data_ops = (mk_data_projector_names [] env2 se)
-in (
-
-let discs = (mk_data_discriminators [] env2 ((l)::[]))
-in (
-
-let env3 = (FStar_List.fold_left FStar_ToSyntax_Env.push_sigelt env2 (FStar_List.append discs data_ops))
-in ((env3), ((FStar_List.append ((se')::discs) data_ops))))))))))))))
-end
-| FStar_Parser_AST.NewEffect (FStar_Parser_AST.RedefineEffect (eff_name, eff_binders, defn)) -> begin
-(
-
-let quals = d.FStar_Parser_AST.quals
-in (desugar_redefine_effect env d trans_qual1 quals eff_name eff_binders defn))
-end
-| FStar_Parser_AST.NewEffect (FStar_Parser_AST.DefineEffect (eff_name, eff_binders, eff_typ, eff_decls)) -> begin
-(
-
-let quals = d.FStar_Parser_AST.quals
-in (desugar_effect env d quals eff_name eff_binders eff_typ eff_decls))
-end
-| FStar_Parser_AST.SubEffect (l) -> begin
-(
-
-let lookup = (fun l1 -> (
-
-let uu____10908 = (FStar_ToSyntax_Env.try_lookup_effect_name env l1)
-in (match (uu____10908) with
-| FStar_Pervasives_Native.None -> begin
-(
-
-let uu____10910 = (
-
-let uu____10911 = (
-
-let uu____10914 = (
-
-let uu____10915 = (
-
-let uu____10916 = (FStar_Syntax_Print.lid_to_string l1)
-in (Prims.strcat uu____10916 " not found"))
-in (Prims.strcat "Effect name " uu____10915))
-in ((uu____10914), (d.FStar_Parser_AST.drange)))
-in FStar_Errors.Error (uu____10911))
-in (FStar_Pervasives.raise uu____10910))
-end
-| FStar_Pervasives_Native.Some (l2) -> begin
-l2
-end)))
-in (
-
-let src = (lookup l.FStar_Parser_AST.msource)
-in (
-
-let dst = (lookup l.FStar_Parser_AST.mdest)
-in (
-
-let uu____10920 = (match (l.FStar_Parser_AST.lift_op) with
-| FStar_Parser_AST.NonReifiableLift (t) -> begin
-(
-
-let uu____10942 = (
-
-let uu____10947 = (
-
-let uu____10951 = (desugar_term env t)
-in (([]), (uu____10951)))
-in FStar_Pervasives_Native.Some (uu____10947))
-in ((uu____10942), (FStar_Pervasives_Native.None)))
-end
-| FStar_Parser_AST.ReifiableLift (wp, t) -> begin
-(
-
-let uu____10969 = (
-
-let uu____10974 = (
-
-let uu____10978 = (desugar_term env wp)
-in (([]), (uu____10978)))
-in FStar_Pervasives_Native.Some (uu____10974))
-in (
-
-let uu____10983 = (
-
-let uu____10988 = (
-
-let uu____10992 = (desugar_term env t)
-in (([]), (uu____10992)))
-in FStar_Pervasives_Native.Some (uu____10988))
-in ((uu____10969), (uu____10983))))
-end
-| FStar_Parser_AST.LiftForFree (t) -> begin
-(
-
-let uu____11006 = (
-
-let uu____11011 = (
-
-let uu____11015 = (desugar_term env t)
-in (([]), (uu____11015)))
-in FStar_Pervasives_Native.Some (uu____11011))
-in ((FStar_Pervasives_Native.None), (uu____11006)))
-end)
-in (match (uu____10920) with
-| (lift_wp, lift) -> begin
-(
-
-let se = {FStar_Syntax_Syntax.sigel = FStar_Syntax_Syntax.Sig_sub_effect ({FStar_Syntax_Syntax.source = src; FStar_Syntax_Syntax.target = dst; FStar_Syntax_Syntax.lift_wp = lift_wp; FStar_Syntax_Syntax.lift = lift}); FStar_Syntax_Syntax.sigrng = d.FStar_Parser_AST.drange; FStar_Syntax_Syntax.sigquals = []; FStar_Syntax_Syntax.sigmeta = FStar_Syntax_Syntax.default_sigmeta}
-in ((env), ((se)::[])))
-end)))))
-end)))
-
-
-let desugar_decls : FStar_ToSyntax_Env.env  ->  FStar_Parser_AST.decl Prims.list  ->  (FStar_ToSyntax_Env.env * FStar_Syntax_Syntax.sigelts) = (fun env decls -> (FStar_List.fold_left (fun uu____11066 d -> (match (uu____11066) with
-| (env1, sigelts) -> begin
-(
-
-let uu____11078 = (desugar_decl env1 d)
-in (match (uu____11078) with
-| (env2, se) -> begin
-((env2), ((FStar_List.append sigelts se)))
-end))
-end)) ((env), ([])) decls))
-
-
-let open_prims_all : (FStar_Parser_AST.decoration Prims.list  ->  FStar_Parser_AST.decl) Prims.list = ((FStar_Parser_AST.mk_decl (FStar_Parser_AST.Open (FStar_Parser_Const.prims_lid)) FStar_Range.dummyRange))::((FStar_Parser_AST.mk_decl (FStar_Parser_AST.Open (FStar_Parser_Const.all_lid)) FStar_Range.dummyRange))::[]
-
-
-let desugar_modul_common : FStar_Syntax_Syntax.modul FStar_Pervasives_Native.option  ->  FStar_ToSyntax_Env.env  ->  FStar_Parser_AST.modul  ->  (env_t * FStar_Syntax_Syntax.modul * Prims.bool) = (fun curmod env m -> (
-
-let env1 = (match (((curmod), (m))) with
-| (FStar_Pervasives_Native.None, uu____11120) -> begin
-env
-end
-| (FStar_Pervasives_Native.Some ({FStar_Syntax_Syntax.name = prev_lid; FStar_Syntax_Syntax.declarations = uu____11123; FStar_Syntax_Syntax.exports = uu____11124; FStar_Syntax_Syntax.is_interface = uu____11125}), FStar_Parser_AST.Module (current_lid, uu____11127)) when ((FStar_Ident.lid_equals prev_lid current_lid) && (FStar_Options.interactive ())) -> begin
-env
-end
-| (FStar_Pervasives_Native.Some (prev_mod), uu____11132) -> begin
-(FStar_ToSyntax_Env.finish_module_or_interface env prev_mod)
-end)
-in (
-
-let uu____11134 = (match (m) with
-| FStar_Parser_AST.Interface (mname, decls, admitted) -> begin
-(
-
-let uu____11154 = (FStar_ToSyntax_Env.prepare_module_or_interface true admitted env1 mname)
-in ((uu____11154), (mname), (decls), (true)))
-end
-| FStar_Parser_AST.Module (mname, decls) -> begin
-(
-
-let uu____11164 = (FStar_ToSyntax_Env.prepare_module_or_interface false false env1 mname)
-in ((uu____11164), (mname), (decls), (false)))
-end)
-in (match (uu____11134) with
-| ((env2, pop_when_done), mname, decls, intf) -> begin
-(
-
-let uu____11182 = (desugar_decls env2 decls)
-in (match (uu____11182) with
-| (env3, sigelts) -> begin
-(
-
-let modul = {FStar_Syntax_Syntax.name = mname; FStar_Syntax_Syntax.declarations = sigelts; FStar_Syntax_Syntax.exports = []; FStar_Syntax_Syntax.is_interface = intf}
-in ((env3), (modul), (pop_when_done)))
-end))
-end))))
-
-
-let as_interface : FStar_Parser_AST.modul  ->  FStar_Parser_AST.modul = (fun m -> (match (m) with
-| FStar_Parser_AST.Module (mname, decls) -> begin
-FStar_Parser_AST.Interface (((mname), (decls), (true)))
-end
-| i -> begin
-i
-end))
-
-
-let desugar_partial_modul : FStar_Syntax_Syntax.modul FStar_Pervasives_Native.option  ->  FStar_ToSyntax_Env.env  ->  FStar_Parser_AST.modul  ->  (FStar_ToSyntax_Env.env * FStar_Syntax_Syntax.modul) = (fun curmod env m -> (
-
-let m1 = (
-
-let uu____11216 = ((FStar_Options.interactive ()) && (
-
-let uu____11217 = (
-
-let uu____11218 = (
-
-let uu____11219 = (FStar_Options.file_list ())
-in (FStar_List.hd uu____11219))
-in (FStar_Util.get_file_extension uu____11218))
-in (uu____11217 = "fsti")))
-in (match (uu____11216) with
-| true -> begin
-(as_interface m)
-end
-| uu____11221 -> begin
-m
-end))
-in (
-
-let uu____11222 = (desugar_modul_common curmod env m1)
-in (match (uu____11222) with
-| (x, y, pop_when_done) -> begin
-((match (pop_when_done) with
-| true -> begin
-(
-
-let uu____11232 = (FStar_ToSyntax_Env.pop ())
-in ())
-end
-| uu____11233 -> begin
-()
-end);
-((x), (y));
-)
-end))))
-
-
-let desugar_modul : FStar_ToSyntax_Env.env  ->  FStar_Parser_AST.modul  ->  (FStar_ToSyntax_Env.env * FStar_Syntax_Syntax.modul) = (fun env m -> (
-
-let uu____11244 = (desugar_modul_common FStar_Pervasives_Native.None env m)
-in (match (uu____11244) with
-| (env1, modul, pop_when_done) -> begin
-(
-
-let env2 = (FStar_ToSyntax_Env.finish_module_or_interface env1 modul)
-in ((
-
-let uu____11255 = (FStar_Options.dump_module modul.FStar_Syntax_Syntax.name.FStar_Ident.str)
-in (match (uu____11255) with
-| true -> begin
-(
-
-let uu____11256 = (FStar_Syntax_Print.modul_to_string modul)
-in (FStar_Util.print1 "%s\n" uu____11256))
-end
-| uu____11257 -> begin
-()
-end));
-(
-
-let uu____11258 = (match (pop_when_done) with
-| true -> begin
-(FStar_ToSyntax_Env.export_interface modul.FStar_Syntax_Syntax.name env2)
-end
-| uu____11259 -> begin
-env2
-end)
-in ((uu____11258), (modul)));
-))
-end)))
-
-
-let desugar_file : FStar_ToSyntax_Env.env  ->  FStar_Parser_AST.file  ->  (FStar_ToSyntax_Env.env * FStar_Syntax_Syntax.modul Prims.list) = (fun env f -> (
-
-let uu____11269 = (FStar_List.fold_left (fun uu____11276 m -> (match (uu____11276) with
-| (env1, mods) -> begin
-(
-
-let uu____11288 = (desugar_modul env1 m)
-in (match (uu____11288) with
-| (env2, m1) -> begin
-((env2), ((m1)::mods))
-end))
-end)) ((env), ([])) f)
-in (match (uu____11269) with
-| (env1, mods) -> begin
-((env1), ((FStar_List.rev mods)))
-end)))
-
-
-let add_modul_to_env : FStar_Syntax_Syntax.modul  ->  FStar_ToSyntax_Env.env  ->  FStar_ToSyntax_Env.env = (fun m en -> (
-
-let uu____11312 = (FStar_ToSyntax_Env.prepare_module_or_interface false false en m.FStar_Syntax_Syntax.name)
-in (match (uu____11312) with
-| (en1, pop_when_done) -> begin
-(
-
-let en2 = (
-
-let uu____11318 = (FStar_ToSyntax_Env.set_current_module en1 m.FStar_Syntax_Syntax.name)
-in (FStar_List.fold_left FStar_ToSyntax_Env.push_sigelt uu____11318 m.FStar_Syntax_Syntax.exports))
-in (
-
-let env = (FStar_ToSyntax_Env.finish_module_or_interface en2 m)
-in (match (pop_when_done) with
-| true -> begin
-(FStar_ToSyntax_Env.export_interface m.FStar_Syntax_Syntax.name env)
-end
-| uu____11320 -> begin
-env
-end)))
-end)))
-
-
-
-=======
 let desugar_disjunctive_pattern:
   FStar_Syntax_Syntax.pat' FStar_Syntax_Syntax.withinfo_t Prims.list ->
     FStar_Syntax_Syntax.term' FStar_Syntax_Syntax.syntax
@@ -12383,5 +5976,4 @@
             then
               FStar_ToSyntax_Env.export_interface m.FStar_Syntax_Syntax.name
                 env
-            else env
->>>>>>> 0a4ecc34
+            else env