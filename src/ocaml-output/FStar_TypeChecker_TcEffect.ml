open Prims
let (dmff_cps_and_elaborate :
  FStar_TypeChecker_Env.env ->
    FStar_Syntax_Syntax.eff_decl ->
      (FStar_Syntax_Syntax.sigelt Prims.list * FStar_Syntax_Syntax.eff_decl *
        FStar_Syntax_Syntax.sigelt FStar_Pervasives_Native.option))
  = fun env  -> fun ed  -> FStar_TypeChecker_DMFF.cps_and_elaborate env ed 
let (check_and_gen :
  FStar_TypeChecker_Env.env ->
    Prims.string ->
      Prims.string ->
        Prims.int ->
          (FStar_Syntax_Syntax.univ_names * FStar_Syntax_Syntax.term) ->
            (FStar_Syntax_Syntax.univ_names * FStar_Syntax_Syntax.term *
              FStar_Syntax_Syntax.typ))
  =
  fun env  ->
    fun eff_name  ->
      fun comb  ->
        fun n  ->
          fun uu____58  ->
            match uu____58 with
            | (us,t) ->
                let uu____80 = FStar_Syntax_Subst.open_univ_vars us t  in
                (match uu____80 with
                 | (us1,t1) ->
                     let uu____93 =
                       let uu____98 =
                         let uu____105 =
                           FStar_TypeChecker_Env.push_univ_vars env us1  in
                         FStar_TypeChecker_TcTerm.tc_tot_or_gtot_term
                           uu____105 t1
                          in
                       match uu____98 with
                       | (t2,lc,g) ->
                           (FStar_TypeChecker_Rel.force_trivial_guard env g;
                            (t2, (lc.FStar_TypeChecker_Common.res_typ)))
                        in
                     (match uu____93 with
                      | (t2,ty) ->
                          let uu____122 =
                            FStar_TypeChecker_Util.generalize_universes env
                              t2
                             in
                          (match uu____122 with
                           | (g_us,t3) ->
                               let ty1 =
                                 FStar_Syntax_Subst.close_univ_vars g_us ty
                                  in
                               (if (FStar_List.length g_us) <> n
                                then
                                  (let error =
                                     let uu____145 =
                                       FStar_Util.string_of_int n  in
                                     let uu____147 =
                                       let uu____149 =
                                         FStar_All.pipe_right g_us
                                           FStar_List.length
                                          in
                                       FStar_All.pipe_right uu____149
                                         FStar_Util.string_of_int
                                        in
                                     let uu____156 =
                                       FStar_Syntax_Print.tscheme_to_string
                                         (g_us, t3)
                                        in
                                     FStar_Util.format5
                                       "Expected %s:%s to be universe-polymorphic in %s universes, but found %s (tscheme: %s)"
                                       eff_name comb uu____145 uu____147
                                       uu____156
                                      in
                                   FStar_Errors.raise_error
                                     (FStar_Errors.Fatal_MismatchUniversePolymorphic,
                                       error) t3.FStar_Syntax_Syntax.pos;
                                   (match us1 with
                                    | [] -> ()
                                    | uu____165 ->
                                        let uu____166 =
                                          ((FStar_List.length us1) =
                                             (FStar_List.length g_us))
                                            &&
                                            (FStar_List.forall2
                                               (fun u1  ->
                                                  fun u2  ->
                                                    let uu____173 =
                                                      FStar_Syntax_Syntax.order_univ_name
                                                        u1 u2
                                                       in
                                                    uu____173 =
                                                      Prims.int_zero) us1
                                               g_us)
                                           in
                                        if uu____166
                                        then ()
                                        else
                                          (let uu____180 =
                                             let uu____186 =
                                               let uu____188 =
                                                 FStar_Syntax_Print.univ_names_to_string
                                                   us1
                                                  in
                                               let uu____190 =
                                                 FStar_Syntax_Print.univ_names_to_string
                                                   g_us
                                                  in
                                               FStar_Util.format4
                                                 "Expected and generalized universes in the declaration for %s:%s are different, input: %s, but after gen: %s"
                                                 eff_name comb uu____188
                                                 uu____190
                                                in
                                             (FStar_Errors.Fatal_UnexpectedNumberOfUniverse,
                                               uu____186)
                                              in
                                           FStar_Errors.raise_error uu____180
                                             t3.FStar_Syntax_Syntax.pos)))
                                else ();
                                (g_us, t3, ty1)))))
  
let (pure_wp_uvar :
  FStar_TypeChecker_Env.env ->
    FStar_Syntax_Syntax.typ ->
      Prims.string ->
        FStar_Range.range ->
          (FStar_Syntax_Syntax.term * FStar_TypeChecker_Common.guard_t))
  =
  fun env  ->
    fun t  ->
      fun reason  ->
        fun r  ->
          let pure_wp_t =
            let pure_wp_ts =
              let uu____229 =
                FStar_TypeChecker_Env.lookup_definition
                  [FStar_TypeChecker_Env.NoDelta] env
                  FStar_Parser_Const.pure_wp_lid
                 in
              FStar_All.pipe_right uu____229 FStar_Util.must  in
            let uu____234 = FStar_TypeChecker_Env.inst_tscheme pure_wp_ts  in
            match uu____234 with
            | (uu____239,pure_wp_t) ->
                let uu____241 =
                  let uu____242 =
                    FStar_All.pipe_right t FStar_Syntax_Syntax.as_arg  in
                  [uu____242]  in
                FStar_Syntax_Syntax.mk_Tm_app pure_wp_t uu____241 r
             in
          let uu____275 =
            FStar_TypeChecker_Util.new_implicit_var reason r env pure_wp_t
             in
          match uu____275 with
          | (pure_wp_uvar,uu____293,guard_wp) -> (pure_wp_uvar, guard_wp)
  
let (check_no_subtyping_for_layered_combinator :
  FStar_TypeChecker_Env.env ->
    FStar_Syntax_Syntax.term ->
      FStar_Syntax_Syntax.typ FStar_Pervasives_Native.option -> unit)
  =
  fun env  ->
    fun t  ->
      fun k  ->
        (let uu____328 =
           FStar_All.pipe_left (FStar_TypeChecker_Env.debug env)
             (FStar_Options.Other "LayeredEffectsTc")
            in
         if uu____328
         then
           let uu____333 = FStar_Syntax_Print.term_to_string t  in
           let uu____335 =
             match k with
             | FStar_Pervasives_Native.None  -> "None"
             | FStar_Pervasives_Native.Some k1 ->
                 FStar_Syntax_Print.term_to_string k1
              in
           FStar_Util.print2
             "Checking that %s is well typed with no subtyping (k:%s)\n"
             uu____333 uu____335
         else ());
        (let env1 =
           let uu___54_344 = env  in
           {
             FStar_TypeChecker_Env.solver =
               (uu___54_344.FStar_TypeChecker_Env.solver);
             FStar_TypeChecker_Env.range =
               (uu___54_344.FStar_TypeChecker_Env.range);
             FStar_TypeChecker_Env.curmodule =
               (uu___54_344.FStar_TypeChecker_Env.curmodule);
             FStar_TypeChecker_Env.gamma =
               (uu___54_344.FStar_TypeChecker_Env.gamma);
             FStar_TypeChecker_Env.gamma_sig =
               (uu___54_344.FStar_TypeChecker_Env.gamma_sig);
             FStar_TypeChecker_Env.gamma_cache =
               (uu___54_344.FStar_TypeChecker_Env.gamma_cache);
             FStar_TypeChecker_Env.modules =
               (uu___54_344.FStar_TypeChecker_Env.modules);
             FStar_TypeChecker_Env.expected_typ =
               (uu___54_344.FStar_TypeChecker_Env.expected_typ);
             FStar_TypeChecker_Env.sigtab =
               (uu___54_344.FStar_TypeChecker_Env.sigtab);
             FStar_TypeChecker_Env.attrtab =
               (uu___54_344.FStar_TypeChecker_Env.attrtab);
             FStar_TypeChecker_Env.instantiate_imp =
               (uu___54_344.FStar_TypeChecker_Env.instantiate_imp);
             FStar_TypeChecker_Env.effects =
               (uu___54_344.FStar_TypeChecker_Env.effects);
             FStar_TypeChecker_Env.generalize =
               (uu___54_344.FStar_TypeChecker_Env.generalize);
             FStar_TypeChecker_Env.letrecs =
               (uu___54_344.FStar_TypeChecker_Env.letrecs);
             FStar_TypeChecker_Env.top_level =
               (uu___54_344.FStar_TypeChecker_Env.top_level);
             FStar_TypeChecker_Env.check_uvars =
               (uu___54_344.FStar_TypeChecker_Env.check_uvars);
             FStar_TypeChecker_Env.use_eq =
               (uu___54_344.FStar_TypeChecker_Env.use_eq);
             FStar_TypeChecker_Env.use_eq_strict = true;
             FStar_TypeChecker_Env.is_iface =
               (uu___54_344.FStar_TypeChecker_Env.is_iface);
             FStar_TypeChecker_Env.admit =
               (uu___54_344.FStar_TypeChecker_Env.admit);
             FStar_TypeChecker_Env.lax =
               (uu___54_344.FStar_TypeChecker_Env.lax);
             FStar_TypeChecker_Env.lax_universes =
               (uu___54_344.FStar_TypeChecker_Env.lax_universes);
             FStar_TypeChecker_Env.phase1 =
               (uu___54_344.FStar_TypeChecker_Env.phase1);
             FStar_TypeChecker_Env.failhard =
               (uu___54_344.FStar_TypeChecker_Env.failhard);
             FStar_TypeChecker_Env.nosynth =
               (uu___54_344.FStar_TypeChecker_Env.nosynth);
             FStar_TypeChecker_Env.uvar_subtyping =
               (uu___54_344.FStar_TypeChecker_Env.uvar_subtyping);
             FStar_TypeChecker_Env.tc_term =
               (uu___54_344.FStar_TypeChecker_Env.tc_term);
             FStar_TypeChecker_Env.type_of =
               (uu___54_344.FStar_TypeChecker_Env.type_of);
             FStar_TypeChecker_Env.universe_of =
               (uu___54_344.FStar_TypeChecker_Env.universe_of);
             FStar_TypeChecker_Env.check_type_of =
               (uu___54_344.FStar_TypeChecker_Env.check_type_of);
             FStar_TypeChecker_Env.use_bv_sorts =
               (uu___54_344.FStar_TypeChecker_Env.use_bv_sorts);
             FStar_TypeChecker_Env.qtbl_name_and_index =
               (uu___54_344.FStar_TypeChecker_Env.qtbl_name_and_index);
             FStar_TypeChecker_Env.normalized_eff_names =
               (uu___54_344.FStar_TypeChecker_Env.normalized_eff_names);
             FStar_TypeChecker_Env.fv_delta_depths =
               (uu___54_344.FStar_TypeChecker_Env.fv_delta_depths);
             FStar_TypeChecker_Env.proof_ns =
               (uu___54_344.FStar_TypeChecker_Env.proof_ns);
             FStar_TypeChecker_Env.synth_hook =
               (uu___54_344.FStar_TypeChecker_Env.synth_hook);
             FStar_TypeChecker_Env.try_solve_implicits_hook =
               (uu___54_344.FStar_TypeChecker_Env.try_solve_implicits_hook);
             FStar_TypeChecker_Env.splice =
               (uu___54_344.FStar_TypeChecker_Env.splice);
             FStar_TypeChecker_Env.mpreprocess =
               (uu___54_344.FStar_TypeChecker_Env.mpreprocess);
             FStar_TypeChecker_Env.postprocess =
               (uu___54_344.FStar_TypeChecker_Env.postprocess);
             FStar_TypeChecker_Env.identifier_info =
               (uu___54_344.FStar_TypeChecker_Env.identifier_info);
             FStar_TypeChecker_Env.tc_hooks =
               (uu___54_344.FStar_TypeChecker_Env.tc_hooks);
             FStar_TypeChecker_Env.dsenv =
               (uu___54_344.FStar_TypeChecker_Env.dsenv);
             FStar_TypeChecker_Env.nbe =
               (uu___54_344.FStar_TypeChecker_Env.nbe);
             FStar_TypeChecker_Env.strict_args_tab =
               (uu___54_344.FStar_TypeChecker_Env.strict_args_tab);
             FStar_TypeChecker_Env.erasable_types_tab =
               (uu___54_344.FStar_TypeChecker_Env.erasable_types_tab)
           }  in
         match k with
         | FStar_Pervasives_Native.None  ->
             let uu____346 = FStar_TypeChecker_TcTerm.tc_trivial_guard env1 t
                in
             ()
         | FStar_Pervasives_Native.Some k1 ->
             let uu____352 =
               FStar_TypeChecker_TcTerm.tc_check_trivial_guard env1 t k1  in
             ())
  
let (tc_layered_eff_decl :
  FStar_TypeChecker_Env.env ->
    FStar_Syntax_Syntax.eff_decl ->
      FStar_Syntax_Syntax.qualifier Prims.list ->
        FStar_Syntax_Syntax.eff_decl)
  =
  fun env0  ->
    fun ed  ->
      fun quals  ->
        (let uu____374 =
           FStar_All.pipe_left (FStar_TypeChecker_Env.debug env0)
             (FStar_Options.Other "LayeredEffectsTc")
            in
         if uu____374
         then
           let uu____379 = FStar_Syntax_Print.eff_decl_to_string false ed  in
           FStar_Util.print1 "Typechecking layered effect: \n\t%s\n"
             uu____379
         else ());
        if
          ((FStar_List.length ed.FStar_Syntax_Syntax.univs) <> Prims.int_zero)
            ||
            ((FStar_List.length ed.FStar_Syntax_Syntax.binders) <>
               Prims.int_zero)
        then
          (let uu____397 =
             let uu____403 =
               let uu____405 =
                 let uu____407 =
                   FStar_Ident.string_of_lid ed.FStar_Syntax_Syntax.mname  in
                 Prims.op_Hat uu____407 ")"  in
               Prims.op_Hat "Binders are not supported for layered effects ("
                 uu____405
                in
             (FStar_Errors.Fatal_UnexpectedEffect, uu____403)  in
           let uu____412 =
             FStar_Ident.range_of_lid ed.FStar_Syntax_Syntax.mname  in
           FStar_Errors.raise_error uu____397 uu____412)
        else ();
        (let log_combinator s uu____438 =
           match uu____438 with
           | (us,t,ty) ->
               let uu____467 =
                 FStar_All.pipe_left (FStar_TypeChecker_Env.debug env0)
                   (FStar_Options.Other "LayeredEffectsTc")
                  in
               if uu____467
               then
                 let uu____472 =
                   FStar_Ident.string_of_lid ed.FStar_Syntax_Syntax.mname  in
                 let uu____474 = FStar_Syntax_Print.tscheme_to_string (us, t)
                    in
                 let uu____480 =
                   FStar_Syntax_Print.tscheme_to_string (us, ty)  in
                 FStar_Util.print4 "Typechecked %s:%s = %s:%s\n" uu____472 s
                   uu____474 uu____480
               else ()
            in
         let fresh_a_and_u_a a =
           let uu____505 = FStar_Syntax_Util.type_u ()  in
           FStar_All.pipe_right uu____505
             (fun uu____522  ->
                match uu____522 with
                | (t,u) ->
                    let uu____533 =
                      let uu____534 =
                        FStar_Syntax_Syntax.gen_bv a
                          FStar_Pervasives_Native.None t
                         in
                      FStar_All.pipe_right uu____534
                        FStar_Syntax_Syntax.mk_binder
                       in
                    (uu____533, u))
            in
         let fresh_x_a x a =
           let uu____548 =
             let uu____549 =
               let uu____550 =
                 FStar_All.pipe_right a FStar_Pervasives_Native.fst  in
               FStar_All.pipe_right uu____550 FStar_Syntax_Syntax.bv_to_name
                in
             FStar_Syntax_Syntax.gen_bv x FStar_Pervasives_Native.None
               uu____549
              in
           FStar_All.pipe_right uu____548 FStar_Syntax_Syntax.mk_binder  in
         let check_and_gen1 =
           let uu____584 =
             FStar_Ident.string_of_lid ed.FStar_Syntax_Syntax.mname  in
           check_and_gen env0 uu____584  in
         let signature =
           let r =
             (FStar_Pervasives_Native.snd ed.FStar_Syntax_Syntax.signature).FStar_Syntax_Syntax.pos
              in
           let uu____604 =
             check_and_gen1 "signature" Prims.int_one
               ed.FStar_Syntax_Syntax.signature
              in
           match uu____604 with
           | (sig_us,sig_t,sig_ty) ->
               let uu____628 = FStar_Syntax_Subst.open_univ_vars sig_us sig_t
                  in
               (match uu____628 with
                | (us,t) ->
                    let env = FStar_TypeChecker_Env.push_univ_vars env0 us
                       in
                    let uu____648 = fresh_a_and_u_a "a"  in
                    (match uu____648 with
                     | (a,u) ->
                         let rest_bs =
                           let uu____669 =
                             let uu____670 =
                               FStar_All.pipe_right a
                                 FStar_Pervasives_Native.fst
                                in
                             FStar_All.pipe_right uu____670
                               FStar_Syntax_Syntax.bv_to_name
                              in
                           FStar_TypeChecker_Util.layered_effect_indices_as_binders
                             env r ed.FStar_Syntax_Syntax.mname
                             (sig_us, sig_t) u uu____669
                            in
                         let bs = a :: rest_bs  in
                         let k =
                           let uu____701 =
                             FStar_Syntax_Syntax.mk_Total
                               FStar_Syntax_Syntax.teff
                              in
                           FStar_Syntax_Util.arrow bs uu____701  in
                         let g_eq = FStar_TypeChecker_Rel.teq env t k  in
                         (FStar_TypeChecker_Rel.force_trivial_guard env g_eq;
                          (let uu____706 =
                             let uu____709 =
                               FStar_All.pipe_right k
                                 (FStar_TypeChecker_Normalize.remove_uvar_solutions
                                    env)
                                in
                             FStar_Syntax_Subst.close_univ_vars us uu____709
                              in
                           (sig_us, uu____706, sig_ty)))))
            in
         log_combinator "signature" signature;
         (let uu____718 =
            let repr_ts =
              let uu____740 =
                FStar_All.pipe_right ed FStar_Syntax_Util.get_eff_repr  in
              FStar_All.pipe_right uu____740 FStar_Util.must  in
            let r =
              (FStar_Pervasives_Native.snd repr_ts).FStar_Syntax_Syntax.pos
               in
            let uu____768 = check_and_gen1 "repr" Prims.int_one repr_ts  in
            match uu____768 with
            | (repr_us,repr_t,repr_ty) ->
                let underlying_effect_lid =
                  let repr_t1 =
                    FStar_TypeChecker_Normalize.normalize
                      [FStar_TypeChecker_Env.UnfoldUntil
                         (FStar_Syntax_Syntax.Delta_constant_at_level
                            Prims.int_zero);
                      FStar_TypeChecker_Env.AllowUnboundUniverses] env0
                      repr_t
                     in
                  let uu____799 =
                    let uu____800 = FStar_Syntax_Subst.compress repr_t1  in
                    uu____800.FStar_Syntax_Syntax.n  in
                  match uu____799 with
                  | FStar_Syntax_Syntax.Tm_abs (uu____803,t,uu____805) ->
                      let uu____830 =
                        let uu____831 = FStar_Syntax_Subst.compress t  in
                        uu____831.FStar_Syntax_Syntax.n  in
                      (match uu____830 with
                       | FStar_Syntax_Syntax.Tm_arrow (uu____834,c) ->
                           let uu____856 =
                             FStar_All.pipe_right c
                               FStar_Syntax_Util.comp_effect_name
                              in
                           FStar_All.pipe_right uu____856
                             (FStar_TypeChecker_Env.norm_eff_name env0)
                       | uu____859 ->
                           let uu____860 =
                             let uu____866 =
                               let uu____868 =
                                 FStar_All.pipe_right
                                   ed.FStar_Syntax_Syntax.mname
                                   FStar_Ident.string_of_lid
                                  in
                               let uu____871 =
                                 FStar_Syntax_Print.term_to_string t  in
                               FStar_Util.format2
                                 "repr body for %s is not an arrow (%s)"
                                 uu____868 uu____871
                                in
                             (FStar_Errors.Fatal_UnexpectedEffect, uu____866)
                              in
                           FStar_Errors.raise_error uu____860 r)
                  | uu____875 ->
                      let uu____876 =
                        let uu____882 =
                          let uu____884 =
                            FStar_All.pipe_right ed.FStar_Syntax_Syntax.mname
                              FStar_Ident.string_of_lid
                             in
                          let uu____887 =
                            FStar_Syntax_Print.term_to_string repr_t1  in
                          FStar_Util.format2
                            "repr for %s is not an abstraction (%s)"
                            uu____884 uu____887
                           in
                        (FStar_Errors.Fatal_UnexpectedEffect, uu____882)  in
                      FStar_Errors.raise_error uu____876 r
                   in
                ((let uu____892 =
                    (FStar_All.pipe_right quals
                       (FStar_List.contains FStar_Syntax_Syntax.TotalEffect))
                      &&
                      (let uu____898 =
                         FStar_TypeChecker_Env.is_total_effect env0
                           underlying_effect_lid
                          in
                       Prims.op_Negation uu____898)
                     in
                  if uu____892
                  then
                    let uu____901 =
                      let uu____907 =
                        let uu____909 =
                          FStar_All.pipe_right ed.FStar_Syntax_Syntax.mname
                            FStar_Ident.string_of_lid
                           in
                        let uu____912 =
                          FStar_All.pipe_right underlying_effect_lid
                            FStar_Ident.string_of_lid
                           in
                        FStar_Util.format2
                          "Effect %s is marked total but its underlying effect %s is not total"
                          uu____909 uu____912
                         in
                      (FStar_Errors.Fatal_DivergentComputationCannotBeIncludedInTotal,
                        uu____907)
                       in
                    FStar_Errors.raise_error uu____901 r
                  else ());
                 (let uu____919 =
                    FStar_Syntax_Subst.open_univ_vars repr_us repr_ty  in
                  match uu____919 with
                  | (us,ty) ->
                      let env = FStar_TypeChecker_Env.push_univ_vars env0 us
                         in
                      let uu____943 = fresh_a_and_u_a "a"  in
                      (match uu____943 with
                       | (a,u) ->
                           let rest_bs =
                             let signature_ts =
                               let uu____969 = signature  in
                               match uu____969 with
                               | (us1,t,uu____984) -> (us1, t)  in
                             let uu____1001 =
                               let uu____1002 =
                                 FStar_All.pipe_right a
                                   FStar_Pervasives_Native.fst
                                  in
                               FStar_All.pipe_right uu____1002
                                 FStar_Syntax_Syntax.bv_to_name
                                in
                             FStar_TypeChecker_Util.layered_effect_indices_as_binders
                               env r ed.FStar_Syntax_Syntax.mname
                               signature_ts u uu____1001
                              in
                           let bs = a :: rest_bs  in
                           let k =
                             let uu____1029 =
                               let uu____1032 = FStar_Syntax_Util.type_u ()
                                  in
                               FStar_All.pipe_right uu____1032
                                 (fun uu____1045  ->
                                    match uu____1045 with
                                    | (t,u1) ->
                                        let uu____1052 =
                                          let uu____1055 =
                                            FStar_TypeChecker_Env.new_u_univ
                                              ()
                                             in
                                          FStar_Pervasives_Native.Some
                                            uu____1055
                                           in
                                        FStar_Syntax_Syntax.mk_Total' t
                                          uu____1052)
                                in
                             FStar_Syntax_Util.arrow bs uu____1029  in
                           let g = FStar_TypeChecker_Rel.teq env ty k  in
                           (FStar_TypeChecker_Rel.force_trivial_guard env g;
                            (let uu____1058 =
                               let uu____1071 =
                                 let uu____1074 =
                                   FStar_All.pipe_right k
                                     (FStar_TypeChecker_Normalize.remove_uvar_solutions
                                        env)
                                    in
                                 FStar_Syntax_Subst.close_univ_vars us
                                   uu____1074
                                  in
                               (repr_us, repr_t, uu____1071)  in
                             (uu____1058, underlying_effect_lid))))))
             in
          match uu____718 with
          | (repr,underlying_effect_lid) ->
              (log_combinator "repr" repr;
               (let fresh_repr r env u a_tm =
                  let signature_ts =
                    let uu____1147 = signature  in
                    match uu____1147 with | (us,t,uu____1162) -> (us, t)  in
                  let repr_ts =
                    let uu____1180 = repr  in
                    match uu____1180 with | (us,t,uu____1195) -> (us, t)  in
                  FStar_TypeChecker_Util.fresh_effect_repr env r
                    ed.FStar_Syntax_Syntax.mname signature_ts
                    (FStar_Pervasives_Native.Some repr_ts) u a_tm
                   in
                let not_an_arrow_error comb n t r =
                  let uu____1245 =
                    let uu____1251 =
                      let uu____1253 =
                        FStar_Ident.string_of_lid
                          ed.FStar_Syntax_Syntax.mname
                         in
                      let uu____1255 = FStar_Util.string_of_int n  in
                      let uu____1257 = FStar_Syntax_Print.tag_of_term t  in
                      let uu____1259 = FStar_Syntax_Print.term_to_string t
                         in
                      FStar_Util.format5
                        "Type of %s:%s is not an arrow with >= %s binders (%s::%s)"
                        uu____1253 comb uu____1255 uu____1257 uu____1259
                       in
                    (FStar_Errors.Fatal_UnexpectedEffect, uu____1251)  in
                  FStar_Errors.raise_error uu____1245 r  in
                let return_repr =
                  let return_repr_ts =
                    let uu____1289 =
                      FStar_All.pipe_right ed
                        FStar_Syntax_Util.get_return_repr
                       in
                    FStar_All.pipe_right uu____1289 FStar_Util.must  in
                  let r =
                    (FStar_Pervasives_Native.snd return_repr_ts).FStar_Syntax_Syntax.pos
                     in
                  let uu____1317 =
                    check_and_gen1 "return_repr" Prims.int_one return_repr_ts
                     in
                  match uu____1317 with
                  | (ret_us,ret_t,ret_ty) ->
                      let uu____1341 =
                        FStar_Syntax_Subst.open_univ_vars ret_us ret_ty  in
                      (match uu____1341 with
                       | (us,ty) ->
                           let env =
                             FStar_TypeChecker_Env.push_univ_vars env0 us  in
                           (check_no_subtyping_for_layered_combinator env ty
                              FStar_Pervasives_Native.None;
                            (let uu____1362 = fresh_a_and_u_a "a"  in
                             match uu____1362 with
                             | (a,u_a) ->
                                 let x_a = fresh_x_a "x" a  in
                                 let rest_bs =
                                   let uu____1393 =
                                     let uu____1394 =
                                       FStar_Syntax_Subst.compress ty  in
                                     uu____1394.FStar_Syntax_Syntax.n  in
                                   match uu____1393 with
                                   | FStar_Syntax_Syntax.Tm_arrow
                                       (bs,uu____1406) when
                                       (FStar_List.length bs) >=
                                         (Prims.of_int (2))
                                       ->
                                       let uu____1434 =
                                         FStar_Syntax_Subst.open_binders bs
                                          in
                                       (match uu____1434 with
                                        | (a',uu____1444)::(x',uu____1446)::bs1
                                            ->
                                            let uu____1476 =
                                              let uu____1477 =
                                                let uu____1482 =
                                                  let uu____1485 =
                                                    let uu____1486 =
                                                      let uu____1493 =
                                                        FStar_Syntax_Syntax.bv_to_name
                                                          (FStar_Pervasives_Native.fst
                                                             a)
                                                         in
                                                      (a', uu____1493)  in
                                                    FStar_Syntax_Syntax.NT
                                                      uu____1486
                                                     in
                                                  [uu____1485]  in
                                                FStar_Syntax_Subst.subst_binders
                                                  uu____1482
                                                 in
                                              FStar_All.pipe_right bs1
                                                uu____1477
                                               in
                                            let uu____1500 =
                                              let uu____1513 =
                                                let uu____1516 =
                                                  let uu____1517 =
                                                    let uu____1524 =
                                                      FStar_Syntax_Syntax.bv_to_name
                                                        (FStar_Pervasives_Native.fst
                                                           x_a)
                                                       in
                                                    (x', uu____1524)  in
                                                  FStar_Syntax_Syntax.NT
                                                    uu____1517
                                                   in
                                                [uu____1516]  in
                                              FStar_Syntax_Subst.subst_binders
                                                uu____1513
                                               in
                                            FStar_All.pipe_right uu____1476
                                              uu____1500)
                                   | uu____1539 ->
                                       not_an_arrow_error "return"
                                         (Prims.of_int (2)) ty r
                                    in
                                 let bs = a :: x_a :: rest_bs  in
                                 let uu____1563 =
                                   let uu____1568 =
                                     FStar_TypeChecker_Env.push_binders env
                                       bs
                                      in
                                   let uu____1569 =
                                     FStar_All.pipe_right
                                       (FStar_Pervasives_Native.fst a)
                                       FStar_Syntax_Syntax.bv_to_name
                                      in
                                   fresh_repr r uu____1568 u_a uu____1569  in
                                 (match uu____1563 with
                                  | (repr1,g) ->
                                      let k =
                                        let uu____1589 =
                                          FStar_Syntax_Syntax.mk_Total' repr1
                                            (FStar_Pervasives_Native.Some u_a)
                                           in
                                        FStar_Syntax_Util.arrow bs uu____1589
                                         in
                                      let g_eq =
                                        FStar_TypeChecker_Rel.teq env ty k
                                         in
                                      ((let uu____1594 =
                                          FStar_TypeChecker_Env.conj_guard g
                                            g_eq
                                           in
                                        FStar_TypeChecker_Rel.force_trivial_guard
                                          env uu____1594);
                                       (let uu____1595 =
                                          let uu____1598 =
                                            FStar_All.pipe_right k
                                              (FStar_TypeChecker_Normalize.remove_uvar_solutions
                                                 env)
                                             in
                                          FStar_All.pipe_right uu____1598
                                            (FStar_Syntax_Subst.close_univ_vars
                                               us)
                                           in
                                        (ret_us, ret_t, uu____1595)))))))
                   in
                log_combinator "return_repr" return_repr;
                (let bind_repr =
                   let bind_repr_ts =
                     let uu____1627 =
                       FStar_All.pipe_right ed
                         FStar_Syntax_Util.get_bind_repr
                        in
                     FStar_All.pipe_right uu____1627 FStar_Util.must  in
                   let r =
                     (FStar_Pervasives_Native.snd bind_repr_ts).FStar_Syntax_Syntax.pos
                      in
                   let uu____1655 =
                     check_and_gen1 "bind_repr" (Prims.of_int (2))
                       bind_repr_ts
                      in
                   match uu____1655 with
                   | (bind_us,bind_t,bind_ty) ->
                       let uu____1679 =
                         FStar_Syntax_Subst.open_univ_vars bind_us bind_ty
                          in
                       (match uu____1679 with
                        | (us,ty) ->
                            let env =
                              FStar_TypeChecker_Env.push_univ_vars env0 us
                               in
                            (check_no_subtyping_for_layered_combinator env ty
                               FStar_Pervasives_Native.None;
                             (let uu____1700 = fresh_a_and_u_a "a"  in
                              match uu____1700 with
                              | (a,u_a) ->
                                  let uu____1720 = fresh_a_and_u_a "b"  in
                                  (match uu____1720 with
                                   | (b,u_b) ->
                                       let rest_bs =
                                         let uu____1749 =
                                           let uu____1750 =
                                             FStar_Syntax_Subst.compress ty
                                              in
                                           uu____1750.FStar_Syntax_Syntax.n
                                            in
                                         match uu____1749 with
                                         | FStar_Syntax_Syntax.Tm_arrow
                                             (bs,uu____1762) when
                                             (FStar_List.length bs) >=
                                               (Prims.of_int (4))
                                             ->
                                             let uu____1790 =
                                               FStar_Syntax_Subst.open_binders
                                                 bs
                                                in
                                             (match uu____1790 with
                                              | (a',uu____1800)::(b',uu____1802)::bs1
                                                  ->
                                                  let uu____1832 =
                                                    let uu____1833 =
                                                      FStar_All.pipe_right
                                                        bs1
                                                        (FStar_List.splitAt
                                                           ((FStar_List.length
                                                               bs1)
                                                              -
                                                              (Prims.of_int (2))))
                                                       in
                                                    FStar_All.pipe_right
                                                      uu____1833
                                                      FStar_Pervasives_Native.fst
                                                     in
                                                  let uu____1899 =
                                                    let uu____1912 =
                                                      let uu____1915 =
                                                        let uu____1916 =
                                                          let uu____1923 =
                                                            FStar_Syntax_Syntax.bv_to_name
                                                              (FStar_Pervasives_Native.fst
                                                                 a)
                                                             in
                                                          (a', uu____1923)
                                                           in
                                                        FStar_Syntax_Syntax.NT
                                                          uu____1916
                                                         in
                                                      let uu____1930 =
                                                        let uu____1933 =
                                                          let uu____1934 =
                                                            let uu____1941 =
                                                              FStar_Syntax_Syntax.bv_to_name
                                                                (FStar_Pervasives_Native.fst
                                                                   b)
                                                               in
                                                            (b', uu____1941)
                                                             in
                                                          FStar_Syntax_Syntax.NT
                                                            uu____1934
                                                           in
                                                        [uu____1933]  in
                                                      uu____1915 ::
                                                        uu____1930
                                                       in
                                                    FStar_Syntax_Subst.subst_binders
                                                      uu____1912
                                                     in
                                                  FStar_All.pipe_right
                                                    uu____1832 uu____1899)
                                         | uu____1956 ->
                                             not_an_arrow_error "bind"
                                               (Prims.of_int (4)) ty r
                                          in
                                       let bs = a :: b :: rest_bs  in
                                       let uu____1980 =
                                         let uu____1991 =
                                           let uu____1996 =
                                             FStar_TypeChecker_Env.push_binders
                                               env bs
                                              in
                                           let uu____1997 =
                                             FStar_All.pipe_right
                                               (FStar_Pervasives_Native.fst a)
                                               FStar_Syntax_Syntax.bv_to_name
                                              in
                                           fresh_repr r uu____1996 u_a
                                             uu____1997
                                            in
                                         match uu____1991 with
                                         | (repr1,g) ->
                                             let uu____2012 =
                                               let uu____2019 =
                                                 FStar_Syntax_Syntax.gen_bv
                                                   "f"
                                                   FStar_Pervasives_Native.None
                                                   repr1
                                                  in
                                               FStar_All.pipe_right
                                                 uu____2019
                                                 FStar_Syntax_Syntax.mk_binder
                                                in
                                             (uu____2012, g)
                                          in
                                       (match uu____1980 with
                                        | (f,guard_f) ->
                                            let uu____2059 =
                                              let x_a = fresh_x_a "x" a  in
                                              let uu____2072 =
                                                let uu____2077 =
                                                  FStar_TypeChecker_Env.push_binders
                                                    env
                                                    (FStar_List.append bs
                                                       [x_a])
                                                   in
                                                let uu____2096 =
                                                  FStar_All.pipe_right
                                                    (FStar_Pervasives_Native.fst
                                                       b)
                                                    FStar_Syntax_Syntax.bv_to_name
                                                   in
                                                fresh_repr r uu____2077 u_b
                                                  uu____2096
                                                 in
                                              match uu____2072 with
                                              | (repr1,g) ->
                                                  let uu____2111 =
                                                    let uu____2118 =
                                                      let uu____2119 =
                                                        let uu____2120 =
                                                          let uu____2123 =
                                                            let uu____2126 =
                                                              FStar_TypeChecker_Env.new_u_univ
                                                                ()
                                                               in
                                                            FStar_Pervasives_Native.Some
                                                              uu____2126
                                                             in
                                                          FStar_Syntax_Syntax.mk_Total'
                                                            repr1 uu____2123
                                                           in
                                                        FStar_Syntax_Util.arrow
                                                          [x_a] uu____2120
                                                         in
                                                      FStar_Syntax_Syntax.gen_bv
                                                        "g"
                                                        FStar_Pervasives_Native.None
                                                        uu____2119
                                                       in
                                                    FStar_All.pipe_right
                                                      uu____2118
                                                      FStar_Syntax_Syntax.mk_binder
                                                     in
                                                  (uu____2111, g)
                                               in
                                            (match uu____2059 with
                                             | (g,guard_g) ->
                                                 let uu____2178 =
                                                   let uu____2183 =
                                                     FStar_TypeChecker_Env.push_binders
                                                       env bs
                                                      in
                                                   let uu____2184 =
                                                     FStar_All.pipe_right
                                                       (FStar_Pervasives_Native.fst
                                                          b)
                                                       FStar_Syntax_Syntax.bv_to_name
                                                      in
                                                   fresh_repr r uu____2183
                                                     u_b uu____2184
                                                    in
                                                 (match uu____2178 with
                                                  | (repr1,guard_repr) ->
                                                      let uu____2201 =
                                                        let uu____2206 =
                                                          FStar_TypeChecker_Env.push_binders
                                                            env bs
                                                           in
                                                        let uu____2207 =
                                                          let uu____2209 =
                                                            FStar_Ident.string_of_lid
                                                              ed.FStar_Syntax_Syntax.mname
                                                             in
                                                          FStar_Util.format1
                                                            "implicit for pure_wp in checking bind for %s"
                                                            uu____2209
                                                           in
                                                        pure_wp_uvar
                                                          uu____2206 repr1
                                                          uu____2207 r
                                                         in
                                                      (match uu____2201 with
                                                       | (pure_wp_uvar1,g_pure_wp_uvar)
                                                           ->
                                                           let k =
                                                             let uu____2229 =
                                                               let uu____2232
                                                                 =
                                                                 let uu____2233
                                                                   =
                                                                   let uu____2234
                                                                    =
                                                                    FStar_TypeChecker_Env.new_u_univ
                                                                    ()  in
                                                                   [uu____2234]
                                                                    in
                                                                 let uu____2235
                                                                   =
                                                                   let uu____2246
                                                                    =
                                                                    FStar_All.pipe_right
                                                                    pure_wp_uvar1
                                                                    FStar_Syntax_Syntax.as_arg
                                                                     in
                                                                   [uu____2246]
                                                                    in
                                                                 {
                                                                   FStar_Syntax_Syntax.comp_univs
                                                                    =
                                                                    uu____2233;
                                                                   FStar_Syntax_Syntax.effect_name
                                                                    =
                                                                    FStar_Parser_Const.effect_PURE_lid;
                                                                   FStar_Syntax_Syntax.result_typ
                                                                    = repr1;
                                                                   FStar_Syntax_Syntax.effect_args
                                                                    =
                                                                    uu____2235;
                                                                   FStar_Syntax_Syntax.flags
                                                                    = []
                                                                 }  in
                                                               FStar_Syntax_Syntax.mk_Comp
                                                                 uu____2232
                                                                in
                                                             FStar_Syntax_Util.arrow
                                                               (FStar_List.append
                                                                  bs 
                                                                  [f; g])
                                                               uu____2229
                                                              in
                                                           let guard_eq =
                                                             FStar_TypeChecker_Rel.teq
                                                               env ty k
                                                              in
                                                           (FStar_List.iter
                                                              (FStar_TypeChecker_Rel.force_trivial_guard
                                                                 env)
                                                              [guard_f;
                                                              guard_g;
                                                              guard_repr;
                                                              g_pure_wp_uvar;
                                                              guard_eq];
                                                            (let uu____2305 =
                                                               let uu____2308
                                                                 =
                                                                 FStar_All.pipe_right
                                                                   k
                                                                   (FStar_TypeChecker_Normalize.remove_uvar_solutions
                                                                    env)
                                                                  in
                                                               FStar_All.pipe_right
                                                                 uu____2308
                                                                 (FStar_Syntax_Subst.close_univ_vars
                                                                    bind_us)
                                                                in
                                                             (bind_us,
                                                               bind_t,
                                                               uu____2305)))))))))))
                    in
                 log_combinator "bind_repr" bind_repr;
                 (let stronger_repr =
                    let stronger_repr =
                      let uu____2337 =
                        FStar_All.pipe_right ed
                          FStar_Syntax_Util.get_stronger_repr
                         in
                      FStar_All.pipe_right uu____2337 FStar_Util.must  in
                    let r =
                      (FStar_Pervasives_Native.snd stronger_repr).FStar_Syntax_Syntax.pos
                       in
                    let uu____2365 =
                      check_and_gen1 "stronger_repr" Prims.int_one
                        stronger_repr
                       in
                    match uu____2365 with
                    | (stronger_us,stronger_t,stronger_ty) ->
                        ((let uu____2390 =
                            FStar_All.pipe_left
                              (FStar_TypeChecker_Env.debug env0)
                              (FStar_Options.Other "LayeredEffectsTc")
                             in
                          if uu____2390
                          then
                            let uu____2395 =
                              FStar_Syntax_Print.tscheme_to_string
                                (stronger_us, stronger_t)
                               in
                            let uu____2401 =
                              FStar_Syntax_Print.tscheme_to_string
                                (stronger_us, stronger_ty)
                               in
                            FStar_Util.print2
                              "stronger combinator typechecked with term: %s and type: %s\n"
                              uu____2395 uu____2401
                          else ());
                         (let uu____2410 =
                            FStar_Syntax_Subst.open_univ_vars stronger_us
                              stronger_ty
                             in
                          match uu____2410 with
                          | (us,ty) ->
                              let env =
                                FStar_TypeChecker_Env.push_univ_vars env0 us
                                 in
                              (check_no_subtyping_for_layered_combinator env
                                 ty FStar_Pervasives_Native.None;
                               (let uu____2431 = fresh_a_and_u_a "a"  in
                                match uu____2431 with
                                | (a,u) ->
                                    let rest_bs =
                                      let uu____2460 =
                                        let uu____2461 =
                                          FStar_Syntax_Subst.compress ty  in
                                        uu____2461.FStar_Syntax_Syntax.n  in
                                      match uu____2460 with
                                      | FStar_Syntax_Syntax.Tm_arrow
                                          (bs,uu____2473) when
                                          (FStar_List.length bs) >=
                                            (Prims.of_int (2))
                                          ->
                                          let uu____2501 =
                                            FStar_Syntax_Subst.open_binders
                                              bs
                                             in
                                          (match uu____2501 with
                                           | (a',uu____2511)::bs1 ->
                                               let uu____2531 =
                                                 let uu____2532 =
                                                   FStar_All.pipe_right bs1
                                                     (FStar_List.splitAt
                                                        ((FStar_List.length
                                                            bs1)
                                                           - Prims.int_one))
                                                    in
                                                 FStar_All.pipe_right
                                                   uu____2532
                                                   FStar_Pervasives_Native.fst
                                                  in
                                               let uu____2630 =
                                                 let uu____2643 =
                                                   let uu____2646 =
                                                     let uu____2647 =
                                                       let uu____2654 =
                                                         FStar_Syntax_Syntax.bv_to_name
                                                           (FStar_Pervasives_Native.fst
                                                              a)
                                                          in
                                                       (a', uu____2654)  in
                                                     FStar_Syntax_Syntax.NT
                                                       uu____2647
                                                      in
                                                   [uu____2646]  in
                                                 FStar_Syntax_Subst.subst_binders
                                                   uu____2643
                                                  in
                                               FStar_All.pipe_right
                                                 uu____2531 uu____2630)
                                      | uu____2669 ->
                                          not_an_arrow_error "stronger"
                                            (Prims.of_int (2)) ty r
                                       in
                                    let bs = a :: rest_bs  in
                                    let uu____2687 =
                                      let uu____2698 =
                                        let uu____2703 =
                                          FStar_TypeChecker_Env.push_binders
                                            env bs
                                           in
                                        let uu____2704 =
                                          FStar_All.pipe_right
                                            (FStar_Pervasives_Native.fst a)
                                            FStar_Syntax_Syntax.bv_to_name
                                           in
                                        fresh_repr r uu____2703 u uu____2704
                                         in
                                      match uu____2698 with
                                      | (repr1,g) ->
                                          let uu____2719 =
                                            let uu____2726 =
                                              FStar_Syntax_Syntax.gen_bv "f"
                                                FStar_Pervasives_Native.None
                                                repr1
                                               in
                                            FStar_All.pipe_right uu____2726
                                              FStar_Syntax_Syntax.mk_binder
                                             in
                                          (uu____2719, g)
                                       in
                                    (match uu____2687 with
                                     | (f,guard_f) ->
                                         let uu____2766 =
                                           let uu____2771 =
                                             FStar_TypeChecker_Env.push_binders
                                               env bs
                                              in
                                           let uu____2772 =
                                             FStar_All.pipe_right
                                               (FStar_Pervasives_Native.fst a)
                                               FStar_Syntax_Syntax.bv_to_name
                                              in
                                           fresh_repr r uu____2771 u
                                             uu____2772
                                            in
                                         (match uu____2766 with
                                          | (ret_t,guard_ret_t) ->
                                              let uu____2789 =
                                                let uu____2794 =
                                                  FStar_TypeChecker_Env.push_binders
                                                    env bs
                                                   in
                                                let uu____2795 =
                                                  let uu____2797 =
                                                    FStar_Ident.string_of_lid
                                                      ed.FStar_Syntax_Syntax.mname
                                                     in
                                                  FStar_Util.format1
                                                    "implicit for pure_wp in checking stronger for %s"
                                                    uu____2797
                                                   in
                                                pure_wp_uvar uu____2794 ret_t
                                                  uu____2795 r
                                                 in
                                              (match uu____2789 with
                                               | (pure_wp_uvar1,guard_wp) ->
                                                   let c =
                                                     let uu____2815 =
                                                       let uu____2816 =
                                                         let uu____2817 =
                                                           FStar_TypeChecker_Env.new_u_univ
                                                             ()
                                                            in
                                                         [uu____2817]  in
                                                       let uu____2818 =
                                                         let uu____2829 =
                                                           FStar_All.pipe_right
                                                             pure_wp_uvar1
                                                             FStar_Syntax_Syntax.as_arg
                                                            in
                                                         [uu____2829]  in
                                                       {
                                                         FStar_Syntax_Syntax.comp_univs
                                                           = uu____2816;
                                                         FStar_Syntax_Syntax.effect_name
                                                           =
                                                           FStar_Parser_Const.effect_PURE_lid;
                                                         FStar_Syntax_Syntax.result_typ
                                                           = ret_t;
                                                         FStar_Syntax_Syntax.effect_args
                                                           = uu____2818;
                                                         FStar_Syntax_Syntax.flags
                                                           = []
                                                       }  in
                                                     FStar_Syntax_Syntax.mk_Comp
                                                       uu____2815
                                                      in
                                                   let k =
                                                     FStar_Syntax_Util.arrow
                                                       (FStar_List.append bs
                                                          [f]) c
                                                      in
                                                   ((let uu____2884 =
                                                       FStar_All.pipe_left
                                                         (FStar_TypeChecker_Env.debug
                                                            env)
                                                         (FStar_Options.Other
                                                            "LayeredEffectsTc")
                                                        in
                                                     if uu____2884
                                                     then
                                                       let uu____2889 =
                                                         FStar_Syntax_Print.term_to_string
                                                           k
                                                          in
                                                       FStar_Util.print1
<<<<<<< HEAD
                                                         "Expected type of subcomp before unification: %s\n"
                                                         uu____2894
=======
                                                         "Expected type before unification: %s\n"
                                                         uu____2889
>>>>>>> 56fe24cd
                                                     else ());
                                                    (let guard_eq =
                                                       FStar_TypeChecker_Rel.teq
                                                         env ty k
                                                        in
                                                     FStar_List.iter
                                                       (FStar_TypeChecker_Rel.force_trivial_guard
                                                          env)
                                                       [guard_f;
                                                       guard_ret_t;
                                                       guard_wp;
                                                       guard_eq];
                                                     (let uu____2896 =
                                                        let uu____2899 =
                                                          let uu____2900 =
                                                            FStar_All.pipe_right
                                                              k
                                                              (FStar_TypeChecker_Normalize.remove_uvar_solutions
                                                                 env)
                                                             in
                                                          FStar_All.pipe_right
                                                            uu____2900
                                                            (FStar_TypeChecker_Normalize.normalize
                                                               [FStar_TypeChecker_Env.Beta;
                                                               FStar_TypeChecker_Env.Eager_unfolding]
                                                               env)
                                                           in
                                                        FStar_All.pipe_right
                                                          uu____2899
                                                          (FStar_Syntax_Subst.close_univ_vars
                                                             stronger_us)
                                                         in
                                                      (stronger_us,
                                                        stronger_t,
                                                        uu____2896)))))))))))
                     in
                  log_combinator "stronger_repr" stronger_repr;
                  (let if_then_else =
                     let if_then_else_ts =
                       let uu____2931 =
                         FStar_All.pipe_right ed
                           FStar_Syntax_Util.get_layered_if_then_else_combinator
                          in
                       FStar_All.pipe_right uu____2931 FStar_Util.must  in
                     let r =
                       (FStar_Pervasives_Native.snd if_then_else_ts).FStar_Syntax_Syntax.pos
                        in
                     let uu____2971 =
                       check_and_gen1 "if_then_else" Prims.int_one
                         if_then_else_ts
                        in
                     match uu____2971 with
                     | (if_then_else_us,if_then_else_t,if_then_else_ty) ->
                         let uu____2995 =
                           FStar_Syntax_Subst.open_univ_vars if_then_else_us
                             if_then_else_t
                            in
                         (match uu____2995 with
                          | (us,t) ->
                              let uu____3014 =
                                FStar_Syntax_Subst.open_univ_vars
                                  if_then_else_us if_then_else_ty
                                 in
                              (match uu____3014 with
                               | (uu____3031,ty) ->
                                   let env =
                                     FStar_TypeChecker_Env.push_univ_vars
                                       env0 us
                                      in
                                   (check_no_subtyping_for_layered_combinator
                                      env t (FStar_Pervasives_Native.Some ty);
                                    (let uu____3035 = fresh_a_and_u_a "a"  in
                                     match uu____3035 with
                                     | (a,u_a) ->
                                         let rest_bs =
                                           let uu____3064 =
                                             let uu____3065 =
                                               FStar_Syntax_Subst.compress ty
                                                in
                                             uu____3065.FStar_Syntax_Syntax.n
                                              in
                                           match uu____3064 with
                                           | FStar_Syntax_Syntax.Tm_arrow
                                               (bs,uu____3077) when
                                               (FStar_List.length bs) >=
                                                 (Prims.of_int (4))
                                               ->
                                               let uu____3105 =
                                                 FStar_Syntax_Subst.open_binders
                                                   bs
                                                  in
                                               (match uu____3105 with
                                                | (a',uu____3115)::bs1 ->
                                                    let uu____3135 =
                                                      let uu____3136 =
                                                        FStar_All.pipe_right
                                                          bs1
                                                          (FStar_List.splitAt
                                                             ((FStar_List.length
                                                                 bs1)
                                                                -
                                                                (Prims.of_int (3))))
                                                         in
                                                      FStar_All.pipe_right
                                                        uu____3136
                                                        FStar_Pervasives_Native.fst
                                                       in
                                                    let uu____3234 =
                                                      let uu____3247 =
                                                        let uu____3250 =
                                                          let uu____3251 =
                                                            let uu____3258 =
                                                              let uu____3261
                                                                =
                                                                FStar_All.pipe_right
                                                                  a
                                                                  FStar_Pervasives_Native.fst
                                                                 in
                                                              FStar_All.pipe_right
                                                                uu____3261
                                                                FStar_Syntax_Syntax.bv_to_name
                                                               in
                                                            (a', uu____3258)
                                                             in
                                                          FStar_Syntax_Syntax.NT
                                                            uu____3251
                                                           in
                                                        [uu____3250]  in
                                                      FStar_Syntax_Subst.subst_binders
                                                        uu____3247
                                                       in
                                                    FStar_All.pipe_right
                                                      uu____3135 uu____3234)
                                           | uu____3282 ->
                                               not_an_arrow_error
                                                 "if_then_else"
                                                 (Prims.of_int (4)) ty r
                                            in
                                         let bs = a :: rest_bs  in
                                         let uu____3300 =
                                           let uu____3311 =
                                             let uu____3316 =
                                               FStar_TypeChecker_Env.push_binders
                                                 env bs
                                                in
                                             let uu____3317 =
                                               let uu____3318 =
                                                 FStar_All.pipe_right a
                                                   FStar_Pervasives_Native.fst
                                                  in
                                               FStar_All.pipe_right
                                                 uu____3318
                                                 FStar_Syntax_Syntax.bv_to_name
                                                in
                                             fresh_repr r uu____3316 u_a
                                               uu____3317
                                              in
                                           match uu____3311 with
                                           | (repr1,g) ->
                                               let uu____3339 =
                                                 let uu____3346 =
                                                   FStar_Syntax_Syntax.gen_bv
                                                     "f"
                                                     FStar_Pervasives_Native.None
                                                     repr1
                                                    in
                                                 FStar_All.pipe_right
                                                   uu____3346
                                                   FStar_Syntax_Syntax.mk_binder
                                                  in
                                               (uu____3339, g)
                                            in
                                         (match uu____3300 with
                                          | (f_bs,guard_f) ->
                                              let uu____3386 =
                                                let uu____3397 =
                                                  let uu____3402 =
                                                    FStar_TypeChecker_Env.push_binders
                                                      env bs
                                                     in
                                                  let uu____3403 =
                                                    let uu____3404 =
                                                      FStar_All.pipe_right a
                                                        FStar_Pervasives_Native.fst
                                                       in
                                                    FStar_All.pipe_right
                                                      uu____3404
                                                      FStar_Syntax_Syntax.bv_to_name
                                                     in
                                                  fresh_repr r uu____3402 u_a
                                                    uu____3403
                                                   in
                                                match uu____3397 with
                                                | (repr1,g) ->
                                                    let uu____3425 =
                                                      let uu____3432 =
                                                        FStar_Syntax_Syntax.gen_bv
                                                          "g"
                                                          FStar_Pervasives_Native.None
                                                          repr1
                                                         in
                                                      FStar_All.pipe_right
                                                        uu____3432
                                                        FStar_Syntax_Syntax.mk_binder
                                                       in
                                                    (uu____3425, g)
                                                 in
                                              (match uu____3386 with
                                               | (g_bs,guard_g) ->
                                                   let p_b =
                                                     let uu____3479 =
                                                       FStar_Syntax_Syntax.gen_bv
                                                         "p"
                                                         FStar_Pervasives_Native.None
                                                         FStar_Syntax_Util.ktype0
                                                        in
                                                     FStar_All.pipe_right
                                                       uu____3479
                                                       FStar_Syntax_Syntax.mk_binder
                                                      in
                                                   let uu____3487 =
                                                     let uu____3492 =
                                                       FStar_TypeChecker_Env.push_binders
                                                         env
                                                         (FStar_List.append
                                                            bs [p_b])
                                                        in
                                                     let uu____3511 =
                                                       let uu____3512 =
                                                         FStar_All.pipe_right
                                                           a
                                                           FStar_Pervasives_Native.fst
                                                          in
                                                       FStar_All.pipe_right
                                                         uu____3512
                                                         FStar_Syntax_Syntax.bv_to_name
                                                        in
                                                     fresh_repr r uu____3492
                                                       u_a uu____3511
                                                      in
                                                   (match uu____3487 with
                                                    | (t_body,guard_body) ->
                                                        let k =
                                                          FStar_Syntax_Util.abs
                                                            (FStar_List.append
                                                               bs
                                                               [f_bs;
                                                               g_bs;
                                                               p_b]) t_body
                                                            FStar_Pervasives_Native.None
                                                           in
                                                        let guard_eq =
                                                          FStar_TypeChecker_Rel.teq
                                                            env t k
                                                           in
                                                        (FStar_All.pipe_right
                                                           [guard_f;
                                                           guard_g;
                                                           guard_body;
                                                           guard_eq]
                                                           (FStar_List.iter
                                                              (FStar_TypeChecker_Rel.force_trivial_guard
                                                                 env));
                                                         (let uu____3572 =
                                                            let uu____3575 =
                                                              FStar_All.pipe_right
                                                                k
                                                                (FStar_TypeChecker_Normalize.remove_uvar_solutions
                                                                   env)
                                                               in
                                                            FStar_All.pipe_right
                                                              uu____3575
                                                              (FStar_Syntax_Subst.close_univ_vars
                                                                 if_then_else_us)
                                                             in
                                                          (if_then_else_us,
                                                            uu____3572,
                                                            if_then_else_ty))))))))))
                      in
                   log_combinator "if_then_else" if_then_else;
                   (let r =
                      let uu____3588 =
                        let uu____3591 =
                          let uu____3600 =
                            FStar_All.pipe_right ed
                              FStar_Syntax_Util.get_layered_if_then_else_combinator
                             in
                          FStar_All.pipe_right uu____3600 FStar_Util.must  in
                        FStar_All.pipe_right uu____3591
                          FStar_Pervasives_Native.snd
                         in
                      uu____3588.FStar_Syntax_Syntax.pos  in
                    let uu____3661 = if_then_else  in
                    match uu____3661 with
                    | (ite_us,ite_t,uu____3676) ->
                        let uu____3689 =
                          FStar_Syntax_Subst.open_univ_vars ite_us ite_t  in
                        (match uu____3689 with
                         | (us,ite_t1) ->
                             let uu____3696 =
                               let uu____3711 =
                                 let uu____3712 =
                                   FStar_Syntax_Subst.compress ite_t1  in
                                 uu____3712.FStar_Syntax_Syntax.n  in
                               match uu____3711 with
                               | FStar_Syntax_Syntax.Tm_abs
                                   (bs,uu____3730,uu____3731) ->
                                   let bs1 =
                                     FStar_Syntax_Subst.open_binders bs  in
                                   let uu____3757 =
                                     let uu____3770 =
                                       let uu____3775 =
                                         let uu____3778 =
                                           let uu____3787 =
                                             FStar_All.pipe_right bs1
                                               (FStar_List.splitAt
                                                  ((FStar_List.length bs1) -
                                                     (Prims.of_int (3))))
                                              in
                                           FStar_All.pipe_right uu____3787
                                             FStar_Pervasives_Native.snd
                                            in
                                         FStar_All.pipe_right uu____3778
                                           (FStar_List.map
                                              FStar_Pervasives_Native.fst)
                                          in
                                       FStar_All.pipe_right uu____3775
                                         (FStar_List.map
                                            FStar_Syntax_Syntax.bv_to_name)
                                        in
                                     FStar_All.pipe_right uu____3770
                                       (fun l  ->
                                          let uu____3943 = l  in
                                          match uu____3943 with
                                          | f::g::p::[] -> (f, g, p))
                                      in
                                   (match uu____3757 with
                                    | (f,g,p) ->
                                        let uu____4012 =
                                          let uu____4013 =
                                            FStar_TypeChecker_Env.push_univ_vars
                                              env0 us
                                             in
                                          FStar_TypeChecker_Env.push_binders
                                            uu____4013 bs1
                                           in
                                        let uu____4014 =
                                          let uu____4015 =
                                            let uu____4016 =
                                              let uu____4019 =
                                                FStar_All.pipe_right bs1
                                                  (FStar_List.map
                                                     FStar_Pervasives_Native.fst)
                                                 in
                                              FStar_All.pipe_right uu____4019
                                                (FStar_List.map
                                                   FStar_Syntax_Syntax.bv_to_name)
                                               in
                                            FStar_All.pipe_right uu____4016
                                              (FStar_List.map
                                                 FStar_Syntax_Syntax.as_arg)
                                             in
                                          FStar_Syntax_Syntax.mk_Tm_app
                                            ite_t1 uu____4015 r
                                           in
                                        (uu____4012, uu____4014, f, g, p))
                               | uu____4050 ->
                                   failwith
                                     "Impossible! ite_t must have been an abstraction with at least 3 binders"
                                in
                             (match uu____3696 with
                              | (env,ite_t_applied,f_t,g_t,p_t) ->
                                  let uu____4079 =
                                    let uu____4088 = stronger_repr  in
                                    match uu____4088 with
                                    | (uu____4109,subcomp_t,subcomp_ty) ->
                                        let uu____4124 =
                                          FStar_Syntax_Subst.open_univ_vars
                                            us subcomp_t
                                           in
                                        (match uu____4124 with
                                         | (uu____4137,subcomp_t1) ->
                                             let uu____4139 =
                                               let uu____4150 =
                                                 FStar_Syntax_Subst.open_univ_vars
                                                   us subcomp_ty
                                                  in
                                               match uu____4150 with
                                               | (uu____4165,subcomp_ty1) ->
                                                   let uu____4167 =
                                                     let uu____4168 =
                                                       FStar_Syntax_Subst.compress
                                                         subcomp_ty1
                                                        in
                                                     uu____4168.FStar_Syntax_Syntax.n
                                                      in
                                                   (match uu____4167 with
                                                    | FStar_Syntax_Syntax.Tm_arrow
                                                        (bs,uu____4182) ->
                                                        let uu____4203 =
                                                          FStar_All.pipe_right
                                                            bs
                                                            (FStar_List.splitAt
                                                               ((FStar_List.length
                                                                   bs)
                                                                  -
                                                                  Prims.int_one))
                                                           in
                                                        (match uu____4203
                                                         with
                                                         | (bs_except_last,last_b)
                                                             ->
                                                             let uu____4309 =
                                                               FStar_All.pipe_right
                                                                 bs_except_last
                                                                 (FStar_List.map
                                                                    FStar_Pervasives_Native.snd)
                                                                in
                                                             let uu____4336 =
                                                               let uu____4339
                                                                 =
                                                                 FStar_All.pipe_right
                                                                   last_b
                                                                   FStar_List.hd
                                                                  in
                                                               FStar_All.pipe_right
                                                                 uu____4339
                                                                 FStar_Pervasives_Native.snd
                                                                in
                                                             (uu____4309,
                                                               uu____4336))
                                                    | uu____4382 ->
                                                        failwith
                                                          "Impossible! subcomp_ty must have been an arrow with at lease 1 binder")
                                                in
                                             (match uu____4139 with
                                              | (aqs_except_last,last_aq) ->
                                                  let aux t =
                                                    let tun_args =
                                                      FStar_All.pipe_right
                                                        aqs_except_last
                                                        (FStar_List.map
                                                           (fun aq  ->
                                                              (FStar_Syntax_Syntax.tun,
                                                                aq)))
                                                       in
                                                    FStar_Syntax_Syntax.mk_Tm_app
                                                      subcomp_t1
                                                      (FStar_List.append
                                                         tun_args
                                                         [(t, last_aq)]) r
                                                     in
                                                  let uu____4493 = aux f_t
                                                     in
                                                  let uu____4496 = aux g_t
                                                     in
                                                  (uu____4493, uu____4496)))
                                     in
                                  (match uu____4079 with
                                   | (subcomp_f,subcomp_g) ->
                                       let uu____4513 =
                                         let aux t =
                                           let uu____4530 =
                                             let uu____4531 =
                                               let uu____4558 =
                                                 let uu____4575 =
                                                   let uu____4584 =
                                                     FStar_Syntax_Syntax.mk_Total
                                                       ite_t_applied
                                                      in
                                                   FStar_Util.Inr uu____4584
                                                    in
                                                 (uu____4575,
                                                   FStar_Pervasives_Native.None)
                                                  in
                                               (t, uu____4558,
                                                 FStar_Pervasives_Native.None)
                                                in
                                             FStar_Syntax_Syntax.Tm_ascribed
                                               uu____4531
                                              in
                                           FStar_Syntax_Syntax.mk uu____4530
                                             r
                                            in
                                         let uu____4625 = aux subcomp_f  in
                                         let uu____4626 = aux subcomp_g  in
                                         (uu____4625, uu____4626)  in
                                       (match uu____4513 with
                                        | (tm_subcomp_ascribed_f,tm_subcomp_ascribed_g)
                                            ->
                                            ((let uu____4630 =
                                                FStar_All.pipe_left
                                                  (FStar_TypeChecker_Env.debug
                                                     env)
                                                  (FStar_Options.Other
                                                     "LayeredEffectsTc")
                                                 in
                                              if uu____4630
                                              then
                                                let uu____4635 =
                                                  FStar_Syntax_Print.term_to_string
                                                    tm_subcomp_ascribed_f
                                                   in
                                                let uu____4637 =
                                                  FStar_Syntax_Print.term_to_string
                                                    tm_subcomp_ascribed_g
                                                   in
                                                FStar_Util.print2
                                                  "Checking the soundness of the if_then_else combinators, f: %s, g: %s\n"
                                                  uu____4635 uu____4637
                                              else ());
                                             (let uu____4642 =
                                                FStar_TypeChecker_TcTerm.tc_tot_or_gtot_term
                                                  env tm_subcomp_ascribed_f
                                                 in
                                              match uu____4642 with
                                              | (uu____4649,uu____4650,g_f)
                                                  ->
                                                  let g_f1 =
                                                    let uu____4653 =
                                                      FStar_TypeChecker_Env.guard_of_guard_formula
                                                        (FStar_TypeChecker_Common.NonTrivial
                                                           p_t)
                                                       in
                                                    FStar_TypeChecker_Env.imp_guard
                                                      uu____4653 g_f
                                                     in
                                                  (FStar_TypeChecker_Rel.force_trivial_guard
                                                     env g_f1;
                                                   (let uu____4655 =
                                                      FStar_TypeChecker_TcTerm.tc_tot_or_gtot_term
                                                        env
                                                        tm_subcomp_ascribed_g
                                                       in
                                                    match uu____4655 with
                                                    | (uu____4662,uu____4663,g_g)
                                                        ->
                                                        let g_g1 =
                                                          let not_p =
                                                            let uu____4667 =
                                                              let uu____4668
                                                                =
                                                                FStar_Syntax_Syntax.lid_as_fv
                                                                  FStar_Parser_Const.not_lid
                                                                  FStar_Syntax_Syntax.delta_constant
                                                                  FStar_Pervasives_Native.None
                                                                 in
                                                              FStar_All.pipe_right
                                                                uu____4668
                                                                FStar_Syntax_Syntax.fv_to_tm
                                                               in
                                                            let uu____4669 =
                                                              let uu____4670
                                                                =
                                                                FStar_All.pipe_right
                                                                  p_t
                                                                  FStar_Syntax_Syntax.as_arg
                                                                 in
                                                              [uu____4670]
                                                               in
                                                            FStar_Syntax_Syntax.mk_Tm_app
                                                              uu____4667
                                                              uu____4669 r
                                                             in
                                                          let uu____4703 =
                                                            FStar_TypeChecker_Env.guard_of_guard_formula
                                                              (FStar_TypeChecker_Common.NonTrivial
                                                                 not_p)
                                                             in
                                                          FStar_TypeChecker_Env.imp_guard
                                                            uu____4703 g_g
                                                           in
                                                        FStar_TypeChecker_Rel.force_trivial_guard
                                                          env g_g1)))))))));
                   (let tc_action env act =
                      let env01 = env  in
                      let r =
                        (act.FStar_Syntax_Syntax.action_defn).FStar_Syntax_Syntax.pos
                         in
                      if
                        (FStar_List.length
                           act.FStar_Syntax_Syntax.action_params)
                          <> Prims.int_zero
                      then
                        (let uu____4727 =
                           let uu____4733 =
                             let uu____4735 =
                               FStar_Ident.string_of_lid
                                 ed.FStar_Syntax_Syntax.mname
                                in
                             let uu____4737 =
                               FStar_Ident.string_of_lid
                                 act.FStar_Syntax_Syntax.action_name
                                in
                             let uu____4739 =
                               FStar_Syntax_Print.binders_to_string "; "
                                 act.FStar_Syntax_Syntax.action_params
                                in
                             FStar_Util.format3
                               "Action %s:%s has non-empty action params (%s)"
                               uu____4735 uu____4737 uu____4739
                              in
                           (FStar_Errors.Fatal_MalformedActionDeclaration,
                             uu____4733)
                            in
                         FStar_Errors.raise_error uu____4727 r)
                      else ();
                      (let uu____4746 =
                         let uu____4751 =
                           FStar_Syntax_Subst.univ_var_opening
                             act.FStar_Syntax_Syntax.action_univs
                            in
                         match uu____4751 with
                         | (usubst,us) ->
                             let uu____4774 =
                               FStar_TypeChecker_Env.push_univ_vars env us
                                in
                             let uu____4775 =
                               let uu___452_4776 = act  in
                               let uu____4777 =
                                 FStar_Syntax_Subst.subst usubst
                                   act.FStar_Syntax_Syntax.action_defn
                                  in
                               let uu____4778 =
                                 FStar_Syntax_Subst.subst usubst
                                   act.FStar_Syntax_Syntax.action_typ
                                  in
                               {
                                 FStar_Syntax_Syntax.action_name =
                                   (uu___452_4776.FStar_Syntax_Syntax.action_name);
                                 FStar_Syntax_Syntax.action_unqualified_name
                                   =
                                   (uu___452_4776.FStar_Syntax_Syntax.action_unqualified_name);
                                 FStar_Syntax_Syntax.action_univs = us;
                                 FStar_Syntax_Syntax.action_params =
                                   (uu___452_4776.FStar_Syntax_Syntax.action_params);
                                 FStar_Syntax_Syntax.action_defn = uu____4777;
                                 FStar_Syntax_Syntax.action_typ = uu____4778
                               }  in
                             (uu____4774, uu____4775)
                          in
                       match uu____4746 with
                       | (env1,act1) ->
                           let act_typ =
                             let uu____4782 =
                               let uu____4783 =
                                 FStar_Syntax_Subst.compress
                                   act1.FStar_Syntax_Syntax.action_typ
                                  in
                               uu____4783.FStar_Syntax_Syntax.n  in
                             match uu____4782 with
                             | FStar_Syntax_Syntax.Tm_arrow (bs,c) ->
                                 let ct =
                                   FStar_Syntax_Util.comp_to_comp_typ c  in
                                 let uu____4809 =
                                   FStar_Ident.lid_equals
                                     ct.FStar_Syntax_Syntax.effect_name
                                     ed.FStar_Syntax_Syntax.mname
                                    in
                                 if uu____4809
                                 then
                                   let repr_ts =
                                     let uu____4813 = repr  in
                                     match uu____4813 with
                                     | (us,t,uu____4828) -> (us, t)  in
                                   let repr1 =
                                     let uu____4846 =
                                       FStar_TypeChecker_Env.inst_tscheme_with
                                         repr_ts
                                         ct.FStar_Syntax_Syntax.comp_univs
                                        in
                                     FStar_All.pipe_right uu____4846
                                       FStar_Pervasives_Native.snd
                                      in
                                   let repr2 =
                                     let uu____4856 =
                                       let uu____4857 =
                                         FStar_Syntax_Syntax.as_arg
                                           ct.FStar_Syntax_Syntax.result_typ
                                          in
                                       uu____4857 ::
                                         (ct.FStar_Syntax_Syntax.effect_args)
                                        in
                                     FStar_Syntax_Syntax.mk_Tm_app repr1
                                       uu____4856 r
                                      in
                                   let c1 =
                                     let uu____4875 =
                                       let uu____4878 =
                                         FStar_TypeChecker_Env.new_u_univ ()
                                          in
                                       FStar_Pervasives_Native.Some
                                         uu____4878
                                        in
                                     FStar_Syntax_Syntax.mk_Total' repr2
                                       uu____4875
                                      in
                                   FStar_Syntax_Util.arrow bs c1
                                 else act1.FStar_Syntax_Syntax.action_typ
                             | uu____4881 ->
                                 act1.FStar_Syntax_Syntax.action_typ
                              in
                           let uu____4882 =
                             FStar_TypeChecker_TcTerm.tc_tot_or_gtot_term
                               env1 act_typ
                              in
                           (match uu____4882 with
                            | (act_typ1,uu____4890,g_t) ->
                                let uu____4892 =
                                  let uu____4899 =
                                    let uu___477_4900 =
                                      FStar_TypeChecker_Env.set_expected_typ
                                        env1 act_typ1
                                       in
                                    {
                                      FStar_TypeChecker_Env.solver =
                                        (uu___477_4900.FStar_TypeChecker_Env.solver);
                                      FStar_TypeChecker_Env.range =
                                        (uu___477_4900.FStar_TypeChecker_Env.range);
                                      FStar_TypeChecker_Env.curmodule =
                                        (uu___477_4900.FStar_TypeChecker_Env.curmodule);
                                      FStar_TypeChecker_Env.gamma =
                                        (uu___477_4900.FStar_TypeChecker_Env.gamma);
                                      FStar_TypeChecker_Env.gamma_sig =
                                        (uu___477_4900.FStar_TypeChecker_Env.gamma_sig);
                                      FStar_TypeChecker_Env.gamma_cache =
                                        (uu___477_4900.FStar_TypeChecker_Env.gamma_cache);
                                      FStar_TypeChecker_Env.modules =
                                        (uu___477_4900.FStar_TypeChecker_Env.modules);
                                      FStar_TypeChecker_Env.expected_typ =
                                        (uu___477_4900.FStar_TypeChecker_Env.expected_typ);
                                      FStar_TypeChecker_Env.sigtab =
                                        (uu___477_4900.FStar_TypeChecker_Env.sigtab);
                                      FStar_TypeChecker_Env.attrtab =
                                        (uu___477_4900.FStar_TypeChecker_Env.attrtab);
                                      FStar_TypeChecker_Env.instantiate_imp =
                                        false;
                                      FStar_TypeChecker_Env.effects =
                                        (uu___477_4900.FStar_TypeChecker_Env.effects);
                                      FStar_TypeChecker_Env.generalize =
                                        (uu___477_4900.FStar_TypeChecker_Env.generalize);
                                      FStar_TypeChecker_Env.letrecs =
                                        (uu___477_4900.FStar_TypeChecker_Env.letrecs);
                                      FStar_TypeChecker_Env.top_level =
                                        (uu___477_4900.FStar_TypeChecker_Env.top_level);
                                      FStar_TypeChecker_Env.check_uvars =
                                        (uu___477_4900.FStar_TypeChecker_Env.check_uvars);
                                      FStar_TypeChecker_Env.use_eq =
                                        (uu___477_4900.FStar_TypeChecker_Env.use_eq);
                                      FStar_TypeChecker_Env.use_eq_strict =
                                        (uu___477_4900.FStar_TypeChecker_Env.use_eq_strict);
                                      FStar_TypeChecker_Env.is_iface =
                                        (uu___477_4900.FStar_TypeChecker_Env.is_iface);
                                      FStar_TypeChecker_Env.admit =
                                        (uu___477_4900.FStar_TypeChecker_Env.admit);
                                      FStar_TypeChecker_Env.lax =
                                        (uu___477_4900.FStar_TypeChecker_Env.lax);
                                      FStar_TypeChecker_Env.lax_universes =
                                        (uu___477_4900.FStar_TypeChecker_Env.lax_universes);
                                      FStar_TypeChecker_Env.phase1 =
                                        (uu___477_4900.FStar_TypeChecker_Env.phase1);
                                      FStar_TypeChecker_Env.failhard =
                                        (uu___477_4900.FStar_TypeChecker_Env.failhard);
                                      FStar_TypeChecker_Env.nosynth =
                                        (uu___477_4900.FStar_TypeChecker_Env.nosynth);
                                      FStar_TypeChecker_Env.uvar_subtyping =
                                        (uu___477_4900.FStar_TypeChecker_Env.uvar_subtyping);
                                      FStar_TypeChecker_Env.tc_term =
                                        (uu___477_4900.FStar_TypeChecker_Env.tc_term);
                                      FStar_TypeChecker_Env.type_of =
                                        (uu___477_4900.FStar_TypeChecker_Env.type_of);
                                      FStar_TypeChecker_Env.universe_of =
                                        (uu___477_4900.FStar_TypeChecker_Env.universe_of);
                                      FStar_TypeChecker_Env.check_type_of =
                                        (uu___477_4900.FStar_TypeChecker_Env.check_type_of);
                                      FStar_TypeChecker_Env.use_bv_sorts =
                                        (uu___477_4900.FStar_TypeChecker_Env.use_bv_sorts);
                                      FStar_TypeChecker_Env.qtbl_name_and_index
                                        =
                                        (uu___477_4900.FStar_TypeChecker_Env.qtbl_name_and_index);
                                      FStar_TypeChecker_Env.normalized_eff_names
                                        =
                                        (uu___477_4900.FStar_TypeChecker_Env.normalized_eff_names);
                                      FStar_TypeChecker_Env.fv_delta_depths =
                                        (uu___477_4900.FStar_TypeChecker_Env.fv_delta_depths);
                                      FStar_TypeChecker_Env.proof_ns =
                                        (uu___477_4900.FStar_TypeChecker_Env.proof_ns);
                                      FStar_TypeChecker_Env.synth_hook =
                                        (uu___477_4900.FStar_TypeChecker_Env.synth_hook);
                                      FStar_TypeChecker_Env.try_solve_implicits_hook
                                        =
                                        (uu___477_4900.FStar_TypeChecker_Env.try_solve_implicits_hook);
                                      FStar_TypeChecker_Env.splice =
                                        (uu___477_4900.FStar_TypeChecker_Env.splice);
                                      FStar_TypeChecker_Env.mpreprocess =
                                        (uu___477_4900.FStar_TypeChecker_Env.mpreprocess);
                                      FStar_TypeChecker_Env.postprocess =
                                        (uu___477_4900.FStar_TypeChecker_Env.postprocess);
                                      FStar_TypeChecker_Env.identifier_info =
                                        (uu___477_4900.FStar_TypeChecker_Env.identifier_info);
                                      FStar_TypeChecker_Env.tc_hooks =
                                        (uu___477_4900.FStar_TypeChecker_Env.tc_hooks);
                                      FStar_TypeChecker_Env.dsenv =
                                        (uu___477_4900.FStar_TypeChecker_Env.dsenv);
                                      FStar_TypeChecker_Env.nbe =
                                        (uu___477_4900.FStar_TypeChecker_Env.nbe);
                                      FStar_TypeChecker_Env.strict_args_tab =
                                        (uu___477_4900.FStar_TypeChecker_Env.strict_args_tab);
                                      FStar_TypeChecker_Env.erasable_types_tab
                                        =
                                        (uu___477_4900.FStar_TypeChecker_Env.erasable_types_tab)
                                    }  in
                                  FStar_TypeChecker_TcTerm.tc_tot_or_gtot_term
                                    uu____4899
                                    act1.FStar_Syntax_Syntax.action_defn
                                   in
                                (match uu____4892 with
                                 | (act_defn,uu____4903,g_d) ->
                                     ((let uu____4906 =
                                         FStar_All.pipe_left
                                           (FStar_TypeChecker_Env.debug env1)
                                           (FStar_Options.Other
                                              "LayeredEffectsTc")
                                          in
                                       if uu____4906
                                       then
                                         let uu____4911 =
                                           FStar_Syntax_Print.term_to_string
                                             act_defn
                                            in
                                         let uu____4913 =
                                           FStar_Syntax_Print.term_to_string
                                             act_typ1
                                            in
                                         FStar_Util.print2
                                           "Typechecked action definition: %s and action type: %s\n"
                                           uu____4911 uu____4913
                                       else ());
                                      (let uu____4918 =
                                         let act_typ2 =
                                           FStar_TypeChecker_Normalize.normalize
                                             [FStar_TypeChecker_Env.Beta]
                                             env1 act_typ1
                                            in
                                         let uu____4926 =
                                           let uu____4927 =
                                             FStar_Syntax_Subst.compress
                                               act_typ2
                                              in
                                           uu____4927.FStar_Syntax_Syntax.n
                                            in
                                         match uu____4926 with
                                         | FStar_Syntax_Syntax.Tm_arrow
                                             (bs,uu____4937) ->
                                             let bs1 =
                                               FStar_Syntax_Subst.open_binders
                                                 bs
                                                in
                                             let env2 =
                                               FStar_TypeChecker_Env.push_binders
                                                 env1 bs1
                                                in
                                             let uu____4960 =
                                               FStar_Syntax_Util.type_u ()
                                                in
                                             (match uu____4960 with
                                              | (t,u) ->
                                                  let reason =
                                                    let uu____4975 =
                                                      FStar_Ident.string_of_lid
                                                        ed.FStar_Syntax_Syntax.mname
                                                       in
                                                    let uu____4977 =
                                                      FStar_Ident.string_of_lid
                                                        act1.FStar_Syntax_Syntax.action_name
                                                       in
                                                    FStar_Util.format2
                                                      "implicit for return type of action %s:%s"
                                                      uu____4975 uu____4977
                                                     in
                                                  let uu____4980 =
                                                    FStar_TypeChecker_Util.new_implicit_var
                                                      reason r env2 t
                                                     in
                                                  (match uu____4980 with
                                                   | (a_tm,uu____5000,g_tm)
                                                       ->
                                                       let uu____5014 =
                                                         fresh_repr r env2 u
                                                           a_tm
                                                          in
                                                       (match uu____5014 with
                                                        | (repr1,g) ->
                                                            let uu____5027 =
                                                              let uu____5030
                                                                =
                                                                let uu____5033
                                                                  =
                                                                  let uu____5036
                                                                    =
                                                                    FStar_TypeChecker_Env.new_u_univ
                                                                    ()  in
                                                                  FStar_All.pipe_right
                                                                    uu____5036
                                                                    (
                                                                    fun
                                                                    uu____5039
                                                                     ->
                                                                    FStar_Pervasives_Native.Some
                                                                    uu____5039)
                                                                   in
                                                                FStar_Syntax_Syntax.mk_Total'
                                                                  repr1
                                                                  uu____5033
                                                                 in
                                                              FStar_Syntax_Util.arrow
                                                                bs1
                                                                uu____5030
                                                               in
                                                            let uu____5040 =
                                                              FStar_TypeChecker_Env.conj_guard
                                                                g g_tm
                                                               in
                                                            (uu____5027,
                                                              uu____5040))))
                                         | uu____5043 ->
                                             let uu____5044 =
                                               let uu____5050 =
                                                 let uu____5052 =
                                                   FStar_Ident.string_of_lid
                                                     ed.FStar_Syntax_Syntax.mname
                                                    in
                                                 let uu____5054 =
                                                   FStar_Ident.string_of_lid
                                                     act1.FStar_Syntax_Syntax.action_name
                                                    in
                                                 let uu____5056 =
                                                   FStar_Syntax_Print.term_to_string
                                                     act_typ2
                                                    in
                                                 FStar_Util.format3
                                                   "Unexpected non-function type for action %s:%s (%s)"
                                                   uu____5052 uu____5054
                                                   uu____5056
                                                  in
                                               (FStar_Errors.Fatal_ActionMustHaveFunctionType,
                                                 uu____5050)
                                                in
                                             FStar_Errors.raise_error
                                               uu____5044 r
                                          in
                                       match uu____4918 with
                                       | (k,g_k) ->
                                           ((let uu____5073 =
                                               FStar_All.pipe_left
                                                 (FStar_TypeChecker_Env.debug
                                                    env1)
                                                 (FStar_Options.Other
                                                    "LayeredEffectsTc")
                                                in
                                             if uu____5073
                                             then
                                               let uu____5078 =
                                                 FStar_Syntax_Print.term_to_string
                                                   k
                                                  in
                                               FStar_Util.print1
                                                 "Expected action type: %s\n"
                                                 uu____5078
                                             else ());
                                            (let g =
                                               FStar_TypeChecker_Rel.teq env1
                                                 act_typ1 k
                                                in
                                             FStar_List.iter
                                               (FStar_TypeChecker_Rel.force_trivial_guard
                                                  env1) [g_t; g_d; g_k; g];
                                             (let uu____5086 =
                                                FStar_All.pipe_left
                                                  (FStar_TypeChecker_Env.debug
                                                     env1)
                                                  (FStar_Options.Other
                                                     "LayeredEffectsTc")
                                                 in
                                              if uu____5086
                                              then
                                                let uu____5091 =
                                                  FStar_Syntax_Print.term_to_string
                                                    k
                                                   in
                                                FStar_Util.print1
                                                  "Expected action type after unification: %s\n"
                                                  uu____5091
                                              else ());
                                             (let act_typ2 =
                                                let err_msg t =
                                                  let uu____5104 =
                                                    FStar_Ident.string_of_lid
                                                      ed.FStar_Syntax_Syntax.mname
                                                     in
                                                  let uu____5106 =
                                                    FStar_Ident.string_of_lid
                                                      act1.FStar_Syntax_Syntax.action_name
                                                     in
                                                  let uu____5108 =
                                                    FStar_Syntax_Print.term_to_string
                                                      t
                                                     in
                                                  FStar_Util.format3
                                                    "Unexpected (k-)type of action %s:%s, expected bs -> repr<u> i_1 ... i_n, found: %s"
                                                    uu____5104 uu____5106
                                                    uu____5108
                                                   in
                                                let repr_args t =
                                                  let uu____5129 =
                                                    let uu____5130 =
                                                      FStar_Syntax_Subst.compress
                                                        t
                                                       in
                                                    uu____5130.FStar_Syntax_Syntax.n
                                                     in
                                                  match uu____5129 with
                                                  | FStar_Syntax_Syntax.Tm_app
                                                      (head,a::is) ->
                                                      let uu____5182 =
                                                        let uu____5183 =
                                                          FStar_Syntax_Subst.compress
                                                            head
                                                           in
                                                        uu____5183.FStar_Syntax_Syntax.n
                                                         in
                                                      (match uu____5182 with
                                                       | FStar_Syntax_Syntax.Tm_uinst
                                                           (uu____5192,us) ->
                                                           (us,
                                                             (FStar_Pervasives_Native.fst
                                                                a), is)
                                                       | uu____5202 ->
                                                           let uu____5203 =
                                                             let uu____5209 =
                                                               err_msg t  in
                                                             (FStar_Errors.Fatal_ActionMustHaveFunctionType,
                                                               uu____5209)
                                                              in
                                                           FStar_Errors.raise_error
                                                             uu____5203 r)
                                                  | uu____5218 ->
                                                      let uu____5219 =
                                                        let uu____5225 =
                                                          err_msg t  in
                                                        (FStar_Errors.Fatal_ActionMustHaveFunctionType,
                                                          uu____5225)
                                                         in
                                                      FStar_Errors.raise_error
                                                        uu____5219 r
                                                   in
                                                let k1 =
                                                  FStar_TypeChecker_Normalize.normalize
                                                    [FStar_TypeChecker_Env.Beta]
                                                    env1 k
                                                   in
                                                let uu____5235 =
                                                  let uu____5236 =
                                                    FStar_Syntax_Subst.compress
                                                      k1
                                                     in
                                                  uu____5236.FStar_Syntax_Syntax.n
                                                   in
                                                match uu____5235 with
                                                | FStar_Syntax_Syntax.Tm_arrow
                                                    (bs,c) ->
                                                    let uu____5261 =
                                                      FStar_Syntax_Subst.open_comp
                                                        bs c
                                                       in
                                                    (match uu____5261 with
                                                     | (bs1,c1) ->
                                                         let uu____5268 =
                                                           repr_args
                                                             (FStar_Syntax_Util.comp_result
                                                                c1)
                                                            in
                                                         (match uu____5268
                                                          with
                                                          | (us,a,is) ->
                                                              let ct =
                                                                {
                                                                  FStar_Syntax_Syntax.comp_univs
                                                                    = us;
                                                                  FStar_Syntax_Syntax.effect_name
                                                                    =
                                                                    (
                                                                    ed.FStar_Syntax_Syntax.mname);
                                                                  FStar_Syntax_Syntax.result_typ
                                                                    = a;
                                                                  FStar_Syntax_Syntax.effect_args
                                                                    = is;
                                                                  FStar_Syntax_Syntax.flags
                                                                    = []
                                                                }  in
                                                              let uu____5279
                                                                =
                                                                FStar_Syntax_Syntax.mk_Comp
                                                                  ct
                                                                 in
                                                              FStar_Syntax_Util.arrow
                                                                bs1
                                                                uu____5279))
                                                | uu____5282 ->
                                                    let uu____5283 =
                                                      let uu____5289 =
                                                        err_msg k1  in
                                                      (FStar_Errors.Fatal_ActionMustHaveFunctionType,
                                                        uu____5289)
                                                       in
                                                    FStar_Errors.raise_error
                                                      uu____5283 r
                                                 in
                                              (let uu____5293 =
                                                 FStar_All.pipe_left
                                                   (FStar_TypeChecker_Env.debug
                                                      env1)
                                                   (FStar_Options.Other
                                                      "LayeredEffectsTc")
                                                  in
                                               if uu____5293
                                               then
                                                 let uu____5298 =
                                                   FStar_Syntax_Print.term_to_string
                                                     act_typ2
                                                    in
                                                 FStar_Util.print1
                                                   "Action type after injecting it into the monad: %s\n"
                                                   uu____5298
                                               else ());
                                              (let act2 =
                                                 let uu____5304 =
                                                   FStar_TypeChecker_Util.generalize_universes
                                                     env1 act_defn
                                                    in
                                                 match uu____5304 with
                                                 | (us,act_defn1) ->
                                                     if
                                                       act1.FStar_Syntax_Syntax.action_univs
                                                         = []
                                                     then
                                                       let uu___550_5318 =
                                                         act1  in
                                                       let uu____5319 =
                                                         FStar_Syntax_Subst.close_univ_vars
                                                           us act_typ2
                                                          in
                                                       {
                                                         FStar_Syntax_Syntax.action_name
                                                           =
                                                           (uu___550_5318.FStar_Syntax_Syntax.action_name);
                                                         FStar_Syntax_Syntax.action_unqualified_name
                                                           =
                                                           (uu___550_5318.FStar_Syntax_Syntax.action_unqualified_name);
                                                         FStar_Syntax_Syntax.action_univs
                                                           = us;
                                                         FStar_Syntax_Syntax.action_params
                                                           =
                                                           (uu___550_5318.FStar_Syntax_Syntax.action_params);
                                                         FStar_Syntax_Syntax.action_defn
                                                           = act_defn1;
                                                         FStar_Syntax_Syntax.action_typ
                                                           = uu____5319
                                                       }
                                                     else
                                                       (let uu____5322 =
                                                          ((FStar_List.length
                                                              us)
                                                             =
                                                             (FStar_List.length
                                                                act1.FStar_Syntax_Syntax.action_univs))
                                                            &&
                                                            (FStar_List.forall2
                                                               (fun u1  ->
                                                                  fun u2  ->
                                                                    let uu____5329
                                                                    =
                                                                    FStar_Syntax_Syntax.order_univ_name
                                                                    u1 u2  in
                                                                    uu____5329
                                                                    =
                                                                    Prims.int_zero)
                                                               us
                                                               act1.FStar_Syntax_Syntax.action_univs)
                                                           in
                                                        if uu____5322
                                                        then
                                                          let uu___555_5334 =
                                                            act1  in
                                                          let uu____5335 =
                                                            FStar_Syntax_Subst.close_univ_vars
                                                              act1.FStar_Syntax_Syntax.action_univs
                                                              act_typ2
                                                             in
                                                          {
                                                            FStar_Syntax_Syntax.action_name
                                                              =
                                                              (uu___555_5334.FStar_Syntax_Syntax.action_name);
                                                            FStar_Syntax_Syntax.action_unqualified_name
                                                              =
                                                              (uu___555_5334.FStar_Syntax_Syntax.action_unqualified_name);
                                                            FStar_Syntax_Syntax.action_univs
                                                              =
                                                              (uu___555_5334.FStar_Syntax_Syntax.action_univs);
                                                            FStar_Syntax_Syntax.action_params
                                                              =
                                                              (uu___555_5334.FStar_Syntax_Syntax.action_params);
                                                            FStar_Syntax_Syntax.action_defn
                                                              = act_defn1;
                                                            FStar_Syntax_Syntax.action_typ
                                                              = uu____5335
                                                          }
                                                        else
                                                          (let uu____5338 =
                                                             let uu____5344 =
                                                               let uu____5346
                                                                 =
                                                                 FStar_Ident.string_of_lid
                                                                   ed.FStar_Syntax_Syntax.mname
                                                                  in
                                                               let uu____5348
                                                                 =
                                                                 FStar_Ident.string_of_lid
                                                                   act1.FStar_Syntax_Syntax.action_name
                                                                  in
                                                               let uu____5350
                                                                 =
                                                                 FStar_Syntax_Print.univ_names_to_string
                                                                   us
                                                                  in
                                                               let uu____5352
                                                                 =
                                                                 FStar_Syntax_Print.univ_names_to_string
                                                                   act1.FStar_Syntax_Syntax.action_univs
                                                                  in
                                                               FStar_Util.format4
                                                                 "Expected and generalized universes in the declaration for %s:%s are different, input: %s, but after gen: %s"
                                                                 uu____5346
                                                                 uu____5348
                                                                 uu____5350
                                                                 uu____5352
                                                                in
                                                             (FStar_Errors.Fatal_UnexpectedNumberOfUniverse,
                                                               uu____5344)
                                                              in
                                                           FStar_Errors.raise_error
                                                             uu____5338 r))
                                                  in
                                               act2)))))))))
                       in
                    let tschemes_of uu____5377 =
                      match uu____5377 with
                      | (us,t,ty) -> ((us, t), (us, ty))  in
                    let combinators =
                      let uu____5422 =
                        let uu____5423 = tschemes_of repr  in
                        let uu____5428 = tschemes_of return_repr  in
                        let uu____5433 = tschemes_of bind_repr  in
                        let uu____5438 = tschemes_of stronger_repr  in
                        let uu____5443 = tschemes_of if_then_else  in
                        {
                          FStar_Syntax_Syntax.l_base_effect =
                            underlying_effect_lid;
                          FStar_Syntax_Syntax.l_repr = uu____5423;
                          FStar_Syntax_Syntax.l_return = uu____5428;
                          FStar_Syntax_Syntax.l_bind = uu____5433;
                          FStar_Syntax_Syntax.l_subcomp = uu____5438;
                          FStar_Syntax_Syntax.l_if_then_else = uu____5443
                        }  in
                      FStar_Syntax_Syntax.Layered_eff uu____5422  in
                    let uu___564_5448 = ed  in
                    let uu____5449 =
                      FStar_List.map (tc_action env0)
                        ed.FStar_Syntax_Syntax.actions
                       in
                    {
                      FStar_Syntax_Syntax.mname =
                        (uu___564_5448.FStar_Syntax_Syntax.mname);
                      FStar_Syntax_Syntax.cattributes =
                        (uu___564_5448.FStar_Syntax_Syntax.cattributes);
                      FStar_Syntax_Syntax.univs =
                        (uu___564_5448.FStar_Syntax_Syntax.univs);
                      FStar_Syntax_Syntax.binders =
                        (uu___564_5448.FStar_Syntax_Syntax.binders);
                      FStar_Syntax_Syntax.signature =
                        (let uu____5456 = signature  in
                         match uu____5456 with | (us,t,uu____5471) -> (us, t));
                      FStar_Syntax_Syntax.combinators = combinators;
                      FStar_Syntax_Syntax.actions = uu____5449;
                      FStar_Syntax_Syntax.eff_attrs =
                        (uu___564_5448.FStar_Syntax_Syntax.eff_attrs)
                    }))))))))
  
let (tc_non_layered_eff_decl :
  FStar_TypeChecker_Env.env ->
    FStar_Syntax_Syntax.eff_decl ->
      FStar_Syntax_Syntax.qualifier Prims.list ->
        FStar_Syntax_Syntax.eff_decl)
  =
  fun env0  ->
    fun ed  ->
      fun _quals  ->
        (let uu____5509 =
           FStar_All.pipe_left (FStar_TypeChecker_Env.debug env0)
             (FStar_Options.Other "ED")
            in
         if uu____5509
         then
           let uu____5514 = FStar_Syntax_Print.eff_decl_to_string false ed
              in
           FStar_Util.print1 "Typechecking eff_decl: \n\t%s\n" uu____5514
         else ());
        (let uu____5520 =
           let uu____5525 =
             FStar_Syntax_Subst.univ_var_opening ed.FStar_Syntax_Syntax.univs
              in
           match uu____5525 with
           | (ed_univs_subst,ed_univs) ->
               let bs =
                 let uu____5549 =
                   FStar_Syntax_Subst.subst_binders ed_univs_subst
                     ed.FStar_Syntax_Syntax.binders
                    in
                 FStar_Syntax_Subst.open_binders uu____5549  in
               let uu____5550 =
                 let uu____5557 =
                   FStar_TypeChecker_Env.push_univ_vars env0 ed_univs  in
                 FStar_TypeChecker_TcTerm.tc_tparams uu____5557 bs  in
               (match uu____5550 with
                | (bs1,uu____5563,uu____5564) ->
                    let uu____5565 =
                      let tmp_t =
                        let uu____5575 =
                          let uu____5578 =
                            FStar_All.pipe_right FStar_Syntax_Syntax.U_zero
                              (fun uu____5583  ->
                                 FStar_Pervasives_Native.Some uu____5583)
                             in
                          FStar_Syntax_Syntax.mk_Total'
                            FStar_Syntax_Syntax.t_unit uu____5578
                           in
                        FStar_Syntax_Util.arrow bs1 uu____5575  in
                      let uu____5584 =
                        FStar_TypeChecker_Util.generalize_universes env0
                          tmp_t
                         in
                      match uu____5584 with
                      | (us,tmp_t1) ->
                          let uu____5601 =
                            let uu____5602 =
                              let uu____5603 =
                                FStar_All.pipe_right tmp_t1
                                  FStar_Syntax_Util.arrow_formals
                                 in
                              FStar_All.pipe_right uu____5603
                                FStar_Pervasives_Native.fst
                               in
                            FStar_All.pipe_right uu____5602
                              FStar_Syntax_Subst.close_binders
                             in
                          (us, uu____5601)
                       in
                    (match uu____5565 with
                     | (us,bs2) ->
                         (match ed_univs with
                          | [] -> (us, bs2)
                          | uu____5640 ->
                              let uu____5643 =
                                ((FStar_List.length ed_univs) =
                                   (FStar_List.length us))
                                  &&
                                  (FStar_List.forall2
                                     (fun u1  ->
                                        fun u2  ->
                                          let uu____5650 =
                                            FStar_Syntax_Syntax.order_univ_name
                                              u1 u2
                                             in
                                          uu____5650 = Prims.int_zero)
                                     ed_univs us)
                                 in
                              if uu____5643
                              then (us, bs2)
                              else
                                (let uu____5661 =
                                   let uu____5667 =
                                     let uu____5669 =
                                       FStar_Ident.string_of_lid
                                         ed.FStar_Syntax_Syntax.mname
                                        in
                                     let uu____5671 =
                                       FStar_Util.string_of_int
                                         (FStar_List.length ed_univs)
                                        in
                                     let uu____5673 =
                                       FStar_Util.string_of_int
                                         (FStar_List.length us)
                                        in
                                     FStar_Util.format3
                                       "Expected and generalized universes in effect declaration for %s are different, expected: %s, but found %s"
                                       uu____5669 uu____5671 uu____5673
                                      in
                                   (FStar_Errors.Fatal_UnexpectedNumberOfUniverse,
                                     uu____5667)
                                    in
                                 let uu____5677 =
                                   FStar_Ident.range_of_lid
                                     ed.FStar_Syntax_Syntax.mname
                                    in
                                 FStar_Errors.raise_error uu____5661
                                   uu____5677))))
            in
         match uu____5520 with
         | (us,bs) ->
             let ed1 =
               let uu___598_5685 = ed  in
               {
                 FStar_Syntax_Syntax.mname =
                   (uu___598_5685.FStar_Syntax_Syntax.mname);
                 FStar_Syntax_Syntax.cattributes =
                   (uu___598_5685.FStar_Syntax_Syntax.cattributes);
                 FStar_Syntax_Syntax.univs = us;
                 FStar_Syntax_Syntax.binders = bs;
                 FStar_Syntax_Syntax.signature =
                   (uu___598_5685.FStar_Syntax_Syntax.signature);
                 FStar_Syntax_Syntax.combinators =
                   (uu___598_5685.FStar_Syntax_Syntax.combinators);
                 FStar_Syntax_Syntax.actions =
                   (uu___598_5685.FStar_Syntax_Syntax.actions);
                 FStar_Syntax_Syntax.eff_attrs =
                   (uu___598_5685.FStar_Syntax_Syntax.eff_attrs)
               }  in
             let uu____5686 = FStar_Syntax_Subst.univ_var_opening us  in
             (match uu____5686 with
              | (ed_univs_subst,ed_univs) ->
                  let uu____5705 =
                    let uu____5710 =
                      FStar_Syntax_Subst.subst_binders ed_univs_subst bs  in
                    FStar_Syntax_Subst.open_binders' uu____5710  in
                  (match uu____5705 with
                   | (ed_bs,ed_bs_subst) ->
                       let ed2 =
                         let op uu____5731 =
                           match uu____5731 with
                           | (us1,t) ->
                               let t1 =
                                 let uu____5751 =
                                   FStar_Syntax_Subst.shift_subst
                                     ((FStar_List.length ed_bs) +
                                        (FStar_List.length us1))
                                     ed_univs_subst
                                    in
                                 FStar_Syntax_Subst.subst uu____5751 t  in
                               let uu____5760 =
                                 let uu____5761 =
                                   FStar_Syntax_Subst.shift_subst
                                     (FStar_List.length us1) ed_bs_subst
                                    in
                                 FStar_Syntax_Subst.subst uu____5761 t1  in
                               (us1, uu____5760)
                            in
                         let uu___612_5766 = ed1  in
                         let uu____5767 =
                           op ed1.FStar_Syntax_Syntax.signature  in
                         let uu____5768 =
                           FStar_Syntax_Util.apply_eff_combinators op
                             ed1.FStar_Syntax_Syntax.combinators
                            in
                         let uu____5769 =
                           FStar_List.map
                             (fun a  ->
                                let uu___615_5777 = a  in
                                let uu____5778 =
                                  let uu____5779 =
                                    op
                                      ((a.FStar_Syntax_Syntax.action_univs),
                                        (a.FStar_Syntax_Syntax.action_defn))
                                     in
                                  FStar_Pervasives_Native.snd uu____5779  in
                                let uu____5790 =
                                  let uu____5791 =
                                    op
                                      ((a.FStar_Syntax_Syntax.action_univs),
                                        (a.FStar_Syntax_Syntax.action_typ))
                                     in
                                  FStar_Pervasives_Native.snd uu____5791  in
                                {
                                  FStar_Syntax_Syntax.action_name =
                                    (uu___615_5777.FStar_Syntax_Syntax.action_name);
                                  FStar_Syntax_Syntax.action_unqualified_name
                                    =
                                    (uu___615_5777.FStar_Syntax_Syntax.action_unqualified_name);
                                  FStar_Syntax_Syntax.action_univs =
                                    (uu___615_5777.FStar_Syntax_Syntax.action_univs);
                                  FStar_Syntax_Syntax.action_params =
                                    (uu___615_5777.FStar_Syntax_Syntax.action_params);
                                  FStar_Syntax_Syntax.action_defn =
                                    uu____5778;
                                  FStar_Syntax_Syntax.action_typ = uu____5790
                                }) ed1.FStar_Syntax_Syntax.actions
                            in
                         {
                           FStar_Syntax_Syntax.mname =
                             (uu___612_5766.FStar_Syntax_Syntax.mname);
                           FStar_Syntax_Syntax.cattributes =
                             (uu___612_5766.FStar_Syntax_Syntax.cattributes);
                           FStar_Syntax_Syntax.univs =
                             (uu___612_5766.FStar_Syntax_Syntax.univs);
                           FStar_Syntax_Syntax.binders =
                             (uu___612_5766.FStar_Syntax_Syntax.binders);
                           FStar_Syntax_Syntax.signature = uu____5767;
                           FStar_Syntax_Syntax.combinators = uu____5768;
                           FStar_Syntax_Syntax.actions = uu____5769;
                           FStar_Syntax_Syntax.eff_attrs =
                             (uu___612_5766.FStar_Syntax_Syntax.eff_attrs)
                         }  in
                       ((let uu____5803 =
                           FStar_All.pipe_left
                             (FStar_TypeChecker_Env.debug env0)
                             (FStar_Options.Other "ED")
                            in
                         if uu____5803
                         then
                           let uu____5808 =
                             FStar_Syntax_Print.eff_decl_to_string false ed2
                              in
                           FStar_Util.print1
                             "After typechecking binders eff_decl: \n\t%s\n"
                             uu____5808
                         else ());
                        (let env =
                           let uu____5815 =
                             FStar_TypeChecker_Env.push_univ_vars env0
                               ed_univs
                              in
                           FStar_TypeChecker_Env.push_binders uu____5815
                             ed_bs
                            in
                         let check_and_gen' comb n env_opt uu____5850 k =
                           match uu____5850 with
                           | (us1,t) ->
                               let env1 =
                                 if FStar_Util.is_some env_opt
                                 then
                                   FStar_All.pipe_right env_opt
                                     FStar_Util.must
                                 else env  in
                               let uu____5870 =
                                 FStar_Syntax_Subst.open_univ_vars us1 t  in
                               (match uu____5870 with
                                | (us2,t1) ->
                                    let t2 =
                                      match k with
                                      | FStar_Pervasives_Native.Some k1 ->
                                          let uu____5879 =
                                            FStar_TypeChecker_Env.push_univ_vars
                                              env1 us2
                                             in
                                          FStar_TypeChecker_TcTerm.tc_check_trivial_guard
                                            uu____5879 t1 k1
                                      | FStar_Pervasives_Native.None  ->
                                          let uu____5880 =
                                            let uu____5887 =
                                              FStar_TypeChecker_Env.push_univ_vars
                                                env1 us2
                                               in
                                            FStar_TypeChecker_TcTerm.tc_tot_or_gtot_term
                                              uu____5887 t1
                                             in
                                          (match uu____5880 with
                                           | (t2,uu____5889,g) ->
                                               (FStar_TypeChecker_Rel.force_trivial_guard
                                                  env1 g;
                                                t2))
                                       in
                                    let uu____5892 =
                                      FStar_TypeChecker_Util.generalize_universes
                                        env1 t2
                                       in
                                    (match uu____5892 with
                                     | (g_us,t3) ->
                                         (if (FStar_List.length g_us) <> n
                                          then
                                            (let error =
                                               let uu____5908 =
                                                 FStar_Ident.string_of_lid
                                                   ed2.FStar_Syntax_Syntax.mname
                                                  in
                                               let uu____5910 =
                                                 FStar_Util.string_of_int n
                                                  in
                                               let uu____5912 =
                                                 let uu____5914 =
                                                   FStar_All.pipe_right g_us
                                                     FStar_List.length
                                                    in
                                                 FStar_All.pipe_right
                                                   uu____5914
                                                   FStar_Util.string_of_int
                                                  in
                                               FStar_Util.format4
                                                 "Expected %s:%s to be universe-polymorphic in %s universes, found %s"
                                                 uu____5908 comb uu____5910
                                                 uu____5912
                                                in
                                             FStar_Errors.raise_error
                                               (FStar_Errors.Fatal_MismatchUniversePolymorphic,
                                                 error)
                                               t3.FStar_Syntax_Syntax.pos)
                                          else ();
                                          (match us2 with
                                           | [] -> (g_us, t3)
                                           | uu____5929 ->
                                               let uu____5930 =
                                                 ((FStar_List.length us2) =
                                                    (FStar_List.length g_us))
                                                   &&
                                                   (FStar_List.forall2
                                                      (fun u1  ->
                                                         fun u2  ->
                                                           let uu____5937 =
                                                             FStar_Syntax_Syntax.order_univ_name
                                                               u1 u2
                                                              in
                                                           uu____5937 =
                                                             Prims.int_zero)
                                                      us2 g_us)
                                                  in
                                               if uu____5930
                                               then (g_us, t3)
                                               else
                                                 (let uu____5948 =
                                                    let uu____5954 =
                                                      let uu____5956 =
                                                        FStar_Ident.string_of_lid
                                                          ed2.FStar_Syntax_Syntax.mname
                                                         in
                                                      let uu____5958 =
                                                        FStar_Util.string_of_int
                                                          (FStar_List.length
                                                             us2)
                                                         in
                                                      let uu____5960 =
                                                        FStar_Util.string_of_int
                                                          (FStar_List.length
                                                             g_us)
                                                         in
                                                      FStar_Util.format4
                                                        "Expected and generalized universes in the declaration for %s:%s are different, expected: %s, but found %s"
                                                        uu____5956 comb
                                                        uu____5958 uu____5960
                                                       in
                                                    (FStar_Errors.Fatal_UnexpectedNumberOfUniverse,
                                                      uu____5954)
                                                     in
                                                  FStar_Errors.raise_error
                                                    uu____5948
                                                    t3.FStar_Syntax_Syntax.pos)))))
                            in
                         let signature =
                           check_and_gen' "signature" Prims.int_one
                             FStar_Pervasives_Native.None
                             ed2.FStar_Syntax_Syntax.signature
                             FStar_Pervasives_Native.None
                            in
                         (let uu____5968 =
                            FStar_All.pipe_left
                              (FStar_TypeChecker_Env.debug env0)
                              (FStar_Options.Other "ED")
                             in
                          if uu____5968
                          then
                            let uu____5973 =
                              FStar_Syntax_Print.tscheme_to_string signature
                               in
                            FStar_Util.print1 "Typechecked signature: %s\n"
                              uu____5973
                          else ());
                         (let fresh_a_and_wp uu____5989 =
                            let fail t =
                              let uu____6002 =
                                FStar_TypeChecker_Err.unexpected_signature_for_monad
                                  env ed2.FStar_Syntax_Syntax.mname t
                                 in
                              FStar_Errors.raise_error uu____6002
                                (FStar_Pervasives_Native.snd
                                   ed2.FStar_Syntax_Syntax.signature).FStar_Syntax_Syntax.pos
                               in
                            let uu____6018 =
                              FStar_TypeChecker_Env.inst_tscheme signature
                               in
                            match uu____6018 with
                            | (uu____6029,signature1) ->
                                let uu____6031 =
                                  let uu____6032 =
                                    FStar_Syntax_Subst.compress signature1
                                     in
                                  uu____6032.FStar_Syntax_Syntax.n  in
                                (match uu____6031 with
                                 | FStar_Syntax_Syntax.Tm_arrow
                                     (bs1,uu____6042) ->
                                     let bs2 =
                                       FStar_Syntax_Subst.open_binders bs1
                                        in
                                     (match bs2 with
                                      | (a,uu____6071)::(wp,uu____6073)::[]
                                          ->
                                          (a, (wp.FStar_Syntax_Syntax.sort))
                                      | uu____6102 -> fail signature1)
                                 | uu____6103 -> fail signature1)
                             in
                          let log_combinator s ts =
                            let uu____6117 =
                              FStar_All.pipe_left
                                (FStar_TypeChecker_Env.debug env)
                                (FStar_Options.Other "ED")
                               in
                            if uu____6117
                            then
                              let uu____6122 =
                                FStar_Ident.string_of_lid
                                  ed2.FStar_Syntax_Syntax.mname
                                 in
                              let uu____6124 =
                                FStar_Syntax_Print.tscheme_to_string ts  in
                              FStar_Util.print3 "Typechecked %s:%s = %s\n"
                                uu____6122 s uu____6124
                            else ()  in
                          let ret_wp =
                            let uu____6130 = fresh_a_and_wp ()  in
                            match uu____6130 with
                            | (a,wp_sort) ->
                                let k =
                                  let uu____6146 =
                                    let uu____6155 =
                                      FStar_Syntax_Syntax.mk_binder a  in
                                    let uu____6162 =
                                      let uu____6171 =
                                        let uu____6178 =
                                          FStar_Syntax_Syntax.bv_to_name a
                                           in
                                        FStar_Syntax_Syntax.null_binder
                                          uu____6178
                                         in
                                      [uu____6171]  in
                                    uu____6155 :: uu____6162  in
                                  let uu____6197 =
                                    FStar_Syntax_Syntax.mk_GTotal wp_sort  in
                                  FStar_Syntax_Util.arrow uu____6146
                                    uu____6197
                                   in
                                let uu____6200 =
                                  FStar_All.pipe_right ed2
                                    FStar_Syntax_Util.get_return_vc_combinator
                                   in
                                check_and_gen' "ret_wp" Prims.int_one
                                  FStar_Pervasives_Native.None uu____6200
                                  (FStar_Pervasives_Native.Some k)
                             in
                          log_combinator "ret_wp" ret_wp;
                          (let bind_wp =
                             let uu____6214 = fresh_a_and_wp ()  in
                             match uu____6214 with
                             | (a,wp_sort_a) ->
                                 let uu____6227 = fresh_a_and_wp ()  in
                                 (match uu____6227 with
                                  | (b,wp_sort_b) ->
                                      let wp_sort_a_b =
                                        let uu____6243 =
                                          let uu____6252 =
                                            let uu____6259 =
                                              FStar_Syntax_Syntax.bv_to_name
                                                a
                                               in
                                            FStar_Syntax_Syntax.null_binder
                                              uu____6259
                                             in
                                          [uu____6252]  in
                                        let uu____6272 =
                                          FStar_Syntax_Syntax.mk_Total
                                            wp_sort_b
                                           in
                                        FStar_Syntax_Util.arrow uu____6243
                                          uu____6272
                                         in
                                      let k =
                                        let uu____6278 =
                                          let uu____6287 =
                                            FStar_Syntax_Syntax.null_binder
                                              FStar_Syntax_Syntax.t_range
                                             in
                                          let uu____6294 =
                                            let uu____6303 =
                                              FStar_Syntax_Syntax.mk_binder a
                                               in
                                            let uu____6310 =
                                              let uu____6319 =
                                                FStar_Syntax_Syntax.mk_binder
                                                  b
                                                 in
                                              let uu____6326 =
                                                let uu____6335 =
                                                  FStar_Syntax_Syntax.null_binder
                                                    wp_sort_a
                                                   in
                                                let uu____6342 =
                                                  let uu____6351 =
                                                    FStar_Syntax_Syntax.null_binder
                                                      wp_sort_a_b
                                                     in
                                                  [uu____6351]  in
                                                uu____6335 :: uu____6342  in
                                              uu____6319 :: uu____6326  in
                                            uu____6303 :: uu____6310  in
                                          uu____6287 :: uu____6294  in
                                        let uu____6394 =
                                          FStar_Syntax_Syntax.mk_Total
                                            wp_sort_b
                                           in
                                        FStar_Syntax_Util.arrow uu____6278
                                          uu____6394
                                         in
                                      let uu____6397 =
                                        FStar_All.pipe_right ed2
                                          FStar_Syntax_Util.get_bind_vc_combinator
                                         in
                                      check_and_gen' "bind_wp"
                                        (Prims.of_int (2))
                                        FStar_Pervasives_Native.None
                                        uu____6397
                                        (FStar_Pervasives_Native.Some k))
                              in
                           log_combinator "bind_wp" bind_wp;
                           (let stronger =
                              let uu____6411 = fresh_a_and_wp ()  in
                              match uu____6411 with
                              | (a,wp_sort_a) ->
                                  let uu____6424 =
                                    FStar_Syntax_Util.type_u ()  in
                                  (match uu____6424 with
                                   | (t,uu____6430) ->
                                       let k =
                                         let uu____6434 =
                                           let uu____6443 =
                                             FStar_Syntax_Syntax.mk_binder a
                                              in
                                           let uu____6450 =
                                             let uu____6459 =
                                               FStar_Syntax_Syntax.null_binder
                                                 wp_sort_a
                                                in
                                             let uu____6466 =
                                               let uu____6475 =
                                                 FStar_Syntax_Syntax.null_binder
                                                   wp_sort_a
                                                  in
                                               [uu____6475]  in
                                             uu____6459 :: uu____6466  in
                                           uu____6443 :: uu____6450  in
                                         let uu____6506 =
                                           FStar_Syntax_Syntax.mk_Total t  in
                                         FStar_Syntax_Util.arrow uu____6434
                                           uu____6506
                                          in
                                       let uu____6509 =
                                         FStar_All.pipe_right ed2
                                           FStar_Syntax_Util.get_stronger_vc_combinator
                                          in
                                       check_and_gen' "stronger"
                                         Prims.int_one
                                         FStar_Pervasives_Native.None
                                         uu____6509
                                         (FStar_Pervasives_Native.Some k))
                               in
                            log_combinator "stronger" stronger;
                            (let if_then_else =
                               let uu____6523 = fresh_a_and_wp ()  in
                               match uu____6523 with
                               | (a,wp_sort_a) ->
                                   let p =
                                     let uu____6537 =
                                       let uu____6540 =
                                         FStar_Ident.range_of_lid
                                           ed2.FStar_Syntax_Syntax.mname
                                          in
                                       FStar_Pervasives_Native.Some
                                         uu____6540
                                        in
                                     let uu____6541 =
                                       let uu____6542 =
                                         FStar_Syntax_Util.type_u ()  in
                                       FStar_All.pipe_right uu____6542
                                         FStar_Pervasives_Native.fst
                                        in
                                     FStar_Syntax_Syntax.new_bv uu____6537
                                       uu____6541
                                      in
                                   let k =
                                     let uu____6554 =
                                       let uu____6563 =
                                         FStar_Syntax_Syntax.mk_binder a  in
                                       let uu____6570 =
                                         let uu____6579 =
                                           FStar_Syntax_Syntax.mk_binder p
                                            in
                                         let uu____6586 =
                                           let uu____6595 =
                                             FStar_Syntax_Syntax.null_binder
                                               wp_sort_a
                                              in
                                           let uu____6602 =
                                             let uu____6611 =
                                               FStar_Syntax_Syntax.null_binder
                                                 wp_sort_a
                                                in
                                             [uu____6611]  in
                                           uu____6595 :: uu____6602  in
                                         uu____6579 :: uu____6586  in
                                       uu____6563 :: uu____6570  in
                                     let uu____6648 =
                                       FStar_Syntax_Syntax.mk_Total wp_sort_a
                                        in
                                     FStar_Syntax_Util.arrow uu____6554
                                       uu____6648
                                      in
                                   let uu____6651 =
                                     let uu____6656 =
                                       FStar_All.pipe_right ed2
                                         FStar_Syntax_Util.get_wp_if_then_else_combinator
                                        in
                                     FStar_All.pipe_right uu____6656
                                       FStar_Util.must
                                      in
                                   check_and_gen' "if_then_else"
                                     Prims.int_one
                                     FStar_Pervasives_Native.None uu____6651
                                     (FStar_Pervasives_Native.Some k)
                                in
                             log_combinator "if_then_else" if_then_else;
                             (let ite_wp =
                                let uu____6688 = fresh_a_and_wp ()  in
                                match uu____6688 with
                                | (a,wp_sort_a) ->
                                    let k =
                                      let uu____6704 =
                                        let uu____6713 =
                                          FStar_Syntax_Syntax.mk_binder a  in
                                        let uu____6720 =
                                          let uu____6729 =
                                            FStar_Syntax_Syntax.null_binder
                                              wp_sort_a
                                             in
                                          [uu____6729]  in
                                        uu____6713 :: uu____6720  in
                                      let uu____6754 =
                                        FStar_Syntax_Syntax.mk_Total
                                          wp_sort_a
                                         in
                                      FStar_Syntax_Util.arrow uu____6704
                                        uu____6754
                                       in
                                    let uu____6757 =
                                      let uu____6762 =
                                        FStar_All.pipe_right ed2
                                          FStar_Syntax_Util.get_wp_ite_combinator
                                         in
                                      FStar_All.pipe_right uu____6762
                                        FStar_Util.must
                                       in
                                    check_and_gen' "ite_wp" Prims.int_one
                                      FStar_Pervasives_Native.None uu____6757
                                      (FStar_Pervasives_Native.Some k)
                                 in
                              log_combinator "ite_wp" ite_wp;
                              (let close_wp =
                                 let uu____6778 = fresh_a_and_wp ()  in
                                 match uu____6778 with
                                 | (a,wp_sort_a) ->
                                     let b =
                                       let uu____6792 =
                                         let uu____6795 =
                                           FStar_Ident.range_of_lid
                                             ed2.FStar_Syntax_Syntax.mname
                                            in
                                         FStar_Pervasives_Native.Some
                                           uu____6795
                                          in
                                       let uu____6796 =
                                         let uu____6797 =
                                           FStar_Syntax_Util.type_u ()  in
                                         FStar_All.pipe_right uu____6797
                                           FStar_Pervasives_Native.fst
                                          in
                                       FStar_Syntax_Syntax.new_bv uu____6792
                                         uu____6796
                                        in
                                     let wp_sort_b_a =
                                       let uu____6809 =
                                         let uu____6818 =
                                           let uu____6825 =
                                             FStar_Syntax_Syntax.bv_to_name b
                                              in
                                           FStar_Syntax_Syntax.null_binder
                                             uu____6825
                                            in
                                         [uu____6818]  in
                                       let uu____6838 =
                                         FStar_Syntax_Syntax.mk_Total
                                           wp_sort_a
                                          in
                                       FStar_Syntax_Util.arrow uu____6809
                                         uu____6838
                                        in
                                     let k =
                                       let uu____6844 =
                                         let uu____6853 =
                                           FStar_Syntax_Syntax.mk_binder a
                                            in
                                         let uu____6860 =
                                           let uu____6869 =
                                             FStar_Syntax_Syntax.mk_binder b
                                              in
                                           let uu____6876 =
                                             let uu____6885 =
                                               FStar_Syntax_Syntax.null_binder
                                                 wp_sort_b_a
                                                in
                                             [uu____6885]  in
                                           uu____6869 :: uu____6876  in
                                         uu____6853 :: uu____6860  in
                                       let uu____6916 =
                                         FStar_Syntax_Syntax.mk_Total
                                           wp_sort_a
                                          in
                                       FStar_Syntax_Util.arrow uu____6844
                                         uu____6916
                                        in
                                     let uu____6919 =
                                       let uu____6924 =
                                         FStar_All.pipe_right ed2
                                           FStar_Syntax_Util.get_wp_close_combinator
                                          in
                                       FStar_All.pipe_right uu____6924
                                         FStar_Util.must
                                        in
                                     check_and_gen' "close_wp"
                                       (Prims.of_int (2))
                                       FStar_Pervasives_Native.None
                                       uu____6919
                                       (FStar_Pervasives_Native.Some k)
                                  in
                               log_combinator "close_wp" close_wp;
                               (let trivial =
                                  let uu____6940 = fresh_a_and_wp ()  in
                                  match uu____6940 with
                                  | (a,wp_sort_a) ->
                                      let uu____6953 =
                                        FStar_Syntax_Util.type_u ()  in
                                      (match uu____6953 with
                                       | (t,uu____6959) ->
                                           let k =
                                             let uu____6963 =
                                               let uu____6972 =
                                                 FStar_Syntax_Syntax.mk_binder
                                                   a
                                                  in
                                               let uu____6979 =
                                                 let uu____6988 =
                                                   FStar_Syntax_Syntax.null_binder
                                                     wp_sort_a
                                                    in
                                                 [uu____6988]  in
                                               uu____6972 :: uu____6979  in
                                             let uu____7013 =
                                               FStar_Syntax_Syntax.mk_GTotal
                                                 t
                                                in
                                             FStar_Syntax_Util.arrow
                                               uu____6963 uu____7013
                                              in
                                           let trivial =
                                             let uu____7017 =
                                               let uu____7022 =
                                                 FStar_All.pipe_right ed2
                                                   FStar_Syntax_Util.get_wp_trivial_combinator
                                                  in
                                               FStar_All.pipe_right
                                                 uu____7022 FStar_Util.must
                                                in
                                             check_and_gen' "trivial"
                                               Prims.int_one
                                               FStar_Pervasives_Native.None
                                               uu____7017
                                               (FStar_Pervasives_Native.Some
                                                  k)
                                              in
                                           (log_combinator "trivial" trivial;
                                            trivial))
                                   in
                                let uu____7037 =
                                  let uu____7054 =
                                    FStar_All.pipe_right ed2
                                      FStar_Syntax_Util.get_eff_repr
                                     in
                                  match uu____7054 with
                                  | FStar_Pervasives_Native.None  ->
                                      (FStar_Pervasives_Native.None,
                                        FStar_Pervasives_Native.None,
                                        FStar_Pervasives_Native.None,
                                        (ed2.FStar_Syntax_Syntax.actions))
                                  | uu____7083 ->
                                      let repr =
                                        let uu____7087 = fresh_a_and_wp ()
                                           in
                                        match uu____7087 with
                                        | (a,wp_sort_a) ->
                                            let uu____7100 =
                                              FStar_Syntax_Util.type_u ()  in
                                            (match uu____7100 with
                                             | (t,uu____7106) ->
                                                 let k =
                                                   let uu____7110 =
                                                     let uu____7119 =
                                                       FStar_Syntax_Syntax.mk_binder
                                                         a
                                                        in
                                                     let uu____7126 =
                                                       let uu____7135 =
                                                         FStar_Syntax_Syntax.null_binder
                                                           wp_sort_a
                                                          in
                                                       [uu____7135]  in
                                                     uu____7119 :: uu____7126
                                                      in
                                                   let uu____7160 =
                                                     FStar_Syntax_Syntax.mk_GTotal
                                                       t
                                                      in
                                                   FStar_Syntax_Util.arrow
                                                     uu____7110 uu____7160
                                                    in
                                                 let uu____7163 =
                                                   let uu____7168 =
                                                     FStar_All.pipe_right ed2
                                                       FStar_Syntax_Util.get_eff_repr
                                                      in
                                                   FStar_All.pipe_right
                                                     uu____7168
                                                     FStar_Util.must
                                                    in
                                                 check_and_gen' "repr"
                                                   Prims.int_one
                                                   FStar_Pervasives_Native.None
                                                   uu____7163
                                                   (FStar_Pervasives_Native.Some
                                                      k))
                                         in
                                      (log_combinator "repr" repr;
                                       (let mk_repr' t wp =
                                          let uu____7212 =
                                            FStar_TypeChecker_Env.inst_tscheme
                                              repr
                                             in
                                          match uu____7212 with
                                          | (uu____7219,repr1) ->
                                              let repr2 =
                                                FStar_TypeChecker_Normalize.normalize
                                                  [FStar_TypeChecker_Env.EraseUniverses;
                                                  FStar_TypeChecker_Env.AllowUnboundUniverses]
                                                  env repr1
                                                 in
                                              let uu____7222 =
                                                let uu____7223 =
                                                  let uu____7240 =
                                                    let uu____7251 =
                                                      FStar_All.pipe_right t
                                                        FStar_Syntax_Syntax.as_arg
                                                       in
                                                    let uu____7268 =
                                                      let uu____7279 =
                                                        FStar_All.pipe_right
                                                          wp
                                                          FStar_Syntax_Syntax.as_arg
                                                         in
                                                      [uu____7279]  in
                                                    uu____7251 :: uu____7268
                                                     in
                                                  (repr2, uu____7240)  in
                                                FStar_Syntax_Syntax.Tm_app
                                                  uu____7223
                                                 in
                                              FStar_Syntax_Syntax.mk
                                                uu____7222
                                                FStar_Range.dummyRange
                                           in
                                        let mk_repr a wp =
                                          let uu____7345 =
                                            FStar_Syntax_Syntax.bv_to_name a
                                             in
                                          mk_repr' uu____7345 wp  in
                                        let destruct_repr t =
                                          let uu____7360 =
                                            let uu____7361 =
                                              FStar_Syntax_Subst.compress t
                                               in
                                            uu____7361.FStar_Syntax_Syntax.n
                                             in
                                          match uu____7360 with
                                          | FStar_Syntax_Syntax.Tm_app
                                              (uu____7372,(t1,uu____7374)::
                                               (wp,uu____7376)::[])
                                              -> (t1, wp)
                                          | uu____7435 ->
                                              failwith "Unexpected repr type"
                                           in
                                        let return_repr =
                                          let return_repr_ts =
                                            let uu____7451 =
                                              FStar_All.pipe_right ed2
                                                FStar_Syntax_Util.get_return_repr
                                               in
                                            FStar_All.pipe_right uu____7451
                                              FStar_Util.must
                                             in
                                          let uu____7478 = fresh_a_and_wp ()
                                             in
                                          match uu____7478 with
                                          | (a,uu____7486) ->
                                              let x_a =
                                                let uu____7492 =
                                                  FStar_Syntax_Syntax.bv_to_name
                                                    a
                                                   in
                                                FStar_Syntax_Syntax.gen_bv
                                                  "x_a"
                                                  FStar_Pervasives_Native.None
                                                  uu____7492
                                                 in
                                              let res =
                                                let wp =
                                                  let uu____7498 =
                                                    let uu____7499 =
                                                      FStar_TypeChecker_Env.inst_tscheme
                                                        ret_wp
                                                       in
                                                    FStar_All.pipe_right
                                                      uu____7499
                                                      FStar_Pervasives_Native.snd
                                                     in
                                                  let uu____7508 =
                                                    let uu____7509 =
                                                      let uu____7518 =
                                                        FStar_Syntax_Syntax.bv_to_name
                                                          a
                                                         in
                                                      FStar_All.pipe_right
                                                        uu____7518
                                                        FStar_Syntax_Syntax.as_arg
                                                       in
                                                    let uu____7527 =
                                                      let uu____7538 =
                                                        let uu____7547 =
                                                          FStar_Syntax_Syntax.bv_to_name
                                                            x_a
                                                           in
                                                        FStar_All.pipe_right
                                                          uu____7547
                                                          FStar_Syntax_Syntax.as_arg
                                                         in
                                                      [uu____7538]  in
                                                    uu____7509 :: uu____7527
                                                     in
                                                  FStar_Syntax_Syntax.mk_Tm_app
                                                    uu____7498 uu____7508
                                                    FStar_Range.dummyRange
                                                   in
                                                mk_repr a wp  in
                                              let k =
                                                let uu____7583 =
                                                  let uu____7592 =
                                                    FStar_Syntax_Syntax.mk_binder
                                                      a
                                                     in
                                                  let uu____7599 =
                                                    let uu____7608 =
                                                      FStar_Syntax_Syntax.mk_binder
                                                        x_a
                                                       in
                                                    [uu____7608]  in
                                                  uu____7592 :: uu____7599
                                                   in
                                                let uu____7633 =
                                                  FStar_Syntax_Syntax.mk_Total
                                                    res
                                                   in
                                                FStar_Syntax_Util.arrow
                                                  uu____7583 uu____7633
                                                 in
                                              let uu____7636 =
                                                FStar_TypeChecker_TcTerm.tc_tot_or_gtot_term
                                                  env k
                                                 in
                                              (match uu____7636 with
                                               | (k1,uu____7644,uu____7645)
                                                   ->
                                                   let env1 =
                                                     let uu____7649 =
                                                       FStar_TypeChecker_Env.set_range
                                                         env
                                                         (FStar_Pervasives_Native.snd
                                                            return_repr_ts).FStar_Syntax_Syntax.pos
                                                        in
                                                     FStar_Pervasives_Native.Some
                                                       uu____7649
                                                      in
                                                   check_and_gen'
                                                     "return_repr"
                                                     Prims.int_one env1
                                                     return_repr_ts
                                                     (FStar_Pervasives_Native.Some
                                                        k1))
                                           in
                                        log_combinator "return_repr"
                                          return_repr;
                                        (let bind_repr =
                                           let bind_repr_ts =
                                             let uu____7662 =
                                               FStar_All.pipe_right ed2
                                                 FStar_Syntax_Util.get_bind_repr
                                                in
                                             FStar_All.pipe_right uu____7662
                                               FStar_Util.must
                                              in
                                           let r =
                                             let uu____7700 =
                                               FStar_Syntax_Syntax.lid_as_fv
                                                 FStar_Parser_Const.range_0
                                                 FStar_Syntax_Syntax.delta_constant
                                                 FStar_Pervasives_Native.None
                                                in
                                             FStar_All.pipe_right uu____7700
                                               FStar_Syntax_Syntax.fv_to_tm
                                              in
                                           let uu____7701 = fresh_a_and_wp ()
                                              in
                                           match uu____7701 with
                                           | (a,wp_sort_a) ->
                                               let uu____7714 =
                                                 fresh_a_and_wp ()  in
                                               (match uu____7714 with
                                                | (b,wp_sort_b) ->
                                                    let wp_sort_a_b =
                                                      let uu____7730 =
                                                        let uu____7739 =
                                                          let uu____7746 =
                                                            FStar_Syntax_Syntax.bv_to_name
                                                              a
                                                             in
                                                          FStar_Syntax_Syntax.null_binder
                                                            uu____7746
                                                           in
                                                        [uu____7739]  in
                                                      let uu____7759 =
                                                        FStar_Syntax_Syntax.mk_Total
                                                          wp_sort_b
                                                         in
                                                      FStar_Syntax_Util.arrow
                                                        uu____7730 uu____7759
                                                       in
                                                    let wp_f =
                                                      FStar_Syntax_Syntax.gen_bv
                                                        "wp_f"
                                                        FStar_Pervasives_Native.None
                                                        wp_sort_a
                                                       in
                                                    let wp_g =
                                                      FStar_Syntax_Syntax.gen_bv
                                                        "wp_g"
                                                        FStar_Pervasives_Native.None
                                                        wp_sort_a_b
                                                       in
                                                    let x_a =
                                                      let uu____7767 =
                                                        FStar_Syntax_Syntax.bv_to_name
                                                          a
                                                         in
                                                      FStar_Syntax_Syntax.gen_bv
                                                        "x_a"
                                                        FStar_Pervasives_Native.None
                                                        uu____7767
                                                       in
                                                    let wp_g_x =
                                                      let uu____7770 =
                                                        FStar_Syntax_Syntax.bv_to_name
                                                          wp_g
                                                         in
                                                      let uu____7771 =
                                                        let uu____7772 =
                                                          let uu____7781 =
                                                            FStar_Syntax_Syntax.bv_to_name
                                                              x_a
                                                             in
                                                          FStar_All.pipe_right
                                                            uu____7781
                                                            FStar_Syntax_Syntax.as_arg
                                                           in
                                                        [uu____7772]  in
                                                      FStar_Syntax_Syntax.mk_Tm_app
                                                        uu____7770 uu____7771
                                                        FStar_Range.dummyRange
                                                       in
                                                    let res =
                                                      let wp =
                                                        let uu____7810 =
                                                          let uu____7811 =
                                                            FStar_TypeChecker_Env.inst_tscheme
                                                              bind_wp
                                                             in
                                                          FStar_All.pipe_right
                                                            uu____7811
                                                            FStar_Pervasives_Native.snd
                                                           in
                                                        let uu____7820 =
                                                          let uu____7821 =
                                                            let uu____7824 =
                                                              let uu____7827
                                                                =
                                                                FStar_Syntax_Syntax.bv_to_name
                                                                  a
                                                                 in
                                                              let uu____7828
                                                                =
                                                                let uu____7831
                                                                  =
                                                                  FStar_Syntax_Syntax.bv_to_name
                                                                    b
                                                                   in
                                                                let uu____7832
                                                                  =
                                                                  let uu____7835
                                                                    =
                                                                    FStar_Syntax_Syntax.bv_to_name
                                                                    wp_f  in
                                                                  let uu____7836
                                                                    =
                                                                    let uu____7839
                                                                    =
                                                                    FStar_Syntax_Syntax.bv_to_name
                                                                    wp_g  in
                                                                    [uu____7839]
                                                                     in
                                                                  uu____7835
                                                                    ::
                                                                    uu____7836
                                                                   in
                                                                uu____7831 ::
                                                                  uu____7832
                                                                 in
                                                              uu____7827 ::
                                                                uu____7828
                                                               in
                                                            r :: uu____7824
                                                             in
                                                          FStar_List.map
                                                            FStar_Syntax_Syntax.as_arg
                                                            uu____7821
                                                           in
                                                        FStar_Syntax_Syntax.mk_Tm_app
                                                          uu____7810
                                                          uu____7820
                                                          FStar_Range.dummyRange
                                                         in
                                                      mk_repr b wp  in
                                                    let maybe_range_arg =
                                                      let uu____7857 =
                                                        FStar_Util.for_some
                                                          (FStar_Syntax_Util.attr_eq
                                                             FStar_Syntax_Util.dm4f_bind_range_attr)
                                                          ed2.FStar_Syntax_Syntax.eff_attrs
                                                         in
                                                      if uu____7857
                                                      then
                                                        let uu____7868 =
                                                          FStar_Syntax_Syntax.null_binder
                                                            FStar_Syntax_Syntax.t_range
                                                           in
                                                        let uu____7875 =
                                                          let uu____7884 =
                                                            FStar_Syntax_Syntax.null_binder
                                                              FStar_Syntax_Syntax.t_range
                                                             in
                                                          [uu____7884]  in
                                                        uu____7868 ::
                                                          uu____7875
                                                      else []  in
                                                    let k =
                                                      let uu____7920 =
                                                        let uu____7929 =
                                                          let uu____7938 =
                                                            FStar_Syntax_Syntax.mk_binder
                                                              a
                                                             in
                                                          let uu____7945 =
                                                            let uu____7954 =
                                                              FStar_Syntax_Syntax.mk_binder
                                                                b
                                                               in
                                                            [uu____7954]  in
                                                          uu____7938 ::
                                                            uu____7945
                                                           in
                                                        let uu____7979 =
                                                          let uu____7988 =
                                                            let uu____7997 =
                                                              FStar_Syntax_Syntax.mk_binder
                                                                wp_f
                                                               in
                                                            let uu____8004 =
                                                              let uu____8013
                                                                =
                                                                let uu____8020
                                                                  =
                                                                  let uu____8021
                                                                    =
                                                                    FStar_Syntax_Syntax.bv_to_name
                                                                    wp_f  in
                                                                  mk_repr a
                                                                    uu____8021
                                                                   in
                                                                FStar_Syntax_Syntax.null_binder
                                                                  uu____8020
                                                                 in
                                                              let uu____8022
                                                                =
                                                                let uu____8031
                                                                  =
                                                                  FStar_Syntax_Syntax.mk_binder
                                                                    wp_g
                                                                   in
                                                                let uu____8038
                                                                  =
                                                                  let uu____8047
                                                                    =
                                                                    let uu____8054
                                                                    =
                                                                    let uu____8055
                                                                    =
                                                                    let uu____8064
                                                                    =
                                                                    FStar_Syntax_Syntax.mk_binder
                                                                    x_a  in
                                                                    [uu____8064]
                                                                     in
                                                                    let uu____8083
                                                                    =
                                                                    let uu____8086
                                                                    =
                                                                    mk_repr b
                                                                    wp_g_x
                                                                     in
                                                                    FStar_All.pipe_left
                                                                    FStar_Syntax_Syntax.mk_Total
                                                                    uu____8086
                                                                     in
                                                                    FStar_Syntax_Util.arrow
                                                                    uu____8055
                                                                    uu____8083
                                                                     in
                                                                    FStar_Syntax_Syntax.null_binder
                                                                    uu____8054
                                                                     in
                                                                  [uu____8047]
                                                                   in
                                                                uu____8031 ::
                                                                  uu____8038
                                                                 in
                                                              uu____8013 ::
                                                                uu____8022
                                                               in
                                                            uu____7997 ::
                                                              uu____8004
                                                             in
                                                          FStar_List.append
                                                            maybe_range_arg
                                                            uu____7988
                                                           in
                                                        FStar_List.append
                                                          uu____7929
                                                          uu____7979
                                                         in
                                                      let uu____8131 =
                                                        FStar_Syntax_Syntax.mk_Total
                                                          res
                                                         in
                                                      FStar_Syntax_Util.arrow
                                                        uu____7920 uu____8131
                                                       in
                                                    let uu____8134 =
                                                      FStar_TypeChecker_TcTerm.tc_tot_or_gtot_term
                                                        env k
                                                       in
                                                    (match uu____8134 with
                                                     | (k1,uu____8142,uu____8143)
                                                         ->
                                                         let env1 =
                                                           FStar_TypeChecker_Env.set_range
                                                             env
                                                             (FStar_Pervasives_Native.snd
                                                                bind_repr_ts).FStar_Syntax_Syntax.pos
                                                            in
                                                         let env2 =
                                                           FStar_All.pipe_right
                                                             (let uu___810_8153
                                                                = env1  in
                                                              {
                                                                FStar_TypeChecker_Env.solver
                                                                  =
                                                                  (uu___810_8153.FStar_TypeChecker_Env.solver);
                                                                FStar_TypeChecker_Env.range
                                                                  =
                                                                  (uu___810_8153.FStar_TypeChecker_Env.range);
                                                                FStar_TypeChecker_Env.curmodule
                                                                  =
                                                                  (uu___810_8153.FStar_TypeChecker_Env.curmodule);
                                                                FStar_TypeChecker_Env.gamma
                                                                  =
                                                                  (uu___810_8153.FStar_TypeChecker_Env.gamma);
                                                                FStar_TypeChecker_Env.gamma_sig
                                                                  =
                                                                  (uu___810_8153.FStar_TypeChecker_Env.gamma_sig);
                                                                FStar_TypeChecker_Env.gamma_cache
                                                                  =
                                                                  (uu___810_8153.FStar_TypeChecker_Env.gamma_cache);
                                                                FStar_TypeChecker_Env.modules
                                                                  =
                                                                  (uu___810_8153.FStar_TypeChecker_Env.modules);
                                                                FStar_TypeChecker_Env.expected_typ
                                                                  =
                                                                  (uu___810_8153.FStar_TypeChecker_Env.expected_typ);
                                                                FStar_TypeChecker_Env.sigtab
                                                                  =
                                                                  (uu___810_8153.FStar_TypeChecker_Env.sigtab);
                                                                FStar_TypeChecker_Env.attrtab
                                                                  =
                                                                  (uu___810_8153.FStar_TypeChecker_Env.attrtab);
                                                                FStar_TypeChecker_Env.instantiate_imp
                                                                  =
                                                                  (uu___810_8153.FStar_TypeChecker_Env.instantiate_imp);
                                                                FStar_TypeChecker_Env.effects
                                                                  =
                                                                  (uu___810_8153.FStar_TypeChecker_Env.effects);
                                                                FStar_TypeChecker_Env.generalize
                                                                  =
                                                                  (uu___810_8153.FStar_TypeChecker_Env.generalize);
                                                                FStar_TypeChecker_Env.letrecs
                                                                  =
                                                                  (uu___810_8153.FStar_TypeChecker_Env.letrecs);
                                                                FStar_TypeChecker_Env.top_level
                                                                  =
                                                                  (uu___810_8153.FStar_TypeChecker_Env.top_level);
                                                                FStar_TypeChecker_Env.check_uvars
                                                                  =
                                                                  (uu___810_8153.FStar_TypeChecker_Env.check_uvars);
                                                                FStar_TypeChecker_Env.use_eq
                                                                  =
                                                                  (uu___810_8153.FStar_TypeChecker_Env.use_eq);
                                                                FStar_TypeChecker_Env.use_eq_strict
                                                                  =
                                                                  (uu___810_8153.FStar_TypeChecker_Env.use_eq_strict);
                                                                FStar_TypeChecker_Env.is_iface
                                                                  =
                                                                  (uu___810_8153.FStar_TypeChecker_Env.is_iface);
                                                                FStar_TypeChecker_Env.admit
                                                                  =
                                                                  (uu___810_8153.FStar_TypeChecker_Env.admit);
                                                                FStar_TypeChecker_Env.lax
                                                                  = true;
                                                                FStar_TypeChecker_Env.lax_universes
                                                                  =
                                                                  (uu___810_8153.FStar_TypeChecker_Env.lax_universes);
                                                                FStar_TypeChecker_Env.phase1
                                                                  =
                                                                  (uu___810_8153.FStar_TypeChecker_Env.phase1);
                                                                FStar_TypeChecker_Env.failhard
                                                                  =
                                                                  (uu___810_8153.FStar_TypeChecker_Env.failhard);
                                                                FStar_TypeChecker_Env.nosynth
                                                                  =
                                                                  (uu___810_8153.FStar_TypeChecker_Env.nosynth);
                                                                FStar_TypeChecker_Env.uvar_subtyping
                                                                  =
                                                                  (uu___810_8153.FStar_TypeChecker_Env.uvar_subtyping);
                                                                FStar_TypeChecker_Env.tc_term
                                                                  =
                                                                  (uu___810_8153.FStar_TypeChecker_Env.tc_term);
                                                                FStar_TypeChecker_Env.type_of
                                                                  =
                                                                  (uu___810_8153.FStar_TypeChecker_Env.type_of);
                                                                FStar_TypeChecker_Env.universe_of
                                                                  =
                                                                  (uu___810_8153.FStar_TypeChecker_Env.universe_of);
                                                                FStar_TypeChecker_Env.check_type_of
                                                                  =
                                                                  (uu___810_8153.FStar_TypeChecker_Env.check_type_of);
                                                                FStar_TypeChecker_Env.use_bv_sorts
                                                                  =
                                                                  (uu___810_8153.FStar_TypeChecker_Env.use_bv_sorts);
                                                                FStar_TypeChecker_Env.qtbl_name_and_index
                                                                  =
                                                                  (uu___810_8153.FStar_TypeChecker_Env.qtbl_name_and_index);
                                                                FStar_TypeChecker_Env.normalized_eff_names
                                                                  =
                                                                  (uu___810_8153.FStar_TypeChecker_Env.normalized_eff_names);
                                                                FStar_TypeChecker_Env.fv_delta_depths
                                                                  =
                                                                  (uu___810_8153.FStar_TypeChecker_Env.fv_delta_depths);
                                                                FStar_TypeChecker_Env.proof_ns
                                                                  =
                                                                  (uu___810_8153.FStar_TypeChecker_Env.proof_ns);
                                                                FStar_TypeChecker_Env.synth_hook
                                                                  =
                                                                  (uu___810_8153.FStar_TypeChecker_Env.synth_hook);
                                                                FStar_TypeChecker_Env.try_solve_implicits_hook
                                                                  =
                                                                  (uu___810_8153.FStar_TypeChecker_Env.try_solve_implicits_hook);
                                                                FStar_TypeChecker_Env.splice
                                                                  =
                                                                  (uu___810_8153.FStar_TypeChecker_Env.splice);
                                                                FStar_TypeChecker_Env.mpreprocess
                                                                  =
                                                                  (uu___810_8153.FStar_TypeChecker_Env.mpreprocess);
                                                                FStar_TypeChecker_Env.postprocess
                                                                  =
                                                                  (uu___810_8153.FStar_TypeChecker_Env.postprocess);
                                                                FStar_TypeChecker_Env.identifier_info
                                                                  =
                                                                  (uu___810_8153.FStar_TypeChecker_Env.identifier_info);
                                                                FStar_TypeChecker_Env.tc_hooks
                                                                  =
                                                                  (uu___810_8153.FStar_TypeChecker_Env.tc_hooks);
                                                                FStar_TypeChecker_Env.dsenv
                                                                  =
                                                                  (uu___810_8153.FStar_TypeChecker_Env.dsenv);
                                                                FStar_TypeChecker_Env.nbe
                                                                  =
                                                                  (uu___810_8153.FStar_TypeChecker_Env.nbe);
                                                                FStar_TypeChecker_Env.strict_args_tab
                                                                  =
                                                                  (uu___810_8153.FStar_TypeChecker_Env.strict_args_tab);
                                                                FStar_TypeChecker_Env.erasable_types_tab
                                                                  =
                                                                  (uu___810_8153.FStar_TypeChecker_Env.erasable_types_tab)
                                                              })
                                                             (fun uu____8155 
                                                                ->
                                                                FStar_Pervasives_Native.Some
                                                                  uu____8155)
                                                            in
                                                         check_and_gen'
                                                           "bind_repr"
                                                           (Prims.of_int (2))
                                                           env2 bind_repr_ts
                                                           (FStar_Pervasives_Native.Some
                                                              k1)))
                                            in
                                         log_combinator "bind_repr" bind_repr;
                                         (let actions =
                                            let check_action act =
                                              if
                                                (FStar_List.length
                                                   act.FStar_Syntax_Syntax.action_params)
                                                  <> Prims.int_zero
                                              then
                                                failwith
                                                  "tc_eff_decl: expected action_params to be empty"
                                              else ();
                                              (let uu____8182 =
                                                 if
                                                   act.FStar_Syntax_Syntax.action_univs
                                                     = []
                                                 then (env, act)
                                                 else
                                                   (let uu____8196 =
                                                      FStar_Syntax_Subst.univ_var_opening
                                                        act.FStar_Syntax_Syntax.action_univs
                                                       in
                                                    match uu____8196 with
                                                    | (usubst,uvs) ->
                                                        let uu____8219 =
                                                          FStar_TypeChecker_Env.push_univ_vars
                                                            env uvs
                                                           in
                                                        let uu____8220 =
                                                          let uu___823_8221 =
                                                            act  in
                                                          let uu____8222 =
                                                            FStar_Syntax_Subst.subst
                                                              usubst
                                                              act.FStar_Syntax_Syntax.action_defn
                                                             in
                                                          let uu____8223 =
                                                            FStar_Syntax_Subst.subst
                                                              usubst
                                                              act.FStar_Syntax_Syntax.action_typ
                                                             in
                                                          {
                                                            FStar_Syntax_Syntax.action_name
                                                              =
                                                              (uu___823_8221.FStar_Syntax_Syntax.action_name);
                                                            FStar_Syntax_Syntax.action_unqualified_name
                                                              =
                                                              (uu___823_8221.FStar_Syntax_Syntax.action_unqualified_name);
                                                            FStar_Syntax_Syntax.action_univs
                                                              = uvs;
                                                            FStar_Syntax_Syntax.action_params
                                                              =
                                                              (uu___823_8221.FStar_Syntax_Syntax.action_params);
                                                            FStar_Syntax_Syntax.action_defn
                                                              = uu____8222;
                                                            FStar_Syntax_Syntax.action_typ
                                                              = uu____8223
                                                          }  in
                                                        (uu____8219,
                                                          uu____8220))
                                                  in
                                               match uu____8182 with
                                               | (env1,act1) ->
                                                   let act_typ =
                                                     let uu____8227 =
                                                       let uu____8228 =
                                                         FStar_Syntax_Subst.compress
                                                           act1.FStar_Syntax_Syntax.action_typ
                                                          in
                                                       uu____8228.FStar_Syntax_Syntax.n
                                                        in
                                                     match uu____8227 with
                                                     | FStar_Syntax_Syntax.Tm_arrow
                                                         (bs1,c) ->
                                                         let c1 =
                                                           FStar_Syntax_Util.comp_to_comp_typ
                                                             c
                                                            in
                                                         let uu____8254 =
                                                           FStar_Ident.lid_equals
                                                             c1.FStar_Syntax_Syntax.effect_name
                                                             ed2.FStar_Syntax_Syntax.mname
                                                            in
                                                         if uu____8254
                                                         then
                                                           let uu____8257 =
                                                             let uu____8260 =
                                                               let uu____8261
                                                                 =
                                                                 let uu____8262
                                                                   =
                                                                   FStar_List.hd
                                                                    c1.FStar_Syntax_Syntax.effect_args
                                                                    in
                                                                 FStar_Pervasives_Native.fst
                                                                   uu____8262
                                                                  in
                                                               mk_repr'
                                                                 c1.FStar_Syntax_Syntax.result_typ
                                                                 uu____8261
                                                                in
                                                             FStar_Syntax_Syntax.mk_Total
                                                               uu____8260
                                                              in
                                                           FStar_Syntax_Util.arrow
                                                             bs1 uu____8257
                                                         else
                                                           act1.FStar_Syntax_Syntax.action_typ
                                                     | uu____8285 ->
                                                         act1.FStar_Syntax_Syntax.action_typ
                                                      in
                                                   let uu____8286 =
                                                     FStar_TypeChecker_TcTerm.tc_tot_or_gtot_term
                                                       env1 act_typ
                                                      in
                                                   (match uu____8286 with
                                                    | (act_typ1,uu____8294,g_t)
                                                        ->
                                                        let env' =
                                                          let uu___840_8297 =
                                                            FStar_TypeChecker_Env.set_expected_typ
                                                              env1 act_typ1
                                                             in
                                                          {
                                                            FStar_TypeChecker_Env.solver
                                                              =
                                                              (uu___840_8297.FStar_TypeChecker_Env.solver);
                                                            FStar_TypeChecker_Env.range
                                                              =
                                                              (uu___840_8297.FStar_TypeChecker_Env.range);
                                                            FStar_TypeChecker_Env.curmodule
                                                              =
                                                              (uu___840_8297.FStar_TypeChecker_Env.curmodule);
                                                            FStar_TypeChecker_Env.gamma
                                                              =
                                                              (uu___840_8297.FStar_TypeChecker_Env.gamma);
                                                            FStar_TypeChecker_Env.gamma_sig
                                                              =
                                                              (uu___840_8297.FStar_TypeChecker_Env.gamma_sig);
                                                            FStar_TypeChecker_Env.gamma_cache
                                                              =
                                                              (uu___840_8297.FStar_TypeChecker_Env.gamma_cache);
                                                            FStar_TypeChecker_Env.modules
                                                              =
                                                              (uu___840_8297.FStar_TypeChecker_Env.modules);
                                                            FStar_TypeChecker_Env.expected_typ
                                                              =
                                                              (uu___840_8297.FStar_TypeChecker_Env.expected_typ);
                                                            FStar_TypeChecker_Env.sigtab
                                                              =
                                                              (uu___840_8297.FStar_TypeChecker_Env.sigtab);
                                                            FStar_TypeChecker_Env.attrtab
                                                              =
                                                              (uu___840_8297.FStar_TypeChecker_Env.attrtab);
                                                            FStar_TypeChecker_Env.instantiate_imp
                                                              = false;
                                                            FStar_TypeChecker_Env.effects
                                                              =
                                                              (uu___840_8297.FStar_TypeChecker_Env.effects);
                                                            FStar_TypeChecker_Env.generalize
                                                              =
                                                              (uu___840_8297.FStar_TypeChecker_Env.generalize);
                                                            FStar_TypeChecker_Env.letrecs
                                                              =
                                                              (uu___840_8297.FStar_TypeChecker_Env.letrecs);
                                                            FStar_TypeChecker_Env.top_level
                                                              =
                                                              (uu___840_8297.FStar_TypeChecker_Env.top_level);
                                                            FStar_TypeChecker_Env.check_uvars
                                                              =
                                                              (uu___840_8297.FStar_TypeChecker_Env.check_uvars);
                                                            FStar_TypeChecker_Env.use_eq
                                                              =
                                                              (uu___840_8297.FStar_TypeChecker_Env.use_eq);
                                                            FStar_TypeChecker_Env.use_eq_strict
                                                              =
                                                              (uu___840_8297.FStar_TypeChecker_Env.use_eq_strict);
                                                            FStar_TypeChecker_Env.is_iface
                                                              =
                                                              (uu___840_8297.FStar_TypeChecker_Env.is_iface);
                                                            FStar_TypeChecker_Env.admit
                                                              =
                                                              (uu___840_8297.FStar_TypeChecker_Env.admit);
                                                            FStar_TypeChecker_Env.lax
                                                              =
                                                              (uu___840_8297.FStar_TypeChecker_Env.lax);
                                                            FStar_TypeChecker_Env.lax_universes
                                                              =
                                                              (uu___840_8297.FStar_TypeChecker_Env.lax_universes);
                                                            FStar_TypeChecker_Env.phase1
                                                              =
                                                              (uu___840_8297.FStar_TypeChecker_Env.phase1);
                                                            FStar_TypeChecker_Env.failhard
                                                              =
                                                              (uu___840_8297.FStar_TypeChecker_Env.failhard);
                                                            FStar_TypeChecker_Env.nosynth
                                                              =
                                                              (uu___840_8297.FStar_TypeChecker_Env.nosynth);
                                                            FStar_TypeChecker_Env.uvar_subtyping
                                                              =
                                                              (uu___840_8297.FStar_TypeChecker_Env.uvar_subtyping);
                                                            FStar_TypeChecker_Env.tc_term
                                                              =
                                                              (uu___840_8297.FStar_TypeChecker_Env.tc_term);
                                                            FStar_TypeChecker_Env.type_of
                                                              =
                                                              (uu___840_8297.FStar_TypeChecker_Env.type_of);
                                                            FStar_TypeChecker_Env.universe_of
                                                              =
                                                              (uu___840_8297.FStar_TypeChecker_Env.universe_of);
                                                            FStar_TypeChecker_Env.check_type_of
                                                              =
                                                              (uu___840_8297.FStar_TypeChecker_Env.check_type_of);
                                                            FStar_TypeChecker_Env.use_bv_sorts
                                                              =
                                                              (uu___840_8297.FStar_TypeChecker_Env.use_bv_sorts);
                                                            FStar_TypeChecker_Env.qtbl_name_and_index
                                                              =
                                                              (uu___840_8297.FStar_TypeChecker_Env.qtbl_name_and_index);
                                                            FStar_TypeChecker_Env.normalized_eff_names
                                                              =
                                                              (uu___840_8297.FStar_TypeChecker_Env.normalized_eff_names);
                                                            FStar_TypeChecker_Env.fv_delta_depths
                                                              =
                                                              (uu___840_8297.FStar_TypeChecker_Env.fv_delta_depths);
                                                            FStar_TypeChecker_Env.proof_ns
                                                              =
                                                              (uu___840_8297.FStar_TypeChecker_Env.proof_ns);
                                                            FStar_TypeChecker_Env.synth_hook
                                                              =
                                                              (uu___840_8297.FStar_TypeChecker_Env.synth_hook);
                                                            FStar_TypeChecker_Env.try_solve_implicits_hook
                                                              =
                                                              (uu___840_8297.FStar_TypeChecker_Env.try_solve_implicits_hook);
                                                            FStar_TypeChecker_Env.splice
                                                              =
                                                              (uu___840_8297.FStar_TypeChecker_Env.splice);
                                                            FStar_TypeChecker_Env.mpreprocess
                                                              =
                                                              (uu___840_8297.FStar_TypeChecker_Env.mpreprocess);
                                                            FStar_TypeChecker_Env.postprocess
                                                              =
                                                              (uu___840_8297.FStar_TypeChecker_Env.postprocess);
                                                            FStar_TypeChecker_Env.identifier_info
                                                              =
                                                              (uu___840_8297.FStar_TypeChecker_Env.identifier_info);
                                                            FStar_TypeChecker_Env.tc_hooks
                                                              =
                                                              (uu___840_8297.FStar_TypeChecker_Env.tc_hooks);
                                                            FStar_TypeChecker_Env.dsenv
                                                              =
                                                              (uu___840_8297.FStar_TypeChecker_Env.dsenv);
                                                            FStar_TypeChecker_Env.nbe
                                                              =
                                                              (uu___840_8297.FStar_TypeChecker_Env.nbe);
                                                            FStar_TypeChecker_Env.strict_args_tab
                                                              =
                                                              (uu___840_8297.FStar_TypeChecker_Env.strict_args_tab);
                                                            FStar_TypeChecker_Env.erasable_types_tab
                                                              =
                                                              (uu___840_8297.FStar_TypeChecker_Env.erasable_types_tab)
                                                          }  in
                                                        ((let uu____8300 =
                                                            FStar_TypeChecker_Env.debug
                                                              env1
                                                              (FStar_Options.Other
                                                                 "ED")
                                                             in
                                                          if uu____8300
                                                          then
                                                            let uu____8304 =
                                                              FStar_Ident.string_of_lid
                                                                act1.FStar_Syntax_Syntax.action_name
                                                               in
                                                            let uu____8306 =
                                                              FStar_Syntax_Print.term_to_string
                                                                act1.FStar_Syntax_Syntax.action_defn
                                                               in
                                                            let uu____8308 =
                                                              FStar_Syntax_Print.term_to_string
                                                                act_typ1
                                                               in
                                                            FStar_Util.print3
                                                              "Checking action %s:\n[definition]: %s\n[cps'd type]: %s\n"
                                                              uu____8304
                                                              uu____8306
                                                              uu____8308
                                                          else ());
                                                         (let uu____8313 =
                                                            FStar_TypeChecker_TcTerm.tc_tot_or_gtot_term
                                                              env'
                                                              act1.FStar_Syntax_Syntax.action_defn
                                                             in
                                                          match uu____8313
                                                          with
                                                          | (act_defn,uu____8321,g_a)
                                                              ->
                                                              let act_defn1 =
                                                                FStar_TypeChecker_Normalize.normalize
                                                                  [FStar_TypeChecker_Env.UnfoldUntil
                                                                    FStar_Syntax_Syntax.delta_constant]
                                                                  env1
                                                                  act_defn
                                                                 in
                                                              let act_typ2 =
                                                                FStar_TypeChecker_Normalize.normalize
                                                                  [FStar_TypeChecker_Env.UnfoldUntil
                                                                    FStar_Syntax_Syntax.delta_constant;
                                                                  FStar_TypeChecker_Env.Eager_unfolding;
                                                                  FStar_TypeChecker_Env.Beta]
                                                                  env1
                                                                  act_typ1
                                                                 in
                                                              let uu____8325
                                                                =
                                                                let act_typ3
                                                                  =
                                                                  FStar_Syntax_Subst.compress
                                                                    act_typ2
                                                                   in
                                                                match 
                                                                  act_typ3.FStar_Syntax_Syntax.n
                                                                with
                                                                | FStar_Syntax_Syntax.Tm_arrow
                                                                    (bs1,c)
                                                                    ->
                                                                    let uu____8361
                                                                    =
                                                                    FStar_Syntax_Subst.open_comp
                                                                    bs1 c  in
                                                                    (match uu____8361
                                                                    with
                                                                    | 
                                                                    (bs2,uu____8373)
                                                                    ->
                                                                    let res =
                                                                    mk_repr'
                                                                    FStar_Syntax_Syntax.tun
                                                                    FStar_Syntax_Syntax.tun
                                                                     in
                                                                    let k =
                                                                    let uu____8380
                                                                    =
                                                                    FStar_Syntax_Syntax.mk_Total
                                                                    res  in
                                                                    FStar_Syntax_Util.arrow
                                                                    bs2
                                                                    uu____8380
                                                                     in
                                                                    let uu____8383
                                                                    =
                                                                    FStar_TypeChecker_TcTerm.tc_tot_or_gtot_term
                                                                    env1 k
                                                                     in
                                                                    (match uu____8383
                                                                    with
                                                                    | 
                                                                    (k1,uu____8397,g)
                                                                    ->
                                                                    (k1, g)))
                                                                | uu____8401
                                                                    ->
                                                                    let uu____8402
                                                                    =
                                                                    let uu____8408
                                                                    =
                                                                    let uu____8410
                                                                    =
                                                                    FStar_Syntax_Print.term_to_string
                                                                    act_typ3
                                                                     in
                                                                    let uu____8412
                                                                    =
                                                                    FStar_Syntax_Print.tag_of_term
                                                                    act_typ3
                                                                     in
                                                                    FStar_Util.format2
                                                                    "Actions must have function types (not: %s, a.k.a. %s)"
                                                                    uu____8410
                                                                    uu____8412
                                                                     in
                                                                    (FStar_Errors.Fatal_ActionMustHaveFunctionType,
                                                                    uu____8408)
                                                                     in
                                                                    FStar_Errors.raise_error
                                                                    uu____8402
                                                                    act_defn1.FStar_Syntax_Syntax.pos
                                                                 in
                                                              (match uu____8325
                                                               with
                                                               | (expected_k,g_k)
                                                                   ->
                                                                   let g =
                                                                    FStar_TypeChecker_Rel.teq
                                                                    env1
                                                                    act_typ2
                                                                    expected_k
                                                                     in
                                                                   ((
                                                                    let uu____8430
                                                                    =
                                                                    let uu____8431
                                                                    =
                                                                    let uu____8432
                                                                    =
                                                                    FStar_TypeChecker_Env.conj_guard
                                                                    g_t g  in
                                                                    FStar_TypeChecker_Env.conj_guard
                                                                    g_k
                                                                    uu____8432
                                                                     in
                                                                    FStar_TypeChecker_Env.conj_guard
                                                                    g_a
                                                                    uu____8431
                                                                     in
                                                                    FStar_TypeChecker_Rel.force_trivial_guard
                                                                    env1
                                                                    uu____8430);
                                                                    (
                                                                    let act_typ3
                                                                    =
                                                                    let uu____8434
                                                                    =
                                                                    let uu____8435
                                                                    =
                                                                    FStar_Syntax_Subst.compress
                                                                    expected_k
                                                                     in
                                                                    uu____8435.FStar_Syntax_Syntax.n
                                                                     in
                                                                    match uu____8434
                                                                    with
                                                                    | 
                                                                    FStar_Syntax_Syntax.Tm_arrow
                                                                    (bs1,c)
                                                                    ->
                                                                    let uu____8460
                                                                    =
                                                                    FStar_Syntax_Subst.open_comp
                                                                    bs1 c  in
                                                                    (match uu____8460
                                                                    with
                                                                    | 
                                                                    (bs2,c1)
                                                                    ->
                                                                    let uu____8467
                                                                    =
                                                                    destruct_repr
                                                                    (FStar_Syntax_Util.comp_result
                                                                    c1)  in
                                                                    (match uu____8467
                                                                    with
                                                                    | 
                                                                    (a,wp) ->
                                                                    let c2 =
                                                                    let uu____8487
                                                                    =
                                                                    let uu____8488
                                                                    =
                                                                    env1.FStar_TypeChecker_Env.universe_of
                                                                    env1 a
                                                                     in
                                                                    [uu____8488]
                                                                     in
                                                                    let uu____8489
                                                                    =
                                                                    let uu____8500
                                                                    =
                                                                    FStar_Syntax_Syntax.as_arg
                                                                    wp  in
                                                                    [uu____8500]
                                                                     in
                                                                    {
                                                                    FStar_Syntax_Syntax.comp_univs
                                                                    =
                                                                    uu____8487;
                                                                    FStar_Syntax_Syntax.effect_name
                                                                    =
                                                                    (ed2.FStar_Syntax_Syntax.mname);
                                                                    FStar_Syntax_Syntax.result_typ
                                                                    = a;
                                                                    FStar_Syntax_Syntax.effect_args
                                                                    =
                                                                    uu____8489;
                                                                    FStar_Syntax_Syntax.flags
                                                                    = []
                                                                    }  in
                                                                    let uu____8525
                                                                    =
                                                                    FStar_Syntax_Syntax.mk_Comp
                                                                    c2  in
                                                                    FStar_Syntax_Util.arrow
                                                                    bs2
                                                                    uu____8525))
                                                                    | 
                                                                    uu____8528
                                                                    ->
                                                                    failwith
                                                                    "Impossible (expected_k is an arrow)"
                                                                     in
                                                                    let uu____8530
                                                                    =
                                                                    if
                                                                    act1.FStar_Syntax_Syntax.action_univs
                                                                    = []
                                                                    then
                                                                    FStar_TypeChecker_Util.generalize_universes
                                                                    env1
                                                                    act_defn1
                                                                    else
                                                                    (let uu____8552
                                                                    =
                                                                    FStar_Syntax_Subst.close_univ_vars
                                                                    act1.FStar_Syntax_Syntax.action_univs
                                                                    act_defn1
                                                                     in
                                                                    ((act1.FStar_Syntax_Syntax.action_univs),
                                                                    uu____8552))
                                                                     in
                                                                    match uu____8530
                                                                    with
                                                                    | 
                                                                    (univs,act_defn2)
                                                                    ->
                                                                    let act_typ4
                                                                    =
                                                                    FStar_TypeChecker_Normalize.normalize
                                                                    [FStar_TypeChecker_Env.Beta]
                                                                    env1
                                                                    act_typ3
                                                                     in
                                                                    let act_typ5
                                                                    =
                                                                    FStar_Syntax_Subst.close_univ_vars
                                                                    univs
                                                                    act_typ4
                                                                     in
                                                                    let uu___890_8571
                                                                    = act1
                                                                     in
                                                                    {
                                                                    FStar_Syntax_Syntax.action_name
                                                                    =
                                                                    (uu___890_8571.FStar_Syntax_Syntax.action_name);
                                                                    FStar_Syntax_Syntax.action_unqualified_name
                                                                    =
                                                                    (uu___890_8571.FStar_Syntax_Syntax.action_unqualified_name);
                                                                    FStar_Syntax_Syntax.action_univs
                                                                    = univs;
                                                                    FStar_Syntax_Syntax.action_params
                                                                    =
                                                                    (uu___890_8571.FStar_Syntax_Syntax.action_params);
                                                                    FStar_Syntax_Syntax.action_defn
                                                                    =
                                                                    act_defn2;
                                                                    FStar_Syntax_Syntax.action_typ
                                                                    =
                                                                    act_typ5
                                                                    })))))))
                                               in
                                            FStar_All.pipe_right
                                              ed2.FStar_Syntax_Syntax.actions
                                              (FStar_List.map check_action)
                                             in
                                          ((FStar_Pervasives_Native.Some repr),
                                            (FStar_Pervasives_Native.Some
                                               return_repr),
                                            (FStar_Pervasives_Native.Some
                                               bind_repr), actions)))))
                                   in
                                match uu____7037 with
                                | (repr,return_repr,bind_repr,actions) ->
                                    let cl ts =
                                      let ts1 =
                                        FStar_Syntax_Subst.close_tscheme
                                          ed_bs ts
                                         in
                                      let ed_univs_closing =
                                        FStar_Syntax_Subst.univ_var_closing
                                          ed_univs
                                         in
                                      let uu____8614 =
                                        FStar_Syntax_Subst.shift_subst
                                          (FStar_List.length ed_bs)
                                          ed_univs_closing
                                         in
                                      FStar_Syntax_Subst.subst_tscheme
                                        uu____8614 ts1
                                       in
                                    let combinators =
                                      {
                                        FStar_Syntax_Syntax.ret_wp = ret_wp;
                                        FStar_Syntax_Syntax.bind_wp = bind_wp;
                                        FStar_Syntax_Syntax.stronger =
                                          stronger;
                                        FStar_Syntax_Syntax.if_then_else =
                                          if_then_else;
                                        FStar_Syntax_Syntax.ite_wp = ite_wp;
                                        FStar_Syntax_Syntax.close_wp =
                                          close_wp;
                                        FStar_Syntax_Syntax.trivial = trivial;
                                        FStar_Syntax_Syntax.repr = repr;
                                        FStar_Syntax_Syntax.return_repr =
                                          return_repr;
                                        FStar_Syntax_Syntax.bind_repr =
                                          bind_repr
                                      }  in
                                    let combinators1 =
                                      FStar_Syntax_Util.apply_wp_eff_combinators
                                        cl combinators
                                       in
                                    let combinators2 =
                                      match ed2.FStar_Syntax_Syntax.combinators
                                      with
                                      | FStar_Syntax_Syntax.Primitive_eff
                                          uu____8626 ->
                                          FStar_Syntax_Syntax.Primitive_eff
                                            combinators1
                                      | FStar_Syntax_Syntax.DM4F_eff
                                          uu____8627 ->
                                          FStar_Syntax_Syntax.DM4F_eff
                                            combinators1
                                      | uu____8628 ->
                                          failwith
                                            "Impossible! tc_eff_decl on a layered effect is not expected"
                                       in
                                    let ed3 =
                                      let uu___910_8631 = ed2  in
                                      let uu____8632 = cl signature  in
                                      let uu____8633 =
                                        FStar_List.map
                                          (fun a  ->
                                             let uu___913_8641 = a  in
                                             let uu____8642 =
                                               let uu____8643 =
                                                 cl
                                                   ((a.FStar_Syntax_Syntax.action_univs),
                                                     (a.FStar_Syntax_Syntax.action_defn))
                                                  in
                                               FStar_All.pipe_right
                                                 uu____8643
                                                 FStar_Pervasives_Native.snd
                                                in
                                             let uu____8668 =
                                               let uu____8669 =
                                                 cl
                                                   ((a.FStar_Syntax_Syntax.action_univs),
                                                     (a.FStar_Syntax_Syntax.action_typ))
                                                  in
                                               FStar_All.pipe_right
                                                 uu____8669
                                                 FStar_Pervasives_Native.snd
                                                in
                                             {
                                               FStar_Syntax_Syntax.action_name
                                                 =
                                                 (uu___913_8641.FStar_Syntax_Syntax.action_name);
                                               FStar_Syntax_Syntax.action_unqualified_name
                                                 =
                                                 (uu___913_8641.FStar_Syntax_Syntax.action_unqualified_name);
                                               FStar_Syntax_Syntax.action_univs
                                                 =
                                                 (uu___913_8641.FStar_Syntax_Syntax.action_univs);
                                               FStar_Syntax_Syntax.action_params
                                                 =
                                                 (uu___913_8641.FStar_Syntax_Syntax.action_params);
                                               FStar_Syntax_Syntax.action_defn
                                                 = uu____8642;
                                               FStar_Syntax_Syntax.action_typ
                                                 = uu____8668
                                             }) actions
                                         in
                                      {
                                        FStar_Syntax_Syntax.mname =
                                          (uu___910_8631.FStar_Syntax_Syntax.mname);
                                        FStar_Syntax_Syntax.cattributes =
                                          (uu___910_8631.FStar_Syntax_Syntax.cattributes);
                                        FStar_Syntax_Syntax.univs =
                                          (uu___910_8631.FStar_Syntax_Syntax.univs);
                                        FStar_Syntax_Syntax.binders =
                                          (uu___910_8631.FStar_Syntax_Syntax.binders);
                                        FStar_Syntax_Syntax.signature =
                                          uu____8632;
                                        FStar_Syntax_Syntax.combinators =
                                          combinators2;
                                        FStar_Syntax_Syntax.actions =
                                          uu____8633;
                                        FStar_Syntax_Syntax.eff_attrs =
                                          (uu___910_8631.FStar_Syntax_Syntax.eff_attrs)
                                      }  in
                                    ((let uu____8695 =
                                        FStar_All.pipe_left
                                          (FStar_TypeChecker_Env.debug env)
                                          (FStar_Options.Other "ED")
                                         in
                                      if uu____8695
                                      then
                                        let uu____8700 =
                                          FStar_Syntax_Print.eff_decl_to_string
                                            false ed3
                                           in
                                        FStar_Util.print1
                                          "Typechecked effect declaration:\n\t%s\n"
                                          uu____8700
                                      else ());
                                     ed3)))))))))))))
  
let (tc_eff_decl :
  FStar_TypeChecker_Env.env ->
    FStar_Syntax_Syntax.eff_decl ->
      FStar_Syntax_Syntax.qualifier Prims.list ->
        FStar_Syntax_Syntax.eff_decl)
  =
  fun env  ->
    fun ed  ->
      fun quals  ->
        let uu____8726 =
          let uu____8741 =
            FStar_All.pipe_right ed FStar_Syntax_Util.is_layered  in
          if uu____8741 then tc_layered_eff_decl else tc_non_layered_eff_decl
           in
        uu____8726 env ed quals
  
let (monad_signature :
  FStar_TypeChecker_Env.env ->
    FStar_Ident.lident ->
      FStar_Syntax_Syntax.term ->
        (FStar_Syntax_Syntax.bv * FStar_Syntax_Syntax.term'
          FStar_Syntax_Syntax.syntax))
  =
  fun env  ->
    fun m  ->
      fun s  ->
        let fail uu____8791 =
          let uu____8792 =
            FStar_TypeChecker_Err.unexpected_signature_for_monad env m s  in
          let uu____8798 = FStar_Ident.range_of_lid m  in
          FStar_Errors.raise_error uu____8792 uu____8798  in
        let s1 = FStar_Syntax_Subst.compress s  in
        match s1.FStar_Syntax_Syntax.n with
        | FStar_Syntax_Syntax.Tm_arrow (bs,c) ->
            let bs1 = FStar_Syntax_Subst.open_binders bs  in
            (match bs1 with
             | (a,uu____8842)::(wp,uu____8844)::[] ->
                 (a, (wp.FStar_Syntax_Syntax.sort))
             | uu____8873 -> fail ())
        | uu____8874 -> fail ()
  
let (tc_layered_lift :
  FStar_TypeChecker_Env.env ->
    FStar_Syntax_Syntax.sub_eff -> FStar_Syntax_Syntax.sub_eff)
  =
  fun env0  ->
    fun sub  ->
      (let uu____8887 =
         FStar_All.pipe_left (FStar_TypeChecker_Env.debug env0)
           (FStar_Options.Other "LayeredEffectsTc")
          in
       if uu____8887
       then
         let uu____8892 = FStar_Syntax_Print.sub_eff_to_string sub  in
         FStar_Util.print1 "Typechecking sub_effect: %s\n" uu____8892
       else ());
      (let lift_ts =
         FStar_All.pipe_right sub.FStar_Syntax_Syntax.lift FStar_Util.must
          in
       let r =
         let uu____8909 =
           FStar_All.pipe_right lift_ts FStar_Pervasives_Native.snd  in
         uu____8909.FStar_Syntax_Syntax.pos  in
       (let src_ed =
          FStar_TypeChecker_Env.get_effect_decl env0
            sub.FStar_Syntax_Syntax.source
           in
        let tgt_ed =
          FStar_TypeChecker_Env.get_effect_decl env0
            sub.FStar_Syntax_Syntax.target
           in
        let uu____8921 =
          ((FStar_All.pipe_right src_ed FStar_Syntax_Util.is_layered) &&
             (let uu____8925 =
                let uu____8926 =
                  FStar_All.pipe_right src_ed
                    FStar_Syntax_Util.get_layered_effect_base
                   in
                FStar_All.pipe_right uu____8926 FStar_Util.must  in
              FStar_Ident.lid_equals uu____8925
                tgt_ed.FStar_Syntax_Syntax.mname))
            ||
            (((FStar_All.pipe_right tgt_ed FStar_Syntax_Util.is_layered) &&
                (let uu____8935 =
                   let uu____8936 =
                     FStar_All.pipe_right tgt_ed
                       FStar_Syntax_Util.get_layered_effect_base
                      in
                   FStar_All.pipe_right uu____8936 FStar_Util.must  in
                 FStar_Ident.lid_equals uu____8935
                   src_ed.FStar_Syntax_Syntax.mname))
               &&
               (let uu____8944 =
                  FStar_Ident.lid_equals src_ed.FStar_Syntax_Syntax.mname
                    FStar_Parser_Const.effect_PURE_lid
                   in
                Prims.op_Negation uu____8944))
           in
        if uu____8921
        then
          let uu____8947 =
            let uu____8953 =
              let uu____8955 =
                FStar_All.pipe_right src_ed.FStar_Syntax_Syntax.mname
                  FStar_Ident.string_of_lid
                 in
              let uu____8958 =
                FStar_All.pipe_right tgt_ed.FStar_Syntax_Syntax.mname
                  FStar_Ident.string_of_lid
                 in
              FStar_Util.format2
                "Lifts cannot be defined from a layered effect to its repr or vice versa (%s and %s here)"
                uu____8955 uu____8958
               in
            (FStar_Errors.Fatal_EffectsCannotBeComposed, uu____8953)  in
          FStar_Errors.raise_error uu____8947 r
        else ());
       (let uu____8965 = check_and_gen env0 "" "lift" Prims.int_one lift_ts
           in
        match uu____8965 with
        | (us,lift,lift_ty) ->
            ((let uu____8979 =
                FStar_All.pipe_left (FStar_TypeChecker_Env.debug env0)
                  (FStar_Options.Other "LayeredEffectsTc")
                 in
              if uu____8979
              then
                let uu____8984 =
                  FStar_Syntax_Print.tscheme_to_string (us, lift)  in
                let uu____8990 =
                  FStar_Syntax_Print.tscheme_to_string (us, lift_ty)  in
                FStar_Util.print2 "Typechecked lift: %s and lift_ty: %s\n"
                  uu____8984 uu____8990
              else ());
             (let uu____8999 = FStar_Syntax_Subst.open_univ_vars us lift_ty
                 in
              match uu____8999 with
              | (us1,lift_ty1) ->
                  let env = FStar_TypeChecker_Env.push_univ_vars env0 us1  in
                  (check_no_subtyping_for_layered_combinator env lift_ty1
                     FStar_Pervasives_Native.None;
                   (let lift_t_shape_error s =
                      let uu____9017 =
                        FStar_Ident.string_of_lid
                          sub.FStar_Syntax_Syntax.source
                         in
                      let uu____9019 =
                        FStar_Ident.string_of_lid
                          sub.FStar_Syntax_Syntax.target
                         in
                      let uu____9021 =
                        FStar_Syntax_Print.term_to_string lift_ty1  in
                      FStar_Util.format4
                        "Unexpected shape of lift %s~>%s, reason:%s (t:%s)"
                        uu____9017 uu____9019 s uu____9021
                       in
                    let uu____9024 =
                      let uu____9031 =
                        let uu____9036 = FStar_Syntax_Util.type_u ()  in
                        FStar_All.pipe_right uu____9036
                          (fun uu____9053  ->
                             match uu____9053 with
                             | (t,u) ->
                                 let uu____9064 =
                                   let uu____9065 =
                                     FStar_Syntax_Syntax.gen_bv "a"
                                       FStar_Pervasives_Native.None t
                                      in
                                   FStar_All.pipe_right uu____9065
                                     FStar_Syntax_Syntax.mk_binder
                                    in
                                 (uu____9064, u))
                         in
                      match uu____9031 with
                      | (a,u_a) ->
                          let rest_bs =
                            let uu____9084 =
                              let uu____9085 =
                                FStar_Syntax_Subst.compress lift_ty1  in
                              uu____9085.FStar_Syntax_Syntax.n  in
                            match uu____9084 with
                            | FStar_Syntax_Syntax.Tm_arrow (bs,uu____9097)
                                when
                                (FStar_List.length bs) >= (Prims.of_int (2))
                                ->
                                let uu____9125 =
                                  FStar_Syntax_Subst.open_binders bs  in
                                (match uu____9125 with
                                 | (a',uu____9135)::bs1 ->
                                     let uu____9155 =
                                       let uu____9156 =
                                         FStar_All.pipe_right bs1
                                           (FStar_List.splitAt
                                              ((FStar_List.length bs1) -
                                                 Prims.int_one))
                                          in
                                       FStar_All.pipe_right uu____9156
                                         FStar_Pervasives_Native.fst
                                        in
                                     let uu____9222 =
                                       let uu____9235 =
                                         let uu____9238 =
                                           let uu____9239 =
                                             let uu____9246 =
                                               FStar_Syntax_Syntax.bv_to_name
                                                 (FStar_Pervasives_Native.fst
                                                    a)
                                                in
                                             (a', uu____9246)  in
                                           FStar_Syntax_Syntax.NT uu____9239
                                            in
                                         [uu____9238]  in
                                       FStar_Syntax_Subst.subst_binders
                                         uu____9235
                                        in
                                     FStar_All.pipe_right uu____9155
                                       uu____9222)
                            | uu____9261 ->
                                let uu____9262 =
                                  let uu____9268 =
                                    lift_t_shape_error
                                      "either not an arrow, or not enough binders"
                                     in
                                  (FStar_Errors.Fatal_UnexpectedExpressionType,
                                    uu____9268)
                                   in
                                FStar_Errors.raise_error uu____9262 r
                             in
                          let uu____9280 =
                            let uu____9291 =
                              let uu____9296 =
                                FStar_TypeChecker_Env.push_binders env (a ::
                                  rest_bs)
                                 in
                              let uu____9303 =
                                let uu____9304 =
                                  FStar_All.pipe_right a
                                    FStar_Pervasives_Native.fst
                                   in
                                FStar_All.pipe_right uu____9304
                                  FStar_Syntax_Syntax.bv_to_name
                                 in
                              FStar_TypeChecker_Util.fresh_effect_repr_en
                                uu____9296 r sub.FStar_Syntax_Syntax.source
                                u_a uu____9303
                               in
                            match uu____9291 with
                            | (f_sort,g) ->
                                let uu____9325 =
                                  let uu____9332 =
                                    FStar_Syntax_Syntax.gen_bv "f"
                                      FStar_Pervasives_Native.None f_sort
                                     in
                                  FStar_All.pipe_right uu____9332
                                    FStar_Syntax_Syntax.mk_binder
                                   in
                                (uu____9325, g)
                             in
                          (match uu____9280 with
                           | (f_b,g_f_b) ->
                               let bs = a ::
                                 (FStar_List.append rest_bs [f_b])  in
                               let uu____9399 =
                                 let uu____9404 =
                                   FStar_TypeChecker_Env.push_binders env bs
                                    in
                                 let uu____9405 =
                                   let uu____9406 =
                                     FStar_All.pipe_right a
                                       FStar_Pervasives_Native.fst
                                      in
                                   FStar_All.pipe_right uu____9406
                                     FStar_Syntax_Syntax.bv_to_name
                                    in
                                 FStar_TypeChecker_Util.fresh_effect_repr_en
                                   uu____9404 r
                                   sub.FStar_Syntax_Syntax.target u_a
                                   uu____9405
                                  in
                               (match uu____9399 with
                                | (repr,g_repr) ->
                                    let uu____9423 =
                                      let uu____9428 =
                                        FStar_TypeChecker_Env.push_binders
                                          env bs
                                         in
                                      let uu____9429 =
                                        let uu____9431 =
                                          FStar_Ident.string_of_lid
                                            sub.FStar_Syntax_Syntax.source
                                           in
                                        let uu____9433 =
                                          FStar_Ident.string_of_lid
                                            sub.FStar_Syntax_Syntax.target
                                           in
                                        FStar_Util.format2
                                          "implicit for pure_wp in typechecking lift %s~>%s"
                                          uu____9431 uu____9433
                                         in
                                      pure_wp_uvar uu____9428 repr uu____9429
                                        r
                                       in
                                    (match uu____9423 with
                                     | (pure_wp_uvar1,guard_wp) ->
                                         let c =
                                           let uu____9445 =
                                             let uu____9446 =
                                               let uu____9447 =
                                                 FStar_TypeChecker_Env.new_u_univ
                                                   ()
                                                  in
                                               [uu____9447]  in
                                             let uu____9448 =
                                               let uu____9459 =
                                                 FStar_All.pipe_right
                                                   pure_wp_uvar1
                                                   FStar_Syntax_Syntax.as_arg
                                                  in
                                               [uu____9459]  in
                                             {
                                               FStar_Syntax_Syntax.comp_univs
                                                 = uu____9446;
                                               FStar_Syntax_Syntax.effect_name
                                                 =
                                                 FStar_Parser_Const.effect_PURE_lid;
                                               FStar_Syntax_Syntax.result_typ
                                                 = repr;
                                               FStar_Syntax_Syntax.effect_args
                                                 = uu____9448;
                                               FStar_Syntax_Syntax.flags = []
                                             }  in
                                           FStar_Syntax_Syntax.mk_Comp
                                             uu____9445
                                            in
                                         let uu____9492 =
                                           FStar_Syntax_Util.arrow bs c  in
                                         let uu____9495 =
                                           let uu____9496 =
                                             FStar_TypeChecker_Env.conj_guard
                                               g_f_b g_repr
                                              in
                                           FStar_TypeChecker_Env.conj_guard
                                             uu____9496 guard_wp
                                            in
                                         (uu____9492, uu____9495))))
                       in
                    match uu____9024 with
                    | (k,g_k) ->
                        ((let uu____9506 =
                            FStar_All.pipe_left
                              (FStar_TypeChecker_Env.debug env)
                              (FStar_Options.Other "LayeredEffectsTc")
                             in
                          if uu____9506
                          then
                            let uu____9511 =
                              FStar_Syntax_Print.term_to_string k  in
                            FStar_Util.print1
                              "tc_layered_lift: before unification k: %s\n"
                              uu____9511
                          else ());
                         (let g = FStar_TypeChecker_Rel.teq env lift_ty1 k
                             in
                          FStar_TypeChecker_Rel.force_trivial_guard env g_k;
                          FStar_TypeChecker_Rel.force_trivial_guard env g;
                          (let uu____9520 =
                             FStar_All.pipe_left
                               (FStar_TypeChecker_Env.debug env0)
                               (FStar_Options.Other "LayeredEffectsTc")
                              in
                           if uu____9520
                           then
                             let uu____9525 =
                               FStar_Syntax_Print.term_to_string k  in
                             FStar_Util.print1 "After unification k: %s\n"
                               uu____9525
                           else ());
                          (let sub1 =
                             let uu___1006_9531 = sub  in
                             let uu____9532 =
                               let uu____9535 =
                                 let uu____9536 =
                                   let uu____9539 =
                                     FStar_All.pipe_right k
                                       (FStar_TypeChecker_Normalize.remove_uvar_solutions
                                          env)
                                      in
                                   FStar_All.pipe_right uu____9539
                                     (FStar_Syntax_Subst.close_univ_vars us1)
                                    in
                                 (us1, uu____9536)  in
                               FStar_Pervasives_Native.Some uu____9535  in
                             {
                               FStar_Syntax_Syntax.source =
                                 (uu___1006_9531.FStar_Syntax_Syntax.source);
                               FStar_Syntax_Syntax.target =
                                 (uu___1006_9531.FStar_Syntax_Syntax.target);
                               FStar_Syntax_Syntax.lift_wp = uu____9532;
                               FStar_Syntax_Syntax.lift =
                                 (FStar_Pervasives_Native.Some (us1, lift))
                             }  in
                           (let uu____9551 =
                              FStar_All.pipe_left
                                (FStar_TypeChecker_Env.debug env0)
                                (FStar_Options.Other "LayeredEffectsTc")
                               in
                            if uu____9551
                            then
                              let uu____9556 =
                                FStar_Syntax_Print.sub_eff_to_string sub1  in
                              FStar_Util.print1 "Final sub_effect: %s\n"
                                uu____9556
                            else ());
                           sub1)))))))))
  
let (tc_lift :
  FStar_TypeChecker_Env.env ->
    FStar_Syntax_Syntax.sub_eff ->
      FStar_Range.range -> FStar_Syntax_Syntax.sub_eff)
  =
  fun env  ->
    fun sub  ->
      fun r  ->
        let check_and_gen1 env1 t k =
          let uu____9593 =
            FStar_TypeChecker_TcTerm.tc_check_trivial_guard env1 t k  in
          FStar_TypeChecker_Util.generalize_universes env1 uu____9593  in
        let ed_src =
          FStar_TypeChecker_Env.get_effect_decl env
            sub.FStar_Syntax_Syntax.source
           in
        let ed_tgt =
          FStar_TypeChecker_Env.get_effect_decl env
            sub.FStar_Syntax_Syntax.target
           in
        let uu____9596 =
          (FStar_All.pipe_right ed_src FStar_Syntax_Util.is_layered) ||
            (FStar_All.pipe_right ed_tgt FStar_Syntax_Util.is_layered)
           in
        if uu____9596
        then tc_layered_lift env sub
        else
          (let uu____9603 =
             let uu____9610 =
               FStar_TypeChecker_Env.lookup_effect_lid env
                 sub.FStar_Syntax_Syntax.source
                in
             monad_signature env sub.FStar_Syntax_Syntax.source uu____9610
              in
           match uu____9603 with
           | (a,wp_a_src) ->
               let uu____9617 =
                 let uu____9624 =
                   FStar_TypeChecker_Env.lookup_effect_lid env
                     sub.FStar_Syntax_Syntax.target
                    in
                 monad_signature env sub.FStar_Syntax_Syntax.target
                   uu____9624
                  in
               (match uu____9617 with
                | (b,wp_b_tgt) ->
                    let wp_a_tgt =
                      let uu____9632 =
                        let uu____9635 =
                          let uu____9636 =
                            let uu____9643 = FStar_Syntax_Syntax.bv_to_name a
                               in
                            (b, uu____9643)  in
                          FStar_Syntax_Syntax.NT uu____9636  in
                        [uu____9635]  in
                      FStar_Syntax_Subst.subst uu____9632 wp_b_tgt  in
                    let expected_k =
                      let uu____9651 =
                        let uu____9660 = FStar_Syntax_Syntax.mk_binder a  in
                        let uu____9667 =
                          let uu____9676 =
                            FStar_Syntax_Syntax.null_binder wp_a_src  in
                          [uu____9676]  in
                        uu____9660 :: uu____9667  in
                      let uu____9701 = FStar_Syntax_Syntax.mk_Total wp_a_tgt
                         in
                      FStar_Syntax_Util.arrow uu____9651 uu____9701  in
                    let repr_type eff_name a1 wp =
                      (let uu____9723 =
                         let uu____9725 =
                           FStar_TypeChecker_Env.is_reifiable_effect env
                             eff_name
                            in
                         Prims.op_Negation uu____9725  in
                       if uu____9723
                       then
                         let uu____9728 =
                           let uu____9734 =
                             let uu____9736 =
                               FStar_Ident.string_of_lid eff_name  in
                             FStar_Util.format1 "Effect %s cannot be reified"
                               uu____9736
                              in
                           (FStar_Errors.Fatal_EffectCannotBeReified,
                             uu____9734)
                            in
                         let uu____9740 = FStar_TypeChecker_Env.get_range env
                            in
                         FStar_Errors.raise_error uu____9728 uu____9740
                       else ());
                      (let uu____9743 =
                         FStar_TypeChecker_Env.effect_decl_opt env eff_name
                          in
                       match uu____9743 with
                       | FStar_Pervasives_Native.None  ->
                           failwith
                             "internal error: reifiable effect has no decl?"
                       | FStar_Pervasives_Native.Some (ed,qualifiers) ->
                           let repr =
                             let uu____9776 =
                               let uu____9777 =
                                 FStar_All.pipe_right ed
                                   FStar_Syntax_Util.get_eff_repr
                                  in
                               FStar_All.pipe_right uu____9777
                                 FStar_Util.must
                                in
                             FStar_TypeChecker_Env.inst_effect_fun_with
                               [FStar_Syntax_Syntax.U_unknown] env ed
                               uu____9776
                              in
                           let uu____9784 =
                             let uu____9785 =
                               let uu____9802 =
                                 let uu____9813 =
                                   FStar_Syntax_Syntax.as_arg a1  in
                                 let uu____9822 =
                                   let uu____9833 =
                                     FStar_Syntax_Syntax.as_arg wp  in
                                   [uu____9833]  in
                                 uu____9813 :: uu____9822  in
                               (repr, uu____9802)  in
                             FStar_Syntax_Syntax.Tm_app uu____9785  in
                           let uu____9878 =
                             FStar_TypeChecker_Env.get_range env  in
                           FStar_Syntax_Syntax.mk uu____9784 uu____9878)
                       in
                    let uu____9879 =
                      match ((sub.FStar_Syntax_Syntax.lift),
                              (sub.FStar_Syntax_Syntax.lift_wp))
                      with
                      | (FStar_Pervasives_Native.None
                         ,FStar_Pervasives_Native.None ) ->
                          failwith "Impossible (parser)"
                      | (lift,FStar_Pervasives_Native.Some (uvs,lift_wp)) ->
                          let uu____10052 =
                            if (FStar_List.length uvs) > Prims.int_zero
                            then
                              let uu____10063 =
                                FStar_Syntax_Subst.univ_var_opening uvs  in
                              match uu____10063 with
                              | (usubst,uvs1) ->
                                  let uu____10086 =
                                    FStar_TypeChecker_Env.push_univ_vars env
                                      uvs1
                                     in
                                  let uu____10087 =
                                    FStar_Syntax_Subst.subst usubst lift_wp
                                     in
                                  (uu____10086, uu____10087)
                            else (env, lift_wp)  in
                          (match uu____10052 with
                           | (env1,lift_wp1) ->
                               let lift_wp2 =
                                 if (FStar_List.length uvs) = Prims.int_zero
                                 then check_and_gen1 env1 lift_wp1 expected_k
                                 else
                                   (let lift_wp2 =
                                      FStar_TypeChecker_TcTerm.tc_check_trivial_guard
                                        env1 lift_wp1 expected_k
                                       in
                                    let uu____10137 =
                                      FStar_Syntax_Subst.close_univ_vars uvs
                                        lift_wp2
                                       in
                                    (uvs, uu____10137))
                                  in
                               (lift, lift_wp2))
                      | (FStar_Pervasives_Native.Some
                         (what,lift),FStar_Pervasives_Native.None ) ->
                          let uu____10208 =
                            if (FStar_List.length what) > Prims.int_zero
                            then
                              let uu____10223 =
                                FStar_Syntax_Subst.univ_var_opening what  in
                              match uu____10223 with
                              | (usubst,uvs) ->
                                  let uu____10248 =
                                    FStar_Syntax_Subst.subst usubst lift  in
                                  (uvs, uu____10248)
                            else ([], lift)  in
                          (match uu____10208 with
                           | (uvs,lift1) ->
                               ((let uu____10284 =
                                   FStar_TypeChecker_Env.debug env
                                     (FStar_Options.Other "ED")
                                    in
                                 if uu____10284
                                 then
                                   let uu____10288 =
                                     FStar_Syntax_Print.term_to_string lift1
                                      in
                                   FStar_Util.print1 "Lift for free : %s\n"
                                     uu____10288
                                 else ());
                                (let dmff_env =
                                   FStar_TypeChecker_DMFF.empty env
                                     (FStar_TypeChecker_TcTerm.tc_constant
                                        env FStar_Range.dummyRange)
                                    in
                                 let uu____10294 =
                                   let uu____10301 =
                                     FStar_TypeChecker_Env.push_univ_vars env
                                       uvs
                                      in
                                   FStar_TypeChecker_TcTerm.tc_term
                                     uu____10301 lift1
                                    in
                                 match uu____10294 with
                                 | (lift2,comp,uu____10326) ->
                                     let uu____10327 =
                                       FStar_TypeChecker_DMFF.star_expr
                                         dmff_env lift2
                                        in
                                     (match uu____10327 with
                                      | (uu____10356,lift_wp,lift_elab) ->
                                          let lift_wp1 =
                                            FStar_TypeChecker_DMFF.recheck_debug
                                              "lift-wp" env lift_wp
                                             in
                                          let lift_elab1 =
                                            FStar_TypeChecker_DMFF.recheck_debug
                                              "lift-elab" env lift_elab
                                             in
                                          if
                                            (FStar_List.length uvs) =
                                              Prims.int_zero
                                          then
                                            let uu____10388 =
                                              let uu____10399 =
                                                FStar_TypeChecker_Util.generalize_universes
                                                  env lift_elab1
                                                 in
                                              FStar_Pervasives_Native.Some
                                                uu____10399
                                               in
                                            let uu____10416 =
                                              FStar_TypeChecker_Util.generalize_universes
                                                env lift_wp1
                                               in
                                            (uu____10388, uu____10416)
                                          else
                                            (let uu____10445 =
                                               let uu____10456 =
                                                 let uu____10465 =
                                                   FStar_Syntax_Subst.close_univ_vars
                                                     uvs lift_elab1
                                                    in
                                                 (uvs, uu____10465)  in
                                               FStar_Pervasives_Native.Some
                                                 uu____10456
                                                in
                                             let uu____10480 =
                                               let uu____10489 =
                                                 FStar_Syntax_Subst.close_univ_vars
                                                   uvs lift_wp1
                                                  in
                                               (uvs, uu____10489)  in
                                             (uu____10445, uu____10480))))))
                       in
                    (match uu____9879 with
                     | (lift,lift_wp) ->
                         let env1 =
                           let uu___1090_10553 = env  in
                           {
                             FStar_TypeChecker_Env.solver =
                               (uu___1090_10553.FStar_TypeChecker_Env.solver);
                             FStar_TypeChecker_Env.range =
                               (uu___1090_10553.FStar_TypeChecker_Env.range);
                             FStar_TypeChecker_Env.curmodule =
                               (uu___1090_10553.FStar_TypeChecker_Env.curmodule);
                             FStar_TypeChecker_Env.gamma =
                               (uu___1090_10553.FStar_TypeChecker_Env.gamma);
                             FStar_TypeChecker_Env.gamma_sig =
                               (uu___1090_10553.FStar_TypeChecker_Env.gamma_sig);
                             FStar_TypeChecker_Env.gamma_cache =
                               (uu___1090_10553.FStar_TypeChecker_Env.gamma_cache);
                             FStar_TypeChecker_Env.modules =
                               (uu___1090_10553.FStar_TypeChecker_Env.modules);
                             FStar_TypeChecker_Env.expected_typ =
                               (uu___1090_10553.FStar_TypeChecker_Env.expected_typ);
                             FStar_TypeChecker_Env.sigtab =
                               (uu___1090_10553.FStar_TypeChecker_Env.sigtab);
                             FStar_TypeChecker_Env.attrtab =
                               (uu___1090_10553.FStar_TypeChecker_Env.attrtab);
                             FStar_TypeChecker_Env.instantiate_imp =
                               (uu___1090_10553.FStar_TypeChecker_Env.instantiate_imp);
                             FStar_TypeChecker_Env.effects =
                               (uu___1090_10553.FStar_TypeChecker_Env.effects);
                             FStar_TypeChecker_Env.generalize =
                               (uu___1090_10553.FStar_TypeChecker_Env.generalize);
                             FStar_TypeChecker_Env.letrecs =
                               (uu___1090_10553.FStar_TypeChecker_Env.letrecs);
                             FStar_TypeChecker_Env.top_level =
                               (uu___1090_10553.FStar_TypeChecker_Env.top_level);
                             FStar_TypeChecker_Env.check_uvars =
                               (uu___1090_10553.FStar_TypeChecker_Env.check_uvars);
                             FStar_TypeChecker_Env.use_eq =
                               (uu___1090_10553.FStar_TypeChecker_Env.use_eq);
                             FStar_TypeChecker_Env.use_eq_strict =
                               (uu___1090_10553.FStar_TypeChecker_Env.use_eq_strict);
                             FStar_TypeChecker_Env.is_iface =
                               (uu___1090_10553.FStar_TypeChecker_Env.is_iface);
                             FStar_TypeChecker_Env.admit =
                               (uu___1090_10553.FStar_TypeChecker_Env.admit);
                             FStar_TypeChecker_Env.lax = true;
                             FStar_TypeChecker_Env.lax_universes =
                               (uu___1090_10553.FStar_TypeChecker_Env.lax_universes);
                             FStar_TypeChecker_Env.phase1 =
                               (uu___1090_10553.FStar_TypeChecker_Env.phase1);
                             FStar_TypeChecker_Env.failhard =
                               (uu___1090_10553.FStar_TypeChecker_Env.failhard);
                             FStar_TypeChecker_Env.nosynth =
                               (uu___1090_10553.FStar_TypeChecker_Env.nosynth);
                             FStar_TypeChecker_Env.uvar_subtyping =
                               (uu___1090_10553.FStar_TypeChecker_Env.uvar_subtyping);
                             FStar_TypeChecker_Env.tc_term =
                               (uu___1090_10553.FStar_TypeChecker_Env.tc_term);
                             FStar_TypeChecker_Env.type_of =
                               (uu___1090_10553.FStar_TypeChecker_Env.type_of);
                             FStar_TypeChecker_Env.universe_of =
                               (uu___1090_10553.FStar_TypeChecker_Env.universe_of);
                             FStar_TypeChecker_Env.check_type_of =
                               (uu___1090_10553.FStar_TypeChecker_Env.check_type_of);
                             FStar_TypeChecker_Env.use_bv_sorts =
                               (uu___1090_10553.FStar_TypeChecker_Env.use_bv_sorts);
                             FStar_TypeChecker_Env.qtbl_name_and_index =
                               (uu___1090_10553.FStar_TypeChecker_Env.qtbl_name_and_index);
                             FStar_TypeChecker_Env.normalized_eff_names =
                               (uu___1090_10553.FStar_TypeChecker_Env.normalized_eff_names);
                             FStar_TypeChecker_Env.fv_delta_depths =
                               (uu___1090_10553.FStar_TypeChecker_Env.fv_delta_depths);
                             FStar_TypeChecker_Env.proof_ns =
                               (uu___1090_10553.FStar_TypeChecker_Env.proof_ns);
                             FStar_TypeChecker_Env.synth_hook =
                               (uu___1090_10553.FStar_TypeChecker_Env.synth_hook);
                             FStar_TypeChecker_Env.try_solve_implicits_hook =
                               (uu___1090_10553.FStar_TypeChecker_Env.try_solve_implicits_hook);
                             FStar_TypeChecker_Env.splice =
                               (uu___1090_10553.FStar_TypeChecker_Env.splice);
                             FStar_TypeChecker_Env.mpreprocess =
                               (uu___1090_10553.FStar_TypeChecker_Env.mpreprocess);
                             FStar_TypeChecker_Env.postprocess =
                               (uu___1090_10553.FStar_TypeChecker_Env.postprocess);
                             FStar_TypeChecker_Env.identifier_info =
                               (uu___1090_10553.FStar_TypeChecker_Env.identifier_info);
                             FStar_TypeChecker_Env.tc_hooks =
                               (uu___1090_10553.FStar_TypeChecker_Env.tc_hooks);
                             FStar_TypeChecker_Env.dsenv =
                               (uu___1090_10553.FStar_TypeChecker_Env.dsenv);
                             FStar_TypeChecker_Env.nbe =
                               (uu___1090_10553.FStar_TypeChecker_Env.nbe);
                             FStar_TypeChecker_Env.strict_args_tab =
                               (uu___1090_10553.FStar_TypeChecker_Env.strict_args_tab);
                             FStar_TypeChecker_Env.erasable_types_tab =
                               (uu___1090_10553.FStar_TypeChecker_Env.erasable_types_tab)
                           }  in
                         let lift1 =
                           match lift with
                           | FStar_Pervasives_Native.None  ->
                               FStar_Pervasives_Native.None
                           | FStar_Pervasives_Native.Some (uvs,lift1) ->
                               let uu____10586 =
                                 let uu____10591 =
                                   FStar_Syntax_Subst.univ_var_opening uvs
                                    in
                                 match uu____10591 with
                                 | (usubst,uvs1) ->
                                     let uu____10614 =
                                       FStar_TypeChecker_Env.push_univ_vars
                                         env1 uvs1
                                        in
                                     let uu____10615 =
                                       FStar_Syntax_Subst.subst usubst lift1
                                        in
                                     (uu____10614, uu____10615)
                                  in
                               (match uu____10586 with
                                | (env2,lift2) ->
                                    let uu____10620 =
                                      let uu____10627 =
                                        FStar_TypeChecker_Env.lookup_effect_lid
                                          env2 sub.FStar_Syntax_Syntax.source
                                         in
                                      monad_signature env2
                                        sub.FStar_Syntax_Syntax.source
                                        uu____10627
                                       in
                                    (match uu____10620 with
                                     | (a1,wp_a_src1) ->
                                         let wp_a =
                                           FStar_Syntax_Syntax.new_bv
                                             FStar_Pervasives_Native.None
                                             wp_a_src1
                                            in
                                         let a_typ =
                                           FStar_Syntax_Syntax.bv_to_name a1
                                            in
                                         let wp_a_typ =
                                           FStar_Syntax_Syntax.bv_to_name
                                             wp_a
                                            in
                                         let repr_f =
                                           repr_type
                                             sub.FStar_Syntax_Syntax.source
                                             a_typ wp_a_typ
                                            in
                                         let repr_result =
                                           let lift_wp1 =
                                             FStar_TypeChecker_Normalize.normalize
                                               [FStar_TypeChecker_Env.EraseUniverses;
                                               FStar_TypeChecker_Env.AllowUnboundUniverses]
                                               env2
                                               (FStar_Pervasives_Native.snd
                                                  lift_wp)
                                              in
                                           let lift_wp_a =
                                             let uu____10653 =
                                               let uu____10654 =
                                                 let uu____10671 =
                                                   let uu____10682 =
                                                     FStar_Syntax_Syntax.as_arg
                                                       a_typ
                                                      in
                                                   let uu____10691 =
                                                     let uu____10702 =
                                                       FStar_Syntax_Syntax.as_arg
                                                         wp_a_typ
                                                        in
                                                     [uu____10702]  in
                                                   uu____10682 :: uu____10691
                                                    in
                                                 (lift_wp1, uu____10671)  in
                                               FStar_Syntax_Syntax.Tm_app
                                                 uu____10654
                                                in
                                             let uu____10747 =
                                               FStar_TypeChecker_Env.get_range
                                                 env2
                                                in
                                             FStar_Syntax_Syntax.mk
                                               uu____10653 uu____10747
                                              in
                                           repr_type
                                             sub.FStar_Syntax_Syntax.target
                                             a_typ lift_wp_a
                                            in
                                         let expected_k1 =
                                           let uu____10751 =
                                             let uu____10760 =
                                               FStar_Syntax_Syntax.mk_binder
                                                 a1
                                                in
                                             let uu____10767 =
                                               let uu____10776 =
                                                 FStar_Syntax_Syntax.mk_binder
                                                   wp_a
                                                  in
                                               let uu____10783 =
                                                 let uu____10792 =
                                                   FStar_Syntax_Syntax.null_binder
                                                     repr_f
                                                    in
                                                 [uu____10792]  in
                                               uu____10776 :: uu____10783  in
                                             uu____10760 :: uu____10767  in
                                           let uu____10823 =
                                             FStar_Syntax_Syntax.mk_Total
                                               repr_result
                                              in
                                           FStar_Syntax_Util.arrow
                                             uu____10751 uu____10823
                                            in
                                         let uu____10826 =
                                           FStar_TypeChecker_TcTerm.tc_tot_or_gtot_term
                                             env2 expected_k1
                                            in
                                         (match uu____10826 with
                                          | (expected_k2,uu____10836,uu____10837)
                                              ->
                                              let lift3 =
                                                if
                                                  (FStar_List.length uvs) =
                                                    Prims.int_zero
                                                then
                                                  check_and_gen1 env2 lift2
                                                    expected_k2
                                                else
                                                  (let lift3 =
                                                     FStar_TypeChecker_TcTerm.tc_check_trivial_guard
                                                       env2 lift2 expected_k2
                                                      in
                                                   let uu____10845 =
                                                     FStar_Syntax_Subst.close_univ_vars
                                                       uvs lift3
                                                      in
                                                   (uvs, uu____10845))
                                                 in
                                              FStar_Pervasives_Native.Some
                                                lift3)))
                            in
                         ((let uu____10853 =
                             let uu____10855 =
                               let uu____10857 =
                                 FStar_All.pipe_right lift_wp
                                   FStar_Pervasives_Native.fst
                                  in
                               FStar_All.pipe_right uu____10857
                                 FStar_List.length
                                in
                             uu____10855 <> Prims.int_one  in
                           if uu____10853
                           then
                             let uu____10880 =
                               let uu____10886 =
                                 let uu____10888 =
                                   FStar_Syntax_Print.lid_to_string
                                     sub.FStar_Syntax_Syntax.source
                                    in
                                 let uu____10890 =
                                   FStar_Syntax_Print.lid_to_string
                                     sub.FStar_Syntax_Syntax.target
                                    in
                                 let uu____10892 =
                                   let uu____10894 =
                                     let uu____10896 =
                                       FStar_All.pipe_right lift_wp
                                         FStar_Pervasives_Native.fst
                                        in
                                     FStar_All.pipe_right uu____10896
                                       FStar_List.length
                                      in
                                   FStar_All.pipe_right uu____10894
                                     FStar_Util.string_of_int
                                    in
                                 FStar_Util.format3
                                   "Sub effect wp must be polymorphic in exactly 1 universe; %s ~> %s has %s universes"
                                   uu____10888 uu____10890 uu____10892
                                  in
                               (FStar_Errors.Fatal_TooManyUniverse,
                                 uu____10886)
                                in
                             FStar_Errors.raise_error uu____10880 r
                           else ());
                          (let uu____10923 =
                             (FStar_Util.is_some lift1) &&
                               (let uu____10926 =
                                  let uu____10928 =
                                    let uu____10931 =
                                      FStar_All.pipe_right lift1
                                        FStar_Util.must
                                       in
                                    FStar_All.pipe_right uu____10931
                                      FStar_Pervasives_Native.fst
                                     in
                                  FStar_All.pipe_right uu____10928
                                    FStar_List.length
                                   in
                                uu____10926 <> Prims.int_one)
                              in
                           if uu____10923
                           then
                             let uu____10970 =
                               let uu____10976 =
                                 let uu____10978 =
                                   FStar_Syntax_Print.lid_to_string
                                     sub.FStar_Syntax_Syntax.source
                                    in
                                 let uu____10980 =
                                   FStar_Syntax_Print.lid_to_string
                                     sub.FStar_Syntax_Syntax.target
                                    in
                                 let uu____10982 =
                                   let uu____10984 =
                                     let uu____10986 =
                                       let uu____10989 =
                                         FStar_All.pipe_right lift1
                                           FStar_Util.must
                                          in
                                       FStar_All.pipe_right uu____10989
                                         FStar_Pervasives_Native.fst
                                        in
                                     FStar_All.pipe_right uu____10986
                                       FStar_List.length
                                      in
                                   FStar_All.pipe_right uu____10984
                                     FStar_Util.string_of_int
                                    in
                                 FStar_Util.format3
                                   "Sub effect lift must be polymorphic in exactly 1 universe; %s ~> %s has %s universes"
                                   uu____10978 uu____10980 uu____10982
                                  in
                               (FStar_Errors.Fatal_TooManyUniverse,
                                 uu____10976)
                                in
                             FStar_Errors.raise_error uu____10970 r
                           else ());
                          (let uu___1127_11031 = sub  in
                           {
                             FStar_Syntax_Syntax.source =
                               (uu___1127_11031.FStar_Syntax_Syntax.source);
                             FStar_Syntax_Syntax.target =
                               (uu___1127_11031.FStar_Syntax_Syntax.target);
                             FStar_Syntax_Syntax.lift_wp =
                               (FStar_Pervasives_Native.Some lift_wp);
                             FStar_Syntax_Syntax.lift = lift1
                           })))))
  
let (tc_effect_abbrev :
  FStar_TypeChecker_Env.env ->
    (FStar_Ident.lident * FStar_Syntax_Syntax.univ_names *
      FStar_Syntax_Syntax.binders * FStar_Syntax_Syntax.comp) ->
      FStar_Range.range ->
        (FStar_Ident.lident * FStar_Syntax_Syntax.univ_names *
          FStar_Syntax_Syntax.binders * FStar_Syntax_Syntax.comp))
  =
  fun env  ->
    fun uu____11062  ->
      fun r  ->
        match uu____11062 with
        | (lid,uvs,tps,c) ->
            let env0 = env  in
            let uu____11085 =
              if (FStar_List.length uvs) = Prims.int_zero
              then (env, uvs, tps, c)
              else
                (let uu____11113 = FStar_Syntax_Subst.univ_var_opening uvs
                    in
                 match uu____11113 with
                 | (usubst,uvs1) ->
                     let tps1 = FStar_Syntax_Subst.subst_binders usubst tps
                        in
                     let c1 =
                       let uu____11144 =
                         FStar_Syntax_Subst.shift_subst
                           (FStar_List.length tps1) usubst
                          in
                       FStar_Syntax_Subst.subst_comp uu____11144 c  in
                     let uu____11153 =
                       FStar_TypeChecker_Env.push_univ_vars env uvs1  in
                     (uu____11153, uvs1, tps1, c1))
               in
            (match uu____11085 with
             | (env1,uvs1,tps1,c1) ->
                 let env2 = FStar_TypeChecker_Env.set_range env1 r  in
                 let uu____11173 = FStar_Syntax_Subst.open_comp tps1 c1  in
                 (match uu____11173 with
                  | (tps2,c2) ->
                      let uu____11188 =
                        FStar_TypeChecker_TcTerm.tc_tparams env2 tps2  in
                      (match uu____11188 with
                       | (tps3,env3,us) ->
                           let uu____11206 =
                             FStar_TypeChecker_TcTerm.tc_comp env3 c2  in
                           (match uu____11206 with
                            | (c3,u,g) ->
                                (FStar_TypeChecker_Rel.force_trivial_guard
                                   env3 g;
                                 (let expected_result_typ =
                                    match tps3 with
                                    | (x,uu____11232)::uu____11233 ->
                                        FStar_Syntax_Syntax.bv_to_name x
                                    | uu____11252 ->
                                        FStar_Errors.raise_error
                                          (FStar_Errors.Fatal_NotEnoughArgumentsForEffect,
                                            "Effect abbreviations must bind at least the result type")
                                          r
                                     in
                                  let def_result_typ =
                                    FStar_Syntax_Util.comp_result c3  in
                                  let uu____11260 =
                                    let uu____11262 =
                                      FStar_TypeChecker_Rel.teq_nosmt_force
                                        env3 expected_result_typ
                                        def_result_typ
                                       in
                                    Prims.op_Negation uu____11262  in
                                  if uu____11260
                                  then
                                    let uu____11265 =
                                      let uu____11271 =
                                        let uu____11273 =
                                          FStar_Syntax_Print.term_to_string
                                            expected_result_typ
                                           in
                                        let uu____11275 =
                                          FStar_Syntax_Print.term_to_string
                                            def_result_typ
                                           in
                                        FStar_Util.format2
                                          "Result type of effect abbreviation `%s` does not match the result type of its definition `%s`"
                                          uu____11273 uu____11275
                                         in
                                      (FStar_Errors.Fatal_EffectAbbreviationResultTypeMismatch,
                                        uu____11271)
                                       in
                                    FStar_Errors.raise_error uu____11265 r
                                  else ());
                                 (let tps4 =
                                    FStar_Syntax_Subst.close_binders tps3  in
                                  let c4 =
                                    FStar_Syntax_Subst.close_comp tps4 c3  in
                                  let uu____11283 =
                                    let uu____11284 =
                                      FStar_Syntax_Syntax.mk
                                        (FStar_Syntax_Syntax.Tm_arrow
                                           (tps4, c4)) r
                                       in
                                    FStar_TypeChecker_Util.generalize_universes
                                      env0 uu____11284
                                     in
                                  match uu____11283 with
                                  | (uvs2,t) ->
                                      let uu____11313 =
                                        let uu____11318 =
                                          let uu____11331 =
                                            let uu____11332 =
                                              FStar_Syntax_Subst.compress t
                                               in
                                            uu____11332.FStar_Syntax_Syntax.n
                                             in
                                          (tps4, uu____11331)  in
                                        match uu____11318 with
                                        | ([],FStar_Syntax_Syntax.Tm_arrow
                                           (uu____11347,c5)) -> ([], c5)
                                        | (uu____11389,FStar_Syntax_Syntax.Tm_arrow
                                           (tps5,c5)) -> (tps5, c5)
                                        | uu____11428 ->
                                            failwith
                                              "Impossible (t is an arrow)"
                                         in
                                      (match uu____11313 with
                                       | (tps5,c5) ->
                                           (if
                                              (FStar_List.length uvs2) <>
                                                Prims.int_one
                                            then
                                              (let uu____11460 =
                                                 FStar_Syntax_Subst.open_univ_vars
                                                   uvs2 t
                                                  in
                                               match uu____11460 with
                                               | (uu____11465,t1) ->
                                                   let uu____11467 =
                                                     let uu____11473 =
                                                       let uu____11475 =
                                                         FStar_Syntax_Print.lid_to_string
                                                           lid
                                                          in
                                                       let uu____11477 =
                                                         FStar_All.pipe_right
                                                           (FStar_List.length
                                                              uvs2)
                                                           FStar_Util.string_of_int
                                                          in
                                                       let uu____11481 =
                                                         FStar_Syntax_Print.term_to_string
                                                           t1
                                                          in
                                                       FStar_Util.format3
                                                         "Effect abbreviations must be polymorphic in exactly 1 universe; %s has %s universes (%s)"
                                                         uu____11475
                                                         uu____11477
                                                         uu____11481
                                                        in
                                                     (FStar_Errors.Fatal_TooManyUniverse,
                                                       uu____11473)
                                                      in
                                                   FStar_Errors.raise_error
                                                     uu____11467 r)
                                            else ();
                                            (lid, uvs2, tps5, c5)))))))))
  
let (tc_polymonadic_bind :
  FStar_TypeChecker_Env.env ->
    FStar_Ident.lident ->
      FStar_Ident.lident ->
        FStar_Ident.lident ->
          FStar_Syntax_Syntax.tscheme ->
            (FStar_Syntax_Syntax.tscheme * FStar_Syntax_Syntax.tscheme))
  =
  fun env  ->
    fun m  ->
      fun n  ->
        fun p  ->
          fun ts  ->
            let eff_name =
              let uu____11523 = FStar_Ident.string_of_lid m  in
              let uu____11525 = FStar_Ident.string_of_lid n  in
              let uu____11527 = FStar_Ident.string_of_lid p  in
              FStar_Util.format3 "(%s, %s) |> %s)" uu____11523 uu____11525
                uu____11527
               in
            let r = (FStar_Pervasives_Native.snd ts).FStar_Syntax_Syntax.pos
               in
            let uu____11535 =
              check_and_gen env eff_name "polymonadic_bind"
                (Prims.of_int (2)) ts
               in
            match uu____11535 with
            | (us,t,ty) ->
                let uu____11551 = FStar_Syntax_Subst.open_univ_vars us ty  in
                (match uu____11551 with
                 | (us1,ty1) ->
                     let env1 = FStar_TypeChecker_Env.push_univ_vars env us1
                        in
                     (check_no_subtyping_for_layered_combinator env1 ty1
                        FStar_Pervasives_Native.None;
                      (let uu____11564 =
                         let uu____11569 = FStar_Syntax_Util.type_u ()  in
                         FStar_All.pipe_right uu____11569
                           (fun uu____11586  ->
                              match uu____11586 with
                              | (t1,u) ->
                                  let uu____11597 =
                                    let uu____11598 =
                                      FStar_Syntax_Syntax.gen_bv "a"
                                        FStar_Pervasives_Native.None t1
                                       in
                                    FStar_All.pipe_right uu____11598
                                      FStar_Syntax_Syntax.mk_binder
                                     in
                                  (uu____11597, u))
                          in
                       match uu____11564 with
                       | (a,u_a) ->
                           let uu____11606 =
                             let uu____11611 = FStar_Syntax_Util.type_u ()
                                in
                             FStar_All.pipe_right uu____11611
                               (fun uu____11628  ->
                                  match uu____11628 with
                                  | (t1,u) ->
                                      let uu____11639 =
                                        let uu____11640 =
                                          FStar_Syntax_Syntax.gen_bv "b"
                                            FStar_Pervasives_Native.None t1
                                           in
                                        FStar_All.pipe_right uu____11640
                                          FStar_Syntax_Syntax.mk_binder
                                         in
                                      (uu____11639, u))
                              in
                           (match uu____11606 with
                            | (b,u_b) ->
                                let rest_bs =
                                  let uu____11657 =
                                    let uu____11658 =
                                      FStar_Syntax_Subst.compress ty1  in
                                    uu____11658.FStar_Syntax_Syntax.n  in
                                  match uu____11657 with
                                  | FStar_Syntax_Syntax.Tm_arrow
                                      (bs,uu____11670) when
                                      (FStar_List.length bs) >=
                                        (Prims.of_int (4))
                                      ->
                                      let uu____11698 =
                                        FStar_Syntax_Subst.open_binders bs
                                         in
                                      (match uu____11698 with
                                       | (a',uu____11708)::(b',uu____11710)::bs1
                                           ->
                                           let uu____11740 =
                                             let uu____11741 =
                                               FStar_All.pipe_right bs1
                                                 (FStar_List.splitAt
                                                    ((FStar_List.length bs1)
                                                       - (Prims.of_int (2))))
                                                in
                                             FStar_All.pipe_right uu____11741
                                               FStar_Pervasives_Native.fst
                                              in
<<<<<<< HEAD
                                           let uu____11914 =
                                             let uu____11927 =
                                               let uu____11930 =
                                                 let uu____11931 =
                                                   let uu____11938 =
                                                     let uu____11941 =
=======
                                           let uu____11807 =
                                             let uu____11820 =
                                               let uu____11823 =
                                                 let uu____11824 =
                                                   let uu____11831 =
                                                     let uu____11834 =
>>>>>>> 56fe24cd
                                                       FStar_All.pipe_right a
                                                         FStar_Pervasives_Native.fst
                                                        in
                                                     FStar_All.pipe_right
<<<<<<< HEAD
                                                       uu____11941
                                                       FStar_Syntax_Syntax.bv_to_name
                                                      in
                                                   (a', uu____11938)  in
                                                 FStar_Syntax_Syntax.NT
                                                   uu____11931
                                                  in
                                               let uu____11954 =
                                                 let uu____11957 =
                                                   let uu____11958 =
                                                     let uu____11965 =
                                                       let uu____11968 =
=======
                                                       uu____11834
                                                       FStar_Syntax_Syntax.bv_to_name
                                                      in
                                                   (a', uu____11831)  in
                                                 FStar_Syntax_Syntax.NT
                                                   uu____11824
                                                  in
                                               let uu____11847 =
                                                 let uu____11850 =
                                                   let uu____11851 =
                                                     let uu____11858 =
                                                       let uu____11861 =
>>>>>>> 56fe24cd
                                                         FStar_All.pipe_right
                                                           b
                                                           FStar_Pervasives_Native.fst
                                                          in
                                                       FStar_All.pipe_right
<<<<<<< HEAD
                                                         uu____11968
                                                         FStar_Syntax_Syntax.bv_to_name
                                                        in
                                                     (b', uu____11965)  in
                                                   FStar_Syntax_Syntax.NT
                                                     uu____11958
                                                    in
                                                 [uu____11957]  in
                                               uu____11930 :: uu____11954  in
                                             FStar_Syntax_Subst.subst_binders
                                               uu____11927
                                              in
                                           FStar_All.pipe_right uu____11815
                                             uu____11914)
                                  | uu____11989 ->
                                      let uu____11990 =
                                        let uu____11996 =
                                          let uu____11998 =
                                            FStar_Syntax_Print.tag_of_term
                                              ty1
                                             in
                                          let uu____12000 =
=======
                                                         uu____11861
                                                         FStar_Syntax_Syntax.bv_to_name
                                                        in
                                                     (b', uu____11858)  in
                                                   FStar_Syntax_Syntax.NT
                                                     uu____11851
                                                    in
                                                 [uu____11850]  in
                                               uu____11823 :: uu____11847  in
                                             FStar_Syntax_Subst.subst_binders
                                               uu____11820
                                              in
                                           FStar_All.pipe_right uu____11740
                                             uu____11807)
                                  | uu____11882 ->
                                      let uu____11883 =
                                        let uu____11889 =
                                          let uu____11891 =
                                            FStar_Syntax_Print.tag_of_term
                                              ty1
                                             in
                                          let uu____11893 =
>>>>>>> 56fe24cd
                                            FStar_Syntax_Print.term_to_string
                                              ty1
                                             in
                                          FStar_Util.format3
                                            "Type of %s is not an arrow with >= 4 binders (%s::%s)"
<<<<<<< HEAD
                                            eff_name uu____11998 uu____12000
                                           in
                                        (FStar_Errors.Fatal_UnexpectedEffect,
                                          uu____11996)
                                         in
                                      FStar_Errors.raise_error uu____11990 r
                                   in
                                let bs = a :: b :: rest_bs  in
                                let uu____12033 =
                                  let uu____12044 =
                                    let uu____12049 =
                                      FStar_TypeChecker_Env.push_binders env1
                                        bs
                                       in
                                    let uu____12050 =
                                      let uu____12051 =
                                        FStar_All.pipe_right a
                                          FStar_Pervasives_Native.fst
                                         in
                                      FStar_All.pipe_right uu____12051
                                        FStar_Syntax_Syntax.bv_to_name
                                       in
                                    FStar_TypeChecker_Util.fresh_effect_repr_en
                                      uu____12049 r m u_a uu____12050
                                     in
                                  match uu____12044 with
                                  | (repr,g) ->
                                      let uu____12072 =
                                        let uu____12079 =
                                          FStar_Syntax_Syntax.gen_bv "f"
                                            FStar_Pervasives_Native.None repr
                                           in
                                        FStar_All.pipe_right uu____12079
                                          FStar_Syntax_Syntax.mk_binder
                                         in
                                      (uu____12072, g)
                                   in
                                (match uu____12033 with
                                 | (f,guard_f) ->
                                     let uu____12111 =
                                       let x_a =
                                         let uu____12129 =
                                           let uu____12130 =
                                             let uu____12131 =
                                               FStar_All.pipe_right a
                                                 FStar_Pervasives_Native.fst
                                                in
                                             FStar_All.pipe_right uu____12131
=======
                                            eff_name uu____11891 uu____11893
                                           in
                                        (FStar_Errors.Fatal_UnexpectedEffect,
                                          uu____11889)
                                         in
                                      FStar_Errors.raise_error uu____11883 r
                                   in
                                let bs = a :: b :: rest_bs  in
                                let uu____11926 =
                                  let uu____11937 =
                                    let uu____11942 =
                                      FStar_TypeChecker_Env.push_binders env1
                                        bs
                                       in
                                    let uu____11943 =
                                      let uu____11944 =
                                        FStar_All.pipe_right a
                                          FStar_Pervasives_Native.fst
                                         in
                                      FStar_All.pipe_right uu____11944
                                        FStar_Syntax_Syntax.bv_to_name
                                       in
                                    FStar_TypeChecker_Util.fresh_effect_repr_en
                                      uu____11942 r m u_a uu____11943
                                     in
                                  match uu____11937 with
                                  | (repr,g) ->
                                      let uu____11965 =
                                        let uu____11972 =
                                          FStar_Syntax_Syntax.gen_bv "f"
                                            FStar_Pervasives_Native.None repr
                                           in
                                        FStar_All.pipe_right uu____11972
                                          FStar_Syntax_Syntax.mk_binder
                                         in
                                      (uu____11965, g)
                                   in
                                (match uu____11926 with
                                 | (f,guard_f) ->
                                     let uu____12004 =
                                       let x_a =
                                         let uu____12022 =
                                           let uu____12023 =
                                             let uu____12024 =
                                               FStar_All.pipe_right a
                                                 FStar_Pervasives_Native.fst
                                                in
                                             FStar_All.pipe_right uu____12024
>>>>>>> 56fe24cd
                                               FStar_Syntax_Syntax.bv_to_name
                                              in
                                           FStar_Syntax_Syntax.gen_bv "x"
                                             FStar_Pervasives_Native.None
<<<<<<< HEAD
                                             uu____12130
                                            in
                                         FStar_All.pipe_right uu____12129
                                           FStar_Syntax_Syntax.mk_binder
                                          in
                                       let uu____12147 =
                                         let uu____12152 =
=======
                                             uu____12023
                                            in
                                         FStar_All.pipe_right uu____12022
                                           FStar_Syntax_Syntax.mk_binder
                                          in
                                       let uu____12040 =
                                         let uu____12045 =
>>>>>>> 56fe24cd
                                           FStar_TypeChecker_Env.push_binders
                                             env1
                                             (FStar_List.append bs [x_a])
                                            in
<<<<<<< HEAD
                                         let uu____12171 =
                                           let uu____12172 =
                                             FStar_All.pipe_right b
                                               FStar_Pervasives_Native.fst
                                              in
                                           FStar_All.pipe_right uu____12172
                                             FStar_Syntax_Syntax.bv_to_name
                                            in
                                         FStar_TypeChecker_Util.fresh_effect_repr_en
                                           uu____12152 r n u_b uu____12171
                                          in
                                       match uu____12147 with
                                       | (repr,g) ->
                                           let uu____12193 =
                                             let uu____12200 =
                                               let uu____12201 =
                                                 let uu____12202 =
                                                   let uu____12205 =
                                                     let uu____12208 =
=======
                                         let uu____12064 =
                                           let uu____12065 =
                                             FStar_All.pipe_right b
                                               FStar_Pervasives_Native.fst
                                              in
                                           FStar_All.pipe_right uu____12065
                                             FStar_Syntax_Syntax.bv_to_name
                                            in
                                         FStar_TypeChecker_Util.fresh_effect_repr_en
                                           uu____12045 r n u_b uu____12064
                                          in
                                       match uu____12040 with
                                       | (repr,g) ->
                                           let uu____12086 =
                                             let uu____12093 =
                                               let uu____12094 =
                                                 let uu____12095 =
                                                   let uu____12098 =
                                                     let uu____12101 =
>>>>>>> 56fe24cd
                                                       FStar_TypeChecker_Env.new_u_univ
                                                         ()
                                                        in
                                                     FStar_Pervasives_Native.Some
<<<<<<< HEAD
                                                       uu____12208
                                                      in
                                                   FStar_Syntax_Syntax.mk_Total'
                                                     repr uu____12205
                                                    in
                                                 FStar_Syntax_Util.arrow
                                                   [x_a] uu____12202
                                                  in
                                               FStar_Syntax_Syntax.gen_bv "g"
                                                 FStar_Pervasives_Native.None
                                                 uu____12201
                                                in
                                             FStar_All.pipe_right uu____12200
                                               FStar_Syntax_Syntax.mk_binder
                                              in
                                           (uu____12193, g)
                                        in
                                     (match uu____12111 with
                                      | (g,guard_g) ->
                                          let uu____12252 =
                                            let uu____12257 =
=======
                                                       uu____12101
                                                      in
                                                   FStar_Syntax_Syntax.mk_Total'
                                                     repr uu____12098
                                                    in
                                                 FStar_Syntax_Util.arrow
                                                   [x_a] uu____12095
                                                  in
                                               FStar_Syntax_Syntax.gen_bv "g"
                                                 FStar_Pervasives_Native.None
                                                 uu____12094
                                                in
                                             FStar_All.pipe_right uu____12093
                                               FStar_Syntax_Syntax.mk_binder
                                              in
                                           (uu____12086, g)
                                        in
                                     (match uu____12004 with
                                      | (g,guard_g) ->
                                          let uu____12145 =
                                            let uu____12150 =
>>>>>>> 56fe24cd
                                              FStar_TypeChecker_Env.push_binders
                                                env1
                                                (FStar_List.append bs [f; g])
                                               in
<<<<<<< HEAD
                                            let uu____12282 =
                                              let uu____12283 =
=======
                                            let uu____12151 =
                                              let uu____12152 =
>>>>>>> 56fe24cd
                                                FStar_All.pipe_right b
                                                  FStar_Pervasives_Native.fst
                                                 in
                                              FStar_All.pipe_right
<<<<<<< HEAD
                                                uu____12283
                                                FStar_Syntax_Syntax.bv_to_name
                                               in
                                            FStar_TypeChecker_Util.fresh_effect_repr_en
                                              uu____12257 r p u_b uu____12282
                                             in
                                          (match uu____12252 with
                                           | (repr,guard_repr) ->
                                               let uu____12298 =
                                                 let uu____12303 =
=======
                                                uu____12152
                                                FStar_Syntax_Syntax.bv_to_name
                                               in
                                            FStar_TypeChecker_Util.fresh_effect_repr_en
                                              uu____12150 r p u_b uu____12151
                                             in
                                          (match uu____12145 with
                                           | (repr,guard_repr) ->
                                               let uu____12167 =
                                                 let uu____12172 =
>>>>>>> 56fe24cd
                                                   FStar_TypeChecker_Env.push_binders
                                                     env1
                                                     (FStar_List.append bs
                                                        [f; g])
                                                    in
<<<<<<< HEAD
                                                 let uu____12328 =
=======
                                                 let uu____12173 =
>>>>>>> 56fe24cd
                                                   FStar_Util.format1
                                                     "implicit for pure_wp in checking %s"
                                                     eff_name
                                                    in
<<<<<<< HEAD
                                                 pure_wp_uvar uu____12303
                                                   repr uu____12328 r
                                                  in
                                               (match uu____12298 with
                                                | (pure_wp_uvar1,g_pure_wp_uvar)
                                                    ->
                                                    let k =
                                                      let uu____12340 =
                                                        let uu____12343 =
                                                          let uu____12344 =
                                                            let uu____12345 =
                                                              FStar_TypeChecker_Env.new_u_univ
                                                                ()
                                                               in
                                                            [uu____12345]  in
                                                          let uu____12346 =
                                                            let uu____12357 =
=======
                                                 pure_wp_uvar uu____12172
                                                   repr uu____12173 r
                                                  in
                                               (match uu____12167 with
                                                | (pure_wp_uvar1,g_pure_wp_uvar)
                                                    ->
                                                    let k =
                                                      let uu____12185 =
                                                        let uu____12188 =
                                                          let uu____12189 =
                                                            let uu____12190 =
                                                              FStar_TypeChecker_Env.new_u_univ
                                                                ()
                                                               in
                                                            [uu____12190]  in
                                                          let uu____12191 =
                                                            let uu____12202 =
>>>>>>> 56fe24cd
                                                              FStar_All.pipe_right
                                                                pure_wp_uvar1
                                                                FStar_Syntax_Syntax.as_arg
                                                               in
<<<<<<< HEAD
                                                            [uu____12357]  in
                                                          {
                                                            FStar_Syntax_Syntax.comp_univs
                                                              = uu____12344;
=======
                                                            [uu____12202]  in
                                                          {
                                                            FStar_Syntax_Syntax.comp_univs
                                                              = uu____12189;
>>>>>>> 56fe24cd
                                                            FStar_Syntax_Syntax.effect_name
                                                              =
                                                              FStar_Parser_Const.effect_PURE_lid;
                                                            FStar_Syntax_Syntax.result_typ
                                                              = repr;
                                                            FStar_Syntax_Syntax.effect_args
<<<<<<< HEAD
                                                              = uu____12346;
=======
                                                              = uu____12191;
>>>>>>> 56fe24cd
                                                            FStar_Syntax_Syntax.flags
                                                              = []
                                                          }  in
                                                        FStar_Syntax_Syntax.mk_Comp
<<<<<<< HEAD
                                                          uu____12343
=======
                                                          uu____12188
>>>>>>> 56fe24cd
                                                         in
                                                      FStar_Syntax_Util.arrow
                                                        (FStar_List.append bs
                                                           [f; g])
<<<<<<< HEAD
                                                        uu____12340
=======
                                                        uu____12185
>>>>>>> 56fe24cd
                                                       in
                                                    let guard_eq =
                                                      FStar_TypeChecker_Rel.teq
                                                        env1 ty1 k
                                                       in
                                                    (FStar_List.iter
                                                       (FStar_TypeChecker_Rel.force_trivial_guard
                                                          env1)
                                                       [guard_f;
                                                       guard_g;
                                                       guard_repr;
                                                       g_pure_wp_uvar;
                                                       guard_eq];
<<<<<<< HEAD
                                                     (let uu____12417 =
=======
                                                     (let uu____12262 =
>>>>>>> 56fe24cd
                                                        FStar_All.pipe_left
                                                          (FStar_TypeChecker_Env.debug
                                                             env1)
                                                          FStar_Options.Extreme
                                                         in
<<<<<<< HEAD
                                                      if uu____12417
                                                      then
                                                        let uu____12421 =
                                                          FStar_Syntax_Print.tscheme_to_string
                                                            (us1, t)
                                                           in
                                                        let uu____12427 =
=======
                                                      if uu____12262
                                                      then
                                                        let uu____12266 =
                                                          FStar_Syntax_Print.tscheme_to_string
                                                            (us1, t)
                                                           in
                                                        let uu____12272 =
>>>>>>> 56fe24cd
                                                          FStar_Syntax_Print.tscheme_to_string
                                                            (us1, k)
                                                           in
                                                        FStar_Util.print3
                                                          "Polymonadic bind %s after typechecking (%s::%s)\n"
                                                          eff_name
<<<<<<< HEAD
                                                          uu____12421
                                                          uu____12427
                                                      else ());
                                                     (let uu____12437 =
                                                        let uu____12443 =
=======
                                                          uu____12266
                                                          uu____12272
                                                      else ());
                                                     (let uu____12282 =
                                                        let uu____12288 =
>>>>>>> 56fe24cd
                                                          FStar_Util.format1
                                                            "Polymonadic binds (%s in this case) is a bleeding edge F* feature;it is subject to some redesign in the future. Please keep us informed (on github etc.) about how you are using it"
                                                            eff_name
                                                           in
                                                        (FStar_Errors.Warning_BleedingEdge_Feature,
<<<<<<< HEAD
                                                          uu____12443)
                                                         in
                                                      FStar_Errors.log_issue
                                                        r uu____12437);
                                                     (let uu____12447 =
                                                        let uu____12448 =
                                                          let uu____12451 =
=======
                                                          uu____12288)
                                                         in
                                                      FStar_Errors.log_issue
                                                        r uu____12282);
                                                     (let uu____12292 =
                                                        let uu____12293 =
                                                          let uu____12296 =
>>>>>>> 56fe24cd
                                                            FStar_All.pipe_right
                                                              k
                                                              (FStar_TypeChecker_Normalize.remove_uvar_solutions
                                                                 env1)
                                                             in
                                                          FStar_All.pipe_right
<<<<<<< HEAD
                                                            uu____12451
                                                            (FStar_Syntax_Subst.close_univ_vars
                                                               us1)
                                                           in
                                                        (us1, uu____12448)
                                                         in
                                                      ((us1, t), uu____12447)))))))))))
  
let (tc_polymonadic_subcomp :
  FStar_TypeChecker_Env.env ->
    FStar_Ident.lident ->
      FStar_Ident.lident ->
        FStar_Syntax_Syntax.tscheme ->
          (FStar_Syntax_Syntax.tscheme * FStar_Syntax_Syntax.tscheme))
  =
  fun env0  ->
    fun m  ->
      fun n  ->
        fun ts  ->
          let r = (FStar_Pervasives_Native.snd ts).FStar_Syntax_Syntax.pos
             in
          let combinator_name =
            let uu____12498 = FStar_Ident.string_of_lid m  in
            let uu____12500 =
              let uu____12502 = FStar_Ident.string_of_lid n  in
              Prims.op_Hat "<:" uu____12502  in
            Prims.op_Hat uu____12498 uu____12500  in
          let uu____12505 =
            check_and_gen env0 combinator_name "polymonadic_subcomp"
              Prims.int_one ts
             in
          match uu____12505 with
          | (us,t,ty) ->
              let uu____12521 = FStar_Syntax_Subst.open_univ_vars us ty  in
              (match uu____12521 with
               | (us1,ty1) ->
                   let env = FStar_TypeChecker_Env.push_univ_vars env0 us1
                      in
                   (check_no_subtyping_for_layered_combinator env ty1
                      FStar_Pervasives_Native.None;
                    (let uu____12534 =
                       let uu____12539 = FStar_Syntax_Util.type_u ()  in
                       FStar_All.pipe_right uu____12539
                         (fun uu____12556  ->
                            match uu____12556 with
                            | (t1,u) ->
                                let uu____12567 =
                                  let uu____12568 =
                                    FStar_Syntax_Syntax.gen_bv "a"
                                      FStar_Pervasives_Native.None t1
                                     in
                                  FStar_All.pipe_right uu____12568
                                    FStar_Syntax_Syntax.mk_binder
                                   in
                                (uu____12567, u))
                        in
                     match uu____12534 with
                     | (a,u) ->
                         let rest_bs =
                           let uu____12585 =
                             let uu____12586 =
                               FStar_Syntax_Subst.compress ty1  in
                             uu____12586.FStar_Syntax_Syntax.n  in
                           match uu____12585 with
                           | FStar_Syntax_Syntax.Tm_arrow (bs,uu____12598)
                               when
                               (FStar_List.length bs) >= (Prims.of_int (2))
                               ->
                               let uu____12626 =
                                 FStar_Syntax_Subst.open_binders bs  in
                               (match uu____12626 with
                                | (a',uu____12636)::bs1 ->
                                    let uu____12656 =
                                      let uu____12657 =
                                        FStar_All.pipe_right bs1
                                          (FStar_List.splitAt
                                             ((FStar_List.length bs1) -
                                                Prims.int_one))
                                         in
                                      FStar_All.pipe_right uu____12657
                                        FStar_Pervasives_Native.fst
                                       in
                                    let uu____12723 =
                                      let uu____12736 =
                                        let uu____12739 =
                                          let uu____12740 =
                                            let uu____12747 =
                                              FStar_Syntax_Syntax.bv_to_name
                                                (FStar_Pervasives_Native.fst
                                                   a)
                                               in
                                            (a', uu____12747)  in
                                          FStar_Syntax_Syntax.NT uu____12740
                                           in
                                        [uu____12739]  in
                                      FStar_Syntax_Subst.subst_binders
                                        uu____12736
                                       in
                                    FStar_All.pipe_right uu____12656
                                      uu____12723)
                           | uu____12762 ->
                               let uu____12763 =
                                 let uu____12769 =
                                   let uu____12771 =
                                     FStar_Syntax_Print.tag_of_term t  in
                                   let uu____12773 =
                                     FStar_Syntax_Print.term_to_string t  in
                                   FStar_Util.format3
                                     "Type of polymonadic subcomp %s is not an arrow with >= 2 binders (%s::%s)"
                                     combinator_name uu____12771 uu____12773
                                    in
                                 (FStar_Errors.Fatal_UnexpectedEffect,
                                   uu____12769)
                                  in
                               FStar_Errors.raise_error uu____12763 r
                            in
                         let bs = a :: rest_bs  in
                         let uu____12800 =
                           let uu____12811 =
                             let uu____12816 =
                               FStar_TypeChecker_Env.push_binders env bs  in
                             let uu____12817 =
                               let uu____12818 =
                                 FStar_All.pipe_right a
                                   FStar_Pervasives_Native.fst
                                  in
                               FStar_All.pipe_right uu____12818
                                 FStar_Syntax_Syntax.bv_to_name
                                in
                             FStar_TypeChecker_Util.fresh_effect_repr_en
                               uu____12816 r m u uu____12817
                              in
                           match uu____12811 with
                           | (repr,g) ->
                               let uu____12839 =
                                 let uu____12846 =
                                   FStar_Syntax_Syntax.gen_bv "f"
                                     FStar_Pervasives_Native.None repr
                                    in
                                 FStar_All.pipe_right uu____12846
                                   FStar_Syntax_Syntax.mk_binder
                                  in
                               (uu____12839, g)
                            in
                         (match uu____12800 with
                          | (f,guard_f) ->
                              let uu____12878 =
                                let uu____12883 =
                                  FStar_TypeChecker_Env.push_binders env bs
                                   in
                                let uu____12884 =
                                  let uu____12885 =
                                    FStar_All.pipe_right a
                                      FStar_Pervasives_Native.fst
                                     in
                                  FStar_All.pipe_right uu____12885
                                    FStar_Syntax_Syntax.bv_to_name
                                   in
                                FStar_TypeChecker_Util.fresh_effect_repr_en
                                  uu____12883 r n u uu____12884
                                 in
                              (match uu____12878 with
                               | (ret_t,guard_ret_t) ->
                                   let uu____12900 =
                                     let uu____12905 =
                                       FStar_TypeChecker_Env.push_binders env
                                         bs
                                        in
                                     let uu____12906 =
                                       FStar_Util.format1
                                         "implicit for pure_wp in checking polymonadic subcomp %s"
                                         combinator_name
                                        in
                                     pure_wp_uvar uu____12905 ret_t
                                       uu____12906 r
                                      in
                                   (match uu____12900 with
                                    | (pure_wp_uvar1,guard_wp) ->
                                        let c =
                                          let uu____12916 =
                                            let uu____12917 =
                                              let uu____12918 =
                                                FStar_TypeChecker_Env.new_u_univ
                                                  ()
                                                 in
                                              [uu____12918]  in
                                            let uu____12919 =
                                              let uu____12930 =
                                                FStar_All.pipe_right
                                                  pure_wp_uvar1
                                                  FStar_Syntax_Syntax.as_arg
                                                 in
                                              [uu____12930]  in
                                            {
                                              FStar_Syntax_Syntax.comp_univs
                                                = uu____12917;
                                              FStar_Syntax_Syntax.effect_name
                                                =
                                                FStar_Parser_Const.effect_PURE_lid;
                                              FStar_Syntax_Syntax.result_typ
                                                = ret_t;
                                              FStar_Syntax_Syntax.effect_args
                                                = uu____12919;
                                              FStar_Syntax_Syntax.flags = []
                                            }  in
                                          FStar_Syntax_Syntax.mk_Comp
                                            uu____12916
                                           in
                                        let k =
                                          FStar_Syntax_Util.arrow
                                            (FStar_List.append bs [f]) c
                                           in
                                        ((let uu____12985 =
                                            FStar_All.pipe_left
                                              (FStar_TypeChecker_Env.debug
                                                 env)
                                              (FStar_Options.Other
                                                 "LayeredEffectsTc")
                                             in
                                          if uu____12985
                                          then
                                            let uu____12990 =
                                              FStar_Syntax_Print.term_to_string
                                                k
                                               in
                                            FStar_Util.print2
                                              "Expected type of polymonadic subcomp %s before unification: %s\n"
                                              combinator_name uu____12990
                                          else ());
                                         (let guard_eq =
                                            FStar_TypeChecker_Rel.teq env ty1
                                              k
                                             in
                                          FStar_List.iter
                                            (FStar_TypeChecker_Rel.force_trivial_guard
                                               env)
                                            [guard_f;
                                            guard_ret_t;
                                            guard_wp;
                                            guard_eq];
                                          (let k1 =
                                             let uu____13000 =
                                               let uu____13001 =
                                                 FStar_All.pipe_right k
                                                   (FStar_TypeChecker_Normalize.remove_uvar_solutions
                                                      env)
                                                  in
                                               FStar_All.pipe_right
                                                 uu____13001
                                                 (FStar_TypeChecker_Normalize.normalize
                                                    [FStar_TypeChecker_Env.Beta;
                                                    FStar_TypeChecker_Env.Eager_unfolding]
                                                    env)
                                                in
                                             FStar_All.pipe_right uu____13000
                                               (FStar_Syntax_Subst.close_univ_vars
                                                  us1)
                                              in
                                           (let uu____13005 =
                                              FStar_All.pipe_left
                                                (FStar_TypeChecker_Env.debug
                                                   env)
                                                (FStar_Options.Other
                                                   "LayeredEffectsTc")
                                               in
                                            if uu____13005
                                            then
                                              let uu____13010 =
                                                FStar_Syntax_Print.tscheme_to_string
                                                  (us1, k1)
                                                 in
                                              FStar_Util.print2
                                                "Polymonadic subcomp %s type after unification : %s\n"
                                                combinator_name uu____13010
                                            else ());
                                           ((us1, t), (us1, k1)))))))))))
=======
                                                            uu____12296
                                                            (FStar_Syntax_Subst.close_univ_vars
                                                               us1)
                                                           in
                                                        (us1, uu____12293)
                                                         in
                                                      ((us1, t), uu____12292)))))))))))
>>>>>>> 56fe24cd
  <|MERGE_RESOLUTION|>--- conflicted
+++ resolved
@@ -1261,13 +1261,8 @@
                                                            k
                                                           in
                                                        FStar_Util.print1
-<<<<<<< HEAD
                                                          "Expected type of subcomp before unification: %s\n"
-                                                         uu____2894
-=======
-                                                         "Expected type before unification: %s\n"
                                                          uu____2889
->>>>>>> 56fe24cd
                                                      else ());
                                                     (let guard_eq =
                                                        FStar_TypeChecker_Rel.teq
@@ -6031,456 +6026,239 @@
                                              FStar_All.pipe_right uu____11741
                                                FStar_Pervasives_Native.fst
                                               in
-<<<<<<< HEAD
-                                           let uu____11914 =
-                                             let uu____11927 =
-                                               let uu____11930 =
-                                                 let uu____11931 =
-                                                   let uu____11938 =
-                                                     let uu____11941 =
-=======
-                                           let uu____11807 =
-                                             let uu____11820 =
-                                               let uu____11823 =
-                                                 let uu____11824 =
-                                                   let uu____11831 =
-                                                     let uu____11834 =
->>>>>>> 56fe24cd
+                                           let uu____11839 =
+                                             let uu____11852 =
+                                               let uu____11855 =
+                                                 let uu____11856 =
+                                                   let uu____11863 =
+                                                     let uu____11866 =
                                                        FStar_All.pipe_right a
                                                          FStar_Pervasives_Native.fst
                                                         in
                                                      FStar_All.pipe_right
-<<<<<<< HEAD
-                                                       uu____11941
+                                                       uu____11866
                                                        FStar_Syntax_Syntax.bv_to_name
                                                       in
-                                                   (a', uu____11938)  in
+                                                   (a', uu____11863)  in
                                                  FStar_Syntax_Syntax.NT
-                                                   uu____11931
+                                                   uu____11856
                                                   in
-                                               let uu____11954 =
-                                                 let uu____11957 =
-                                                   let uu____11958 =
-                                                     let uu____11965 =
-                                                       let uu____11968 =
-=======
-                                                       uu____11834
-                                                       FStar_Syntax_Syntax.bv_to_name
-                                                      in
-                                                   (a', uu____11831)  in
-                                                 FStar_Syntax_Syntax.NT
-                                                   uu____11824
-                                                  in
-                                               let uu____11847 =
-                                                 let uu____11850 =
-                                                   let uu____11851 =
-                                                     let uu____11858 =
-                                                       let uu____11861 =
->>>>>>> 56fe24cd
+                                               let uu____11879 =
+                                                 let uu____11882 =
+                                                   let uu____11883 =
+                                                     let uu____11890 =
+                                                       let uu____11893 =
                                                          FStar_All.pipe_right
                                                            b
                                                            FStar_Pervasives_Native.fst
                                                           in
                                                        FStar_All.pipe_right
-<<<<<<< HEAD
-                                                         uu____11968
+                                                         uu____11893
                                                          FStar_Syntax_Syntax.bv_to_name
                                                         in
-                                                     (b', uu____11965)  in
+                                                     (b', uu____11890)  in
                                                    FStar_Syntax_Syntax.NT
-                                                     uu____11958
+                                                     uu____11883
                                                     in
-                                                 [uu____11957]  in
-                                               uu____11930 :: uu____11954  in
+                                                 [uu____11882]  in
+                                               uu____11855 :: uu____11879  in
                                              FStar_Syntax_Subst.subst_binders
-                                               uu____11927
+                                               uu____11852
                                               in
-                                           FStar_All.pipe_right uu____11815
-                                             uu____11914)
-                                  | uu____11989 ->
-                                      let uu____11990 =
-                                        let uu____11996 =
-                                          let uu____11998 =
+                                           FStar_All.pipe_right uu____11740
+                                             uu____11839)
+                                  | uu____11914 ->
+                                      let uu____11915 =
+                                        let uu____11921 =
+                                          let uu____11923 =
                                             FStar_Syntax_Print.tag_of_term
                                               ty1
                                              in
-                                          let uu____12000 =
-=======
-                                                         uu____11861
-                                                         FStar_Syntax_Syntax.bv_to_name
-                                                        in
-                                                     (b', uu____11858)  in
-                                                   FStar_Syntax_Syntax.NT
-                                                     uu____11851
-                                                    in
-                                                 [uu____11850]  in
-                                               uu____11823 :: uu____11847  in
-                                             FStar_Syntax_Subst.subst_binders
-                                               uu____11820
-                                              in
-                                           FStar_All.pipe_right uu____11740
-                                             uu____11807)
-                                  | uu____11882 ->
-                                      let uu____11883 =
-                                        let uu____11889 =
-                                          let uu____11891 =
-                                            FStar_Syntax_Print.tag_of_term
-                                              ty1
-                                             in
-                                          let uu____11893 =
->>>>>>> 56fe24cd
+                                          let uu____11925 =
                                             FStar_Syntax_Print.term_to_string
                                               ty1
                                              in
                                           FStar_Util.format3
                                             "Type of %s is not an arrow with >= 4 binders (%s::%s)"
-<<<<<<< HEAD
-                                            eff_name uu____11998 uu____12000
+                                            eff_name uu____11923 uu____11925
                                            in
                                         (FStar_Errors.Fatal_UnexpectedEffect,
-                                          uu____11996)
+                                          uu____11921)
                                          in
-                                      FStar_Errors.raise_error uu____11990 r
+                                      FStar_Errors.raise_error uu____11915 r
                                    in
                                 let bs = a :: b :: rest_bs  in
-                                let uu____12033 =
-                                  let uu____12044 =
-                                    let uu____12049 =
+                                let uu____11958 =
+                                  let uu____11969 =
+                                    let uu____11974 =
                                       FStar_TypeChecker_Env.push_binders env1
                                         bs
                                        in
-                                    let uu____12050 =
-                                      let uu____12051 =
+                                    let uu____11975 =
+                                      let uu____11976 =
                                         FStar_All.pipe_right a
                                           FStar_Pervasives_Native.fst
                                          in
-                                      FStar_All.pipe_right uu____12051
+                                      FStar_All.pipe_right uu____11976
                                         FStar_Syntax_Syntax.bv_to_name
                                        in
                                     FStar_TypeChecker_Util.fresh_effect_repr_en
-                                      uu____12049 r m u_a uu____12050
+                                      uu____11974 r m u_a uu____11975
                                      in
-                                  match uu____12044 with
+                                  match uu____11969 with
                                   | (repr,g) ->
-                                      let uu____12072 =
-                                        let uu____12079 =
+                                      let uu____11997 =
+                                        let uu____12004 =
                                           FStar_Syntax_Syntax.gen_bv "f"
                                             FStar_Pervasives_Native.None repr
                                            in
-                                        FStar_All.pipe_right uu____12079
+                                        FStar_All.pipe_right uu____12004
                                           FStar_Syntax_Syntax.mk_binder
                                          in
-                                      (uu____12072, g)
+                                      (uu____11997, g)
                                    in
-                                (match uu____12033 with
+                                (match uu____11958 with
                                  | (f,guard_f) ->
-                                     let uu____12111 =
+                                     let uu____12036 =
                                        let x_a =
-                                         let uu____12129 =
-                                           let uu____12130 =
-                                             let uu____12131 =
+                                         let uu____12054 =
+                                           let uu____12055 =
+                                             let uu____12056 =
                                                FStar_All.pipe_right a
                                                  FStar_Pervasives_Native.fst
                                                 in
-                                             FStar_All.pipe_right uu____12131
-=======
-                                            eff_name uu____11891 uu____11893
-                                           in
-                                        (FStar_Errors.Fatal_UnexpectedEffect,
-                                          uu____11889)
-                                         in
-                                      FStar_Errors.raise_error uu____11883 r
-                                   in
-                                let bs = a :: b :: rest_bs  in
-                                let uu____11926 =
-                                  let uu____11937 =
-                                    let uu____11942 =
-                                      FStar_TypeChecker_Env.push_binders env1
-                                        bs
-                                       in
-                                    let uu____11943 =
-                                      let uu____11944 =
-                                        FStar_All.pipe_right a
-                                          FStar_Pervasives_Native.fst
-                                         in
-                                      FStar_All.pipe_right uu____11944
-                                        FStar_Syntax_Syntax.bv_to_name
-                                       in
-                                    FStar_TypeChecker_Util.fresh_effect_repr_en
-                                      uu____11942 r m u_a uu____11943
-                                     in
-                                  match uu____11937 with
-                                  | (repr,g) ->
-                                      let uu____11965 =
-                                        let uu____11972 =
-                                          FStar_Syntax_Syntax.gen_bv "f"
-                                            FStar_Pervasives_Native.None repr
-                                           in
-                                        FStar_All.pipe_right uu____11972
-                                          FStar_Syntax_Syntax.mk_binder
-                                         in
-                                      (uu____11965, g)
-                                   in
-                                (match uu____11926 with
-                                 | (f,guard_f) ->
-                                     let uu____12004 =
-                                       let x_a =
-                                         let uu____12022 =
-                                           let uu____12023 =
-                                             let uu____12024 =
-                                               FStar_All.pipe_right a
-                                                 FStar_Pervasives_Native.fst
-                                                in
-                                             FStar_All.pipe_right uu____12024
->>>>>>> 56fe24cd
+                                             FStar_All.pipe_right uu____12056
                                                FStar_Syntax_Syntax.bv_to_name
                                               in
                                            FStar_Syntax_Syntax.gen_bv "x"
                                              FStar_Pervasives_Native.None
-<<<<<<< HEAD
-                                             uu____12130
+                                             uu____12055
                                             in
-                                         FStar_All.pipe_right uu____12129
+                                         FStar_All.pipe_right uu____12054
                                            FStar_Syntax_Syntax.mk_binder
                                           in
-                                       let uu____12147 =
-                                         let uu____12152 =
-=======
-                                             uu____12023
-                                            in
-                                         FStar_All.pipe_right uu____12022
-                                           FStar_Syntax_Syntax.mk_binder
-                                          in
-                                       let uu____12040 =
-                                         let uu____12045 =
->>>>>>> 56fe24cd
+                                       let uu____12072 =
+                                         let uu____12077 =
                                            FStar_TypeChecker_Env.push_binders
                                              env1
                                              (FStar_List.append bs [x_a])
                                             in
-<<<<<<< HEAD
-                                         let uu____12171 =
-                                           let uu____12172 =
+                                         let uu____12096 =
+                                           let uu____12097 =
                                              FStar_All.pipe_right b
                                                FStar_Pervasives_Native.fst
                                               in
-                                           FStar_All.pipe_right uu____12172
+                                           FStar_All.pipe_right uu____12097
                                              FStar_Syntax_Syntax.bv_to_name
                                             in
                                          FStar_TypeChecker_Util.fresh_effect_repr_en
-                                           uu____12152 r n u_b uu____12171
+                                           uu____12077 r n u_b uu____12096
                                           in
-                                       match uu____12147 with
+                                       match uu____12072 with
                                        | (repr,g) ->
-                                           let uu____12193 =
-                                             let uu____12200 =
-                                               let uu____12201 =
-                                                 let uu____12202 =
-                                                   let uu____12205 =
-                                                     let uu____12208 =
-=======
-                                         let uu____12064 =
-                                           let uu____12065 =
-                                             FStar_All.pipe_right b
-                                               FStar_Pervasives_Native.fst
-                                              in
-                                           FStar_All.pipe_right uu____12065
-                                             FStar_Syntax_Syntax.bv_to_name
-                                            in
-                                         FStar_TypeChecker_Util.fresh_effect_repr_en
-                                           uu____12045 r n u_b uu____12064
-                                          in
-                                       match uu____12040 with
-                                       | (repr,g) ->
-                                           let uu____12086 =
-                                             let uu____12093 =
-                                               let uu____12094 =
-                                                 let uu____12095 =
-                                                   let uu____12098 =
-                                                     let uu____12101 =
->>>>>>> 56fe24cd
+                                           let uu____12118 =
+                                             let uu____12125 =
+                                               let uu____12126 =
+                                                 let uu____12127 =
+                                                   let uu____12130 =
+                                                     let uu____12133 =
                                                        FStar_TypeChecker_Env.new_u_univ
                                                          ()
                                                         in
                                                      FStar_Pervasives_Native.Some
-<<<<<<< HEAD
-                                                       uu____12208
+                                                       uu____12133
                                                       in
                                                    FStar_Syntax_Syntax.mk_Total'
-                                                     repr uu____12205
+                                                     repr uu____12130
                                                     in
                                                  FStar_Syntax_Util.arrow
-                                                   [x_a] uu____12202
+                                                   [x_a] uu____12127
                                                   in
                                                FStar_Syntax_Syntax.gen_bv "g"
                                                  FStar_Pervasives_Native.None
-                                                 uu____12201
+                                                 uu____12126
                                                 in
-                                             FStar_All.pipe_right uu____12200
+                                             FStar_All.pipe_right uu____12125
                                                FStar_Syntax_Syntax.mk_binder
                                               in
-                                           (uu____12193, g)
+                                           (uu____12118, g)
                                         in
-                                     (match uu____12111 with
+                                     (match uu____12036 with
                                       | (g,guard_g) ->
-                                          let uu____12252 =
-                                            let uu____12257 =
-=======
-                                                       uu____12101
-                                                      in
-                                                   FStar_Syntax_Syntax.mk_Total'
-                                                     repr uu____12098
-                                                    in
-                                                 FStar_Syntax_Util.arrow
-                                                   [x_a] uu____12095
-                                                  in
-                                               FStar_Syntax_Syntax.gen_bv "g"
-                                                 FStar_Pervasives_Native.None
-                                                 uu____12094
-                                                in
-                                             FStar_All.pipe_right uu____12093
-                                               FStar_Syntax_Syntax.mk_binder
-                                              in
-                                           (uu____12086, g)
-                                        in
-                                     (match uu____12004 with
-                                      | (g,guard_g) ->
-                                          let uu____12145 =
-                                            let uu____12150 =
->>>>>>> 56fe24cd
+                                          let uu____12177 =
+                                            let uu____12182 =
                                               FStar_TypeChecker_Env.push_binders
                                                 env1
                                                 (FStar_List.append bs [f; g])
                                                in
-<<<<<<< HEAD
-                                            let uu____12282 =
-                                              let uu____12283 =
-=======
-                                            let uu____12151 =
-                                              let uu____12152 =
->>>>>>> 56fe24cd
+                                            let uu____12207 =
+                                              let uu____12208 =
                                                 FStar_All.pipe_right b
                                                   FStar_Pervasives_Native.fst
                                                  in
                                               FStar_All.pipe_right
-<<<<<<< HEAD
-                                                uu____12283
+                                                uu____12208
                                                 FStar_Syntax_Syntax.bv_to_name
                                                in
                                             FStar_TypeChecker_Util.fresh_effect_repr_en
-                                              uu____12257 r p u_b uu____12282
+                                              uu____12182 r p u_b uu____12207
                                              in
-                                          (match uu____12252 with
+                                          (match uu____12177 with
                                            | (repr,guard_repr) ->
-                                               let uu____12298 =
-                                                 let uu____12303 =
-=======
-                                                uu____12152
-                                                FStar_Syntax_Syntax.bv_to_name
-                                               in
-                                            FStar_TypeChecker_Util.fresh_effect_repr_en
-                                              uu____12150 r p u_b uu____12151
-                                             in
-                                          (match uu____12145 with
-                                           | (repr,guard_repr) ->
-                                               let uu____12167 =
-                                                 let uu____12172 =
->>>>>>> 56fe24cd
+                                               let uu____12223 =
+                                                 let uu____12228 =
                                                    FStar_TypeChecker_Env.push_binders
                                                      env1
                                                      (FStar_List.append bs
                                                         [f; g])
                                                     in
-<<<<<<< HEAD
-                                                 let uu____12328 =
-=======
-                                                 let uu____12173 =
->>>>>>> 56fe24cd
+                                                 let uu____12253 =
                                                    FStar_Util.format1
                                                      "implicit for pure_wp in checking %s"
                                                      eff_name
                                                     in
-<<<<<<< HEAD
-                                                 pure_wp_uvar uu____12303
-                                                   repr uu____12328 r
+                                                 pure_wp_uvar uu____12228
+                                                   repr uu____12253 r
                                                   in
-                                               (match uu____12298 with
+                                               (match uu____12223 with
                                                 | (pure_wp_uvar1,g_pure_wp_uvar)
                                                     ->
                                                     let k =
-                                                      let uu____12340 =
-                                                        let uu____12343 =
-                                                          let uu____12344 =
-                                                            let uu____12345 =
+                                                      let uu____12265 =
+                                                        let uu____12268 =
+                                                          let uu____12269 =
+                                                            let uu____12270 =
                                                               FStar_TypeChecker_Env.new_u_univ
                                                                 ()
                                                                in
-                                                            [uu____12345]  in
-                                                          let uu____12346 =
-                                                            let uu____12357 =
-=======
-                                                 pure_wp_uvar uu____12172
-                                                   repr uu____12173 r
-                                                  in
-                                               (match uu____12167 with
-                                                | (pure_wp_uvar1,g_pure_wp_uvar)
-                                                    ->
-                                                    let k =
-                                                      let uu____12185 =
-                                                        let uu____12188 =
-                                                          let uu____12189 =
-                                                            let uu____12190 =
-                                                              FStar_TypeChecker_Env.new_u_univ
-                                                                ()
-                                                               in
-                                                            [uu____12190]  in
-                                                          let uu____12191 =
-                                                            let uu____12202 =
->>>>>>> 56fe24cd
+                                                            [uu____12270]  in
+                                                          let uu____12271 =
+                                                            let uu____12282 =
                                                               FStar_All.pipe_right
                                                                 pure_wp_uvar1
                                                                 FStar_Syntax_Syntax.as_arg
                                                                in
-<<<<<<< HEAD
-                                                            [uu____12357]  in
+                                                            [uu____12282]  in
                                                           {
                                                             FStar_Syntax_Syntax.comp_univs
-                                                              = uu____12344;
-=======
-                                                            [uu____12202]  in
-                                                          {
-                                                            FStar_Syntax_Syntax.comp_univs
-                                                              = uu____12189;
->>>>>>> 56fe24cd
+                                                              = uu____12269;
                                                             FStar_Syntax_Syntax.effect_name
                                                               =
                                                               FStar_Parser_Const.effect_PURE_lid;
                                                             FStar_Syntax_Syntax.result_typ
                                                               = repr;
                                                             FStar_Syntax_Syntax.effect_args
-<<<<<<< HEAD
-                                                              = uu____12346;
-=======
-                                                              = uu____12191;
->>>>>>> 56fe24cd
+                                                              = uu____12271;
                                                             FStar_Syntax_Syntax.flags
                                                               = []
                                                           }  in
                                                         FStar_Syntax_Syntax.mk_Comp
-<<<<<<< HEAD
-                                                          uu____12343
-=======
-                                                          uu____12188
->>>>>>> 56fe24cd
+                                                          uu____12268
                                                          in
                                                       FStar_Syntax_Util.arrow
                                                         (FStar_List.append bs
                                                            [f; g])
-<<<<<<< HEAD
-                                                        uu____12340
-=======
-                                                        uu____12185
->>>>>>> 56fe24cd
+                                                        uu____12265
                                                        in
                                                     let guard_eq =
                                                       FStar_TypeChecker_Rel.teq
@@ -6494,88 +6272,55 @@
                                                        guard_repr;
                                                        g_pure_wp_uvar;
                                                        guard_eq];
-<<<<<<< HEAD
-                                                     (let uu____12417 =
-=======
-                                                     (let uu____12262 =
->>>>>>> 56fe24cd
+                                                     (let uu____12342 =
                                                         FStar_All.pipe_left
                                                           (FStar_TypeChecker_Env.debug
                                                              env1)
                                                           FStar_Options.Extreme
                                                          in
-<<<<<<< HEAD
-                                                      if uu____12417
+                                                      if uu____12342
                                                       then
-                                                        let uu____12421 =
+                                                        let uu____12346 =
                                                           FStar_Syntax_Print.tscheme_to_string
                                                             (us1, t)
                                                            in
-                                                        let uu____12427 =
-=======
-                                                      if uu____12262
-                                                      then
-                                                        let uu____12266 =
-                                                          FStar_Syntax_Print.tscheme_to_string
-                                                            (us1, t)
-                                                           in
-                                                        let uu____12272 =
->>>>>>> 56fe24cd
+                                                        let uu____12352 =
                                                           FStar_Syntax_Print.tscheme_to_string
                                                             (us1, k)
                                                            in
                                                         FStar_Util.print3
                                                           "Polymonadic bind %s after typechecking (%s::%s)\n"
                                                           eff_name
-<<<<<<< HEAD
-                                                          uu____12421
-                                                          uu____12427
+                                                          uu____12346
+                                                          uu____12352
                                                       else ());
-                                                     (let uu____12437 =
-                                                        let uu____12443 =
-=======
-                                                          uu____12266
-                                                          uu____12272
-                                                      else ());
-                                                     (let uu____12282 =
-                                                        let uu____12288 =
->>>>>>> 56fe24cd
+                                                     (let uu____12362 =
+                                                        let uu____12368 =
                                                           FStar_Util.format1
                                                             "Polymonadic binds (%s in this case) is a bleeding edge F* feature;it is subject to some redesign in the future. Please keep us informed (on github etc.) about how you are using it"
                                                             eff_name
                                                            in
                                                         (FStar_Errors.Warning_BleedingEdge_Feature,
-<<<<<<< HEAD
-                                                          uu____12443)
+                                                          uu____12368)
                                                          in
                                                       FStar_Errors.log_issue
-                                                        r uu____12437);
-                                                     (let uu____12447 =
-                                                        let uu____12448 =
-                                                          let uu____12451 =
-=======
-                                                          uu____12288)
-                                                         in
-                                                      FStar_Errors.log_issue
-                                                        r uu____12282);
-                                                     (let uu____12292 =
-                                                        let uu____12293 =
-                                                          let uu____12296 =
->>>>>>> 56fe24cd
+                                                        r uu____12362);
+                                                     (let uu____12372 =
+                                                        let uu____12373 =
+                                                          let uu____12376 =
                                                             FStar_All.pipe_right
                                                               k
                                                               (FStar_TypeChecker_Normalize.remove_uvar_solutions
                                                                  env1)
                                                              in
                                                           FStar_All.pipe_right
-<<<<<<< HEAD
-                                                            uu____12451
+                                                            uu____12376
                                                             (FStar_Syntax_Subst.close_univ_vars
                                                                us1)
                                                            in
-                                                        (us1, uu____12448)
+                                                        (us1, uu____12373)
                                                          in
-                                                      ((us1, t), uu____12447)))))))))))
+                                                      ((us1, t), uu____12372)))))))))))
   
 let (tc_polymonadic_subcomp :
   FStar_TypeChecker_Env.env ->
@@ -6591,212 +6336,212 @@
           let r = (FStar_Pervasives_Native.snd ts).FStar_Syntax_Syntax.pos
              in
           let combinator_name =
-            let uu____12498 = FStar_Ident.string_of_lid m  in
-            let uu____12500 =
-              let uu____12502 = FStar_Ident.string_of_lid n  in
-              Prims.op_Hat "<:" uu____12502  in
-            Prims.op_Hat uu____12498 uu____12500  in
-          let uu____12505 =
+            let uu____12423 = FStar_Ident.string_of_lid m  in
+            let uu____12425 =
+              let uu____12427 = FStar_Ident.string_of_lid n  in
+              Prims.op_Hat "<:" uu____12427  in
+            Prims.op_Hat uu____12423 uu____12425  in
+          let uu____12430 =
             check_and_gen env0 combinator_name "polymonadic_subcomp"
               Prims.int_one ts
              in
-          match uu____12505 with
+          match uu____12430 with
           | (us,t,ty) ->
-              let uu____12521 = FStar_Syntax_Subst.open_univ_vars us ty  in
-              (match uu____12521 with
+              let uu____12446 = FStar_Syntax_Subst.open_univ_vars us ty  in
+              (match uu____12446 with
                | (us1,ty1) ->
                    let env = FStar_TypeChecker_Env.push_univ_vars env0 us1
                       in
                    (check_no_subtyping_for_layered_combinator env ty1
                       FStar_Pervasives_Native.None;
-                    (let uu____12534 =
-                       let uu____12539 = FStar_Syntax_Util.type_u ()  in
-                       FStar_All.pipe_right uu____12539
-                         (fun uu____12556  ->
-                            match uu____12556 with
+                    (let uu____12459 =
+                       let uu____12464 = FStar_Syntax_Util.type_u ()  in
+                       FStar_All.pipe_right uu____12464
+                         (fun uu____12481  ->
+                            match uu____12481 with
                             | (t1,u) ->
-                                let uu____12567 =
-                                  let uu____12568 =
+                                let uu____12492 =
+                                  let uu____12493 =
                                     FStar_Syntax_Syntax.gen_bv "a"
                                       FStar_Pervasives_Native.None t1
                                      in
-                                  FStar_All.pipe_right uu____12568
+                                  FStar_All.pipe_right uu____12493
                                     FStar_Syntax_Syntax.mk_binder
                                    in
-                                (uu____12567, u))
+                                (uu____12492, u))
                         in
-                     match uu____12534 with
+                     match uu____12459 with
                      | (a,u) ->
                          let rest_bs =
-                           let uu____12585 =
-                             let uu____12586 =
+                           let uu____12510 =
+                             let uu____12511 =
                                FStar_Syntax_Subst.compress ty1  in
-                             uu____12586.FStar_Syntax_Syntax.n  in
-                           match uu____12585 with
-                           | FStar_Syntax_Syntax.Tm_arrow (bs,uu____12598)
+                             uu____12511.FStar_Syntax_Syntax.n  in
+                           match uu____12510 with
+                           | FStar_Syntax_Syntax.Tm_arrow (bs,uu____12523)
                                when
                                (FStar_List.length bs) >= (Prims.of_int (2))
                                ->
-                               let uu____12626 =
+                               let uu____12551 =
                                  FStar_Syntax_Subst.open_binders bs  in
-                               (match uu____12626 with
-                                | (a',uu____12636)::bs1 ->
-                                    let uu____12656 =
-                                      let uu____12657 =
+                               (match uu____12551 with
+                                | (a',uu____12561)::bs1 ->
+                                    let uu____12581 =
+                                      let uu____12582 =
                                         FStar_All.pipe_right bs1
                                           (FStar_List.splitAt
                                              ((FStar_List.length bs1) -
                                                 Prims.int_one))
                                          in
-                                      FStar_All.pipe_right uu____12657
+                                      FStar_All.pipe_right uu____12582
                                         FStar_Pervasives_Native.fst
                                        in
-                                    let uu____12723 =
-                                      let uu____12736 =
-                                        let uu____12739 =
-                                          let uu____12740 =
-                                            let uu____12747 =
+                                    let uu____12648 =
+                                      let uu____12661 =
+                                        let uu____12664 =
+                                          let uu____12665 =
+                                            let uu____12672 =
                                               FStar_Syntax_Syntax.bv_to_name
                                                 (FStar_Pervasives_Native.fst
                                                    a)
                                                in
-                                            (a', uu____12747)  in
-                                          FStar_Syntax_Syntax.NT uu____12740
+                                            (a', uu____12672)  in
+                                          FStar_Syntax_Syntax.NT uu____12665
                                            in
-                                        [uu____12739]  in
+                                        [uu____12664]  in
                                       FStar_Syntax_Subst.subst_binders
-                                        uu____12736
+                                        uu____12661
                                        in
-                                    FStar_All.pipe_right uu____12656
-                                      uu____12723)
-                           | uu____12762 ->
-                               let uu____12763 =
-                                 let uu____12769 =
-                                   let uu____12771 =
+                                    FStar_All.pipe_right uu____12581
+                                      uu____12648)
+                           | uu____12687 ->
+                               let uu____12688 =
+                                 let uu____12694 =
+                                   let uu____12696 =
                                      FStar_Syntax_Print.tag_of_term t  in
-                                   let uu____12773 =
+                                   let uu____12698 =
                                      FStar_Syntax_Print.term_to_string t  in
                                    FStar_Util.format3
                                      "Type of polymonadic subcomp %s is not an arrow with >= 2 binders (%s::%s)"
-                                     combinator_name uu____12771 uu____12773
+                                     combinator_name uu____12696 uu____12698
                                     in
                                  (FStar_Errors.Fatal_UnexpectedEffect,
-                                   uu____12769)
+                                   uu____12694)
                                   in
-                               FStar_Errors.raise_error uu____12763 r
+                               FStar_Errors.raise_error uu____12688 r
                             in
                          let bs = a :: rest_bs  in
-                         let uu____12800 =
-                           let uu____12811 =
-                             let uu____12816 =
+                         let uu____12725 =
+                           let uu____12736 =
+                             let uu____12741 =
                                FStar_TypeChecker_Env.push_binders env bs  in
-                             let uu____12817 =
-                               let uu____12818 =
+                             let uu____12742 =
+                               let uu____12743 =
                                  FStar_All.pipe_right a
                                    FStar_Pervasives_Native.fst
                                   in
-                               FStar_All.pipe_right uu____12818
+                               FStar_All.pipe_right uu____12743
                                  FStar_Syntax_Syntax.bv_to_name
                                 in
                              FStar_TypeChecker_Util.fresh_effect_repr_en
-                               uu____12816 r m u uu____12817
+                               uu____12741 r m u uu____12742
                               in
-                           match uu____12811 with
+                           match uu____12736 with
                            | (repr,g) ->
-                               let uu____12839 =
-                                 let uu____12846 =
+                               let uu____12764 =
+                                 let uu____12771 =
                                    FStar_Syntax_Syntax.gen_bv "f"
                                      FStar_Pervasives_Native.None repr
                                     in
-                                 FStar_All.pipe_right uu____12846
+                                 FStar_All.pipe_right uu____12771
                                    FStar_Syntax_Syntax.mk_binder
                                   in
-                               (uu____12839, g)
+                               (uu____12764, g)
                             in
-                         (match uu____12800 with
+                         (match uu____12725 with
                           | (f,guard_f) ->
-                              let uu____12878 =
-                                let uu____12883 =
+                              let uu____12803 =
+                                let uu____12808 =
                                   FStar_TypeChecker_Env.push_binders env bs
                                    in
-                                let uu____12884 =
-                                  let uu____12885 =
+                                let uu____12809 =
+                                  let uu____12810 =
                                     FStar_All.pipe_right a
                                       FStar_Pervasives_Native.fst
                                      in
-                                  FStar_All.pipe_right uu____12885
+                                  FStar_All.pipe_right uu____12810
                                     FStar_Syntax_Syntax.bv_to_name
                                    in
                                 FStar_TypeChecker_Util.fresh_effect_repr_en
-                                  uu____12883 r n u uu____12884
+                                  uu____12808 r n u uu____12809
                                  in
-                              (match uu____12878 with
+                              (match uu____12803 with
                                | (ret_t,guard_ret_t) ->
-                                   let uu____12900 =
-                                     let uu____12905 =
+                                   let uu____12825 =
+                                     let uu____12830 =
                                        FStar_TypeChecker_Env.push_binders env
                                          bs
                                         in
-                                     let uu____12906 =
+                                     let uu____12831 =
                                        FStar_Util.format1
                                          "implicit for pure_wp in checking polymonadic subcomp %s"
                                          combinator_name
                                         in
-                                     pure_wp_uvar uu____12905 ret_t
-                                       uu____12906 r
+                                     pure_wp_uvar uu____12830 ret_t
+                                       uu____12831 r
                                       in
-                                   (match uu____12900 with
+                                   (match uu____12825 with
                                     | (pure_wp_uvar1,guard_wp) ->
                                         let c =
-                                          let uu____12916 =
-                                            let uu____12917 =
-                                              let uu____12918 =
+                                          let uu____12841 =
+                                            let uu____12842 =
+                                              let uu____12843 =
                                                 FStar_TypeChecker_Env.new_u_univ
                                                   ()
                                                  in
-                                              [uu____12918]  in
-                                            let uu____12919 =
-                                              let uu____12930 =
+                                              [uu____12843]  in
+                                            let uu____12844 =
+                                              let uu____12855 =
                                                 FStar_All.pipe_right
                                                   pure_wp_uvar1
                                                   FStar_Syntax_Syntax.as_arg
                                                  in
-                                              [uu____12930]  in
+                                              [uu____12855]  in
                                             {
                                               FStar_Syntax_Syntax.comp_univs
-                                                = uu____12917;
+                                                = uu____12842;
                                               FStar_Syntax_Syntax.effect_name
                                                 =
                                                 FStar_Parser_Const.effect_PURE_lid;
                                               FStar_Syntax_Syntax.result_typ
                                                 = ret_t;
                                               FStar_Syntax_Syntax.effect_args
-                                                = uu____12919;
+                                                = uu____12844;
                                               FStar_Syntax_Syntax.flags = []
                                             }  in
                                           FStar_Syntax_Syntax.mk_Comp
-                                            uu____12916
+                                            uu____12841
                                            in
                                         let k =
                                           FStar_Syntax_Util.arrow
                                             (FStar_List.append bs [f]) c
                                            in
-                                        ((let uu____12985 =
+                                        ((let uu____12910 =
                                             FStar_All.pipe_left
                                               (FStar_TypeChecker_Env.debug
                                                  env)
                                               (FStar_Options.Other
                                                  "LayeredEffectsTc")
                                              in
-                                          if uu____12985
+                                          if uu____12910
                                           then
-                                            let uu____12990 =
+                                            let uu____12915 =
                                               FStar_Syntax_Print.term_to_string
                                                 k
                                                in
                                             FStar_Util.print2
                                               "Expected type of polymonadic subcomp %s before unification: %s\n"
-                                              combinator_name uu____12990
+                                              combinator_name uu____12915
                                           else ());
                                          (let guard_eq =
                                             FStar_TypeChecker_Rel.teq env ty1
@@ -6810,48 +6555,39 @@
                                             guard_wp;
                                             guard_eq];
                                           (let k1 =
-                                             let uu____13000 =
-                                               let uu____13001 =
+                                             let uu____12925 =
+                                               let uu____12926 =
                                                  FStar_All.pipe_right k
                                                    (FStar_TypeChecker_Normalize.remove_uvar_solutions
                                                       env)
                                                   in
                                                FStar_All.pipe_right
-                                                 uu____13001
+                                                 uu____12926
                                                  (FStar_TypeChecker_Normalize.normalize
                                                     [FStar_TypeChecker_Env.Beta;
                                                     FStar_TypeChecker_Env.Eager_unfolding]
                                                     env)
                                                 in
-                                             FStar_All.pipe_right uu____13000
+                                             FStar_All.pipe_right uu____12925
                                                (FStar_Syntax_Subst.close_univ_vars
                                                   us1)
                                               in
-                                           (let uu____13005 =
+                                           (let uu____12930 =
                                               FStar_All.pipe_left
                                                 (FStar_TypeChecker_Env.debug
                                                    env)
                                                 (FStar_Options.Other
                                                    "LayeredEffectsTc")
                                                in
-                                            if uu____13005
+                                            if uu____12930
                                             then
-                                              let uu____13010 =
+                                              let uu____12935 =
                                                 FStar_Syntax_Print.tscheme_to_string
                                                   (us1, k1)
                                                  in
                                               FStar_Util.print2
                                                 "Polymonadic subcomp %s type after unification : %s\n"
-                                                combinator_name uu____13010
+                                                combinator_name uu____12935
                                             else ());
                                            ((us1, t), (us1, k1)))))))))))
-=======
-                                                            uu____12296
-                                                            (FStar_Syntax_Subst.close_univ_vars
-                                                               us1)
-                                                           in
-                                                        (us1, uu____12293)
-                                                         in
-                                                      ((us1, t), uu____12292)))))))))))
->>>>>>> 56fe24cd
   