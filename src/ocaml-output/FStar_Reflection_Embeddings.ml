
open Prims
<<<<<<< HEAD
open FStar_Pervasives

let e_bv : FStar_Syntax_Syntax.bv FStar_Syntax_Embeddings.embedding = (

let embed_bv = (fun rng bv -> (FStar_Syntax_Util.mk_lazy bv FStar_Reflection_Data.fstar_refl_bv FStar_Syntax_Syntax.Lazy_bv (FStar_Pervasives_Native.Some (rng))))
in (

let unembed_bv = (fun w t -> (

let uu____29 = (

let uu____30 = (FStar_Syntax_Subst.compress t)
in uu____30.FStar_Syntax_Syntax.n)
in (match (uu____29) with
| FStar_Syntax_Syntax.Tm_lazy (i) when (Prims.op_Equality i.FStar_Syntax_Syntax.lkind FStar_Syntax_Syntax.Lazy_bv) -> begin
(

let uu____36 = (FStar_Dyn.undyn i.FStar_Syntax_Syntax.blob)
in FStar_Pervasives_Native.Some (uu____36))
end
| uu____37 -> begin
((match (w) with
| true -> begin
(

let uu____39 = (

let uu____44 = (

let uu____45 = (FStar_Syntax_Print.term_to_string t)
in (FStar_Util.format1 "Not an embedded bv: %s" uu____45))
in ((FStar_Errors.Warning_NotEmbedded), (uu____44)))
in (FStar_Errors.log_issue t.FStar_Syntax_Syntax.pos uu____39))
end
| uu____46 -> begin
()
end);
FStar_Pervasives_Native.None;
)
end)))
in (FStar_Syntax_Embeddings.mk_emb embed_bv unembed_bv FStar_Reflection_Data.fstar_refl_bv)))


let e_binder : FStar_Syntax_Syntax.binder FStar_Syntax_Embeddings.embedding = (

let embed_binder = (fun rng b -> (FStar_Syntax_Util.mk_lazy b FStar_Reflection_Data.fstar_refl_binder FStar_Syntax_Syntax.Lazy_binder (FStar_Pervasives_Native.Some (rng))))
in (

let unembed_binder = (fun w t -> (

let uu____75 = (

let uu____76 = (FStar_Syntax_Subst.compress t)
in uu____76.FStar_Syntax_Syntax.n)
in (match (uu____75) with
| FStar_Syntax_Syntax.Tm_lazy (i) when (Prims.op_Equality i.FStar_Syntax_Syntax.lkind FStar_Syntax_Syntax.Lazy_binder) -> begin
(

let uu____82 = (FStar_Dyn.undyn i.FStar_Syntax_Syntax.blob)
in FStar_Pervasives_Native.Some (uu____82))
end
| uu____83 -> begin
((match (w) with
| true -> begin
(

let uu____85 = (

let uu____90 = (

let uu____91 = (FStar_Syntax_Print.term_to_string t)
in (FStar_Util.format1 "Not an embedded binder: %s" uu____91))
in ((FStar_Errors.Warning_NotEmbedded), (uu____90)))
in (FStar_Errors.log_issue t.FStar_Syntax_Syntax.pos uu____85))
end
| uu____92 -> begin
()
end);
FStar_Pervasives_Native.None;
)
end)))
in (FStar_Syntax_Embeddings.mk_emb embed_binder unembed_binder FStar_Reflection_Data.fstar_refl_binder)))


let rec mapM_opt : 'a 'b . ('a  ->  'b FStar_Pervasives_Native.option)  ->  'a Prims.list  ->  'b Prims.list FStar_Pervasives_Native.option = (fun f l -> (match (l) with
| [] -> begin
FStar_Pervasives_Native.Some ([])
end
| (x)::xs -> begin
(

let uu____138 = (f x)
in (FStar_Util.bind_opt uu____138 (fun x1 -> (

let uu____146 = (mapM_opt f xs)
in (FStar_Util.bind_opt uu____146 (fun xs1 -> FStar_Pervasives_Native.Some ((x1)::xs1)))))))
end))


let e_term_aq : FStar_Syntax_Syntax.antiquotations  ->  FStar_Syntax_Syntax.term FStar_Syntax_Embeddings.embedding = (fun aq -> (

let embed_term = (fun rng t -> (

let qi = {FStar_Syntax_Syntax.qkind = FStar_Syntax_Syntax.Quote_static; FStar_Syntax_Syntax.antiquotes = aq}
in (FStar_Syntax_Syntax.mk (FStar_Syntax_Syntax.Tm_quoted (((t), (qi)))) FStar_Pervasives_Native.None rng)))
in (

let rec unembed_term = (fun w t -> (

let apply_antiquotes = (fun t1 aq1 -> (

let uu____210 = (mapM_opt (fun uu____227 -> (match (uu____227) with
| (bv, b, e) -> begin
(match (b) with
| true -> begin
FStar_Pervasives_Native.Some (FStar_Syntax_Syntax.NT (((bv), (e))))
end
| uu____249 -> begin
(

let uu____250 = (unembed_term w e)
in (FStar_Util.bind_opt uu____250 (fun e1 -> FStar_Pervasives_Native.Some (FStar_Syntax_Syntax.NT (((bv), (e1)))))))
end)
end)) aq1)
in (FStar_Util.bind_opt uu____210 (fun s -> (

let uu____262 = (FStar_Syntax_Subst.subst s t1)
in FStar_Pervasives_Native.Some (uu____262))))))
in (

let uu____263 = (

let uu____264 = (FStar_Syntax_Subst.compress t)
in uu____264.FStar_Syntax_Syntax.n)
in (match (uu____263) with
| FStar_Syntax_Syntax.Tm_quoted (tm, qi) -> begin
(apply_antiquotes tm qi.FStar_Syntax_Syntax.antiquotes)
end
| uu____275 -> begin
((match (w) with
| true -> begin
(

let uu____277 = (

let uu____282 = (

let uu____283 = (FStar_Syntax_Print.term_to_string t)
in (FStar_Util.format1 "Not an embedded term: %s" uu____283))
in ((FStar_Errors.Warning_NotEmbedded), (uu____282)))
in (FStar_Errors.log_issue t.FStar_Syntax_Syntax.pos uu____277))
end
| uu____284 -> begin
()
end);
FStar_Pervasives_Native.None;
)
end))))
in (FStar_Syntax_Embeddings.mk_emb embed_term unembed_term FStar_Syntax_Syntax.t_term))))


let e_term : FStar_Syntax_Syntax.term FStar_Syntax_Embeddings.embedding = (e_term_aq [])


let e_aqualv : FStar_Reflection_Data.aqualv FStar_Syntax_Embeddings.embedding = (

let embed_aqualv = (fun rng q -> (

let r = (match (q) with
| FStar_Reflection_Data.Q_Explicit -> begin
FStar_Reflection_Data.ref_Q_Explicit.FStar_Reflection_Data.t
end
| FStar_Reflection_Data.Q_Implicit -> begin
FStar_Reflection_Data.ref_Q_Implicit.FStar_Reflection_Data.t
end)
in (

let uu___56_309 = r
in {FStar_Syntax_Syntax.n = uu___56_309.FStar_Syntax_Syntax.n; FStar_Syntax_Syntax.pos = rng; FStar_Syntax_Syntax.vars = uu___56_309.FStar_Syntax_Syntax.vars})))
in (

let unembed_aqualv = (fun w t -> (

let t1 = (FStar_Syntax_Util.unascribe t)
in (

let uu____326 = (FStar_Syntax_Util.head_and_args t1)
in (match (uu____326) with
| (hd1, args) -> begin
(

let uu____365 = (

let uu____378 = (

let uu____379 = (FStar_Syntax_Util.un_uinst hd1)
in uu____379.FStar_Syntax_Syntax.n)
in ((uu____378), (args)))
in (match (uu____365) with
| (FStar_Syntax_Syntax.Tm_fvar (fv), []) when (FStar_Syntax_Syntax.fv_eq_lid fv FStar_Reflection_Data.ref_Q_Explicit.FStar_Reflection_Data.lid) -> begin
FStar_Pervasives_Native.Some (FStar_Reflection_Data.Q_Explicit)
end
| (FStar_Syntax_Syntax.Tm_fvar (fv), []) when (FStar_Syntax_Syntax.fv_eq_lid fv FStar_Reflection_Data.ref_Q_Implicit.FStar_Reflection_Data.lid) -> begin
FStar_Pervasives_Native.Some (FStar_Reflection_Data.Q_Implicit)
end
| uu____422 -> begin
((match (w) with
| true -> begin
(

let uu____436 = (

let uu____441 = (

let uu____442 = (FStar_Syntax_Print.term_to_string t1)
in (FStar_Util.format1 "Not an embedded aqualv: %s" uu____442))
in ((FStar_Errors.Warning_NotEmbedded), (uu____441)))
in (FStar_Errors.log_issue t1.FStar_Syntax_Syntax.pos uu____436))
end
| uu____443 -> begin
()
end);
FStar_Pervasives_Native.None;
)
end))
end))))
in (FStar_Syntax_Embeddings.mk_emb embed_aqualv unembed_aqualv FStar_Reflection_Data.fstar_refl_aqualv)))


let e_binders : FStar_Syntax_Syntax.binder Prims.list FStar_Syntax_Embeddings.embedding = (FStar_Syntax_Embeddings.e_list e_binder)


let e_fv : FStar_Syntax_Syntax.fv FStar_Syntax_Embeddings.embedding = (

let embed_fv = (fun rng fv -> (FStar_Syntax_Util.mk_lazy fv FStar_Reflection_Data.fstar_refl_fv FStar_Syntax_Syntax.Lazy_fvar (FStar_Pervasives_Native.Some (rng))))
in (

let unembed_fv = (fun w t -> (

let uu____476 = (

let uu____477 = (FStar_Syntax_Subst.compress t)
in uu____477.FStar_Syntax_Syntax.n)
in (match (uu____476) with
| FStar_Syntax_Syntax.Tm_lazy (i) when (Prims.op_Equality i.FStar_Syntax_Syntax.lkind FStar_Syntax_Syntax.Lazy_fvar) -> begin
(

let uu____483 = (FStar_Dyn.undyn i.FStar_Syntax_Syntax.blob)
in FStar_Pervasives_Native.Some (uu____483))
end
| uu____484 -> begin
((match (w) with
| true -> begin
(

let uu____486 = (

let uu____491 = (

let uu____492 = (FStar_Syntax_Print.term_to_string t)
in (FStar_Util.format1 "Not an embedded fvar: %s" uu____492))
in ((FStar_Errors.Warning_NotEmbedded), (uu____491)))
in (FStar_Errors.log_issue t.FStar_Syntax_Syntax.pos uu____486))
end
| uu____493 -> begin
()
end);
FStar_Pervasives_Native.None;
)
end)))
in (FStar_Syntax_Embeddings.mk_emb embed_fv unembed_fv FStar_Reflection_Data.fstar_refl_fv)))


let e_comp : FStar_Syntax_Syntax.comp FStar_Syntax_Embeddings.embedding = (

let embed_comp = (fun rng c -> (FStar_Syntax_Util.mk_lazy c FStar_Reflection_Data.fstar_refl_comp FStar_Syntax_Syntax.Lazy_comp (FStar_Pervasives_Native.Some (rng))))
in (

let unembed_comp = (fun w t -> (

let uu____522 = (

let uu____523 = (FStar_Syntax_Subst.compress t)
in uu____523.FStar_Syntax_Syntax.n)
in (match (uu____522) with
| FStar_Syntax_Syntax.Tm_lazy (i) when (Prims.op_Equality i.FStar_Syntax_Syntax.lkind FStar_Syntax_Syntax.Lazy_comp) -> begin
(

let uu____529 = (FStar_Dyn.undyn i.FStar_Syntax_Syntax.blob)
in FStar_Pervasives_Native.Some (uu____529))
end
| uu____530 -> begin
((match (w) with
| true -> begin
(

let uu____532 = (

let uu____537 = (

let uu____538 = (FStar_Syntax_Print.term_to_string t)
in (FStar_Util.format1 "Not an embedded comp: %s" uu____538))
in ((FStar_Errors.Warning_NotEmbedded), (uu____537)))
in (FStar_Errors.log_issue t.FStar_Syntax_Syntax.pos uu____532))
end
| uu____539 -> begin
()
end);
FStar_Pervasives_Native.None;
)
end)))
in (FStar_Syntax_Embeddings.mk_emb embed_comp unembed_comp FStar_Reflection_Data.fstar_refl_comp)))


let e_env : FStar_TypeChecker_Env.env FStar_Syntax_Embeddings.embedding = (

let embed_env = (fun rng e -> (FStar_Syntax_Util.mk_lazy e FStar_Reflection_Data.fstar_refl_env FStar_Syntax_Syntax.Lazy_env (FStar_Pervasives_Native.Some (rng))))
in (

let unembed_env = (fun w t -> (

let uu____568 = (

let uu____569 = (FStar_Syntax_Subst.compress t)
in uu____569.FStar_Syntax_Syntax.n)
in (match (uu____568) with
| FStar_Syntax_Syntax.Tm_lazy (i) when (Prims.op_Equality i.FStar_Syntax_Syntax.lkind FStar_Syntax_Syntax.Lazy_env) -> begin
(

let uu____575 = (FStar_Dyn.undyn i.FStar_Syntax_Syntax.blob)
in FStar_Pervasives_Native.Some (uu____575))
end
| uu____576 -> begin
((match (w) with
| true -> begin
(

let uu____578 = (

let uu____583 = (

let uu____584 = (FStar_Syntax_Print.term_to_string t)
in (FStar_Util.format1 "Not an embedded env: %s" uu____584))
in ((FStar_Errors.Warning_NotEmbedded), (uu____583)))
in (FStar_Errors.log_issue t.FStar_Syntax_Syntax.pos uu____578))
end
| uu____585 -> begin
()
end);
FStar_Pervasives_Native.None;
)
end)))
in (FStar_Syntax_Embeddings.mk_emb embed_env unembed_env FStar_Reflection_Data.fstar_refl_env)))


let e_const : FStar_Reflection_Data.vconst FStar_Syntax_Embeddings.embedding = (

let embed_const = (fun rng c -> (

let r = (match (c) with
| FStar_Reflection_Data.C_Unit -> begin
FStar_Reflection_Data.ref_C_Unit.FStar_Reflection_Data.t
end
| FStar_Reflection_Data.C_True -> begin
FStar_Reflection_Data.ref_C_True.FStar_Reflection_Data.t
end
| FStar_Reflection_Data.C_False -> begin
FStar_Reflection_Data.ref_C_False.FStar_Reflection_Data.t
end
| FStar_Reflection_Data.C_Int (i) -> begin
(

let uu____601 = (

let uu____606 = (

let uu____607 = (

let uu____608 = (

let uu____609 = (FStar_BigInt.string_of_big_int i)
in (FStar_Syntax_Util.exp_int uu____609))
in (FStar_Syntax_Syntax.as_arg uu____608))
in (uu____607)::[])
in (FStar_Syntax_Syntax.mk_Tm_app FStar_Reflection_Data.ref_C_Int.FStar_Reflection_Data.t uu____606))
in (uu____601 FStar_Pervasives_Native.None FStar_Range.dummyRange))
end
| FStar_Reflection_Data.C_String (s) -> begin
(

let uu____613 = (

let uu____618 = (

let uu____619 = (

let uu____620 = (FStar_Syntax_Embeddings.embed FStar_Syntax_Embeddings.e_string rng s)
in (FStar_Syntax_Syntax.as_arg uu____620))
in (uu____619)::[])
in (FStar_Syntax_Syntax.mk_Tm_app FStar_Reflection_Data.ref_C_String.FStar_Reflection_Data.t uu____618))
in (uu____613 FStar_Pervasives_Native.None FStar_Range.dummyRange))
end)
in (

let uu___57_623 = r
in {FStar_Syntax_Syntax.n = uu___57_623.FStar_Syntax_Syntax.n; FStar_Syntax_Syntax.pos = rng; FStar_Syntax_Syntax.vars = uu___57_623.FStar_Syntax_Syntax.vars})))
in (

let unembed_const = (fun w t -> (

let t1 = (FStar_Syntax_Util.unascribe t)
in (

let uu____640 = (FStar_Syntax_Util.head_and_args t1)
in (match (uu____640) with
| (hd1, args) -> begin
(

let uu____679 = (

let uu____692 = (

let uu____693 = (FStar_Syntax_Util.un_uinst hd1)
in uu____693.FStar_Syntax_Syntax.n)
in ((uu____692), (args)))
in (match (uu____679) with
| (FStar_Syntax_Syntax.Tm_fvar (fv), []) when (FStar_Syntax_Syntax.fv_eq_lid fv FStar_Reflection_Data.ref_C_Unit.FStar_Reflection_Data.lid) -> begin
FStar_Pervasives_Native.Some (FStar_Reflection_Data.C_Unit)
end
| (FStar_Syntax_Syntax.Tm_fvar (fv), []) when (FStar_Syntax_Syntax.fv_eq_lid fv FStar_Reflection_Data.ref_C_True.FStar_Reflection_Data.lid) -> begin
FStar_Pervasives_Native.Some (FStar_Reflection_Data.C_True)
end
| (FStar_Syntax_Syntax.Tm_fvar (fv), []) when (FStar_Syntax_Syntax.fv_eq_lid fv FStar_Reflection_Data.ref_C_False.FStar_Reflection_Data.lid) -> begin
FStar_Pervasives_Native.Some (FStar_Reflection_Data.C_False)
end
| (FStar_Syntax_Syntax.Tm_fvar (fv), ((i, uu____753))::[]) when (FStar_Syntax_Syntax.fv_eq_lid fv FStar_Reflection_Data.ref_C_Int.FStar_Reflection_Data.lid) -> begin
(

let uu____778 = (FStar_Syntax_Embeddings.unembed FStar_Syntax_Embeddings.e_int i)
in (FStar_Util.bind_opt uu____778 (fun i1 -> (FStar_All.pipe_left (fun _0_17 -> FStar_Pervasives_Native.Some (_0_17)) (FStar_Reflection_Data.C_Int (i1))))))
end
| (FStar_Syntax_Syntax.Tm_fvar (fv), ((s, uu____787))::[]) when (FStar_Syntax_Syntax.fv_eq_lid fv FStar_Reflection_Data.ref_C_String.FStar_Reflection_Data.lid) -> begin
(

let uu____812 = (FStar_Syntax_Embeddings.unembed FStar_Syntax_Embeddings.e_string s)
in (FStar_Util.bind_opt uu____812 (fun s1 -> (FStar_All.pipe_left (fun _0_18 -> FStar_Pervasives_Native.Some (_0_18)) (FStar_Reflection_Data.C_String (s1))))))
end
| uu____819 -> begin
((match (w) with
| true -> begin
(

let uu____833 = (

let uu____838 = (

let uu____839 = (FStar_Syntax_Print.term_to_string t1)
in (FStar_Util.format1 "Not an embedded vconst: %s" uu____839))
in ((FStar_Errors.Warning_NotEmbedded), (uu____838)))
in (FStar_Errors.log_issue t1.FStar_Syntax_Syntax.pos uu____833))
end
| uu____840 -> begin
()
end);
FStar_Pervasives_Native.None;
)
end))
end))))
in (FStar_Syntax_Embeddings.mk_emb embed_const unembed_const FStar_Reflection_Data.fstar_refl_vconst)))


let rec e_pattern' : unit  ->  FStar_Reflection_Data.pattern FStar_Syntax_Embeddings.embedding = (fun uu____847 -> (

let rec embed_pattern = (fun rng p -> (match (p) with
| FStar_Reflection_Data.Pat_Constant (c) -> begin
(

let uu____860 = (

let uu____865 = (

let uu____866 = (

let uu____867 = (FStar_Syntax_Embeddings.embed e_const rng c)
in (FStar_Syntax_Syntax.as_arg uu____867))
in (uu____866)::[])
in (FStar_Syntax_Syntax.mk_Tm_app FStar_Reflection_Data.ref_Pat_Constant.FStar_Reflection_Data.t uu____865))
in (uu____860 FStar_Pervasives_Native.None rng))
end
| FStar_Reflection_Data.Pat_Cons (fv, ps) -> begin
(

let uu____876 = (

let uu____881 = (

let uu____882 = (

let uu____883 = (FStar_Syntax_Embeddings.embed e_fv rng fv)
in (FStar_Syntax_Syntax.as_arg uu____883))
in (

let uu____884 = (

let uu____887 = (

let uu____888 = (

let uu____889 = (

let uu____894 = (e_pattern' ())
in (FStar_Syntax_Embeddings.e_list uu____894))
in (FStar_Syntax_Embeddings.embed uu____889 rng ps))
in (FStar_Syntax_Syntax.as_arg uu____888))
in (uu____887)::[])
in (uu____882)::uu____884))
in (FStar_Syntax_Syntax.mk_Tm_app FStar_Reflection_Data.ref_Pat_Cons.FStar_Reflection_Data.t uu____881))
in (uu____876 FStar_Pervasives_Native.None rng))
end
| FStar_Reflection_Data.Pat_Var (bv) -> begin
(

let uu____902 = (

let uu____907 = (

let uu____908 = (

let uu____909 = (FStar_Syntax_Embeddings.embed e_bv rng bv)
in (FStar_Syntax_Syntax.as_arg uu____909))
in (uu____908)::[])
in (FStar_Syntax_Syntax.mk_Tm_app FStar_Reflection_Data.ref_Pat_Var.FStar_Reflection_Data.t uu____907))
in (uu____902 FStar_Pervasives_Native.None rng))
end
| FStar_Reflection_Data.Pat_Wild (bv) -> begin
(

let uu____913 = (

let uu____918 = (

let uu____919 = (

let uu____920 = (FStar_Syntax_Embeddings.embed e_bv rng bv)
in (FStar_Syntax_Syntax.as_arg uu____920))
in (uu____919)::[])
in (FStar_Syntax_Syntax.mk_Tm_app FStar_Reflection_Data.ref_Pat_Wild.FStar_Reflection_Data.t uu____918))
in (uu____913 FStar_Pervasives_Native.None rng))
end
| FStar_Reflection_Data.Pat_Dot_Term (bv, t) -> begin
(

let uu____925 = (

let uu____930 = (

let uu____931 = (

let uu____932 = (FStar_Syntax_Embeddings.embed e_bv rng bv)
in (FStar_Syntax_Syntax.as_arg uu____932))
in (

let uu____933 = (

let uu____936 = (

let uu____937 = (FStar_Syntax_Embeddings.embed e_term rng t)
in (FStar_Syntax_Syntax.as_arg uu____937))
in (uu____936)::[])
in (uu____931)::uu____933))
in (FStar_Syntax_Syntax.mk_Tm_app FStar_Reflection_Data.ref_Pat_Dot_Term.FStar_Reflection_Data.t uu____930))
in (uu____925 FStar_Pervasives_Native.None rng))
end))
in (

let rec unembed_pattern = (fun w t -> (

let t1 = (FStar_Syntax_Util.unascribe t)
in (

let uu____956 = (FStar_Syntax_Util.head_and_args t1)
in (match (uu____956) with
| (hd1, args) -> begin
(

let uu____995 = (

let uu____1008 = (

let uu____1009 = (FStar_Syntax_Util.un_uinst hd1)
in uu____1009.FStar_Syntax_Syntax.n)
in ((uu____1008), (args)))
in (match (uu____995) with
| (FStar_Syntax_Syntax.Tm_fvar (fv), ((c, uu____1024))::[]) when (FStar_Syntax_Syntax.fv_eq_lid fv FStar_Reflection_Data.ref_Pat_Constant.FStar_Reflection_Data.lid) -> begin
(

let uu____1049 = (FStar_Syntax_Embeddings.unembed e_const c)
in (FStar_Util.bind_opt uu____1049 (fun c1 -> (FStar_All.pipe_left (fun _0_19 -> FStar_Pervasives_Native.Some (_0_19)) (FStar_Reflection_Data.Pat_Constant (c1))))))
end
| (FStar_Syntax_Syntax.Tm_fvar (fv), ((f, uu____1058))::((ps, uu____1060))::[]) when (FStar_Syntax_Syntax.fv_eq_lid fv FStar_Reflection_Data.ref_Pat_Cons.FStar_Reflection_Data.lid) -> begin
(

let uu____1095 = (FStar_Syntax_Embeddings.unembed e_fv f)
in (FStar_Util.bind_opt uu____1095 (fun f1 -> (

let uu____1101 = (

let uu____1106 = (

let uu____1111 = (e_pattern' ())
in (FStar_Syntax_Embeddings.e_list uu____1111))
in (FStar_Syntax_Embeddings.unembed uu____1106 ps))
in (FStar_Util.bind_opt uu____1101 (fun ps1 -> (FStar_All.pipe_left (fun _0_20 -> FStar_Pervasives_Native.Some (_0_20)) (FStar_Reflection_Data.Pat_Cons (((f1), (ps1)))))))))))
end
| (FStar_Syntax_Syntax.Tm_fvar (fv), ((bv, uu____1128))::[]) when (FStar_Syntax_Syntax.fv_eq_lid fv FStar_Reflection_Data.ref_Pat_Var.FStar_Reflection_Data.lid) -> begin
(

let uu____1153 = (FStar_Syntax_Embeddings.unembed e_bv bv)
in (FStar_Util.bind_opt uu____1153 (fun bv1 -> (FStar_All.pipe_left (fun _0_21 -> FStar_Pervasives_Native.Some (_0_21)) (FStar_Reflection_Data.Pat_Var (bv1))))))
end
| (FStar_Syntax_Syntax.Tm_fvar (fv), ((bv, uu____1162))::[]) when (FStar_Syntax_Syntax.fv_eq_lid fv FStar_Reflection_Data.ref_Pat_Wild.FStar_Reflection_Data.lid) -> begin
(

let uu____1187 = (FStar_Syntax_Embeddings.unembed e_bv bv)
in (FStar_Util.bind_opt uu____1187 (fun bv1 -> (FStar_All.pipe_left (fun _0_22 -> FStar_Pervasives_Native.Some (_0_22)) (FStar_Reflection_Data.Pat_Wild (bv1))))))
end
| (FStar_Syntax_Syntax.Tm_fvar (fv), ((bv, uu____1196))::((t2, uu____1198))::[]) when (FStar_Syntax_Syntax.fv_eq_lid fv FStar_Reflection_Data.ref_Pat_Dot_Term.FStar_Reflection_Data.lid) -> begin
(

let uu____1233 = (FStar_Syntax_Embeddings.unembed e_bv bv)
in (FStar_Util.bind_opt uu____1233 (fun bv1 -> (

let uu____1239 = (FStar_Syntax_Embeddings.unembed e_term t2)
in (FStar_Util.bind_opt uu____1239 (fun t3 -> (FStar_All.pipe_left (fun _0_23 -> FStar_Pervasives_Native.Some (_0_23)) (FStar_Reflection_Data.Pat_Dot_Term (((bv1), (t3)))))))))))
end
| uu____1246 -> begin
((match (w) with
| true -> begin
(

let uu____1260 = (

let uu____1265 = (

let uu____1266 = (FStar_Syntax_Print.term_to_string t1)
in (FStar_Util.format1 "Not an embedded pattern: %s" uu____1266))
in ((FStar_Errors.Warning_NotEmbedded), (uu____1265)))
in (FStar_Errors.log_issue t1.FStar_Syntax_Syntax.pos uu____1260))
end
| uu____1267 -> begin
()
end);
FStar_Pervasives_Native.None;
)
end))
end))))
in (FStar_Syntax_Embeddings.mk_emb embed_pattern unembed_pattern FStar_Reflection_Data.fstar_refl_pattern))))


let e_pattern : FStar_Reflection_Data.pattern FStar_Syntax_Embeddings.embedding = (e_pattern' ())


let e_branch : (FStar_Reflection_Data.pattern * FStar_Syntax_Syntax.term) FStar_Syntax_Embeddings.embedding = (FStar_Syntax_Embeddings.e_tuple2 e_pattern e_term)


let e_argv : (FStar_Syntax_Syntax.term * FStar_Reflection_Data.aqualv) FStar_Syntax_Embeddings.embedding = (FStar_Syntax_Embeddings.e_tuple2 e_term e_aqualv)


let e_branch_aq : FStar_Syntax_Syntax.antiquotations  ->  (FStar_Reflection_Data.pattern * FStar_Syntax_Syntax.term) FStar_Syntax_Embeddings.embedding = (fun aq -> (

let uu____1293 = (e_term_aq aq)
in (FStar_Syntax_Embeddings.e_tuple2 e_pattern uu____1293)))


let e_argv_aq : FStar_Syntax_Syntax.antiquotations  ->  (FStar_Syntax_Syntax.term * FStar_Reflection_Data.aqualv) FStar_Syntax_Embeddings.embedding = (fun aq -> (

let uu____1307 = (e_term_aq aq)
in (FStar_Syntax_Embeddings.e_tuple2 uu____1307 e_aqualv)))


let e_term_view_aq : FStar_Syntax_Syntax.antiquotations  ->  FStar_Reflection_Data.term_view FStar_Syntax_Embeddings.embedding = (fun aq -> (

let embed_term_view = (fun rng t -> (match (t) with
| FStar_Reflection_Data.Tv_FVar (fv) -> begin
(

let uu____1329 = (

let uu____1334 = (

let uu____1335 = (

let uu____1336 = (FStar_Syntax_Embeddings.embed e_fv rng fv)
in (FStar_Syntax_Syntax.as_arg uu____1336))
in (uu____1335)::[])
in (FStar_Syntax_Syntax.mk_Tm_app FStar_Reflection_Data.ref_Tv_FVar.FStar_Reflection_Data.t uu____1334))
in (uu____1329 FStar_Pervasives_Native.None rng))
end
| FStar_Reflection_Data.Tv_BVar (fv) -> begin
(

let uu____1340 = (

let uu____1345 = (

let uu____1346 = (

let uu____1347 = (FStar_Syntax_Embeddings.embed e_bv rng fv)
in (FStar_Syntax_Syntax.as_arg uu____1347))
in (uu____1346)::[])
in (FStar_Syntax_Syntax.mk_Tm_app FStar_Reflection_Data.ref_Tv_BVar.FStar_Reflection_Data.t uu____1345))
in (uu____1340 FStar_Pervasives_Native.None rng))
end
| FStar_Reflection_Data.Tv_Var (bv) -> begin
(

let uu____1351 = (

let uu____1356 = (

let uu____1357 = (

let uu____1358 = (FStar_Syntax_Embeddings.embed e_bv rng bv)
in (FStar_Syntax_Syntax.as_arg uu____1358))
in (uu____1357)::[])
in (FStar_Syntax_Syntax.mk_Tm_app FStar_Reflection_Data.ref_Tv_Var.FStar_Reflection_Data.t uu____1356))
in (uu____1351 FStar_Pervasives_Native.None rng))
end
| FStar_Reflection_Data.Tv_App (hd1, a) -> begin
(

let uu____1363 = (

let uu____1368 = (

let uu____1369 = (

let uu____1370 = (

let uu____1371 = (e_term_aq aq)
in (FStar_Syntax_Embeddings.embed uu____1371 rng hd1))
in (FStar_Syntax_Syntax.as_arg uu____1370))
in (

let uu____1374 = (

let uu____1377 = (

let uu____1378 = (

let uu____1379 = (e_argv_aq aq)
in (FStar_Syntax_Embeddings.embed uu____1379 rng a))
in (FStar_Syntax_Syntax.as_arg uu____1378))
in (uu____1377)::[])
in (uu____1369)::uu____1374))
in (FStar_Syntax_Syntax.mk_Tm_app FStar_Reflection_Data.ref_Tv_App.FStar_Reflection_Data.t uu____1368))
in (uu____1363 FStar_Pervasives_Native.None rng))
end
| FStar_Reflection_Data.Tv_Abs (b, t1) -> begin
(

let uu____1394 = (

let uu____1399 = (

let uu____1400 = (

let uu____1401 = (FStar_Syntax_Embeddings.embed e_binder rng b)
in (FStar_Syntax_Syntax.as_arg uu____1401))
in (

let uu____1402 = (

let uu____1405 = (

let uu____1406 = (

let uu____1407 = (e_term_aq aq)
in (FStar_Syntax_Embeddings.embed uu____1407 rng t1))
in (FStar_Syntax_Syntax.as_arg uu____1406))
in (uu____1405)::[])
in (uu____1400)::uu____1402))
in (FStar_Syntax_Syntax.mk_Tm_app FStar_Reflection_Data.ref_Tv_Abs.FStar_Reflection_Data.t uu____1399))
in (uu____1394 FStar_Pervasives_Native.None rng))
end
| FStar_Reflection_Data.Tv_Arrow (b, c) -> begin
(

let uu____1414 = (

let uu____1419 = (

let uu____1420 = (

let uu____1421 = (FStar_Syntax_Embeddings.embed e_binder rng b)
in (FStar_Syntax_Syntax.as_arg uu____1421))
in (

let uu____1422 = (

let uu____1425 = (

let uu____1426 = (FStar_Syntax_Embeddings.embed e_comp rng c)
in (FStar_Syntax_Syntax.as_arg uu____1426))
in (uu____1425)::[])
in (uu____1420)::uu____1422))
in (FStar_Syntax_Syntax.mk_Tm_app FStar_Reflection_Data.ref_Tv_Arrow.FStar_Reflection_Data.t uu____1419))
in (uu____1414 FStar_Pervasives_Native.None rng))
end
| FStar_Reflection_Data.Tv_Type (u) -> begin
(

let uu____1430 = (

let uu____1435 = (

let uu____1436 = (

let uu____1437 = (FStar_Syntax_Embeddings.embed FStar_Syntax_Embeddings.e_unit rng ())
in (FStar_Syntax_Syntax.as_arg uu____1437))
in (uu____1436)::[])
in (FStar_Syntax_Syntax.mk_Tm_app FStar_Reflection_Data.ref_Tv_Type.FStar_Reflection_Data.t uu____1435))
in (uu____1430 FStar_Pervasives_Native.None rng))
end
| FStar_Reflection_Data.Tv_Refine (bv, t1) -> begin
(

let uu____1442 = (

let uu____1447 = (

let uu____1448 = (

let uu____1449 = (FStar_Syntax_Embeddings.embed e_bv rng bv)
in (FStar_Syntax_Syntax.as_arg uu____1449))
in (

let uu____1450 = (

let uu____1453 = (

let uu____1454 = (

let uu____1455 = (e_term_aq aq)
in (FStar_Syntax_Embeddings.embed uu____1455 rng t1))
in (FStar_Syntax_Syntax.as_arg uu____1454))
in (uu____1453)::[])
in (uu____1448)::uu____1450))
in (FStar_Syntax_Syntax.mk_Tm_app FStar_Reflection_Data.ref_Tv_Refine.FStar_Reflection_Data.t uu____1447))
in (uu____1442 FStar_Pervasives_Native.None rng))
end
| FStar_Reflection_Data.Tv_Const (c) -> begin
(

let uu____1461 = (

let uu____1466 = (

let uu____1467 = (

let uu____1468 = (FStar_Syntax_Embeddings.embed e_const rng c)
in (FStar_Syntax_Syntax.as_arg uu____1468))
in (uu____1467)::[])
in (FStar_Syntax_Syntax.mk_Tm_app FStar_Reflection_Data.ref_Tv_Const.FStar_Reflection_Data.t uu____1466))
in (uu____1461 FStar_Pervasives_Native.None rng))
end
| FStar_Reflection_Data.Tv_Uvar (u, t1) -> begin
(

let uu____1473 = (

let uu____1478 = (

let uu____1479 = (

let uu____1480 = (FStar_Syntax_Embeddings.embed FStar_Syntax_Embeddings.e_int rng u)
in (FStar_Syntax_Syntax.as_arg uu____1480))
in (

let uu____1481 = (

let uu____1484 = (

let uu____1485 = (

let uu____1486 = (e_term_aq aq)
in (FStar_Syntax_Embeddings.embed uu____1486 rng t1))
in (FStar_Syntax_Syntax.as_arg uu____1485))
in (uu____1484)::[])
in (uu____1479)::uu____1481))
in (FStar_Syntax_Syntax.mk_Tm_app FStar_Reflection_Data.ref_Tv_Uvar.FStar_Reflection_Data.t uu____1478))
in (uu____1473 FStar_Pervasives_Native.None rng))
end
| FStar_Reflection_Data.Tv_Let (r, b, t1, t2) -> begin
(

let uu____1495 = (

let uu____1500 = (

let uu____1501 = (

let uu____1502 = (FStar_Syntax_Embeddings.embed FStar_Syntax_Embeddings.e_bool rng r)
in (FStar_Syntax_Syntax.as_arg uu____1502))
in (

let uu____1503 = (

let uu____1506 = (

let uu____1507 = (FStar_Syntax_Embeddings.embed e_bv rng b)
in (FStar_Syntax_Syntax.as_arg uu____1507))
in (

let uu____1508 = (

let uu____1511 = (

let uu____1512 = (

let uu____1513 = (e_term_aq aq)
in (FStar_Syntax_Embeddings.embed uu____1513 rng t1))
in (FStar_Syntax_Syntax.as_arg uu____1512))
in (

let uu____1516 = (

let uu____1519 = (

let uu____1520 = (

let uu____1521 = (e_term_aq aq)
in (FStar_Syntax_Embeddings.embed uu____1521 rng t2))
in (FStar_Syntax_Syntax.as_arg uu____1520))
in (uu____1519)::[])
in (uu____1511)::uu____1516))
in (uu____1506)::uu____1508))
in (uu____1501)::uu____1503))
in (FStar_Syntax_Syntax.mk_Tm_app FStar_Reflection_Data.ref_Tv_Let.FStar_Reflection_Data.t uu____1500))
in (uu____1495 FStar_Pervasives_Native.None rng))
end
| FStar_Reflection_Data.Tv_Match (t1, brs) -> begin
(

let uu____1532 = (

let uu____1537 = (

let uu____1538 = (

let uu____1539 = (

let uu____1540 = (e_term_aq aq)
in (FStar_Syntax_Embeddings.embed uu____1540 rng t1))
in (FStar_Syntax_Syntax.as_arg uu____1539))
in (

let uu____1543 = (

let uu____1546 = (

let uu____1547 = (

let uu____1548 = (

let uu____1557 = (e_branch_aq aq)
in (FStar_Syntax_Embeddings.e_list uu____1557))
in (FStar_Syntax_Embeddings.embed uu____1548 rng brs))
in (FStar_Syntax_Syntax.as_arg uu____1547))
in (uu____1546)::[])
in (uu____1538)::uu____1543))
in (FStar_Syntax_Syntax.mk_Tm_app FStar_Reflection_Data.ref_Tv_Match.FStar_Reflection_Data.t uu____1537))
in (uu____1532 FStar_Pervasives_Native.None rng))
end
| FStar_Reflection_Data.Tv_AscribedT (e, t1, tacopt) -> begin
(

let uu____1583 = (

let uu____1588 = (

let uu____1589 = (

let uu____1590 = (

let uu____1591 = (e_term_aq aq)
in (FStar_Syntax_Embeddings.embed uu____1591 rng e))
in (FStar_Syntax_Syntax.as_arg uu____1590))
in (

let uu____1594 = (

let uu____1597 = (

let uu____1598 = (

let uu____1599 = (e_term_aq aq)
in (FStar_Syntax_Embeddings.embed uu____1599 rng t1))
in (FStar_Syntax_Syntax.as_arg uu____1598))
in (

let uu____1602 = (

let uu____1605 = (

let uu____1606 = (

let uu____1607 = (

let uu____1612 = (e_term_aq aq)
in (FStar_Syntax_Embeddings.e_option uu____1612))
in (FStar_Syntax_Embeddings.embed uu____1607 rng tacopt))
in (FStar_Syntax_Syntax.as_arg uu____1606))
in (uu____1605)::[])
in (uu____1597)::uu____1602))
in (uu____1589)::uu____1594))
in (FStar_Syntax_Syntax.mk_Tm_app FStar_Reflection_Data.ref_Tv_AscT.FStar_Reflection_Data.t uu____1588))
in (uu____1583 FStar_Pervasives_Native.None rng))
end
| FStar_Reflection_Data.Tv_AscribedC (e, c, tacopt) -> begin
(

let uu____1626 = (

let uu____1631 = (

let uu____1632 = (

let uu____1633 = (

let uu____1634 = (e_term_aq aq)
in (FStar_Syntax_Embeddings.embed uu____1634 rng e))
in (FStar_Syntax_Syntax.as_arg uu____1633))
in (

let uu____1637 = (

let uu____1640 = (

let uu____1641 = (FStar_Syntax_Embeddings.embed e_comp rng c)
in (FStar_Syntax_Syntax.as_arg uu____1641))
in (

let uu____1642 = (

let uu____1645 = (

let uu____1646 = (

let uu____1647 = (

let uu____1652 = (e_term_aq aq)
in (FStar_Syntax_Embeddings.e_option uu____1652))
in (FStar_Syntax_Embeddings.embed uu____1647 rng tacopt))
in (FStar_Syntax_Syntax.as_arg uu____1646))
in (uu____1645)::[])
in (uu____1640)::uu____1642))
in (uu____1632)::uu____1637))
in (FStar_Syntax_Syntax.mk_Tm_app FStar_Reflection_Data.ref_Tv_AscC.FStar_Reflection_Data.t uu____1631))
in (uu____1626 FStar_Pervasives_Native.None rng))
end
| FStar_Reflection_Data.Tv_Unknown -> begin
(

let uu___58_1659 = FStar_Reflection_Data.ref_Tv_Unknown.FStar_Reflection_Data.t
in {FStar_Syntax_Syntax.n = uu___58_1659.FStar_Syntax_Syntax.n; FStar_Syntax_Syntax.pos = rng; FStar_Syntax_Syntax.vars = uu___58_1659.FStar_Syntax_Syntax.vars})
end))
in (

let unembed_term_view = (fun w t -> (

let uu____1675 = (FStar_Syntax_Util.head_and_args t)
in (match (uu____1675) with
| (hd1, args) -> begin
(

let uu____1714 = (

let uu____1727 = (

let uu____1728 = (FStar_Syntax_Util.un_uinst hd1)
in uu____1728.FStar_Syntax_Syntax.n)
in ((uu____1727), (args)))
in (match (uu____1714) with
| (FStar_Syntax_Syntax.Tm_fvar (fv), ((b, uu____1743))::[]) when (FStar_Syntax_Syntax.fv_eq_lid fv FStar_Reflection_Data.ref_Tv_Var.FStar_Reflection_Data.lid) -> begin
(

let uu____1768 = (FStar_Syntax_Embeddings.unembed e_bv b)
in (FStar_Util.bind_opt uu____1768 (fun b1 -> (FStar_All.pipe_left (fun _0_24 -> FStar_Pervasives_Native.Some (_0_24)) (FStar_Reflection_Data.Tv_Var (b1))))))
end
| (FStar_Syntax_Syntax.Tm_fvar (fv), ((b, uu____1777))::[]) when (FStar_Syntax_Syntax.fv_eq_lid fv FStar_Reflection_Data.ref_Tv_BVar.FStar_Reflection_Data.lid) -> begin
(

let uu____1802 = (FStar_Syntax_Embeddings.unembed e_bv b)
in (FStar_Util.bind_opt uu____1802 (fun b1 -> (FStar_All.pipe_left (fun _0_25 -> FStar_Pervasives_Native.Some (_0_25)) (FStar_Reflection_Data.Tv_BVar (b1))))))
end
| (FStar_Syntax_Syntax.Tm_fvar (fv), ((f, uu____1811))::[]) when (FStar_Syntax_Syntax.fv_eq_lid fv FStar_Reflection_Data.ref_Tv_FVar.FStar_Reflection_Data.lid) -> begin
(

let uu____1836 = (FStar_Syntax_Embeddings.unembed e_fv f)
in (FStar_Util.bind_opt uu____1836 (fun f1 -> (FStar_All.pipe_left (fun _0_26 -> FStar_Pervasives_Native.Some (_0_26)) (FStar_Reflection_Data.Tv_FVar (f1))))))
end
| (FStar_Syntax_Syntax.Tm_fvar (fv), ((l, uu____1845))::((r, uu____1847))::[]) when (FStar_Syntax_Syntax.fv_eq_lid fv FStar_Reflection_Data.ref_Tv_App.FStar_Reflection_Data.lid) -> begin
(

let uu____1882 = (FStar_Syntax_Embeddings.unembed e_term l)
in (FStar_Util.bind_opt uu____1882 (fun l1 -> (

let uu____1888 = (FStar_Syntax_Embeddings.unembed e_argv r)
in (FStar_Util.bind_opt uu____1888 (fun r1 -> (FStar_All.pipe_left (fun _0_27 -> FStar_Pervasives_Native.Some (_0_27)) (FStar_Reflection_Data.Tv_App (((l1), (r1)))))))))))
end
| (FStar_Syntax_Syntax.Tm_fvar (fv), ((b, uu____1917))::((t1, uu____1919))::[]) when (FStar_Syntax_Syntax.fv_eq_lid fv FStar_Reflection_Data.ref_Tv_Abs.FStar_Reflection_Data.lid) -> begin
(

let uu____1954 = (FStar_Syntax_Embeddings.unembed e_binder b)
in (FStar_Util.bind_opt uu____1954 (fun b1 -> (

let uu____1960 = (FStar_Syntax_Embeddings.unembed e_term t1)
in (FStar_Util.bind_opt uu____1960 (fun t2 -> (FStar_All.pipe_left (fun _0_28 -> FStar_Pervasives_Native.Some (_0_28)) (FStar_Reflection_Data.Tv_Abs (((b1), (t2)))))))))))
end
| (FStar_Syntax_Syntax.Tm_fvar (fv), ((b, uu____1969))::((t1, uu____1971))::[]) when (FStar_Syntax_Syntax.fv_eq_lid fv FStar_Reflection_Data.ref_Tv_Arrow.FStar_Reflection_Data.lid) -> begin
(

let uu____2006 = (FStar_Syntax_Embeddings.unembed e_binder b)
in (FStar_Util.bind_opt uu____2006 (fun b1 -> (

let uu____2012 = (FStar_Syntax_Embeddings.unembed e_comp t1)
in (FStar_Util.bind_opt uu____2012 (fun c -> (FStar_All.pipe_left (fun _0_29 -> FStar_Pervasives_Native.Some (_0_29)) (FStar_Reflection_Data.Tv_Arrow (((b1), (c)))))))))))
end
| (FStar_Syntax_Syntax.Tm_fvar (fv), ((u, uu____2021))::[]) when (FStar_Syntax_Syntax.fv_eq_lid fv FStar_Reflection_Data.ref_Tv_Type.FStar_Reflection_Data.lid) -> begin
(

let uu____2046 = (FStar_Syntax_Embeddings.unembed FStar_Syntax_Embeddings.e_unit u)
in (FStar_Util.bind_opt uu____2046 (fun u1 -> (FStar_All.pipe_left (fun _0_30 -> FStar_Pervasives_Native.Some (_0_30)) (FStar_Reflection_Data.Tv_Type (()))))))
end
| (FStar_Syntax_Syntax.Tm_fvar (fv), ((b, uu____2055))::((t1, uu____2057))::[]) when (FStar_Syntax_Syntax.fv_eq_lid fv FStar_Reflection_Data.ref_Tv_Refine.FStar_Reflection_Data.lid) -> begin
(

let uu____2092 = (FStar_Syntax_Embeddings.unembed e_bv b)
in (FStar_Util.bind_opt uu____2092 (fun b1 -> (

let uu____2098 = (FStar_Syntax_Embeddings.unembed e_term t1)
in (FStar_Util.bind_opt uu____2098 (fun t2 -> (FStar_All.pipe_left (fun _0_31 -> FStar_Pervasives_Native.Some (_0_31)) (FStar_Reflection_Data.Tv_Refine (((b1), (t2)))))))))))
end
| (FStar_Syntax_Syntax.Tm_fvar (fv), ((c, uu____2107))::[]) when (FStar_Syntax_Syntax.fv_eq_lid fv FStar_Reflection_Data.ref_Tv_Const.FStar_Reflection_Data.lid) -> begin
(

let uu____2132 = (FStar_Syntax_Embeddings.unembed e_const c)
in (FStar_Util.bind_opt uu____2132 (fun c1 -> (FStar_All.pipe_left (fun _0_32 -> FStar_Pervasives_Native.Some (_0_32)) (FStar_Reflection_Data.Tv_Const (c1))))))
end
| (FStar_Syntax_Syntax.Tm_fvar (fv), ((u, uu____2141))::((t1, uu____2143))::[]) when (FStar_Syntax_Syntax.fv_eq_lid fv FStar_Reflection_Data.ref_Tv_Uvar.FStar_Reflection_Data.lid) -> begin
(

let uu____2178 = (FStar_Syntax_Embeddings.unembed FStar_Syntax_Embeddings.e_int u)
in (FStar_Util.bind_opt uu____2178 (fun u1 -> (

let uu____2184 = (FStar_Syntax_Embeddings.unembed e_term t1)
in (FStar_Util.bind_opt uu____2184 (fun t2 -> (FStar_All.pipe_left (fun _0_33 -> FStar_Pervasives_Native.Some (_0_33)) (FStar_Reflection_Data.Tv_Uvar (((u1), (t2)))))))))))
end
| (FStar_Syntax_Syntax.Tm_fvar (fv), ((r, uu____2193))::((b, uu____2195))::((t1, uu____2197))::((t2, uu____2199))::[]) when (FStar_Syntax_Syntax.fv_eq_lid fv FStar_Reflection_Data.ref_Tv_Let.FStar_Reflection_Data.lid) -> begin
(

let uu____2254 = (FStar_Syntax_Embeddings.unembed FStar_Syntax_Embeddings.e_bool r)
in (FStar_Util.bind_opt uu____2254 (fun r1 -> (

let uu____2260 = (FStar_Syntax_Embeddings.unembed e_bv b)
in (FStar_Util.bind_opt uu____2260 (fun b1 -> (

let uu____2266 = (FStar_Syntax_Embeddings.unembed e_term t1)
in (FStar_Util.bind_opt uu____2266 (fun t11 -> (

let uu____2272 = (FStar_Syntax_Embeddings.unembed e_term t2)
in (FStar_Util.bind_opt uu____2272 (fun t21 -> (FStar_All.pipe_left (fun _0_34 -> FStar_Pervasives_Native.Some (_0_34)) (FStar_Reflection_Data.Tv_Let (((r1), (b1), (t11), (t21)))))))))))))))))
end
| (FStar_Syntax_Syntax.Tm_fvar (fv), ((t1, uu____2281))::((brs, uu____2283))::[]) when (FStar_Syntax_Syntax.fv_eq_lid fv FStar_Reflection_Data.ref_Tv_Match.FStar_Reflection_Data.lid) -> begin
(

let uu____2318 = (FStar_Syntax_Embeddings.unembed e_term t1)
in (FStar_Util.bind_opt uu____2318 (fun t2 -> (

let uu____2324 = (

let uu____2333 = (FStar_Syntax_Embeddings.e_list e_branch)
in (FStar_Syntax_Embeddings.unembed uu____2333 brs))
in (FStar_Util.bind_opt uu____2324 (fun brs1 -> (FStar_All.pipe_left (fun _0_35 -> FStar_Pervasives_Native.Some (_0_35)) (FStar_Reflection_Data.Tv_Match (((t2), (brs1)))))))))))
end
| (FStar_Syntax_Syntax.Tm_fvar (fv), ((e, uu____2376))::((t1, uu____2378))::((tacopt, uu____2380))::[]) when (FStar_Syntax_Syntax.fv_eq_lid fv FStar_Reflection_Data.ref_Tv_AscT.FStar_Reflection_Data.lid) -> begin
(

let uu____2425 = (FStar_Syntax_Embeddings.unembed e_term e)
in (FStar_Util.bind_opt uu____2425 (fun e1 -> (

let uu____2431 = (FStar_Syntax_Embeddings.unembed e_term t1)
in (FStar_Util.bind_opt uu____2431 (fun t2 -> (

let uu____2437 = (

let uu____2442 = (FStar_Syntax_Embeddings.e_option e_term)
in (FStar_Syntax_Embeddings.unembed uu____2442 tacopt))
in (FStar_Util.bind_opt uu____2437 (fun tacopt1 -> (FStar_All.pipe_left (fun _0_36 -> FStar_Pervasives_Native.Some (_0_36)) (FStar_Reflection_Data.Tv_AscribedT (((e1), (t2), (tacopt1))))))))))))))
end
| (FStar_Syntax_Syntax.Tm_fvar (fv), ((e, uu____2461))::((c, uu____2463))::((tacopt, uu____2465))::[]) when (FStar_Syntax_Syntax.fv_eq_lid fv FStar_Reflection_Data.ref_Tv_AscC.FStar_Reflection_Data.lid) -> begin
(

let uu____2510 = (FStar_Syntax_Embeddings.unembed e_term e)
in (FStar_Util.bind_opt uu____2510 (fun e1 -> (

let uu____2516 = (FStar_Syntax_Embeddings.unembed e_comp c)
in (FStar_Util.bind_opt uu____2516 (fun c1 -> (

let uu____2522 = (

let uu____2527 = (FStar_Syntax_Embeddings.e_option e_term)
in (FStar_Syntax_Embeddings.unembed uu____2527 tacopt))
in (FStar_Util.bind_opt uu____2522 (fun tacopt1 -> (FStar_All.pipe_left (fun _0_37 -> FStar_Pervasives_Native.Some (_0_37)) (FStar_Reflection_Data.Tv_AscribedC (((e1), (c1), (tacopt1))))))))))))))
end
| (FStar_Syntax_Syntax.Tm_fvar (fv), []) when (FStar_Syntax_Syntax.fv_eq_lid fv FStar_Reflection_Data.ref_Tv_Unknown.FStar_Reflection_Data.lid) -> begin
(FStar_All.pipe_left (fun _0_38 -> FStar_Pervasives_Native.Some (_0_38)) FStar_Reflection_Data.Tv_Unknown)
end
| uu____2561 -> begin
((match (w) with
| true -> begin
(

let uu____2575 = (

let uu____2580 = (

let uu____2581 = (FStar_Syntax_Print.term_to_string t)
in (FStar_Util.format1 "Not an embedded term_view: %s" uu____2581))
in ((FStar_Errors.Warning_NotEmbedded), (uu____2580)))
in (FStar_Errors.log_issue t.FStar_Syntax_Syntax.pos uu____2575))
end
| uu____2582 -> begin
()
end);
FStar_Pervasives_Native.None;
)
end))
end)))
in (FStar_Syntax_Embeddings.mk_emb embed_term_view unembed_term_view FStar_Reflection_Data.fstar_refl_term_view))))


let e_term_view : FStar_Reflection_Data.term_view FStar_Syntax_Embeddings.embedding = (e_term_view_aq [])


let e_bv_view : FStar_Reflection_Data.bv_view FStar_Syntax_Embeddings.embedding = (

let embed_bv_view = (fun rng bvv -> (

let uu____2606 = (

let uu____2611 = (

let uu____2612 = (

let uu____2613 = (FStar_Syntax_Embeddings.embed FStar_Syntax_Embeddings.e_string rng bvv.FStar_Reflection_Data.bv_ppname)
in (FStar_Syntax_Syntax.as_arg uu____2613))
in (

let uu____2614 = (

let uu____2617 = (

let uu____2618 = (FStar_Syntax_Embeddings.embed FStar_Syntax_Embeddings.e_int rng bvv.FStar_Reflection_Data.bv_index)
in (FStar_Syntax_Syntax.as_arg uu____2618))
in (

let uu____2619 = (

let uu____2622 = (

let uu____2623 = (FStar_Syntax_Embeddings.embed e_term rng bvv.FStar_Reflection_Data.bv_sort)
in (FStar_Syntax_Syntax.as_arg uu____2623))
in (uu____2622)::[])
in (uu____2617)::uu____2619))
in (uu____2612)::uu____2614))
in (FStar_Syntax_Syntax.mk_Tm_app FStar_Reflection_Data.ref_Mk_bv.FStar_Reflection_Data.t uu____2611))
in (uu____2606 FStar_Pervasives_Native.None rng)))
in (

let unembed_bv_view = (fun w t -> (

let t1 = (FStar_Syntax_Util.unascribe t)
in (

let uu____2642 = (FStar_Syntax_Util.head_and_args t1)
in (match (uu____2642) with
| (hd1, args) -> begin
(

let uu____2681 = (

let uu____2694 = (

let uu____2695 = (FStar_Syntax_Util.un_uinst hd1)
in uu____2695.FStar_Syntax_Syntax.n)
in ((uu____2694), (args)))
in (match (uu____2681) with
| (FStar_Syntax_Syntax.Tm_fvar (fv), ((nm, uu____2710))::((idx, uu____2712))::((s, uu____2714))::[]) when (FStar_Syntax_Syntax.fv_eq_lid fv FStar_Reflection_Data.ref_Mk_bv.FStar_Reflection_Data.lid) -> begin
(

let uu____2759 = (FStar_Syntax_Embeddings.unembed FStar_Syntax_Embeddings.e_string nm)
in (FStar_Util.bind_opt uu____2759 (fun nm1 -> (

let uu____2765 = (FStar_Syntax_Embeddings.unembed FStar_Syntax_Embeddings.e_int idx)
in (FStar_Util.bind_opt uu____2765 (fun idx1 -> (

let uu____2771 = (FStar_Syntax_Embeddings.unembed e_term s)
in (FStar_Util.bind_opt uu____2771 (fun s1 -> (FStar_All.pipe_left (fun _0_39 -> FStar_Pervasives_Native.Some (_0_39)) {FStar_Reflection_Data.bv_ppname = nm1; FStar_Reflection_Data.bv_index = idx1; FStar_Reflection_Data.bv_sort = s1}))))))))))
end
| uu____2778 -> begin
((match (w) with
| true -> begin
(

let uu____2792 = (

let uu____2797 = (

let uu____2798 = (FStar_Syntax_Print.term_to_string t1)
in (FStar_Util.format1 "Not an embedded bv_view: %s" uu____2798))
in ((FStar_Errors.Warning_NotEmbedded), (uu____2797)))
in (FStar_Errors.log_issue t1.FStar_Syntax_Syntax.pos uu____2792))
end
| uu____2799 -> begin
()
end);
FStar_Pervasives_Native.None;
)
end))
end))))
in (FStar_Syntax_Embeddings.mk_emb embed_bv_view unembed_bv_view FStar_Reflection_Data.fstar_refl_bv_view)))


let e_comp_view : FStar_Reflection_Data.comp_view FStar_Syntax_Embeddings.embedding = (

let embed_comp_view = (fun rng cv -> (match (cv) with
| FStar_Reflection_Data.C_Total (t, md) -> begin
(

let uu____2819 = (

let uu____2824 = (

let uu____2825 = (

let uu____2826 = (FStar_Syntax_Embeddings.embed e_term rng t)
in (FStar_Syntax_Syntax.as_arg uu____2826))
in (

let uu____2827 = (

let uu____2830 = (

let uu____2831 = (

let uu____2832 = (FStar_Syntax_Embeddings.e_option e_term)
in (FStar_Syntax_Embeddings.embed uu____2832 rng md))
in (FStar_Syntax_Syntax.as_arg uu____2831))
in (uu____2830)::[])
in (uu____2825)::uu____2827))
in (FStar_Syntax_Syntax.mk_Tm_app FStar_Reflection_Data.ref_C_Total.FStar_Reflection_Data.t uu____2824))
in (uu____2819 FStar_Pervasives_Native.None rng))
end
| FStar_Reflection_Data.C_Lemma (pre, post) -> begin
(

let post1 = (FStar_Syntax_Util.unthunk_lemma_post post)
in (

let uu____2846 = (

let uu____2851 = (

let uu____2852 = (

let uu____2853 = (FStar_Syntax_Embeddings.embed e_term rng pre)
in (FStar_Syntax_Syntax.as_arg uu____2853))
in (

let uu____2854 = (

let uu____2857 = (

let uu____2858 = (FStar_Syntax_Embeddings.embed e_term rng post1)
in (FStar_Syntax_Syntax.as_arg uu____2858))
in (uu____2857)::[])
in (uu____2852)::uu____2854))
in (FStar_Syntax_Syntax.mk_Tm_app FStar_Reflection_Data.ref_C_Lemma.FStar_Reflection_Data.t uu____2851))
in (uu____2846 FStar_Pervasives_Native.None rng)))
end
| FStar_Reflection_Data.C_Unknown -> begin
(

let uu___59_2861 = FStar_Reflection_Data.ref_C_Unknown.FStar_Reflection_Data.t
in {FStar_Syntax_Syntax.n = uu___59_2861.FStar_Syntax_Syntax.n; FStar_Syntax_Syntax.pos = rng; FStar_Syntax_Syntax.vars = uu___59_2861.FStar_Syntax_Syntax.vars})
end))
in (

let unembed_comp_view = (fun w t -> (

let t1 = (FStar_Syntax_Util.unascribe t)
in (

let uu____2878 = (FStar_Syntax_Util.head_and_args t1)
in (match (uu____2878) with
| (hd1, args) -> begin
(

let uu____2917 = (

let uu____2930 = (

let uu____2931 = (FStar_Syntax_Util.un_uinst hd1)
in uu____2931.FStar_Syntax_Syntax.n)
in ((uu____2930), (args)))
in (match (uu____2917) with
| (FStar_Syntax_Syntax.Tm_fvar (fv), ((t2, uu____2946))::((md, uu____2948))::[]) when (FStar_Syntax_Syntax.fv_eq_lid fv FStar_Reflection_Data.ref_C_Total.FStar_Reflection_Data.lid) -> begin
(

let uu____2983 = (FStar_Syntax_Embeddings.unembed e_term t2)
in (FStar_Util.bind_opt uu____2983 (fun t3 -> (

let uu____2989 = (

let uu____2994 = (FStar_Syntax_Embeddings.e_option e_term)
in (FStar_Syntax_Embeddings.unembed uu____2994 md))
in (FStar_Util.bind_opt uu____2989 (fun md1 -> (FStar_All.pipe_left (fun _0_40 -> FStar_Pervasives_Native.Some (_0_40)) (FStar_Reflection_Data.C_Total (((t3), (md1)))))))))))
end
| (FStar_Syntax_Syntax.Tm_fvar (fv), ((pre, uu____3013))::((post, uu____3015))::[]) when (FStar_Syntax_Syntax.fv_eq_lid fv FStar_Reflection_Data.ref_C_Lemma.FStar_Reflection_Data.lid) -> begin
(

let uu____3050 = (FStar_Syntax_Embeddings.unembed e_term pre)
in (FStar_Util.bind_opt uu____3050 (fun pre1 -> (

let uu____3056 = (FStar_Syntax_Embeddings.unembed e_term post)
in (FStar_Util.bind_opt uu____3056 (fun post1 -> (FStar_All.pipe_left (fun _0_41 -> FStar_Pervasives_Native.Some (_0_41)) (FStar_Reflection_Data.C_Lemma (((pre1), (post1)))))))))))
end
| (FStar_Syntax_Syntax.Tm_fvar (fv), []) when (FStar_Syntax_Syntax.fv_eq_lid fv FStar_Reflection_Data.ref_C_Unknown.FStar_Reflection_Data.lid) -> begin
(FStar_All.pipe_left (fun _0_42 -> FStar_Pervasives_Native.Some (_0_42)) FStar_Reflection_Data.C_Unknown)
end
| uu____3080 -> begin
((match (w) with
| true -> begin
(

let uu____3094 = (

let uu____3099 = (

let uu____3100 = (FStar_Syntax_Print.term_to_string t1)
in (FStar_Util.format1 "Not an embedded comp_view: %s" uu____3100))
in ((FStar_Errors.Warning_NotEmbedded), (uu____3099)))
in (FStar_Errors.log_issue t1.FStar_Syntax_Syntax.pos uu____3094))
end
| uu____3101 -> begin
()
end);
FStar_Pervasives_Native.None;
)
end))
end))))
in (FStar_Syntax_Embeddings.mk_emb embed_comp_view unembed_comp_view FStar_Reflection_Data.fstar_refl_comp_view)))


let e_order : FStar_Order.order FStar_Syntax_Embeddings.embedding = (

let embed_order = (fun rng o -> (

let r = (match (o) with
| FStar_Order.Lt -> begin
FStar_Reflection_Data.ord_Lt
end
| FStar_Order.Eq -> begin
FStar_Reflection_Data.ord_Eq
end
| FStar_Order.Gt -> begin
FStar_Reflection_Data.ord_Gt
end)
in (

let uu___60_3116 = r
in {FStar_Syntax_Syntax.n = uu___60_3116.FStar_Syntax_Syntax.n; FStar_Syntax_Syntax.pos = rng; FStar_Syntax_Syntax.vars = uu___60_3116.FStar_Syntax_Syntax.vars})))
in (

let unembed_order = (fun w t -> (

let t1 = (FStar_Syntax_Util.unascribe t)
in (

let uu____3133 = (FStar_Syntax_Util.head_and_args t1)
in (match (uu____3133) with
| (hd1, args) -> begin
(

let uu____3172 = (

let uu____3185 = (

let uu____3186 = (FStar_Syntax_Util.un_uinst hd1)
in uu____3186.FStar_Syntax_Syntax.n)
in ((uu____3185), (args)))
in (match (uu____3172) with
| (FStar_Syntax_Syntax.Tm_fvar (fv), []) when (FStar_Syntax_Syntax.fv_eq_lid fv FStar_Reflection_Data.ord_Lt_lid) -> begin
FStar_Pervasives_Native.Some (FStar_Order.Lt)
end
| (FStar_Syntax_Syntax.Tm_fvar (fv), []) when (FStar_Syntax_Syntax.fv_eq_lid fv FStar_Reflection_Data.ord_Eq_lid) -> begin
FStar_Pervasives_Native.Some (FStar_Order.Eq)
end
| (FStar_Syntax_Syntax.Tm_fvar (fv), []) when (FStar_Syntax_Syntax.fv_eq_lid fv FStar_Reflection_Data.ord_Gt_lid) -> begin
FStar_Pervasives_Native.Some (FStar_Order.Gt)
end
| uu____3244 -> begin
((match (w) with
| true -> begin
(

let uu____3258 = (

let uu____3263 = (

let uu____3264 = (FStar_Syntax_Print.term_to_string t1)
in (FStar_Util.format1 "Not an embedded order: %s" uu____3264))
in ((FStar_Errors.Warning_NotEmbedded), (uu____3263)))
in (FStar_Errors.log_issue t1.FStar_Syntax_Syntax.pos uu____3258))
end
| uu____3265 -> begin
()
end);
FStar_Pervasives_Native.None;
)
end))
end))))
in (FStar_Syntax_Embeddings.mk_emb embed_order unembed_order FStar_Syntax_Syntax.t_order)))


let e_sigelt : FStar_Syntax_Syntax.sigelt FStar_Syntax_Embeddings.embedding = (

let embed_sigelt = (fun rng se -> (FStar_Syntax_Util.mk_lazy se FStar_Reflection_Data.fstar_refl_sigelt FStar_Syntax_Syntax.Lazy_sigelt (FStar_Pervasives_Native.Some (rng))))
in (

let unembed_sigelt = (fun w t -> (

let uu____3294 = (

let uu____3295 = (FStar_Syntax_Subst.compress t)
in uu____3295.FStar_Syntax_Syntax.n)
in (match (uu____3294) with
| FStar_Syntax_Syntax.Tm_lazy (i) when (Prims.op_Equality i.FStar_Syntax_Syntax.lkind FStar_Syntax_Syntax.Lazy_sigelt) -> begin
(

let uu____3301 = (FStar_Dyn.undyn i.FStar_Syntax_Syntax.blob)
in FStar_Pervasives_Native.Some (uu____3301))
end
| uu____3302 -> begin
((match (w) with
| true -> begin
(

let uu____3304 = (

let uu____3309 = (

let uu____3310 = (FStar_Syntax_Print.term_to_string t)
in (FStar_Util.format1 "Not an embedded sigelt: %s" uu____3310))
in ((FStar_Errors.Warning_NotEmbedded), (uu____3309)))
in (FStar_Errors.log_issue t.FStar_Syntax_Syntax.pos uu____3304))
end
| uu____3311 -> begin
()
end);
FStar_Pervasives_Native.None;
)
end)))
in (FStar_Syntax_Embeddings.mk_emb embed_sigelt unembed_sigelt FStar_Reflection_Data.fstar_refl_sigelt)))


let e_sigelt_view : FStar_Reflection_Data.sigelt_view FStar_Syntax_Embeddings.embedding = (

let embed_sigelt_view = (fun rng sev -> (match (sev) with
| FStar_Reflection_Data.Sg_Let (r, fv, ty, t) -> begin
(

let uu____3329 = (

let uu____3334 = (

let uu____3335 = (

let uu____3336 = (FStar_Syntax_Embeddings.embed FStar_Syntax_Embeddings.e_bool rng r)
in (FStar_Syntax_Syntax.as_arg uu____3336))
in (

let uu____3337 = (

let uu____3340 = (

let uu____3341 = (FStar_Syntax_Embeddings.embed e_fv rng fv)
in (FStar_Syntax_Syntax.as_arg uu____3341))
in (

let uu____3342 = (

let uu____3345 = (

let uu____3346 = (FStar_Syntax_Embeddings.embed e_term rng ty)
in (FStar_Syntax_Syntax.as_arg uu____3346))
in (

let uu____3347 = (

let uu____3350 = (

let uu____3351 = (FStar_Syntax_Embeddings.embed e_term rng t)
in (FStar_Syntax_Syntax.as_arg uu____3351))
in (uu____3350)::[])
in (uu____3345)::uu____3347))
in (uu____3340)::uu____3342))
in (uu____3335)::uu____3337))
in (FStar_Syntax_Syntax.mk_Tm_app FStar_Reflection_Data.ref_Sg_Let.FStar_Reflection_Data.t uu____3334))
in (uu____3329 FStar_Pervasives_Native.None rng))
end
| FStar_Reflection_Data.Sg_Constructor (nm, ty) -> begin
(

let uu____3356 = (

let uu____3361 = (

let uu____3362 = (

let uu____3363 = (FStar_Syntax_Embeddings.embed FStar_Syntax_Embeddings.e_string_list rng nm)
in (FStar_Syntax_Syntax.as_arg uu____3363))
in (

let uu____3366 = (

let uu____3369 = (

let uu____3370 = (FStar_Syntax_Embeddings.embed e_term rng ty)
in (FStar_Syntax_Syntax.as_arg uu____3370))
in (uu____3369)::[])
in (uu____3362)::uu____3366))
in (FStar_Syntax_Syntax.mk_Tm_app FStar_Reflection_Data.ref_Sg_Constructor.FStar_Reflection_Data.t uu____3361))
in (uu____3356 FStar_Pervasives_Native.None rng))
end
| FStar_Reflection_Data.Sg_Inductive (nm, bs, t, dcs) -> begin
(

let uu____3385 = (

let uu____3390 = (

let uu____3391 = (

let uu____3392 = (FStar_Syntax_Embeddings.embed FStar_Syntax_Embeddings.e_string_list rng nm)
in (FStar_Syntax_Syntax.as_arg uu____3392))
in (

let uu____3395 = (

let uu____3398 = (

let uu____3399 = (FStar_Syntax_Embeddings.embed e_binders rng bs)
in (FStar_Syntax_Syntax.as_arg uu____3399))
in (

let uu____3402 = (

let uu____3405 = (

let uu____3406 = (FStar_Syntax_Embeddings.embed e_term rng t)
in (FStar_Syntax_Syntax.as_arg uu____3406))
in (

let uu____3407 = (

let uu____3410 = (

let uu____3411 = (

let uu____3412 = (FStar_Syntax_Embeddings.e_list FStar_Syntax_Embeddings.e_string_list)
in (FStar_Syntax_Embeddings.embed uu____3412 rng dcs))
in (FStar_Syntax_Syntax.as_arg uu____3411))
in (uu____3410)::[])
in (uu____3405)::uu____3407))
in (uu____3398)::uu____3402))
in (uu____3391)::uu____3395))
in (FStar_Syntax_Syntax.mk_Tm_app FStar_Reflection_Data.ref_Sg_Inductive.FStar_Reflection_Data.t uu____3390))
in (uu____3385 FStar_Pervasives_Native.None rng))
end
| FStar_Reflection_Data.Unk -> begin
(

let uu___61_3427 = FStar_Reflection_Data.ref_Unk.FStar_Reflection_Data.t
in {FStar_Syntax_Syntax.n = uu___61_3427.FStar_Syntax_Syntax.n; FStar_Syntax_Syntax.pos = rng; FStar_Syntax_Syntax.vars = uu___61_3427.FStar_Syntax_Syntax.vars})
end))
in (

let unembed_sigelt_view = (fun w t -> (

let t1 = (FStar_Syntax_Util.unascribe t)
in (

let uu____3444 = (FStar_Syntax_Util.head_and_args t1)
in (match (uu____3444) with
| (hd1, args) -> begin
(

let uu____3483 = (

let uu____3496 = (

let uu____3497 = (FStar_Syntax_Util.un_uinst hd1)
in uu____3497.FStar_Syntax_Syntax.n)
in ((uu____3496), (args)))
in (match (uu____3483) with
| (FStar_Syntax_Syntax.Tm_fvar (fv), ((nm, uu____3512))::((bs, uu____3514))::((t2, uu____3516))::((dcs, uu____3518))::[]) when (FStar_Syntax_Syntax.fv_eq_lid fv FStar_Reflection_Data.ref_Sg_Inductive.FStar_Reflection_Data.lid) -> begin
(

let uu____3573 = (FStar_Syntax_Embeddings.unembed FStar_Syntax_Embeddings.e_string_list nm)
in (FStar_Util.bind_opt uu____3573 (fun nm1 -> (

let uu____3587 = (FStar_Syntax_Embeddings.unembed e_binders bs)
in (FStar_Util.bind_opt uu____3587 (fun bs1 -> (

let uu____3601 = (FStar_Syntax_Embeddings.unembed e_term t2)
in (FStar_Util.bind_opt uu____3601 (fun t3 -> (

let uu____3607 = (

let uu____3614 = (FStar_Syntax_Embeddings.e_list FStar_Syntax_Embeddings.e_string_list)
in (FStar_Syntax_Embeddings.unembed uu____3614 dcs))
in (FStar_Util.bind_opt uu____3607 (fun dcs1 -> (FStar_All.pipe_left (fun _0_43 -> FStar_Pervasives_Native.Some (_0_43)) (FStar_Reflection_Data.Sg_Inductive (((nm1), (bs1), (t3), (dcs1)))))))))))))))))
end
| (FStar_Syntax_Syntax.Tm_fvar (fv), ((r, uu____3649))::((fvar1, uu____3651))::((ty, uu____3653))::((t2, uu____3655))::[]) when (FStar_Syntax_Syntax.fv_eq_lid fv FStar_Reflection_Data.ref_Sg_Let.FStar_Reflection_Data.lid) -> begin
(

let uu____3710 = (FStar_Syntax_Embeddings.unembed FStar_Syntax_Embeddings.e_bool r)
in (FStar_Util.bind_opt uu____3710 (fun r1 -> (

let uu____3716 = (FStar_Syntax_Embeddings.unembed e_fv fvar1)
in (FStar_Util.bind_opt uu____3716 (fun fvar2 -> (

let uu____3722 = (FStar_Syntax_Embeddings.unembed e_term ty)
in (FStar_Util.bind_opt uu____3722 (fun ty1 -> (

let uu____3728 = (FStar_Syntax_Embeddings.unembed e_term t2)
in (FStar_Util.bind_opt uu____3728 (fun t3 -> (FStar_All.pipe_left (fun _0_44 -> FStar_Pervasives_Native.Some (_0_44)) (FStar_Reflection_Data.Sg_Let (((r1), (fvar2), (ty1), (t3)))))))))))))))))
end
| (FStar_Syntax_Syntax.Tm_fvar (fv), []) when (FStar_Syntax_Syntax.fv_eq_lid fv FStar_Reflection_Data.ref_Unk.FStar_Reflection_Data.lid) -> begin
FStar_Pervasives_Native.Some (FStar_Reflection_Data.Unk)
end
| uu____3750 -> begin
((match (w) with
| true -> begin
(

let uu____3764 = (

let uu____3769 = (

let uu____3770 = (FStar_Syntax_Print.term_to_string t1)
in (FStar_Util.format1 "Not an embedded sigelt_view: %s" uu____3770))
in ((FStar_Errors.Warning_NotEmbedded), (uu____3769)))
in (FStar_Errors.log_issue t1.FStar_Syntax_Syntax.pos uu____3764))
end
| uu____3771 -> begin
()
end);
FStar_Pervasives_Native.None;
)
end))
end))))
in (FStar_Syntax_Embeddings.mk_emb embed_sigelt_view unembed_sigelt_view FStar_Reflection_Data.fstar_refl_sigelt_view)))


let e_exp : FStar_Reflection_Data.exp FStar_Syntax_Embeddings.embedding = (

let rec embed_exp = (fun rng e -> (

let r = (match (e) with
| FStar_Reflection_Data.Unit -> begin
FStar_Reflection_Data.ref_E_Unit.FStar_Reflection_Data.t
end
| FStar_Reflection_Data.Var (i) -> begin
(

let uu____3787 = (

let uu____3792 = (

let uu____3793 = (

let uu____3794 = (

let uu____3795 = (FStar_BigInt.string_of_big_int i)
in (FStar_Syntax_Util.exp_int uu____3795))
in (FStar_Syntax_Syntax.as_arg uu____3794))
in (uu____3793)::[])
in (FStar_Syntax_Syntax.mk_Tm_app FStar_Reflection_Data.ref_E_Var.FStar_Reflection_Data.t uu____3792))
in (uu____3787 FStar_Pervasives_Native.None FStar_Range.dummyRange))
end
| FStar_Reflection_Data.Mult (e1, e2) -> begin
(

let uu____3800 = (

let uu____3805 = (

let uu____3806 = (

let uu____3807 = (embed_exp rng e1)
in (FStar_Syntax_Syntax.as_arg uu____3807))
in (

let uu____3808 = (

let uu____3811 = (

let uu____3812 = (embed_exp rng e2)
in (FStar_Syntax_Syntax.as_arg uu____3812))
in (uu____3811)::[])
in (uu____3806)::uu____3808))
in (FStar_Syntax_Syntax.mk_Tm_app FStar_Reflection_Data.ref_E_Mult.FStar_Reflection_Data.t uu____3805))
in (uu____3800 FStar_Pervasives_Native.None FStar_Range.dummyRange))
end)
in (

let uu___62_3815 = r
in {FStar_Syntax_Syntax.n = uu___62_3815.FStar_Syntax_Syntax.n; FStar_Syntax_Syntax.pos = rng; FStar_Syntax_Syntax.vars = uu___62_3815.FStar_Syntax_Syntax.vars})))
in (

let rec unembed_exp = (fun w t -> (

let t1 = (FStar_Syntax_Util.unascribe t)
in (

let uu____3832 = (FStar_Syntax_Util.head_and_args t1)
in (match (uu____3832) with
| (hd1, args) -> begin
(

let uu____3871 = (

let uu____3884 = (

let uu____3885 = (FStar_Syntax_Util.un_uinst hd1)
in uu____3885.FStar_Syntax_Syntax.n)
in ((uu____3884), (args)))
in (match (uu____3871) with
| (FStar_Syntax_Syntax.Tm_fvar (fv), []) when (FStar_Syntax_Syntax.fv_eq_lid fv FStar_Reflection_Data.ref_E_Unit.FStar_Reflection_Data.lid) -> begin
FStar_Pervasives_Native.Some (FStar_Reflection_Data.Unit)
end
| (FStar_Syntax_Syntax.Tm_fvar (fv), ((i, uu____3915))::[]) when (FStar_Syntax_Syntax.fv_eq_lid fv FStar_Reflection_Data.ref_E_Var.FStar_Reflection_Data.lid) -> begin
(

let uu____3940 = (FStar_Syntax_Embeddings.unembed FStar_Syntax_Embeddings.e_int i)
in (FStar_Util.bind_opt uu____3940 (fun i1 -> (FStar_All.pipe_left (fun _0_45 -> FStar_Pervasives_Native.Some (_0_45)) (FStar_Reflection_Data.Var (i1))))))
end
| (FStar_Syntax_Syntax.Tm_fvar (fv), ((e1, uu____3949))::((e2, uu____3951))::[]) when (FStar_Syntax_Syntax.fv_eq_lid fv FStar_Reflection_Data.ref_E_Mult.FStar_Reflection_Data.lid) -> begin
(

let uu____3986 = (unembed_exp w e1)
in (FStar_Util.bind_opt uu____3986 (fun e11 -> (

let uu____3992 = (unembed_exp w e2)
in (FStar_Util.bind_opt uu____3992 (fun e21 -> (FStar_All.pipe_left (fun _0_46 -> FStar_Pervasives_Native.Some (_0_46)) (FStar_Reflection_Data.Mult (((e11), (e21)))))))))))
end
| uu____3999 -> begin
((match (w) with
| true -> begin
(

let uu____4013 = (

let uu____4018 = (

let uu____4019 = (FStar_Syntax_Print.term_to_string t1)
in (FStar_Util.format1 "Not an embedded exp: %s" uu____4019))
in ((FStar_Errors.Warning_NotEmbedded), (uu____4018)))
in (FStar_Errors.log_issue t1.FStar_Syntax_Syntax.pos uu____4013))
end
| uu____4020 -> begin
()
end);
FStar_Pervasives_Native.None;
)
end))
end))))
in (FStar_Syntax_Embeddings.mk_emb embed_exp unembed_exp FStar_Reflection_Data.fstar_refl_exp)))


let e_binder_view : (FStar_Syntax_Syntax.bv * FStar_Reflection_Data.aqualv) FStar_Syntax_Embeddings.embedding = (FStar_Syntax_Embeddings.e_tuple2 e_bv e_aqualv)


let unfold_lazy_bv : FStar_Syntax_Syntax.lazyinfo  ->  FStar_Syntax_Syntax.term = (fun i -> (

let bv = (FStar_Dyn.undyn i.FStar_Syntax_Syntax.blob)
in (

let uu____4033 = (

let uu____4038 = (

let uu____4039 = (

let uu____4040 = (

let uu____4041 = (FStar_Reflection_Basic.inspect_bv bv)
in (FStar_Syntax_Embeddings.embed e_bv_view i.FStar_Syntax_Syntax.rng uu____4041))
in (FStar_Syntax_Syntax.as_arg uu____4040))
in (uu____4039)::[])
in (FStar_Syntax_Syntax.mk_Tm_app FStar_Reflection_Data.fstar_refl_pack_bv.FStar_Reflection_Data.t uu____4038))
in (uu____4033 FStar_Pervasives_Native.None i.FStar_Syntax_Syntax.rng))))


let unfold_lazy_binder : FStar_Syntax_Syntax.lazyinfo  ->  FStar_Syntax_Syntax.term = (fun i -> (

let binder = (FStar_Dyn.undyn i.FStar_Syntax_Syntax.blob)
in (

let uu____4050 = (FStar_Reflection_Basic.inspect_binder binder)
in (match (uu____4050) with
| (bv, aq) -> begin
(

let uu____4057 = (

let uu____4062 = (

let uu____4063 = (

let uu____4064 = (FStar_Syntax_Embeddings.embed e_bv i.FStar_Syntax_Syntax.rng bv)
in (FStar_Syntax_Syntax.as_arg uu____4064))
in (

let uu____4065 = (

let uu____4068 = (

let uu____4069 = (FStar_Syntax_Embeddings.embed e_aqualv i.FStar_Syntax_Syntax.rng aq)
in (FStar_Syntax_Syntax.as_arg uu____4069))
in (uu____4068)::[])
in (uu____4063)::uu____4065))
in (FStar_Syntax_Syntax.mk_Tm_app FStar_Reflection_Data.fstar_refl_pack_binder.FStar_Reflection_Data.t uu____4062))
in (uu____4057 FStar_Pervasives_Native.None i.FStar_Syntax_Syntax.rng))
end))))


let unfold_lazy_fvar : FStar_Syntax_Syntax.lazyinfo  ->  FStar_Syntax_Syntax.term = (fun i -> (

let fv = (FStar_Dyn.undyn i.FStar_Syntax_Syntax.blob)
in (

let uu____4078 = (

let uu____4083 = (

let uu____4084 = (

let uu____4085 = (

let uu____4086 = (FStar_Syntax_Embeddings.e_list FStar_Syntax_Embeddings.e_string)
in (

let uu____4091 = (FStar_Reflection_Basic.inspect_fv fv)
in (FStar_Syntax_Embeddings.embed uu____4086 i.FStar_Syntax_Syntax.rng uu____4091)))
in (FStar_Syntax_Syntax.as_arg uu____4085))
in (uu____4084)::[])
in (FStar_Syntax_Syntax.mk_Tm_app FStar_Reflection_Data.fstar_refl_pack_fv.FStar_Reflection_Data.t uu____4083))
in (uu____4078 FStar_Pervasives_Native.None i.FStar_Syntax_Syntax.rng))))


let unfold_lazy_comp : FStar_Syntax_Syntax.lazyinfo  ->  FStar_Syntax_Syntax.term = (fun i -> (

let comp = (FStar_Dyn.undyn i.FStar_Syntax_Syntax.blob)
in (

let uu____4104 = (

let uu____4109 = (

let uu____4110 = (

let uu____4111 = (

let uu____4112 = (FStar_Reflection_Basic.inspect_comp comp)
in (FStar_Syntax_Embeddings.embed e_comp_view i.FStar_Syntax_Syntax.rng uu____4112))
in (FStar_Syntax_Syntax.as_arg uu____4111))
in (uu____4110)::[])
in (FStar_Syntax_Syntax.mk_Tm_app FStar_Reflection_Data.fstar_refl_pack_comp.FStar_Reflection_Data.t uu____4109))
in (uu____4104 FStar_Pervasives_Native.None i.FStar_Syntax_Syntax.rng))))


let unfold_lazy_env : FStar_Syntax_Syntax.lazyinfo  ->  FStar_Syntax_Syntax.term = (fun i -> FStar_Syntax_Util.exp_unit)


let unfold_lazy_sigelt : FStar_Syntax_Syntax.lazyinfo  ->  FStar_Syntax_Syntax.term = (fun i -> (

let sigelt = (FStar_Dyn.undyn i.FStar_Syntax_Syntax.blob)
in (

let uu____4126 = (

let uu____4131 = (

let uu____4132 = (

let uu____4133 = (

let uu____4134 = (FStar_Reflection_Basic.inspect_sigelt sigelt)
in (FStar_Syntax_Embeddings.embed e_sigelt_view i.FStar_Syntax_Syntax.rng uu____4134))
in (FStar_Syntax_Syntax.as_arg uu____4133))
in (uu____4132)::[])
in (FStar_Syntax_Syntax.mk_Tm_app FStar_Reflection_Data.fstar_refl_pack_sigelt.FStar_Reflection_Data.t uu____4131))
in (uu____4126 FStar_Pervasives_Native.None i.FStar_Syntax_Syntax.rng))))



=======
let (e_bv : FStar_Syntax_Syntax.bv FStar_Syntax_Embeddings.embedding) =
  let embed_bv rng bv =
    FStar_Syntax_Util.mk_lazy bv FStar_Reflection_Data.fstar_refl_bv
      FStar_Syntax_Syntax.Lazy_bv (FStar_Pervasives_Native.Some rng)
     in
  let unembed_bv w t =
    let uu____29 =
      let uu____30 = FStar_Syntax_Subst.compress t  in
      uu____30.FStar_Syntax_Syntax.n  in
    match uu____29 with
    | FStar_Syntax_Syntax.Tm_lazy i when
        i.FStar_Syntax_Syntax.lkind = FStar_Syntax_Syntax.Lazy_bv ->
        let uu____36 = FStar_Dyn.undyn i.FStar_Syntax_Syntax.blob  in
        FStar_Pervasives_Native.Some uu____36
    | uu____37 ->
        (if w
         then
           (let uu____39 =
              let uu____44 =
                let uu____45 = FStar_Syntax_Print.term_to_string t  in
                FStar_Util.format1 "Not an embedded bv: %s" uu____45  in
              (FStar_Errors.Warning_NotEmbedded, uu____44)  in
            FStar_Errors.log_issue t.FStar_Syntax_Syntax.pos uu____39)
         else ();
         FStar_Pervasives_Native.None)
     in
  FStar_Syntax_Embeddings.mk_emb embed_bv unembed_bv
    FStar_Reflection_Data.fstar_refl_bv
  
let (e_binder : FStar_Syntax_Syntax.binder FStar_Syntax_Embeddings.embedding)
  =
  let embed_binder rng b =
    FStar_Syntax_Util.mk_lazy b FStar_Reflection_Data.fstar_refl_binder
      FStar_Syntax_Syntax.Lazy_binder (FStar_Pervasives_Native.Some rng)
     in
  let unembed_binder w t =
    let uu____75 =
      let uu____76 = FStar_Syntax_Subst.compress t  in
      uu____76.FStar_Syntax_Syntax.n  in
    match uu____75 with
    | FStar_Syntax_Syntax.Tm_lazy i when
        i.FStar_Syntax_Syntax.lkind = FStar_Syntax_Syntax.Lazy_binder ->
        let uu____82 = FStar_Dyn.undyn i.FStar_Syntax_Syntax.blob  in
        FStar_Pervasives_Native.Some uu____82
    | uu____83 ->
        (if w
         then
           (let uu____85 =
              let uu____90 =
                let uu____91 = FStar_Syntax_Print.term_to_string t  in
                FStar_Util.format1 "Not an embedded binder: %s" uu____91  in
              (FStar_Errors.Warning_NotEmbedded, uu____90)  in
            FStar_Errors.log_issue t.FStar_Syntax_Syntax.pos uu____85)
         else ();
         FStar_Pervasives_Native.None)
     in
  FStar_Syntax_Embeddings.mk_emb embed_binder unembed_binder
    FStar_Reflection_Data.fstar_refl_binder
  
let rec mapM_opt :
  'a 'b .
    ('a -> 'b FStar_Pervasives_Native.option) ->
      'a Prims.list -> 'b Prims.list FStar_Pervasives_Native.option
  =
  fun f  ->
    fun l  ->
      match l with
      | [] -> FStar_Pervasives_Native.Some []
      | x::xs ->
          let uu____138 = f x  in
          FStar_Util.bind_opt uu____138
            (fun x1  ->
               let uu____146 = mapM_opt f xs  in
               FStar_Util.bind_opt uu____146
                 (fun xs1  -> FStar_Pervasives_Native.Some (x1 :: xs1)))
  
let (e_term_aq :
  FStar_Syntax_Syntax.antiquotations ->
    FStar_Syntax_Syntax.term FStar_Syntax_Embeddings.embedding)
  =
  fun aq  ->
    let embed_term rng t =
      let qi =
        {
          FStar_Syntax_Syntax.qkind = FStar_Syntax_Syntax.Quote_static;
          FStar_Syntax_Syntax.antiquotes = aq
        }  in
      FStar_Syntax_Syntax.mk (FStar_Syntax_Syntax.Tm_quoted (t, qi))
        FStar_Pervasives_Native.None rng
       in
    let rec unembed_term w t =
      let apply_antiquotes t1 aq1 =
        let uu____210 =
          mapM_opt
            (fun uu____227  ->
               match uu____227 with
               | (bv,b,e) ->
                   if b
                   then
                     FStar_Pervasives_Native.Some
                       (FStar_Syntax_Syntax.NT (bv, e))
                   else
                     (let uu____250 = unembed_term w e  in
                      FStar_Util.bind_opt uu____250
                        (fun e1  ->
                           FStar_Pervasives_Native.Some
                             (FStar_Syntax_Syntax.NT (bv, e1))))) aq1
           in
        FStar_Util.bind_opt uu____210
          (fun s  ->
             let uu____262 = FStar_Syntax_Subst.subst s t1  in
             FStar_Pervasives_Native.Some uu____262)
         in
      let uu____263 =
        let uu____264 = FStar_Syntax_Subst.compress t  in
        uu____264.FStar_Syntax_Syntax.n  in
      match uu____263 with
      | FStar_Syntax_Syntax.Tm_quoted (tm,qi) ->
          apply_antiquotes tm qi.FStar_Syntax_Syntax.antiquotes
      | uu____275 ->
          (if w
           then
             (let uu____277 =
                let uu____282 =
                  let uu____283 = FStar_Syntax_Print.term_to_string t  in
                  FStar_Util.format1 "Not an embedded term: %s" uu____283  in
                (FStar_Errors.Warning_NotEmbedded, uu____282)  in
              FStar_Errors.log_issue t.FStar_Syntax_Syntax.pos uu____277)
           else ();
           FStar_Pervasives_Native.None)
       in
    FStar_Syntax_Embeddings.mk_emb embed_term unembed_term
      FStar_Syntax_Syntax.t_term
  
let (e_term : FStar_Syntax_Syntax.term FStar_Syntax_Embeddings.embedding) =
  e_term_aq [] 
let (e_aqualv :
  FStar_Reflection_Data.aqualv FStar_Syntax_Embeddings.embedding) =
  let embed_aqualv rng q =
    let r =
      match q with
      | FStar_Reflection_Data.Q_Explicit  ->
          FStar_Reflection_Data.ref_Q_Explicit.FStar_Reflection_Data.t
      | FStar_Reflection_Data.Q_Implicit  ->
          FStar_Reflection_Data.ref_Q_Implicit.FStar_Reflection_Data.t
       in
    let uu___77_309 = r  in
    {
      FStar_Syntax_Syntax.n = (uu___77_309.FStar_Syntax_Syntax.n);
      FStar_Syntax_Syntax.pos = rng;
      FStar_Syntax_Syntax.vars = (uu___77_309.FStar_Syntax_Syntax.vars)
    }  in
  let unembed_aqualv w t =
    let t1 = FStar_Syntax_Util.unascribe t  in
    let uu____326 = FStar_Syntax_Util.head_and_args t1  in
    match uu____326 with
    | (hd1,args) ->
        let uu____365 =
          let uu____378 =
            let uu____379 = FStar_Syntax_Util.un_uinst hd1  in
            uu____379.FStar_Syntax_Syntax.n  in
          (uu____378, args)  in
        (match uu____365 with
         | (FStar_Syntax_Syntax.Tm_fvar fv,[]) when
             FStar_Syntax_Syntax.fv_eq_lid fv
               FStar_Reflection_Data.ref_Q_Explicit.FStar_Reflection_Data.lid
             -> FStar_Pervasives_Native.Some FStar_Reflection_Data.Q_Explicit
         | (FStar_Syntax_Syntax.Tm_fvar fv,[]) when
             FStar_Syntax_Syntax.fv_eq_lid fv
               FStar_Reflection_Data.ref_Q_Implicit.FStar_Reflection_Data.lid
             -> FStar_Pervasives_Native.Some FStar_Reflection_Data.Q_Implicit
         | uu____422 ->
             (if w
              then
                (let uu____436 =
                   let uu____441 =
                     let uu____442 = FStar_Syntax_Print.term_to_string t1  in
                     FStar_Util.format1 "Not an embedded aqualv: %s"
                       uu____442
                      in
                   (FStar_Errors.Warning_NotEmbedded, uu____441)  in
                 FStar_Errors.log_issue t1.FStar_Syntax_Syntax.pos uu____436)
              else ();
              FStar_Pervasives_Native.None))
     in
  FStar_Syntax_Embeddings.mk_emb embed_aqualv unembed_aqualv
    FStar_Reflection_Data.fstar_refl_aqualv
  
let (e_binders :
  FStar_Syntax_Syntax.binders FStar_Syntax_Embeddings.embedding) =
  FStar_Syntax_Embeddings.e_list e_binder 
let (e_fv : FStar_Syntax_Syntax.fv FStar_Syntax_Embeddings.embedding) =
  let embed_fv rng fv =
    FStar_Syntax_Util.mk_lazy fv FStar_Reflection_Data.fstar_refl_fv
      FStar_Syntax_Syntax.Lazy_fvar (FStar_Pervasives_Native.Some rng)
     in
  let unembed_fv w t =
    let uu____474 =
      let uu____475 = FStar_Syntax_Subst.compress t  in
      uu____475.FStar_Syntax_Syntax.n  in
    match uu____474 with
    | FStar_Syntax_Syntax.Tm_lazy i when
        i.FStar_Syntax_Syntax.lkind = FStar_Syntax_Syntax.Lazy_fvar ->
        let uu____481 = FStar_Dyn.undyn i.FStar_Syntax_Syntax.blob  in
        FStar_Pervasives_Native.Some uu____481
    | uu____482 ->
        (if w
         then
           (let uu____484 =
              let uu____489 =
                let uu____490 = FStar_Syntax_Print.term_to_string t  in
                FStar_Util.format1 "Not an embedded fvar: %s" uu____490  in
              (FStar_Errors.Warning_NotEmbedded, uu____489)  in
            FStar_Errors.log_issue t.FStar_Syntax_Syntax.pos uu____484)
         else ();
         FStar_Pervasives_Native.None)
     in
  FStar_Syntax_Embeddings.mk_emb embed_fv unembed_fv
    FStar_Reflection_Data.fstar_refl_fv
  
let (e_comp : FStar_Syntax_Syntax.comp FStar_Syntax_Embeddings.embedding) =
  let embed_comp rng c =
    FStar_Syntax_Util.mk_lazy c FStar_Reflection_Data.fstar_refl_comp
      FStar_Syntax_Syntax.Lazy_comp (FStar_Pervasives_Native.Some rng)
     in
  let unembed_comp w t =
    let uu____520 =
      let uu____521 = FStar_Syntax_Subst.compress t  in
      uu____521.FStar_Syntax_Syntax.n  in
    match uu____520 with
    | FStar_Syntax_Syntax.Tm_lazy i when
        i.FStar_Syntax_Syntax.lkind = FStar_Syntax_Syntax.Lazy_comp ->
        let uu____527 = FStar_Dyn.undyn i.FStar_Syntax_Syntax.blob  in
        FStar_Pervasives_Native.Some uu____527
    | uu____528 ->
        (if w
         then
           (let uu____530 =
              let uu____535 =
                let uu____536 = FStar_Syntax_Print.term_to_string t  in
                FStar_Util.format1 "Not an embedded comp: %s" uu____536  in
              (FStar_Errors.Warning_NotEmbedded, uu____535)  in
            FStar_Errors.log_issue t.FStar_Syntax_Syntax.pos uu____530)
         else ();
         FStar_Pervasives_Native.None)
     in
  FStar_Syntax_Embeddings.mk_emb embed_comp unembed_comp
    FStar_Reflection_Data.fstar_refl_comp
  
let (e_env : FStar_TypeChecker_Env.env FStar_Syntax_Embeddings.embedding) =
  let embed_env rng e =
    FStar_Syntax_Util.mk_lazy e FStar_Reflection_Data.fstar_refl_env
      FStar_Syntax_Syntax.Lazy_env (FStar_Pervasives_Native.Some rng)
     in
  let unembed_env w t =
    let uu____566 =
      let uu____567 = FStar_Syntax_Subst.compress t  in
      uu____567.FStar_Syntax_Syntax.n  in
    match uu____566 with
    | FStar_Syntax_Syntax.Tm_lazy i when
        i.FStar_Syntax_Syntax.lkind = FStar_Syntax_Syntax.Lazy_env ->
        let uu____573 = FStar_Dyn.undyn i.FStar_Syntax_Syntax.blob  in
        FStar_Pervasives_Native.Some uu____573
    | uu____574 ->
        (if w
         then
           (let uu____576 =
              let uu____581 =
                let uu____582 = FStar_Syntax_Print.term_to_string t  in
                FStar_Util.format1 "Not an embedded env: %s" uu____582  in
              (FStar_Errors.Warning_NotEmbedded, uu____581)  in
            FStar_Errors.log_issue t.FStar_Syntax_Syntax.pos uu____576)
         else ();
         FStar_Pervasives_Native.None)
     in
  FStar_Syntax_Embeddings.mk_emb embed_env unembed_env
    FStar_Reflection_Data.fstar_refl_env
  
let (e_const :
  FStar_Reflection_Data.vconst FStar_Syntax_Embeddings.embedding) =
  let embed_const rng c =
    let r =
      match c with
      | FStar_Reflection_Data.C_Unit  ->
          FStar_Reflection_Data.ref_C_Unit.FStar_Reflection_Data.t
      | FStar_Reflection_Data.C_True  ->
          FStar_Reflection_Data.ref_C_True.FStar_Reflection_Data.t
      | FStar_Reflection_Data.C_False  ->
          FStar_Reflection_Data.ref_C_False.FStar_Reflection_Data.t
      | FStar_Reflection_Data.C_Int i ->
          let uu____599 =
            let uu____604 =
              let uu____605 =
                let uu____606 =
                  let uu____607 = FStar_BigInt.string_of_big_int i  in
                  FStar_Syntax_Util.exp_int uu____607  in
                FStar_Syntax_Syntax.as_arg uu____606  in
              [uu____605]  in
            FStar_Syntax_Syntax.mk_Tm_app
              FStar_Reflection_Data.ref_C_Int.FStar_Reflection_Data.t
              uu____604
             in
          uu____599 FStar_Pervasives_Native.None FStar_Range.dummyRange
      | FStar_Reflection_Data.C_String s ->
          let uu____611 =
            let uu____616 =
              let uu____617 =
                let uu____618 =
                  FStar_Syntax_Embeddings.embed
                    FStar_Syntax_Embeddings.e_string rng s
                   in
                FStar_Syntax_Syntax.as_arg uu____618  in
              [uu____617]  in
            FStar_Syntax_Syntax.mk_Tm_app
              FStar_Reflection_Data.ref_C_String.FStar_Reflection_Data.t
              uu____616
             in
          uu____611 FStar_Pervasives_Native.None FStar_Range.dummyRange
       in
    let uu___78_621 = r  in
    {
      FStar_Syntax_Syntax.n = (uu___78_621.FStar_Syntax_Syntax.n);
      FStar_Syntax_Syntax.pos = rng;
      FStar_Syntax_Syntax.vars = (uu___78_621.FStar_Syntax_Syntax.vars)
    }  in
  let unembed_const w t =
    let t1 = FStar_Syntax_Util.unascribe t  in
    let uu____638 = FStar_Syntax_Util.head_and_args t1  in
    match uu____638 with
    | (hd1,args) ->
        let uu____677 =
          let uu____690 =
            let uu____691 = FStar_Syntax_Util.un_uinst hd1  in
            uu____691.FStar_Syntax_Syntax.n  in
          (uu____690, args)  in
        (match uu____677 with
         | (FStar_Syntax_Syntax.Tm_fvar fv,[]) when
             FStar_Syntax_Syntax.fv_eq_lid fv
               FStar_Reflection_Data.ref_C_Unit.FStar_Reflection_Data.lid
             -> FStar_Pervasives_Native.Some FStar_Reflection_Data.C_Unit
         | (FStar_Syntax_Syntax.Tm_fvar fv,[]) when
             FStar_Syntax_Syntax.fv_eq_lid fv
               FStar_Reflection_Data.ref_C_True.FStar_Reflection_Data.lid
             -> FStar_Pervasives_Native.Some FStar_Reflection_Data.C_True
         | (FStar_Syntax_Syntax.Tm_fvar fv,[]) when
             FStar_Syntax_Syntax.fv_eq_lid fv
               FStar_Reflection_Data.ref_C_False.FStar_Reflection_Data.lid
             -> FStar_Pervasives_Native.Some FStar_Reflection_Data.C_False
         | (FStar_Syntax_Syntax.Tm_fvar fv,(i,uu____751)::[]) when
             FStar_Syntax_Syntax.fv_eq_lid fv
               FStar_Reflection_Data.ref_C_Int.FStar_Reflection_Data.lid
             ->
             let uu____776 =
               FStar_Syntax_Embeddings.unembed FStar_Syntax_Embeddings.e_int
                 i
                in
             FStar_Util.bind_opt uu____776
               (fun i1  ->
                  FStar_All.pipe_left
                    (fun _0_16  -> FStar_Pervasives_Native.Some _0_16)
                    (FStar_Reflection_Data.C_Int i1))
         | (FStar_Syntax_Syntax.Tm_fvar fv,(s,uu____785)::[]) when
             FStar_Syntax_Syntax.fv_eq_lid fv
               FStar_Reflection_Data.ref_C_String.FStar_Reflection_Data.lid
             ->
             let uu____810 =
               FStar_Syntax_Embeddings.unembed
                 FStar_Syntax_Embeddings.e_string s
                in
             FStar_Util.bind_opt uu____810
               (fun s1  ->
                  FStar_All.pipe_left
                    (fun _0_17  -> FStar_Pervasives_Native.Some _0_17)
                    (FStar_Reflection_Data.C_String s1))
         | uu____817 ->
             (if w
              then
                (let uu____831 =
                   let uu____836 =
                     let uu____837 = FStar_Syntax_Print.term_to_string t1  in
                     FStar_Util.format1 "Not an embedded vconst: %s"
                       uu____837
                      in
                   (FStar_Errors.Warning_NotEmbedded, uu____836)  in
                 FStar_Errors.log_issue t1.FStar_Syntax_Syntax.pos uu____831)
              else ();
              FStar_Pervasives_Native.None))
     in
  FStar_Syntax_Embeddings.mk_emb embed_const unembed_const
    FStar_Reflection_Data.fstar_refl_vconst
  
let rec (e_pattern' :
  unit -> FStar_Reflection_Data.pattern FStar_Syntax_Embeddings.embedding) =
  fun uu____845  ->
    let rec embed_pattern rng p =
      match p with
      | FStar_Reflection_Data.Pat_Constant c ->
          let uu____858 =
            let uu____863 =
              let uu____864 =
                let uu____865 = FStar_Syntax_Embeddings.embed e_const rng c
                   in
                FStar_Syntax_Syntax.as_arg uu____865  in
              [uu____864]  in
            FStar_Syntax_Syntax.mk_Tm_app
              FStar_Reflection_Data.ref_Pat_Constant.FStar_Reflection_Data.t
              uu____863
             in
          uu____858 FStar_Pervasives_Native.None rng
      | FStar_Reflection_Data.Pat_Cons (fv,ps) ->
          let uu____874 =
            let uu____879 =
              let uu____880 =
                let uu____881 = FStar_Syntax_Embeddings.embed e_fv rng fv  in
                FStar_Syntax_Syntax.as_arg uu____881  in
              let uu____882 =
                let uu____885 =
                  let uu____886 =
                    let uu____887 =
                      let uu____892 = e_pattern' ()  in
                      FStar_Syntax_Embeddings.e_list uu____892  in
                    FStar_Syntax_Embeddings.embed uu____887 rng ps  in
                  FStar_Syntax_Syntax.as_arg uu____886  in
                [uu____885]  in
              uu____880 :: uu____882  in
            FStar_Syntax_Syntax.mk_Tm_app
              FStar_Reflection_Data.ref_Pat_Cons.FStar_Reflection_Data.t
              uu____879
             in
          uu____874 FStar_Pervasives_Native.None rng
      | FStar_Reflection_Data.Pat_Var bv ->
          let uu____900 =
            let uu____905 =
              let uu____906 =
                let uu____907 = FStar_Syntax_Embeddings.embed e_bv rng bv  in
                FStar_Syntax_Syntax.as_arg uu____907  in
              [uu____906]  in
            FStar_Syntax_Syntax.mk_Tm_app
              FStar_Reflection_Data.ref_Pat_Var.FStar_Reflection_Data.t
              uu____905
             in
          uu____900 FStar_Pervasives_Native.None rng
      | FStar_Reflection_Data.Pat_Wild bv ->
          let uu____911 =
            let uu____916 =
              let uu____917 =
                let uu____918 = FStar_Syntax_Embeddings.embed e_bv rng bv  in
                FStar_Syntax_Syntax.as_arg uu____918  in
              [uu____917]  in
            FStar_Syntax_Syntax.mk_Tm_app
              FStar_Reflection_Data.ref_Pat_Wild.FStar_Reflection_Data.t
              uu____916
             in
          uu____911 FStar_Pervasives_Native.None rng
      | FStar_Reflection_Data.Pat_Dot_Term (bv,t) ->
          let uu____923 =
            let uu____928 =
              let uu____929 =
                let uu____930 = FStar_Syntax_Embeddings.embed e_bv rng bv  in
                FStar_Syntax_Syntax.as_arg uu____930  in
              let uu____931 =
                let uu____934 =
                  let uu____935 = FStar_Syntax_Embeddings.embed e_term rng t
                     in
                  FStar_Syntax_Syntax.as_arg uu____935  in
                [uu____934]  in
              uu____929 :: uu____931  in
            FStar_Syntax_Syntax.mk_Tm_app
              FStar_Reflection_Data.ref_Pat_Dot_Term.FStar_Reflection_Data.t
              uu____928
             in
          uu____923 FStar_Pervasives_Native.None rng
       in
    let rec unembed_pattern w t =
      let t1 = FStar_Syntax_Util.unascribe t  in
      let uu____954 = FStar_Syntax_Util.head_and_args t1  in
      match uu____954 with
      | (hd1,args) ->
          let uu____993 =
            let uu____1006 =
              let uu____1007 = FStar_Syntax_Util.un_uinst hd1  in
              uu____1007.FStar_Syntax_Syntax.n  in
            (uu____1006, args)  in
          (match uu____993 with
           | (FStar_Syntax_Syntax.Tm_fvar fv,(c,uu____1022)::[]) when
               FStar_Syntax_Syntax.fv_eq_lid fv
                 FStar_Reflection_Data.ref_Pat_Constant.FStar_Reflection_Data.lid
               ->
               let uu____1047 = FStar_Syntax_Embeddings.unembed e_const c  in
               FStar_Util.bind_opt uu____1047
                 (fun c1  ->
                    FStar_All.pipe_left
                      (fun _0_18  -> FStar_Pervasives_Native.Some _0_18)
                      (FStar_Reflection_Data.Pat_Constant c1))
           | (FStar_Syntax_Syntax.Tm_fvar
              fv,(f,uu____1056)::(ps,uu____1058)::[]) when
               FStar_Syntax_Syntax.fv_eq_lid fv
                 FStar_Reflection_Data.ref_Pat_Cons.FStar_Reflection_Data.lid
               ->
               let uu____1093 = FStar_Syntax_Embeddings.unembed e_fv f  in
               FStar_Util.bind_opt uu____1093
                 (fun f1  ->
                    let uu____1099 =
                      let uu____1104 =
                        let uu____1109 = e_pattern' ()  in
                        FStar_Syntax_Embeddings.e_list uu____1109  in
                      FStar_Syntax_Embeddings.unembed uu____1104 ps  in
                    FStar_Util.bind_opt uu____1099
                      (fun ps1  ->
                         FStar_All.pipe_left
                           (fun _0_19  -> FStar_Pervasives_Native.Some _0_19)
                           (FStar_Reflection_Data.Pat_Cons (f1, ps1))))
           | (FStar_Syntax_Syntax.Tm_fvar fv,(bv,uu____1126)::[]) when
               FStar_Syntax_Syntax.fv_eq_lid fv
                 FStar_Reflection_Data.ref_Pat_Var.FStar_Reflection_Data.lid
               ->
               let uu____1151 = FStar_Syntax_Embeddings.unembed e_bv bv  in
               FStar_Util.bind_opt uu____1151
                 (fun bv1  ->
                    FStar_All.pipe_left
                      (fun _0_20  -> FStar_Pervasives_Native.Some _0_20)
                      (FStar_Reflection_Data.Pat_Var bv1))
           | (FStar_Syntax_Syntax.Tm_fvar fv,(bv,uu____1160)::[]) when
               FStar_Syntax_Syntax.fv_eq_lid fv
                 FStar_Reflection_Data.ref_Pat_Wild.FStar_Reflection_Data.lid
               ->
               let uu____1185 = FStar_Syntax_Embeddings.unembed e_bv bv  in
               FStar_Util.bind_opt uu____1185
                 (fun bv1  ->
                    FStar_All.pipe_left
                      (fun _0_21  -> FStar_Pervasives_Native.Some _0_21)
                      (FStar_Reflection_Data.Pat_Wild bv1))
           | (FStar_Syntax_Syntax.Tm_fvar
              fv,(bv,uu____1194)::(t2,uu____1196)::[]) when
               FStar_Syntax_Syntax.fv_eq_lid fv
                 FStar_Reflection_Data.ref_Pat_Dot_Term.FStar_Reflection_Data.lid
               ->
               let uu____1231 = FStar_Syntax_Embeddings.unembed e_bv bv  in
               FStar_Util.bind_opt uu____1231
                 (fun bv1  ->
                    let uu____1237 =
                      FStar_Syntax_Embeddings.unembed e_term t2  in
                    FStar_Util.bind_opt uu____1237
                      (fun t3  ->
                         FStar_All.pipe_left
                           (fun _0_22  -> FStar_Pervasives_Native.Some _0_22)
                           (FStar_Reflection_Data.Pat_Dot_Term (bv1, t3))))
           | uu____1244 ->
               (if w
                then
                  (let uu____1258 =
                     let uu____1263 =
                       let uu____1264 = FStar_Syntax_Print.term_to_string t1
                          in
                       FStar_Util.format1 "Not an embedded pattern: %s"
                         uu____1264
                        in
                     (FStar_Errors.Warning_NotEmbedded, uu____1263)  in
                   FStar_Errors.log_issue t1.FStar_Syntax_Syntax.pos
                     uu____1258)
                else ();
                FStar_Pervasives_Native.None))
       in
    FStar_Syntax_Embeddings.mk_emb embed_pattern unembed_pattern
      FStar_Reflection_Data.fstar_refl_pattern
  
let (e_pattern :
  FStar_Reflection_Data.pattern FStar_Syntax_Embeddings.embedding) =
  e_pattern' () 
let (e_branch :
  FStar_Reflection_Data.branch FStar_Syntax_Embeddings.embedding) =
  FStar_Syntax_Embeddings.e_tuple2 e_pattern e_term 
let (e_argv : FStar_Reflection_Data.argv FStar_Syntax_Embeddings.embedding) =
  FStar_Syntax_Embeddings.e_tuple2 e_term e_aqualv 
let (e_branch_aq :
  FStar_Syntax_Syntax.antiquotations ->
    (FStar_Reflection_Data.pattern,FStar_Syntax_Syntax.term)
      FStar_Pervasives_Native.tuple2 FStar_Syntax_Embeddings.embedding)
  =
  fun aq  ->
    let uu____1283 = e_term_aq aq  in
    FStar_Syntax_Embeddings.e_tuple2 e_pattern uu____1283
  
let (e_argv_aq :
  FStar_Syntax_Syntax.antiquotations ->
    (FStar_Syntax_Syntax.term,FStar_Reflection_Data.aqualv)
      FStar_Pervasives_Native.tuple2 FStar_Syntax_Embeddings.embedding)
  =
  fun aq  ->
    let uu____1297 = e_term_aq aq  in
    FStar_Syntax_Embeddings.e_tuple2 uu____1297 e_aqualv
  
let (e_term_view_aq :
  FStar_Syntax_Syntax.antiquotations ->
    FStar_Reflection_Data.term_view FStar_Syntax_Embeddings.embedding)
  =
  fun aq  ->
    let embed_term_view rng t =
      match t with
      | FStar_Reflection_Data.Tv_FVar fv ->
          let uu____1319 =
            let uu____1324 =
              let uu____1325 =
                let uu____1326 = FStar_Syntax_Embeddings.embed e_fv rng fv
                   in
                FStar_Syntax_Syntax.as_arg uu____1326  in
              [uu____1325]  in
            FStar_Syntax_Syntax.mk_Tm_app
              FStar_Reflection_Data.ref_Tv_FVar.FStar_Reflection_Data.t
              uu____1324
             in
          uu____1319 FStar_Pervasives_Native.None rng
      | FStar_Reflection_Data.Tv_BVar fv ->
          let uu____1330 =
            let uu____1335 =
              let uu____1336 =
                let uu____1337 = FStar_Syntax_Embeddings.embed e_bv rng fv
                   in
                FStar_Syntax_Syntax.as_arg uu____1337  in
              [uu____1336]  in
            FStar_Syntax_Syntax.mk_Tm_app
              FStar_Reflection_Data.ref_Tv_BVar.FStar_Reflection_Data.t
              uu____1335
             in
          uu____1330 FStar_Pervasives_Native.None rng
      | FStar_Reflection_Data.Tv_Var bv ->
          let uu____1341 =
            let uu____1346 =
              let uu____1347 =
                let uu____1348 = FStar_Syntax_Embeddings.embed e_bv rng bv
                   in
                FStar_Syntax_Syntax.as_arg uu____1348  in
              [uu____1347]  in
            FStar_Syntax_Syntax.mk_Tm_app
              FStar_Reflection_Data.ref_Tv_Var.FStar_Reflection_Data.t
              uu____1346
             in
          uu____1341 FStar_Pervasives_Native.None rng
      | FStar_Reflection_Data.Tv_App (hd1,a) ->
          let uu____1353 =
            let uu____1358 =
              let uu____1359 =
                let uu____1360 =
                  let uu____1361 = e_term_aq aq  in
                  FStar_Syntax_Embeddings.embed uu____1361 rng hd1  in
                FStar_Syntax_Syntax.as_arg uu____1360  in
              let uu____1364 =
                let uu____1367 =
                  let uu____1368 =
                    let uu____1369 = e_argv_aq aq  in
                    FStar_Syntax_Embeddings.embed uu____1369 rng a  in
                  FStar_Syntax_Syntax.as_arg uu____1368  in
                [uu____1367]  in
              uu____1359 :: uu____1364  in
            FStar_Syntax_Syntax.mk_Tm_app
              FStar_Reflection_Data.ref_Tv_App.FStar_Reflection_Data.t
              uu____1358
             in
          uu____1353 FStar_Pervasives_Native.None rng
      | FStar_Reflection_Data.Tv_Abs (b,t1) ->
          let uu____1384 =
            let uu____1389 =
              let uu____1390 =
                let uu____1391 = FStar_Syntax_Embeddings.embed e_binder rng b
                   in
                FStar_Syntax_Syntax.as_arg uu____1391  in
              let uu____1392 =
                let uu____1395 =
                  let uu____1396 =
                    let uu____1397 = e_term_aq aq  in
                    FStar_Syntax_Embeddings.embed uu____1397 rng t1  in
                  FStar_Syntax_Syntax.as_arg uu____1396  in
                [uu____1395]  in
              uu____1390 :: uu____1392  in
            FStar_Syntax_Syntax.mk_Tm_app
              FStar_Reflection_Data.ref_Tv_Abs.FStar_Reflection_Data.t
              uu____1389
             in
          uu____1384 FStar_Pervasives_Native.None rng
      | FStar_Reflection_Data.Tv_Arrow (b,c) ->
          let uu____1404 =
            let uu____1409 =
              let uu____1410 =
                let uu____1411 = FStar_Syntax_Embeddings.embed e_binder rng b
                   in
                FStar_Syntax_Syntax.as_arg uu____1411  in
              let uu____1412 =
                let uu____1415 =
                  let uu____1416 = FStar_Syntax_Embeddings.embed e_comp rng c
                     in
                  FStar_Syntax_Syntax.as_arg uu____1416  in
                [uu____1415]  in
              uu____1410 :: uu____1412  in
            FStar_Syntax_Syntax.mk_Tm_app
              FStar_Reflection_Data.ref_Tv_Arrow.FStar_Reflection_Data.t
              uu____1409
             in
          uu____1404 FStar_Pervasives_Native.None rng
      | FStar_Reflection_Data.Tv_Type u ->
          let uu____1420 =
            let uu____1425 =
              let uu____1426 =
                let uu____1427 =
                  FStar_Syntax_Embeddings.embed
                    FStar_Syntax_Embeddings.e_unit rng ()
                   in
                FStar_Syntax_Syntax.as_arg uu____1427  in
              [uu____1426]  in
            FStar_Syntax_Syntax.mk_Tm_app
              FStar_Reflection_Data.ref_Tv_Type.FStar_Reflection_Data.t
              uu____1425
             in
          uu____1420 FStar_Pervasives_Native.None rng
      | FStar_Reflection_Data.Tv_Refine (bv,t1) ->
          let uu____1432 =
            let uu____1437 =
              let uu____1438 =
                let uu____1439 = FStar_Syntax_Embeddings.embed e_bv rng bv
                   in
                FStar_Syntax_Syntax.as_arg uu____1439  in
              let uu____1440 =
                let uu____1443 =
                  let uu____1444 =
                    let uu____1445 = e_term_aq aq  in
                    FStar_Syntax_Embeddings.embed uu____1445 rng t1  in
                  FStar_Syntax_Syntax.as_arg uu____1444  in
                [uu____1443]  in
              uu____1438 :: uu____1440  in
            FStar_Syntax_Syntax.mk_Tm_app
              FStar_Reflection_Data.ref_Tv_Refine.FStar_Reflection_Data.t
              uu____1437
             in
          uu____1432 FStar_Pervasives_Native.None rng
      | FStar_Reflection_Data.Tv_Const c ->
          let uu____1451 =
            let uu____1456 =
              let uu____1457 =
                let uu____1458 = FStar_Syntax_Embeddings.embed e_const rng c
                   in
                FStar_Syntax_Syntax.as_arg uu____1458  in
              [uu____1457]  in
            FStar_Syntax_Syntax.mk_Tm_app
              FStar_Reflection_Data.ref_Tv_Const.FStar_Reflection_Data.t
              uu____1456
             in
          uu____1451 FStar_Pervasives_Native.None rng
      | FStar_Reflection_Data.Tv_Uvar (u,t1) ->
          let uu____1463 =
            let uu____1468 =
              let uu____1469 =
                let uu____1470 =
                  FStar_Syntax_Embeddings.embed FStar_Syntax_Embeddings.e_int
                    rng u
                   in
                FStar_Syntax_Syntax.as_arg uu____1470  in
              let uu____1471 =
                let uu____1474 =
                  let uu____1475 =
                    let uu____1476 = e_term_aq aq  in
                    FStar_Syntax_Embeddings.embed uu____1476 rng t1  in
                  FStar_Syntax_Syntax.as_arg uu____1475  in
                [uu____1474]  in
              uu____1469 :: uu____1471  in
            FStar_Syntax_Syntax.mk_Tm_app
              FStar_Reflection_Data.ref_Tv_Uvar.FStar_Reflection_Data.t
              uu____1468
             in
          uu____1463 FStar_Pervasives_Native.None rng
      | FStar_Reflection_Data.Tv_Let (r,b,t1,t2) ->
          let uu____1485 =
            let uu____1490 =
              let uu____1491 =
                let uu____1492 =
                  FStar_Syntax_Embeddings.embed
                    FStar_Syntax_Embeddings.e_bool rng r
                   in
                FStar_Syntax_Syntax.as_arg uu____1492  in
              let uu____1493 =
                let uu____1496 =
                  let uu____1497 = FStar_Syntax_Embeddings.embed e_bv rng b
                     in
                  FStar_Syntax_Syntax.as_arg uu____1497  in
                let uu____1498 =
                  let uu____1501 =
                    let uu____1502 =
                      let uu____1503 = e_term_aq aq  in
                      FStar_Syntax_Embeddings.embed uu____1503 rng t1  in
                    FStar_Syntax_Syntax.as_arg uu____1502  in
                  let uu____1506 =
                    let uu____1509 =
                      let uu____1510 =
                        let uu____1511 = e_term_aq aq  in
                        FStar_Syntax_Embeddings.embed uu____1511 rng t2  in
                      FStar_Syntax_Syntax.as_arg uu____1510  in
                    [uu____1509]  in
                  uu____1501 :: uu____1506  in
                uu____1496 :: uu____1498  in
              uu____1491 :: uu____1493  in
            FStar_Syntax_Syntax.mk_Tm_app
              FStar_Reflection_Data.ref_Tv_Let.FStar_Reflection_Data.t
              uu____1490
             in
          uu____1485 FStar_Pervasives_Native.None rng
      | FStar_Reflection_Data.Tv_Match (t1,brs) ->
          let uu____1522 =
            let uu____1527 =
              let uu____1528 =
                let uu____1529 =
                  let uu____1530 = e_term_aq aq  in
                  FStar_Syntax_Embeddings.embed uu____1530 rng t1  in
                FStar_Syntax_Syntax.as_arg uu____1529  in
              let uu____1533 =
                let uu____1536 =
                  let uu____1537 =
                    let uu____1538 =
                      let uu____1547 = e_branch_aq aq  in
                      FStar_Syntax_Embeddings.e_list uu____1547  in
                    FStar_Syntax_Embeddings.embed uu____1538 rng brs  in
                  FStar_Syntax_Syntax.as_arg uu____1537  in
                [uu____1536]  in
              uu____1528 :: uu____1533  in
            FStar_Syntax_Syntax.mk_Tm_app
              FStar_Reflection_Data.ref_Tv_Match.FStar_Reflection_Data.t
              uu____1527
             in
          uu____1522 FStar_Pervasives_Native.None rng
      | FStar_Reflection_Data.Tv_AscribedT (e,t1,tacopt) ->
          let uu____1573 =
            let uu____1578 =
              let uu____1579 =
                let uu____1580 =
                  let uu____1581 = e_term_aq aq  in
                  FStar_Syntax_Embeddings.embed uu____1581 rng e  in
                FStar_Syntax_Syntax.as_arg uu____1580  in
              let uu____1584 =
                let uu____1587 =
                  let uu____1588 =
                    let uu____1589 = e_term_aq aq  in
                    FStar_Syntax_Embeddings.embed uu____1589 rng t1  in
                  FStar_Syntax_Syntax.as_arg uu____1588  in
                let uu____1592 =
                  let uu____1595 =
                    let uu____1596 =
                      let uu____1597 =
                        let uu____1602 = e_term_aq aq  in
                        FStar_Syntax_Embeddings.e_option uu____1602  in
                      FStar_Syntax_Embeddings.embed uu____1597 rng tacopt  in
                    FStar_Syntax_Syntax.as_arg uu____1596  in
                  [uu____1595]  in
                uu____1587 :: uu____1592  in
              uu____1579 :: uu____1584  in
            FStar_Syntax_Syntax.mk_Tm_app
              FStar_Reflection_Data.ref_Tv_AscT.FStar_Reflection_Data.t
              uu____1578
             in
          uu____1573 FStar_Pervasives_Native.None rng
      | FStar_Reflection_Data.Tv_AscribedC (e,c,tacopt) ->
          let uu____1616 =
            let uu____1621 =
              let uu____1622 =
                let uu____1623 =
                  let uu____1624 = e_term_aq aq  in
                  FStar_Syntax_Embeddings.embed uu____1624 rng e  in
                FStar_Syntax_Syntax.as_arg uu____1623  in
              let uu____1627 =
                let uu____1630 =
                  let uu____1631 = FStar_Syntax_Embeddings.embed e_comp rng c
                     in
                  FStar_Syntax_Syntax.as_arg uu____1631  in
                let uu____1632 =
                  let uu____1635 =
                    let uu____1636 =
                      let uu____1637 =
                        let uu____1642 = e_term_aq aq  in
                        FStar_Syntax_Embeddings.e_option uu____1642  in
                      FStar_Syntax_Embeddings.embed uu____1637 rng tacopt  in
                    FStar_Syntax_Syntax.as_arg uu____1636  in
                  [uu____1635]  in
                uu____1630 :: uu____1632  in
              uu____1622 :: uu____1627  in
            FStar_Syntax_Syntax.mk_Tm_app
              FStar_Reflection_Data.ref_Tv_AscC.FStar_Reflection_Data.t
              uu____1621
             in
          uu____1616 FStar_Pervasives_Native.None rng
      | FStar_Reflection_Data.Tv_Unknown  ->
          let uu___79_1649 =
            FStar_Reflection_Data.ref_Tv_Unknown.FStar_Reflection_Data.t  in
          {
            FStar_Syntax_Syntax.n = (uu___79_1649.FStar_Syntax_Syntax.n);
            FStar_Syntax_Syntax.pos = rng;
            FStar_Syntax_Syntax.vars =
              (uu___79_1649.FStar_Syntax_Syntax.vars)
          }
       in
    let unembed_term_view w t =
      let uu____1665 = FStar_Syntax_Util.head_and_args t  in
      match uu____1665 with
      | (hd1,args) ->
          let uu____1704 =
            let uu____1717 =
              let uu____1718 = FStar_Syntax_Util.un_uinst hd1  in
              uu____1718.FStar_Syntax_Syntax.n  in
            (uu____1717, args)  in
          (match uu____1704 with
           | (FStar_Syntax_Syntax.Tm_fvar fv,(b,uu____1733)::[]) when
               FStar_Syntax_Syntax.fv_eq_lid fv
                 FStar_Reflection_Data.ref_Tv_Var.FStar_Reflection_Data.lid
               ->
               let uu____1758 = FStar_Syntax_Embeddings.unembed e_bv b  in
               FStar_Util.bind_opt uu____1758
                 (fun b1  ->
                    FStar_All.pipe_left
                      (fun _0_23  -> FStar_Pervasives_Native.Some _0_23)
                      (FStar_Reflection_Data.Tv_Var b1))
           | (FStar_Syntax_Syntax.Tm_fvar fv,(b,uu____1767)::[]) when
               FStar_Syntax_Syntax.fv_eq_lid fv
                 FStar_Reflection_Data.ref_Tv_BVar.FStar_Reflection_Data.lid
               ->
               let uu____1792 = FStar_Syntax_Embeddings.unembed e_bv b  in
               FStar_Util.bind_opt uu____1792
                 (fun b1  ->
                    FStar_All.pipe_left
                      (fun _0_24  -> FStar_Pervasives_Native.Some _0_24)
                      (FStar_Reflection_Data.Tv_BVar b1))
           | (FStar_Syntax_Syntax.Tm_fvar fv,(f,uu____1801)::[]) when
               FStar_Syntax_Syntax.fv_eq_lid fv
                 FStar_Reflection_Data.ref_Tv_FVar.FStar_Reflection_Data.lid
               ->
               let uu____1826 = FStar_Syntax_Embeddings.unembed e_fv f  in
               FStar_Util.bind_opt uu____1826
                 (fun f1  ->
                    FStar_All.pipe_left
                      (fun _0_25  -> FStar_Pervasives_Native.Some _0_25)
                      (FStar_Reflection_Data.Tv_FVar f1))
           | (FStar_Syntax_Syntax.Tm_fvar
              fv,(l,uu____1835)::(r,uu____1837)::[]) when
               FStar_Syntax_Syntax.fv_eq_lid fv
                 FStar_Reflection_Data.ref_Tv_App.FStar_Reflection_Data.lid
               ->
               let uu____1872 = FStar_Syntax_Embeddings.unembed e_term l  in
               FStar_Util.bind_opt uu____1872
                 (fun l1  ->
                    let uu____1878 = FStar_Syntax_Embeddings.unembed e_argv r
                       in
                    FStar_Util.bind_opt uu____1878
                      (fun r1  ->
                         FStar_All.pipe_left
                           (fun _0_26  -> FStar_Pervasives_Native.Some _0_26)
                           (FStar_Reflection_Data.Tv_App (l1, r1))))
           | (FStar_Syntax_Syntax.Tm_fvar
              fv,(b,uu____1887)::(t1,uu____1889)::[]) when
               FStar_Syntax_Syntax.fv_eq_lid fv
                 FStar_Reflection_Data.ref_Tv_Abs.FStar_Reflection_Data.lid
               ->
               let uu____1924 = FStar_Syntax_Embeddings.unembed e_binder b
                  in
               FStar_Util.bind_opt uu____1924
                 (fun b1  ->
                    let uu____1930 =
                      FStar_Syntax_Embeddings.unembed e_term t1  in
                    FStar_Util.bind_opt uu____1930
                      (fun t2  ->
                         FStar_All.pipe_left
                           (fun _0_27  -> FStar_Pervasives_Native.Some _0_27)
                           (FStar_Reflection_Data.Tv_Abs (b1, t2))))
           | (FStar_Syntax_Syntax.Tm_fvar
              fv,(b,uu____1939)::(t1,uu____1941)::[]) when
               FStar_Syntax_Syntax.fv_eq_lid fv
                 FStar_Reflection_Data.ref_Tv_Arrow.FStar_Reflection_Data.lid
               ->
               let uu____1976 = FStar_Syntax_Embeddings.unembed e_binder b
                  in
               FStar_Util.bind_opt uu____1976
                 (fun b1  ->
                    let uu____1982 =
                      FStar_Syntax_Embeddings.unembed e_comp t1  in
                    FStar_Util.bind_opt uu____1982
                      (fun c  ->
                         FStar_All.pipe_left
                           (fun _0_28  -> FStar_Pervasives_Native.Some _0_28)
                           (FStar_Reflection_Data.Tv_Arrow (b1, c))))
           | (FStar_Syntax_Syntax.Tm_fvar fv,(u,uu____1991)::[]) when
               FStar_Syntax_Syntax.fv_eq_lid fv
                 FStar_Reflection_Data.ref_Tv_Type.FStar_Reflection_Data.lid
               ->
               let uu____2016 =
                 FStar_Syntax_Embeddings.unembed
                   FStar_Syntax_Embeddings.e_unit u
                  in
               FStar_Util.bind_opt uu____2016
                 (fun u1  ->
                    FStar_All.pipe_left
                      (fun _0_29  -> FStar_Pervasives_Native.Some _0_29)
                      (FStar_Reflection_Data.Tv_Type ()))
           | (FStar_Syntax_Syntax.Tm_fvar
              fv,(b,uu____2025)::(t1,uu____2027)::[]) when
               FStar_Syntax_Syntax.fv_eq_lid fv
                 FStar_Reflection_Data.ref_Tv_Refine.FStar_Reflection_Data.lid
               ->
               let uu____2062 = FStar_Syntax_Embeddings.unembed e_bv b  in
               FStar_Util.bind_opt uu____2062
                 (fun b1  ->
                    let uu____2068 =
                      FStar_Syntax_Embeddings.unembed e_term t1  in
                    FStar_Util.bind_opt uu____2068
                      (fun t2  ->
                         FStar_All.pipe_left
                           (fun _0_30  -> FStar_Pervasives_Native.Some _0_30)
                           (FStar_Reflection_Data.Tv_Refine (b1, t2))))
           | (FStar_Syntax_Syntax.Tm_fvar fv,(c,uu____2077)::[]) when
               FStar_Syntax_Syntax.fv_eq_lid fv
                 FStar_Reflection_Data.ref_Tv_Const.FStar_Reflection_Data.lid
               ->
               let uu____2102 = FStar_Syntax_Embeddings.unembed e_const c  in
               FStar_Util.bind_opt uu____2102
                 (fun c1  ->
                    FStar_All.pipe_left
                      (fun _0_31  -> FStar_Pervasives_Native.Some _0_31)
                      (FStar_Reflection_Data.Tv_Const c1))
           | (FStar_Syntax_Syntax.Tm_fvar
              fv,(u,uu____2111)::(t1,uu____2113)::[]) when
               FStar_Syntax_Syntax.fv_eq_lid fv
                 FStar_Reflection_Data.ref_Tv_Uvar.FStar_Reflection_Data.lid
               ->
               let uu____2148 =
                 FStar_Syntax_Embeddings.unembed
                   FStar_Syntax_Embeddings.e_int u
                  in
               FStar_Util.bind_opt uu____2148
                 (fun u1  ->
                    let uu____2154 =
                      FStar_Syntax_Embeddings.unembed e_term t1  in
                    FStar_Util.bind_opt uu____2154
                      (fun t2  ->
                         FStar_All.pipe_left
                           (fun _0_32  -> FStar_Pervasives_Native.Some _0_32)
                           (FStar_Reflection_Data.Tv_Uvar (u1, t2))))
           | (FStar_Syntax_Syntax.Tm_fvar
              fv,(r,uu____2163)::(b,uu____2165)::(t1,uu____2167)::(t2,uu____2169)::[])
               when
               FStar_Syntax_Syntax.fv_eq_lid fv
                 FStar_Reflection_Data.ref_Tv_Let.FStar_Reflection_Data.lid
               ->
               let uu____2224 =
                 FStar_Syntax_Embeddings.unembed
                   FStar_Syntax_Embeddings.e_bool r
                  in
               FStar_Util.bind_opt uu____2224
                 (fun r1  ->
                    let uu____2230 = FStar_Syntax_Embeddings.unembed e_bv b
                       in
                    FStar_Util.bind_opt uu____2230
                      (fun b1  ->
                         let uu____2236 =
                           FStar_Syntax_Embeddings.unembed e_term t1  in
                         FStar_Util.bind_opt uu____2236
                           (fun t11  ->
                              let uu____2242 =
                                FStar_Syntax_Embeddings.unembed e_term t2  in
                              FStar_Util.bind_opt uu____2242
                                (fun t21  ->
                                   FStar_All.pipe_left
                                     (fun _0_33  ->
                                        FStar_Pervasives_Native.Some _0_33)
                                     (FStar_Reflection_Data.Tv_Let
                                        (r1, b1, t11, t21))))))
           | (FStar_Syntax_Syntax.Tm_fvar
              fv,(t1,uu____2251)::(brs,uu____2253)::[]) when
               FStar_Syntax_Syntax.fv_eq_lid fv
                 FStar_Reflection_Data.ref_Tv_Match.FStar_Reflection_Data.lid
               ->
               let uu____2288 = FStar_Syntax_Embeddings.unembed e_term t1  in
               FStar_Util.bind_opt uu____2288
                 (fun t2  ->
                    let uu____2294 =
                      let uu____2299 =
                        FStar_Syntax_Embeddings.e_list e_branch  in
                      FStar_Syntax_Embeddings.unembed uu____2299 brs  in
                    FStar_Util.bind_opt uu____2294
                      (fun brs1  ->
                         FStar_All.pipe_left
                           (fun _0_34  -> FStar_Pervasives_Native.Some _0_34)
                           (FStar_Reflection_Data.Tv_Match (t2, brs1))))
           | (FStar_Syntax_Syntax.Tm_fvar
              fv,(e,uu____2318)::(t1,uu____2320)::(tacopt,uu____2322)::[])
               when
               FStar_Syntax_Syntax.fv_eq_lid fv
                 FStar_Reflection_Data.ref_Tv_AscT.FStar_Reflection_Data.lid
               ->
               let uu____2367 = FStar_Syntax_Embeddings.unembed e_term e  in
               FStar_Util.bind_opt uu____2367
                 (fun e1  ->
                    let uu____2373 =
                      FStar_Syntax_Embeddings.unembed e_term t1  in
                    FStar_Util.bind_opt uu____2373
                      (fun t2  ->
                         let uu____2379 =
                           let uu____2384 =
                             FStar_Syntax_Embeddings.e_option e_term  in
                           FStar_Syntax_Embeddings.unembed uu____2384 tacopt
                            in
                         FStar_Util.bind_opt uu____2379
                           (fun tacopt1  ->
                              FStar_All.pipe_left
                                (fun _0_35  ->
                                   FStar_Pervasives_Native.Some _0_35)
                                (FStar_Reflection_Data.Tv_AscribedT
                                   (e1, t2, tacopt1)))))
           | (FStar_Syntax_Syntax.Tm_fvar
              fv,(e,uu____2403)::(c,uu____2405)::(tacopt,uu____2407)::[])
               when
               FStar_Syntax_Syntax.fv_eq_lid fv
                 FStar_Reflection_Data.ref_Tv_AscC.FStar_Reflection_Data.lid
               ->
               let uu____2452 = FStar_Syntax_Embeddings.unembed e_term e  in
               FStar_Util.bind_opt uu____2452
                 (fun e1  ->
                    let uu____2458 = FStar_Syntax_Embeddings.unembed e_comp c
                       in
                    FStar_Util.bind_opt uu____2458
                      (fun c1  ->
                         let uu____2464 =
                           let uu____2469 =
                             FStar_Syntax_Embeddings.e_option e_term  in
                           FStar_Syntax_Embeddings.unembed uu____2469 tacopt
                            in
                         FStar_Util.bind_opt uu____2464
                           (fun tacopt1  ->
                              FStar_All.pipe_left
                                (fun _0_36  ->
                                   FStar_Pervasives_Native.Some _0_36)
                                (FStar_Reflection_Data.Tv_AscribedC
                                   (e1, c1, tacopt1)))))
           | (FStar_Syntax_Syntax.Tm_fvar fv,[]) when
               FStar_Syntax_Syntax.fv_eq_lid fv
                 FStar_Reflection_Data.ref_Tv_Unknown.FStar_Reflection_Data.lid
               ->
               FStar_All.pipe_left
                 (fun _0_37  -> FStar_Pervasives_Native.Some _0_37)
                 FStar_Reflection_Data.Tv_Unknown
           | uu____2503 ->
               (if w
                then
                  (let uu____2517 =
                     let uu____2522 =
                       let uu____2523 = FStar_Syntax_Print.term_to_string t
                          in
                       FStar_Util.format1 "Not an embedded term_view: %s"
                         uu____2523
                        in
                     (FStar_Errors.Warning_NotEmbedded, uu____2522)  in
                   FStar_Errors.log_issue t.FStar_Syntax_Syntax.pos
                     uu____2517)
                else ();
                FStar_Pervasives_Native.None))
       in
    FStar_Syntax_Embeddings.mk_emb embed_term_view unembed_term_view
      FStar_Reflection_Data.fstar_refl_term_view
  
let (e_term_view :
  FStar_Reflection_Data.term_view FStar_Syntax_Embeddings.embedding) =
  e_term_view_aq [] 
let (e_bv_view :
  FStar_Reflection_Data.bv_view FStar_Syntax_Embeddings.embedding) =
  let embed_bv_view rng bvv =
    let uu____2548 =
      let uu____2553 =
        let uu____2554 =
          let uu____2555 =
            FStar_Syntax_Embeddings.embed FStar_Syntax_Embeddings.e_string
              rng bvv.FStar_Reflection_Data.bv_ppname
             in
          FStar_Syntax_Syntax.as_arg uu____2555  in
        let uu____2556 =
          let uu____2559 =
            let uu____2560 =
              FStar_Syntax_Embeddings.embed FStar_Syntax_Embeddings.e_int rng
                bvv.FStar_Reflection_Data.bv_index
               in
            FStar_Syntax_Syntax.as_arg uu____2560  in
          let uu____2561 =
            let uu____2564 =
              let uu____2565 =
                FStar_Syntax_Embeddings.embed e_term rng
                  bvv.FStar_Reflection_Data.bv_sort
                 in
              FStar_Syntax_Syntax.as_arg uu____2565  in
            [uu____2564]  in
          uu____2559 :: uu____2561  in
        uu____2554 :: uu____2556  in
      FStar_Syntax_Syntax.mk_Tm_app
        FStar_Reflection_Data.ref_Mk_bv.FStar_Reflection_Data.t uu____2553
       in
    uu____2548 FStar_Pervasives_Native.None rng  in
  let unembed_bv_view w t =
    let t1 = FStar_Syntax_Util.unascribe t  in
    let uu____2584 = FStar_Syntax_Util.head_and_args t1  in
    match uu____2584 with
    | (hd1,args) ->
        let uu____2623 =
          let uu____2636 =
            let uu____2637 = FStar_Syntax_Util.un_uinst hd1  in
            uu____2637.FStar_Syntax_Syntax.n  in
          (uu____2636, args)  in
        (match uu____2623 with
         | (FStar_Syntax_Syntax.Tm_fvar
            fv,(nm,uu____2652)::(idx,uu____2654)::(s,uu____2656)::[]) when
             FStar_Syntax_Syntax.fv_eq_lid fv
               FStar_Reflection_Data.ref_Mk_bv.FStar_Reflection_Data.lid
             ->
             let uu____2701 =
               FStar_Syntax_Embeddings.unembed
                 FStar_Syntax_Embeddings.e_string nm
                in
             FStar_Util.bind_opt uu____2701
               (fun nm1  ->
                  let uu____2707 =
                    FStar_Syntax_Embeddings.unembed
                      FStar_Syntax_Embeddings.e_int idx
                     in
                  FStar_Util.bind_opt uu____2707
                    (fun idx1  ->
                       let uu____2713 =
                         FStar_Syntax_Embeddings.unembed e_term s  in
                       FStar_Util.bind_opt uu____2713
                         (fun s1  ->
                            FStar_All.pipe_left
                              (fun _0_38  ->
                                 FStar_Pervasives_Native.Some _0_38)
                              {
                                FStar_Reflection_Data.bv_ppname = nm1;
                                FStar_Reflection_Data.bv_index = idx1;
                                FStar_Reflection_Data.bv_sort = s1
                              })))
         | uu____2720 ->
             (if w
              then
                (let uu____2734 =
                   let uu____2739 =
                     let uu____2740 = FStar_Syntax_Print.term_to_string t1
                        in
                     FStar_Util.format1 "Not an embedded bv_view: %s"
                       uu____2740
                      in
                   (FStar_Errors.Warning_NotEmbedded, uu____2739)  in
                 FStar_Errors.log_issue t1.FStar_Syntax_Syntax.pos uu____2734)
              else ();
              FStar_Pervasives_Native.None))
     in
  FStar_Syntax_Embeddings.mk_emb embed_bv_view unembed_bv_view
    FStar_Reflection_Data.fstar_refl_bv_view
  
let (e_comp_view :
  FStar_Reflection_Data.comp_view FStar_Syntax_Embeddings.embedding) =
  let embed_comp_view rng cv =
    match cv with
    | FStar_Reflection_Data.C_Total (t,md) ->
        let uu____2761 =
          let uu____2766 =
            let uu____2767 =
              let uu____2768 = FStar_Syntax_Embeddings.embed e_term rng t  in
              FStar_Syntax_Syntax.as_arg uu____2768  in
            let uu____2769 =
              let uu____2772 =
                let uu____2773 =
                  let uu____2774 = FStar_Syntax_Embeddings.e_option e_term
                     in
                  FStar_Syntax_Embeddings.embed uu____2774 rng md  in
                FStar_Syntax_Syntax.as_arg uu____2773  in
              [uu____2772]  in
            uu____2767 :: uu____2769  in
          FStar_Syntax_Syntax.mk_Tm_app
            FStar_Reflection_Data.ref_C_Total.FStar_Reflection_Data.t
            uu____2766
           in
        uu____2761 FStar_Pervasives_Native.None rng
    | FStar_Reflection_Data.C_Lemma (pre,post) ->
        let post1 = FStar_Syntax_Util.unthunk_lemma_post post  in
        let uu____2788 =
          let uu____2793 =
            let uu____2794 =
              let uu____2795 = FStar_Syntax_Embeddings.embed e_term rng pre
                 in
              FStar_Syntax_Syntax.as_arg uu____2795  in
            let uu____2796 =
              let uu____2799 =
                let uu____2800 =
                  FStar_Syntax_Embeddings.embed e_term rng post1  in
                FStar_Syntax_Syntax.as_arg uu____2800  in
              [uu____2799]  in
            uu____2794 :: uu____2796  in
          FStar_Syntax_Syntax.mk_Tm_app
            FStar_Reflection_Data.ref_C_Lemma.FStar_Reflection_Data.t
            uu____2793
           in
        uu____2788 FStar_Pervasives_Native.None rng
    | FStar_Reflection_Data.C_Unknown  ->
        let uu___80_2803 =
          FStar_Reflection_Data.ref_C_Unknown.FStar_Reflection_Data.t  in
        {
          FStar_Syntax_Syntax.n = (uu___80_2803.FStar_Syntax_Syntax.n);
          FStar_Syntax_Syntax.pos = rng;
          FStar_Syntax_Syntax.vars = (uu___80_2803.FStar_Syntax_Syntax.vars)
        }
     in
  let unembed_comp_view w t =
    let t1 = FStar_Syntax_Util.unascribe t  in
    let uu____2820 = FStar_Syntax_Util.head_and_args t1  in
    match uu____2820 with
    | (hd1,args) ->
        let uu____2859 =
          let uu____2872 =
            let uu____2873 = FStar_Syntax_Util.un_uinst hd1  in
            uu____2873.FStar_Syntax_Syntax.n  in
          (uu____2872, args)  in
        (match uu____2859 with
         | (FStar_Syntax_Syntax.Tm_fvar
            fv,(t2,uu____2888)::(md,uu____2890)::[]) when
             FStar_Syntax_Syntax.fv_eq_lid fv
               FStar_Reflection_Data.ref_C_Total.FStar_Reflection_Data.lid
             ->
             let uu____2925 = FStar_Syntax_Embeddings.unembed e_term t2  in
             FStar_Util.bind_opt uu____2925
               (fun t3  ->
                  let uu____2931 =
                    let uu____2936 = FStar_Syntax_Embeddings.e_option e_term
                       in
                    FStar_Syntax_Embeddings.unembed uu____2936 md  in
                  FStar_Util.bind_opt uu____2931
                    (fun md1  ->
                       FStar_All.pipe_left
                         (fun _0_39  -> FStar_Pervasives_Native.Some _0_39)
                         (FStar_Reflection_Data.C_Total (t3, md1))))
         | (FStar_Syntax_Syntax.Tm_fvar
            fv,(pre,uu____2955)::(post,uu____2957)::[]) when
             FStar_Syntax_Syntax.fv_eq_lid fv
               FStar_Reflection_Data.ref_C_Lemma.FStar_Reflection_Data.lid
             ->
             let uu____2992 = FStar_Syntax_Embeddings.unembed e_term pre  in
             FStar_Util.bind_opt uu____2992
               (fun pre1  ->
                  let uu____2998 =
                    FStar_Syntax_Embeddings.unembed e_term post  in
                  FStar_Util.bind_opt uu____2998
                    (fun post1  ->
                       FStar_All.pipe_left
                         (fun _0_40  -> FStar_Pervasives_Native.Some _0_40)
                         (FStar_Reflection_Data.C_Lemma (pre1, post1))))
         | (FStar_Syntax_Syntax.Tm_fvar fv,[]) when
             FStar_Syntax_Syntax.fv_eq_lid fv
               FStar_Reflection_Data.ref_C_Unknown.FStar_Reflection_Data.lid
             ->
             FStar_All.pipe_left
               (fun _0_41  -> FStar_Pervasives_Native.Some _0_41)
               FStar_Reflection_Data.C_Unknown
         | uu____3022 ->
             (if w
              then
                (let uu____3036 =
                   let uu____3041 =
                     let uu____3042 = FStar_Syntax_Print.term_to_string t1
                        in
                     FStar_Util.format1 "Not an embedded comp_view: %s"
                       uu____3042
                      in
                   (FStar_Errors.Warning_NotEmbedded, uu____3041)  in
                 FStar_Errors.log_issue t1.FStar_Syntax_Syntax.pos uu____3036)
              else ();
              FStar_Pervasives_Native.None))
     in
  FStar_Syntax_Embeddings.mk_emb embed_comp_view unembed_comp_view
    FStar_Reflection_Data.fstar_refl_comp_view
  
let (e_order : FStar_Order.order FStar_Syntax_Embeddings.embedding) =
  let embed_order rng o =
    let r =
      match o with
      | FStar_Order.Lt  -> FStar_Reflection_Data.ord_Lt
      | FStar_Order.Eq  -> FStar_Reflection_Data.ord_Eq
      | FStar_Order.Gt  -> FStar_Reflection_Data.ord_Gt  in
    let uu___81_3058 = r  in
    {
      FStar_Syntax_Syntax.n = (uu___81_3058.FStar_Syntax_Syntax.n);
      FStar_Syntax_Syntax.pos = rng;
      FStar_Syntax_Syntax.vars = (uu___81_3058.FStar_Syntax_Syntax.vars)
    }  in
  let unembed_order w t =
    let t1 = FStar_Syntax_Util.unascribe t  in
    let uu____3075 = FStar_Syntax_Util.head_and_args t1  in
    match uu____3075 with
    | (hd1,args) ->
        let uu____3114 =
          let uu____3127 =
            let uu____3128 = FStar_Syntax_Util.un_uinst hd1  in
            uu____3128.FStar_Syntax_Syntax.n  in
          (uu____3127, args)  in
        (match uu____3114 with
         | (FStar_Syntax_Syntax.Tm_fvar fv,[]) when
             FStar_Syntax_Syntax.fv_eq_lid fv
               FStar_Reflection_Data.ord_Lt_lid
             -> FStar_Pervasives_Native.Some FStar_Order.Lt
         | (FStar_Syntax_Syntax.Tm_fvar fv,[]) when
             FStar_Syntax_Syntax.fv_eq_lid fv
               FStar_Reflection_Data.ord_Eq_lid
             -> FStar_Pervasives_Native.Some FStar_Order.Eq
         | (FStar_Syntax_Syntax.Tm_fvar fv,[]) when
             FStar_Syntax_Syntax.fv_eq_lid fv
               FStar_Reflection_Data.ord_Gt_lid
             -> FStar_Pervasives_Native.Some FStar_Order.Gt
         | uu____3186 ->
             (if w
              then
                (let uu____3200 =
                   let uu____3205 =
                     let uu____3206 = FStar_Syntax_Print.term_to_string t1
                        in
                     FStar_Util.format1 "Not an embedded order: %s"
                       uu____3206
                      in
                   (FStar_Errors.Warning_NotEmbedded, uu____3205)  in
                 FStar_Errors.log_issue t1.FStar_Syntax_Syntax.pos uu____3200)
              else ();
              FStar_Pervasives_Native.None))
     in
  FStar_Syntax_Embeddings.mk_emb embed_order unembed_order
    FStar_Syntax_Syntax.t_order
  
let (e_sigelt : FStar_Syntax_Syntax.sigelt FStar_Syntax_Embeddings.embedding)
  =
  let embed_sigelt rng se =
    FStar_Syntax_Util.mk_lazy se FStar_Reflection_Data.fstar_refl_sigelt
      FStar_Syntax_Syntax.Lazy_sigelt (FStar_Pervasives_Native.Some rng)
     in
  let unembed_sigelt w t =
    let uu____3236 =
      let uu____3237 = FStar_Syntax_Subst.compress t  in
      uu____3237.FStar_Syntax_Syntax.n  in
    match uu____3236 with
    | FStar_Syntax_Syntax.Tm_lazy i when
        i.FStar_Syntax_Syntax.lkind = FStar_Syntax_Syntax.Lazy_sigelt ->
        let uu____3243 = FStar_Dyn.undyn i.FStar_Syntax_Syntax.blob  in
        FStar_Pervasives_Native.Some uu____3243
    | uu____3244 ->
        (if w
         then
           (let uu____3246 =
              let uu____3251 =
                let uu____3252 = FStar_Syntax_Print.term_to_string t  in
                FStar_Util.format1 "Not an embedded sigelt: %s" uu____3252
                 in
              (FStar_Errors.Warning_NotEmbedded, uu____3251)  in
            FStar_Errors.log_issue t.FStar_Syntax_Syntax.pos uu____3246)
         else ();
         FStar_Pervasives_Native.None)
     in
  FStar_Syntax_Embeddings.mk_emb embed_sigelt unembed_sigelt
    FStar_Reflection_Data.fstar_refl_sigelt
  
let (e_sigelt_view :
  FStar_Reflection_Data.sigelt_view FStar_Syntax_Embeddings.embedding) =
  let embed_sigelt_view rng sev =
    match sev with
    | FStar_Reflection_Data.Sg_Let (r,fv,ty,t) ->
        let uu____3271 =
          let uu____3276 =
            let uu____3277 =
              let uu____3278 =
                FStar_Syntax_Embeddings.embed FStar_Syntax_Embeddings.e_bool
                  rng r
                 in
              FStar_Syntax_Syntax.as_arg uu____3278  in
            let uu____3279 =
              let uu____3282 =
                let uu____3283 = FStar_Syntax_Embeddings.embed e_fv rng fv
                   in
                FStar_Syntax_Syntax.as_arg uu____3283  in
              let uu____3284 =
                let uu____3287 =
                  let uu____3288 =
                    FStar_Syntax_Embeddings.embed e_term rng ty  in
                  FStar_Syntax_Syntax.as_arg uu____3288  in
                let uu____3289 =
                  let uu____3292 =
                    let uu____3293 =
                      FStar_Syntax_Embeddings.embed e_term rng t  in
                    FStar_Syntax_Syntax.as_arg uu____3293  in
                  [uu____3292]  in
                uu____3287 :: uu____3289  in
              uu____3282 :: uu____3284  in
            uu____3277 :: uu____3279  in
          FStar_Syntax_Syntax.mk_Tm_app
            FStar_Reflection_Data.ref_Sg_Let.FStar_Reflection_Data.t
            uu____3276
           in
        uu____3271 FStar_Pervasives_Native.None rng
    | FStar_Reflection_Data.Sg_Constructor (nm,ty) ->
        let uu____3298 =
          let uu____3303 =
            let uu____3304 =
              let uu____3305 =
                FStar_Syntax_Embeddings.embed
                  FStar_Syntax_Embeddings.e_string_list rng nm
                 in
              FStar_Syntax_Syntax.as_arg uu____3305  in
            let uu____3308 =
              let uu____3311 =
                let uu____3312 = FStar_Syntax_Embeddings.embed e_term rng ty
                   in
                FStar_Syntax_Syntax.as_arg uu____3312  in
              [uu____3311]  in
            uu____3304 :: uu____3308  in
          FStar_Syntax_Syntax.mk_Tm_app
            FStar_Reflection_Data.ref_Sg_Constructor.FStar_Reflection_Data.t
            uu____3303
           in
        uu____3298 FStar_Pervasives_Native.None rng
    | FStar_Reflection_Data.Sg_Inductive (nm,bs,t,dcs) ->
        let uu____3327 =
          let uu____3332 =
            let uu____3333 =
              let uu____3334 =
                FStar_Syntax_Embeddings.embed
                  FStar_Syntax_Embeddings.e_string_list rng nm
                 in
              FStar_Syntax_Syntax.as_arg uu____3334  in
            let uu____3337 =
              let uu____3340 =
                let uu____3341 =
                  FStar_Syntax_Embeddings.embed e_binders rng bs  in
                FStar_Syntax_Syntax.as_arg uu____3341  in
              let uu____3342 =
                let uu____3345 =
                  let uu____3346 = FStar_Syntax_Embeddings.embed e_term rng t
                     in
                  FStar_Syntax_Syntax.as_arg uu____3346  in
                let uu____3347 =
                  let uu____3350 =
                    let uu____3351 =
                      let uu____3352 =
                        FStar_Syntax_Embeddings.e_list
                          FStar_Syntax_Embeddings.e_string_list
                         in
                      FStar_Syntax_Embeddings.embed uu____3352 rng dcs  in
                    FStar_Syntax_Syntax.as_arg uu____3351  in
                  [uu____3350]  in
                uu____3345 :: uu____3347  in
              uu____3340 :: uu____3342  in
            uu____3333 :: uu____3337  in
          FStar_Syntax_Syntax.mk_Tm_app
            FStar_Reflection_Data.ref_Sg_Inductive.FStar_Reflection_Data.t
            uu____3332
           in
        uu____3327 FStar_Pervasives_Native.None rng
    | FStar_Reflection_Data.Unk  ->
        let uu___82_3367 =
          FStar_Reflection_Data.ref_Unk.FStar_Reflection_Data.t  in
        {
          FStar_Syntax_Syntax.n = (uu___82_3367.FStar_Syntax_Syntax.n);
          FStar_Syntax_Syntax.pos = rng;
          FStar_Syntax_Syntax.vars = (uu___82_3367.FStar_Syntax_Syntax.vars)
        }
     in
  let unembed_sigelt_view w t =
    let t1 = FStar_Syntax_Util.unascribe t  in
    let uu____3384 = FStar_Syntax_Util.head_and_args t1  in
    match uu____3384 with
    | (hd1,args) ->
        let uu____3423 =
          let uu____3436 =
            let uu____3437 = FStar_Syntax_Util.un_uinst hd1  in
            uu____3437.FStar_Syntax_Syntax.n  in
          (uu____3436, args)  in
        (match uu____3423 with
         | (FStar_Syntax_Syntax.Tm_fvar
            fv,(nm,uu____3452)::(bs,uu____3454)::(t2,uu____3456)::(dcs,uu____3458)::[])
             when
             FStar_Syntax_Syntax.fv_eq_lid fv
               FStar_Reflection_Data.ref_Sg_Inductive.FStar_Reflection_Data.lid
             ->
             let uu____3513 =
               FStar_Syntax_Embeddings.unembed
                 FStar_Syntax_Embeddings.e_string_list nm
                in
             FStar_Util.bind_opt uu____3513
               (fun nm1  ->
                  let uu____3527 =
                    FStar_Syntax_Embeddings.unembed e_binders bs  in
                  FStar_Util.bind_opt uu____3527
                    (fun bs1  ->
                       let uu____3533 =
                         FStar_Syntax_Embeddings.unembed e_term t2  in
                       FStar_Util.bind_opt uu____3533
                         (fun t3  ->
                            let uu____3539 =
                              let uu____3546 =
                                FStar_Syntax_Embeddings.e_list
                                  FStar_Syntax_Embeddings.e_string_list
                                 in
                              FStar_Syntax_Embeddings.unembed uu____3546 dcs
                               in
                            FStar_Util.bind_opt uu____3539
                              (fun dcs1  ->
                                 FStar_All.pipe_left
                                   (fun _0_42  ->
                                      FStar_Pervasives_Native.Some _0_42)
                                   (FStar_Reflection_Data.Sg_Inductive
                                      (nm1, bs1, t3, dcs1))))))
         | (FStar_Syntax_Syntax.Tm_fvar
            fv,(r,uu____3579)::(fvar1,uu____3581)::(ty,uu____3583)::(t2,uu____3585)::[])
             when
             FStar_Syntax_Syntax.fv_eq_lid fv
               FStar_Reflection_Data.ref_Sg_Let.FStar_Reflection_Data.lid
             ->
             let uu____3640 =
               FStar_Syntax_Embeddings.unembed FStar_Syntax_Embeddings.e_bool
                 r
                in
             FStar_Util.bind_opt uu____3640
               (fun r1  ->
                  let uu____3646 = FStar_Syntax_Embeddings.unembed e_fv fvar1
                     in
                  FStar_Util.bind_opt uu____3646
                    (fun fvar2  ->
                       let uu____3652 =
                         FStar_Syntax_Embeddings.unembed e_term ty  in
                       FStar_Util.bind_opt uu____3652
                         (fun ty1  ->
                            let uu____3658 =
                              FStar_Syntax_Embeddings.unembed e_term t2  in
                            FStar_Util.bind_opt uu____3658
                              (fun t3  ->
                                 FStar_All.pipe_left
                                   (fun _0_43  ->
                                      FStar_Pervasives_Native.Some _0_43)
                                   (FStar_Reflection_Data.Sg_Let
                                      (r1, fvar2, ty1, t3))))))
         | (FStar_Syntax_Syntax.Tm_fvar fv,[]) when
             FStar_Syntax_Syntax.fv_eq_lid fv
               FStar_Reflection_Data.ref_Unk.FStar_Reflection_Data.lid
             -> FStar_Pervasives_Native.Some FStar_Reflection_Data.Unk
         | uu____3680 ->
             (if w
              then
                (let uu____3694 =
                   let uu____3699 =
                     let uu____3700 = FStar_Syntax_Print.term_to_string t1
                        in
                     FStar_Util.format1 "Not an embedded sigelt_view: %s"
                       uu____3700
                      in
                   (FStar_Errors.Warning_NotEmbedded, uu____3699)  in
                 FStar_Errors.log_issue t1.FStar_Syntax_Syntax.pos uu____3694)
              else ();
              FStar_Pervasives_Native.None))
     in
  FStar_Syntax_Embeddings.mk_emb embed_sigelt_view unembed_sigelt_view
    FStar_Reflection_Data.fstar_refl_sigelt_view
  
let (e_exp : FStar_Reflection_Data.exp FStar_Syntax_Embeddings.embedding) =
  let rec embed_exp rng e =
    let r =
      match e with
      | FStar_Reflection_Data.Unit  ->
          FStar_Reflection_Data.ref_E_Unit.FStar_Reflection_Data.t
      | FStar_Reflection_Data.Var i ->
          let uu____3717 =
            let uu____3722 =
              let uu____3723 =
                let uu____3724 =
                  let uu____3725 = FStar_BigInt.string_of_big_int i  in
                  FStar_Syntax_Util.exp_int uu____3725  in
                FStar_Syntax_Syntax.as_arg uu____3724  in
              [uu____3723]  in
            FStar_Syntax_Syntax.mk_Tm_app
              FStar_Reflection_Data.ref_E_Var.FStar_Reflection_Data.t
              uu____3722
             in
          uu____3717 FStar_Pervasives_Native.None FStar_Range.dummyRange
      | FStar_Reflection_Data.Mult (e1,e2) ->
          let uu____3730 =
            let uu____3735 =
              let uu____3736 =
                let uu____3737 = embed_exp rng e1  in
                FStar_Syntax_Syntax.as_arg uu____3737  in
              let uu____3738 =
                let uu____3741 =
                  let uu____3742 = embed_exp rng e2  in
                  FStar_Syntax_Syntax.as_arg uu____3742  in
                [uu____3741]  in
              uu____3736 :: uu____3738  in
            FStar_Syntax_Syntax.mk_Tm_app
              FStar_Reflection_Data.ref_E_Mult.FStar_Reflection_Data.t
              uu____3735
             in
          uu____3730 FStar_Pervasives_Native.None FStar_Range.dummyRange
       in
    let uu___83_3745 = r  in
    {
      FStar_Syntax_Syntax.n = (uu___83_3745.FStar_Syntax_Syntax.n);
      FStar_Syntax_Syntax.pos = rng;
      FStar_Syntax_Syntax.vars = (uu___83_3745.FStar_Syntax_Syntax.vars)
    }  in
  let rec unembed_exp w t =
    let t1 = FStar_Syntax_Util.unascribe t  in
    let uu____3762 = FStar_Syntax_Util.head_and_args t1  in
    match uu____3762 with
    | (hd1,args) ->
        let uu____3801 =
          let uu____3814 =
            let uu____3815 = FStar_Syntax_Util.un_uinst hd1  in
            uu____3815.FStar_Syntax_Syntax.n  in
          (uu____3814, args)  in
        (match uu____3801 with
         | (FStar_Syntax_Syntax.Tm_fvar fv,[]) when
             FStar_Syntax_Syntax.fv_eq_lid fv
               FStar_Reflection_Data.ref_E_Unit.FStar_Reflection_Data.lid
             -> FStar_Pervasives_Native.Some FStar_Reflection_Data.Unit
         | (FStar_Syntax_Syntax.Tm_fvar fv,(i,uu____3845)::[]) when
             FStar_Syntax_Syntax.fv_eq_lid fv
               FStar_Reflection_Data.ref_E_Var.FStar_Reflection_Data.lid
             ->
             let uu____3870 =
               FStar_Syntax_Embeddings.unembed FStar_Syntax_Embeddings.e_int
                 i
                in
             FStar_Util.bind_opt uu____3870
               (fun i1  ->
                  FStar_All.pipe_left
                    (fun _0_44  -> FStar_Pervasives_Native.Some _0_44)
                    (FStar_Reflection_Data.Var i1))
         | (FStar_Syntax_Syntax.Tm_fvar
            fv,(e1,uu____3879)::(e2,uu____3881)::[]) when
             FStar_Syntax_Syntax.fv_eq_lid fv
               FStar_Reflection_Data.ref_E_Mult.FStar_Reflection_Data.lid
             ->
             let uu____3916 = unembed_exp w e1  in
             FStar_Util.bind_opt uu____3916
               (fun e11  ->
                  let uu____3922 = unembed_exp w e2  in
                  FStar_Util.bind_opt uu____3922
                    (fun e21  ->
                       FStar_All.pipe_left
                         (fun _0_45  -> FStar_Pervasives_Native.Some _0_45)
                         (FStar_Reflection_Data.Mult (e11, e21))))
         | uu____3929 ->
             (if w
              then
                (let uu____3943 =
                   let uu____3948 =
                     let uu____3949 = FStar_Syntax_Print.term_to_string t1
                        in
                     FStar_Util.format1 "Not an embedded exp: %s" uu____3949
                      in
                   (FStar_Errors.Warning_NotEmbedded, uu____3948)  in
                 FStar_Errors.log_issue t1.FStar_Syntax_Syntax.pos uu____3943)
              else ();
              FStar_Pervasives_Native.None))
     in
  FStar_Syntax_Embeddings.mk_emb embed_exp unembed_exp
    FStar_Reflection_Data.fstar_refl_exp
  
let (e_binder_view :
  FStar_Reflection_Data.binder_view FStar_Syntax_Embeddings.embedding) =
  FStar_Syntax_Embeddings.e_tuple2 e_bv e_aqualv 
let (unfold_lazy_bv :
  FStar_Syntax_Syntax.lazyinfo -> FStar_Syntax_Syntax.term) =
  fun i  ->
    let bv = FStar_Dyn.undyn i.FStar_Syntax_Syntax.blob  in
    let uu____3959 =
      let uu____3964 =
        let uu____3965 =
          let uu____3966 =
            let uu____3967 = FStar_Reflection_Basic.inspect_bv bv  in
            FStar_Syntax_Embeddings.embed e_bv_view i.FStar_Syntax_Syntax.rng
              uu____3967
             in
          FStar_Syntax_Syntax.as_arg uu____3966  in
        [uu____3965]  in
      FStar_Syntax_Syntax.mk_Tm_app
        FStar_Reflection_Data.fstar_refl_pack_bv.FStar_Reflection_Data.t
        uu____3964
       in
    uu____3959 FStar_Pervasives_Native.None i.FStar_Syntax_Syntax.rng
  
let (unfold_lazy_binder :
  FStar_Syntax_Syntax.lazyinfo -> FStar_Syntax_Syntax.term) =
  fun i  ->
    let binder = FStar_Dyn.undyn i.FStar_Syntax_Syntax.blob  in
    let uu____3976 = FStar_Reflection_Basic.inspect_binder binder  in
    match uu____3976 with
    | (bv,aq) ->
        let uu____3983 =
          let uu____3988 =
            let uu____3989 =
              let uu____3990 =
                FStar_Syntax_Embeddings.embed e_bv i.FStar_Syntax_Syntax.rng
                  bv
                 in
              FStar_Syntax_Syntax.as_arg uu____3990  in
            let uu____3991 =
              let uu____3994 =
                let uu____3995 =
                  FStar_Syntax_Embeddings.embed e_aqualv
                    i.FStar_Syntax_Syntax.rng aq
                   in
                FStar_Syntax_Syntax.as_arg uu____3995  in
              [uu____3994]  in
            uu____3989 :: uu____3991  in
          FStar_Syntax_Syntax.mk_Tm_app
            FStar_Reflection_Data.fstar_refl_pack_binder.FStar_Reflection_Data.t
            uu____3988
           in
        uu____3983 FStar_Pervasives_Native.None i.FStar_Syntax_Syntax.rng
  
let (unfold_lazy_fvar :
  FStar_Syntax_Syntax.lazyinfo -> FStar_Syntax_Syntax.term) =
  fun i  ->
    let fv = FStar_Dyn.undyn i.FStar_Syntax_Syntax.blob  in
    let uu____4004 =
      let uu____4009 =
        let uu____4010 =
          let uu____4011 =
            let uu____4012 =
              FStar_Syntax_Embeddings.e_list FStar_Syntax_Embeddings.e_string
               in
            let uu____4017 = FStar_Reflection_Basic.inspect_fv fv  in
            FStar_Syntax_Embeddings.embed uu____4012
              i.FStar_Syntax_Syntax.rng uu____4017
             in
          FStar_Syntax_Syntax.as_arg uu____4011  in
        [uu____4010]  in
      FStar_Syntax_Syntax.mk_Tm_app
        FStar_Reflection_Data.fstar_refl_pack_fv.FStar_Reflection_Data.t
        uu____4009
       in
    uu____4004 FStar_Pervasives_Native.None i.FStar_Syntax_Syntax.rng
  
let (unfold_lazy_comp :
  FStar_Syntax_Syntax.lazyinfo -> FStar_Syntax_Syntax.term) =
  fun i  ->
    let comp = FStar_Dyn.undyn i.FStar_Syntax_Syntax.blob  in
    let uu____4030 =
      let uu____4035 =
        let uu____4036 =
          let uu____4037 =
            let uu____4038 = FStar_Reflection_Basic.inspect_comp comp  in
            FStar_Syntax_Embeddings.embed e_comp_view
              i.FStar_Syntax_Syntax.rng uu____4038
             in
          FStar_Syntax_Syntax.as_arg uu____4037  in
        [uu____4036]  in
      FStar_Syntax_Syntax.mk_Tm_app
        FStar_Reflection_Data.fstar_refl_pack_comp.FStar_Reflection_Data.t
        uu____4035
       in
    uu____4030 FStar_Pervasives_Native.None i.FStar_Syntax_Syntax.rng
  
let (unfold_lazy_env :
  FStar_Syntax_Syntax.lazyinfo -> FStar_Syntax_Syntax.term) =
  fun i  -> FStar_Syntax_Util.exp_unit 
let (unfold_lazy_sigelt :
  FStar_Syntax_Syntax.lazyinfo -> FStar_Syntax_Syntax.term) =
  fun i  ->
    let sigelt = FStar_Dyn.undyn i.FStar_Syntax_Syntax.blob  in
    let uu____4052 =
      let uu____4057 =
        let uu____4058 =
          let uu____4059 =
            let uu____4060 = FStar_Reflection_Basic.inspect_sigelt sigelt  in
            FStar_Syntax_Embeddings.embed e_sigelt_view
              i.FStar_Syntax_Syntax.rng uu____4060
             in
          FStar_Syntax_Syntax.as_arg uu____4059  in
        [uu____4058]  in
      FStar_Syntax_Syntax.mk_Tm_app
        FStar_Reflection_Data.fstar_refl_pack_sigelt.FStar_Reflection_Data.t
        uu____4057
       in
    uu____4052 FStar_Pervasives_Native.None i.FStar_Syntax_Syntax.rng
  
>>>>>>> ca297a09
<|MERGE_RESOLUTION|>--- conflicted
+++ resolved
@@ -1,2028 +1,4 @@
-
 open Prims
-<<<<<<< HEAD
-open FStar_Pervasives
-
-let e_bv : FStar_Syntax_Syntax.bv FStar_Syntax_Embeddings.embedding = (
-
-let embed_bv = (fun rng bv -> (FStar_Syntax_Util.mk_lazy bv FStar_Reflection_Data.fstar_refl_bv FStar_Syntax_Syntax.Lazy_bv (FStar_Pervasives_Native.Some (rng))))
-in (
-
-let unembed_bv = (fun w t -> (
-
-let uu____29 = (
-
-let uu____30 = (FStar_Syntax_Subst.compress t)
-in uu____30.FStar_Syntax_Syntax.n)
-in (match (uu____29) with
-| FStar_Syntax_Syntax.Tm_lazy (i) when (Prims.op_Equality i.FStar_Syntax_Syntax.lkind FStar_Syntax_Syntax.Lazy_bv) -> begin
-(
-
-let uu____36 = (FStar_Dyn.undyn i.FStar_Syntax_Syntax.blob)
-in FStar_Pervasives_Native.Some (uu____36))
-end
-| uu____37 -> begin
-((match (w) with
-| true -> begin
-(
-
-let uu____39 = (
-
-let uu____44 = (
-
-let uu____45 = (FStar_Syntax_Print.term_to_string t)
-in (FStar_Util.format1 "Not an embedded bv: %s" uu____45))
-in ((FStar_Errors.Warning_NotEmbedded), (uu____44)))
-in (FStar_Errors.log_issue t.FStar_Syntax_Syntax.pos uu____39))
-end
-| uu____46 -> begin
-()
-end);
-FStar_Pervasives_Native.None;
-)
-end)))
-in (FStar_Syntax_Embeddings.mk_emb embed_bv unembed_bv FStar_Reflection_Data.fstar_refl_bv)))
-
-
-let e_binder : FStar_Syntax_Syntax.binder FStar_Syntax_Embeddings.embedding = (
-
-let embed_binder = (fun rng b -> (FStar_Syntax_Util.mk_lazy b FStar_Reflection_Data.fstar_refl_binder FStar_Syntax_Syntax.Lazy_binder (FStar_Pervasives_Native.Some (rng))))
-in (
-
-let unembed_binder = (fun w t -> (
-
-let uu____75 = (
-
-let uu____76 = (FStar_Syntax_Subst.compress t)
-in uu____76.FStar_Syntax_Syntax.n)
-in (match (uu____75) with
-| FStar_Syntax_Syntax.Tm_lazy (i) when (Prims.op_Equality i.FStar_Syntax_Syntax.lkind FStar_Syntax_Syntax.Lazy_binder) -> begin
-(
-
-let uu____82 = (FStar_Dyn.undyn i.FStar_Syntax_Syntax.blob)
-in FStar_Pervasives_Native.Some (uu____82))
-end
-| uu____83 -> begin
-((match (w) with
-| true -> begin
-(
-
-let uu____85 = (
-
-let uu____90 = (
-
-let uu____91 = (FStar_Syntax_Print.term_to_string t)
-in (FStar_Util.format1 "Not an embedded binder: %s" uu____91))
-in ((FStar_Errors.Warning_NotEmbedded), (uu____90)))
-in (FStar_Errors.log_issue t.FStar_Syntax_Syntax.pos uu____85))
-end
-| uu____92 -> begin
-()
-end);
-FStar_Pervasives_Native.None;
-)
-end)))
-in (FStar_Syntax_Embeddings.mk_emb embed_binder unembed_binder FStar_Reflection_Data.fstar_refl_binder)))
-
-
-let rec mapM_opt : 'a 'b . ('a  ->  'b FStar_Pervasives_Native.option)  ->  'a Prims.list  ->  'b Prims.list FStar_Pervasives_Native.option = (fun f l -> (match (l) with
-| [] -> begin
-FStar_Pervasives_Native.Some ([])
-end
-| (x)::xs -> begin
-(
-
-let uu____138 = (f x)
-in (FStar_Util.bind_opt uu____138 (fun x1 -> (
-
-let uu____146 = (mapM_opt f xs)
-in (FStar_Util.bind_opt uu____146 (fun xs1 -> FStar_Pervasives_Native.Some ((x1)::xs1)))))))
-end))
-
-
-let e_term_aq : FStar_Syntax_Syntax.antiquotations  ->  FStar_Syntax_Syntax.term FStar_Syntax_Embeddings.embedding = (fun aq -> (
-
-let embed_term = (fun rng t -> (
-
-let qi = {FStar_Syntax_Syntax.qkind = FStar_Syntax_Syntax.Quote_static; FStar_Syntax_Syntax.antiquotes = aq}
-in (FStar_Syntax_Syntax.mk (FStar_Syntax_Syntax.Tm_quoted (((t), (qi)))) FStar_Pervasives_Native.None rng)))
-in (
-
-let rec unembed_term = (fun w t -> (
-
-let apply_antiquotes = (fun t1 aq1 -> (
-
-let uu____210 = (mapM_opt (fun uu____227 -> (match (uu____227) with
-| (bv, b, e) -> begin
-(match (b) with
-| true -> begin
-FStar_Pervasives_Native.Some (FStar_Syntax_Syntax.NT (((bv), (e))))
-end
-| uu____249 -> begin
-(
-
-let uu____250 = (unembed_term w e)
-in (FStar_Util.bind_opt uu____250 (fun e1 -> FStar_Pervasives_Native.Some (FStar_Syntax_Syntax.NT (((bv), (e1)))))))
-end)
-end)) aq1)
-in (FStar_Util.bind_opt uu____210 (fun s -> (
-
-let uu____262 = (FStar_Syntax_Subst.subst s t1)
-in FStar_Pervasives_Native.Some (uu____262))))))
-in (
-
-let uu____263 = (
-
-let uu____264 = (FStar_Syntax_Subst.compress t)
-in uu____264.FStar_Syntax_Syntax.n)
-in (match (uu____263) with
-| FStar_Syntax_Syntax.Tm_quoted (tm, qi) -> begin
-(apply_antiquotes tm qi.FStar_Syntax_Syntax.antiquotes)
-end
-| uu____275 -> begin
-((match (w) with
-| true -> begin
-(
-
-let uu____277 = (
-
-let uu____282 = (
-
-let uu____283 = (FStar_Syntax_Print.term_to_string t)
-in (FStar_Util.format1 "Not an embedded term: %s" uu____283))
-in ((FStar_Errors.Warning_NotEmbedded), (uu____282)))
-in (FStar_Errors.log_issue t.FStar_Syntax_Syntax.pos uu____277))
-end
-| uu____284 -> begin
-()
-end);
-FStar_Pervasives_Native.None;
-)
-end))))
-in (FStar_Syntax_Embeddings.mk_emb embed_term unembed_term FStar_Syntax_Syntax.t_term))))
-
-
-let e_term : FStar_Syntax_Syntax.term FStar_Syntax_Embeddings.embedding = (e_term_aq [])
-
-
-let e_aqualv : FStar_Reflection_Data.aqualv FStar_Syntax_Embeddings.embedding = (
-
-let embed_aqualv = (fun rng q -> (
-
-let r = (match (q) with
-| FStar_Reflection_Data.Q_Explicit -> begin
-FStar_Reflection_Data.ref_Q_Explicit.FStar_Reflection_Data.t
-end
-| FStar_Reflection_Data.Q_Implicit -> begin
-FStar_Reflection_Data.ref_Q_Implicit.FStar_Reflection_Data.t
-end)
-in (
-
-let uu___56_309 = r
-in {FStar_Syntax_Syntax.n = uu___56_309.FStar_Syntax_Syntax.n; FStar_Syntax_Syntax.pos = rng; FStar_Syntax_Syntax.vars = uu___56_309.FStar_Syntax_Syntax.vars})))
-in (
-
-let unembed_aqualv = (fun w t -> (
-
-let t1 = (FStar_Syntax_Util.unascribe t)
-in (
-
-let uu____326 = (FStar_Syntax_Util.head_and_args t1)
-in (match (uu____326) with
-| (hd1, args) -> begin
-(
-
-let uu____365 = (
-
-let uu____378 = (
-
-let uu____379 = (FStar_Syntax_Util.un_uinst hd1)
-in uu____379.FStar_Syntax_Syntax.n)
-in ((uu____378), (args)))
-in (match (uu____365) with
-| (FStar_Syntax_Syntax.Tm_fvar (fv), []) when (FStar_Syntax_Syntax.fv_eq_lid fv FStar_Reflection_Data.ref_Q_Explicit.FStar_Reflection_Data.lid) -> begin
-FStar_Pervasives_Native.Some (FStar_Reflection_Data.Q_Explicit)
-end
-| (FStar_Syntax_Syntax.Tm_fvar (fv), []) when (FStar_Syntax_Syntax.fv_eq_lid fv FStar_Reflection_Data.ref_Q_Implicit.FStar_Reflection_Data.lid) -> begin
-FStar_Pervasives_Native.Some (FStar_Reflection_Data.Q_Implicit)
-end
-| uu____422 -> begin
-((match (w) with
-| true -> begin
-(
-
-let uu____436 = (
-
-let uu____441 = (
-
-let uu____442 = (FStar_Syntax_Print.term_to_string t1)
-in (FStar_Util.format1 "Not an embedded aqualv: %s" uu____442))
-in ((FStar_Errors.Warning_NotEmbedded), (uu____441)))
-in (FStar_Errors.log_issue t1.FStar_Syntax_Syntax.pos uu____436))
-end
-| uu____443 -> begin
-()
-end);
-FStar_Pervasives_Native.None;
-)
-end))
-end))))
-in (FStar_Syntax_Embeddings.mk_emb embed_aqualv unembed_aqualv FStar_Reflection_Data.fstar_refl_aqualv)))
-
-
-let e_binders : FStar_Syntax_Syntax.binder Prims.list FStar_Syntax_Embeddings.embedding = (FStar_Syntax_Embeddings.e_list e_binder)
-
-
-let e_fv : FStar_Syntax_Syntax.fv FStar_Syntax_Embeddings.embedding = (
-
-let embed_fv = (fun rng fv -> (FStar_Syntax_Util.mk_lazy fv FStar_Reflection_Data.fstar_refl_fv FStar_Syntax_Syntax.Lazy_fvar (FStar_Pervasives_Native.Some (rng))))
-in (
-
-let unembed_fv = (fun w t -> (
-
-let uu____476 = (
-
-let uu____477 = (FStar_Syntax_Subst.compress t)
-in uu____477.FStar_Syntax_Syntax.n)
-in (match (uu____476) with
-| FStar_Syntax_Syntax.Tm_lazy (i) when (Prims.op_Equality i.FStar_Syntax_Syntax.lkind FStar_Syntax_Syntax.Lazy_fvar) -> begin
-(
-
-let uu____483 = (FStar_Dyn.undyn i.FStar_Syntax_Syntax.blob)
-in FStar_Pervasives_Native.Some (uu____483))
-end
-| uu____484 -> begin
-((match (w) with
-| true -> begin
-(
-
-let uu____486 = (
-
-let uu____491 = (
-
-let uu____492 = (FStar_Syntax_Print.term_to_string t)
-in (FStar_Util.format1 "Not an embedded fvar: %s" uu____492))
-in ((FStar_Errors.Warning_NotEmbedded), (uu____491)))
-in (FStar_Errors.log_issue t.FStar_Syntax_Syntax.pos uu____486))
-end
-| uu____493 -> begin
-()
-end);
-FStar_Pervasives_Native.None;
-)
-end)))
-in (FStar_Syntax_Embeddings.mk_emb embed_fv unembed_fv FStar_Reflection_Data.fstar_refl_fv)))
-
-
-let e_comp : FStar_Syntax_Syntax.comp FStar_Syntax_Embeddings.embedding = (
-
-let embed_comp = (fun rng c -> (FStar_Syntax_Util.mk_lazy c FStar_Reflection_Data.fstar_refl_comp FStar_Syntax_Syntax.Lazy_comp (FStar_Pervasives_Native.Some (rng))))
-in (
-
-let unembed_comp = (fun w t -> (
-
-let uu____522 = (
-
-let uu____523 = (FStar_Syntax_Subst.compress t)
-in uu____523.FStar_Syntax_Syntax.n)
-in (match (uu____522) with
-| FStar_Syntax_Syntax.Tm_lazy (i) when (Prims.op_Equality i.FStar_Syntax_Syntax.lkind FStar_Syntax_Syntax.Lazy_comp) -> begin
-(
-
-let uu____529 = (FStar_Dyn.undyn i.FStar_Syntax_Syntax.blob)
-in FStar_Pervasives_Native.Some (uu____529))
-end
-| uu____530 -> begin
-((match (w) with
-| true -> begin
-(
-
-let uu____532 = (
-
-let uu____537 = (
-
-let uu____538 = (FStar_Syntax_Print.term_to_string t)
-in (FStar_Util.format1 "Not an embedded comp: %s" uu____538))
-in ((FStar_Errors.Warning_NotEmbedded), (uu____537)))
-in (FStar_Errors.log_issue t.FStar_Syntax_Syntax.pos uu____532))
-end
-| uu____539 -> begin
-()
-end);
-FStar_Pervasives_Native.None;
-)
-end)))
-in (FStar_Syntax_Embeddings.mk_emb embed_comp unembed_comp FStar_Reflection_Data.fstar_refl_comp)))
-
-
-let e_env : FStar_TypeChecker_Env.env FStar_Syntax_Embeddings.embedding = (
-
-let embed_env = (fun rng e -> (FStar_Syntax_Util.mk_lazy e FStar_Reflection_Data.fstar_refl_env FStar_Syntax_Syntax.Lazy_env (FStar_Pervasives_Native.Some (rng))))
-in (
-
-let unembed_env = (fun w t -> (
-
-let uu____568 = (
-
-let uu____569 = (FStar_Syntax_Subst.compress t)
-in uu____569.FStar_Syntax_Syntax.n)
-in (match (uu____568) with
-| FStar_Syntax_Syntax.Tm_lazy (i) when (Prims.op_Equality i.FStar_Syntax_Syntax.lkind FStar_Syntax_Syntax.Lazy_env) -> begin
-(
-
-let uu____575 = (FStar_Dyn.undyn i.FStar_Syntax_Syntax.blob)
-in FStar_Pervasives_Native.Some (uu____575))
-end
-| uu____576 -> begin
-((match (w) with
-| true -> begin
-(
-
-let uu____578 = (
-
-let uu____583 = (
-
-let uu____584 = (FStar_Syntax_Print.term_to_string t)
-in (FStar_Util.format1 "Not an embedded env: %s" uu____584))
-in ((FStar_Errors.Warning_NotEmbedded), (uu____583)))
-in (FStar_Errors.log_issue t.FStar_Syntax_Syntax.pos uu____578))
-end
-| uu____585 -> begin
-()
-end);
-FStar_Pervasives_Native.None;
-)
-end)))
-in (FStar_Syntax_Embeddings.mk_emb embed_env unembed_env FStar_Reflection_Data.fstar_refl_env)))
-
-
-let e_const : FStar_Reflection_Data.vconst FStar_Syntax_Embeddings.embedding = (
-
-let embed_const = (fun rng c -> (
-
-let r = (match (c) with
-| FStar_Reflection_Data.C_Unit -> begin
-FStar_Reflection_Data.ref_C_Unit.FStar_Reflection_Data.t
-end
-| FStar_Reflection_Data.C_True -> begin
-FStar_Reflection_Data.ref_C_True.FStar_Reflection_Data.t
-end
-| FStar_Reflection_Data.C_False -> begin
-FStar_Reflection_Data.ref_C_False.FStar_Reflection_Data.t
-end
-| FStar_Reflection_Data.C_Int (i) -> begin
-(
-
-let uu____601 = (
-
-let uu____606 = (
-
-let uu____607 = (
-
-let uu____608 = (
-
-let uu____609 = (FStar_BigInt.string_of_big_int i)
-in (FStar_Syntax_Util.exp_int uu____609))
-in (FStar_Syntax_Syntax.as_arg uu____608))
-in (uu____607)::[])
-in (FStar_Syntax_Syntax.mk_Tm_app FStar_Reflection_Data.ref_C_Int.FStar_Reflection_Data.t uu____606))
-in (uu____601 FStar_Pervasives_Native.None FStar_Range.dummyRange))
-end
-| FStar_Reflection_Data.C_String (s) -> begin
-(
-
-let uu____613 = (
-
-let uu____618 = (
-
-let uu____619 = (
-
-let uu____620 = (FStar_Syntax_Embeddings.embed FStar_Syntax_Embeddings.e_string rng s)
-in (FStar_Syntax_Syntax.as_arg uu____620))
-in (uu____619)::[])
-in (FStar_Syntax_Syntax.mk_Tm_app FStar_Reflection_Data.ref_C_String.FStar_Reflection_Data.t uu____618))
-in (uu____613 FStar_Pervasives_Native.None FStar_Range.dummyRange))
-end)
-in (
-
-let uu___57_623 = r
-in {FStar_Syntax_Syntax.n = uu___57_623.FStar_Syntax_Syntax.n; FStar_Syntax_Syntax.pos = rng; FStar_Syntax_Syntax.vars = uu___57_623.FStar_Syntax_Syntax.vars})))
-in (
-
-let unembed_const = (fun w t -> (
-
-let t1 = (FStar_Syntax_Util.unascribe t)
-in (
-
-let uu____640 = (FStar_Syntax_Util.head_and_args t1)
-in (match (uu____640) with
-| (hd1, args) -> begin
-(
-
-let uu____679 = (
-
-let uu____692 = (
-
-let uu____693 = (FStar_Syntax_Util.un_uinst hd1)
-in uu____693.FStar_Syntax_Syntax.n)
-in ((uu____692), (args)))
-in (match (uu____679) with
-| (FStar_Syntax_Syntax.Tm_fvar (fv), []) when (FStar_Syntax_Syntax.fv_eq_lid fv FStar_Reflection_Data.ref_C_Unit.FStar_Reflection_Data.lid) -> begin
-FStar_Pervasives_Native.Some (FStar_Reflection_Data.C_Unit)
-end
-| (FStar_Syntax_Syntax.Tm_fvar (fv), []) when (FStar_Syntax_Syntax.fv_eq_lid fv FStar_Reflection_Data.ref_C_True.FStar_Reflection_Data.lid) -> begin
-FStar_Pervasives_Native.Some (FStar_Reflection_Data.C_True)
-end
-| (FStar_Syntax_Syntax.Tm_fvar (fv), []) when (FStar_Syntax_Syntax.fv_eq_lid fv FStar_Reflection_Data.ref_C_False.FStar_Reflection_Data.lid) -> begin
-FStar_Pervasives_Native.Some (FStar_Reflection_Data.C_False)
-end
-| (FStar_Syntax_Syntax.Tm_fvar (fv), ((i, uu____753))::[]) when (FStar_Syntax_Syntax.fv_eq_lid fv FStar_Reflection_Data.ref_C_Int.FStar_Reflection_Data.lid) -> begin
-(
-
-let uu____778 = (FStar_Syntax_Embeddings.unembed FStar_Syntax_Embeddings.e_int i)
-in (FStar_Util.bind_opt uu____778 (fun i1 -> (FStar_All.pipe_left (fun _0_17 -> FStar_Pervasives_Native.Some (_0_17)) (FStar_Reflection_Data.C_Int (i1))))))
-end
-| (FStar_Syntax_Syntax.Tm_fvar (fv), ((s, uu____787))::[]) when (FStar_Syntax_Syntax.fv_eq_lid fv FStar_Reflection_Data.ref_C_String.FStar_Reflection_Data.lid) -> begin
-(
-
-let uu____812 = (FStar_Syntax_Embeddings.unembed FStar_Syntax_Embeddings.e_string s)
-in (FStar_Util.bind_opt uu____812 (fun s1 -> (FStar_All.pipe_left (fun _0_18 -> FStar_Pervasives_Native.Some (_0_18)) (FStar_Reflection_Data.C_String (s1))))))
-end
-| uu____819 -> begin
-((match (w) with
-| true -> begin
-(
-
-let uu____833 = (
-
-let uu____838 = (
-
-let uu____839 = (FStar_Syntax_Print.term_to_string t1)
-in (FStar_Util.format1 "Not an embedded vconst: %s" uu____839))
-in ((FStar_Errors.Warning_NotEmbedded), (uu____838)))
-in (FStar_Errors.log_issue t1.FStar_Syntax_Syntax.pos uu____833))
-end
-| uu____840 -> begin
-()
-end);
-FStar_Pervasives_Native.None;
-)
-end))
-end))))
-in (FStar_Syntax_Embeddings.mk_emb embed_const unembed_const FStar_Reflection_Data.fstar_refl_vconst)))
-
-
-let rec e_pattern' : unit  ->  FStar_Reflection_Data.pattern FStar_Syntax_Embeddings.embedding = (fun uu____847 -> (
-
-let rec embed_pattern = (fun rng p -> (match (p) with
-| FStar_Reflection_Data.Pat_Constant (c) -> begin
-(
-
-let uu____860 = (
-
-let uu____865 = (
-
-let uu____866 = (
-
-let uu____867 = (FStar_Syntax_Embeddings.embed e_const rng c)
-in (FStar_Syntax_Syntax.as_arg uu____867))
-in (uu____866)::[])
-in (FStar_Syntax_Syntax.mk_Tm_app FStar_Reflection_Data.ref_Pat_Constant.FStar_Reflection_Data.t uu____865))
-in (uu____860 FStar_Pervasives_Native.None rng))
-end
-| FStar_Reflection_Data.Pat_Cons (fv, ps) -> begin
-(
-
-let uu____876 = (
-
-let uu____881 = (
-
-let uu____882 = (
-
-let uu____883 = (FStar_Syntax_Embeddings.embed e_fv rng fv)
-in (FStar_Syntax_Syntax.as_arg uu____883))
-in (
-
-let uu____884 = (
-
-let uu____887 = (
-
-let uu____888 = (
-
-let uu____889 = (
-
-let uu____894 = (e_pattern' ())
-in (FStar_Syntax_Embeddings.e_list uu____894))
-in (FStar_Syntax_Embeddings.embed uu____889 rng ps))
-in (FStar_Syntax_Syntax.as_arg uu____888))
-in (uu____887)::[])
-in (uu____882)::uu____884))
-in (FStar_Syntax_Syntax.mk_Tm_app FStar_Reflection_Data.ref_Pat_Cons.FStar_Reflection_Data.t uu____881))
-in (uu____876 FStar_Pervasives_Native.None rng))
-end
-| FStar_Reflection_Data.Pat_Var (bv) -> begin
-(
-
-let uu____902 = (
-
-let uu____907 = (
-
-let uu____908 = (
-
-let uu____909 = (FStar_Syntax_Embeddings.embed e_bv rng bv)
-in (FStar_Syntax_Syntax.as_arg uu____909))
-in (uu____908)::[])
-in (FStar_Syntax_Syntax.mk_Tm_app FStar_Reflection_Data.ref_Pat_Var.FStar_Reflection_Data.t uu____907))
-in (uu____902 FStar_Pervasives_Native.None rng))
-end
-| FStar_Reflection_Data.Pat_Wild (bv) -> begin
-(
-
-let uu____913 = (
-
-let uu____918 = (
-
-let uu____919 = (
-
-let uu____920 = (FStar_Syntax_Embeddings.embed e_bv rng bv)
-in (FStar_Syntax_Syntax.as_arg uu____920))
-in (uu____919)::[])
-in (FStar_Syntax_Syntax.mk_Tm_app FStar_Reflection_Data.ref_Pat_Wild.FStar_Reflection_Data.t uu____918))
-in (uu____913 FStar_Pervasives_Native.None rng))
-end
-| FStar_Reflection_Data.Pat_Dot_Term (bv, t) -> begin
-(
-
-let uu____925 = (
-
-let uu____930 = (
-
-let uu____931 = (
-
-let uu____932 = (FStar_Syntax_Embeddings.embed e_bv rng bv)
-in (FStar_Syntax_Syntax.as_arg uu____932))
-in (
-
-let uu____933 = (
-
-let uu____936 = (
-
-let uu____937 = (FStar_Syntax_Embeddings.embed e_term rng t)
-in (FStar_Syntax_Syntax.as_arg uu____937))
-in (uu____936)::[])
-in (uu____931)::uu____933))
-in (FStar_Syntax_Syntax.mk_Tm_app FStar_Reflection_Data.ref_Pat_Dot_Term.FStar_Reflection_Data.t uu____930))
-in (uu____925 FStar_Pervasives_Native.None rng))
-end))
-in (
-
-let rec unembed_pattern = (fun w t -> (
-
-let t1 = (FStar_Syntax_Util.unascribe t)
-in (
-
-let uu____956 = (FStar_Syntax_Util.head_and_args t1)
-in (match (uu____956) with
-| (hd1, args) -> begin
-(
-
-let uu____995 = (
-
-let uu____1008 = (
-
-let uu____1009 = (FStar_Syntax_Util.un_uinst hd1)
-in uu____1009.FStar_Syntax_Syntax.n)
-in ((uu____1008), (args)))
-in (match (uu____995) with
-| (FStar_Syntax_Syntax.Tm_fvar (fv), ((c, uu____1024))::[]) when (FStar_Syntax_Syntax.fv_eq_lid fv FStar_Reflection_Data.ref_Pat_Constant.FStar_Reflection_Data.lid) -> begin
-(
-
-let uu____1049 = (FStar_Syntax_Embeddings.unembed e_const c)
-in (FStar_Util.bind_opt uu____1049 (fun c1 -> (FStar_All.pipe_left (fun _0_19 -> FStar_Pervasives_Native.Some (_0_19)) (FStar_Reflection_Data.Pat_Constant (c1))))))
-end
-| (FStar_Syntax_Syntax.Tm_fvar (fv), ((f, uu____1058))::((ps, uu____1060))::[]) when (FStar_Syntax_Syntax.fv_eq_lid fv FStar_Reflection_Data.ref_Pat_Cons.FStar_Reflection_Data.lid) -> begin
-(
-
-let uu____1095 = (FStar_Syntax_Embeddings.unembed e_fv f)
-in (FStar_Util.bind_opt uu____1095 (fun f1 -> (
-
-let uu____1101 = (
-
-let uu____1106 = (
-
-let uu____1111 = (e_pattern' ())
-in (FStar_Syntax_Embeddings.e_list uu____1111))
-in (FStar_Syntax_Embeddings.unembed uu____1106 ps))
-in (FStar_Util.bind_opt uu____1101 (fun ps1 -> (FStar_All.pipe_left (fun _0_20 -> FStar_Pervasives_Native.Some (_0_20)) (FStar_Reflection_Data.Pat_Cons (((f1), (ps1)))))))))))
-end
-| (FStar_Syntax_Syntax.Tm_fvar (fv), ((bv, uu____1128))::[]) when (FStar_Syntax_Syntax.fv_eq_lid fv FStar_Reflection_Data.ref_Pat_Var.FStar_Reflection_Data.lid) -> begin
-(
-
-let uu____1153 = (FStar_Syntax_Embeddings.unembed e_bv bv)
-in (FStar_Util.bind_opt uu____1153 (fun bv1 -> (FStar_All.pipe_left (fun _0_21 -> FStar_Pervasives_Native.Some (_0_21)) (FStar_Reflection_Data.Pat_Var (bv1))))))
-end
-| (FStar_Syntax_Syntax.Tm_fvar (fv), ((bv, uu____1162))::[]) when (FStar_Syntax_Syntax.fv_eq_lid fv FStar_Reflection_Data.ref_Pat_Wild.FStar_Reflection_Data.lid) -> begin
-(
-
-let uu____1187 = (FStar_Syntax_Embeddings.unembed e_bv bv)
-in (FStar_Util.bind_opt uu____1187 (fun bv1 -> (FStar_All.pipe_left (fun _0_22 -> FStar_Pervasives_Native.Some (_0_22)) (FStar_Reflection_Data.Pat_Wild (bv1))))))
-end
-| (FStar_Syntax_Syntax.Tm_fvar (fv), ((bv, uu____1196))::((t2, uu____1198))::[]) when (FStar_Syntax_Syntax.fv_eq_lid fv FStar_Reflection_Data.ref_Pat_Dot_Term.FStar_Reflection_Data.lid) -> begin
-(
-
-let uu____1233 = (FStar_Syntax_Embeddings.unembed e_bv bv)
-in (FStar_Util.bind_opt uu____1233 (fun bv1 -> (
-
-let uu____1239 = (FStar_Syntax_Embeddings.unembed e_term t2)
-in (FStar_Util.bind_opt uu____1239 (fun t3 -> (FStar_All.pipe_left (fun _0_23 -> FStar_Pervasives_Native.Some (_0_23)) (FStar_Reflection_Data.Pat_Dot_Term (((bv1), (t3)))))))))))
-end
-| uu____1246 -> begin
-((match (w) with
-| true -> begin
-(
-
-let uu____1260 = (
-
-let uu____1265 = (
-
-let uu____1266 = (FStar_Syntax_Print.term_to_string t1)
-in (FStar_Util.format1 "Not an embedded pattern: %s" uu____1266))
-in ((FStar_Errors.Warning_NotEmbedded), (uu____1265)))
-in (FStar_Errors.log_issue t1.FStar_Syntax_Syntax.pos uu____1260))
-end
-| uu____1267 -> begin
-()
-end);
-FStar_Pervasives_Native.None;
-)
-end))
-end))))
-in (FStar_Syntax_Embeddings.mk_emb embed_pattern unembed_pattern FStar_Reflection_Data.fstar_refl_pattern))))
-
-
-let e_pattern : FStar_Reflection_Data.pattern FStar_Syntax_Embeddings.embedding = (e_pattern' ())
-
-
-let e_branch : (FStar_Reflection_Data.pattern * FStar_Syntax_Syntax.term) FStar_Syntax_Embeddings.embedding = (FStar_Syntax_Embeddings.e_tuple2 e_pattern e_term)
-
-
-let e_argv : (FStar_Syntax_Syntax.term * FStar_Reflection_Data.aqualv) FStar_Syntax_Embeddings.embedding = (FStar_Syntax_Embeddings.e_tuple2 e_term e_aqualv)
-
-
-let e_branch_aq : FStar_Syntax_Syntax.antiquotations  ->  (FStar_Reflection_Data.pattern * FStar_Syntax_Syntax.term) FStar_Syntax_Embeddings.embedding = (fun aq -> (
-
-let uu____1293 = (e_term_aq aq)
-in (FStar_Syntax_Embeddings.e_tuple2 e_pattern uu____1293)))
-
-
-let e_argv_aq : FStar_Syntax_Syntax.antiquotations  ->  (FStar_Syntax_Syntax.term * FStar_Reflection_Data.aqualv) FStar_Syntax_Embeddings.embedding = (fun aq -> (
-
-let uu____1307 = (e_term_aq aq)
-in (FStar_Syntax_Embeddings.e_tuple2 uu____1307 e_aqualv)))
-
-
-let e_term_view_aq : FStar_Syntax_Syntax.antiquotations  ->  FStar_Reflection_Data.term_view FStar_Syntax_Embeddings.embedding = (fun aq -> (
-
-let embed_term_view = (fun rng t -> (match (t) with
-| FStar_Reflection_Data.Tv_FVar (fv) -> begin
-(
-
-let uu____1329 = (
-
-let uu____1334 = (
-
-let uu____1335 = (
-
-let uu____1336 = (FStar_Syntax_Embeddings.embed e_fv rng fv)
-in (FStar_Syntax_Syntax.as_arg uu____1336))
-in (uu____1335)::[])
-in (FStar_Syntax_Syntax.mk_Tm_app FStar_Reflection_Data.ref_Tv_FVar.FStar_Reflection_Data.t uu____1334))
-in (uu____1329 FStar_Pervasives_Native.None rng))
-end
-| FStar_Reflection_Data.Tv_BVar (fv) -> begin
-(
-
-let uu____1340 = (
-
-let uu____1345 = (
-
-let uu____1346 = (
-
-let uu____1347 = (FStar_Syntax_Embeddings.embed e_bv rng fv)
-in (FStar_Syntax_Syntax.as_arg uu____1347))
-in (uu____1346)::[])
-in (FStar_Syntax_Syntax.mk_Tm_app FStar_Reflection_Data.ref_Tv_BVar.FStar_Reflection_Data.t uu____1345))
-in (uu____1340 FStar_Pervasives_Native.None rng))
-end
-| FStar_Reflection_Data.Tv_Var (bv) -> begin
-(
-
-let uu____1351 = (
-
-let uu____1356 = (
-
-let uu____1357 = (
-
-let uu____1358 = (FStar_Syntax_Embeddings.embed e_bv rng bv)
-in (FStar_Syntax_Syntax.as_arg uu____1358))
-in (uu____1357)::[])
-in (FStar_Syntax_Syntax.mk_Tm_app FStar_Reflection_Data.ref_Tv_Var.FStar_Reflection_Data.t uu____1356))
-in (uu____1351 FStar_Pervasives_Native.None rng))
-end
-| FStar_Reflection_Data.Tv_App (hd1, a) -> begin
-(
-
-let uu____1363 = (
-
-let uu____1368 = (
-
-let uu____1369 = (
-
-let uu____1370 = (
-
-let uu____1371 = (e_term_aq aq)
-in (FStar_Syntax_Embeddings.embed uu____1371 rng hd1))
-in (FStar_Syntax_Syntax.as_arg uu____1370))
-in (
-
-let uu____1374 = (
-
-let uu____1377 = (
-
-let uu____1378 = (
-
-let uu____1379 = (e_argv_aq aq)
-in (FStar_Syntax_Embeddings.embed uu____1379 rng a))
-in (FStar_Syntax_Syntax.as_arg uu____1378))
-in (uu____1377)::[])
-in (uu____1369)::uu____1374))
-in (FStar_Syntax_Syntax.mk_Tm_app FStar_Reflection_Data.ref_Tv_App.FStar_Reflection_Data.t uu____1368))
-in (uu____1363 FStar_Pervasives_Native.None rng))
-end
-| FStar_Reflection_Data.Tv_Abs (b, t1) -> begin
-(
-
-let uu____1394 = (
-
-let uu____1399 = (
-
-let uu____1400 = (
-
-let uu____1401 = (FStar_Syntax_Embeddings.embed e_binder rng b)
-in (FStar_Syntax_Syntax.as_arg uu____1401))
-in (
-
-let uu____1402 = (
-
-let uu____1405 = (
-
-let uu____1406 = (
-
-let uu____1407 = (e_term_aq aq)
-in (FStar_Syntax_Embeddings.embed uu____1407 rng t1))
-in (FStar_Syntax_Syntax.as_arg uu____1406))
-in (uu____1405)::[])
-in (uu____1400)::uu____1402))
-in (FStar_Syntax_Syntax.mk_Tm_app FStar_Reflection_Data.ref_Tv_Abs.FStar_Reflection_Data.t uu____1399))
-in (uu____1394 FStar_Pervasives_Native.None rng))
-end
-| FStar_Reflection_Data.Tv_Arrow (b, c) -> begin
-(
-
-let uu____1414 = (
-
-let uu____1419 = (
-
-let uu____1420 = (
-
-let uu____1421 = (FStar_Syntax_Embeddings.embed e_binder rng b)
-in (FStar_Syntax_Syntax.as_arg uu____1421))
-in (
-
-let uu____1422 = (
-
-let uu____1425 = (
-
-let uu____1426 = (FStar_Syntax_Embeddings.embed e_comp rng c)
-in (FStar_Syntax_Syntax.as_arg uu____1426))
-in (uu____1425)::[])
-in (uu____1420)::uu____1422))
-in (FStar_Syntax_Syntax.mk_Tm_app FStar_Reflection_Data.ref_Tv_Arrow.FStar_Reflection_Data.t uu____1419))
-in (uu____1414 FStar_Pervasives_Native.None rng))
-end
-| FStar_Reflection_Data.Tv_Type (u) -> begin
-(
-
-let uu____1430 = (
-
-let uu____1435 = (
-
-let uu____1436 = (
-
-let uu____1437 = (FStar_Syntax_Embeddings.embed FStar_Syntax_Embeddings.e_unit rng ())
-in (FStar_Syntax_Syntax.as_arg uu____1437))
-in (uu____1436)::[])
-in (FStar_Syntax_Syntax.mk_Tm_app FStar_Reflection_Data.ref_Tv_Type.FStar_Reflection_Data.t uu____1435))
-in (uu____1430 FStar_Pervasives_Native.None rng))
-end
-| FStar_Reflection_Data.Tv_Refine (bv, t1) -> begin
-(
-
-let uu____1442 = (
-
-let uu____1447 = (
-
-let uu____1448 = (
-
-let uu____1449 = (FStar_Syntax_Embeddings.embed e_bv rng bv)
-in (FStar_Syntax_Syntax.as_arg uu____1449))
-in (
-
-let uu____1450 = (
-
-let uu____1453 = (
-
-let uu____1454 = (
-
-let uu____1455 = (e_term_aq aq)
-in (FStar_Syntax_Embeddings.embed uu____1455 rng t1))
-in (FStar_Syntax_Syntax.as_arg uu____1454))
-in (uu____1453)::[])
-in (uu____1448)::uu____1450))
-in (FStar_Syntax_Syntax.mk_Tm_app FStar_Reflection_Data.ref_Tv_Refine.FStar_Reflection_Data.t uu____1447))
-in (uu____1442 FStar_Pervasives_Native.None rng))
-end
-| FStar_Reflection_Data.Tv_Const (c) -> begin
-(
-
-let uu____1461 = (
-
-let uu____1466 = (
-
-let uu____1467 = (
-
-let uu____1468 = (FStar_Syntax_Embeddings.embed e_const rng c)
-in (FStar_Syntax_Syntax.as_arg uu____1468))
-in (uu____1467)::[])
-in (FStar_Syntax_Syntax.mk_Tm_app FStar_Reflection_Data.ref_Tv_Const.FStar_Reflection_Data.t uu____1466))
-in (uu____1461 FStar_Pervasives_Native.None rng))
-end
-| FStar_Reflection_Data.Tv_Uvar (u, t1) -> begin
-(
-
-let uu____1473 = (
-
-let uu____1478 = (
-
-let uu____1479 = (
-
-let uu____1480 = (FStar_Syntax_Embeddings.embed FStar_Syntax_Embeddings.e_int rng u)
-in (FStar_Syntax_Syntax.as_arg uu____1480))
-in (
-
-let uu____1481 = (
-
-let uu____1484 = (
-
-let uu____1485 = (
-
-let uu____1486 = (e_term_aq aq)
-in (FStar_Syntax_Embeddings.embed uu____1486 rng t1))
-in (FStar_Syntax_Syntax.as_arg uu____1485))
-in (uu____1484)::[])
-in (uu____1479)::uu____1481))
-in (FStar_Syntax_Syntax.mk_Tm_app FStar_Reflection_Data.ref_Tv_Uvar.FStar_Reflection_Data.t uu____1478))
-in (uu____1473 FStar_Pervasives_Native.None rng))
-end
-| FStar_Reflection_Data.Tv_Let (r, b, t1, t2) -> begin
-(
-
-let uu____1495 = (
-
-let uu____1500 = (
-
-let uu____1501 = (
-
-let uu____1502 = (FStar_Syntax_Embeddings.embed FStar_Syntax_Embeddings.e_bool rng r)
-in (FStar_Syntax_Syntax.as_arg uu____1502))
-in (
-
-let uu____1503 = (
-
-let uu____1506 = (
-
-let uu____1507 = (FStar_Syntax_Embeddings.embed e_bv rng b)
-in (FStar_Syntax_Syntax.as_arg uu____1507))
-in (
-
-let uu____1508 = (
-
-let uu____1511 = (
-
-let uu____1512 = (
-
-let uu____1513 = (e_term_aq aq)
-in (FStar_Syntax_Embeddings.embed uu____1513 rng t1))
-in (FStar_Syntax_Syntax.as_arg uu____1512))
-in (
-
-let uu____1516 = (
-
-let uu____1519 = (
-
-let uu____1520 = (
-
-let uu____1521 = (e_term_aq aq)
-in (FStar_Syntax_Embeddings.embed uu____1521 rng t2))
-in (FStar_Syntax_Syntax.as_arg uu____1520))
-in (uu____1519)::[])
-in (uu____1511)::uu____1516))
-in (uu____1506)::uu____1508))
-in (uu____1501)::uu____1503))
-in (FStar_Syntax_Syntax.mk_Tm_app FStar_Reflection_Data.ref_Tv_Let.FStar_Reflection_Data.t uu____1500))
-in (uu____1495 FStar_Pervasives_Native.None rng))
-end
-| FStar_Reflection_Data.Tv_Match (t1, brs) -> begin
-(
-
-let uu____1532 = (
-
-let uu____1537 = (
-
-let uu____1538 = (
-
-let uu____1539 = (
-
-let uu____1540 = (e_term_aq aq)
-in (FStar_Syntax_Embeddings.embed uu____1540 rng t1))
-in (FStar_Syntax_Syntax.as_arg uu____1539))
-in (
-
-let uu____1543 = (
-
-let uu____1546 = (
-
-let uu____1547 = (
-
-let uu____1548 = (
-
-let uu____1557 = (e_branch_aq aq)
-in (FStar_Syntax_Embeddings.e_list uu____1557))
-in (FStar_Syntax_Embeddings.embed uu____1548 rng brs))
-in (FStar_Syntax_Syntax.as_arg uu____1547))
-in (uu____1546)::[])
-in (uu____1538)::uu____1543))
-in (FStar_Syntax_Syntax.mk_Tm_app FStar_Reflection_Data.ref_Tv_Match.FStar_Reflection_Data.t uu____1537))
-in (uu____1532 FStar_Pervasives_Native.None rng))
-end
-| FStar_Reflection_Data.Tv_AscribedT (e, t1, tacopt) -> begin
-(
-
-let uu____1583 = (
-
-let uu____1588 = (
-
-let uu____1589 = (
-
-let uu____1590 = (
-
-let uu____1591 = (e_term_aq aq)
-in (FStar_Syntax_Embeddings.embed uu____1591 rng e))
-in (FStar_Syntax_Syntax.as_arg uu____1590))
-in (
-
-let uu____1594 = (
-
-let uu____1597 = (
-
-let uu____1598 = (
-
-let uu____1599 = (e_term_aq aq)
-in (FStar_Syntax_Embeddings.embed uu____1599 rng t1))
-in (FStar_Syntax_Syntax.as_arg uu____1598))
-in (
-
-let uu____1602 = (
-
-let uu____1605 = (
-
-let uu____1606 = (
-
-let uu____1607 = (
-
-let uu____1612 = (e_term_aq aq)
-in (FStar_Syntax_Embeddings.e_option uu____1612))
-in (FStar_Syntax_Embeddings.embed uu____1607 rng tacopt))
-in (FStar_Syntax_Syntax.as_arg uu____1606))
-in (uu____1605)::[])
-in (uu____1597)::uu____1602))
-in (uu____1589)::uu____1594))
-in (FStar_Syntax_Syntax.mk_Tm_app FStar_Reflection_Data.ref_Tv_AscT.FStar_Reflection_Data.t uu____1588))
-in (uu____1583 FStar_Pervasives_Native.None rng))
-end
-| FStar_Reflection_Data.Tv_AscribedC (e, c, tacopt) -> begin
-(
-
-let uu____1626 = (
-
-let uu____1631 = (
-
-let uu____1632 = (
-
-let uu____1633 = (
-
-let uu____1634 = (e_term_aq aq)
-in (FStar_Syntax_Embeddings.embed uu____1634 rng e))
-in (FStar_Syntax_Syntax.as_arg uu____1633))
-in (
-
-let uu____1637 = (
-
-let uu____1640 = (
-
-let uu____1641 = (FStar_Syntax_Embeddings.embed e_comp rng c)
-in (FStar_Syntax_Syntax.as_arg uu____1641))
-in (
-
-let uu____1642 = (
-
-let uu____1645 = (
-
-let uu____1646 = (
-
-let uu____1647 = (
-
-let uu____1652 = (e_term_aq aq)
-in (FStar_Syntax_Embeddings.e_option uu____1652))
-in (FStar_Syntax_Embeddings.embed uu____1647 rng tacopt))
-in (FStar_Syntax_Syntax.as_arg uu____1646))
-in (uu____1645)::[])
-in (uu____1640)::uu____1642))
-in (uu____1632)::uu____1637))
-in (FStar_Syntax_Syntax.mk_Tm_app FStar_Reflection_Data.ref_Tv_AscC.FStar_Reflection_Data.t uu____1631))
-in (uu____1626 FStar_Pervasives_Native.None rng))
-end
-| FStar_Reflection_Data.Tv_Unknown -> begin
-(
-
-let uu___58_1659 = FStar_Reflection_Data.ref_Tv_Unknown.FStar_Reflection_Data.t
-in {FStar_Syntax_Syntax.n = uu___58_1659.FStar_Syntax_Syntax.n; FStar_Syntax_Syntax.pos = rng; FStar_Syntax_Syntax.vars = uu___58_1659.FStar_Syntax_Syntax.vars})
-end))
-in (
-
-let unembed_term_view = (fun w t -> (
-
-let uu____1675 = (FStar_Syntax_Util.head_and_args t)
-in (match (uu____1675) with
-| (hd1, args) -> begin
-(
-
-let uu____1714 = (
-
-let uu____1727 = (
-
-let uu____1728 = (FStar_Syntax_Util.un_uinst hd1)
-in uu____1728.FStar_Syntax_Syntax.n)
-in ((uu____1727), (args)))
-in (match (uu____1714) with
-| (FStar_Syntax_Syntax.Tm_fvar (fv), ((b, uu____1743))::[]) when (FStar_Syntax_Syntax.fv_eq_lid fv FStar_Reflection_Data.ref_Tv_Var.FStar_Reflection_Data.lid) -> begin
-(
-
-let uu____1768 = (FStar_Syntax_Embeddings.unembed e_bv b)
-in (FStar_Util.bind_opt uu____1768 (fun b1 -> (FStar_All.pipe_left (fun _0_24 -> FStar_Pervasives_Native.Some (_0_24)) (FStar_Reflection_Data.Tv_Var (b1))))))
-end
-| (FStar_Syntax_Syntax.Tm_fvar (fv), ((b, uu____1777))::[]) when (FStar_Syntax_Syntax.fv_eq_lid fv FStar_Reflection_Data.ref_Tv_BVar.FStar_Reflection_Data.lid) -> begin
-(
-
-let uu____1802 = (FStar_Syntax_Embeddings.unembed e_bv b)
-in (FStar_Util.bind_opt uu____1802 (fun b1 -> (FStar_All.pipe_left (fun _0_25 -> FStar_Pervasives_Native.Some (_0_25)) (FStar_Reflection_Data.Tv_BVar (b1))))))
-end
-| (FStar_Syntax_Syntax.Tm_fvar (fv), ((f, uu____1811))::[]) when (FStar_Syntax_Syntax.fv_eq_lid fv FStar_Reflection_Data.ref_Tv_FVar.FStar_Reflection_Data.lid) -> begin
-(
-
-let uu____1836 = (FStar_Syntax_Embeddings.unembed e_fv f)
-in (FStar_Util.bind_opt uu____1836 (fun f1 -> (FStar_All.pipe_left (fun _0_26 -> FStar_Pervasives_Native.Some (_0_26)) (FStar_Reflection_Data.Tv_FVar (f1))))))
-end
-| (FStar_Syntax_Syntax.Tm_fvar (fv), ((l, uu____1845))::((r, uu____1847))::[]) when (FStar_Syntax_Syntax.fv_eq_lid fv FStar_Reflection_Data.ref_Tv_App.FStar_Reflection_Data.lid) -> begin
-(
-
-let uu____1882 = (FStar_Syntax_Embeddings.unembed e_term l)
-in (FStar_Util.bind_opt uu____1882 (fun l1 -> (
-
-let uu____1888 = (FStar_Syntax_Embeddings.unembed e_argv r)
-in (FStar_Util.bind_opt uu____1888 (fun r1 -> (FStar_All.pipe_left (fun _0_27 -> FStar_Pervasives_Native.Some (_0_27)) (FStar_Reflection_Data.Tv_App (((l1), (r1)))))))))))
-end
-| (FStar_Syntax_Syntax.Tm_fvar (fv), ((b, uu____1917))::((t1, uu____1919))::[]) when (FStar_Syntax_Syntax.fv_eq_lid fv FStar_Reflection_Data.ref_Tv_Abs.FStar_Reflection_Data.lid) -> begin
-(
-
-let uu____1954 = (FStar_Syntax_Embeddings.unembed e_binder b)
-in (FStar_Util.bind_opt uu____1954 (fun b1 -> (
-
-let uu____1960 = (FStar_Syntax_Embeddings.unembed e_term t1)
-in (FStar_Util.bind_opt uu____1960 (fun t2 -> (FStar_All.pipe_left (fun _0_28 -> FStar_Pervasives_Native.Some (_0_28)) (FStar_Reflection_Data.Tv_Abs (((b1), (t2)))))))))))
-end
-| (FStar_Syntax_Syntax.Tm_fvar (fv), ((b, uu____1969))::((t1, uu____1971))::[]) when (FStar_Syntax_Syntax.fv_eq_lid fv FStar_Reflection_Data.ref_Tv_Arrow.FStar_Reflection_Data.lid) -> begin
-(
-
-let uu____2006 = (FStar_Syntax_Embeddings.unembed e_binder b)
-in (FStar_Util.bind_opt uu____2006 (fun b1 -> (
-
-let uu____2012 = (FStar_Syntax_Embeddings.unembed e_comp t1)
-in (FStar_Util.bind_opt uu____2012 (fun c -> (FStar_All.pipe_left (fun _0_29 -> FStar_Pervasives_Native.Some (_0_29)) (FStar_Reflection_Data.Tv_Arrow (((b1), (c)))))))))))
-end
-| (FStar_Syntax_Syntax.Tm_fvar (fv), ((u, uu____2021))::[]) when (FStar_Syntax_Syntax.fv_eq_lid fv FStar_Reflection_Data.ref_Tv_Type.FStar_Reflection_Data.lid) -> begin
-(
-
-let uu____2046 = (FStar_Syntax_Embeddings.unembed FStar_Syntax_Embeddings.e_unit u)
-in (FStar_Util.bind_opt uu____2046 (fun u1 -> (FStar_All.pipe_left (fun _0_30 -> FStar_Pervasives_Native.Some (_0_30)) (FStar_Reflection_Data.Tv_Type (()))))))
-end
-| (FStar_Syntax_Syntax.Tm_fvar (fv), ((b, uu____2055))::((t1, uu____2057))::[]) when (FStar_Syntax_Syntax.fv_eq_lid fv FStar_Reflection_Data.ref_Tv_Refine.FStar_Reflection_Data.lid) -> begin
-(
-
-let uu____2092 = (FStar_Syntax_Embeddings.unembed e_bv b)
-in (FStar_Util.bind_opt uu____2092 (fun b1 -> (
-
-let uu____2098 = (FStar_Syntax_Embeddings.unembed e_term t1)
-in (FStar_Util.bind_opt uu____2098 (fun t2 -> (FStar_All.pipe_left (fun _0_31 -> FStar_Pervasives_Native.Some (_0_31)) (FStar_Reflection_Data.Tv_Refine (((b1), (t2)))))))))))
-end
-| (FStar_Syntax_Syntax.Tm_fvar (fv), ((c, uu____2107))::[]) when (FStar_Syntax_Syntax.fv_eq_lid fv FStar_Reflection_Data.ref_Tv_Const.FStar_Reflection_Data.lid) -> begin
-(
-
-let uu____2132 = (FStar_Syntax_Embeddings.unembed e_const c)
-in (FStar_Util.bind_opt uu____2132 (fun c1 -> (FStar_All.pipe_left (fun _0_32 -> FStar_Pervasives_Native.Some (_0_32)) (FStar_Reflection_Data.Tv_Const (c1))))))
-end
-| (FStar_Syntax_Syntax.Tm_fvar (fv), ((u, uu____2141))::((t1, uu____2143))::[]) when (FStar_Syntax_Syntax.fv_eq_lid fv FStar_Reflection_Data.ref_Tv_Uvar.FStar_Reflection_Data.lid) -> begin
-(
-
-let uu____2178 = (FStar_Syntax_Embeddings.unembed FStar_Syntax_Embeddings.e_int u)
-in (FStar_Util.bind_opt uu____2178 (fun u1 -> (
-
-let uu____2184 = (FStar_Syntax_Embeddings.unembed e_term t1)
-in (FStar_Util.bind_opt uu____2184 (fun t2 -> (FStar_All.pipe_left (fun _0_33 -> FStar_Pervasives_Native.Some (_0_33)) (FStar_Reflection_Data.Tv_Uvar (((u1), (t2)))))))))))
-end
-| (FStar_Syntax_Syntax.Tm_fvar (fv), ((r, uu____2193))::((b, uu____2195))::((t1, uu____2197))::((t2, uu____2199))::[]) when (FStar_Syntax_Syntax.fv_eq_lid fv FStar_Reflection_Data.ref_Tv_Let.FStar_Reflection_Data.lid) -> begin
-(
-
-let uu____2254 = (FStar_Syntax_Embeddings.unembed FStar_Syntax_Embeddings.e_bool r)
-in (FStar_Util.bind_opt uu____2254 (fun r1 -> (
-
-let uu____2260 = (FStar_Syntax_Embeddings.unembed e_bv b)
-in (FStar_Util.bind_opt uu____2260 (fun b1 -> (
-
-let uu____2266 = (FStar_Syntax_Embeddings.unembed e_term t1)
-in (FStar_Util.bind_opt uu____2266 (fun t11 -> (
-
-let uu____2272 = (FStar_Syntax_Embeddings.unembed e_term t2)
-in (FStar_Util.bind_opt uu____2272 (fun t21 -> (FStar_All.pipe_left (fun _0_34 -> FStar_Pervasives_Native.Some (_0_34)) (FStar_Reflection_Data.Tv_Let (((r1), (b1), (t11), (t21)))))))))))))))))
-end
-| (FStar_Syntax_Syntax.Tm_fvar (fv), ((t1, uu____2281))::((brs, uu____2283))::[]) when (FStar_Syntax_Syntax.fv_eq_lid fv FStar_Reflection_Data.ref_Tv_Match.FStar_Reflection_Data.lid) -> begin
-(
-
-let uu____2318 = (FStar_Syntax_Embeddings.unembed e_term t1)
-in (FStar_Util.bind_opt uu____2318 (fun t2 -> (
-
-let uu____2324 = (
-
-let uu____2333 = (FStar_Syntax_Embeddings.e_list e_branch)
-in (FStar_Syntax_Embeddings.unembed uu____2333 brs))
-in (FStar_Util.bind_opt uu____2324 (fun brs1 -> (FStar_All.pipe_left (fun _0_35 -> FStar_Pervasives_Native.Some (_0_35)) (FStar_Reflection_Data.Tv_Match (((t2), (brs1)))))))))))
-end
-| (FStar_Syntax_Syntax.Tm_fvar (fv), ((e, uu____2376))::((t1, uu____2378))::((tacopt, uu____2380))::[]) when (FStar_Syntax_Syntax.fv_eq_lid fv FStar_Reflection_Data.ref_Tv_AscT.FStar_Reflection_Data.lid) -> begin
-(
-
-let uu____2425 = (FStar_Syntax_Embeddings.unembed e_term e)
-in (FStar_Util.bind_opt uu____2425 (fun e1 -> (
-
-let uu____2431 = (FStar_Syntax_Embeddings.unembed e_term t1)
-in (FStar_Util.bind_opt uu____2431 (fun t2 -> (
-
-let uu____2437 = (
-
-let uu____2442 = (FStar_Syntax_Embeddings.e_option e_term)
-in (FStar_Syntax_Embeddings.unembed uu____2442 tacopt))
-in (FStar_Util.bind_opt uu____2437 (fun tacopt1 -> (FStar_All.pipe_left (fun _0_36 -> FStar_Pervasives_Native.Some (_0_36)) (FStar_Reflection_Data.Tv_AscribedT (((e1), (t2), (tacopt1))))))))))))))
-end
-| (FStar_Syntax_Syntax.Tm_fvar (fv), ((e, uu____2461))::((c, uu____2463))::((tacopt, uu____2465))::[]) when (FStar_Syntax_Syntax.fv_eq_lid fv FStar_Reflection_Data.ref_Tv_AscC.FStar_Reflection_Data.lid) -> begin
-(
-
-let uu____2510 = (FStar_Syntax_Embeddings.unembed e_term e)
-in (FStar_Util.bind_opt uu____2510 (fun e1 -> (
-
-let uu____2516 = (FStar_Syntax_Embeddings.unembed e_comp c)
-in (FStar_Util.bind_opt uu____2516 (fun c1 -> (
-
-let uu____2522 = (
-
-let uu____2527 = (FStar_Syntax_Embeddings.e_option e_term)
-in (FStar_Syntax_Embeddings.unembed uu____2527 tacopt))
-in (FStar_Util.bind_opt uu____2522 (fun tacopt1 -> (FStar_All.pipe_left (fun _0_37 -> FStar_Pervasives_Native.Some (_0_37)) (FStar_Reflection_Data.Tv_AscribedC (((e1), (c1), (tacopt1))))))))))))))
-end
-| (FStar_Syntax_Syntax.Tm_fvar (fv), []) when (FStar_Syntax_Syntax.fv_eq_lid fv FStar_Reflection_Data.ref_Tv_Unknown.FStar_Reflection_Data.lid) -> begin
-(FStar_All.pipe_left (fun _0_38 -> FStar_Pervasives_Native.Some (_0_38)) FStar_Reflection_Data.Tv_Unknown)
-end
-| uu____2561 -> begin
-((match (w) with
-| true -> begin
-(
-
-let uu____2575 = (
-
-let uu____2580 = (
-
-let uu____2581 = (FStar_Syntax_Print.term_to_string t)
-in (FStar_Util.format1 "Not an embedded term_view: %s" uu____2581))
-in ((FStar_Errors.Warning_NotEmbedded), (uu____2580)))
-in (FStar_Errors.log_issue t.FStar_Syntax_Syntax.pos uu____2575))
-end
-| uu____2582 -> begin
-()
-end);
-FStar_Pervasives_Native.None;
-)
-end))
-end)))
-in (FStar_Syntax_Embeddings.mk_emb embed_term_view unembed_term_view FStar_Reflection_Data.fstar_refl_term_view))))
-
-
-let e_term_view : FStar_Reflection_Data.term_view FStar_Syntax_Embeddings.embedding = (e_term_view_aq [])
-
-
-let e_bv_view : FStar_Reflection_Data.bv_view FStar_Syntax_Embeddings.embedding = (
-
-let embed_bv_view = (fun rng bvv -> (
-
-let uu____2606 = (
-
-let uu____2611 = (
-
-let uu____2612 = (
-
-let uu____2613 = (FStar_Syntax_Embeddings.embed FStar_Syntax_Embeddings.e_string rng bvv.FStar_Reflection_Data.bv_ppname)
-in (FStar_Syntax_Syntax.as_arg uu____2613))
-in (
-
-let uu____2614 = (
-
-let uu____2617 = (
-
-let uu____2618 = (FStar_Syntax_Embeddings.embed FStar_Syntax_Embeddings.e_int rng bvv.FStar_Reflection_Data.bv_index)
-in (FStar_Syntax_Syntax.as_arg uu____2618))
-in (
-
-let uu____2619 = (
-
-let uu____2622 = (
-
-let uu____2623 = (FStar_Syntax_Embeddings.embed e_term rng bvv.FStar_Reflection_Data.bv_sort)
-in (FStar_Syntax_Syntax.as_arg uu____2623))
-in (uu____2622)::[])
-in (uu____2617)::uu____2619))
-in (uu____2612)::uu____2614))
-in (FStar_Syntax_Syntax.mk_Tm_app FStar_Reflection_Data.ref_Mk_bv.FStar_Reflection_Data.t uu____2611))
-in (uu____2606 FStar_Pervasives_Native.None rng)))
-in (
-
-let unembed_bv_view = (fun w t -> (
-
-let t1 = (FStar_Syntax_Util.unascribe t)
-in (
-
-let uu____2642 = (FStar_Syntax_Util.head_and_args t1)
-in (match (uu____2642) with
-| (hd1, args) -> begin
-(
-
-let uu____2681 = (
-
-let uu____2694 = (
-
-let uu____2695 = (FStar_Syntax_Util.un_uinst hd1)
-in uu____2695.FStar_Syntax_Syntax.n)
-in ((uu____2694), (args)))
-in (match (uu____2681) with
-| (FStar_Syntax_Syntax.Tm_fvar (fv), ((nm, uu____2710))::((idx, uu____2712))::((s, uu____2714))::[]) when (FStar_Syntax_Syntax.fv_eq_lid fv FStar_Reflection_Data.ref_Mk_bv.FStar_Reflection_Data.lid) -> begin
-(
-
-let uu____2759 = (FStar_Syntax_Embeddings.unembed FStar_Syntax_Embeddings.e_string nm)
-in (FStar_Util.bind_opt uu____2759 (fun nm1 -> (
-
-let uu____2765 = (FStar_Syntax_Embeddings.unembed FStar_Syntax_Embeddings.e_int idx)
-in (FStar_Util.bind_opt uu____2765 (fun idx1 -> (
-
-let uu____2771 = (FStar_Syntax_Embeddings.unembed e_term s)
-in (FStar_Util.bind_opt uu____2771 (fun s1 -> (FStar_All.pipe_left (fun _0_39 -> FStar_Pervasives_Native.Some (_0_39)) {FStar_Reflection_Data.bv_ppname = nm1; FStar_Reflection_Data.bv_index = idx1; FStar_Reflection_Data.bv_sort = s1}))))))))))
-end
-| uu____2778 -> begin
-((match (w) with
-| true -> begin
-(
-
-let uu____2792 = (
-
-let uu____2797 = (
-
-let uu____2798 = (FStar_Syntax_Print.term_to_string t1)
-in (FStar_Util.format1 "Not an embedded bv_view: %s" uu____2798))
-in ((FStar_Errors.Warning_NotEmbedded), (uu____2797)))
-in (FStar_Errors.log_issue t1.FStar_Syntax_Syntax.pos uu____2792))
-end
-| uu____2799 -> begin
-()
-end);
-FStar_Pervasives_Native.None;
-)
-end))
-end))))
-in (FStar_Syntax_Embeddings.mk_emb embed_bv_view unembed_bv_view FStar_Reflection_Data.fstar_refl_bv_view)))
-
-
-let e_comp_view : FStar_Reflection_Data.comp_view FStar_Syntax_Embeddings.embedding = (
-
-let embed_comp_view = (fun rng cv -> (match (cv) with
-| FStar_Reflection_Data.C_Total (t, md) -> begin
-(
-
-let uu____2819 = (
-
-let uu____2824 = (
-
-let uu____2825 = (
-
-let uu____2826 = (FStar_Syntax_Embeddings.embed e_term rng t)
-in (FStar_Syntax_Syntax.as_arg uu____2826))
-in (
-
-let uu____2827 = (
-
-let uu____2830 = (
-
-let uu____2831 = (
-
-let uu____2832 = (FStar_Syntax_Embeddings.e_option e_term)
-in (FStar_Syntax_Embeddings.embed uu____2832 rng md))
-in (FStar_Syntax_Syntax.as_arg uu____2831))
-in (uu____2830)::[])
-in (uu____2825)::uu____2827))
-in (FStar_Syntax_Syntax.mk_Tm_app FStar_Reflection_Data.ref_C_Total.FStar_Reflection_Data.t uu____2824))
-in (uu____2819 FStar_Pervasives_Native.None rng))
-end
-| FStar_Reflection_Data.C_Lemma (pre, post) -> begin
-(
-
-let post1 = (FStar_Syntax_Util.unthunk_lemma_post post)
-in (
-
-let uu____2846 = (
-
-let uu____2851 = (
-
-let uu____2852 = (
-
-let uu____2853 = (FStar_Syntax_Embeddings.embed e_term rng pre)
-in (FStar_Syntax_Syntax.as_arg uu____2853))
-in (
-
-let uu____2854 = (
-
-let uu____2857 = (
-
-let uu____2858 = (FStar_Syntax_Embeddings.embed e_term rng post1)
-in (FStar_Syntax_Syntax.as_arg uu____2858))
-in (uu____2857)::[])
-in (uu____2852)::uu____2854))
-in (FStar_Syntax_Syntax.mk_Tm_app FStar_Reflection_Data.ref_C_Lemma.FStar_Reflection_Data.t uu____2851))
-in (uu____2846 FStar_Pervasives_Native.None rng)))
-end
-| FStar_Reflection_Data.C_Unknown -> begin
-(
-
-let uu___59_2861 = FStar_Reflection_Data.ref_C_Unknown.FStar_Reflection_Data.t
-in {FStar_Syntax_Syntax.n = uu___59_2861.FStar_Syntax_Syntax.n; FStar_Syntax_Syntax.pos = rng; FStar_Syntax_Syntax.vars = uu___59_2861.FStar_Syntax_Syntax.vars})
-end))
-in (
-
-let unembed_comp_view = (fun w t -> (
-
-let t1 = (FStar_Syntax_Util.unascribe t)
-in (
-
-let uu____2878 = (FStar_Syntax_Util.head_and_args t1)
-in (match (uu____2878) with
-| (hd1, args) -> begin
-(
-
-let uu____2917 = (
-
-let uu____2930 = (
-
-let uu____2931 = (FStar_Syntax_Util.un_uinst hd1)
-in uu____2931.FStar_Syntax_Syntax.n)
-in ((uu____2930), (args)))
-in (match (uu____2917) with
-| (FStar_Syntax_Syntax.Tm_fvar (fv), ((t2, uu____2946))::((md, uu____2948))::[]) when (FStar_Syntax_Syntax.fv_eq_lid fv FStar_Reflection_Data.ref_C_Total.FStar_Reflection_Data.lid) -> begin
-(
-
-let uu____2983 = (FStar_Syntax_Embeddings.unembed e_term t2)
-in (FStar_Util.bind_opt uu____2983 (fun t3 -> (
-
-let uu____2989 = (
-
-let uu____2994 = (FStar_Syntax_Embeddings.e_option e_term)
-in (FStar_Syntax_Embeddings.unembed uu____2994 md))
-in (FStar_Util.bind_opt uu____2989 (fun md1 -> (FStar_All.pipe_left (fun _0_40 -> FStar_Pervasives_Native.Some (_0_40)) (FStar_Reflection_Data.C_Total (((t3), (md1)))))))))))
-end
-| (FStar_Syntax_Syntax.Tm_fvar (fv), ((pre, uu____3013))::((post, uu____3015))::[]) when (FStar_Syntax_Syntax.fv_eq_lid fv FStar_Reflection_Data.ref_C_Lemma.FStar_Reflection_Data.lid) -> begin
-(
-
-let uu____3050 = (FStar_Syntax_Embeddings.unembed e_term pre)
-in (FStar_Util.bind_opt uu____3050 (fun pre1 -> (
-
-let uu____3056 = (FStar_Syntax_Embeddings.unembed e_term post)
-in (FStar_Util.bind_opt uu____3056 (fun post1 -> (FStar_All.pipe_left (fun _0_41 -> FStar_Pervasives_Native.Some (_0_41)) (FStar_Reflection_Data.C_Lemma (((pre1), (post1)))))))))))
-end
-| (FStar_Syntax_Syntax.Tm_fvar (fv), []) when (FStar_Syntax_Syntax.fv_eq_lid fv FStar_Reflection_Data.ref_C_Unknown.FStar_Reflection_Data.lid) -> begin
-(FStar_All.pipe_left (fun _0_42 -> FStar_Pervasives_Native.Some (_0_42)) FStar_Reflection_Data.C_Unknown)
-end
-| uu____3080 -> begin
-((match (w) with
-| true -> begin
-(
-
-let uu____3094 = (
-
-let uu____3099 = (
-
-let uu____3100 = (FStar_Syntax_Print.term_to_string t1)
-in (FStar_Util.format1 "Not an embedded comp_view: %s" uu____3100))
-in ((FStar_Errors.Warning_NotEmbedded), (uu____3099)))
-in (FStar_Errors.log_issue t1.FStar_Syntax_Syntax.pos uu____3094))
-end
-| uu____3101 -> begin
-()
-end);
-FStar_Pervasives_Native.None;
-)
-end))
-end))))
-in (FStar_Syntax_Embeddings.mk_emb embed_comp_view unembed_comp_view FStar_Reflection_Data.fstar_refl_comp_view)))
-
-
-let e_order : FStar_Order.order FStar_Syntax_Embeddings.embedding = (
-
-let embed_order = (fun rng o -> (
-
-let r = (match (o) with
-| FStar_Order.Lt -> begin
-FStar_Reflection_Data.ord_Lt
-end
-| FStar_Order.Eq -> begin
-FStar_Reflection_Data.ord_Eq
-end
-| FStar_Order.Gt -> begin
-FStar_Reflection_Data.ord_Gt
-end)
-in (
-
-let uu___60_3116 = r
-in {FStar_Syntax_Syntax.n = uu___60_3116.FStar_Syntax_Syntax.n; FStar_Syntax_Syntax.pos = rng; FStar_Syntax_Syntax.vars = uu___60_3116.FStar_Syntax_Syntax.vars})))
-in (
-
-let unembed_order = (fun w t -> (
-
-let t1 = (FStar_Syntax_Util.unascribe t)
-in (
-
-let uu____3133 = (FStar_Syntax_Util.head_and_args t1)
-in (match (uu____3133) with
-| (hd1, args) -> begin
-(
-
-let uu____3172 = (
-
-let uu____3185 = (
-
-let uu____3186 = (FStar_Syntax_Util.un_uinst hd1)
-in uu____3186.FStar_Syntax_Syntax.n)
-in ((uu____3185), (args)))
-in (match (uu____3172) with
-| (FStar_Syntax_Syntax.Tm_fvar (fv), []) when (FStar_Syntax_Syntax.fv_eq_lid fv FStar_Reflection_Data.ord_Lt_lid) -> begin
-FStar_Pervasives_Native.Some (FStar_Order.Lt)
-end
-| (FStar_Syntax_Syntax.Tm_fvar (fv), []) when (FStar_Syntax_Syntax.fv_eq_lid fv FStar_Reflection_Data.ord_Eq_lid) -> begin
-FStar_Pervasives_Native.Some (FStar_Order.Eq)
-end
-| (FStar_Syntax_Syntax.Tm_fvar (fv), []) when (FStar_Syntax_Syntax.fv_eq_lid fv FStar_Reflection_Data.ord_Gt_lid) -> begin
-FStar_Pervasives_Native.Some (FStar_Order.Gt)
-end
-| uu____3244 -> begin
-((match (w) with
-| true -> begin
-(
-
-let uu____3258 = (
-
-let uu____3263 = (
-
-let uu____3264 = (FStar_Syntax_Print.term_to_string t1)
-in (FStar_Util.format1 "Not an embedded order: %s" uu____3264))
-in ((FStar_Errors.Warning_NotEmbedded), (uu____3263)))
-in (FStar_Errors.log_issue t1.FStar_Syntax_Syntax.pos uu____3258))
-end
-| uu____3265 -> begin
-()
-end);
-FStar_Pervasives_Native.None;
-)
-end))
-end))))
-in (FStar_Syntax_Embeddings.mk_emb embed_order unembed_order FStar_Syntax_Syntax.t_order)))
-
-
-let e_sigelt : FStar_Syntax_Syntax.sigelt FStar_Syntax_Embeddings.embedding = (
-
-let embed_sigelt = (fun rng se -> (FStar_Syntax_Util.mk_lazy se FStar_Reflection_Data.fstar_refl_sigelt FStar_Syntax_Syntax.Lazy_sigelt (FStar_Pervasives_Native.Some (rng))))
-in (
-
-let unembed_sigelt = (fun w t -> (
-
-let uu____3294 = (
-
-let uu____3295 = (FStar_Syntax_Subst.compress t)
-in uu____3295.FStar_Syntax_Syntax.n)
-in (match (uu____3294) with
-| FStar_Syntax_Syntax.Tm_lazy (i) when (Prims.op_Equality i.FStar_Syntax_Syntax.lkind FStar_Syntax_Syntax.Lazy_sigelt) -> begin
-(
-
-let uu____3301 = (FStar_Dyn.undyn i.FStar_Syntax_Syntax.blob)
-in FStar_Pervasives_Native.Some (uu____3301))
-end
-| uu____3302 -> begin
-((match (w) with
-| true -> begin
-(
-
-let uu____3304 = (
-
-let uu____3309 = (
-
-let uu____3310 = (FStar_Syntax_Print.term_to_string t)
-in (FStar_Util.format1 "Not an embedded sigelt: %s" uu____3310))
-in ((FStar_Errors.Warning_NotEmbedded), (uu____3309)))
-in (FStar_Errors.log_issue t.FStar_Syntax_Syntax.pos uu____3304))
-end
-| uu____3311 -> begin
-()
-end);
-FStar_Pervasives_Native.None;
-)
-end)))
-in (FStar_Syntax_Embeddings.mk_emb embed_sigelt unembed_sigelt FStar_Reflection_Data.fstar_refl_sigelt)))
-
-
-let e_sigelt_view : FStar_Reflection_Data.sigelt_view FStar_Syntax_Embeddings.embedding = (
-
-let embed_sigelt_view = (fun rng sev -> (match (sev) with
-| FStar_Reflection_Data.Sg_Let (r, fv, ty, t) -> begin
-(
-
-let uu____3329 = (
-
-let uu____3334 = (
-
-let uu____3335 = (
-
-let uu____3336 = (FStar_Syntax_Embeddings.embed FStar_Syntax_Embeddings.e_bool rng r)
-in (FStar_Syntax_Syntax.as_arg uu____3336))
-in (
-
-let uu____3337 = (
-
-let uu____3340 = (
-
-let uu____3341 = (FStar_Syntax_Embeddings.embed e_fv rng fv)
-in (FStar_Syntax_Syntax.as_arg uu____3341))
-in (
-
-let uu____3342 = (
-
-let uu____3345 = (
-
-let uu____3346 = (FStar_Syntax_Embeddings.embed e_term rng ty)
-in (FStar_Syntax_Syntax.as_arg uu____3346))
-in (
-
-let uu____3347 = (
-
-let uu____3350 = (
-
-let uu____3351 = (FStar_Syntax_Embeddings.embed e_term rng t)
-in (FStar_Syntax_Syntax.as_arg uu____3351))
-in (uu____3350)::[])
-in (uu____3345)::uu____3347))
-in (uu____3340)::uu____3342))
-in (uu____3335)::uu____3337))
-in (FStar_Syntax_Syntax.mk_Tm_app FStar_Reflection_Data.ref_Sg_Let.FStar_Reflection_Data.t uu____3334))
-in (uu____3329 FStar_Pervasives_Native.None rng))
-end
-| FStar_Reflection_Data.Sg_Constructor (nm, ty) -> begin
-(
-
-let uu____3356 = (
-
-let uu____3361 = (
-
-let uu____3362 = (
-
-let uu____3363 = (FStar_Syntax_Embeddings.embed FStar_Syntax_Embeddings.e_string_list rng nm)
-in (FStar_Syntax_Syntax.as_arg uu____3363))
-in (
-
-let uu____3366 = (
-
-let uu____3369 = (
-
-let uu____3370 = (FStar_Syntax_Embeddings.embed e_term rng ty)
-in (FStar_Syntax_Syntax.as_arg uu____3370))
-in (uu____3369)::[])
-in (uu____3362)::uu____3366))
-in (FStar_Syntax_Syntax.mk_Tm_app FStar_Reflection_Data.ref_Sg_Constructor.FStar_Reflection_Data.t uu____3361))
-in (uu____3356 FStar_Pervasives_Native.None rng))
-end
-| FStar_Reflection_Data.Sg_Inductive (nm, bs, t, dcs) -> begin
-(
-
-let uu____3385 = (
-
-let uu____3390 = (
-
-let uu____3391 = (
-
-let uu____3392 = (FStar_Syntax_Embeddings.embed FStar_Syntax_Embeddings.e_string_list rng nm)
-in (FStar_Syntax_Syntax.as_arg uu____3392))
-in (
-
-let uu____3395 = (
-
-let uu____3398 = (
-
-let uu____3399 = (FStar_Syntax_Embeddings.embed e_binders rng bs)
-in (FStar_Syntax_Syntax.as_arg uu____3399))
-in (
-
-let uu____3402 = (
-
-let uu____3405 = (
-
-let uu____3406 = (FStar_Syntax_Embeddings.embed e_term rng t)
-in (FStar_Syntax_Syntax.as_arg uu____3406))
-in (
-
-let uu____3407 = (
-
-let uu____3410 = (
-
-let uu____3411 = (
-
-let uu____3412 = (FStar_Syntax_Embeddings.e_list FStar_Syntax_Embeddings.e_string_list)
-in (FStar_Syntax_Embeddings.embed uu____3412 rng dcs))
-in (FStar_Syntax_Syntax.as_arg uu____3411))
-in (uu____3410)::[])
-in (uu____3405)::uu____3407))
-in (uu____3398)::uu____3402))
-in (uu____3391)::uu____3395))
-in (FStar_Syntax_Syntax.mk_Tm_app FStar_Reflection_Data.ref_Sg_Inductive.FStar_Reflection_Data.t uu____3390))
-in (uu____3385 FStar_Pervasives_Native.None rng))
-end
-| FStar_Reflection_Data.Unk -> begin
-(
-
-let uu___61_3427 = FStar_Reflection_Data.ref_Unk.FStar_Reflection_Data.t
-in {FStar_Syntax_Syntax.n = uu___61_3427.FStar_Syntax_Syntax.n; FStar_Syntax_Syntax.pos = rng; FStar_Syntax_Syntax.vars = uu___61_3427.FStar_Syntax_Syntax.vars})
-end))
-in (
-
-let unembed_sigelt_view = (fun w t -> (
-
-let t1 = (FStar_Syntax_Util.unascribe t)
-in (
-
-let uu____3444 = (FStar_Syntax_Util.head_and_args t1)
-in (match (uu____3444) with
-| (hd1, args) -> begin
-(
-
-let uu____3483 = (
-
-let uu____3496 = (
-
-let uu____3497 = (FStar_Syntax_Util.un_uinst hd1)
-in uu____3497.FStar_Syntax_Syntax.n)
-in ((uu____3496), (args)))
-in (match (uu____3483) with
-| (FStar_Syntax_Syntax.Tm_fvar (fv), ((nm, uu____3512))::((bs, uu____3514))::((t2, uu____3516))::((dcs, uu____3518))::[]) when (FStar_Syntax_Syntax.fv_eq_lid fv FStar_Reflection_Data.ref_Sg_Inductive.FStar_Reflection_Data.lid) -> begin
-(
-
-let uu____3573 = (FStar_Syntax_Embeddings.unembed FStar_Syntax_Embeddings.e_string_list nm)
-in (FStar_Util.bind_opt uu____3573 (fun nm1 -> (
-
-let uu____3587 = (FStar_Syntax_Embeddings.unembed e_binders bs)
-in (FStar_Util.bind_opt uu____3587 (fun bs1 -> (
-
-let uu____3601 = (FStar_Syntax_Embeddings.unembed e_term t2)
-in (FStar_Util.bind_opt uu____3601 (fun t3 -> (
-
-let uu____3607 = (
-
-let uu____3614 = (FStar_Syntax_Embeddings.e_list FStar_Syntax_Embeddings.e_string_list)
-in (FStar_Syntax_Embeddings.unembed uu____3614 dcs))
-in (FStar_Util.bind_opt uu____3607 (fun dcs1 -> (FStar_All.pipe_left (fun _0_43 -> FStar_Pervasives_Native.Some (_0_43)) (FStar_Reflection_Data.Sg_Inductive (((nm1), (bs1), (t3), (dcs1)))))))))))))))))
-end
-| (FStar_Syntax_Syntax.Tm_fvar (fv), ((r, uu____3649))::((fvar1, uu____3651))::((ty, uu____3653))::((t2, uu____3655))::[]) when (FStar_Syntax_Syntax.fv_eq_lid fv FStar_Reflection_Data.ref_Sg_Let.FStar_Reflection_Data.lid) -> begin
-(
-
-let uu____3710 = (FStar_Syntax_Embeddings.unembed FStar_Syntax_Embeddings.e_bool r)
-in (FStar_Util.bind_opt uu____3710 (fun r1 -> (
-
-let uu____3716 = (FStar_Syntax_Embeddings.unembed e_fv fvar1)
-in (FStar_Util.bind_opt uu____3716 (fun fvar2 -> (
-
-let uu____3722 = (FStar_Syntax_Embeddings.unembed e_term ty)
-in (FStar_Util.bind_opt uu____3722 (fun ty1 -> (
-
-let uu____3728 = (FStar_Syntax_Embeddings.unembed e_term t2)
-in (FStar_Util.bind_opt uu____3728 (fun t3 -> (FStar_All.pipe_left (fun _0_44 -> FStar_Pervasives_Native.Some (_0_44)) (FStar_Reflection_Data.Sg_Let (((r1), (fvar2), (ty1), (t3)))))))))))))))))
-end
-| (FStar_Syntax_Syntax.Tm_fvar (fv), []) when (FStar_Syntax_Syntax.fv_eq_lid fv FStar_Reflection_Data.ref_Unk.FStar_Reflection_Data.lid) -> begin
-FStar_Pervasives_Native.Some (FStar_Reflection_Data.Unk)
-end
-| uu____3750 -> begin
-((match (w) with
-| true -> begin
-(
-
-let uu____3764 = (
-
-let uu____3769 = (
-
-let uu____3770 = (FStar_Syntax_Print.term_to_string t1)
-in (FStar_Util.format1 "Not an embedded sigelt_view: %s" uu____3770))
-in ((FStar_Errors.Warning_NotEmbedded), (uu____3769)))
-in (FStar_Errors.log_issue t1.FStar_Syntax_Syntax.pos uu____3764))
-end
-| uu____3771 -> begin
-()
-end);
-FStar_Pervasives_Native.None;
-)
-end))
-end))))
-in (FStar_Syntax_Embeddings.mk_emb embed_sigelt_view unembed_sigelt_view FStar_Reflection_Data.fstar_refl_sigelt_view)))
-
-
-let e_exp : FStar_Reflection_Data.exp FStar_Syntax_Embeddings.embedding = (
-
-let rec embed_exp = (fun rng e -> (
-
-let r = (match (e) with
-| FStar_Reflection_Data.Unit -> begin
-FStar_Reflection_Data.ref_E_Unit.FStar_Reflection_Data.t
-end
-| FStar_Reflection_Data.Var (i) -> begin
-(
-
-let uu____3787 = (
-
-let uu____3792 = (
-
-let uu____3793 = (
-
-let uu____3794 = (
-
-let uu____3795 = (FStar_BigInt.string_of_big_int i)
-in (FStar_Syntax_Util.exp_int uu____3795))
-in (FStar_Syntax_Syntax.as_arg uu____3794))
-in (uu____3793)::[])
-in (FStar_Syntax_Syntax.mk_Tm_app FStar_Reflection_Data.ref_E_Var.FStar_Reflection_Data.t uu____3792))
-in (uu____3787 FStar_Pervasives_Native.None FStar_Range.dummyRange))
-end
-| FStar_Reflection_Data.Mult (e1, e2) -> begin
-(
-
-let uu____3800 = (
-
-let uu____3805 = (
-
-let uu____3806 = (
-
-let uu____3807 = (embed_exp rng e1)
-in (FStar_Syntax_Syntax.as_arg uu____3807))
-in (
-
-let uu____3808 = (
-
-let uu____3811 = (
-
-let uu____3812 = (embed_exp rng e2)
-in (FStar_Syntax_Syntax.as_arg uu____3812))
-in (uu____3811)::[])
-in (uu____3806)::uu____3808))
-in (FStar_Syntax_Syntax.mk_Tm_app FStar_Reflection_Data.ref_E_Mult.FStar_Reflection_Data.t uu____3805))
-in (uu____3800 FStar_Pervasives_Native.None FStar_Range.dummyRange))
-end)
-in (
-
-let uu___62_3815 = r
-in {FStar_Syntax_Syntax.n = uu___62_3815.FStar_Syntax_Syntax.n; FStar_Syntax_Syntax.pos = rng; FStar_Syntax_Syntax.vars = uu___62_3815.FStar_Syntax_Syntax.vars})))
-in (
-
-let rec unembed_exp = (fun w t -> (
-
-let t1 = (FStar_Syntax_Util.unascribe t)
-in (
-
-let uu____3832 = (FStar_Syntax_Util.head_and_args t1)
-in (match (uu____3832) with
-| (hd1, args) -> begin
-(
-
-let uu____3871 = (
-
-let uu____3884 = (
-
-let uu____3885 = (FStar_Syntax_Util.un_uinst hd1)
-in uu____3885.FStar_Syntax_Syntax.n)
-in ((uu____3884), (args)))
-in (match (uu____3871) with
-| (FStar_Syntax_Syntax.Tm_fvar (fv), []) when (FStar_Syntax_Syntax.fv_eq_lid fv FStar_Reflection_Data.ref_E_Unit.FStar_Reflection_Data.lid) -> begin
-FStar_Pervasives_Native.Some (FStar_Reflection_Data.Unit)
-end
-| (FStar_Syntax_Syntax.Tm_fvar (fv), ((i, uu____3915))::[]) when (FStar_Syntax_Syntax.fv_eq_lid fv FStar_Reflection_Data.ref_E_Var.FStar_Reflection_Data.lid) -> begin
-(
-
-let uu____3940 = (FStar_Syntax_Embeddings.unembed FStar_Syntax_Embeddings.e_int i)
-in (FStar_Util.bind_opt uu____3940 (fun i1 -> (FStar_All.pipe_left (fun _0_45 -> FStar_Pervasives_Native.Some (_0_45)) (FStar_Reflection_Data.Var (i1))))))
-end
-| (FStar_Syntax_Syntax.Tm_fvar (fv), ((e1, uu____3949))::((e2, uu____3951))::[]) when (FStar_Syntax_Syntax.fv_eq_lid fv FStar_Reflection_Data.ref_E_Mult.FStar_Reflection_Data.lid) -> begin
-(
-
-let uu____3986 = (unembed_exp w e1)
-in (FStar_Util.bind_opt uu____3986 (fun e11 -> (
-
-let uu____3992 = (unembed_exp w e2)
-in (FStar_Util.bind_opt uu____3992 (fun e21 -> (FStar_All.pipe_left (fun _0_46 -> FStar_Pervasives_Native.Some (_0_46)) (FStar_Reflection_Data.Mult (((e11), (e21)))))))))))
-end
-| uu____3999 -> begin
-((match (w) with
-| true -> begin
-(
-
-let uu____4013 = (
-
-let uu____4018 = (
-
-let uu____4019 = (FStar_Syntax_Print.term_to_string t1)
-in (FStar_Util.format1 "Not an embedded exp: %s" uu____4019))
-in ((FStar_Errors.Warning_NotEmbedded), (uu____4018)))
-in (FStar_Errors.log_issue t1.FStar_Syntax_Syntax.pos uu____4013))
-end
-| uu____4020 -> begin
-()
-end);
-FStar_Pervasives_Native.None;
-)
-end))
-end))))
-in (FStar_Syntax_Embeddings.mk_emb embed_exp unembed_exp FStar_Reflection_Data.fstar_refl_exp)))
-
-
-let e_binder_view : (FStar_Syntax_Syntax.bv * FStar_Reflection_Data.aqualv) FStar_Syntax_Embeddings.embedding = (FStar_Syntax_Embeddings.e_tuple2 e_bv e_aqualv)
-
-
-let unfold_lazy_bv : FStar_Syntax_Syntax.lazyinfo  ->  FStar_Syntax_Syntax.term = (fun i -> (
-
-let bv = (FStar_Dyn.undyn i.FStar_Syntax_Syntax.blob)
-in (
-
-let uu____4033 = (
-
-let uu____4038 = (
-
-let uu____4039 = (
-
-let uu____4040 = (
-
-let uu____4041 = (FStar_Reflection_Basic.inspect_bv bv)
-in (FStar_Syntax_Embeddings.embed e_bv_view i.FStar_Syntax_Syntax.rng uu____4041))
-in (FStar_Syntax_Syntax.as_arg uu____4040))
-in (uu____4039)::[])
-in (FStar_Syntax_Syntax.mk_Tm_app FStar_Reflection_Data.fstar_refl_pack_bv.FStar_Reflection_Data.t uu____4038))
-in (uu____4033 FStar_Pervasives_Native.None i.FStar_Syntax_Syntax.rng))))
-
-
-let unfold_lazy_binder : FStar_Syntax_Syntax.lazyinfo  ->  FStar_Syntax_Syntax.term = (fun i -> (
-
-let binder = (FStar_Dyn.undyn i.FStar_Syntax_Syntax.blob)
-in (
-
-let uu____4050 = (FStar_Reflection_Basic.inspect_binder binder)
-in (match (uu____4050) with
-| (bv, aq) -> begin
-(
-
-let uu____4057 = (
-
-let uu____4062 = (
-
-let uu____4063 = (
-
-let uu____4064 = (FStar_Syntax_Embeddings.embed e_bv i.FStar_Syntax_Syntax.rng bv)
-in (FStar_Syntax_Syntax.as_arg uu____4064))
-in (
-
-let uu____4065 = (
-
-let uu____4068 = (
-
-let uu____4069 = (FStar_Syntax_Embeddings.embed e_aqualv i.FStar_Syntax_Syntax.rng aq)
-in (FStar_Syntax_Syntax.as_arg uu____4069))
-in (uu____4068)::[])
-in (uu____4063)::uu____4065))
-in (FStar_Syntax_Syntax.mk_Tm_app FStar_Reflection_Data.fstar_refl_pack_binder.FStar_Reflection_Data.t uu____4062))
-in (uu____4057 FStar_Pervasives_Native.None i.FStar_Syntax_Syntax.rng))
-end))))
-
-
-let unfold_lazy_fvar : FStar_Syntax_Syntax.lazyinfo  ->  FStar_Syntax_Syntax.term = (fun i -> (
-
-let fv = (FStar_Dyn.undyn i.FStar_Syntax_Syntax.blob)
-in (
-
-let uu____4078 = (
-
-let uu____4083 = (
-
-let uu____4084 = (
-
-let uu____4085 = (
-
-let uu____4086 = (FStar_Syntax_Embeddings.e_list FStar_Syntax_Embeddings.e_string)
-in (
-
-let uu____4091 = (FStar_Reflection_Basic.inspect_fv fv)
-in (FStar_Syntax_Embeddings.embed uu____4086 i.FStar_Syntax_Syntax.rng uu____4091)))
-in (FStar_Syntax_Syntax.as_arg uu____4085))
-in (uu____4084)::[])
-in (FStar_Syntax_Syntax.mk_Tm_app FStar_Reflection_Data.fstar_refl_pack_fv.FStar_Reflection_Data.t uu____4083))
-in (uu____4078 FStar_Pervasives_Native.None i.FStar_Syntax_Syntax.rng))))
-
-
-let unfold_lazy_comp : FStar_Syntax_Syntax.lazyinfo  ->  FStar_Syntax_Syntax.term = (fun i -> (
-
-let comp = (FStar_Dyn.undyn i.FStar_Syntax_Syntax.blob)
-in (
-
-let uu____4104 = (
-
-let uu____4109 = (
-
-let uu____4110 = (
-
-let uu____4111 = (
-
-let uu____4112 = (FStar_Reflection_Basic.inspect_comp comp)
-in (FStar_Syntax_Embeddings.embed e_comp_view i.FStar_Syntax_Syntax.rng uu____4112))
-in (FStar_Syntax_Syntax.as_arg uu____4111))
-in (uu____4110)::[])
-in (FStar_Syntax_Syntax.mk_Tm_app FStar_Reflection_Data.fstar_refl_pack_comp.FStar_Reflection_Data.t uu____4109))
-in (uu____4104 FStar_Pervasives_Native.None i.FStar_Syntax_Syntax.rng))))
-
-
-let unfold_lazy_env : FStar_Syntax_Syntax.lazyinfo  ->  FStar_Syntax_Syntax.term = (fun i -> FStar_Syntax_Util.exp_unit)
-
-
-let unfold_lazy_sigelt : FStar_Syntax_Syntax.lazyinfo  ->  FStar_Syntax_Syntax.term = (fun i -> (
-
-let sigelt = (FStar_Dyn.undyn i.FStar_Syntax_Syntax.blob)
-in (
-
-let uu____4126 = (
-
-let uu____4131 = (
-
-let uu____4132 = (
-
-let uu____4133 = (
-
-let uu____4134 = (FStar_Reflection_Basic.inspect_sigelt sigelt)
-in (FStar_Syntax_Embeddings.embed e_sigelt_view i.FStar_Syntax_Syntax.rng uu____4134))
-in (FStar_Syntax_Syntax.as_arg uu____4133))
-in (uu____4132)::[])
-in (FStar_Syntax_Syntax.mk_Tm_app FStar_Reflection_Data.fstar_refl_pack_sigelt.FStar_Reflection_Data.t uu____4131))
-in (uu____4126 FStar_Pervasives_Native.None i.FStar_Syntax_Syntax.rng))))
-
-
-
-=======
 let (e_bv : FStar_Syntax_Syntax.bv FStar_Syntax_Embeddings.embedding) =
   let embed_bv rng bv =
     FStar_Syntax_Util.mk_lazy bv FStar_Reflection_Data.fstar_refl_bv
@@ -3903,5 +1879,4 @@
         uu____4057
        in
     uu____4052 FStar_Pervasives_Native.None i.FStar_Syntax_Syntax.rng
-  
->>>>>>> ca297a09
+  