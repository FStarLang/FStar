open Prims
let mk_emb :
  'Auu____9 .
    (FStar_Range.range -> 'Auu____9 -> FStar_Syntax_Syntax.term) ->
      (Prims.bool ->
         FStar_Syntax_Syntax.term -> 'Auu____9 FStar_Pervasives_Native.option)
        ->
        FStar_Syntax_Syntax.term ->
          'Auu____9 FStar_Syntax_Embeddings.embedding
  =
  fun f  ->
    fun g  ->
      fun t  ->
        let uu____51 = FStar_Syntax_Embeddings.term_as_fv t  in
        FStar_Syntax_Embeddings.mk_emb
          (fun x  -> fun r  -> fun _topt  -> fun _norm  -> f r x)
          (fun x  -> fun w  -> fun _norm  -> g w x) uu____51
  
let embed :
  'Auu____97 .
    'Auu____97 FStar_Syntax_Embeddings.embedding ->
      FStar_Range.range -> 'Auu____97 -> FStar_Syntax_Syntax.term
  =
  fun e  ->
    fun r  ->
      fun x  ->
        let uu____117 = FStar_Syntax_Embeddings.embed e x  in
        uu____117 r FStar_Pervasives_Native.None
          FStar_Syntax_Embeddings.id_norm_cb
  
let unembed' :
  'Auu____157 .
    Prims.bool ->
      'Auu____157 FStar_Syntax_Embeddings.embedding ->
        FStar_Syntax_Syntax.term ->
          'Auu____157 FStar_Pervasives_Native.option
  =
  fun w  ->
    fun e  ->
      fun x  ->
        let uu____179 = FStar_Syntax_Embeddings.unembed e x  in
        uu____179 w FStar_Syntax_Embeddings.id_norm_cb
  
let (e_bv : FStar_Syntax_Syntax.bv FStar_Syntax_Embeddings.embedding) =
  let embed_bv rng bv =
    FStar_Syntax_Util.mk_lazy bv FStar_Reflection_Data.fstar_refl_bv
      FStar_Syntax_Syntax.Lazy_bv (FStar_Pervasives_Native.Some rng)
     in
  let unembed_bv w t =
    let uu____218 =
      let uu____219 = FStar_Syntax_Subst.compress t  in
      uu____219.FStar_Syntax_Syntax.n  in
    match uu____218 with
    | FStar_Syntax_Syntax.Tm_lazy
        { FStar_Syntax_Syntax.blob = b;
          FStar_Syntax_Syntax.lkind = FStar_Syntax_Syntax.Lazy_bv ;
          FStar_Syntax_Syntax.ltyp = uu____225;
          FStar_Syntax_Syntax.rng = uu____226;_}
        ->
        let uu____229 = FStar_Dyn.undyn b  in
        FStar_Pervasives_Native.Some uu____229
    | uu____230 ->
        (if w
         then
           (let uu____232 =
              let uu____237 =
                let uu____238 = FStar_Syntax_Print.term_to_string t  in
                FStar_Util.format1 "Not an embedded bv: %s" uu____238  in
              (FStar_Errors.Warning_NotEmbedded, uu____237)  in
            FStar_Errors.log_issue t.FStar_Syntax_Syntax.pos uu____232)
         else ();
         FStar_Pervasives_Native.None)
     in
  mk_emb embed_bv unembed_bv FStar_Reflection_Data.fstar_refl_bv 
let (e_binder : FStar_Syntax_Syntax.binder FStar_Syntax_Embeddings.embedding)
  =
  let embed_binder rng b =
    FStar_Syntax_Util.mk_lazy b FStar_Reflection_Data.fstar_refl_binder
      FStar_Syntax_Syntax.Lazy_binder (FStar_Pervasives_Native.Some rng)
     in
  let unembed_binder w t =
    let uu____268 =
      let uu____269 = FStar_Syntax_Subst.compress t  in
      uu____269.FStar_Syntax_Syntax.n  in
    match uu____268 with
    | FStar_Syntax_Syntax.Tm_lazy
        { FStar_Syntax_Syntax.blob = b;
          FStar_Syntax_Syntax.lkind = FStar_Syntax_Syntax.Lazy_binder ;
          FStar_Syntax_Syntax.ltyp = uu____275;
          FStar_Syntax_Syntax.rng = uu____276;_}
        ->
        let uu____279 = FStar_Dyn.undyn b  in
        FStar_Pervasives_Native.Some uu____279
    | uu____280 ->
        (if w
         then
           (let uu____282 =
              let uu____287 =
                let uu____288 = FStar_Syntax_Print.term_to_string t  in
                FStar_Util.format1 "Not an embedded binder: %s" uu____288  in
              (FStar_Errors.Warning_NotEmbedded, uu____287)  in
            FStar_Errors.log_issue t.FStar_Syntax_Syntax.pos uu____282)
         else ();
         FStar_Pervasives_Native.None)
     in
  mk_emb embed_binder unembed_binder FStar_Reflection_Data.fstar_refl_binder 
let rec mapM_opt :
  'a 'b .
    ('a -> 'b FStar_Pervasives_Native.option) ->
      'a Prims.list -> 'b Prims.list FStar_Pervasives_Native.option
  =
  fun f  ->
    fun l  ->
      match l with
      | [] -> FStar_Pervasives_Native.Some []
      | x::xs ->
          let uu____335 = f x  in
          FStar_Util.bind_opt uu____335
            (fun x1  ->
               let uu____343 = mapM_opt f xs  in
               FStar_Util.bind_opt uu____343
                 (fun xs1  -> FStar_Pervasives_Native.Some (x1 :: xs1)))
  
let (e_term_aq :
  FStar_Syntax_Syntax.antiquotations ->
    FStar_Syntax_Syntax.term FStar_Syntax_Embeddings.embedding)
  =
  fun aq  ->
    let embed_term rng t =
      let qi =
        {
          FStar_Syntax_Syntax.qkind = FStar_Syntax_Syntax.Quote_static;
          FStar_Syntax_Syntax.antiquotes = aq
        }  in
      FStar_Syntax_Syntax.mk (FStar_Syntax_Syntax.Tm_quoted (t, qi))
        FStar_Pervasives_Native.None rng
       in
    let rec unembed_term w t =
      let apply_antiquotes t1 aq1 =
        let uu____409 =
          mapM_opt
            (fun uu____426  ->
               match uu____426 with
               | (bv,b,e) ->
                   if b
                   then
                     FStar_Pervasives_Native.Some
                       (FStar_Syntax_Syntax.NT (bv, e))
                   else
                     (let uu____449 = unembed_term w e  in
                      FStar_Util.bind_opt uu____449
                        (fun e1  ->
                           FStar_Pervasives_Native.Some
                             (FStar_Syntax_Syntax.NT (bv, e1))))) aq1
           in
        FStar_Util.bind_opt uu____409
          (fun s  ->
             let uu____463 = FStar_Syntax_Subst.subst s t1  in
             FStar_Pervasives_Native.Some uu____463)
         in
      let uu____464 =
        let uu____465 = FStar_Syntax_Subst.compress t  in
        uu____465.FStar_Syntax_Syntax.n  in
      match uu____464 with
      | FStar_Syntax_Syntax.Tm_quoted (tm,qi) ->
          apply_antiquotes tm qi.FStar_Syntax_Syntax.antiquotes
      | uu____476 ->
          (if w
           then
             (let uu____478 =
                let uu____483 =
                  let uu____484 = FStar_Syntax_Print.term_to_string t  in
                  FStar_Util.format1 "Not an embedded term: %s" uu____484  in
                (FStar_Errors.Warning_NotEmbedded, uu____483)  in
              FStar_Errors.log_issue t.FStar_Syntax_Syntax.pos uu____478)
           else ();
           FStar_Pervasives_Native.None)
       in
    mk_emb embed_term unembed_term FStar_Syntax_Syntax.t_term
  
let (e_term : FStar_Syntax_Syntax.term FStar_Syntax_Embeddings.embedding) =
  e_term_aq [] 
let (e_aqualv :
  FStar_Reflection_Data.aqualv FStar_Syntax_Embeddings.embedding) =
  let embed_aqualv rng q =
    let r =
      match q with
      | FStar_Reflection_Data.Q_Explicit  ->
          FStar_Reflection_Data.ref_Q_Explicit.FStar_Reflection_Data.t
      | FStar_Reflection_Data.Q_Implicit  ->
          FStar_Reflection_Data.ref_Q_Implicit.FStar_Reflection_Data.t
      | FStar_Reflection_Data.Q_Meta t ->
          let uu____515 =
            let uu____520 =
              let uu____521 =
                let uu____530 = embed e_term rng t  in
                FStar_Syntax_Syntax.as_arg uu____530  in
              [uu____521]  in
            FStar_Syntax_Syntax.mk_Tm_app
              FStar_Reflection_Data.ref_Q_Meta.FStar_Reflection_Data.t
              uu____520
             in
          uu____515 FStar_Pervasives_Native.None FStar_Range.dummyRange
       in
<<<<<<< HEAD
    let uu___235_621 = r  in
    {
      FStar_Syntax_Syntax.n = (uu___235_621.FStar_Syntax_Syntax.n);
      FStar_Syntax_Syntax.pos = rng;
      FStar_Syntax_Syntax.vars = (uu___235_621.FStar_Syntax_Syntax.vars)
=======
    let uu___229_549 = r  in
    {
      FStar_Syntax_Syntax.n = (uu___229_549.FStar_Syntax_Syntax.n);
      FStar_Syntax_Syntax.pos = rng;
      FStar_Syntax_Syntax.vars = (uu___229_549.FStar_Syntax_Syntax.vars)
>>>>>>> 49e29426
    }  in
  let unembed_aqualv w t =
    let t1 = FStar_Syntax_Util.unascribe t  in
    let uu____568 = FStar_Syntax_Util.head_and_args t1  in
    match uu____568 with
    | (hd1,args) ->
        let uu____613 =
          let uu____628 =
            let uu____629 = FStar_Syntax_Util.un_uinst hd1  in
            uu____629.FStar_Syntax_Syntax.n  in
          (uu____628, args)  in
        (match uu____613 with
         | (FStar_Syntax_Syntax.Tm_fvar fv,[]) when
             FStar_Syntax_Syntax.fv_eq_lid fv
               FStar_Reflection_Data.ref_Q_Explicit.FStar_Reflection_Data.lid
             -> FStar_Pervasives_Native.Some FStar_Reflection_Data.Q_Explicit
         | (FStar_Syntax_Syntax.Tm_fvar fv,[]) when
             FStar_Syntax_Syntax.fv_eq_lid fv
               FStar_Reflection_Data.ref_Q_Implicit.FStar_Reflection_Data.lid
             -> FStar_Pervasives_Native.Some FStar_Reflection_Data.Q_Implicit
         | (FStar_Syntax_Syntax.Tm_fvar fv,(t2,uu____684)::[]) when
             FStar_Syntax_Syntax.fv_eq_lid fv
               FStar_Reflection_Data.ref_Q_Meta.FStar_Reflection_Data.lid
             ->
             let uu____719 = unembed' w e_term t2  in
             FStar_Util.bind_opt uu____719
               (fun t3  ->
                  FStar_Pervasives_Native.Some
                    (FStar_Reflection_Data.Q_Meta t3))
         | uu____724 ->
             (if w
              then
                (let uu____740 =
                   let uu____745 =
                     let uu____746 = FStar_Syntax_Print.term_to_string t1  in
                     FStar_Util.format1 "Not an embedded aqualv: %s"
                       uu____746
                      in
                   (FStar_Errors.Warning_NotEmbedded, uu____745)  in
                 FStar_Errors.log_issue t1.FStar_Syntax_Syntax.pos uu____740)
              else ();
              FStar_Pervasives_Native.None))
     in
  mk_emb embed_aqualv unembed_aqualv FStar_Reflection_Data.fstar_refl_aqualv 
let (e_binders :
  FStar_Syntax_Syntax.binders FStar_Syntax_Embeddings.embedding) =
  FStar_Syntax_Embeddings.e_list e_binder 
let (e_fv : FStar_Syntax_Syntax.fv FStar_Syntax_Embeddings.embedding) =
  let embed_fv rng fv =
    FStar_Syntax_Util.mk_lazy fv FStar_Reflection_Data.fstar_refl_fv
      FStar_Syntax_Syntax.Lazy_fvar (FStar_Pervasives_Native.Some rng)
     in
  let unembed_fv w t =
    let uu____778 =
      let uu____779 = FStar_Syntax_Subst.compress t  in
      uu____779.FStar_Syntax_Syntax.n  in
    match uu____778 with
    | FStar_Syntax_Syntax.Tm_lazy
        { FStar_Syntax_Syntax.blob = b;
          FStar_Syntax_Syntax.lkind = FStar_Syntax_Syntax.Lazy_fvar ;
          FStar_Syntax_Syntax.ltyp = uu____785;
          FStar_Syntax_Syntax.rng = uu____786;_}
        ->
        let uu____789 = FStar_Dyn.undyn b  in
        FStar_Pervasives_Native.Some uu____789
    | uu____790 ->
        (if w
         then
           (let uu____792 =
              let uu____797 =
                let uu____798 = FStar_Syntax_Print.term_to_string t  in
                FStar_Util.format1 "Not an embedded fvar: %s" uu____798  in
              (FStar_Errors.Warning_NotEmbedded, uu____797)  in
            FStar_Errors.log_issue t.FStar_Syntax_Syntax.pos uu____792)
         else ();
         FStar_Pervasives_Native.None)
     in
  mk_emb embed_fv unembed_fv FStar_Reflection_Data.fstar_refl_fv 
let (e_comp : FStar_Syntax_Syntax.comp FStar_Syntax_Embeddings.embedding) =
  let embed_comp rng c =
    FStar_Syntax_Util.mk_lazy c FStar_Reflection_Data.fstar_refl_comp
      FStar_Syntax_Syntax.Lazy_comp (FStar_Pervasives_Native.Some rng)
     in
  let unembed_comp w t =
    let uu____828 =
      let uu____829 = FStar_Syntax_Subst.compress t  in
      uu____829.FStar_Syntax_Syntax.n  in
    match uu____828 with
    | FStar_Syntax_Syntax.Tm_lazy
        { FStar_Syntax_Syntax.blob = b;
          FStar_Syntax_Syntax.lkind = FStar_Syntax_Syntax.Lazy_comp ;
          FStar_Syntax_Syntax.ltyp = uu____835;
          FStar_Syntax_Syntax.rng = uu____836;_}
        ->
        let uu____839 = FStar_Dyn.undyn b  in
        FStar_Pervasives_Native.Some uu____839
    | uu____840 ->
        (if w
         then
           (let uu____842 =
              let uu____847 =
                let uu____848 = FStar_Syntax_Print.term_to_string t  in
                FStar_Util.format1 "Not an embedded comp: %s" uu____848  in
              (FStar_Errors.Warning_NotEmbedded, uu____847)  in
            FStar_Errors.log_issue t.FStar_Syntax_Syntax.pos uu____842)
         else ();
         FStar_Pervasives_Native.None)
     in
  mk_emb embed_comp unembed_comp FStar_Reflection_Data.fstar_refl_comp 
let (e_env : FStar_TypeChecker_Env.env FStar_Syntax_Embeddings.embedding) =
  let embed_env rng e =
    FStar_Syntax_Util.mk_lazy e FStar_Reflection_Data.fstar_refl_env
      FStar_Syntax_Syntax.Lazy_env (FStar_Pervasives_Native.Some rng)
     in
  let unembed_env w t =
    let uu____878 =
      let uu____879 = FStar_Syntax_Subst.compress t  in
      uu____879.FStar_Syntax_Syntax.n  in
    match uu____878 with
    | FStar_Syntax_Syntax.Tm_lazy
        { FStar_Syntax_Syntax.blob = b;
          FStar_Syntax_Syntax.lkind = FStar_Syntax_Syntax.Lazy_env ;
          FStar_Syntax_Syntax.ltyp = uu____885;
          FStar_Syntax_Syntax.rng = uu____886;_}
        ->
        let uu____889 = FStar_Dyn.undyn b  in
        FStar_Pervasives_Native.Some uu____889
    | uu____890 ->
        (if w
         then
           (let uu____892 =
              let uu____897 =
                let uu____898 = FStar_Syntax_Print.term_to_string t  in
                FStar_Util.format1 "Not an embedded env: %s" uu____898  in
              (FStar_Errors.Warning_NotEmbedded, uu____897)  in
            FStar_Errors.log_issue t.FStar_Syntax_Syntax.pos uu____892)
         else ();
         FStar_Pervasives_Native.None)
     in
  mk_emb embed_env unembed_env FStar_Reflection_Data.fstar_refl_env 
let (e_const :
  FStar_Reflection_Data.vconst FStar_Syntax_Embeddings.embedding) =
  let embed_const rng c =
    let r =
      match c with
      | FStar_Reflection_Data.C_Unit  ->
          FStar_Reflection_Data.ref_C_Unit.FStar_Reflection_Data.t
      | FStar_Reflection_Data.C_True  ->
          FStar_Reflection_Data.ref_C_True.FStar_Reflection_Data.t
      | FStar_Reflection_Data.C_False  ->
          FStar_Reflection_Data.ref_C_False.FStar_Reflection_Data.t
      | FStar_Reflection_Data.C_Int i ->
          let uu____919 =
            let uu____924 =
              let uu____925 =
                let uu____934 =
                  let uu____935 = FStar_BigInt.string_of_big_int i  in
                  FStar_Syntax_Util.exp_int uu____935  in
                FStar_Syntax_Syntax.as_arg uu____934  in
              [uu____925]  in
            FStar_Syntax_Syntax.mk_Tm_app
              FStar_Reflection_Data.ref_C_Int.FStar_Reflection_Data.t
              uu____924
             in
          uu____919 FStar_Pervasives_Native.None FStar_Range.dummyRange
      | FStar_Reflection_Data.C_String s ->
          let uu____955 =
            let uu____960 =
              let uu____961 =
                let uu____970 = embed FStar_Syntax_Embeddings.e_string rng s
                   in
                FStar_Syntax_Syntax.as_arg uu____970  in
              [uu____961]  in
            FStar_Syntax_Syntax.mk_Tm_app
              FStar_Reflection_Data.ref_C_String.FStar_Reflection_Data.t
              uu____960
             in
          uu____955 FStar_Pervasives_Native.None FStar_Range.dummyRange
       in
<<<<<<< HEAD
    let uu___236_1061 = r  in
    {
      FStar_Syntax_Syntax.n = (uu___236_1061.FStar_Syntax_Syntax.n);
      FStar_Syntax_Syntax.pos = rng;
      FStar_Syntax_Syntax.vars = (uu___236_1061.FStar_Syntax_Syntax.vars)
=======
    let uu___230_989 = r  in
    {
      FStar_Syntax_Syntax.n = (uu___230_989.FStar_Syntax_Syntax.n);
      FStar_Syntax_Syntax.pos = rng;
      FStar_Syntax_Syntax.vars = (uu___230_989.FStar_Syntax_Syntax.vars)
>>>>>>> 49e29426
    }  in
  let unembed_const w t =
    let t1 = FStar_Syntax_Util.unascribe t  in
    let uu____1008 = FStar_Syntax_Util.head_and_args t1  in
    match uu____1008 with
    | (hd1,args) ->
        let uu____1053 =
          let uu____1068 =
            let uu____1069 = FStar_Syntax_Util.un_uinst hd1  in
            uu____1069.FStar_Syntax_Syntax.n  in
          (uu____1068, args)  in
        (match uu____1053 with
         | (FStar_Syntax_Syntax.Tm_fvar fv,[]) when
             FStar_Syntax_Syntax.fv_eq_lid fv
               FStar_Reflection_Data.ref_C_Unit.FStar_Reflection_Data.lid
             -> FStar_Pervasives_Native.Some FStar_Reflection_Data.C_Unit
         | (FStar_Syntax_Syntax.Tm_fvar fv,[]) when
             FStar_Syntax_Syntax.fv_eq_lid fv
               FStar_Reflection_Data.ref_C_True.FStar_Reflection_Data.lid
             -> FStar_Pervasives_Native.Some FStar_Reflection_Data.C_True
         | (FStar_Syntax_Syntax.Tm_fvar fv,[]) when
             FStar_Syntax_Syntax.fv_eq_lid fv
               FStar_Reflection_Data.ref_C_False.FStar_Reflection_Data.lid
             -> FStar_Pervasives_Native.Some FStar_Reflection_Data.C_False
         | (FStar_Syntax_Syntax.Tm_fvar fv,(i,uu____1143)::[]) when
             FStar_Syntax_Syntax.fv_eq_lid fv
               FStar_Reflection_Data.ref_C_Int.FStar_Reflection_Data.lid
             ->
             let uu____1178 = unembed' w FStar_Syntax_Embeddings.e_int i  in
             FStar_Util.bind_opt uu____1178
               (fun i1  ->
                  FStar_All.pipe_left
                    (fun _0_16  -> FStar_Pervasives_Native.Some _0_16)
                    (FStar_Reflection_Data.C_Int i1))
         | (FStar_Syntax_Syntax.Tm_fvar fv,(s,uu____1187)::[]) when
             FStar_Syntax_Syntax.fv_eq_lid fv
               FStar_Reflection_Data.ref_C_String.FStar_Reflection_Data.lid
             ->
             let uu____1222 = unembed' w FStar_Syntax_Embeddings.e_string s
                in
             FStar_Util.bind_opt uu____1222
               (fun s1  ->
                  FStar_All.pipe_left
                    (fun _0_17  -> FStar_Pervasives_Native.Some _0_17)
                    (FStar_Reflection_Data.C_String s1))
         | uu____1229 ->
             (if w
              then
                (let uu____1245 =
                   let uu____1250 =
                     let uu____1251 = FStar_Syntax_Print.term_to_string t1
                        in
                     FStar_Util.format1 "Not an embedded vconst: %s"
                       uu____1251
                      in
                   (FStar_Errors.Warning_NotEmbedded, uu____1250)  in
                 FStar_Errors.log_issue t1.FStar_Syntax_Syntax.pos uu____1245)
              else ();
              FStar_Pervasives_Native.None))
     in
  mk_emb embed_const unembed_const FStar_Reflection_Data.fstar_refl_vconst 
let rec (e_pattern' :
  unit -> FStar_Reflection_Data.pattern FStar_Syntax_Embeddings.embedding) =
  fun uu____1259  ->
    let rec embed_pattern rng p =
      match p with
      | FStar_Reflection_Data.Pat_Constant c ->
          let uu____1272 =
            let uu____1277 =
              let uu____1278 =
                let uu____1287 = embed e_const rng c  in
                FStar_Syntax_Syntax.as_arg uu____1287  in
              [uu____1278]  in
            FStar_Syntax_Syntax.mk_Tm_app
              FStar_Reflection_Data.ref_Pat_Constant.FStar_Reflection_Data.t
              uu____1277
             in
          uu____1272 FStar_Pervasives_Native.None rng
      | FStar_Reflection_Data.Pat_Cons (fv,ps) ->
          let uu____1312 =
            let uu____1317 =
              let uu____1318 =
                let uu____1327 = embed e_fv rng fv  in
                FStar_Syntax_Syntax.as_arg uu____1327  in
              let uu____1328 =
                let uu____1339 =
                  let uu____1348 =
                    let uu____1349 =
                      let uu____1354 = e_pattern' ()  in
                      FStar_Syntax_Embeddings.e_list uu____1354  in
                    embed uu____1349 rng ps  in
                  FStar_Syntax_Syntax.as_arg uu____1348  in
                [uu____1339]  in
              uu____1318 :: uu____1328  in
            FStar_Syntax_Syntax.mk_Tm_app
              FStar_Reflection_Data.ref_Pat_Cons.FStar_Reflection_Data.t
              uu____1317
             in
          uu____1312 FStar_Pervasives_Native.None rng
      | FStar_Reflection_Data.Pat_Var bv ->
          let uu____1386 =
            let uu____1391 =
              let uu____1392 =
                let uu____1401 = embed e_bv rng bv  in
                FStar_Syntax_Syntax.as_arg uu____1401  in
              [uu____1392]  in
            FStar_Syntax_Syntax.mk_Tm_app
              FStar_Reflection_Data.ref_Pat_Var.FStar_Reflection_Data.t
              uu____1391
             in
          uu____1386 FStar_Pervasives_Native.None rng
      | FStar_Reflection_Data.Pat_Wild bv ->
          let uu____1421 =
            let uu____1426 =
              let uu____1427 =
                let uu____1436 = embed e_bv rng bv  in
                FStar_Syntax_Syntax.as_arg uu____1436  in
              [uu____1427]  in
            FStar_Syntax_Syntax.mk_Tm_app
              FStar_Reflection_Data.ref_Pat_Wild.FStar_Reflection_Data.t
              uu____1426
             in
          uu____1421 FStar_Pervasives_Native.None rng
      | FStar_Reflection_Data.Pat_Dot_Term (bv,t) ->
          let uu____1457 =
            let uu____1462 =
              let uu____1463 =
                let uu____1472 = embed e_bv rng bv  in
                FStar_Syntax_Syntax.as_arg uu____1472  in
              let uu____1473 =
                let uu____1484 =
                  let uu____1493 = embed e_term rng t  in
                  FStar_Syntax_Syntax.as_arg uu____1493  in
                [uu____1484]  in
              uu____1463 :: uu____1473  in
            FStar_Syntax_Syntax.mk_Tm_app
              FStar_Reflection_Data.ref_Pat_Dot_Term.FStar_Reflection_Data.t
              uu____1462
             in
          uu____1457 FStar_Pervasives_Native.None rng
       in
    let rec unembed_pattern w t =
      let t1 = FStar_Syntax_Util.unascribe t  in
      let uu____1536 = FStar_Syntax_Util.head_and_args t1  in
      match uu____1536 with
      | (hd1,args) ->
          let uu____1581 =
            let uu____1594 =
              let uu____1595 = FStar_Syntax_Util.un_uinst hd1  in
              uu____1595.FStar_Syntax_Syntax.n  in
            (uu____1594, args)  in
          (match uu____1581 with
           | (FStar_Syntax_Syntax.Tm_fvar fv,(c,uu____1610)::[]) when
               FStar_Syntax_Syntax.fv_eq_lid fv
                 FStar_Reflection_Data.ref_Pat_Constant.FStar_Reflection_Data.lid
               ->
               let uu____1635 = unembed' w e_const c  in
               FStar_Util.bind_opt uu____1635
                 (fun c1  ->
                    FStar_All.pipe_left
                      (fun _0_18  -> FStar_Pervasives_Native.Some _0_18)
                      (FStar_Reflection_Data.Pat_Constant c1))
           | (FStar_Syntax_Syntax.Tm_fvar
              fv,(f,uu____1644)::(ps,uu____1646)::[]) when
               FStar_Syntax_Syntax.fv_eq_lid fv
                 FStar_Reflection_Data.ref_Pat_Cons.FStar_Reflection_Data.lid
               ->
               let uu____1681 = unembed' w e_fv f  in
               FStar_Util.bind_opt uu____1681
                 (fun f1  ->
                    let uu____1687 =
                      let uu____1692 =
                        let uu____1697 = e_pattern' ()  in
                        FStar_Syntax_Embeddings.e_list uu____1697  in
                      unembed' w uu____1692 ps  in
                    FStar_Util.bind_opt uu____1687
                      (fun ps1  ->
                         FStar_All.pipe_left
                           (fun _0_19  -> FStar_Pervasives_Native.Some _0_19)
                           (FStar_Reflection_Data.Pat_Cons (f1, ps1))))
           | (FStar_Syntax_Syntax.Tm_fvar fv,(bv,uu____1714)::[]) when
               FStar_Syntax_Syntax.fv_eq_lid fv
                 FStar_Reflection_Data.ref_Pat_Var.FStar_Reflection_Data.lid
               ->
               let uu____1739 = unembed' w e_bv bv  in
               FStar_Util.bind_opt uu____1739
                 (fun bv1  ->
                    FStar_All.pipe_left
                      (fun _0_20  -> FStar_Pervasives_Native.Some _0_20)
                      (FStar_Reflection_Data.Pat_Var bv1))
           | (FStar_Syntax_Syntax.Tm_fvar fv,(bv,uu____1748)::[]) when
               FStar_Syntax_Syntax.fv_eq_lid fv
                 FStar_Reflection_Data.ref_Pat_Wild.FStar_Reflection_Data.lid
               ->
               let uu____1773 = unembed' w e_bv bv  in
               FStar_Util.bind_opt uu____1773
                 (fun bv1  ->
                    FStar_All.pipe_left
                      (fun _0_21  -> FStar_Pervasives_Native.Some _0_21)
                      (FStar_Reflection_Data.Pat_Wild bv1))
           | (FStar_Syntax_Syntax.Tm_fvar
              fv,(bv,uu____1782)::(t2,uu____1784)::[]) when
               FStar_Syntax_Syntax.fv_eq_lid fv
                 FStar_Reflection_Data.ref_Pat_Dot_Term.FStar_Reflection_Data.lid
               ->
               let uu____1819 = unembed' w e_bv bv  in
               FStar_Util.bind_opt uu____1819
                 (fun bv1  ->
                    let uu____1825 = unembed' w e_term t2  in
                    FStar_Util.bind_opt uu____1825
                      (fun t3  ->
                         FStar_All.pipe_left
                           (fun _0_22  -> FStar_Pervasives_Native.Some _0_22)
                           (FStar_Reflection_Data.Pat_Dot_Term (bv1, t3))))
           | uu____1832 ->
               (if w
                then
                  (let uu____1846 =
                     let uu____1851 =
                       let uu____1852 = FStar_Syntax_Print.term_to_string t1
                          in
                       FStar_Util.format1 "Not an embedded pattern: %s"
                         uu____1852
                        in
                     (FStar_Errors.Warning_NotEmbedded, uu____1851)  in
                   FStar_Errors.log_issue t1.FStar_Syntax_Syntax.pos
                     uu____1846)
                else ();
                FStar_Pervasives_Native.None))
       in
    mk_emb embed_pattern unembed_pattern
      FStar_Reflection_Data.fstar_refl_pattern
  
let (e_pattern :
  FStar_Reflection_Data.pattern FStar_Syntax_Embeddings.embedding) =
  e_pattern' () 
let (e_branch :
  FStar_Reflection_Data.branch FStar_Syntax_Embeddings.embedding) =
  FStar_Syntax_Embeddings.e_tuple2 e_pattern e_term 
let (e_argv : FStar_Reflection_Data.argv FStar_Syntax_Embeddings.embedding) =
  FStar_Syntax_Embeddings.e_tuple2 e_term e_aqualv 
let (e_branch_aq :
  FStar_Syntax_Syntax.antiquotations ->
    (FStar_Reflection_Data.pattern,FStar_Syntax_Syntax.term)
      FStar_Pervasives_Native.tuple2 FStar_Syntax_Embeddings.embedding)
  =
  fun aq  ->
    let uu____1871 = e_term_aq aq  in
    FStar_Syntax_Embeddings.e_tuple2 e_pattern uu____1871
  
let (e_argv_aq :
  FStar_Syntax_Syntax.antiquotations ->
    (FStar_Syntax_Syntax.term,FStar_Reflection_Data.aqualv)
      FStar_Pervasives_Native.tuple2 FStar_Syntax_Embeddings.embedding)
  =
  fun aq  ->
    let uu____1885 = e_term_aq aq  in
    FStar_Syntax_Embeddings.e_tuple2 uu____1885 e_aqualv
  
let (e_term_view_aq :
  FStar_Syntax_Syntax.antiquotations ->
    FStar_Reflection_Data.term_view FStar_Syntax_Embeddings.embedding)
  =
  fun aq  ->
    let embed_term_view rng t =
      match t with
      | FStar_Reflection_Data.Tv_FVar fv ->
          let uu____1907 =
            let uu____1912 =
              let uu____1913 =
                let uu____1922 = embed e_fv rng fv  in
                FStar_Syntax_Syntax.as_arg uu____1922  in
              [uu____1913]  in
            FStar_Syntax_Syntax.mk_Tm_app
              FStar_Reflection_Data.ref_Tv_FVar.FStar_Reflection_Data.t
              uu____1912
             in
          uu____1907 FStar_Pervasives_Native.None rng
      | FStar_Reflection_Data.Tv_BVar fv ->
          let uu____1942 =
            let uu____1947 =
              let uu____1948 =
                let uu____1957 = embed e_bv rng fv  in
                FStar_Syntax_Syntax.as_arg uu____1957  in
              [uu____1948]  in
            FStar_Syntax_Syntax.mk_Tm_app
              FStar_Reflection_Data.ref_Tv_BVar.FStar_Reflection_Data.t
              uu____1947
             in
          uu____1942 FStar_Pervasives_Native.None rng
      | FStar_Reflection_Data.Tv_Var bv ->
          let uu____1977 =
            let uu____1982 =
              let uu____1983 =
                let uu____1992 = embed e_bv rng bv  in
                FStar_Syntax_Syntax.as_arg uu____1992  in
              [uu____1983]  in
            FStar_Syntax_Syntax.mk_Tm_app
              FStar_Reflection_Data.ref_Tv_Var.FStar_Reflection_Data.t
              uu____1982
             in
          uu____1977 FStar_Pervasives_Native.None rng
      | FStar_Reflection_Data.Tv_App (hd1,a) ->
          let uu____2013 =
            let uu____2018 =
              let uu____2019 =
                let uu____2028 =
                  let uu____2029 = e_term_aq aq  in embed uu____2029 rng hd1
                   in
                FStar_Syntax_Syntax.as_arg uu____2028  in
              let uu____2032 =
                let uu____2043 =
                  let uu____2052 =
                    let uu____2053 = e_argv_aq aq  in embed uu____2053 rng a
                     in
                  FStar_Syntax_Syntax.as_arg uu____2052  in
                [uu____2043]  in
              uu____2019 :: uu____2032  in
            FStar_Syntax_Syntax.mk_Tm_app
              FStar_Reflection_Data.ref_Tv_App.FStar_Reflection_Data.t
              uu____2018
             in
          uu____2013 FStar_Pervasives_Native.None rng
      | FStar_Reflection_Data.Tv_Abs (b,t1) ->
          let uu____2092 =
            let uu____2097 =
              let uu____2098 =
                let uu____2107 = embed e_binder rng b  in
                FStar_Syntax_Syntax.as_arg uu____2107  in
              let uu____2108 =
                let uu____2119 =
                  let uu____2128 =
                    let uu____2129 = e_term_aq aq  in embed uu____2129 rng t1
                     in
                  FStar_Syntax_Syntax.as_arg uu____2128  in
                [uu____2119]  in
              uu____2098 :: uu____2108  in
            FStar_Syntax_Syntax.mk_Tm_app
              FStar_Reflection_Data.ref_Tv_Abs.FStar_Reflection_Data.t
              uu____2097
             in
          uu____2092 FStar_Pervasives_Native.None rng
      | FStar_Reflection_Data.Tv_Arrow (b,c) ->
          let uu____2160 =
            let uu____2165 =
              let uu____2166 =
                let uu____2175 = embed e_binder rng b  in
                FStar_Syntax_Syntax.as_arg uu____2175  in
              let uu____2176 =
                let uu____2187 =
                  let uu____2196 = embed e_comp rng c  in
                  FStar_Syntax_Syntax.as_arg uu____2196  in
                [uu____2187]  in
              uu____2166 :: uu____2176  in
            FStar_Syntax_Syntax.mk_Tm_app
              FStar_Reflection_Data.ref_Tv_Arrow.FStar_Reflection_Data.t
              uu____2165
             in
          uu____2160 FStar_Pervasives_Native.None rng
      | FStar_Reflection_Data.Tv_Type u ->
          let uu____2224 =
            let uu____2229 =
              let uu____2230 =
                let uu____2239 = embed FStar_Syntax_Embeddings.e_unit rng ()
                   in
                FStar_Syntax_Syntax.as_arg uu____2239  in
              [uu____2230]  in
            FStar_Syntax_Syntax.mk_Tm_app
              FStar_Reflection_Data.ref_Tv_Type.FStar_Reflection_Data.t
              uu____2229
             in
          uu____2224 FStar_Pervasives_Native.None rng
      | FStar_Reflection_Data.Tv_Refine (bv,t1) ->
          let uu____2260 =
            let uu____2265 =
              let uu____2266 =
                let uu____2275 = embed e_bv rng bv  in
                FStar_Syntax_Syntax.as_arg uu____2275  in
              let uu____2276 =
                let uu____2287 =
                  let uu____2296 =
                    let uu____2297 = e_term_aq aq  in embed uu____2297 rng t1
                     in
                  FStar_Syntax_Syntax.as_arg uu____2296  in
                [uu____2287]  in
              uu____2266 :: uu____2276  in
            FStar_Syntax_Syntax.mk_Tm_app
              FStar_Reflection_Data.ref_Tv_Refine.FStar_Reflection_Data.t
              uu____2265
             in
          uu____2260 FStar_Pervasives_Native.None rng
      | FStar_Reflection_Data.Tv_Const c ->
          let uu____2327 =
            let uu____2332 =
              let uu____2333 =
                let uu____2342 = embed e_const rng c  in
                FStar_Syntax_Syntax.as_arg uu____2342  in
              [uu____2333]  in
            FStar_Syntax_Syntax.mk_Tm_app
              FStar_Reflection_Data.ref_Tv_Const.FStar_Reflection_Data.t
              uu____2332
             in
          uu____2327 FStar_Pervasives_Native.None rng
      | FStar_Reflection_Data.Tv_Uvar (u,d) ->
          let uu____2363 =
            let uu____2368 =
              let uu____2369 =
                let uu____2378 = embed FStar_Syntax_Embeddings.e_int rng u
                   in
                FStar_Syntax_Syntax.as_arg uu____2378  in
              let uu____2379 =
                let uu____2390 =
                  let uu____2399 =
                    FStar_Syntax_Util.mk_lazy (u, d)
                      FStar_Syntax_Util.t_ctx_uvar_and_sust
                      FStar_Syntax_Syntax.Lazy_uvar
                      FStar_Pervasives_Native.None
                     in
                  FStar_Syntax_Syntax.as_arg uu____2399  in
                [uu____2390]  in
              uu____2369 :: uu____2379  in
            FStar_Syntax_Syntax.mk_Tm_app
              FStar_Reflection_Data.ref_Tv_Uvar.FStar_Reflection_Data.t
              uu____2368
             in
          uu____2363 FStar_Pervasives_Native.None rng
      | FStar_Reflection_Data.Tv_Let (r,b,t1,t2) ->
          let uu____2434 =
            let uu____2439 =
              let uu____2440 =
                let uu____2449 = embed FStar_Syntax_Embeddings.e_bool rng r
                   in
                FStar_Syntax_Syntax.as_arg uu____2449  in
              let uu____2450 =
                let uu____2461 =
                  let uu____2470 = embed e_bv rng b  in
                  FStar_Syntax_Syntax.as_arg uu____2470  in
                let uu____2471 =
                  let uu____2482 =
                    let uu____2491 =
                      let uu____2492 = e_term_aq aq  in
                      embed uu____2492 rng t1  in
                    FStar_Syntax_Syntax.as_arg uu____2491  in
                  let uu____2495 =
                    let uu____2506 =
                      let uu____2515 =
                        let uu____2516 = e_term_aq aq  in
                        embed uu____2516 rng t2  in
                      FStar_Syntax_Syntax.as_arg uu____2515  in
                    [uu____2506]  in
                  uu____2482 :: uu____2495  in
                uu____2461 :: uu____2471  in
              uu____2440 :: uu____2450  in
            FStar_Syntax_Syntax.mk_Tm_app
              FStar_Reflection_Data.ref_Tv_Let.FStar_Reflection_Data.t
              uu____2439
             in
          uu____2434 FStar_Pervasives_Native.None rng
      | FStar_Reflection_Data.Tv_Match (t1,brs) ->
          let uu____2567 =
            let uu____2572 =
              let uu____2573 =
                let uu____2582 =
                  let uu____2583 = e_term_aq aq  in embed uu____2583 rng t1
                   in
                FStar_Syntax_Syntax.as_arg uu____2582  in
              let uu____2586 =
                let uu____2597 =
                  let uu____2606 =
                    let uu____2607 =
                      let uu____2616 = e_branch_aq aq  in
                      FStar_Syntax_Embeddings.e_list uu____2616  in
                    embed uu____2607 rng brs  in
                  FStar_Syntax_Syntax.as_arg uu____2606  in
                [uu____2597]  in
              uu____2573 :: uu____2586  in
            FStar_Syntax_Syntax.mk_Tm_app
              FStar_Reflection_Data.ref_Tv_Match.FStar_Reflection_Data.t
              uu____2572
             in
          uu____2567 FStar_Pervasives_Native.None rng
      | FStar_Reflection_Data.Tv_AscribedT (e,t1,tacopt) ->
          let uu____2666 =
            let uu____2671 =
              let uu____2672 =
                let uu____2681 =
                  let uu____2682 = e_term_aq aq  in embed uu____2682 rng e
                   in
                FStar_Syntax_Syntax.as_arg uu____2681  in
              let uu____2685 =
                let uu____2696 =
                  let uu____2705 =
                    let uu____2706 = e_term_aq aq  in embed uu____2706 rng t1
                     in
                  FStar_Syntax_Syntax.as_arg uu____2705  in
                let uu____2709 =
                  let uu____2720 =
                    let uu____2729 =
                      let uu____2730 =
                        let uu____2735 = e_term_aq aq  in
                        FStar_Syntax_Embeddings.e_option uu____2735  in
                      embed uu____2730 rng tacopt  in
                    FStar_Syntax_Syntax.as_arg uu____2729  in
                  [uu____2720]  in
                uu____2696 :: uu____2709  in
              uu____2672 :: uu____2685  in
            FStar_Syntax_Syntax.mk_Tm_app
              FStar_Reflection_Data.ref_Tv_AscT.FStar_Reflection_Data.t
              uu____2671
             in
          uu____2666 FStar_Pervasives_Native.None rng
      | FStar_Reflection_Data.Tv_AscribedC (e,c,tacopt) ->
          let uu____2781 =
            let uu____2786 =
              let uu____2787 =
                let uu____2796 =
                  let uu____2797 = e_term_aq aq  in embed uu____2797 rng e
                   in
                FStar_Syntax_Syntax.as_arg uu____2796  in
              let uu____2800 =
                let uu____2811 =
                  let uu____2820 = embed e_comp rng c  in
                  FStar_Syntax_Syntax.as_arg uu____2820  in
                let uu____2821 =
                  let uu____2832 =
                    let uu____2841 =
                      let uu____2842 =
                        let uu____2847 = e_term_aq aq  in
                        FStar_Syntax_Embeddings.e_option uu____2847  in
                      embed uu____2842 rng tacopt  in
                    FStar_Syntax_Syntax.as_arg uu____2841  in
                  [uu____2832]  in
                uu____2811 :: uu____2821  in
              uu____2787 :: uu____2800  in
            FStar_Syntax_Syntax.mk_Tm_app
              FStar_Reflection_Data.ref_Tv_AscC.FStar_Reflection_Data.t
              uu____2786
             in
          uu____2781 FStar_Pervasives_Native.None rng
      | FStar_Reflection_Data.Tv_Unknown  ->
<<<<<<< HEAD
          let uu___237_2958 =
            FStar_Reflection_Data.ref_Tv_Unknown.FStar_Reflection_Data.t  in
          {
            FStar_Syntax_Syntax.n = (uu___237_2958.FStar_Syntax_Syntax.n);
            FStar_Syntax_Syntax.pos = rng;
            FStar_Syntax_Syntax.vars =
              (uu___237_2958.FStar_Syntax_Syntax.vars)
=======
          let uu___231_2886 =
            FStar_Reflection_Data.ref_Tv_Unknown.FStar_Reflection_Data.t  in
          {
            FStar_Syntax_Syntax.n = (uu___231_2886.FStar_Syntax_Syntax.n);
            FStar_Syntax_Syntax.pos = rng;
            FStar_Syntax_Syntax.vars =
              (uu___231_2886.FStar_Syntax_Syntax.vars)
>>>>>>> 49e29426
          }
       in
    let unembed_term_view w t =
      let uu____2902 = FStar_Syntax_Util.head_and_args t  in
      match uu____2902 with
      | (hd1,args) ->
          let uu____2947 =
            let uu____2960 =
              let uu____2961 = FStar_Syntax_Util.un_uinst hd1  in
              uu____2961.FStar_Syntax_Syntax.n  in
            (uu____2960, args)  in
          (match uu____2947 with
           | (FStar_Syntax_Syntax.Tm_fvar fv,(b,uu____2976)::[]) when
               FStar_Syntax_Syntax.fv_eq_lid fv
                 FStar_Reflection_Data.ref_Tv_Var.FStar_Reflection_Data.lid
               ->
               let uu____3001 = unembed' w e_bv b  in
               FStar_Util.bind_opt uu____3001
                 (fun b1  ->
                    FStar_All.pipe_left
                      (fun _0_23  -> FStar_Pervasives_Native.Some _0_23)
                      (FStar_Reflection_Data.Tv_Var b1))
           | (FStar_Syntax_Syntax.Tm_fvar fv,(b,uu____3010)::[]) when
               FStar_Syntax_Syntax.fv_eq_lid fv
                 FStar_Reflection_Data.ref_Tv_BVar.FStar_Reflection_Data.lid
               ->
               let uu____3035 = unembed' w e_bv b  in
               FStar_Util.bind_opt uu____3035
                 (fun b1  ->
                    FStar_All.pipe_left
                      (fun _0_24  -> FStar_Pervasives_Native.Some _0_24)
                      (FStar_Reflection_Data.Tv_BVar b1))
           | (FStar_Syntax_Syntax.Tm_fvar fv,(f,uu____3044)::[]) when
               FStar_Syntax_Syntax.fv_eq_lid fv
                 FStar_Reflection_Data.ref_Tv_FVar.FStar_Reflection_Data.lid
               ->
               let uu____3069 = unembed' w e_fv f  in
               FStar_Util.bind_opt uu____3069
                 (fun f1  ->
                    FStar_All.pipe_left
                      (fun _0_25  -> FStar_Pervasives_Native.Some _0_25)
                      (FStar_Reflection_Data.Tv_FVar f1))
           | (FStar_Syntax_Syntax.Tm_fvar
              fv,(l,uu____3078)::(r,uu____3080)::[]) when
               FStar_Syntax_Syntax.fv_eq_lid fv
                 FStar_Reflection_Data.ref_Tv_App.FStar_Reflection_Data.lid
               ->
               let uu____3115 = unembed' w e_term l  in
               FStar_Util.bind_opt uu____3115
                 (fun l1  ->
                    let uu____3121 = unembed' w e_argv r  in
                    FStar_Util.bind_opt uu____3121
                      (fun r1  ->
                         FStar_All.pipe_left
                           (fun _0_26  -> FStar_Pervasives_Native.Some _0_26)
                           (FStar_Reflection_Data.Tv_App (l1, r1))))
           | (FStar_Syntax_Syntax.Tm_fvar
              fv,(b,uu____3130)::(t1,uu____3132)::[]) when
               FStar_Syntax_Syntax.fv_eq_lid fv
                 FStar_Reflection_Data.ref_Tv_Abs.FStar_Reflection_Data.lid
               ->
               let uu____3167 = unembed' w e_binder b  in
               FStar_Util.bind_opt uu____3167
                 (fun b1  ->
                    let uu____3173 = unembed' w e_term t1  in
                    FStar_Util.bind_opt uu____3173
                      (fun t2  ->
                         FStar_All.pipe_left
                           (fun _0_27  -> FStar_Pervasives_Native.Some _0_27)
                           (FStar_Reflection_Data.Tv_Abs (b1, t2))))
           | (FStar_Syntax_Syntax.Tm_fvar
              fv,(b,uu____3182)::(t1,uu____3184)::[]) when
               FStar_Syntax_Syntax.fv_eq_lid fv
                 FStar_Reflection_Data.ref_Tv_Arrow.FStar_Reflection_Data.lid
               ->
               let uu____3219 = unembed' w e_binder b  in
               FStar_Util.bind_opt uu____3219
                 (fun b1  ->
                    let uu____3225 = unembed' w e_comp t1  in
                    FStar_Util.bind_opt uu____3225
                      (fun c  ->
                         FStar_All.pipe_left
                           (fun _0_28  -> FStar_Pervasives_Native.Some _0_28)
                           (FStar_Reflection_Data.Tv_Arrow (b1, c))))
           | (FStar_Syntax_Syntax.Tm_fvar fv,(u,uu____3234)::[]) when
               FStar_Syntax_Syntax.fv_eq_lid fv
                 FStar_Reflection_Data.ref_Tv_Type.FStar_Reflection_Data.lid
               ->
               let uu____3259 = unembed' w FStar_Syntax_Embeddings.e_unit u
                  in
               FStar_Util.bind_opt uu____3259
                 (fun u1  ->
                    FStar_All.pipe_left
                      (fun _0_29  -> FStar_Pervasives_Native.Some _0_29)
                      (FStar_Reflection_Data.Tv_Type ()))
           | (FStar_Syntax_Syntax.Tm_fvar
              fv,(b,uu____3268)::(t1,uu____3270)::[]) when
               FStar_Syntax_Syntax.fv_eq_lid fv
                 FStar_Reflection_Data.ref_Tv_Refine.FStar_Reflection_Data.lid
               ->
               let uu____3305 = unembed' w e_bv b  in
               FStar_Util.bind_opt uu____3305
                 (fun b1  ->
                    let uu____3311 = unembed' w e_term t1  in
                    FStar_Util.bind_opt uu____3311
                      (fun t2  ->
                         FStar_All.pipe_left
                           (fun _0_30  -> FStar_Pervasives_Native.Some _0_30)
                           (FStar_Reflection_Data.Tv_Refine (b1, t2))))
           | (FStar_Syntax_Syntax.Tm_fvar fv,(c,uu____3320)::[]) when
               FStar_Syntax_Syntax.fv_eq_lid fv
                 FStar_Reflection_Data.ref_Tv_Const.FStar_Reflection_Data.lid
               ->
               let uu____3345 = unembed' w e_const c  in
               FStar_Util.bind_opt uu____3345
                 (fun c1  ->
                    FStar_All.pipe_left
                      (fun _0_31  -> FStar_Pervasives_Native.Some _0_31)
                      (FStar_Reflection_Data.Tv_Const c1))
           | (FStar_Syntax_Syntax.Tm_fvar
              fv,(u,uu____3354)::(l,uu____3356)::[]) when
               FStar_Syntax_Syntax.fv_eq_lid fv
                 FStar_Reflection_Data.ref_Tv_Uvar.FStar_Reflection_Data.lid
               ->
               let uu____3391 = unembed' w FStar_Syntax_Embeddings.e_int u
                  in
               FStar_Util.bind_opt uu____3391
                 (fun u1  ->
                    let ctx_u_s =
                      FStar_Syntax_Util.unlazy_as_t
                        FStar_Syntax_Syntax.Lazy_uvar l
                       in
                    FStar_All.pipe_left
                      (fun _0_32  -> FStar_Pervasives_Native.Some _0_32)
                      (FStar_Reflection_Data.Tv_Uvar (u1, ctx_u_s)))
           | (FStar_Syntax_Syntax.Tm_fvar
              fv,(r,uu____3402)::(b,uu____3404)::(t1,uu____3406)::(t2,uu____3408)::[])
               when
               FStar_Syntax_Syntax.fv_eq_lid fv
                 FStar_Reflection_Data.ref_Tv_Let.FStar_Reflection_Data.lid
               ->
               let uu____3463 = unembed' w FStar_Syntax_Embeddings.e_bool r
                  in
               FStar_Util.bind_opt uu____3463
                 (fun r1  ->
                    let uu____3469 = unembed' w e_bv b  in
                    FStar_Util.bind_opt uu____3469
                      (fun b1  ->
                         let uu____3475 = unembed' w e_term t1  in
                         FStar_Util.bind_opt uu____3475
                           (fun t11  ->
                              let uu____3481 = unembed' w e_term t2  in
                              FStar_Util.bind_opt uu____3481
                                (fun t21  ->
                                   FStar_All.pipe_left
                                     (fun _0_33  ->
                                        FStar_Pervasives_Native.Some _0_33)
                                     (FStar_Reflection_Data.Tv_Let
                                        (r1, b1, t11, t21))))))
           | (FStar_Syntax_Syntax.Tm_fvar
              fv,(t1,uu____3490)::(brs,uu____3492)::[]) when
               FStar_Syntax_Syntax.fv_eq_lid fv
                 FStar_Reflection_Data.ref_Tv_Match.FStar_Reflection_Data.lid
               ->
               let uu____3527 = unembed' w e_term t1  in
               FStar_Util.bind_opt uu____3527
                 (fun t2  ->
                    let uu____3533 =
                      let uu____3538 =
                        FStar_Syntax_Embeddings.e_list e_branch  in
                      unembed' w uu____3538 brs  in
                    FStar_Util.bind_opt uu____3533
                      (fun brs1  ->
                         FStar_All.pipe_left
                           (fun _0_34  -> FStar_Pervasives_Native.Some _0_34)
                           (FStar_Reflection_Data.Tv_Match (t2, brs1))))
           | (FStar_Syntax_Syntax.Tm_fvar
              fv,(e,uu____3557)::(t1,uu____3559)::(tacopt,uu____3561)::[])
               when
               FStar_Syntax_Syntax.fv_eq_lid fv
                 FStar_Reflection_Data.ref_Tv_AscT.FStar_Reflection_Data.lid
               ->
               let uu____3606 = unembed' w e_term e  in
               FStar_Util.bind_opt uu____3606
                 (fun e1  ->
                    let uu____3612 = unembed' w e_term t1  in
                    FStar_Util.bind_opt uu____3612
                      (fun t2  ->
                         let uu____3618 =
                           let uu____3623 =
                             FStar_Syntax_Embeddings.e_option e_term  in
                           unembed' w uu____3623 tacopt  in
                         FStar_Util.bind_opt uu____3618
                           (fun tacopt1  ->
                              FStar_All.pipe_left
                                (fun _0_35  ->
                                   FStar_Pervasives_Native.Some _0_35)
                                (FStar_Reflection_Data.Tv_AscribedT
                                   (e1, t2, tacopt1)))))
           | (FStar_Syntax_Syntax.Tm_fvar
              fv,(e,uu____3642)::(c,uu____3644)::(tacopt,uu____3646)::[])
               when
               FStar_Syntax_Syntax.fv_eq_lid fv
                 FStar_Reflection_Data.ref_Tv_AscC.FStar_Reflection_Data.lid
               ->
               let uu____3691 = unembed' w e_term e  in
               FStar_Util.bind_opt uu____3691
                 (fun e1  ->
                    let uu____3697 = unembed' w e_comp c  in
                    FStar_Util.bind_opt uu____3697
                      (fun c1  ->
                         let uu____3703 =
                           let uu____3708 =
                             FStar_Syntax_Embeddings.e_option e_term  in
                           unembed' w uu____3708 tacopt  in
                         FStar_Util.bind_opt uu____3703
                           (fun tacopt1  ->
                              FStar_All.pipe_left
                                (fun _0_36  ->
                                   FStar_Pervasives_Native.Some _0_36)
                                (FStar_Reflection_Data.Tv_AscribedC
                                   (e1, c1, tacopt1)))))
           | (FStar_Syntax_Syntax.Tm_fvar fv,[]) when
               FStar_Syntax_Syntax.fv_eq_lid fv
                 FStar_Reflection_Data.ref_Tv_Unknown.FStar_Reflection_Data.lid
               ->
               FStar_All.pipe_left
                 (fun _0_37  -> FStar_Pervasives_Native.Some _0_37)
                 FStar_Reflection_Data.Tv_Unknown
           | uu____3742 ->
               (if w
                then
                  (let uu____3756 =
                     let uu____3761 =
                       let uu____3762 = FStar_Syntax_Print.term_to_string t
                          in
                       FStar_Util.format1 "Not an embedded term_view: %s"
                         uu____3762
                        in
                     (FStar_Errors.Warning_NotEmbedded, uu____3761)  in
                   FStar_Errors.log_issue t.FStar_Syntax_Syntax.pos
                     uu____3756)
                else ();
                FStar_Pervasives_Native.None))
       in
    mk_emb embed_term_view unembed_term_view
      FStar_Reflection_Data.fstar_refl_term_view
  
let (e_term_view :
  FStar_Reflection_Data.term_view FStar_Syntax_Embeddings.embedding) =
  e_term_view_aq [] 
let (e_bv_view :
  FStar_Reflection_Data.bv_view FStar_Syntax_Embeddings.embedding) =
  let embed_bv_view rng bvv =
    let uu____3787 =
      let uu____3792 =
        let uu____3793 =
          let uu____3802 =
            embed FStar_Syntax_Embeddings.e_string rng
              bvv.FStar_Reflection_Data.bv_ppname
             in
          FStar_Syntax_Syntax.as_arg uu____3802  in
        let uu____3803 =
          let uu____3814 =
            let uu____3823 =
              embed FStar_Syntax_Embeddings.e_int rng
                bvv.FStar_Reflection_Data.bv_index
               in
            FStar_Syntax_Syntax.as_arg uu____3823  in
          let uu____3824 =
            let uu____3835 =
              let uu____3844 =
                embed e_term rng bvv.FStar_Reflection_Data.bv_sort  in
              FStar_Syntax_Syntax.as_arg uu____3844  in
            [uu____3835]  in
          uu____3814 :: uu____3824  in
        uu____3793 :: uu____3803  in
      FStar_Syntax_Syntax.mk_Tm_app
        FStar_Reflection_Data.ref_Mk_bv.FStar_Reflection_Data.t uu____3792
       in
    uu____3787 FStar_Pervasives_Native.None rng  in
  let unembed_bv_view w t =
    let t1 = FStar_Syntax_Util.unascribe t  in
    let uu____3895 = FStar_Syntax_Util.head_and_args t1  in
    match uu____3895 with
    | (hd1,args) ->
        let uu____3940 =
          let uu____3953 =
            let uu____3954 = FStar_Syntax_Util.un_uinst hd1  in
            uu____3954.FStar_Syntax_Syntax.n  in
          (uu____3953, args)  in
        (match uu____3940 with
         | (FStar_Syntax_Syntax.Tm_fvar
            fv,(nm,uu____3969)::(idx,uu____3971)::(s,uu____3973)::[]) when
             FStar_Syntax_Syntax.fv_eq_lid fv
               FStar_Reflection_Data.ref_Mk_bv.FStar_Reflection_Data.lid
             ->
             let uu____4018 = unembed' w FStar_Syntax_Embeddings.e_string nm
                in
             FStar_Util.bind_opt uu____4018
               (fun nm1  ->
                  let uu____4024 =
                    unembed' w FStar_Syntax_Embeddings.e_int idx  in
                  FStar_Util.bind_opt uu____4024
                    (fun idx1  ->
                       let uu____4030 = unembed' w e_term s  in
                       FStar_Util.bind_opt uu____4030
                         (fun s1  ->
                            FStar_All.pipe_left
                              (fun _0_38  ->
                                 FStar_Pervasives_Native.Some _0_38)
                              {
                                FStar_Reflection_Data.bv_ppname = nm1;
                                FStar_Reflection_Data.bv_index = idx1;
                                FStar_Reflection_Data.bv_sort = s1
                              })))
         | uu____4037 ->
             (if w
              then
                (let uu____4051 =
                   let uu____4056 =
                     let uu____4057 = FStar_Syntax_Print.term_to_string t1
                        in
                     FStar_Util.format1 "Not an embedded bv_view: %s"
                       uu____4057
                      in
                   (FStar_Errors.Warning_NotEmbedded, uu____4056)  in
                 FStar_Errors.log_issue t1.FStar_Syntax_Syntax.pos uu____4051)
              else ();
              FStar_Pervasives_Native.None))
     in
  mk_emb embed_bv_view unembed_bv_view
    FStar_Reflection_Data.fstar_refl_bv_view
  
let (e_comp_view :
  FStar_Reflection_Data.comp_view FStar_Syntax_Embeddings.embedding) =
  let embed_comp_view rng cv =
    match cv with
    | FStar_Reflection_Data.C_Total (t,md) ->
        let uu____4078 =
          let uu____4083 =
            let uu____4084 =
              let uu____4093 = embed e_term rng t  in
              FStar_Syntax_Syntax.as_arg uu____4093  in
            let uu____4094 =
              let uu____4105 =
                let uu____4114 =
                  let uu____4115 = FStar_Syntax_Embeddings.e_option e_term
                     in
                  embed uu____4115 rng md  in
                FStar_Syntax_Syntax.as_arg uu____4114  in
              [uu____4105]  in
            uu____4084 :: uu____4094  in
          FStar_Syntax_Syntax.mk_Tm_app
            FStar_Reflection_Data.ref_C_Total.FStar_Reflection_Data.t
            uu____4083
           in
        uu____4078 FStar_Pervasives_Native.None rng
    | FStar_Reflection_Data.C_Lemma (pre,post) ->
        let post1 = FStar_Syntax_Util.unthunk_lemma_post post  in
        let uu____4153 =
          let uu____4158 =
            let uu____4159 =
              let uu____4168 = embed e_term rng pre  in
              FStar_Syntax_Syntax.as_arg uu____4168  in
            let uu____4169 =
              let uu____4180 =
                let uu____4189 = embed e_term rng post1  in
                FStar_Syntax_Syntax.as_arg uu____4189  in
              [uu____4180]  in
            uu____4159 :: uu____4169  in
          FStar_Syntax_Syntax.mk_Tm_app
            FStar_Reflection_Data.ref_C_Lemma.FStar_Reflection_Data.t
            uu____4158
           in
        uu____4153 FStar_Pervasives_Native.None rng
    | FStar_Reflection_Data.C_Unknown  ->
<<<<<<< HEAD
        let uu___238_4288 =
          FStar_Reflection_Data.ref_C_Unknown.FStar_Reflection_Data.t  in
        {
          FStar_Syntax_Syntax.n = (uu___238_4288.FStar_Syntax_Syntax.n);
          FStar_Syntax_Syntax.pos = rng;
          FStar_Syntax_Syntax.vars = (uu___238_4288.FStar_Syntax_Syntax.vars)
=======
        let uu___232_4216 =
          FStar_Reflection_Data.ref_C_Unknown.FStar_Reflection_Data.t  in
        {
          FStar_Syntax_Syntax.n = (uu___232_4216.FStar_Syntax_Syntax.n);
          FStar_Syntax_Syntax.pos = rng;
          FStar_Syntax_Syntax.vars = (uu___232_4216.FStar_Syntax_Syntax.vars)
>>>>>>> 49e29426
        }
     in
  let unembed_comp_view w t =
    let t1 = FStar_Syntax_Util.unascribe t  in
    let uu____4233 = FStar_Syntax_Util.head_and_args t1  in
    match uu____4233 with
    | (hd1,args) ->
        let uu____4278 =
          let uu____4291 =
            let uu____4292 = FStar_Syntax_Util.un_uinst hd1  in
            uu____4292.FStar_Syntax_Syntax.n  in
          (uu____4291, args)  in
        (match uu____4278 with
         | (FStar_Syntax_Syntax.Tm_fvar
            fv,(t2,uu____4307)::(md,uu____4309)::[]) when
             FStar_Syntax_Syntax.fv_eq_lid fv
               FStar_Reflection_Data.ref_C_Total.FStar_Reflection_Data.lid
             ->
             let uu____4344 = unembed' w e_term t2  in
             FStar_Util.bind_opt uu____4344
               (fun t3  ->
                  let uu____4350 =
                    let uu____4355 = FStar_Syntax_Embeddings.e_option e_term
                       in
                    unembed' w uu____4355 md  in
                  FStar_Util.bind_opt uu____4350
                    (fun md1  ->
                       FStar_All.pipe_left
                         (fun _0_39  -> FStar_Pervasives_Native.Some _0_39)
                         (FStar_Reflection_Data.C_Total (t3, md1))))
         | (FStar_Syntax_Syntax.Tm_fvar
            fv,(pre,uu____4374)::(post,uu____4376)::[]) when
             FStar_Syntax_Syntax.fv_eq_lid fv
               FStar_Reflection_Data.ref_C_Lemma.FStar_Reflection_Data.lid
             ->
             let uu____4411 = unembed' w e_term pre  in
             FStar_Util.bind_opt uu____4411
               (fun pre1  ->
                  let uu____4417 = unembed' w e_term post  in
                  FStar_Util.bind_opt uu____4417
                    (fun post1  ->
                       FStar_All.pipe_left
                         (fun _0_40  -> FStar_Pervasives_Native.Some _0_40)
                         (FStar_Reflection_Data.C_Lemma (pre1, post1))))
         | (FStar_Syntax_Syntax.Tm_fvar fv,[]) when
             FStar_Syntax_Syntax.fv_eq_lid fv
               FStar_Reflection_Data.ref_C_Unknown.FStar_Reflection_Data.lid
             ->
             FStar_All.pipe_left
               (fun _0_41  -> FStar_Pervasives_Native.Some _0_41)
               FStar_Reflection_Data.C_Unknown
         | uu____4441 ->
             (if w
              then
                (let uu____4455 =
                   let uu____4460 =
                     let uu____4461 = FStar_Syntax_Print.term_to_string t1
                        in
                     FStar_Util.format1 "Not an embedded comp_view: %s"
                       uu____4461
                      in
                   (FStar_Errors.Warning_NotEmbedded, uu____4460)  in
                 FStar_Errors.log_issue t1.FStar_Syntax_Syntax.pos uu____4455)
              else ();
              FStar_Pervasives_Native.None))
     in
  mk_emb embed_comp_view unembed_comp_view
    FStar_Reflection_Data.fstar_refl_comp_view
  
let (e_order : FStar_Order.order FStar_Syntax_Embeddings.embedding) =
  let embed_order rng o =
    let r =
      match o with
      | FStar_Order.Lt  -> FStar_Reflection_Data.ord_Lt
      | FStar_Order.Eq  -> FStar_Reflection_Data.ord_Eq
      | FStar_Order.Gt  -> FStar_Reflection_Data.ord_Gt  in
<<<<<<< HEAD
    let uu___239_4553 = r  in
    {
      FStar_Syntax_Syntax.n = (uu___239_4553.FStar_Syntax_Syntax.n);
      FStar_Syntax_Syntax.pos = rng;
      FStar_Syntax_Syntax.vars = (uu___239_4553.FStar_Syntax_Syntax.vars)
=======
    let uu___233_4481 = r  in
    {
      FStar_Syntax_Syntax.n = (uu___233_4481.FStar_Syntax_Syntax.n);
      FStar_Syntax_Syntax.pos = rng;
      FStar_Syntax_Syntax.vars = (uu___233_4481.FStar_Syntax_Syntax.vars)
>>>>>>> 49e29426
    }  in
  let unembed_order w t =
    let t1 = FStar_Syntax_Util.unascribe t  in
    let uu____4500 = FStar_Syntax_Util.head_and_args t1  in
    match uu____4500 with
    | (hd1,args) ->
        let uu____4545 =
          let uu____4560 =
            let uu____4561 = FStar_Syntax_Util.un_uinst hd1  in
            uu____4561.FStar_Syntax_Syntax.n  in
          (uu____4560, args)  in
        (match uu____4545 with
         | (FStar_Syntax_Syntax.Tm_fvar fv,[]) when
             FStar_Syntax_Syntax.fv_eq_lid fv
               FStar_Reflection_Data.ord_Lt_lid
             -> FStar_Pervasives_Native.Some FStar_Order.Lt
         | (FStar_Syntax_Syntax.Tm_fvar fv,[]) when
             FStar_Syntax_Syntax.fv_eq_lid fv
               FStar_Reflection_Data.ord_Eq_lid
             -> FStar_Pervasives_Native.Some FStar_Order.Eq
         | (FStar_Syntax_Syntax.Tm_fvar fv,[]) when
             FStar_Syntax_Syntax.fv_eq_lid fv
               FStar_Reflection_Data.ord_Gt_lid
             -> FStar_Pervasives_Native.Some FStar_Order.Gt
         | uu____4633 ->
             (if w
              then
                (let uu____4649 =
                   let uu____4654 =
                     let uu____4655 = FStar_Syntax_Print.term_to_string t1
                        in
                     FStar_Util.format1 "Not an embedded order: %s"
                       uu____4655
                      in
                   (FStar_Errors.Warning_NotEmbedded, uu____4654)  in
                 FStar_Errors.log_issue t1.FStar_Syntax_Syntax.pos uu____4649)
              else ();
              FStar_Pervasives_Native.None))
     in
  mk_emb embed_order unembed_order FStar_Syntax_Syntax.t_order 
let (e_sigelt : FStar_Syntax_Syntax.sigelt FStar_Syntax_Embeddings.embedding)
  =
  let embed_sigelt rng se =
    FStar_Syntax_Util.mk_lazy se FStar_Reflection_Data.fstar_refl_sigelt
      FStar_Syntax_Syntax.Lazy_sigelt (FStar_Pervasives_Native.Some rng)
     in
  let unembed_sigelt w t =
    let uu____4685 =
      let uu____4686 = FStar_Syntax_Subst.compress t  in
      uu____4686.FStar_Syntax_Syntax.n  in
    match uu____4685 with
    | FStar_Syntax_Syntax.Tm_lazy
        { FStar_Syntax_Syntax.blob = b;
          FStar_Syntax_Syntax.lkind = FStar_Syntax_Syntax.Lazy_sigelt ;
          FStar_Syntax_Syntax.ltyp = uu____4692;
          FStar_Syntax_Syntax.rng = uu____4693;_}
        ->
        let uu____4696 = FStar_Dyn.undyn b  in
        FStar_Pervasives_Native.Some uu____4696
    | uu____4697 ->
        (if w
         then
           (let uu____4699 =
              let uu____4704 =
                let uu____4705 = FStar_Syntax_Print.term_to_string t  in
                FStar_Util.format1 "Not an embedded sigelt: %s" uu____4705
                 in
              (FStar_Errors.Warning_NotEmbedded, uu____4704)  in
            FStar_Errors.log_issue t.FStar_Syntax_Syntax.pos uu____4699)
         else ();
         FStar_Pervasives_Native.None)
     in
  mk_emb embed_sigelt unembed_sigelt FStar_Reflection_Data.fstar_refl_sigelt 
let (e_ident : FStar_Ident.ident FStar_Syntax_Embeddings.embedding) =
  let repr =
    FStar_Syntax_Embeddings.e_tuple2 FStar_Syntax_Embeddings.e_range
      FStar_Syntax_Embeddings.e_string
     in
  let embed_ident i rng uu____4758 uu____4759 =
    let uu____4781 =
      let uu____4786 = FStar_Ident.range_of_id i  in
      let uu____4787 = FStar_Ident.text_of_id i  in (uu____4786, uu____4787)
       in
    embed repr rng uu____4781  in
  let unembed_ident t w uu____4811 =
    let uu____4816 = unembed' w repr t  in
    match uu____4816 with
    | FStar_Pervasives_Native.Some (rng,s) ->
        let uu____4835 = FStar_Ident.mk_ident (s, rng)  in
        FStar_Pervasives_Native.Some uu____4835
    | FStar_Pervasives_Native.None  -> FStar_Pervasives_Native.None  in
  let uu____4840 =
    FStar_Syntax_Syntax.t_tuple2_of FStar_Syntax_Syntax.t_range
      FStar_Syntax_Syntax.t_string
     in
  let uu____4841 = FStar_Syntax_Embeddings.emb_typ_of repr  in
  FStar_Syntax_Embeddings.mk_emb_full embed_ident unembed_ident uu____4840
    FStar_Ident.text_of_id uu____4841
  
let (e_univ_name :
  FStar_Syntax_Syntax.univ_name FStar_Syntax_Embeddings.embedding) = e_ident 
let (e_univ_names :
  FStar_Syntax_Syntax.univ_name Prims.list FStar_Syntax_Embeddings.embedding)
  = FStar_Syntax_Embeddings.e_list e_univ_name 
let (e_sigelt_view :
  FStar_Reflection_Data.sigelt_view FStar_Syntax_Embeddings.embedding) =
  let embed_sigelt_view rng sev =
    match sev with
    | FStar_Reflection_Data.Sg_Let (r,fv,univs1,ty,t) ->
        let uu____4874 =
          let uu____4879 =
            let uu____4880 =
              let uu____4889 = embed FStar_Syntax_Embeddings.e_bool rng r  in
              FStar_Syntax_Syntax.as_arg uu____4889  in
            let uu____4890 =
              let uu____4901 =
                let uu____4910 = embed e_fv rng fv  in
                FStar_Syntax_Syntax.as_arg uu____4910  in
              let uu____4911 =
                let uu____4922 =
                  let uu____4931 = embed e_univ_names rng univs1  in
                  FStar_Syntax_Syntax.as_arg uu____4931  in
                let uu____4934 =
                  let uu____4945 =
                    let uu____4954 = embed e_term rng ty  in
                    FStar_Syntax_Syntax.as_arg uu____4954  in
                  let uu____4955 =
                    let uu____4966 =
                      let uu____4975 = embed e_term rng t  in
                      FStar_Syntax_Syntax.as_arg uu____4975  in
                    [uu____4966]  in
                  uu____4945 :: uu____4955  in
                uu____4922 :: uu____4934  in
              uu____4901 :: uu____4911  in
            uu____4880 :: uu____4890  in
          FStar_Syntax_Syntax.mk_Tm_app
            FStar_Reflection_Data.ref_Sg_Let.FStar_Reflection_Data.t
            uu____4879
           in
        uu____4874 FStar_Pervasives_Native.None rng
    | FStar_Reflection_Data.Sg_Constructor (nm,ty) ->
        let uu____5028 =
          let uu____5033 =
            let uu____5034 =
              let uu____5043 =
                embed FStar_Syntax_Embeddings.e_string_list rng nm  in
              FStar_Syntax_Syntax.as_arg uu____5043  in
            let uu____5046 =
              let uu____5057 =
                let uu____5066 = embed e_term rng ty  in
                FStar_Syntax_Syntax.as_arg uu____5066  in
              [uu____5057]  in
            uu____5034 :: uu____5046  in
          FStar_Syntax_Syntax.mk_Tm_app
            FStar_Reflection_Data.ref_Sg_Constructor.FStar_Reflection_Data.t
            uu____5033
           in
        uu____5028 FStar_Pervasives_Native.None rng
    | FStar_Reflection_Data.Sg_Inductive (nm,univs1,bs,t,dcs) ->
        let uu____5110 =
          let uu____5115 =
            let uu____5116 =
              let uu____5125 =
                embed FStar_Syntax_Embeddings.e_string_list rng nm  in
              FStar_Syntax_Syntax.as_arg uu____5125  in
            let uu____5128 =
              let uu____5139 =
                let uu____5148 = embed e_univ_names rng univs1  in
                FStar_Syntax_Syntax.as_arg uu____5148  in
              let uu____5151 =
                let uu____5162 =
                  let uu____5171 = embed e_binders rng bs  in
                  FStar_Syntax_Syntax.as_arg uu____5171  in
                let uu____5172 =
                  let uu____5183 =
                    let uu____5192 = embed e_term rng t  in
                    FStar_Syntax_Syntax.as_arg uu____5192  in
                  let uu____5193 =
                    let uu____5204 =
                      let uu____5213 =
                        let uu____5214 =
                          FStar_Syntax_Embeddings.e_list
                            FStar_Syntax_Embeddings.e_string_list
                           in
                        embed uu____5214 rng dcs  in
                      FStar_Syntax_Syntax.as_arg uu____5213  in
                    [uu____5204]  in
                  uu____5183 :: uu____5193  in
                uu____5162 :: uu____5172  in
              uu____5139 :: uu____5151  in
            uu____5116 :: uu____5128  in
          FStar_Syntax_Syntax.mk_Tm_app
            FStar_Reflection_Data.ref_Sg_Inductive.FStar_Reflection_Data.t
            uu____5115
           in
        uu____5110 FStar_Pervasives_Native.None rng
    | FStar_Reflection_Data.Unk  ->
<<<<<<< HEAD
        let uu___240_5349 =
          FStar_Reflection_Data.ref_Unk.FStar_Reflection_Data.t  in
        {
          FStar_Syntax_Syntax.n = (uu___240_5349.FStar_Syntax_Syntax.n);
          FStar_Syntax_Syntax.pos = rng;
          FStar_Syntax_Syntax.vars = (uu___240_5349.FStar_Syntax_Syntax.vars)
=======
        let uu___234_5277 =
          FStar_Reflection_Data.ref_Unk.FStar_Reflection_Data.t  in
        {
          FStar_Syntax_Syntax.n = (uu___234_5277.FStar_Syntax_Syntax.n);
          FStar_Syntax_Syntax.pos = rng;
          FStar_Syntax_Syntax.vars = (uu___234_5277.FStar_Syntax_Syntax.vars)
>>>>>>> 49e29426
        }
     in
  let unembed_sigelt_view w t =
    let t1 = FStar_Syntax_Util.unascribe t  in
    let uu____5294 = FStar_Syntax_Util.head_and_args t1  in
    match uu____5294 with
    | (hd1,args) ->
        let uu____5339 =
          let uu____5352 =
            let uu____5353 = FStar_Syntax_Util.un_uinst hd1  in
            uu____5353.FStar_Syntax_Syntax.n  in
          (uu____5352, args)  in
        (match uu____5339 with
         | (FStar_Syntax_Syntax.Tm_fvar
            fv,(nm,uu____5368)::(us,uu____5370)::(bs,uu____5372)::(t2,uu____5374)::
            (dcs,uu____5376)::[]) when
             FStar_Syntax_Syntax.fv_eq_lid fv
               FStar_Reflection_Data.ref_Sg_Inductive.FStar_Reflection_Data.lid
             ->
             let uu____5441 =
               unembed' w FStar_Syntax_Embeddings.e_string_list nm  in
             FStar_Util.bind_opt uu____5441
               (fun nm1  ->
                  let uu____5455 = unembed' w e_univ_names us  in
                  FStar_Util.bind_opt uu____5455
                    (fun us1  ->
                       let uu____5469 = unembed' w e_binders bs  in
                       FStar_Util.bind_opt uu____5469
                         (fun bs1  ->
                            let uu____5475 = unembed' w e_term t2  in
                            FStar_Util.bind_opt uu____5475
                              (fun t3  ->
                                 let uu____5481 =
                                   let uu____5488 =
                                     FStar_Syntax_Embeddings.e_list
                                       FStar_Syntax_Embeddings.e_string_list
                                      in
                                   unembed' w uu____5488 dcs  in
                                 FStar_Util.bind_opt uu____5481
                                   (fun dcs1  ->
                                      FStar_All.pipe_left
                                        (fun _0_42  ->
                                           FStar_Pervasives_Native.Some _0_42)
                                        (FStar_Reflection_Data.Sg_Inductive
                                           (nm1, us1, bs1, t3, dcs1)))))))
         | (FStar_Syntax_Syntax.Tm_fvar
            fv,(r,uu____5521)::(fvar1,uu____5523)::(univs1,uu____5525)::
            (ty,uu____5527)::(t2,uu____5529)::[]) when
             FStar_Syntax_Syntax.fv_eq_lid fv
               FStar_Reflection_Data.ref_Sg_Let.FStar_Reflection_Data.lid
             ->
             let uu____5594 = unembed' w FStar_Syntax_Embeddings.e_bool r  in
             FStar_Util.bind_opt uu____5594
               (fun r1  ->
                  let uu____5600 = unembed' w e_fv fvar1  in
                  FStar_Util.bind_opt uu____5600
                    (fun fvar2  ->
                       let uu____5606 = unembed' w e_univ_names univs1  in
                       FStar_Util.bind_opt uu____5606
                         (fun univs2  ->
                            let uu____5620 = unembed' w e_term ty  in
                            FStar_Util.bind_opt uu____5620
                              (fun ty1  ->
                                 let uu____5626 = unembed' w e_term t2  in
                                 FStar_Util.bind_opt uu____5626
                                   (fun t3  ->
                                      FStar_All.pipe_left
                                        (fun _0_43  ->
                                           FStar_Pervasives_Native.Some _0_43)
                                        (FStar_Reflection_Data.Sg_Let
                                           (r1, fvar2, univs2, ty1, t3)))))))
         | (FStar_Syntax_Syntax.Tm_fvar fv,[]) when
             FStar_Syntax_Syntax.fv_eq_lid fv
               FStar_Reflection_Data.ref_Unk.FStar_Reflection_Data.lid
             -> FStar_Pervasives_Native.Some FStar_Reflection_Data.Unk
         | uu____5650 ->
             (if w
              then
                (let uu____5664 =
                   let uu____5669 =
                     let uu____5670 = FStar_Syntax_Print.term_to_string t1
                        in
                     FStar_Util.format1 "Not an embedded sigelt_view: %s"
                       uu____5670
                      in
                   (FStar_Errors.Warning_NotEmbedded, uu____5669)  in
                 FStar_Errors.log_issue t1.FStar_Syntax_Syntax.pos uu____5664)
              else ();
              FStar_Pervasives_Native.None))
     in
  mk_emb embed_sigelt_view unembed_sigelt_view
    FStar_Reflection_Data.fstar_refl_sigelt_view
  
let (e_exp : FStar_Reflection_Data.exp FStar_Syntax_Embeddings.embedding) =
  let rec embed_exp rng e =
    let r =
      match e with
      | FStar_Reflection_Data.Unit  ->
          FStar_Reflection_Data.ref_E_Unit.FStar_Reflection_Data.t
      | FStar_Reflection_Data.Var i ->
          let uu____5691 =
            let uu____5696 =
              let uu____5697 =
                let uu____5706 =
                  let uu____5707 = FStar_BigInt.string_of_big_int i  in
                  FStar_Syntax_Util.exp_int uu____5707  in
                FStar_Syntax_Syntax.as_arg uu____5706  in
              [uu____5697]  in
            FStar_Syntax_Syntax.mk_Tm_app
              FStar_Reflection_Data.ref_E_Var.FStar_Reflection_Data.t
              uu____5696
             in
          uu____5691 FStar_Pervasives_Native.None FStar_Range.dummyRange
      | FStar_Reflection_Data.Mult (e1,e2) ->
          let uu____5728 =
            let uu____5733 =
              let uu____5734 =
                let uu____5743 = embed_exp rng e1  in
                FStar_Syntax_Syntax.as_arg uu____5743  in
              let uu____5744 =
                let uu____5755 =
                  let uu____5764 = embed_exp rng e2  in
                  FStar_Syntax_Syntax.as_arg uu____5764  in
                [uu____5755]  in
              uu____5734 :: uu____5744  in
            FStar_Syntax_Syntax.mk_Tm_app
              FStar_Reflection_Data.ref_E_Mult.FStar_Reflection_Data.t
              uu____5733
             in
          uu____5728 FStar_Pervasives_Native.None FStar_Range.dummyRange
       in
<<<<<<< HEAD
    let uu___241_5863 = r  in
    {
      FStar_Syntax_Syntax.n = (uu___241_5863.FStar_Syntax_Syntax.n);
      FStar_Syntax_Syntax.pos = rng;
      FStar_Syntax_Syntax.vars = (uu___241_5863.FStar_Syntax_Syntax.vars)
=======
    let uu___235_5791 = r  in
    {
      FStar_Syntax_Syntax.n = (uu___235_5791.FStar_Syntax_Syntax.n);
      FStar_Syntax_Syntax.pos = rng;
      FStar_Syntax_Syntax.vars = (uu___235_5791.FStar_Syntax_Syntax.vars)
>>>>>>> 49e29426
    }  in
  let rec unembed_exp w t =
    let t1 = FStar_Syntax_Util.unascribe t  in
    let uu____5810 = FStar_Syntax_Util.head_and_args t1  in
    match uu____5810 with
    | (hd1,args) ->
        let uu____5855 =
          let uu____5868 =
            let uu____5869 = FStar_Syntax_Util.un_uinst hd1  in
            uu____5869.FStar_Syntax_Syntax.n  in
          (uu____5868, args)  in
        (match uu____5855 with
         | (FStar_Syntax_Syntax.Tm_fvar fv,[]) when
             FStar_Syntax_Syntax.fv_eq_lid fv
               FStar_Reflection_Data.ref_E_Unit.FStar_Reflection_Data.lid
             -> FStar_Pervasives_Native.Some FStar_Reflection_Data.Unit
         | (FStar_Syntax_Syntax.Tm_fvar fv,(i,uu____5899)::[]) when
             FStar_Syntax_Syntax.fv_eq_lid fv
               FStar_Reflection_Data.ref_E_Var.FStar_Reflection_Data.lid
             ->
             let uu____5924 = unembed' w FStar_Syntax_Embeddings.e_int i  in
             FStar_Util.bind_opt uu____5924
               (fun i1  ->
                  FStar_All.pipe_left
                    (fun _0_44  -> FStar_Pervasives_Native.Some _0_44)
                    (FStar_Reflection_Data.Var i1))
         | (FStar_Syntax_Syntax.Tm_fvar
            fv,(e1,uu____5933)::(e2,uu____5935)::[]) when
             FStar_Syntax_Syntax.fv_eq_lid fv
               FStar_Reflection_Data.ref_E_Mult.FStar_Reflection_Data.lid
             ->
             let uu____5970 = unembed_exp w e1  in
             FStar_Util.bind_opt uu____5970
               (fun e11  ->
                  let uu____5976 = unembed_exp w e2  in
                  FStar_Util.bind_opt uu____5976
                    (fun e21  ->
                       FStar_All.pipe_left
                         (fun _0_45  -> FStar_Pervasives_Native.Some _0_45)
                         (FStar_Reflection_Data.Mult (e11, e21))))
         | uu____5983 ->
             (if w
              then
                (let uu____5997 =
                   let uu____6002 =
                     let uu____6003 = FStar_Syntax_Print.term_to_string t1
                        in
                     FStar_Util.format1 "Not an embedded exp: %s" uu____6003
                      in
                   (FStar_Errors.Warning_NotEmbedded, uu____6002)  in
                 FStar_Errors.log_issue t1.FStar_Syntax_Syntax.pos uu____5997)
              else ();
              FStar_Pervasives_Native.None))
     in
  mk_emb embed_exp unembed_exp FStar_Reflection_Data.fstar_refl_exp 
let (e_binder_view :
  FStar_Reflection_Data.binder_view FStar_Syntax_Embeddings.embedding) =
  FStar_Syntax_Embeddings.e_tuple2 e_bv e_aqualv 
let (e_attribute :
  FStar_Syntax_Syntax.attribute FStar_Syntax_Embeddings.embedding) = e_term 
let (e_attributes :
  FStar_Syntax_Syntax.attribute Prims.list FStar_Syntax_Embeddings.embedding)
  = FStar_Syntax_Embeddings.e_list e_attribute 
let (unfold_lazy_bv :
  FStar_Syntax_Syntax.lazyinfo -> FStar_Syntax_Syntax.term) =
  fun i  ->
    let bv = FStar_Dyn.undyn i.FStar_Syntax_Syntax.blob  in
    let uu____6019 =
      let uu____6024 =
        let uu____6025 =
          let uu____6034 =
            let uu____6035 = FStar_Reflection_Basic.inspect_bv bv  in
            embed e_bv_view i.FStar_Syntax_Syntax.rng uu____6035  in
          FStar_Syntax_Syntax.as_arg uu____6034  in
        [uu____6025]  in
      FStar_Syntax_Syntax.mk_Tm_app
        FStar_Reflection_Data.fstar_refl_pack_bv.FStar_Reflection_Data.t
        uu____6024
       in
    uu____6019 FStar_Pervasives_Native.None i.FStar_Syntax_Syntax.rng
  
let (unfold_lazy_binder :
  FStar_Syntax_Syntax.lazyinfo -> FStar_Syntax_Syntax.term) =
  fun i  ->
    let binder = FStar_Dyn.undyn i.FStar_Syntax_Syntax.blob  in
    let uu____6060 = FStar_Reflection_Basic.inspect_binder binder  in
    match uu____6060 with
    | (bv,aq) ->
        let uu____6067 =
          let uu____6072 =
            let uu____6073 =
              let uu____6082 = embed e_bv i.FStar_Syntax_Syntax.rng bv  in
              FStar_Syntax_Syntax.as_arg uu____6082  in
            let uu____6083 =
              let uu____6094 =
                let uu____6103 = embed e_aqualv i.FStar_Syntax_Syntax.rng aq
                   in
                FStar_Syntax_Syntax.as_arg uu____6103  in
              [uu____6094]  in
            uu____6073 :: uu____6083  in
          FStar_Syntax_Syntax.mk_Tm_app
            FStar_Reflection_Data.fstar_refl_pack_binder.FStar_Reflection_Data.t
            uu____6072
           in
        uu____6067 FStar_Pervasives_Native.None i.FStar_Syntax_Syntax.rng
  
let (unfold_lazy_fvar :
  FStar_Syntax_Syntax.lazyinfo -> FStar_Syntax_Syntax.term) =
  fun i  ->
    let fv = FStar_Dyn.undyn i.FStar_Syntax_Syntax.blob  in
    let uu____6136 =
      let uu____6141 =
        let uu____6142 =
          let uu____6151 =
            let uu____6152 =
              FStar_Syntax_Embeddings.e_list FStar_Syntax_Embeddings.e_string
               in
            let uu____6157 = FStar_Reflection_Basic.inspect_fv fv  in
            embed uu____6152 i.FStar_Syntax_Syntax.rng uu____6157  in
          FStar_Syntax_Syntax.as_arg uu____6151  in
        [uu____6142]  in
      FStar_Syntax_Syntax.mk_Tm_app
        FStar_Reflection_Data.fstar_refl_pack_fv.FStar_Reflection_Data.t
        uu____6141
       in
    uu____6136 FStar_Pervasives_Native.None i.FStar_Syntax_Syntax.rng
  
let (unfold_lazy_comp :
  FStar_Syntax_Syntax.lazyinfo -> FStar_Syntax_Syntax.term) =
  fun i  ->
    let comp = FStar_Dyn.undyn i.FStar_Syntax_Syntax.blob  in
    let uu____6186 =
      let uu____6191 =
        let uu____6192 =
          let uu____6201 =
            let uu____6202 = FStar_Reflection_Basic.inspect_comp comp  in
            embed e_comp_view i.FStar_Syntax_Syntax.rng uu____6202  in
          FStar_Syntax_Syntax.as_arg uu____6201  in
        [uu____6192]  in
      FStar_Syntax_Syntax.mk_Tm_app
        FStar_Reflection_Data.fstar_refl_pack_comp.FStar_Reflection_Data.t
        uu____6191
       in
    uu____6186 FStar_Pervasives_Native.None i.FStar_Syntax_Syntax.rng
  
let (unfold_lazy_env :
  FStar_Syntax_Syntax.lazyinfo -> FStar_Syntax_Syntax.term) =
  fun i  -> FStar_Syntax_Util.exp_unit 
let (unfold_lazy_sigelt :
  FStar_Syntax_Syntax.lazyinfo -> FStar_Syntax_Syntax.term) =
  fun i  ->
    let sigelt = FStar_Dyn.undyn i.FStar_Syntax_Syntax.blob  in
    let uu____6232 =
      let uu____6237 =
        let uu____6238 =
          let uu____6247 =
            let uu____6248 = FStar_Reflection_Basic.inspect_sigelt sigelt  in
            embed e_sigelt_view i.FStar_Syntax_Syntax.rng uu____6248  in
          FStar_Syntax_Syntax.as_arg uu____6247  in
        [uu____6238]  in
      FStar_Syntax_Syntax.mk_Tm_app
        FStar_Reflection_Data.fstar_refl_pack_sigelt.FStar_Reflection_Data.t
        uu____6237
       in
    uu____6232 FStar_Pervasives_Native.None i.FStar_Syntax_Syntax.rng
  <|MERGE_RESOLUTION|>--- conflicted
+++ resolved
@@ -202,19 +202,11 @@
              in
           uu____515 FStar_Pervasives_Native.None FStar_Range.dummyRange
        in
-<<<<<<< HEAD
-    let uu___235_621 = r  in
+    let uu___235_549 = r  in
     {
-      FStar_Syntax_Syntax.n = (uu___235_621.FStar_Syntax_Syntax.n);
+      FStar_Syntax_Syntax.n = (uu___235_549.FStar_Syntax_Syntax.n);
       FStar_Syntax_Syntax.pos = rng;
-      FStar_Syntax_Syntax.vars = (uu___235_621.FStar_Syntax_Syntax.vars)
-=======
-    let uu___229_549 = r  in
-    {
-      FStar_Syntax_Syntax.n = (uu___229_549.FStar_Syntax_Syntax.n);
-      FStar_Syntax_Syntax.pos = rng;
-      FStar_Syntax_Syntax.vars = (uu___229_549.FStar_Syntax_Syntax.vars)
->>>>>>> 49e29426
+      FStar_Syntax_Syntax.vars = (uu___235_549.FStar_Syntax_Syntax.vars)
     }  in
   let unembed_aqualv w t =
     let t1 = FStar_Syntax_Util.unascribe t  in
@@ -394,19 +386,11 @@
              in
           uu____955 FStar_Pervasives_Native.None FStar_Range.dummyRange
        in
-<<<<<<< HEAD
-    let uu___236_1061 = r  in
+    let uu___236_989 = r  in
     {
-      FStar_Syntax_Syntax.n = (uu___236_1061.FStar_Syntax_Syntax.n);
+      FStar_Syntax_Syntax.n = (uu___236_989.FStar_Syntax_Syntax.n);
       FStar_Syntax_Syntax.pos = rng;
-      FStar_Syntax_Syntax.vars = (uu___236_1061.FStar_Syntax_Syntax.vars)
-=======
-    let uu___230_989 = r  in
-    {
-      FStar_Syntax_Syntax.n = (uu___230_989.FStar_Syntax_Syntax.n);
-      FStar_Syntax_Syntax.pos = rng;
-      FStar_Syntax_Syntax.vars = (uu___230_989.FStar_Syntax_Syntax.vars)
->>>>>>> 49e29426
+      FStar_Syntax_Syntax.vars = (uu___236_989.FStar_Syntax_Syntax.vars)
     }  in
   let unembed_const w t =
     let t1 = FStar_Syntax_Util.unascribe t  in
@@ -947,23 +931,13 @@
              in
           uu____2781 FStar_Pervasives_Native.None rng
       | FStar_Reflection_Data.Tv_Unknown  ->
-<<<<<<< HEAD
-          let uu___237_2958 =
+          let uu___237_2886 =
             FStar_Reflection_Data.ref_Tv_Unknown.FStar_Reflection_Data.t  in
           {
-            FStar_Syntax_Syntax.n = (uu___237_2958.FStar_Syntax_Syntax.n);
+            FStar_Syntax_Syntax.n = (uu___237_2886.FStar_Syntax_Syntax.n);
             FStar_Syntax_Syntax.pos = rng;
             FStar_Syntax_Syntax.vars =
-              (uu___237_2958.FStar_Syntax_Syntax.vars)
-=======
-          let uu___231_2886 =
-            FStar_Reflection_Data.ref_Tv_Unknown.FStar_Reflection_Data.t  in
-          {
-            FStar_Syntax_Syntax.n = (uu___231_2886.FStar_Syntax_Syntax.n);
-            FStar_Syntax_Syntax.pos = rng;
-            FStar_Syntax_Syntax.vars =
-              (uu___231_2886.FStar_Syntax_Syntax.vars)
->>>>>>> 49e29426
+              (uu___237_2886.FStar_Syntax_Syntax.vars)
           }
        in
     let unembed_term_view w t =
@@ -1341,21 +1315,12 @@
            in
         uu____4153 FStar_Pervasives_Native.None rng
     | FStar_Reflection_Data.C_Unknown  ->
-<<<<<<< HEAD
-        let uu___238_4288 =
+        let uu___238_4216 =
           FStar_Reflection_Data.ref_C_Unknown.FStar_Reflection_Data.t  in
         {
-          FStar_Syntax_Syntax.n = (uu___238_4288.FStar_Syntax_Syntax.n);
+          FStar_Syntax_Syntax.n = (uu___238_4216.FStar_Syntax_Syntax.n);
           FStar_Syntax_Syntax.pos = rng;
-          FStar_Syntax_Syntax.vars = (uu___238_4288.FStar_Syntax_Syntax.vars)
-=======
-        let uu___232_4216 =
-          FStar_Reflection_Data.ref_C_Unknown.FStar_Reflection_Data.t  in
-        {
-          FStar_Syntax_Syntax.n = (uu___232_4216.FStar_Syntax_Syntax.n);
-          FStar_Syntax_Syntax.pos = rng;
-          FStar_Syntax_Syntax.vars = (uu___232_4216.FStar_Syntax_Syntax.vars)
->>>>>>> 49e29426
+          FStar_Syntax_Syntax.vars = (uu___238_4216.FStar_Syntax_Syntax.vars)
         }
      in
   let unembed_comp_view w t =
@@ -1432,19 +1397,11 @@
       | FStar_Order.Lt  -> FStar_Reflection_Data.ord_Lt
       | FStar_Order.Eq  -> FStar_Reflection_Data.ord_Eq
       | FStar_Order.Gt  -> FStar_Reflection_Data.ord_Gt  in
-<<<<<<< HEAD
-    let uu___239_4553 = r  in
+    let uu___239_4481 = r  in
     {
-      FStar_Syntax_Syntax.n = (uu___239_4553.FStar_Syntax_Syntax.n);
+      FStar_Syntax_Syntax.n = (uu___239_4481.FStar_Syntax_Syntax.n);
       FStar_Syntax_Syntax.pos = rng;
-      FStar_Syntax_Syntax.vars = (uu___239_4553.FStar_Syntax_Syntax.vars)
-=======
-    let uu___233_4481 = r  in
-    {
-      FStar_Syntax_Syntax.n = (uu___233_4481.FStar_Syntax_Syntax.n);
-      FStar_Syntax_Syntax.pos = rng;
-      FStar_Syntax_Syntax.vars = (uu___233_4481.FStar_Syntax_Syntax.vars)
->>>>>>> 49e29426
+      FStar_Syntax_Syntax.vars = (uu___239_4481.FStar_Syntax_Syntax.vars)
     }  in
   let unembed_order w t =
     let t1 = FStar_Syntax_Util.unascribe t  in
@@ -1642,21 +1599,12 @@
            in
         uu____5110 FStar_Pervasives_Native.None rng
     | FStar_Reflection_Data.Unk  ->
-<<<<<<< HEAD
-        let uu___240_5349 =
+        let uu___240_5277 =
           FStar_Reflection_Data.ref_Unk.FStar_Reflection_Data.t  in
         {
-          FStar_Syntax_Syntax.n = (uu___240_5349.FStar_Syntax_Syntax.n);
+          FStar_Syntax_Syntax.n = (uu___240_5277.FStar_Syntax_Syntax.n);
           FStar_Syntax_Syntax.pos = rng;
-          FStar_Syntax_Syntax.vars = (uu___240_5349.FStar_Syntax_Syntax.vars)
-=======
-        let uu___234_5277 =
-          FStar_Reflection_Data.ref_Unk.FStar_Reflection_Data.t  in
-        {
-          FStar_Syntax_Syntax.n = (uu___234_5277.FStar_Syntax_Syntax.n);
-          FStar_Syntax_Syntax.pos = rng;
-          FStar_Syntax_Syntax.vars = (uu___234_5277.FStar_Syntax_Syntax.vars)
->>>>>>> 49e29426
+          FStar_Syntax_Syntax.vars = (uu___240_5277.FStar_Syntax_Syntax.vars)
         }
      in
   let unembed_sigelt_view w t =
@@ -1788,19 +1736,11 @@
              in
           uu____5728 FStar_Pervasives_Native.None FStar_Range.dummyRange
        in
-<<<<<<< HEAD
-    let uu___241_5863 = r  in
+    let uu___241_5791 = r  in
     {
-      FStar_Syntax_Syntax.n = (uu___241_5863.FStar_Syntax_Syntax.n);
+      FStar_Syntax_Syntax.n = (uu___241_5791.FStar_Syntax_Syntax.n);
       FStar_Syntax_Syntax.pos = rng;
-      FStar_Syntax_Syntax.vars = (uu___241_5863.FStar_Syntax_Syntax.vars)
-=======
-    let uu___235_5791 = r  in
-    {
-      FStar_Syntax_Syntax.n = (uu___235_5791.FStar_Syntax_Syntax.n);
-      FStar_Syntax_Syntax.pos = rng;
-      FStar_Syntax_Syntax.vars = (uu___235_5791.FStar_Syntax_Syntax.vars)
->>>>>>> 49e29426
+      FStar_Syntax_Syntax.vars = (uu___241_5791.FStar_Syntax_Syntax.vars)
     }  in
   let rec unembed_exp w t =
     let t1 = FStar_Syntax_Util.unascribe t  in
