--- conflicted
+++ resolved
@@ -184,12 +184,7 @@
     {
       FStar_Syntax_Syntax.n = (r.FStar_Syntax_Syntax.n);
       FStar_Syntax_Syntax.pos = rng;
-<<<<<<< HEAD
-      FStar_Syntax_Syntax.vars = (uu___.FStar_Syntax_Syntax.vars);
-      FStar_Syntax_Syntax.hash_code = (uu___.FStar_Syntax_Syntax.hash_code)
-=======
       FStar_Syntax_Syntax.vars = (r.FStar_Syntax_Syntax.vars)
->>>>>>> a46a208c
     } in
   let unembed_aqualv w t =
     let t1 = FStar_Syntax_Util.unascribe t in
@@ -582,12 +577,7 @@
     {
       FStar_Syntax_Syntax.n = (r.FStar_Syntax_Syntax.n);
       FStar_Syntax_Syntax.pos = rng;
-<<<<<<< HEAD
-      FStar_Syntax_Syntax.vars = (uu___.FStar_Syntax_Syntax.vars);
-      FStar_Syntax_Syntax.hash_code = (uu___.FStar_Syntax_Syntax.hash_code)
-=======
       FStar_Syntax_Syntax.vars = (r.FStar_Syntax_Syntax.vars)
->>>>>>> a46a208c
     } in
   let unembed_const w t =
     let t1 = FStar_Syntax_Util.unascribe t in
@@ -1133,9 +1123,7 @@
           {
             FStar_Syntax_Syntax.n = (uu___.FStar_Syntax_Syntax.n);
             FStar_Syntax_Syntax.pos = rng;
-            FStar_Syntax_Syntax.vars = (uu___.FStar_Syntax_Syntax.vars);
-            FStar_Syntax_Syntax.hash_code =
-              (uu___.FStar_Syntax_Syntax.hash_code)
+            FStar_Syntax_Syntax.vars = (uu___.FStar_Syntax_Syntax.vars)
           } in
     let unembed_term_view w t =
       let uu___ = FStar_Syntax_Util.head_and_args t in
@@ -1716,12 +1704,7 @@
     {
       FStar_Syntax_Syntax.n = (r.FStar_Syntax_Syntax.n);
       FStar_Syntax_Syntax.pos = rng;
-<<<<<<< HEAD
-      FStar_Syntax_Syntax.vars = (uu___.FStar_Syntax_Syntax.vars);
-      FStar_Syntax_Syntax.hash_code = (uu___.FStar_Syntax_Syntax.hash_code)
-=======
       FStar_Syntax_Syntax.vars = (r.FStar_Syntax_Syntax.vars)
->>>>>>> a46a208c
     } in
   let unembed_order w t =
     let t1 = FStar_Syntax_Util.unascribe t in
@@ -1996,9 +1979,7 @@
         {
           FStar_Syntax_Syntax.n = (uu___.FStar_Syntax_Syntax.n);
           FStar_Syntax_Syntax.pos = rng;
-          FStar_Syntax_Syntax.vars = (uu___.FStar_Syntax_Syntax.vars);
-          FStar_Syntax_Syntax.hash_code =
-            (uu___.FStar_Syntax_Syntax.hash_code)
+          FStar_Syntax_Syntax.vars = (uu___.FStar_Syntax_Syntax.vars)
         } in
   let unembed_sigelt_view w t =
     let t1 = FStar_Syntax_Util.unascribe t in
@@ -2128,12 +2109,7 @@
     {
       FStar_Syntax_Syntax.n = (r.FStar_Syntax_Syntax.n);
       FStar_Syntax_Syntax.pos = rng;
-<<<<<<< HEAD
-      FStar_Syntax_Syntax.vars = (uu___.FStar_Syntax_Syntax.vars);
-      FStar_Syntax_Syntax.hash_code = (uu___.FStar_Syntax_Syntax.hash_code)
-=======
       FStar_Syntax_Syntax.vars = (r.FStar_Syntax_Syntax.vars)
->>>>>>> a46a208c
     } in
   let rec unembed_exp w t =
     let t1 = FStar_Syntax_Util.unascribe t in
@@ -2310,12 +2286,7 @@
     {
       FStar_Syntax_Syntax.n = (r.FStar_Syntax_Syntax.n);
       FStar_Syntax_Syntax.pos = rng;
-<<<<<<< HEAD
-      FStar_Syntax_Syntax.vars = (uu___.FStar_Syntax_Syntax.vars);
-      FStar_Syntax_Syntax.hash_code = (uu___.FStar_Syntax_Syntax.hash_code)
-=======
       FStar_Syntax_Syntax.vars = (r.FStar_Syntax_Syntax.vars)
->>>>>>> a46a208c
     } in
   let unembed w t =
     let t1 = FStar_Syntax_Util.unascribe t in
