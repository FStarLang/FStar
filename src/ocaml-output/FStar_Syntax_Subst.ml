--- conflicted
+++ resolved
@@ -91,17 +91,18 @@
            FStar_Syntax_Syntax.ctx_uvar_binders = uu___1;
            FStar_Syntax_Syntax.ctx_uvar_reason = uu___2;
            FStar_Syntax_Syntax.ctx_uvar_range = uu___3;
-           FStar_Syntax_Syntax.ctx_uvar_meta = uu___4;_},
+           FStar_Syntax_Syntax.ctx_uvar_meta = uu___4;
+           FStar_Syntax_Syntax.ctx_uvar_apply_tac_prefix = uu___5;_},
          s)
         ->
-        let uu___5 = FStar_Syntax_Unionfind.find uv in
-        (match uu___5 with
+        let uu___6 = FStar_Syntax_Unionfind.find uv in
+        (match uu___6 with
          | FStar_Pervasives_Native.Some t' ->
-             let uu___6 =
-               let uu___7 = let uu___8 = delay t' s in force_uvar' uu___8 in
-               FStar_Pervasives_Native.fst uu___7 in
-             (uu___6, true)
-         | uu___6 -> (t, false))
+             let uu___7 =
+               let uu___8 = let uu___9 = delay t' s in force_uvar' uu___9 in
+               FStar_Pervasives_Native.fst uu___8 in
+             (uu___7, true)
+         | uu___7 -> (t, false))
     | uu___ -> (t, false)
 let (force_uvar :
   FStar_Syntax_Syntax.term' FStar_Syntax_Syntax.syntax ->
@@ -270,9 +271,7 @@
              {
                FStar_Syntax_Syntax.n = t';
                FStar_Syntax_Syntax.pos = r1;
-               FStar_Syntax_Syntax.vars = (t.FStar_Syntax_Syntax.vars);
-               FStar_Syntax_Syntax.hash_code =
-                 (t.FStar_Syntax_Syntax.hash_code)
+               FStar_Syntax_Syntax.vars = (t.FStar_Syntax_Syntax.vars)
              })
 let tag_lid_with_range :
   'uuuuu .
@@ -793,9 +792,7 @@
                  {
                    FStar_Syntax_Syntax.n = uu___2;
                    FStar_Syntax_Syntax.pos = (t.FStar_Syntax_Syntax.pos);
-                   FStar_Syntax_Syntax.vars = (t.FStar_Syntax_Syntax.vars);
-                   FStar_Syntax_Syntax.hash_code =
-                     (t.FStar_Syntax_Syntax.hash_code)
+                   FStar_Syntax_Syntax.vars = (t.FStar_Syntax_Syntax.vars)
                  } in
                tag_with_range uu___1 s
            | FStar_Pervasives_Native.Some t1 ->
@@ -1685,23 +1682,6 @@
       | (bv1::[], t1) -> (bv1, t1)
       | uu___1 -> failwith "impossible: open_term_bv"
 let rec (deep_compress :
-<<<<<<< HEAD
-  Prims.bool -> FStar_Syntax_Syntax.term -> FStar_Syntax_Syntax.term) =
-  fun allow_uvars ->
-    fun t ->
-      let mk x = FStar_Syntax_Syntax.mk x t.FStar_Syntax_Syntax.pos in
-      let t1 = compress t in
-      let elim_bv x =
-        let uu___ = deep_compress allow_uvars x.FStar_Syntax_Syntax.sort in
-        {
-          FStar_Syntax_Syntax.ppname = (x.FStar_Syntax_Syntax.ppname);
-          FStar_Syntax_Syntax.index = (x.FStar_Syntax_Syntax.index);
-          FStar_Syntax_Syntax.sort = uu___
-        } in
-      match t1.FStar_Syntax_Syntax.n with
-      | FStar_Syntax_Syntax.Tm_delayed uu___ -> failwith "Impossible"
-      | FStar_Syntax_Syntax.Tm_fvar uu___ ->
-=======
   FStar_Syntax_Syntax.term -> FStar_Syntax_Syntax.term) =
   fun t ->
     let mk x = FStar_Syntax_Syntax.mk x t.FStar_Syntax_Syntax.pos in
@@ -1796,489 +1776,336 @@
         mk uu___
     | FStar_Syntax_Syntax.Tm_app (t2, args) ->
         let uu___ =
->>>>>>> f6c33b24
           let uu___1 =
-            FStar_Compiler_Util.mk_ref FStar_Pervasives_Native.None in
+            let uu___2 = deep_compress t2 in
+            let uu___3 = deep_compress_args args in (uu___2, uu___3) in
+          FStar_Syntax_Syntax.Tm_app uu___1 in
+        mk uu___
+    | FStar_Syntax_Syntax.Tm_match (t2, asc_opt, branches, rc_opt) ->
+        let rec elim_pat p =
+          match p.FStar_Syntax_Syntax.v with
+          | FStar_Syntax_Syntax.Pat_var x ->
+              let uu___ =
+                let uu___1 = elim_bv x in FStar_Syntax_Syntax.Pat_var uu___1 in
+              {
+                FStar_Syntax_Syntax.v = uu___;
+                FStar_Syntax_Syntax.p = (p.FStar_Syntax_Syntax.p)
+              }
+          | FStar_Syntax_Syntax.Pat_wild x ->
+              let uu___ =
+                let uu___1 = elim_bv x in FStar_Syntax_Syntax.Pat_wild uu___1 in
+              {
+                FStar_Syntax_Syntax.v = uu___;
+                FStar_Syntax_Syntax.p = (p.FStar_Syntax_Syntax.p)
+              }
+          | FStar_Syntax_Syntax.Pat_dot_term eopt ->
+              let uu___ =
+                let uu___1 =
+                  FStar_Compiler_Util.map_option deep_compress eopt in
+                FStar_Syntax_Syntax.Pat_dot_term uu___1 in
+              {
+                FStar_Syntax_Syntax.v = uu___;
+                FStar_Syntax_Syntax.p = (p.FStar_Syntax_Syntax.p)
+              }
+          | FStar_Syntax_Syntax.Pat_cons (fv, us_opt, pats) ->
+              let us_opt1 =
+                match us_opt with
+                | FStar_Pervasives_Native.None ->
+                    FStar_Pervasives_Native.None
+                | FStar_Pervasives_Native.Some us ->
+                    let uu___ = FStar_Compiler_List.map deep_compress_univ us in
+                    FStar_Pervasives_Native.Some uu___ in
+              let uu___ =
+                let uu___1 =
+                  let uu___2 =
+                    FStar_Compiler_List.map
+                      (fun uu___3 ->
+                         match uu___3 with
+                         | (x, b) -> let uu___4 = elim_pat x in (uu___4, b))
+                      pats in
+                  (fv, us_opt1, uu___2) in
+                FStar_Syntax_Syntax.Pat_cons uu___1 in
+              {
+                FStar_Syntax_Syntax.v = uu___;
+                FStar_Syntax_Syntax.p = (p.FStar_Syntax_Syntax.p)
+              }
+          | FStar_Syntax_Syntax.Pat_constant uu___ -> p in
+        let elim_branch uu___ =
+          match uu___ with
+          | (pat, wopt, t3) ->
+              let uu___1 = elim_pat pat in
+              let uu___2 = FStar_Compiler_Util.map_opt wopt deep_compress in
+              let uu___3 = deep_compress t3 in (uu___1, uu___2, uu___3) in
+        let asc_opt1 =
+          match asc_opt with
+          | FStar_Pervasives_Native.None -> FStar_Pervasives_Native.None
+          | FStar_Pervasives_Native.Some (b, asc) ->
+              let uu___ =
+                let uu___1 = deep_compress_binder b in
+                let uu___2 = elim_ascription asc in (uu___1, uu___2) in
+              FStar_Pervasives_Native.Some uu___ in
+        let uu___ =
+          let uu___1 =
+            let uu___2 = deep_compress t2 in
+            let uu___3 = FStar_Compiler_List.map elim_branch branches in
+            let uu___4 = FStar_Compiler_Util.map_opt rc_opt elim_rc in
+            (uu___2, asc_opt1, uu___3, uu___4) in
+          FStar_Syntax_Syntax.Tm_match uu___1 in
+        mk uu___
+    | FStar_Syntax_Syntax.Tm_ascribed (t2, a, lopt) ->
+        let uu___ =
+          let uu___1 =
+            let uu___2 = deep_compress t2 in
+            let uu___3 = elim_ascription a in (uu___2, uu___3, lopt) in
+          FStar_Syntax_Syntax.Tm_ascribed uu___1 in
+        mk uu___
+    | FStar_Syntax_Syntax.Tm_let (lbs, t2) ->
+        let elim_lb lb =
+          let uu___ =
+            match lb.FStar_Syntax_Syntax.lbname with
+            | FStar_Pervasives.Inl bv ->
+                let uu___1 = elim_bv bv in FStar_Pervasives.Inl uu___1
+            | FStar_Pervasives.Inr fv -> FStar_Pervasives.Inr fv in
+          let uu___1 = deep_compress lb.FStar_Syntax_Syntax.lbtyp in
+          let uu___2 = deep_compress lb.FStar_Syntax_Syntax.lbdef in
           {
-            FStar_Syntax_Syntax.n = (t1.FStar_Syntax_Syntax.n);
-            FStar_Syntax_Syntax.pos = (t1.FStar_Syntax_Syntax.pos);
-            FStar_Syntax_Syntax.vars = uu___1;
-            FStar_Syntax_Syntax.hash_code =
-              (t1.FStar_Syntax_Syntax.hash_code)
-          }
-      | FStar_Syntax_Syntax.Tm_constant uu___ ->
+            FStar_Syntax_Syntax.lbname = uu___;
+            FStar_Syntax_Syntax.lbunivs = (lb.FStar_Syntax_Syntax.lbunivs);
+            FStar_Syntax_Syntax.lbtyp = uu___1;
+            FStar_Syntax_Syntax.lbeff = (lb.FStar_Syntax_Syntax.lbeff);
+            FStar_Syntax_Syntax.lbdef = uu___2;
+            FStar_Syntax_Syntax.lbattrs = (lb.FStar_Syntax_Syntax.lbattrs);
+            FStar_Syntax_Syntax.lbpos = (lb.FStar_Syntax_Syntax.lbpos)
+          } in
+        let uu___ =
           let uu___1 =
-            FStar_Compiler_Util.mk_ref FStar_Pervasives_Native.None in
-          {
-            FStar_Syntax_Syntax.n = (t1.FStar_Syntax_Syntax.n);
-            FStar_Syntax_Syntax.pos = (t1.FStar_Syntax_Syntax.pos);
-            FStar_Syntax_Syntax.vars = uu___1;
-            FStar_Syntax_Syntax.hash_code =
-              (t1.FStar_Syntax_Syntax.hash_code)
-          }
-      | FStar_Syntax_Syntax.Tm_bvar uu___ ->
+            let uu___2 =
+              let uu___3 =
+                FStar_Compiler_List.map elim_lb
+                  (FStar_Pervasives_Native.snd lbs) in
+              ((FStar_Pervasives_Native.fst lbs), uu___3) in
+            let uu___3 = deep_compress t2 in (uu___2, uu___3) in
+          FStar_Syntax_Syntax.Tm_let uu___1 in
+        mk uu___
+    | FStar_Syntax_Syntax.Tm_uvar uu___ ->
+        FStar_Errors.raise_err
+          (FStar_Errors.Error_UnexpectedUnresolvedUvar,
+            "Internal error: unexpected unresolved uvar in deep_compress")
+    | FStar_Syntax_Syntax.Tm_quoted (tm, qi) ->
+        let qi1 = FStar_Syntax_Syntax.on_antiquoted deep_compress qi in
+        let uu___ =
+          let uu___1 = let uu___2 = deep_compress tm in (uu___2, qi1) in
+          FStar_Syntax_Syntax.Tm_quoted uu___1 in
+        mk uu___
+    | FStar_Syntax_Syntax.Tm_meta (t2, md) ->
+        let uu___ =
           let uu___1 =
-            FStar_Compiler_Util.mk_ref FStar_Pervasives_Native.None in
-          {
-            FStar_Syntax_Syntax.n = (t1.FStar_Syntax_Syntax.n);
-            FStar_Syntax_Syntax.pos = (t1.FStar_Syntax_Syntax.pos);
-            FStar_Syntax_Syntax.vars = uu___1;
-            FStar_Syntax_Syntax.hash_code =
-              (t1.FStar_Syntax_Syntax.hash_code)
-          }
-      | FStar_Syntax_Syntax.Tm_name uu___ ->
-          let uu___1 =
-            FStar_Compiler_Util.mk_ref FStar_Pervasives_Native.None in
-          {
-            FStar_Syntax_Syntax.n = (t1.FStar_Syntax_Syntax.n);
-            FStar_Syntax_Syntax.pos = (t1.FStar_Syntax_Syntax.pos);
-            FStar_Syntax_Syntax.vars = uu___1;
-            FStar_Syntax_Syntax.hash_code =
-              (t1.FStar_Syntax_Syntax.hash_code)
-          }
-      | FStar_Syntax_Syntax.Tm_unknown ->
-          let uu___ = FStar_Compiler_Util.mk_ref FStar_Pervasives_Native.None in
-          {
-            FStar_Syntax_Syntax.n = (t1.FStar_Syntax_Syntax.n);
-            FStar_Syntax_Syntax.pos = (t1.FStar_Syntax_Syntax.pos);
-            FStar_Syntax_Syntax.vars = uu___;
-            FStar_Syntax_Syntax.hash_code =
-              (t1.FStar_Syntax_Syntax.hash_code)
-          }
-      | FStar_Syntax_Syntax.Tm_uinst (f, us) ->
-          let us1 =
-            FStar_Compiler_List.map (deep_compress_univ allow_uvars) us in
-          mk (FStar_Syntax_Syntax.Tm_uinst (f, us1))
-      | FStar_Syntax_Syntax.Tm_type u ->
-          let u1 = deep_compress_univ allow_uvars u in
-          mk (FStar_Syntax_Syntax.Tm_type u1)
-      | FStar_Syntax_Syntax.Tm_lazy li ->
-          let t2 =
-            let uu___ =
-              let uu___1 =
-                FStar_Compiler_Effect.op_Bang
-                  FStar_Syntax_Syntax.lazy_chooser in
-              FStar_Compiler_Util.must uu___1 in
-            uu___ li.FStar_Syntax_Syntax.lkind li in
-          deep_compress allow_uvars t2
-      | FStar_Syntax_Syntax.Tm_abs (bs, t2, rc_opt) ->
-          let uu___ =
-            let uu___1 =
-              let uu___2 = deep_compress_binders allow_uvars bs in
-              let uu___3 = deep_compress allow_uvars t2 in
-              let uu___4 =
-                FStar_Compiler_Util.map_opt rc_opt (elim_rc allow_uvars) in
-              (uu___2, uu___3, uu___4) in
-            FStar_Syntax_Syntax.Tm_abs uu___1 in
-          mk uu___
-      | FStar_Syntax_Syntax.Tm_arrow (bs, c) ->
-          let uu___ =
-            let uu___1 =
-              let uu___2 = deep_compress_binders allow_uvars bs in
-              let uu___3 = deep_compress_comp allow_uvars c in
-              (uu___2, uu___3) in
-            FStar_Syntax_Syntax.Tm_arrow uu___1 in
-          mk uu___
-      | FStar_Syntax_Syntax.Tm_refine (bv, phi) ->
-          let uu___ =
-            let uu___1 =
-              let uu___2 = elim_bv bv in
-              let uu___3 = deep_compress allow_uvars phi in (uu___2, uu___3) in
-            FStar_Syntax_Syntax.Tm_refine uu___1 in
-          mk uu___
-      | FStar_Syntax_Syntax.Tm_app (t2, args) ->
-          let uu___ =
-            let uu___1 =
-              let uu___2 = deep_compress allow_uvars t2 in
-              let uu___3 = deep_compress_args allow_uvars args in
-              (uu___2, uu___3) in
-            FStar_Syntax_Syntax.Tm_app uu___1 in
-          mk uu___
-      | FStar_Syntax_Syntax.Tm_match (t2, asc_opt, branches, rc_opt) ->
-          let rec elim_pat p =
-            match p.FStar_Syntax_Syntax.v with
-            | FStar_Syntax_Syntax.Pat_var x ->
-                let uu___ =
-                  let uu___1 = elim_bv x in
-                  FStar_Syntax_Syntax.Pat_var uu___1 in
-                {
-                  FStar_Syntax_Syntax.v = uu___;
-                  FStar_Syntax_Syntax.p = (p.FStar_Syntax_Syntax.p)
-                }
-            | FStar_Syntax_Syntax.Pat_wild x ->
-                let uu___ =
-                  let uu___1 = elim_bv x in
-                  FStar_Syntax_Syntax.Pat_wild uu___1 in
-                {
-                  FStar_Syntax_Syntax.v = uu___;
-                  FStar_Syntax_Syntax.p = (p.FStar_Syntax_Syntax.p)
-                }
-            | FStar_Syntax_Syntax.Pat_dot_term eopt ->
-                let uu___ =
-                  let uu___1 =
-                    FStar_Compiler_Util.map_option
-                      (deep_compress allow_uvars) eopt in
-                  FStar_Syntax_Syntax.Pat_dot_term uu___1 in
-                {
-                  FStar_Syntax_Syntax.v = uu___;
-                  FStar_Syntax_Syntax.p = (p.FStar_Syntax_Syntax.p)
-                }
-            | FStar_Syntax_Syntax.Pat_cons (fv, us_opt, pats) ->
-                let us_opt1 =
-                  match us_opt with
-                  | FStar_Pervasives_Native.None ->
-                      FStar_Pervasives_Native.None
-                  | FStar_Pervasives_Native.Some us ->
-                      let uu___ =
-                        FStar_Compiler_List.map
-                          (deep_compress_univ allow_uvars) us in
-                      FStar_Pervasives_Native.Some uu___ in
-                let uu___ =
-                  let uu___1 =
-                    let uu___2 =
-                      FStar_Compiler_List.map
-                        (fun uu___3 ->
-                           match uu___3 with
-                           | (x, b) -> let uu___4 = elim_pat x in (uu___4, b))
-                        pats in
-                    (fv, us_opt1, uu___2) in
-                  FStar_Syntax_Syntax.Pat_cons uu___1 in
-                {
-                  FStar_Syntax_Syntax.v = uu___;
-                  FStar_Syntax_Syntax.p = (p.FStar_Syntax_Syntax.p)
-                }
-            | FStar_Syntax_Syntax.Pat_constant uu___ -> p in
-          let elim_branch uu___ =
-            match uu___ with
-            | (pat, wopt, t3) ->
-                let uu___1 = elim_pat pat in
-                let uu___2 =
-                  FStar_Compiler_Util.map_opt wopt
-                    (deep_compress allow_uvars) in
-                let uu___3 = deep_compress allow_uvars t3 in
-                (uu___1, uu___2, uu___3) in
-          let asc_opt1 =
-            match asc_opt with
-            | FStar_Pervasives_Native.None -> FStar_Pervasives_Native.None
-            | FStar_Pervasives_Native.Some (b, asc) ->
-                let uu___ =
-                  let uu___1 = deep_compress_binder allow_uvars b in
-                  let uu___2 = elim_ascription allow_uvars asc in
-                  (uu___1, uu___2) in
-                FStar_Pervasives_Native.Some uu___ in
-          let uu___ =
-            let uu___1 =
-              let uu___2 = deep_compress allow_uvars t2 in
-              let uu___3 = FStar_Compiler_List.map elim_branch branches in
-              let uu___4 =
-                FStar_Compiler_Util.map_opt rc_opt (elim_rc allow_uvars) in
-              (uu___2, asc_opt1, uu___3, uu___4) in
-            FStar_Syntax_Syntax.Tm_match uu___1 in
-          mk uu___
-      | FStar_Syntax_Syntax.Tm_ascribed (t2, a, lopt) ->
-          let uu___ =
-            let uu___1 =
-              let uu___2 = deep_compress allow_uvars t2 in
-              let uu___3 = elim_ascription allow_uvars a in
-              (uu___2, uu___3, lopt) in
-            FStar_Syntax_Syntax.Tm_ascribed uu___1 in
-          mk uu___
-      | FStar_Syntax_Syntax.Tm_let (lbs, t2) ->
-          let elim_lb lb =
-            let uu___ =
-              match lb.FStar_Syntax_Syntax.lbname with
-              | FStar_Pervasives.Inl bv ->
-                  let uu___1 = elim_bv bv in FStar_Pervasives.Inl uu___1
-              | FStar_Pervasives.Inr fv -> FStar_Pervasives.Inr fv in
-            let uu___1 =
-              deep_compress allow_uvars lb.FStar_Syntax_Syntax.lbtyp in
-            let uu___2 =
-              deep_compress allow_uvars lb.FStar_Syntax_Syntax.lbdef in
-            {
-              FStar_Syntax_Syntax.lbname = uu___;
-              FStar_Syntax_Syntax.lbunivs = (lb.FStar_Syntax_Syntax.lbunivs);
-              FStar_Syntax_Syntax.lbtyp = uu___1;
-              FStar_Syntax_Syntax.lbeff = (lb.FStar_Syntax_Syntax.lbeff);
-              FStar_Syntax_Syntax.lbdef = uu___2;
-              FStar_Syntax_Syntax.lbattrs = (lb.FStar_Syntax_Syntax.lbattrs);
-              FStar_Syntax_Syntax.lbpos = (lb.FStar_Syntax_Syntax.lbpos)
-            } in
-          let uu___ =
-            let uu___1 =
-              let uu___2 =
-                let uu___3 =
-                  FStar_Compiler_List.map elim_lb
-                    (FStar_Pervasives_Native.snd lbs) in
-                ((FStar_Pervasives_Native.fst lbs), uu___3) in
-              let uu___3 = deep_compress allow_uvars t2 in (uu___2, uu___3) in
-            FStar_Syntax_Syntax.Tm_let uu___1 in
-          mk uu___
-      | FStar_Syntax_Syntax.Tm_uvar uu___ -> t1
-      | FStar_Syntax_Syntax.Tm_quoted (tm, qi) ->
-          let qi1 =
-            FStar_Syntax_Syntax.on_antiquoted (deep_compress allow_uvars) qi in
-          let uu___ =
-            let uu___1 =
-              let uu___2 = deep_compress allow_uvars tm in (uu___2, qi1) in
-            FStar_Syntax_Syntax.Tm_quoted uu___1 in
-          mk uu___
-      | FStar_Syntax_Syntax.Tm_meta (t2, md) ->
-          let uu___ =
-            let uu___1 =
-              let uu___2 = deep_compress allow_uvars t2 in
-              let uu___3 = deep_compress_meta allow_uvars md in
-              (uu___2, uu___3) in
-            FStar_Syntax_Syntax.Tm_meta uu___1 in
-          mk uu___
+            let uu___2 = deep_compress t2 in
+            let uu___3 = deep_compress_meta md in (uu___2, uu___3) in
+          FStar_Syntax_Syntax.Tm_meta uu___1 in
+        mk uu___
 and (elim_ascription :
-  Prims.bool ->
+  ((FStar_Syntax_Syntax.term' FStar_Syntax_Syntax.syntax,
+    FStar_Syntax_Syntax.comp' FStar_Syntax_Syntax.syntax)
+    FStar_Pervasives.either * FStar_Syntax_Syntax.term'
+    FStar_Syntax_Syntax.syntax FStar_Pervasives_Native.option * Prims.bool)
+    ->
     ((FStar_Syntax_Syntax.term' FStar_Syntax_Syntax.syntax,
       FStar_Syntax_Syntax.comp' FStar_Syntax_Syntax.syntax)
       FStar_Pervasives.either * FStar_Syntax_Syntax.term'
-      FStar_Syntax_Syntax.syntax FStar_Pervasives_Native.option * Prims.bool)
-      ->
-      ((FStar_Syntax_Syntax.term' FStar_Syntax_Syntax.syntax,
-        FStar_Syntax_Syntax.comp' FStar_Syntax_Syntax.syntax)
-        FStar_Pervasives.either * FStar_Syntax_Syntax.term'
-        FStar_Syntax_Syntax.syntax FStar_Pervasives_Native.option *
-        Prims.bool))
-  =
-  fun allow_uvars ->
-    fun uu___ ->
-      match uu___ with
-      | (tc, topt, b) ->
-          let uu___1 =
-            match tc with
-            | FStar_Pervasives.Inl t ->
-                let uu___2 = deep_compress allow_uvars t in
-                FStar_Pervasives.Inl uu___2
-            | FStar_Pervasives.Inr c ->
-                let uu___2 = deep_compress_comp allow_uvars c in
-                FStar_Pervasives.Inr uu___2 in
-          let uu___2 =
-            FStar_Compiler_Util.map_opt topt (deep_compress allow_uvars) in
-          (uu___1, uu___2, b)
+      FStar_Syntax_Syntax.syntax FStar_Pervasives_Native.option * Prims.bool))
+  =
+  fun uu___ ->
+    match uu___ with
+    | (tc, topt, b) ->
+        let uu___1 =
+          match tc with
+          | FStar_Pervasives.Inl t ->
+              let uu___2 = deep_compress t in FStar_Pervasives.Inl uu___2
+          | FStar_Pervasives.Inr c ->
+              let uu___2 = deep_compress_comp c in
+              FStar_Pervasives.Inr uu___2 in
+        let uu___2 = FStar_Compiler_Util.map_opt topt deep_compress in
+        (uu___1, uu___2, b)
 and (elim_rc :
-  Prims.bool ->
-    FStar_Syntax_Syntax.residual_comp -> FStar_Syntax_Syntax.residual_comp)
-  =
-  fun allow_uvars ->
-    fun rc ->
-      let uu___ =
-        FStar_Compiler_Util.map_opt rc.FStar_Syntax_Syntax.residual_typ
-          (deep_compress allow_uvars) in
-      let uu___1 =
-        deep_compress_cflags allow_uvars
-          rc.FStar_Syntax_Syntax.residual_flags in
-      {
-        FStar_Syntax_Syntax.residual_effect =
-          (rc.FStar_Syntax_Syntax.residual_effect);
-        FStar_Syntax_Syntax.residual_typ = uu___;
-        FStar_Syntax_Syntax.residual_flags = uu___1
-      }
+  FStar_Syntax_Syntax.residual_comp -> FStar_Syntax_Syntax.residual_comp) =
+  fun rc ->
+    let uu___ =
+      FStar_Compiler_Util.map_opt rc.FStar_Syntax_Syntax.residual_typ
+        deep_compress in
+    let uu___1 = deep_compress_cflags rc.FStar_Syntax_Syntax.residual_flags in
+    {
+      FStar_Syntax_Syntax.residual_effect =
+        (rc.FStar_Syntax_Syntax.residual_effect);
+      FStar_Syntax_Syntax.residual_typ = uu___;
+      FStar_Syntax_Syntax.residual_flags = uu___1
+    }
 and (deep_compress_dec_order :
-  Prims.bool ->
-    FStar_Syntax_Syntax.decreases_order ->
-      FStar_Syntax_Syntax.decreases_order)
-  =
-  fun allow_uvars ->
-    fun uu___ ->
-      match uu___ with
-      | FStar_Syntax_Syntax.Decreases_lex l ->
-          let uu___1 =
-            FStar_Compiler_Effect.op_Bar_Greater l
-              (FStar_Compiler_List.map (deep_compress allow_uvars)) in
-          FStar_Syntax_Syntax.Decreases_lex uu___1
-      | FStar_Syntax_Syntax.Decreases_wf (rel, e) ->
-          let uu___1 =
-            let uu___2 = deep_compress allow_uvars rel in
-            let uu___3 = deep_compress allow_uvars e in (uu___2, uu___3) in
-          FStar_Syntax_Syntax.Decreases_wf uu___1
+  FStar_Syntax_Syntax.decreases_order -> FStar_Syntax_Syntax.decreases_order)
+  =
+  fun uu___ ->
+    match uu___ with
+    | FStar_Syntax_Syntax.Decreases_lex l ->
+        let uu___1 =
+          FStar_Compiler_Effect.op_Bar_Greater l
+            (FStar_Compiler_List.map deep_compress) in
+        FStar_Syntax_Syntax.Decreases_lex uu___1
+    | FStar_Syntax_Syntax.Decreases_wf (rel, e) ->
+        let uu___1 =
+          let uu___2 = deep_compress rel in
+          let uu___3 = deep_compress e in (uu___2, uu___3) in
+        FStar_Syntax_Syntax.Decreases_wf uu___1
 and (deep_compress_cflags :
-  Prims.bool ->
-    FStar_Syntax_Syntax.cflag Prims.list ->
-      FStar_Syntax_Syntax.cflag Prims.list)
-  =
-  fun allow_uvars ->
-    fun flags ->
-      FStar_Compiler_List.map
-        (fun f ->
-           match f with
-           | FStar_Syntax_Syntax.DECREASES dec_order ->
-               let uu___ = deep_compress_dec_order allow_uvars dec_order in
-               FStar_Syntax_Syntax.DECREASES uu___
-           | FStar_Syntax_Syntax.TOTAL -> f
-           | FStar_Syntax_Syntax.MLEFFECT -> f
-           | FStar_Syntax_Syntax.LEMMA -> f
-           | FStar_Syntax_Syntax.RETURN -> f
-           | FStar_Syntax_Syntax.PARTIAL_RETURN -> f
-           | FStar_Syntax_Syntax.SOMETRIVIAL -> f
-           | FStar_Syntax_Syntax.TRIVIAL_POSTCONDITION -> f
-           | FStar_Syntax_Syntax.SHOULD_NOT_INLINE -> f
-           | FStar_Syntax_Syntax.CPS -> f) flags
+  FStar_Syntax_Syntax.cflag Prims.list ->
+    FStar_Syntax_Syntax.cflag Prims.list)
+  =
+  fun flags ->
+    FStar_Compiler_List.map
+      (fun f ->
+         match f with
+         | FStar_Syntax_Syntax.DECREASES dec_order ->
+             let uu___ = deep_compress_dec_order dec_order in
+             FStar_Syntax_Syntax.DECREASES uu___
+         | FStar_Syntax_Syntax.TOTAL -> f
+         | FStar_Syntax_Syntax.MLEFFECT -> f
+         | FStar_Syntax_Syntax.LEMMA -> f
+         | FStar_Syntax_Syntax.RETURN -> f
+         | FStar_Syntax_Syntax.PARTIAL_RETURN -> f
+         | FStar_Syntax_Syntax.SOMETRIVIAL -> f
+         | FStar_Syntax_Syntax.TRIVIAL_POSTCONDITION -> f
+         | FStar_Syntax_Syntax.SHOULD_NOT_INLINE -> f
+         | FStar_Syntax_Syntax.CPS -> f) flags
 and (deep_compress_comp :
-  Prims.bool -> FStar_Syntax_Syntax.comp -> FStar_Syntax_Syntax.comp) =
-  fun allow_uvars ->
-    fun c ->
-      let mk x = FStar_Syntax_Syntax.mk x c.FStar_Syntax_Syntax.pos in
-      match c.FStar_Syntax_Syntax.n with
-      | FStar_Syntax_Syntax.Total (t, uopt) ->
-          let uopt1 =
-            FStar_Compiler_Util.map_opt uopt (deep_compress_univ allow_uvars) in
+  FStar_Syntax_Syntax.comp -> FStar_Syntax_Syntax.comp) =
+  fun c ->
+    let mk x = FStar_Syntax_Syntax.mk x c.FStar_Syntax_Syntax.pos in
+    match c.FStar_Syntax_Syntax.n with
+    | FStar_Syntax_Syntax.Total (t, uopt) ->
+        let uopt1 = FStar_Compiler_Util.map_opt uopt deep_compress_univ in
+        let uu___ =
+          let uu___1 = let uu___2 = deep_compress t in (uu___2, uopt1) in
+          FStar_Syntax_Syntax.Total uu___1 in
+        mk uu___
+    | FStar_Syntax_Syntax.GTotal (t, uopt) ->
+        let uopt1 = FStar_Compiler_Util.map_opt uopt deep_compress_univ in
+        let uu___ =
+          let uu___1 = let uu___2 = deep_compress t in (uu___2, uopt1) in
+          FStar_Syntax_Syntax.GTotal uu___1 in
+        mk uu___
+    | FStar_Syntax_Syntax.Comp ct ->
+        let ct1 =
           let uu___ =
-            let uu___1 =
-              let uu___2 = deep_compress allow_uvars t in (uu___2, uopt1) in
-            FStar_Syntax_Syntax.Total uu___1 in
-          mk uu___
-      | FStar_Syntax_Syntax.GTotal (t, uopt) ->
-          let uopt1 =
-            FStar_Compiler_Util.map_opt uopt (deep_compress_univ allow_uvars) in
-          let uu___ =
-            let uu___1 =
-              let uu___2 = deep_compress allow_uvars t in (uu___2, uopt1) in
-            FStar_Syntax_Syntax.GTotal uu___1 in
-          mk uu___
-      | FStar_Syntax_Syntax.Comp ct ->
-          let ct1 =
-            let uu___ =
-              FStar_Compiler_List.map (deep_compress_univ allow_uvars)
-                ct.FStar_Syntax_Syntax.comp_univs in
-            let uu___1 =
-              deep_compress allow_uvars ct.FStar_Syntax_Syntax.result_typ in
-            let uu___2 =
-              deep_compress_args allow_uvars
-                ct.FStar_Syntax_Syntax.effect_args in
-            let uu___3 =
-              deep_compress_cflags allow_uvars ct.FStar_Syntax_Syntax.flags in
-            {
-              FStar_Syntax_Syntax.comp_univs = uu___;
-              FStar_Syntax_Syntax.effect_name =
-                (ct.FStar_Syntax_Syntax.effect_name);
-              FStar_Syntax_Syntax.result_typ = uu___1;
-              FStar_Syntax_Syntax.effect_args = uu___2;
-              FStar_Syntax_Syntax.flags = uu___3
-            } in
-          mk (FStar_Syntax_Syntax.Comp ct1)
+            FStar_Compiler_List.map deep_compress_univ
+              ct.FStar_Syntax_Syntax.comp_univs in
+          let uu___1 = deep_compress ct.FStar_Syntax_Syntax.result_typ in
+          let uu___2 = deep_compress_args ct.FStar_Syntax_Syntax.effect_args in
+          let uu___3 = deep_compress_cflags ct.FStar_Syntax_Syntax.flags in
+          {
+            FStar_Syntax_Syntax.comp_univs = uu___;
+            FStar_Syntax_Syntax.effect_name =
+              (ct.FStar_Syntax_Syntax.effect_name);
+            FStar_Syntax_Syntax.result_typ = uu___1;
+            FStar_Syntax_Syntax.effect_args = uu___2;
+            FStar_Syntax_Syntax.flags = uu___3
+          } in
+        mk (FStar_Syntax_Syntax.Comp ct1)
 and (deep_compress_univ :
-  Prims.bool -> FStar_Syntax_Syntax.universe -> FStar_Syntax_Syntax.universe)
-  =
-  fun allow_uvars ->
-    fun u ->
-      let u1 = compress_univ u in
-      match u1 with
-      | FStar_Syntax_Syntax.U_max us ->
-          let uu___ =
-            FStar_Compiler_List.map (deep_compress_univ allow_uvars) us in
-          FStar_Syntax_Syntax.U_max uu___
-      | FStar_Syntax_Syntax.U_succ u2 ->
-          let uu___ = deep_compress_univ allow_uvars u2 in
-          FStar_Syntax_Syntax.U_succ uu___
-      | FStar_Syntax_Syntax.U_zero -> u1
-      | FStar_Syntax_Syntax.U_bvar uu___ -> u1
-      | FStar_Syntax_Syntax.U_name uu___ -> u1
-      | FStar_Syntax_Syntax.U_unknown -> u1
-      | FStar_Syntax_Syntax.U_unif uu___ ->
-          if allow_uvars
-          then u1
-          else
-            FStar_Errors.raise_err
-              (FStar_Errors.Error_UnexpectedUnresolvedUvar,
-                "Internal error: unexpected unresolved (universe) uvar in deep_compress")
+  FStar_Syntax_Syntax.universe -> FStar_Syntax_Syntax.universe) =
+  fun u ->
+    let u1 = compress_univ u in
+    match u1 with
+    | FStar_Syntax_Syntax.U_max us ->
+        let uu___ = FStar_Compiler_List.map deep_compress_univ us in
+        FStar_Syntax_Syntax.U_max uu___
+    | FStar_Syntax_Syntax.U_succ u2 ->
+        let uu___ = deep_compress_univ u2 in FStar_Syntax_Syntax.U_succ uu___
+    | FStar_Syntax_Syntax.U_zero -> u1
+    | FStar_Syntax_Syntax.U_bvar uu___ -> u1
+    | FStar_Syntax_Syntax.U_name uu___ -> u1
+    | FStar_Syntax_Syntax.U_unknown -> u1
+    | FStar_Syntax_Syntax.U_unif uu___ ->
+        FStar_Errors.raise_err
+          (FStar_Errors.Error_UnexpectedUnresolvedUvar,
+            "Internal error: unexpected unresolved (universe) uvar in deep_compress")
 and (deep_compress_meta :
-  Prims.bool -> FStar_Syntax_Syntax.metadata -> FStar_Syntax_Syntax.metadata)
-  =
-  fun allow_uvars ->
-    fun uu___ ->
-      match uu___ with
-      | FStar_Syntax_Syntax.Meta_pattern (names, args) ->
-          let uu___1 =
-            let uu___2 =
-              FStar_Compiler_List.map (deep_compress allow_uvars) names in
-            let uu___3 =
-              FStar_Compiler_List.map (deep_compress_args allow_uvars) args in
-            (uu___2, uu___3) in
-          FStar_Syntax_Syntax.Meta_pattern uu___1
-      | FStar_Syntax_Syntax.Meta_monadic (m, t) ->
-          let uu___1 =
-            let uu___2 = deep_compress allow_uvars t in (m, uu___2) in
-          FStar_Syntax_Syntax.Meta_monadic uu___1
-      | FStar_Syntax_Syntax.Meta_monadic_lift (m1, m2, t) ->
-          let uu___1 =
-            let uu___2 = deep_compress allow_uvars t in (m1, m2, uu___2) in
-          FStar_Syntax_Syntax.Meta_monadic_lift uu___1
-      | m -> m
+  FStar_Syntax_Syntax.metadata -> FStar_Syntax_Syntax.metadata) =
+  fun uu___ ->
+    match uu___ with
+    | FStar_Syntax_Syntax.Meta_pattern (names, args) ->
+        let uu___1 =
+          let uu___2 = FStar_Compiler_List.map deep_compress names in
+          let uu___3 = FStar_Compiler_List.map deep_compress_args args in
+          (uu___2, uu___3) in
+        FStar_Syntax_Syntax.Meta_pattern uu___1
+    | FStar_Syntax_Syntax.Meta_monadic (m, t) ->
+        let uu___1 = let uu___2 = deep_compress t in (m, uu___2) in
+        FStar_Syntax_Syntax.Meta_monadic uu___1
+    | FStar_Syntax_Syntax.Meta_monadic_lift (m1, m2, t) ->
+        let uu___1 = let uu___2 = deep_compress t in (m1, m2, uu___2) in
+        FStar_Syntax_Syntax.Meta_monadic_lift uu___1
+    | m -> m
 and (deep_compress_args :
-  Prims.bool ->
+  (FStar_Syntax_Syntax.term' FStar_Syntax_Syntax.syntax *
+    FStar_Syntax_Syntax.arg_qualifier FStar_Pervasives_Native.option)
+    Prims.list ->
     (FStar_Syntax_Syntax.term' FStar_Syntax_Syntax.syntax *
       FStar_Syntax_Syntax.arg_qualifier FStar_Pervasives_Native.option)
-      Prims.list ->
-      (FStar_Syntax_Syntax.term' FStar_Syntax_Syntax.syntax *
-        FStar_Syntax_Syntax.arg_qualifier FStar_Pervasives_Native.option)
-        Prims.list)
-  =
-  fun allow_uvars ->
-    fun args ->
-      FStar_Compiler_List.map
-        (fun uu___ ->
-           match uu___ with
-           | (t, q) ->
-               let t1 = deep_compress allow_uvars t in
-               let q1 = deep_compress_aqual allow_uvars q in (t1, q1)) args
+      Prims.list)
+  =
+  fun args ->
+    FStar_Compiler_List.map
+      (fun uu___ ->
+         match uu___ with
+         | (t, q) ->
+             let t1 = deep_compress t in
+             let q1 = deep_compress_aqual q in (t1, q1)) args
 and (deep_compress_bqual :
-  Prims.bool -> FStar_Syntax_Syntax.bqual -> FStar_Syntax_Syntax.bqual) =
-  fun allow_uvars ->
-    fun q ->
-      match q with
-      | FStar_Pervasives_Native.Some (FStar_Syntax_Syntax.Meta t) ->
-          let uu___ =
-            let uu___1 = deep_compress allow_uvars t in
-            FStar_Syntax_Syntax.Meta uu___1 in
-          FStar_Pervasives_Native.Some uu___
-      | uu___ -> q
+  FStar_Syntax_Syntax.bqual -> FStar_Syntax_Syntax.bqual) =
+  fun q ->
+    match q with
+    | FStar_Pervasives_Native.Some (FStar_Syntax_Syntax.Meta t) ->
+        let uu___ =
+          let uu___1 = deep_compress t in FStar_Syntax_Syntax.Meta uu___1 in
+        FStar_Pervasives_Native.Some uu___
+    | uu___ -> q
 and (deep_compress_aqual :
-  Prims.bool -> FStar_Syntax_Syntax.aqual -> FStar_Syntax_Syntax.aqual) =
-  fun allow_uvars ->
-    fun q ->
-      match q with
-      | FStar_Pervasives_Native.Some a ->
-          let uu___ =
-            let uu___1 =
-              FStar_Compiler_List.map (deep_compress allow_uvars)
-                a.FStar_Syntax_Syntax.aqual_attributes in
-            {
-              FStar_Syntax_Syntax.aqual_implicit =
-                (a.FStar_Syntax_Syntax.aqual_implicit);
-              FStar_Syntax_Syntax.aqual_attributes = uu___1
-            } in
-          FStar_Pervasives_Native.Some uu___
-      | uu___ -> q
+  FStar_Syntax_Syntax.aqual -> FStar_Syntax_Syntax.aqual) =
+  fun q ->
+    match q with
+    | FStar_Pervasives_Native.Some a ->
+        let uu___ =
+          let uu___1 =
+            FStar_Compiler_List.map deep_compress
+              a.FStar_Syntax_Syntax.aqual_attributes in
+          {
+            FStar_Syntax_Syntax.aqual_implicit =
+              (a.FStar_Syntax_Syntax.aqual_implicit);
+            FStar_Syntax_Syntax.aqual_attributes = uu___1
+          } in
+        FStar_Pervasives_Native.Some uu___
+    | uu___ -> q
 and (deep_compress_binder :
-  Prims.bool -> FStar_Syntax_Syntax.binder -> FStar_Syntax_Syntax.binder) =
-  fun allow_uvars ->
-    fun b ->
-      let x =
-        let uu___ = b.FStar_Syntax_Syntax.binder_bv in
-        let uu___1 =
-          deep_compress allow_uvars
-            (b.FStar_Syntax_Syntax.binder_bv).FStar_Syntax_Syntax.sort in
-        {
-          FStar_Syntax_Syntax.ppname = (uu___.FStar_Syntax_Syntax.ppname);
-          FStar_Syntax_Syntax.index = (uu___.FStar_Syntax_Syntax.index);
-          FStar_Syntax_Syntax.sort = uu___1
-        } in
-      let q =
-        deep_compress_bqual allow_uvars b.FStar_Syntax_Syntax.binder_qual in
-      let attrs =
-        FStar_Compiler_Effect.op_Bar_Greater
-          b.FStar_Syntax_Syntax.binder_attrs
-          (FStar_Compiler_List.map (deep_compress allow_uvars)) in
-      FStar_Syntax_Syntax.mk_binder_with_attrs x q attrs
+  FStar_Syntax_Syntax.binder -> FStar_Syntax_Syntax.binder) =
+  fun b ->
+    let x =
+      let uu___ = b.FStar_Syntax_Syntax.binder_bv in
+      let uu___1 =
+        deep_compress
+          (b.FStar_Syntax_Syntax.binder_bv).FStar_Syntax_Syntax.sort in
+      {
+        FStar_Syntax_Syntax.ppname = (uu___.FStar_Syntax_Syntax.ppname);
+        FStar_Syntax_Syntax.index = (uu___.FStar_Syntax_Syntax.index);
+        FStar_Syntax_Syntax.sort = uu___1
+      } in
+    let q = deep_compress_bqual b.FStar_Syntax_Syntax.binder_qual in
+    let attrs =
+      FStar_Compiler_Effect.op_Bar_Greater b.FStar_Syntax_Syntax.binder_attrs
+        (FStar_Compiler_List.map deep_compress) in
+    FStar_Syntax_Syntax.mk_binder_with_attrs x q attrs
 and (deep_compress_binders :
-  Prims.bool ->
-    FStar_Syntax_Syntax.binder Prims.list ->
-      FStar_Syntax_Syntax.binder Prims.list)
-  =
-  fun allow_uvars ->
-    fun bs ->
-      FStar_Compiler_Effect.op_Bar_Greater bs
-        (FStar_Compiler_List.map (deep_compress_binder allow_uvars))+  FStar_Syntax_Syntax.binder Prims.list ->
+    FStar_Syntax_Syntax.binder Prims.list)
+  =
+  fun bs ->
+    FStar_Compiler_Effect.op_Bar_Greater bs
+      (FStar_Compiler_List.map deep_compress_binder)