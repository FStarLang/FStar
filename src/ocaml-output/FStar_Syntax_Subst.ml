open Prims
let subst_to_string:
<<<<<<< HEAD
  'Auu____5 .
    (FStar_Syntax_Syntax.bv,'Auu____5) FStar_Pervasives_Native.tuple2
=======
  'Auu____3 .
    (FStar_Syntax_Syntax.bv,'Auu____3) FStar_Pervasives_Native.tuple2
>>>>>>> 8e4e5b5b
      Prims.list -> Prims.string
  =
  fun s  ->
    let uu____20 =
      FStar_All.pipe_right s
        (FStar_List.map
<<<<<<< HEAD
           (fun uu____40  ->
              match uu____40 with
              | (b,uu____46) ->
                  (b.FStar_Syntax_Syntax.ppname).FStar_Ident.idText)) in
    FStar_All.pipe_right uu____22 (FStar_String.concat ", ")
let rec apply_until_some:
  'Auu____59 'Auu____60 .
    ('Auu____60 -> 'Auu____59 FStar_Pervasives_Native.option) ->
      'Auu____60 Prims.list ->
        ('Auu____60 Prims.list,'Auu____59) FStar_Pervasives_Native.tuple2
=======
           (fun uu____38  ->
              match uu____38 with
              | (b,uu____44) ->
                  (b.FStar_Syntax_Syntax.ppname).FStar_Ident.idText)) in
    FStar_All.pipe_right uu____20 (FStar_String.concat ", ")
let rec apply_until_some:
  'Auu____51 'Auu____52 .
    ('Auu____52 -> 'Auu____51 FStar_Pervasives_Native.option) ->
      'Auu____52 Prims.list ->
        ('Auu____52 Prims.list,'Auu____51) FStar_Pervasives_Native.tuple2
>>>>>>> 8e4e5b5b
          FStar_Pervasives_Native.option
  =
  fun f  ->
    fun s  ->
      match s with
      | [] -> FStar_Pervasives_Native.None
      | s0::rest ->
<<<<<<< HEAD
          let uu____100 = f s0 in
          (match uu____100 with
=======
          let uu____92 = f s0 in
          (match uu____92 with
>>>>>>> 8e4e5b5b
           | FStar_Pervasives_Native.None  -> apply_until_some f rest
           | FStar_Pervasives_Native.Some st ->
               FStar_Pervasives_Native.Some (rest, st))
let map_some_curry:
<<<<<<< HEAD
  'Auu____132 'Auu____133 'Auu____134 .
    ('Auu____134 -> 'Auu____133 -> 'Auu____132) ->
      'Auu____132 ->
        ('Auu____134,'Auu____133) FStar_Pervasives_Native.tuple2
          FStar_Pervasives_Native.option -> 'Auu____132
  =
  fun f  ->
    fun x  ->
      fun uu___103_158  ->
        match uu___103_158 with
        | FStar_Pervasives_Native.None  -> x
        | FStar_Pervasives_Native.Some (a,b) -> f a b
let apply_until_some_then_map:
  'Auu____193 'Auu____194 'Auu____195 .
    ('Auu____195 -> 'Auu____194 FStar_Pervasives_Native.option) ->
      'Auu____195 Prims.list ->
        ('Auu____195 Prims.list -> 'Auu____194 -> 'Auu____193) ->
          'Auu____193 -> 'Auu____193
=======
  'Auu____118 'Auu____119 'Auu____120 .
    ('Auu____120 -> 'Auu____119 -> 'Auu____118) ->
      'Auu____118 ->
        ('Auu____120,'Auu____119) FStar_Pervasives_Native.tuple2
          FStar_Pervasives_Native.option -> 'Auu____118
  =
  fun f  ->
    fun x  ->
      fun uu___150_144  ->
        match uu___150_144 with
        | FStar_Pervasives_Native.None  -> x
        | FStar_Pervasives_Native.Some (a,b) -> f a b
let apply_until_some_then_map:
  'Auu____172 'Auu____173 'Auu____174 .
    ('Auu____174 -> 'Auu____173 FStar_Pervasives_Native.option) ->
      'Auu____174 Prims.list ->
        ('Auu____174 Prims.list -> 'Auu____173 -> 'Auu____172) ->
          'Auu____172 -> 'Auu____172
>>>>>>> 8e4e5b5b
  =
  fun f  ->
    fun s  ->
      fun g  ->
        fun t  ->
<<<<<<< HEAD
          let uu____239 = apply_until_some f s in
          FStar_All.pipe_right uu____239 (map_some_curry g t)
let compose_subst:
  'Auu____266 'Auu____267 .
    ('Auu____267 Prims.list,'Auu____266 FStar_Pervasives_Native.option)
      FStar_Pervasives_Native.tuple2 ->
      ('Auu____267 Prims.list,'Auu____266 FStar_Pervasives_Native.option)
        FStar_Pervasives_Native.tuple2 ->
        ('Auu____267 Prims.list,'Auu____266 FStar_Pervasives_Native.option)
=======
          let uu____218 = apply_until_some f s in
          FStar_All.pipe_right uu____218 (map_some_curry g t)
let compose_subst:
  'Auu____241 'Auu____242 .
    ('Auu____242 Prims.list,'Auu____241 FStar_Pervasives_Native.option)
      FStar_Pervasives_Native.tuple2 ->
      ('Auu____242 Prims.list,'Auu____241 FStar_Pervasives_Native.option)
        FStar_Pervasives_Native.tuple2 ->
        ('Auu____242 Prims.list,'Auu____241 FStar_Pervasives_Native.option)
>>>>>>> 8e4e5b5b
          FStar_Pervasives_Native.tuple2
  =
  fun s1  ->
    fun s2  ->
      let s =
        FStar_List.append (FStar_Pervasives_Native.fst s1)
          (FStar_Pervasives_Native.fst s2) in
      let ropt =
        match FStar_Pervasives_Native.snd s2 with
<<<<<<< HEAD
        | FStar_Pervasives_Native.Some uu____336 ->
            FStar_Pervasives_Native.snd s2
        | uu____341 -> FStar_Pervasives_Native.snd s1 in
=======
        | FStar_Pervasives_Native.Some uu____311 ->
            FStar_Pervasives_Native.snd s2
        | uu____316 -> FStar_Pervasives_Native.snd s1 in
>>>>>>> 8e4e5b5b
      (s, ropt)
let delay:
  FStar_Syntax_Syntax.term' FStar_Syntax_Syntax.syntax ->
    (FStar_Syntax_Syntax.subst_elt Prims.list Prims.list,FStar_Range.range
                                                           FStar_Pervasives_Native.option)
      FStar_Pervasives_Native.tuple2 -> FStar_Syntax_Syntax.term
  =
  fun t  ->
    fun s  ->
      match t.FStar_Syntax_Syntax.n with
      | FStar_Syntax_Syntax.Tm_delayed ((t',s'),m) ->
          FStar_Syntax_Syntax.mk_Tm_delayed (t', (compose_subst s' s))
            t.FStar_Syntax_Syntax.pos
<<<<<<< HEAD
      | uu____449 ->
=======
      | uu____422 ->
>>>>>>> 8e4e5b5b
          FStar_Syntax_Syntax.mk_Tm_delayed (t, s) t.FStar_Syntax_Syntax.pos
let rec force_uvar':
  FStar_Syntax_Syntax.term' FStar_Syntax_Syntax.syntax ->
    FStar_Syntax_Syntax.term' FStar_Syntax_Syntax.syntax
  =
  fun t  ->
    match t.FStar_Syntax_Syntax.n with
<<<<<<< HEAD
    | FStar_Syntax_Syntax.Tm_uvar (uv,uu____475) ->
        let uu____500 = FStar_Syntax_Unionfind.find uv in
        (match uu____500 with
         | FStar_Pervasives_Native.Some t' -> force_uvar' t'
         | uu____506 -> t)
    | uu____509 -> t
=======
    | FStar_Syntax_Syntax.Tm_uvar (uv,uu____447) ->
        let uu____472 = FStar_Syntax_Unionfind.find uv in
        (match uu____472 with
         | FStar_Pervasives_Native.Some t' -> force_uvar' t'
         | uu____478 -> t)
    | uu____481 -> t
>>>>>>> 8e4e5b5b
let force_uvar:
  FStar_Syntax_Syntax.term' FStar_Syntax_Syntax.syntax ->
    (FStar_Syntax_Syntax.term' FStar_Syntax_Syntax.syntax,Prims.bool)
      FStar_Pervasives_Native.tuple2
  =
  fun t  ->
    let t' = force_uvar' t in
<<<<<<< HEAD
    let uu____527 = FStar_Util.physical_equality t t' in
    if uu____527
    then (t, false)
    else
      (let uu____539 =
         delay t'
           ([], (FStar_Pervasives_Native.Some (t.FStar_Syntax_Syntax.pos))) in
       (uu____539, true))
=======
    let uu____494 = FStar_Util.physical_equality t t' in
    if uu____494
    then t
    else
      delay t'
        ([], (FStar_Pervasives_Native.Some (t.FStar_Syntax_Syntax.pos)))
>>>>>>> 8e4e5b5b
let rec force_delayed_thunk:
  FStar_Syntax_Syntax.term' FStar_Syntax_Syntax.syntax ->
    FStar_Syntax_Syntax.term' FStar_Syntax_Syntax.syntax
  =
  fun t  ->
    match t.FStar_Syntax_Syntax.n with
    | FStar_Syntax_Syntax.Tm_delayed (f,m) ->
<<<<<<< HEAD
        let uu____602 = FStar_ST.op_Bang m in
        (match uu____602 with
=======
        let uu____561 = FStar_ST.op_Bang m in
        (match uu____561 with
>>>>>>> 8e4e5b5b
         | FStar_Pervasives_Native.None  -> t
         | FStar_Pervasives_Native.Some t' ->
             let t'1 = force_delayed_thunk t' in
             (FStar_ST.op_Colon_Equals m (FStar_Pervasives_Native.Some t'1);
              t'1))
<<<<<<< HEAD
    | uu____702 -> t
=======
    | uu____717 -> t
>>>>>>> 8e4e5b5b
let rec compress_univ:
  FStar_Syntax_Syntax.universe -> FStar_Syntax_Syntax.universe =
  fun u  ->
    match u with
    | FStar_Syntax_Syntax.U_unif u' ->
<<<<<<< HEAD
        let uu____716 = FStar_Syntax_Unionfind.univ_find u' in
        (match uu____716 with
         | FStar_Pervasives_Native.Some u1 -> compress_univ u1
         | uu____720 -> u)
    | uu____723 -> u
=======
        let uu____730 = FStar_Syntax_Unionfind.univ_find u' in
        (match uu____730 with
         | FStar_Pervasives_Native.Some u1 -> compress_univ u1
         | uu____734 -> u)
    | uu____737 -> u
>>>>>>> 8e4e5b5b
let subst_bv:
  FStar_Syntax_Syntax.bv ->
    FStar_Syntax_Syntax.subst_elt Prims.list ->
      FStar_Syntax_Syntax.term FStar_Pervasives_Native.option
  =
  fun a  ->
    fun s  ->
      FStar_Util.find_map s
<<<<<<< HEAD
        (fun uu___104_742  ->
           match uu___104_742 with
           | FStar_Syntax_Syntax.DB (i,x) when
               i = a.FStar_Syntax_Syntax.index ->
               let uu____747 =
                 let uu____748 =
                   let uu____749 = FStar_Syntax_Syntax.range_of_bv a in
                   FStar_Syntax_Syntax.set_range_of_bv x uu____749 in
                 FStar_Syntax_Syntax.bv_to_name uu____748 in
               FStar_Pervasives_Native.Some uu____747
           | uu____750 -> FStar_Pervasives_Native.None)
=======
        (fun uu___151_754  ->
           match uu___151_754 with
           | FStar_Syntax_Syntax.DB (i,x) when
               i = a.FStar_Syntax_Syntax.index ->
               let uu____759 =
                 let uu____760 =
                   let uu____761 = FStar_Syntax_Syntax.range_of_bv a in
                   FStar_Syntax_Syntax.set_range_of_bv x uu____761 in
                 FStar_Syntax_Syntax.bv_to_name uu____760 in
               FStar_Pervasives_Native.Some uu____759
           | uu____762 -> FStar_Pervasives_Native.None)
>>>>>>> 8e4e5b5b
let subst_nm:
  FStar_Syntax_Syntax.bv ->
    FStar_Syntax_Syntax.subst_elt Prims.list ->
      FStar_Syntax_Syntax.term FStar_Pervasives_Native.option
  =
  fun a  ->
    fun s  ->
      FStar_Util.find_map s
<<<<<<< HEAD
        (fun uu___105_769  ->
           match uu___105_769 with
           | FStar_Syntax_Syntax.NM (x,i) when FStar_Syntax_Syntax.bv_eq a x
               ->
               let uu____774 =
                 FStar_Syntax_Syntax.bv_to_tm
                   (let uu___109_777 = a in
                    {
                      FStar_Syntax_Syntax.ppname =
                        (uu___109_777.FStar_Syntax_Syntax.ppname);
                      FStar_Syntax_Syntax.index = i;
                      FStar_Syntax_Syntax.sort =
                        (uu___109_777.FStar_Syntax_Syntax.sort)
                    }) in
               FStar_Pervasives_Native.Some uu____774
           | FStar_Syntax_Syntax.NT (x,t) when FStar_Syntax_Syntax.bv_eq a x
               -> FStar_Pervasives_Native.Some t
           | uu____786 -> FStar_Pervasives_Native.None)
=======
        (fun uu___152_779  ->
           match uu___152_779 with
           | FStar_Syntax_Syntax.NM (x,i) when FStar_Syntax_Syntax.bv_eq a x
               ->
               let uu____784 =
                 FStar_Syntax_Syntax.bv_to_tm
                   (let uu___156_787 = a in
                    {
                      FStar_Syntax_Syntax.ppname =
                        (uu___156_787.FStar_Syntax_Syntax.ppname);
                      FStar_Syntax_Syntax.index = i;
                      FStar_Syntax_Syntax.sort =
                        (uu___156_787.FStar_Syntax_Syntax.sort)
                    }) in
               FStar_Pervasives_Native.Some uu____784
           | FStar_Syntax_Syntax.NT (x,t) when FStar_Syntax_Syntax.bv_eq a x
               -> FStar_Pervasives_Native.Some t
           | uu____796 -> FStar_Pervasives_Native.None)
>>>>>>> 8e4e5b5b
let subst_univ_bv:
  Prims.int ->
    FStar_Syntax_Syntax.subst_elt Prims.list ->
      FStar_Syntax_Syntax.universe FStar_Pervasives_Native.option
  =
  fun x  ->
    fun s  ->
      FStar_Util.find_map s
<<<<<<< HEAD
        (fun uu___106_804  ->
           match uu___106_804 with
           | FStar_Syntax_Syntax.UN (y,t) when x = y ->
               FStar_Pervasives_Native.Some t
           | uu____809 -> FStar_Pervasives_Native.None)
=======
        (fun uu___153_812  ->
           match uu___153_812 with
           | FStar_Syntax_Syntax.UN (y,t) when x = y ->
               FStar_Pervasives_Native.Some t
           | uu____817 -> FStar_Pervasives_Native.None)
>>>>>>> 8e4e5b5b
let subst_univ_nm:
  FStar_Syntax_Syntax.univ_name ->
    FStar_Syntax_Syntax.subst_elt Prims.list ->
      FStar_Syntax_Syntax.universe FStar_Pervasives_Native.option
  =
  fun x  ->
    fun s  ->
      FStar_Util.find_map s
<<<<<<< HEAD
        (fun uu___107_827  ->
           match uu___107_827 with
           | FStar_Syntax_Syntax.UD (y,i) when
               x.FStar_Ident.idText = y.FStar_Ident.idText ->
               FStar_Pervasives_Native.Some (FStar_Syntax_Syntax.U_bvar i)
           | uu____832 -> FStar_Pervasives_Native.None)
=======
        (fun uu___154_833  ->
           match uu___154_833 with
           | FStar_Syntax_Syntax.UD (y,i) when
               x.FStar_Ident.idText = y.FStar_Ident.idText ->
               FStar_Pervasives_Native.Some (FStar_Syntax_Syntax.U_bvar i)
           | uu____838 -> FStar_Pervasives_Native.None)
>>>>>>> 8e4e5b5b
let rec subst_univ:
  FStar_Syntax_Syntax.subst_elt Prims.list Prims.list ->
    FStar_Syntax_Syntax.universe -> FStar_Syntax_Syntax.universe
  =
  fun s  ->
    fun u  ->
      let u1 = compress_univ u in
      match u1 with
      | FStar_Syntax_Syntax.U_bvar x ->
          apply_until_some_then_map (subst_univ_bv x) s subst_univ u1
      | FStar_Syntax_Syntax.U_name x ->
          apply_until_some_then_map (subst_univ_nm x) s subst_univ u1
      | FStar_Syntax_Syntax.U_zero  -> u1
      | FStar_Syntax_Syntax.U_unknown  -> u1
<<<<<<< HEAD
      | FStar_Syntax_Syntax.U_unif uu____856 -> u1
      | FStar_Syntax_Syntax.U_succ u2 ->
          let uu____866 = subst_univ s u2 in
          FStar_Syntax_Syntax.U_succ uu____866
      | FStar_Syntax_Syntax.U_max us ->
          let uu____870 = FStar_List.map (subst_univ s) us in
          FStar_Syntax_Syntax.U_max uu____870
let tag_with_range:
  'Auu____879 .
    FStar_Syntax_Syntax.term' FStar_Syntax_Syntax.syntax ->
      ('Auu____879,FStar_Range.range FStar_Pervasives_Native.option)
=======
      | FStar_Syntax_Syntax.U_unif uu____860 -> u1
      | FStar_Syntax_Syntax.U_succ u2 ->
          let uu____870 = subst_univ s u2 in
          FStar_Syntax_Syntax.U_succ uu____870
      | FStar_Syntax_Syntax.U_max us ->
          let uu____874 = FStar_List.map (subst_univ s) us in
          FStar_Syntax_Syntax.U_max uu____874
let tag_with_range:
  'Auu____880 .
    FStar_Syntax_Syntax.term' FStar_Syntax_Syntax.syntax ->
      ('Auu____880,FStar_Range.range FStar_Pervasives_Native.option)
>>>>>>> 8e4e5b5b
        FStar_Pervasives_Native.tuple2 ->
        FStar_Syntax_Syntax.term' FStar_Syntax_Syntax.syntax
  =
  fun t  ->
    fun s  ->
      match FStar_Pervasives_Native.snd s with
      | FStar_Pervasives_Native.None  -> t
      | FStar_Pervasives_Native.Some r ->
<<<<<<< HEAD
          let r1 = FStar_Range.set_use_range t.FStar_Syntax_Syntax.pos r in
          let t' =
            match t.FStar_Syntax_Syntax.n with
            | FStar_Syntax_Syntax.Tm_bvar bv ->
                let uu____912 = FStar_Syntax_Syntax.set_range_of_bv bv r1 in
                FStar_Syntax_Syntax.Tm_bvar uu____912
            | FStar_Syntax_Syntax.Tm_name bv ->
                let uu____914 = FStar_Syntax_Syntax.set_range_of_bv bv r1 in
                FStar_Syntax_Syntax.Tm_name uu____914
            | FStar_Syntax_Syntax.Tm_fvar fv ->
                let l = FStar_Syntax_Syntax.lid_of_fv fv in
                let v1 =
                  let uu___110_920 = fv.FStar_Syntax_Syntax.fv_name in
                  {
                    FStar_Syntax_Syntax.v = (FStar_Ident.set_lid_range l r1);
                    FStar_Syntax_Syntax.p =
                      (uu___110_920.FStar_Syntax_Syntax.p)
                  } in
                let fv1 =
                  let uu___111_922 = fv in
                  {
                    FStar_Syntax_Syntax.fv_name = v1;
                    FStar_Syntax_Syntax.fv_delta =
                      (uu___111_922.FStar_Syntax_Syntax.fv_delta);
                    FStar_Syntax_Syntax.fv_qual =
                      (uu___111_922.FStar_Syntax_Syntax.fv_qual)
                  } in
                FStar_Syntax_Syntax.Tm_fvar fv1
            | t' -> t' in
          let uu___112_924 = t in
=======
          let r1 =
            let uu____911 = FStar_Range.use_range r in
            FStar_Range.set_use_range t.FStar_Syntax_Syntax.pos uu____911 in
          let t' =
            match t.FStar_Syntax_Syntax.n with
            | FStar_Syntax_Syntax.Tm_bvar bv ->
                let uu____914 = FStar_Syntax_Syntax.set_range_of_bv bv r1 in
                FStar_Syntax_Syntax.Tm_bvar uu____914
            | FStar_Syntax_Syntax.Tm_name bv ->
                let uu____916 = FStar_Syntax_Syntax.set_range_of_bv bv r1 in
                FStar_Syntax_Syntax.Tm_name uu____916
            | FStar_Syntax_Syntax.Tm_fvar fv ->
                let l = FStar_Syntax_Syntax.lid_of_fv fv in
                let v1 =
                  let uu___157_922 = fv.FStar_Syntax_Syntax.fv_name in
                  {
                    FStar_Syntax_Syntax.v = (FStar_Ident.set_lid_range l r1);
                    FStar_Syntax_Syntax.p =
                      (uu___157_922.FStar_Syntax_Syntax.p)
                  } in
                let fv1 =
                  let uu___158_924 = fv in
                  {
                    FStar_Syntax_Syntax.fv_name = v1;
                    FStar_Syntax_Syntax.fv_delta =
                      (uu___158_924.FStar_Syntax_Syntax.fv_delta);
                    FStar_Syntax_Syntax.fv_qual =
                      (uu___158_924.FStar_Syntax_Syntax.fv_qual)
                  } in
                FStar_Syntax_Syntax.Tm_fvar fv1
            | t' -> t' in
          let uu___159_926 = t in
>>>>>>> 8e4e5b5b
          {
            FStar_Syntax_Syntax.n = t';
            FStar_Syntax_Syntax.pos = r1;
            FStar_Syntax_Syntax.vars =
<<<<<<< HEAD
              (uu___112_924.FStar_Syntax_Syntax.vars)
          }
let tag_lid_with_range:
  'Auu____933 .
    FStar_Ident.lident ->
      ('Auu____933,FStar_Range.range FStar_Pervasives_Native.option)
=======
              (uu___159_926.FStar_Syntax_Syntax.vars)
          }
let tag_lid_with_range:
  'Auu____932 .
    FStar_Ident.lident ->
      ('Auu____932,FStar_Range.range FStar_Pervasives_Native.option)
>>>>>>> 8e4e5b5b
        FStar_Pervasives_Native.tuple2 -> FStar_Ident.lident
  =
  fun l  ->
    fun s  ->
      match FStar_Pervasives_Native.snd s with
      | FStar_Pervasives_Native.None  -> l
      | FStar_Pervasives_Native.Some r ->
<<<<<<< HEAD
          let uu____957 =
            FStar_Range.set_use_range (FStar_Ident.range_of_lid l) r in
          FStar_Ident.set_lid_range l uu____957
=======
          let uu____956 =
            let uu____957 = FStar_Range.use_range r in
            FStar_Range.set_use_range (FStar_Ident.range_of_lid l) uu____957 in
          FStar_Ident.set_lid_range l uu____956
>>>>>>> 8e4e5b5b
let mk_range:
  FStar_Range.range -> FStar_Syntax_Syntax.subst_ts -> FStar_Range.range =
  fun r  ->
    fun s  ->
      match FStar_Pervasives_Native.snd s with
      | FStar_Pervasives_Native.None  -> r
<<<<<<< HEAD
      | FStar_Pervasives_Native.Some r' -> FStar_Range.set_use_range r r'
let is_univ_subst: FStar_Syntax_Syntax.subst_ts -> Prims.bool =
  fun s  ->
    FStar_List.for_all
      (fun l  ->
         FStar_List.for_all
           (fun s1  ->
              match s1 with
              | FStar_Syntax_Syntax.UN uu____986 -> true
              | FStar_Syntax_Syntax.UD uu____991 -> true
              | uu____996 -> false) l) (FStar_Pervasives_Native.fst s)
=======
      | FStar_Pervasives_Native.Some r' ->
          let uu____971 = FStar_Range.use_range r' in
          FStar_Range.set_use_range r uu____971
>>>>>>> 8e4e5b5b
let rec subst':
  FStar_Syntax_Syntax.subst_ts ->
    FStar_Syntax_Syntax.term' FStar_Syntax_Syntax.syntax ->
      FStar_Syntax_Syntax.term' FStar_Syntax_Syntax.syntax
  =
  fun s  ->
    fun t  ->
      let subst_tail tl1 = subst' (tl1, (FStar_Pervasives_Native.snd s)) in
      match s with
      | ([],FStar_Pervasives_Native.None ) -> t
      | ([]::[],FStar_Pervasives_Native.None ) -> t
<<<<<<< HEAD
      | uu____1105 ->
          let t0 = force_delayed_thunk t in
          (match t0.FStar_Syntax_Syntax.n with
           | FStar_Syntax_Syntax.Tm_unknown  -> tag_with_range t0 s
           | FStar_Syntax_Syntax.Tm_constant uu____1115 ->
               tag_with_range t0 s
           | FStar_Syntax_Syntax.Tm_fvar uu____1120 -> tag_with_range t0 s
           | FStar_Syntax_Syntax.Tm_uvar uu____1125 ->
               let uu____1142 =
                 let uu____1143 = is_univ_subst s in
                 Prims.op_Negation uu____1143 in
               if uu____1142
               then tag_with_range t0 s
               else
                 (let uu____1151 = force_uvar t in
                  match uu____1151 with
                  | (t1,b) -> if b then subst' s t1 else tag_with_range t0 s)
=======
      | uu____1074 ->
          let t0 = force_delayed_thunk t in
          (match t0.FStar_Syntax_Syntax.n with
           | FStar_Syntax_Syntax.Tm_unknown  -> tag_with_range t0 s
           | FStar_Syntax_Syntax.Tm_constant uu____1084 ->
               tag_with_range t0 s
           | FStar_Syntax_Syntax.Tm_fvar uu____1089 -> tag_with_range t0 s
           | FStar_Syntax_Syntax.Tm_uvar uu____1094 -> tag_with_range t0 s
>>>>>>> 8e4e5b5b
           | FStar_Syntax_Syntax.Tm_delayed ((t',s'),m) ->
               FStar_Syntax_Syntax.mk_Tm_delayed (t', (compose_subst s' s))
                 t.FStar_Syntax_Syntax.pos
           | FStar_Syntax_Syntax.Tm_bvar a ->
               apply_until_some_then_map (subst_bv a)
                 (FStar_Pervasives_Native.fst s) subst_tail t0
           | FStar_Syntax_Syntax.Tm_name a ->
               apply_until_some_then_map (subst_nm a)
                 (FStar_Pervasives_Native.fst s) subst_tail t0
           | FStar_Syntax_Syntax.Tm_type u ->
<<<<<<< HEAD
               let uu____1261 = mk_range t0.FStar_Syntax_Syntax.pos s in
               let uu____1262 =
                 let uu____1265 =
                   let uu____1266 =
                     subst_univ (FStar_Pervasives_Native.fst s) u in
                   FStar_Syntax_Syntax.Tm_type uu____1266 in
                 FStar_Syntax_Syntax.mk uu____1265 in
               uu____1262 FStar_Pervasives_Native.None uu____1261
           | uu____1276 ->
               let uu____1277 = mk_range t.FStar_Syntax_Syntax.pos s in
               FStar_Syntax_Syntax.mk_Tm_delayed (t0, s) uu____1277)
=======
               let uu____1203 = mk_range t0.FStar_Syntax_Syntax.pos s in
               let uu____1204 =
                 let uu____1207 =
                   let uu____1208 =
                     subst_univ (FStar_Pervasives_Native.fst s) u in
                   FStar_Syntax_Syntax.Tm_type uu____1208 in
                 FStar_Syntax_Syntax.mk uu____1207 in
               uu____1204 FStar_Pervasives_Native.None uu____1203
           | uu____1218 ->
               let uu____1219 = mk_range t.FStar_Syntax_Syntax.pos s in
               FStar_Syntax_Syntax.mk_Tm_delayed (t0, s) uu____1219)
>>>>>>> 8e4e5b5b
and subst_flags':
  FStar_Syntax_Syntax.subst_ts ->
    FStar_Syntax_Syntax.cflags Prims.list ->
      FStar_Syntax_Syntax.cflags Prims.list
  =
  fun s  ->
    fun flags  ->
      FStar_All.pipe_right flags
        (FStar_List.map
<<<<<<< HEAD
           (fun uu___108_1291  ->
              match uu___108_1291 with
              | FStar_Syntax_Syntax.DECREASES a ->
                  let uu____1295 = subst' s a in
                  FStar_Syntax_Syntax.DECREASES uu____1295
=======
           (fun uu___155_1233  ->
              match uu___155_1233 with
              | FStar_Syntax_Syntax.DECREASES a ->
                  let uu____1237 = subst' s a in
                  FStar_Syntax_Syntax.DECREASES uu____1237
>>>>>>> 8e4e5b5b
              | f -> f))
and subst_comp_typ':
  (FStar_Syntax_Syntax.subst_elt Prims.list Prims.list,FStar_Range.range
                                                         FStar_Pervasives_Native.option)
    FStar_Pervasives_Native.tuple2 ->
    FStar_Syntax_Syntax.comp_typ -> FStar_Syntax_Syntax.comp_typ
  =
  fun s  ->
    fun t  ->
      match s with
      | ([],FStar_Pervasives_Native.None ) -> t
      | ([]::[],FStar_Pervasives_Native.None ) -> t
<<<<<<< HEAD
      | uu____1329 ->
          let uu___113_1340 = t in
          let uu____1341 =
            FStar_List.map (subst_univ (FStar_Pervasives_Native.fst s))
              t.FStar_Syntax_Syntax.comp_univs in
          let uu____1348 =
            tag_lid_with_range t.FStar_Syntax_Syntax.effect_name s in
          let uu____1353 = subst' s t.FStar_Syntax_Syntax.result_typ in
          let uu____1356 =
            FStar_List.map
              (fun uu____1381  ->
                 match uu____1381 with
                 | (t1,imp) ->
                     let uu____1400 = subst' s t1 in (uu____1400, imp))
              t.FStar_Syntax_Syntax.effect_args in
          let uu____1405 = subst_flags' s t.FStar_Syntax_Syntax.flags in
          {
            FStar_Syntax_Syntax.comp_univs = uu____1341;
            FStar_Syntax_Syntax.effect_name = uu____1348;
            FStar_Syntax_Syntax.result_typ = uu____1353;
            FStar_Syntax_Syntax.effect_args = uu____1356;
            FStar_Syntax_Syntax.flags = uu____1405
=======
      | uu____1271 ->
          let uu___160_1282 = t in
          let uu____1283 =
            FStar_List.map (subst_univ (FStar_Pervasives_Native.fst s))
              t.FStar_Syntax_Syntax.comp_univs in
          let uu____1290 =
            tag_lid_with_range t.FStar_Syntax_Syntax.effect_name s in
          let uu____1295 = subst' s t.FStar_Syntax_Syntax.result_typ in
          let uu____1298 =
            FStar_List.map
              (fun uu____1323  ->
                 match uu____1323 with
                 | (t1,imp) ->
                     let uu____1342 = subst' s t1 in (uu____1342, imp))
              t.FStar_Syntax_Syntax.effect_args in
          let uu____1347 = subst_flags' s t.FStar_Syntax_Syntax.flags in
          {
            FStar_Syntax_Syntax.comp_univs = uu____1283;
            FStar_Syntax_Syntax.effect_name = uu____1290;
            FStar_Syntax_Syntax.result_typ = uu____1295;
            FStar_Syntax_Syntax.effect_args = uu____1298;
            FStar_Syntax_Syntax.flags = uu____1347
>>>>>>> 8e4e5b5b
          }
and subst_comp':
  (FStar_Syntax_Syntax.subst_elt Prims.list Prims.list,FStar_Range.range
                                                         FStar_Pervasives_Native.option)
    FStar_Pervasives_Native.tuple2 ->
    FStar_Syntax_Syntax.comp' FStar_Syntax_Syntax.syntax ->
      FStar_Syntax_Syntax.comp' FStar_Syntax_Syntax.syntax
  =
  fun s  ->
    fun t  ->
      match s with
      | ([],FStar_Pervasives_Native.None ) -> t
      | ([]::[],FStar_Pervasives_Native.None ) -> t
<<<<<<< HEAD
      | uu____1442 ->
          (match t.FStar_Syntax_Syntax.n with
           | FStar_Syntax_Syntax.Total (t1,uopt) ->
               let uu____1465 = subst' s t1 in
               let uu____1466 =
                 FStar_Option.map
                   (subst_univ (FStar_Pervasives_Native.fst s)) uopt in
               FStar_Syntax_Syntax.mk_Total' uu____1465 uu____1466
           | FStar_Syntax_Syntax.GTotal (t1,uopt) ->
               let uu____1485 = subst' s t1 in
               let uu____1486 =
                 FStar_Option.map
                   (subst_univ (FStar_Pervasives_Native.fst s)) uopt in
               FStar_Syntax_Syntax.mk_GTotal' uu____1485 uu____1486
           | FStar_Syntax_Syntax.Comp ct ->
               let uu____1496 = subst_comp_typ' s ct in
               FStar_Syntax_Syntax.mk_Comp uu____1496)
=======
      | uu____1384 ->
          (match t.FStar_Syntax_Syntax.n with
           | FStar_Syntax_Syntax.Total (t1,uopt) ->
               let uu____1407 = subst' s t1 in
               let uu____1408 =
                 FStar_Option.map
                   (subst_univ (FStar_Pervasives_Native.fst s)) uopt in
               FStar_Syntax_Syntax.mk_Total' uu____1407 uu____1408
           | FStar_Syntax_Syntax.GTotal (t1,uopt) ->
               let uu____1427 = subst' s t1 in
               let uu____1428 =
                 FStar_Option.map
                   (subst_univ (FStar_Pervasives_Native.fst s)) uopt in
               FStar_Syntax_Syntax.mk_GTotal' uu____1427 uu____1428
           | FStar_Syntax_Syntax.Comp ct ->
               let uu____1438 = subst_comp_typ' s ct in
               FStar_Syntax_Syntax.mk_Comp uu____1438)
>>>>>>> 8e4e5b5b
let shift:
  Prims.int -> FStar_Syntax_Syntax.subst_elt -> FStar_Syntax_Syntax.subst_elt
  =
  fun n1  ->
    fun s  ->
      match s with
      | FStar_Syntax_Syntax.DB (i,t) -> FStar_Syntax_Syntax.DB ((i + n1), t)
      | FStar_Syntax_Syntax.UN (i,t) -> FStar_Syntax_Syntax.UN ((i + n1), t)
      | FStar_Syntax_Syntax.NM (x,i) -> FStar_Syntax_Syntax.NM (x, (i + n1))
      | FStar_Syntax_Syntax.UD (x,i) -> FStar_Syntax_Syntax.UD (x, (i + n1))
<<<<<<< HEAD
      | FStar_Syntax_Syntax.NT uu____1513 -> s
=======
      | FStar_Syntax_Syntax.NT uu____1453 -> s
>>>>>>> 8e4e5b5b
let shift_subst:
  Prims.int -> FStar_Syntax_Syntax.subst_t -> FStar_Syntax_Syntax.subst_t =
  fun n1  -> fun s  -> FStar_List.map (shift n1) s
let shift_subst':
<<<<<<< HEAD
  'Auu____1534 .
    Prims.int ->
      (FStar_Syntax_Syntax.subst_t Prims.list,'Auu____1534)
        FStar_Pervasives_Native.tuple2 ->
        (FStar_Syntax_Syntax.subst_t Prims.list,'Auu____1534)
=======
  'Auu____1469 .
    Prims.int ->
      (FStar_Syntax_Syntax.subst_t Prims.list,'Auu____1469)
        FStar_Pervasives_Native.tuple2 ->
        (FStar_Syntax_Syntax.subst_t Prims.list,'Auu____1469)
>>>>>>> 8e4e5b5b
          FStar_Pervasives_Native.tuple2
  =
  fun n1  ->
    fun s  ->
<<<<<<< HEAD
      let uu____1561 =
        FStar_All.pipe_right (FStar_Pervasives_Native.fst s)
          (FStar_List.map (shift_subst n1)) in
      (uu____1561, (FStar_Pervasives_Native.snd s))
let subst_binder':
  'Auu____1580 .
    FStar_Syntax_Syntax.subst_ts ->
      (FStar_Syntax_Syntax.bv,'Auu____1580) FStar_Pervasives_Native.tuple2 ->
        (FStar_Syntax_Syntax.bv,'Auu____1580) FStar_Pervasives_Native.tuple2
  =
  fun s  ->
    fun uu____1596  ->
      match uu____1596 with
      | (x,imp) ->
          let uu____1603 =
            let uu___114_1604 = x in
            let uu____1605 = subst' s x.FStar_Syntax_Syntax.sort in
            {
              FStar_Syntax_Syntax.ppname =
                (uu___114_1604.FStar_Syntax_Syntax.ppname);
              FStar_Syntax_Syntax.index =
                (uu___114_1604.FStar_Syntax_Syntax.index);
              FStar_Syntax_Syntax.sort = uu____1605
            } in
          (uu____1603, imp)
let subst_binders':
  'Auu____1614 .
    FStar_Syntax_Syntax.subst_ts ->
      (FStar_Syntax_Syntax.bv,'Auu____1614) FStar_Pervasives_Native.tuple2
        Prims.list ->
        (FStar_Syntax_Syntax.bv,'Auu____1614) FStar_Pervasives_Native.tuple2
=======
      let uu____1496 =
        FStar_All.pipe_right (FStar_Pervasives_Native.fst s)
          (FStar_List.map (shift_subst n1)) in
      (uu____1496, (FStar_Pervasives_Native.snd s))
let subst_binder':
  'Auu____1512 .
    FStar_Syntax_Syntax.subst_ts ->
      (FStar_Syntax_Syntax.bv,'Auu____1512) FStar_Pervasives_Native.tuple2 ->
        (FStar_Syntax_Syntax.bv,'Auu____1512) FStar_Pervasives_Native.tuple2
  =
  fun s  ->
    fun uu____1528  ->
      match uu____1528 with
      | (x,imp) ->
          let uu____1535 =
            let uu___161_1536 = x in
            let uu____1537 = subst' s x.FStar_Syntax_Syntax.sort in
            {
              FStar_Syntax_Syntax.ppname =
                (uu___161_1536.FStar_Syntax_Syntax.ppname);
              FStar_Syntax_Syntax.index =
                (uu___161_1536.FStar_Syntax_Syntax.index);
              FStar_Syntax_Syntax.sort = uu____1537
            } in
          (uu____1535, imp)
let subst_binders':
  'Auu____1543 .
    FStar_Syntax_Syntax.subst_ts ->
      (FStar_Syntax_Syntax.bv,'Auu____1543) FStar_Pervasives_Native.tuple2
        Prims.list ->
        (FStar_Syntax_Syntax.bv,'Auu____1543) FStar_Pervasives_Native.tuple2
>>>>>>> 8e4e5b5b
          Prims.list
  =
  fun s  ->
    fun bs  ->
      FStar_All.pipe_right bs
        (FStar_List.mapi
           (fun i  ->
              fun b  ->
                if i = (Prims.parse_int "0")
                then subst_binder' s b
                else
<<<<<<< HEAD
                  (let uu____1674 = shift_subst' i s in
                   subst_binder' uu____1674 b)))
=======
                  (let uu____1603 = shift_subst' i s in
                   subst_binder' uu____1603 b)))
>>>>>>> 8e4e5b5b
let subst_binders:
  FStar_Syntax_Syntax.subst_elt Prims.list ->
    FStar_Syntax_Syntax.binders -> FStar_Syntax_Syntax.binders
  =
  fun s  -> fun bs  -> subst_binders' ([s], FStar_Pervasives_Native.None) bs
let subst_arg':
<<<<<<< HEAD
  'Auu____1705 .
    FStar_Syntax_Syntax.subst_ts ->
      (FStar_Syntax_Syntax.term' FStar_Syntax_Syntax.syntax,'Auu____1705)
        FStar_Pervasives_Native.tuple2 ->
        (FStar_Syntax_Syntax.term' FStar_Syntax_Syntax.syntax,'Auu____1705)
          FStar_Pervasives_Native.tuple2
  =
  fun s  ->
    fun uu____1725  ->
      match uu____1725 with
      | (t,imp) -> let uu____1738 = subst' s t in (uu____1738, imp)
let subst_args':
  'Auu____1748 .
    FStar_Syntax_Syntax.subst_ts ->
      (FStar_Syntax_Syntax.term' FStar_Syntax_Syntax.syntax,'Auu____1748)
        FStar_Pervasives_Native.tuple2 Prims.list ->
        (FStar_Syntax_Syntax.term' FStar_Syntax_Syntax.syntax,'Auu____1748)
=======
  'Auu____1629 .
    FStar_Syntax_Syntax.subst_ts ->
      (FStar_Syntax_Syntax.term' FStar_Syntax_Syntax.syntax,'Auu____1629)
        FStar_Pervasives_Native.tuple2 ->
        (FStar_Syntax_Syntax.term' FStar_Syntax_Syntax.syntax,'Auu____1629)
          FStar_Pervasives_Native.tuple2
  =
  fun s  ->
    fun uu____1649  ->
      match uu____1649 with
      | (t,imp) -> let uu____1662 = subst' s t in (uu____1662, imp)
let subst_args':
  'Auu____1669 .
    FStar_Syntax_Syntax.subst_ts ->
      (FStar_Syntax_Syntax.term' FStar_Syntax_Syntax.syntax,'Auu____1669)
        FStar_Pervasives_Native.tuple2 Prims.list ->
        (FStar_Syntax_Syntax.term' FStar_Syntax_Syntax.syntax,'Auu____1669)
>>>>>>> 8e4e5b5b
          FStar_Pervasives_Native.tuple2 Prims.list
  = fun s  -> FStar_List.map (subst_arg' s)
let subst_pat':
  (FStar_Syntax_Syntax.subst_t Prims.list,FStar_Range.range
                                            FStar_Pervasives_Native.option)
    FStar_Pervasives_Native.tuple2 ->
    FStar_Syntax_Syntax.pat' FStar_Syntax_Syntax.withinfo_t ->
      (FStar_Syntax_Syntax.pat,Prims.int) FStar_Pervasives_Native.tuple2
  =
  fun s  ->
    fun p  ->
      let rec aux n1 p1 =
        match p1.FStar_Syntax_Syntax.v with
<<<<<<< HEAD
        | FStar_Syntax_Syntax.Pat_constant uu____1838 -> (p1, n1)
        | FStar_Syntax_Syntax.Pat_cons (fv,pats) ->
            let uu____1859 =
              FStar_All.pipe_right pats
                (FStar_List.fold_left
                   (fun uu____1913  ->
                      fun uu____1914  ->
                        match (uu____1913, uu____1914) with
                        | ((pats1,n2),(p2,imp)) ->
                            let uu____1993 = aux n2 p2 in
                            (match uu____1993 with
                             | (p3,m) -> (((p3, imp) :: pats1), m))) 
                   ([], n1)) in
            (match uu____1859 with
             | (pats1,n2) ->
                 ((let uu___115_2051 = p1 in
=======
        | FStar_Syntax_Syntax.Pat_constant uu____1757 -> (p1, n1)
        | FStar_Syntax_Syntax.Pat_cons (fv,pats) ->
            let uu____1778 =
              FStar_All.pipe_right pats
                (FStar_List.fold_left
                   (fun uu____1832  ->
                      fun uu____1833  ->
                        match (uu____1832, uu____1833) with
                        | ((pats1,n2),(p2,imp)) ->
                            let uu____1912 = aux n2 p2 in
                            (match uu____1912 with
                             | (p3,m) -> (((p3, imp) :: pats1), m))) 
                   ([], n1)) in
            (match uu____1778 with
             | (pats1,n2) ->
                 ((let uu___162_1970 = p1 in
>>>>>>> 8e4e5b5b
                   {
                     FStar_Syntax_Syntax.v =
                       (FStar_Syntax_Syntax.Pat_cons
                          (fv, (FStar_List.rev pats1)));
                     FStar_Syntax_Syntax.p =
<<<<<<< HEAD
                       (uu___115_2051.FStar_Syntax_Syntax.p)
=======
                       (uu___162_1970.FStar_Syntax_Syntax.p)
>>>>>>> 8e4e5b5b
                   }), n2))
        | FStar_Syntax_Syntax.Pat_var x ->
            let s1 = shift_subst' n1 s in
            let x1 =
<<<<<<< HEAD
              let uu___116_2077 = x in
              let uu____2078 = subst' s1 x.FStar_Syntax_Syntax.sort in
              {
                FStar_Syntax_Syntax.ppname =
                  (uu___116_2077.FStar_Syntax_Syntax.ppname);
                FStar_Syntax_Syntax.index =
                  (uu___116_2077.FStar_Syntax_Syntax.index);
                FStar_Syntax_Syntax.sort = uu____2078
              } in
            ((let uu___117_2084 = p1 in
              {
                FStar_Syntax_Syntax.v = (FStar_Syntax_Syntax.Pat_var x1);
                FStar_Syntax_Syntax.p = (uu___117_2084.FStar_Syntax_Syntax.p)
=======
              let uu___163_1996 = x in
              let uu____1997 = subst' s1 x.FStar_Syntax_Syntax.sort in
              {
                FStar_Syntax_Syntax.ppname =
                  (uu___163_1996.FStar_Syntax_Syntax.ppname);
                FStar_Syntax_Syntax.index =
                  (uu___163_1996.FStar_Syntax_Syntax.index);
                FStar_Syntax_Syntax.sort = uu____1997
              } in
            ((let uu___164_2003 = p1 in
              {
                FStar_Syntax_Syntax.v = (FStar_Syntax_Syntax.Pat_var x1);
                FStar_Syntax_Syntax.p = (uu___164_2003.FStar_Syntax_Syntax.p)
>>>>>>> 8e4e5b5b
              }), (n1 + (Prims.parse_int "1")))
        | FStar_Syntax_Syntax.Pat_wild x ->
            let s1 = shift_subst' n1 s in
            let x1 =
<<<<<<< HEAD
              let uu___118_2100 = x in
              let uu____2101 = subst' s1 x.FStar_Syntax_Syntax.sort in
              {
                FStar_Syntax_Syntax.ppname =
                  (uu___118_2100.FStar_Syntax_Syntax.ppname);
                FStar_Syntax_Syntax.index =
                  (uu___118_2100.FStar_Syntax_Syntax.index);
                FStar_Syntax_Syntax.sort = uu____2101
              } in
            ((let uu___119_2107 = p1 in
              {
                FStar_Syntax_Syntax.v = (FStar_Syntax_Syntax.Pat_wild x1);
                FStar_Syntax_Syntax.p = (uu___119_2107.FStar_Syntax_Syntax.p)
=======
              let uu___165_2019 = x in
              let uu____2020 = subst' s1 x.FStar_Syntax_Syntax.sort in
              {
                FStar_Syntax_Syntax.ppname =
                  (uu___165_2019.FStar_Syntax_Syntax.ppname);
                FStar_Syntax_Syntax.index =
                  (uu___165_2019.FStar_Syntax_Syntax.index);
                FStar_Syntax_Syntax.sort = uu____2020
              } in
            ((let uu___166_2026 = p1 in
              {
                FStar_Syntax_Syntax.v = (FStar_Syntax_Syntax.Pat_wild x1);
                FStar_Syntax_Syntax.p = (uu___166_2026.FStar_Syntax_Syntax.p)
>>>>>>> 8e4e5b5b
              }), (n1 + (Prims.parse_int "1")))
        | FStar_Syntax_Syntax.Pat_dot_term (x,t0) ->
            let s1 = shift_subst' n1 s in
            let x1 =
<<<<<<< HEAD
              let uu___120_2128 = x in
              let uu____2129 = subst' s1 x.FStar_Syntax_Syntax.sort in
              {
                FStar_Syntax_Syntax.ppname =
                  (uu___120_2128.FStar_Syntax_Syntax.ppname);
                FStar_Syntax_Syntax.index =
                  (uu___120_2128.FStar_Syntax_Syntax.index);
                FStar_Syntax_Syntax.sort = uu____2129
              } in
            let t01 = subst' s1 t0 in
            ((let uu___121_2138 = p1 in
              {
                FStar_Syntax_Syntax.v =
                  (FStar_Syntax_Syntax.Pat_dot_term (x1, t01));
                FStar_Syntax_Syntax.p = (uu___121_2138.FStar_Syntax_Syntax.p)
=======
              let uu___167_2047 = x in
              let uu____2048 = subst' s1 x.FStar_Syntax_Syntax.sort in
              {
                FStar_Syntax_Syntax.ppname =
                  (uu___167_2047.FStar_Syntax_Syntax.ppname);
                FStar_Syntax_Syntax.index =
                  (uu___167_2047.FStar_Syntax_Syntax.index);
                FStar_Syntax_Syntax.sort = uu____2048
              } in
            let t01 = subst' s1 t0 in
            ((let uu___168_2057 = p1 in
              {
                FStar_Syntax_Syntax.v =
                  (FStar_Syntax_Syntax.Pat_dot_term (x1, t01));
                FStar_Syntax_Syntax.p = (uu___168_2057.FStar_Syntax_Syntax.p)
>>>>>>> 8e4e5b5b
              }), n1) in
      aux (Prims.parse_int "0") p
let push_subst_lcomp:
  FStar_Syntax_Syntax.subst_ts ->
    FStar_Syntax_Syntax.residual_comp FStar_Pervasives_Native.option ->
      FStar_Syntax_Syntax.residual_comp FStar_Pervasives_Native.option
  =
  fun s  ->
    fun lopt  ->
      match lopt with
      | FStar_Pervasives_Native.None  -> FStar_Pervasives_Native.None
      | FStar_Pervasives_Native.Some rc ->
<<<<<<< HEAD
          let uu____2160 =
            let uu___122_2161 = rc in
            let uu____2162 =
=======
          let uu____2077 =
            let uu___169_2078 = rc in
            let uu____2079 =
>>>>>>> 8e4e5b5b
              FStar_Util.map_opt rc.FStar_Syntax_Syntax.residual_typ
                (subst' s) in
            {
              FStar_Syntax_Syntax.residual_effect =
<<<<<<< HEAD
                (uu___122_2161.FStar_Syntax_Syntax.residual_effect);
              FStar_Syntax_Syntax.residual_typ = uu____2162;
              FStar_Syntax_Syntax.residual_flags =
                (uu___122_2161.FStar_Syntax_Syntax.residual_flags)
            } in
          FStar_Pervasives_Native.Some uu____2160
=======
                (uu___169_2078.FStar_Syntax_Syntax.residual_effect);
              FStar_Syntax_Syntax.residual_typ = uu____2079;
              FStar_Syntax_Syntax.residual_flags =
                (uu___169_2078.FStar_Syntax_Syntax.residual_flags)
            } in
          FStar_Pervasives_Native.Some uu____2077
>>>>>>> 8e4e5b5b
let push_subst:
  FStar_Syntax_Syntax.subst_ts ->
    FStar_Syntax_Syntax.term' FStar_Syntax_Syntax.syntax ->
      FStar_Syntax_Syntax.term' FStar_Syntax_Syntax.syntax
  =
  fun s  ->
    fun t  ->
      let mk1 t' =
<<<<<<< HEAD
        let uu____2191 = mk_range t.FStar_Syntax_Syntax.pos s in
        FStar_Syntax_Syntax.mk t' FStar_Pervasives_Native.None uu____2191 in
      match t.FStar_Syntax_Syntax.n with
      | FStar_Syntax_Syntax.Tm_delayed uu____2194 -> failwith "Impossible"
      | FStar_Syntax_Syntax.Tm_constant uu____2221 -> tag_with_range t s
      | FStar_Syntax_Syntax.Tm_fvar uu____2226 -> tag_with_range t s
      | FStar_Syntax_Syntax.Tm_unknown  -> tag_with_range t s
      | FStar_Syntax_Syntax.Tm_uvar uu____2235 -> subst' s t
      | FStar_Syntax_Syntax.Tm_type uu____2252 -> subst' s t
      | FStar_Syntax_Syntax.Tm_bvar uu____2253 -> subst' s t
      | FStar_Syntax_Syntax.Tm_name uu____2254 -> subst' s t
      | FStar_Syntax_Syntax.Tm_uinst (t',us) ->
          let us1 =
            FStar_List.map (subst_univ (FStar_Pervasives_Native.fst s)) us in
          let uu____2270 = FStar_Syntax_Syntax.mk_Tm_uinst t' us1 in
          tag_with_range uu____2270 s
      | FStar_Syntax_Syntax.Tm_app (t0,args) ->
          let uu____2299 =
            let uu____2300 =
              let uu____2315 = subst' s t0 in
              let uu____2318 = subst_args' s args in (uu____2315, uu____2318) in
            FStar_Syntax_Syntax.Tm_app uu____2300 in
          mk1 uu____2299
=======
        let uu____2106 = mk_range t.FStar_Syntax_Syntax.pos s in
        FStar_Syntax_Syntax.mk t' FStar_Pervasives_Native.None uu____2106 in
      match t.FStar_Syntax_Syntax.n with
      | FStar_Syntax_Syntax.Tm_delayed uu____2109 -> failwith "Impossible"
      | FStar_Syntax_Syntax.Tm_constant uu____2136 -> tag_with_range t s
      | FStar_Syntax_Syntax.Tm_fvar uu____2141 -> tag_with_range t s
      | FStar_Syntax_Syntax.Tm_unknown  -> tag_with_range t s
      | FStar_Syntax_Syntax.Tm_uvar uu____2150 -> tag_with_range t s
      | FStar_Syntax_Syntax.Tm_type uu____2171 -> subst' s t
      | FStar_Syntax_Syntax.Tm_bvar uu____2172 -> subst' s t
      | FStar_Syntax_Syntax.Tm_name uu____2173 -> subst' s t
      | FStar_Syntax_Syntax.Tm_uinst (t',us) ->
          let us1 =
            FStar_List.map (subst_univ (FStar_Pervasives_Native.fst s)) us in
          let uu____2189 = FStar_Syntax_Syntax.mk_Tm_uinst t' us1 in
          tag_with_range uu____2189 s
      | FStar_Syntax_Syntax.Tm_app (t0,args) ->
          let uu____2218 =
            let uu____2219 =
              let uu____2234 = subst' s t0 in
              let uu____2237 = subst_args' s args in (uu____2234, uu____2237) in
            FStar_Syntax_Syntax.Tm_app uu____2219 in
          mk1 uu____2218
>>>>>>> 8e4e5b5b
      | FStar_Syntax_Syntax.Tm_ascribed (t0,(annot,topt),lopt) ->
          let annot1 =
            match annot with
            | FStar_Util.Inl t1 ->
<<<<<<< HEAD
                let uu____2413 = subst' s t1 in FStar_Util.Inl uu____2413
            | FStar_Util.Inr c ->
                let uu____2427 = subst_comp' s c in FStar_Util.Inr uu____2427 in
          let uu____2434 =
            let uu____2435 =
              let uu____2462 = subst' s t0 in
              let uu____2465 =
                let uu____2482 = FStar_Util.map_opt topt (subst' s) in
                (annot1, uu____2482) in
              (uu____2462, uu____2465, lopt) in
            FStar_Syntax_Syntax.Tm_ascribed uu____2435 in
          mk1 uu____2434
      | FStar_Syntax_Syntax.Tm_abs (bs,body,lopt) ->
          let n1 = FStar_List.length bs in
          let s' = shift_subst' n1 s in
          let uu____2566 =
            let uu____2567 =
              let uu____2584 = subst_binders' s bs in
              let uu____2591 = subst' s' body in
              let uu____2594 = push_subst_lcomp s' lopt in
              (uu____2584, uu____2591, uu____2594) in
            FStar_Syntax_Syntax.Tm_abs uu____2567 in
          mk1 uu____2566
      | FStar_Syntax_Syntax.Tm_arrow (bs,comp) ->
          let n1 = FStar_List.length bs in
          let uu____2630 =
            let uu____2631 =
              let uu____2644 = subst_binders' s bs in
              let uu____2651 =
                let uu____2654 = shift_subst' n1 s in
                subst_comp' uu____2654 comp in
              (uu____2644, uu____2651) in
            FStar_Syntax_Syntax.Tm_arrow uu____2631 in
          mk1 uu____2630
      | FStar_Syntax_Syntax.Tm_refine (x,phi) ->
          let x1 =
            let uu___123_2686 = x in
            let uu____2687 = subst' s x.FStar_Syntax_Syntax.sort in
            {
              FStar_Syntax_Syntax.ppname =
                (uu___123_2686.FStar_Syntax_Syntax.ppname);
              FStar_Syntax_Syntax.index =
                (uu___123_2686.FStar_Syntax_Syntax.index);
              FStar_Syntax_Syntax.sort = uu____2687
            } in
          let phi1 =
            let uu____2693 = shift_subst' (Prims.parse_int "1") s in
            subst' uu____2693 phi in
=======
                let uu____2332 = subst' s t1 in FStar_Util.Inl uu____2332
            | FStar_Util.Inr c ->
                let uu____2346 = subst_comp' s c in FStar_Util.Inr uu____2346 in
          let uu____2353 =
            let uu____2354 =
              let uu____2381 = subst' s t0 in
              let uu____2384 =
                let uu____2401 = FStar_Util.map_opt topt (subst' s) in
                (annot1, uu____2401) in
              (uu____2381, uu____2384, lopt) in
            FStar_Syntax_Syntax.Tm_ascribed uu____2354 in
          mk1 uu____2353
      | FStar_Syntax_Syntax.Tm_abs (bs,body,lopt) ->
          let n1 = FStar_List.length bs in
          let s' = shift_subst' n1 s in
          let uu____2485 =
            let uu____2486 =
              let uu____2503 = subst_binders' s bs in
              let uu____2510 = subst' s' body in
              let uu____2513 = push_subst_lcomp s' lopt in
              (uu____2503, uu____2510, uu____2513) in
            FStar_Syntax_Syntax.Tm_abs uu____2486 in
          mk1 uu____2485
      | FStar_Syntax_Syntax.Tm_arrow (bs,comp) ->
          let n1 = FStar_List.length bs in
          let uu____2549 =
            let uu____2550 =
              let uu____2563 = subst_binders' s bs in
              let uu____2570 =
                let uu____2573 = shift_subst' n1 s in
                subst_comp' uu____2573 comp in
              (uu____2563, uu____2570) in
            FStar_Syntax_Syntax.Tm_arrow uu____2550 in
          mk1 uu____2549
      | FStar_Syntax_Syntax.Tm_refine (x,phi) ->
          let x1 =
            let uu___170_2605 = x in
            let uu____2606 = subst' s x.FStar_Syntax_Syntax.sort in
            {
              FStar_Syntax_Syntax.ppname =
                (uu___170_2605.FStar_Syntax_Syntax.ppname);
              FStar_Syntax_Syntax.index =
                (uu___170_2605.FStar_Syntax_Syntax.index);
              FStar_Syntax_Syntax.sort = uu____2606
            } in
          let phi1 =
            let uu____2612 = shift_subst' (Prims.parse_int "1") s in
            subst' uu____2612 phi in
>>>>>>> 8e4e5b5b
          mk1 (FStar_Syntax_Syntax.Tm_refine (x1, phi1))
      | FStar_Syntax_Syntax.Tm_match (t0,pats) ->
          let t01 = subst' s t0 in
          let pats1 =
            FStar_All.pipe_right pats
              (FStar_List.map
<<<<<<< HEAD
                 (fun uu____2820  ->
                    match uu____2820 with
                    | (pat,wopt,branch) ->
                        let uu____2866 = subst_pat' s pat in
                        (match uu____2866 with
=======
                 (fun uu____2739  ->
                    match uu____2739 with
                    | (pat,wopt,branch) ->
                        let uu____2785 = subst_pat' s pat in
                        (match uu____2785 with
>>>>>>> 8e4e5b5b
                         | (pat1,n1) ->
                             let s1 = shift_subst' n1 s in
                             let wopt1 =
                               match wopt with
                               | FStar_Pervasives_Native.None  ->
                                   FStar_Pervasives_Native.None
                               | FStar_Pervasives_Native.Some w ->
<<<<<<< HEAD
                                   let uu____2914 = subst' s1 w in
                                   FStar_Pervasives_Native.Some uu____2914 in
=======
                                   let uu____2833 = subst' s1 w in
                                   FStar_Pervasives_Native.Some uu____2833 in
>>>>>>> 8e4e5b5b
                             let branch1 = subst' s1 branch in
                             (pat1, wopt1, branch1)))) in
          mk1 (FStar_Syntax_Syntax.Tm_match (t01, pats1))
      | FStar_Syntax_Syntax.Tm_let ((is_rec,lbs),body) ->
          let n1 = FStar_List.length lbs in
          let sn = shift_subst' n1 s in
          let body1 = subst' sn body in
          let lbs1 =
            FStar_All.pipe_right lbs
              (FStar_List.map
                 (fun lb  ->
                    let lbt = subst' s lb.FStar_Syntax_Syntax.lbtyp in
                    let lbd =
<<<<<<< HEAD
                      let uu____2999 =
                        is_rec &&
                          (FStar_Util.is_left lb.FStar_Syntax_Syntax.lbname) in
                      if uu____2999
=======
                      let uu____2918 =
                        is_rec &&
                          (FStar_Util.is_left lb.FStar_Syntax_Syntax.lbname) in
                      if uu____2918
>>>>>>> 8e4e5b5b
                      then subst' sn lb.FStar_Syntax_Syntax.lbdef
                      else subst' s lb.FStar_Syntax_Syntax.lbdef in
                    let lbname =
                      match lb.FStar_Syntax_Syntax.lbname with
                      | FStar_Util.Inl x ->
                          FStar_Util.Inl
<<<<<<< HEAD
                            (let uu___124_3014 = x in
                             {
                               FStar_Syntax_Syntax.ppname =
                                 (uu___124_3014.FStar_Syntax_Syntax.ppname);
                               FStar_Syntax_Syntax.index =
                                 (uu___124_3014.FStar_Syntax_Syntax.index);
                               FStar_Syntax_Syntax.sort = lbt
                             })
                      | FStar_Util.Inr fv -> FStar_Util.Inr fv in
                    let uu___125_3016 = lb in
                    {
                      FStar_Syntax_Syntax.lbname = lbname;
                      FStar_Syntax_Syntax.lbunivs =
                        (uu___125_3016.FStar_Syntax_Syntax.lbunivs);
                      FStar_Syntax_Syntax.lbtyp = lbt;
                      FStar_Syntax_Syntax.lbeff =
                        (uu___125_3016.FStar_Syntax_Syntax.lbeff);
=======
                            (let uu___171_2933 = x in
                             {
                               FStar_Syntax_Syntax.ppname =
                                 (uu___171_2933.FStar_Syntax_Syntax.ppname);
                               FStar_Syntax_Syntax.index =
                                 (uu___171_2933.FStar_Syntax_Syntax.index);
                               FStar_Syntax_Syntax.sort = lbt
                             })
                      | FStar_Util.Inr fv -> FStar_Util.Inr fv in
                    let uu___172_2935 = lb in
                    {
                      FStar_Syntax_Syntax.lbname = lbname;
                      FStar_Syntax_Syntax.lbunivs =
                        (uu___172_2935.FStar_Syntax_Syntax.lbunivs);
                      FStar_Syntax_Syntax.lbtyp = lbt;
                      FStar_Syntax_Syntax.lbeff =
                        (uu___172_2935.FStar_Syntax_Syntax.lbeff);
>>>>>>> 8e4e5b5b
                      FStar_Syntax_Syntax.lbdef = lbd
                    })) in
          mk1 (FStar_Syntax_Syntax.Tm_let ((is_rec, lbs1), body1))
      | FStar_Syntax_Syntax.Tm_meta (t0,FStar_Syntax_Syntax.Meta_pattern ps)
          ->
<<<<<<< HEAD
          let uu____3043 =
            let uu____3044 =
              let uu____3051 = subst' s t0 in
              let uu____3054 =
                let uu____3055 =
                  FStar_All.pipe_right ps (FStar_List.map (subst_args' s)) in
                FStar_Syntax_Syntax.Meta_pattern uu____3055 in
              (uu____3051, uu____3054) in
            FStar_Syntax_Syntax.Tm_meta uu____3044 in
          mk1 uu____3043
      | FStar_Syntax_Syntax.Tm_meta
          (t0,FStar_Syntax_Syntax.Meta_monadic (m,t1)) ->
          let uu____3115 =
            let uu____3116 =
              let uu____3123 = subst' s t0 in
              let uu____3126 =
                let uu____3127 =
                  let uu____3134 = subst' s t1 in (m, uu____3134) in
                FStar_Syntax_Syntax.Meta_monadic uu____3127 in
              (uu____3123, uu____3126) in
            FStar_Syntax_Syntax.Tm_meta uu____3116 in
          mk1 uu____3115
      | FStar_Syntax_Syntax.Tm_meta
          (t0,FStar_Syntax_Syntax.Meta_monadic_lift (m1,m2,t1)) ->
          let uu____3153 =
            let uu____3154 =
              let uu____3161 = subst' s t0 in
              let uu____3164 =
                let uu____3165 =
                  let uu____3174 = subst' s t1 in (m1, m2, uu____3174) in
                FStar_Syntax_Syntax.Meta_monadic_lift uu____3165 in
              (uu____3161, uu____3164) in
            FStar_Syntax_Syntax.Tm_meta uu____3154 in
          mk1 uu____3153
      | FStar_Syntax_Syntax.Tm_meta (t1,m) ->
          let uu____3187 =
            let uu____3188 = let uu____3195 = subst' s t1 in (uu____3195, m) in
            FStar_Syntax_Syntax.Tm_meta uu____3188 in
          mk1 uu____3187
=======
          let uu____2962 =
            let uu____2963 =
              let uu____2970 = subst' s t0 in
              let uu____2973 =
                let uu____2974 =
                  FStar_All.pipe_right ps (FStar_List.map (subst_args' s)) in
                FStar_Syntax_Syntax.Meta_pattern uu____2974 in
              (uu____2970, uu____2973) in
            FStar_Syntax_Syntax.Tm_meta uu____2963 in
          mk1 uu____2962
      | FStar_Syntax_Syntax.Tm_meta
          (t0,FStar_Syntax_Syntax.Meta_monadic (m,t1)) ->
          let uu____3034 =
            let uu____3035 =
              let uu____3042 = subst' s t0 in
              let uu____3045 =
                let uu____3046 =
                  let uu____3053 = subst' s t1 in (m, uu____3053) in
                FStar_Syntax_Syntax.Meta_monadic uu____3046 in
              (uu____3042, uu____3045) in
            FStar_Syntax_Syntax.Tm_meta uu____3035 in
          mk1 uu____3034
      | FStar_Syntax_Syntax.Tm_meta
          (t0,FStar_Syntax_Syntax.Meta_monadic_lift (m1,m2,t1)) ->
          let uu____3072 =
            let uu____3073 =
              let uu____3080 = subst' s t0 in
              let uu____3083 =
                let uu____3084 =
                  let uu____3093 = subst' s t1 in (m1, m2, uu____3093) in
                FStar_Syntax_Syntax.Meta_monadic_lift uu____3084 in
              (uu____3080, uu____3083) in
            FStar_Syntax_Syntax.Tm_meta uu____3073 in
          mk1 uu____3072
      | FStar_Syntax_Syntax.Tm_meta (t1,m) ->
          let uu____3106 =
            let uu____3107 = let uu____3114 = subst' s t1 in (uu____3114, m) in
            FStar_Syntax_Syntax.Tm_meta uu____3107 in
          mk1 uu____3106
>>>>>>> 8e4e5b5b
let rec compress: FStar_Syntax_Syntax.term -> FStar_Syntax_Syntax.term =
  fun t  ->
    let t1 = force_delayed_thunk t in
    match t1.FStar_Syntax_Syntax.n with
    | FStar_Syntax_Syntax.Tm_delayed ((t2,s),memo) ->
<<<<<<< HEAD
        let t' = let uu____3259 = push_subst s t2 in compress uu____3259 in
        (FStar_Syntax_Unionfind.update_in_tx memo
           (FStar_Pervasives_Native.Some t');
         t')
    | uu____3279 ->
        let uu____3280 = force_uvar t1 in
        (match uu____3280 with
         | (t',uu____3288) ->
             (match t'.FStar_Syntax_Syntax.n with
              | FStar_Syntax_Syntax.Tm_delayed uu____3293 -> compress t'
              | uu____3318 -> t'))
=======
        let t' = let uu____3177 = push_subst s t2 in compress uu____3177 in
        (FStar_Syntax_Unionfind.update_in_tx memo
           (FStar_Pervasives_Native.Some t');
         t')
    | uu____3197 ->
        let t' = force_uvar t1 in
        (match t'.FStar_Syntax_Syntax.n with
         | FStar_Syntax_Syntax.Tm_delayed uu____3201 -> compress t'
         | uu____3226 -> t')
>>>>>>> 8e4e5b5b
let subst:
  FStar_Syntax_Syntax.subst_elt Prims.list ->
    FStar_Syntax_Syntax.term -> FStar_Syntax_Syntax.term
  = fun s  -> fun t  -> subst' ([s], FStar_Pervasives_Native.None) t
let set_use_range:
  FStar_Range.range -> FStar_Syntax_Syntax.term -> FStar_Syntax_Syntax.term =
  fun r  ->
    fun t  ->
<<<<<<< HEAD
      subst'
        ([],
          (FStar_Pervasives_Native.Some
             (let uu___126_3358 = r in
              {
                FStar_Range.def_range = (r.FStar_Range.use_range);
                FStar_Range.use_range = (uu___126_3358.FStar_Range.use_range)
              }))) t
=======
      let uu____3253 =
        let uu____3254 =
          let uu____3257 =
            let uu____3258 = FStar_Range.use_range r in
            FStar_Range.set_def_range r uu____3258 in
          FStar_Pervasives_Native.Some uu____3257 in
        ([], uu____3254) in
      subst' uu____3253 t
>>>>>>> 8e4e5b5b
let subst_comp:
  FStar_Syntax_Syntax.subst_elt Prims.list ->
    FStar_Syntax_Syntax.comp -> FStar_Syntax_Syntax.comp
  = fun s  -> fun t  -> subst_comp' ([s], FStar_Pervasives_Native.None) t
let closing_subst:
  FStar_Syntax_Syntax.binders -> FStar_Syntax_Syntax.subst_elt Prims.list =
  fun bs  ->
<<<<<<< HEAD
    let uu____3387 =
      FStar_List.fold_right
        (fun uu____3410  ->
           fun uu____3411  ->
             match (uu____3410, uu____3411) with
             | ((x,uu____3439),(subst1,n1)) ->
                 (((FStar_Syntax_Syntax.NM (x, n1)) :: subst1),
                   (n1 + (Prims.parse_int "1")))) bs
        ([], (Prims.parse_int "0")) in
    FStar_All.pipe_right uu____3387 FStar_Pervasives_Native.fst
let open_binders':
  'Auu____3474 .
    (FStar_Syntax_Syntax.bv,'Auu____3474) FStar_Pervasives_Native.tuple2
      Prims.list ->
      ((FStar_Syntax_Syntax.bv,'Auu____3474) FStar_Pervasives_Native.tuple2
=======
    let uu____3292 =
      FStar_List.fold_right
        (fun uu____3315  ->
           fun uu____3316  ->
             match (uu____3315, uu____3316) with
             | ((x,uu____3344),(subst1,n1)) ->
                 (((FStar_Syntax_Syntax.NM (x, n1)) :: subst1),
                   (n1 + (Prims.parse_int "1")))) bs
        ([], (Prims.parse_int "0")) in
    FStar_All.pipe_right uu____3292 FStar_Pervasives_Native.fst
let open_binders':
  'Auu____3377 .
    (FStar_Syntax_Syntax.bv,'Auu____3377) FStar_Pervasives_Native.tuple2
      Prims.list ->
      ((FStar_Syntax_Syntax.bv,'Auu____3377) FStar_Pervasives_Native.tuple2
>>>>>>> 8e4e5b5b
         Prims.list,FStar_Syntax_Syntax.subst_elt Prims.list)
        FStar_Pervasives_Native.tuple2
  =
  fun bs  ->
    let rec aux bs1 o =
      match bs1 with
      | [] -> ([], o)
      | (x,imp)::bs' ->
          let x' =
<<<<<<< HEAD
            let uu___127_3580 = FStar_Syntax_Syntax.freshen_bv x in
            let uu____3581 = subst o x.FStar_Syntax_Syntax.sort in
            {
              FStar_Syntax_Syntax.ppname =
                (uu___127_3580.FStar_Syntax_Syntax.ppname);
              FStar_Syntax_Syntax.index =
                (uu___127_3580.FStar_Syntax_Syntax.index);
              FStar_Syntax_Syntax.sort = uu____3581
            } in
          let o1 =
            let uu____3587 = shift_subst (Prims.parse_int "1") o in
            (FStar_Syntax_Syntax.DB ((Prims.parse_int "0"), x')) ::
              uu____3587 in
          let uu____3590 = aux bs' o1 in
          (match uu____3590 with | (bs'1,o2) -> (((x', imp) :: bs'1), o2)) in
=======
            let uu___173_3483 = FStar_Syntax_Syntax.freshen_bv x in
            let uu____3484 = subst o x.FStar_Syntax_Syntax.sort in
            {
              FStar_Syntax_Syntax.ppname =
                (uu___173_3483.FStar_Syntax_Syntax.ppname);
              FStar_Syntax_Syntax.index =
                (uu___173_3483.FStar_Syntax_Syntax.index);
              FStar_Syntax_Syntax.sort = uu____3484
            } in
          let o1 =
            let uu____3490 = shift_subst (Prims.parse_int "1") o in
            (FStar_Syntax_Syntax.DB ((Prims.parse_int "0"), x')) ::
              uu____3490 in
          let uu____3493 = aux bs' o1 in
          (match uu____3493 with | (bs'1,o2) -> (((x', imp) :: bs'1), o2)) in
>>>>>>> 8e4e5b5b
    aux bs []
let open_binders: FStar_Syntax_Syntax.binders -> FStar_Syntax_Syntax.binders
  =
  fun bs  ->
<<<<<<< HEAD
    let uu____3649 = open_binders' bs in
    FStar_Pervasives_Native.fst uu____3649
=======
    let uu____3551 = open_binders' bs in
    FStar_Pervasives_Native.fst uu____3551
>>>>>>> 8e4e5b5b
let open_term':
  FStar_Syntax_Syntax.binders ->
    FStar_Syntax_Syntax.term ->
      (FStar_Syntax_Syntax.binders,FStar_Syntax_Syntax.term,FStar_Syntax_Syntax.subst_t)
        FStar_Pervasives_Native.tuple3
  =
  fun bs  ->
    fun t  ->
<<<<<<< HEAD
      let uu____3684 = open_binders' bs in
      match uu____3684 with
      | (bs',opening) ->
          let uu____3721 = subst opening t in (bs', uu____3721, opening)
=======
      let uu____3584 = open_binders' bs in
      match uu____3584 with
      | (bs',opening) ->
          let uu____3621 = subst opening t in (bs', uu____3621, opening)
>>>>>>> 8e4e5b5b
let open_term:
  FStar_Syntax_Syntax.binders ->
    FStar_Syntax_Syntax.term ->
      (FStar_Syntax_Syntax.binders,FStar_Syntax_Syntax.term)
        FStar_Pervasives_Native.tuple2
  =
  fun bs  ->
    fun t  ->
<<<<<<< HEAD
      let uu____3742 = open_term' bs t in
      match uu____3742 with | (b,t1,uu____3755) -> (b, t1)
=======
      let uu____3640 = open_term' bs t in
      match uu____3640 with | (b,t1,uu____3653) -> (b, t1)
>>>>>>> 8e4e5b5b
let open_comp:
  FStar_Syntax_Syntax.binders ->
    FStar_Syntax_Syntax.comp ->
      (FStar_Syntax_Syntax.binders,FStar_Syntax_Syntax.comp)
        FStar_Pervasives_Native.tuple2
  =
  fun bs  ->
    fun t  ->
<<<<<<< HEAD
      let uu____3768 = open_binders' bs in
      match uu____3768 with
      | (bs',opening) ->
          let uu____3803 = subst_comp opening t in (bs', uu____3803)
=======
      let uu____3664 = open_binders' bs in
      match uu____3664 with
      | (bs',opening) ->
          let uu____3699 = subst_comp opening t in (bs', uu____3699)
>>>>>>> 8e4e5b5b
let open_pat:
  FStar_Syntax_Syntax.pat ->
    (FStar_Syntax_Syntax.pat,FStar_Syntax_Syntax.subst_t)
      FStar_Pervasives_Native.tuple2
  =
  fun p  ->
    let rec open_pat_aux sub1 renaming p1 =
      match p1.FStar_Syntax_Syntax.v with
<<<<<<< HEAD
      | FStar_Syntax_Syntax.Pat_constant uu____3884 -> (p1, sub1, renaming)
      | FStar_Syntax_Syntax.Pat_cons (fv,pats) ->
          let uu____3913 =
            FStar_All.pipe_right pats
              (FStar_List.fold_left
                 (fun uu____4005  ->
                    fun uu____4006  ->
                      match (uu____4005, uu____4006) with
                      | ((pats1,sub2,renaming1),(p2,imp)) ->
                          let uu____4154 = open_pat_aux sub2 renaming1 p2 in
                          (match uu____4154 with
                           | (p3,sub3,renaming2) ->
                               (((p3, imp) :: pats1), sub3, renaming2)))
                 ([], sub1, renaming)) in
          (match uu____3913 with
           | (pats1,sub2,renaming1) ->
               ((let uu___128_4324 = p1 in
=======
      | FStar_Syntax_Syntax.Pat_constant uu____3779 -> (p1, sub1, renaming)
      | FStar_Syntax_Syntax.Pat_cons (fv,pats) ->
          let uu____3808 =
            FStar_All.pipe_right pats
              (FStar_List.fold_left
                 (fun uu____3900  ->
                    fun uu____3901  ->
                      match (uu____3900, uu____3901) with
                      | ((pats1,sub2,renaming1),(p2,imp)) ->
                          let uu____4049 = open_pat_aux sub2 renaming1 p2 in
                          (match uu____4049 with
                           | (p3,sub3,renaming2) ->
                               (((p3, imp) :: pats1), sub3, renaming2)))
                 ([], sub1, renaming)) in
          (match uu____3808 with
           | (pats1,sub2,renaming1) ->
               ((let uu___174_4219 = p1 in
>>>>>>> 8e4e5b5b
                 {
                   FStar_Syntax_Syntax.v =
                     (FStar_Syntax_Syntax.Pat_cons
                        (fv, (FStar_List.rev pats1)));
                   FStar_Syntax_Syntax.p =
<<<<<<< HEAD
                     (uu___128_4324.FStar_Syntax_Syntax.p)
                 }), sub2, renaming1))
      | FStar_Syntax_Syntax.Pat_var x ->
          let x' =
            let uu___129_4343 = FStar_Syntax_Syntax.freshen_bv x in
            let uu____4344 = subst sub1 x.FStar_Syntax_Syntax.sort in
            {
              FStar_Syntax_Syntax.ppname =
                (uu___129_4343.FStar_Syntax_Syntax.ppname);
              FStar_Syntax_Syntax.index =
                (uu___129_4343.FStar_Syntax_Syntax.index);
              FStar_Syntax_Syntax.sort = uu____4344
            } in
          let sub2 =
            let uu____4350 = shift_subst (Prims.parse_int "1") sub1 in
            (FStar_Syntax_Syntax.DB ((Prims.parse_int "0"), x')) ::
              uu____4350 in
          ((let uu___130_4364 = p1 in
            {
              FStar_Syntax_Syntax.v = (FStar_Syntax_Syntax.Pat_var x');
              FStar_Syntax_Syntax.p = (uu___130_4364.FStar_Syntax_Syntax.p)
            }), sub2, ((x, x') :: renaming))
      | FStar_Syntax_Syntax.Pat_wild x ->
          let x' =
            let uu___131_4373 = FStar_Syntax_Syntax.freshen_bv x in
            let uu____4374 = subst sub1 x.FStar_Syntax_Syntax.sort in
            {
              FStar_Syntax_Syntax.ppname =
                (uu___131_4373.FStar_Syntax_Syntax.ppname);
              FStar_Syntax_Syntax.index =
                (uu___131_4373.FStar_Syntax_Syntax.index);
              FStar_Syntax_Syntax.sort = uu____4374
            } in
          let sub2 =
            let uu____4380 = shift_subst (Prims.parse_int "1") sub1 in
            (FStar_Syntax_Syntax.DB ((Prims.parse_int "0"), x')) ::
              uu____4380 in
          ((let uu___132_4394 = p1 in
            {
              FStar_Syntax_Syntax.v = (FStar_Syntax_Syntax.Pat_wild x');
              FStar_Syntax_Syntax.p = (uu___132_4394.FStar_Syntax_Syntax.p)
            }), sub2, ((x, x') :: renaming))
      | FStar_Syntax_Syntax.Pat_dot_term (x,t0) ->
          let x1 =
            let uu___133_4408 = x in
            let uu____4409 = subst sub1 x.FStar_Syntax_Syntax.sort in
            {
              FStar_Syntax_Syntax.ppname =
                (uu___133_4408.FStar_Syntax_Syntax.ppname);
              FStar_Syntax_Syntax.index =
                (uu___133_4408.FStar_Syntax_Syntax.index);
              FStar_Syntax_Syntax.sort = uu____4409
            } in
          let t01 = subst sub1 t0 in
          ((let uu___134_4424 = p1 in
            {
              FStar_Syntax_Syntax.v =
                (FStar_Syntax_Syntax.Pat_dot_term (x1, t01));
              FStar_Syntax_Syntax.p = (uu___134_4424.FStar_Syntax_Syntax.p)
            }), sub1, renaming) in
    let uu____4427 = open_pat_aux [] [] p in
    match uu____4427 with | (p1,sub1,uu____4454) -> (p1, sub1)
let open_branch: FStar_Syntax_Syntax.branch -> FStar_Syntax_Syntax.branch =
  fun uu____4482  ->
    match uu____4482 with
    | (p,wopt,e) ->
        let uu____4502 = open_pat p in
        (match uu____4502 with
=======
                     (uu___174_4219.FStar_Syntax_Syntax.p)
                 }), sub2, renaming1))
      | FStar_Syntax_Syntax.Pat_var x ->
          let x' =
            let uu___175_4238 = FStar_Syntax_Syntax.freshen_bv x in
            let uu____4239 = subst sub1 x.FStar_Syntax_Syntax.sort in
            {
              FStar_Syntax_Syntax.ppname =
                (uu___175_4238.FStar_Syntax_Syntax.ppname);
              FStar_Syntax_Syntax.index =
                (uu___175_4238.FStar_Syntax_Syntax.index);
              FStar_Syntax_Syntax.sort = uu____4239
            } in
          let sub2 =
            let uu____4245 = shift_subst (Prims.parse_int "1") sub1 in
            (FStar_Syntax_Syntax.DB ((Prims.parse_int "0"), x')) ::
              uu____4245 in
          ((let uu___176_4259 = p1 in
            {
              FStar_Syntax_Syntax.v = (FStar_Syntax_Syntax.Pat_var x');
              FStar_Syntax_Syntax.p = (uu___176_4259.FStar_Syntax_Syntax.p)
            }), sub2, ((x, x') :: renaming))
      | FStar_Syntax_Syntax.Pat_wild x ->
          let x' =
            let uu___177_4268 = FStar_Syntax_Syntax.freshen_bv x in
            let uu____4269 = subst sub1 x.FStar_Syntax_Syntax.sort in
            {
              FStar_Syntax_Syntax.ppname =
                (uu___177_4268.FStar_Syntax_Syntax.ppname);
              FStar_Syntax_Syntax.index =
                (uu___177_4268.FStar_Syntax_Syntax.index);
              FStar_Syntax_Syntax.sort = uu____4269
            } in
          let sub2 =
            let uu____4275 = shift_subst (Prims.parse_int "1") sub1 in
            (FStar_Syntax_Syntax.DB ((Prims.parse_int "0"), x')) ::
              uu____4275 in
          ((let uu___178_4289 = p1 in
            {
              FStar_Syntax_Syntax.v = (FStar_Syntax_Syntax.Pat_wild x');
              FStar_Syntax_Syntax.p = (uu___178_4289.FStar_Syntax_Syntax.p)
            }), sub2, ((x, x') :: renaming))
      | FStar_Syntax_Syntax.Pat_dot_term (x,t0) ->
          let x1 =
            let uu___179_4303 = x in
            let uu____4304 = subst sub1 x.FStar_Syntax_Syntax.sort in
            {
              FStar_Syntax_Syntax.ppname =
                (uu___179_4303.FStar_Syntax_Syntax.ppname);
              FStar_Syntax_Syntax.index =
                (uu___179_4303.FStar_Syntax_Syntax.index);
              FStar_Syntax_Syntax.sort = uu____4304
            } in
          let t01 = subst sub1 t0 in
          ((let uu___180_4319 = p1 in
            {
              FStar_Syntax_Syntax.v =
                (FStar_Syntax_Syntax.Pat_dot_term (x1, t01));
              FStar_Syntax_Syntax.p = (uu___180_4319.FStar_Syntax_Syntax.p)
            }), sub1, renaming) in
    let uu____4322 = open_pat_aux [] [] p in
    match uu____4322 with | (p1,sub1,uu____4349) -> (p1, sub1)
let open_branch: FStar_Syntax_Syntax.branch -> FStar_Syntax_Syntax.branch =
  fun uu____4376  ->
    match uu____4376 with
    | (p,wopt,e) ->
        let uu____4396 = open_pat p in
        (match uu____4396 with
>>>>>>> 8e4e5b5b
         | (p1,opening) ->
             let wopt1 =
               match wopt with
               | FStar_Pervasives_Native.None  ->
                   FStar_Pervasives_Native.None
               | FStar_Pervasives_Native.Some w ->
<<<<<<< HEAD
                   let uu____4521 = subst opening w in
                   FStar_Pervasives_Native.Some uu____4521 in
=======
                   let uu____4415 = subst opening w in
                   FStar_Pervasives_Native.Some uu____4415 in
>>>>>>> 8e4e5b5b
             let e1 = subst opening e in (p1, wopt1, e1))
let close:
  FStar_Syntax_Syntax.binders ->
    FStar_Syntax_Syntax.term -> FStar_Syntax_Syntax.term
  =
  fun bs  ->
<<<<<<< HEAD
    fun t  -> let uu____4533 = closing_subst bs in subst uu____4533 t
=======
    fun t  -> let uu____4425 = closing_subst bs in subst uu____4425 t
>>>>>>> 8e4e5b5b
let close_comp:
  FStar_Syntax_Syntax.binders ->
    FStar_Syntax_Syntax.comp -> FStar_Syntax_Syntax.comp
  =
  fun bs  ->
<<<<<<< HEAD
    fun c  -> let uu____4544 = closing_subst bs in subst_comp uu____4544 c
=======
    fun c  -> let uu____4434 = closing_subst bs in subst_comp uu____4434 c
>>>>>>> 8e4e5b5b
let close_binders: FStar_Syntax_Syntax.binders -> FStar_Syntax_Syntax.binders
  =
  fun bs  ->
    let rec aux s bs1 =
      match bs1 with
      | [] -> []
      | (x,imp)::tl1 ->
          let x1 =
<<<<<<< HEAD
            let uu___135_4596 = x in
            let uu____4597 = subst s x.FStar_Syntax_Syntax.sort in
            {
              FStar_Syntax_Syntax.ppname =
                (uu___135_4596.FStar_Syntax_Syntax.ppname);
              FStar_Syntax_Syntax.index =
                (uu___135_4596.FStar_Syntax_Syntax.index);
              FStar_Syntax_Syntax.sort = uu____4597
            } in
          let s' =
            let uu____4603 = shift_subst (Prims.parse_int "1") s in
            (FStar_Syntax_Syntax.NM (x1, (Prims.parse_int "0"))) ::
              uu____4603 in
          let uu____4606 = aux s' tl1 in (x1, imp) :: uu____4606 in
=======
            let uu___181_4485 = x in
            let uu____4486 = subst s x.FStar_Syntax_Syntax.sort in
            {
              FStar_Syntax_Syntax.ppname =
                (uu___181_4485.FStar_Syntax_Syntax.ppname);
              FStar_Syntax_Syntax.index =
                (uu___181_4485.FStar_Syntax_Syntax.index);
              FStar_Syntax_Syntax.sort = uu____4486
            } in
          let s' =
            let uu____4492 = shift_subst (Prims.parse_int "1") s in
            (FStar_Syntax_Syntax.NM (x1, (Prims.parse_int "0"))) ::
              uu____4492 in
          let uu____4495 = aux s' tl1 in (x1, imp) :: uu____4495 in
>>>>>>> 8e4e5b5b
    aux [] bs
let close_lcomp:
  FStar_Syntax_Syntax.binders ->
    FStar_Syntax_Syntax.lcomp -> FStar_Syntax_Syntax.lcomp
  =
  fun bs  ->
    fun lc  ->
      let s = closing_subst bs in
<<<<<<< HEAD
      let uu___136_4628 = lc in
      let uu____4629 = subst s lc.FStar_Syntax_Syntax.res_typ in
      {
        FStar_Syntax_Syntax.eff_name =
          (uu___136_4628.FStar_Syntax_Syntax.eff_name);
        FStar_Syntax_Syntax.res_typ = uu____4629;
        FStar_Syntax_Syntax.cflags =
          (uu___136_4628.FStar_Syntax_Syntax.cflags);
        FStar_Syntax_Syntax.comp =
          (fun uu____4634  ->
             let uu____4635 = lc.FStar_Syntax_Syntax.comp () in
             subst_comp s uu____4635)
=======
      let uu___182_4515 = lc in
      let uu____4516 = subst s lc.FStar_Syntax_Syntax.res_typ in
      {
        FStar_Syntax_Syntax.eff_name =
          (uu___182_4515.FStar_Syntax_Syntax.eff_name);
        FStar_Syntax_Syntax.res_typ = uu____4516;
        FStar_Syntax_Syntax.cflags =
          (uu___182_4515.FStar_Syntax_Syntax.cflags);
        FStar_Syntax_Syntax.comp =
          (fun uu____4521  ->
             let uu____4522 = lc.FStar_Syntax_Syntax.comp () in
             subst_comp s uu____4522)
>>>>>>> 8e4e5b5b
      }
let close_pat:
  FStar_Syntax_Syntax.pat' FStar_Syntax_Syntax.withinfo_t ->
    (FStar_Syntax_Syntax.pat' FStar_Syntax_Syntax.withinfo_t,FStar_Syntax_Syntax.subst_elt
                                                               Prims.list)
      FStar_Pervasives_Native.tuple2
  =
  fun p  ->
    let rec aux sub1 p1 =
      match p1.FStar_Syntax_Syntax.v with
<<<<<<< HEAD
      | FStar_Syntax_Syntax.Pat_constant uu____4683 -> (p1, sub1)
      | FStar_Syntax_Syntax.Pat_cons (fv,pats) ->
          let uu____4706 =
            FStar_All.pipe_right pats
              (FStar_List.fold_left
                 (fun uu____4772  ->
                    fun uu____4773  ->
                      match (uu____4772, uu____4773) with
                      | ((pats1,sub2),(p2,imp)) ->
                          let uu____4876 = aux sub2 p2 in
                          (match uu____4876 with
                           | (p3,sub3) -> (((p3, imp) :: pats1), sub3)))
                 ([], sub1)) in
          (match uu____4706 with
           | (pats1,sub2) ->
               ((let uu___137_4978 = p1 in
=======
      | FStar_Syntax_Syntax.Pat_constant uu____4569 -> (p1, sub1)
      | FStar_Syntax_Syntax.Pat_cons (fv,pats) ->
          let uu____4592 =
            FStar_All.pipe_right pats
              (FStar_List.fold_left
                 (fun uu____4658  ->
                    fun uu____4659  ->
                      match (uu____4658, uu____4659) with
                      | ((pats1,sub2),(p2,imp)) ->
                          let uu____4762 = aux sub2 p2 in
                          (match uu____4762 with
                           | (p3,sub3) -> (((p3, imp) :: pats1), sub3)))
                 ([], sub1)) in
          (match uu____4592 with
           | (pats1,sub2) ->
               ((let uu___183_4864 = p1 in
>>>>>>> 8e4e5b5b
                 {
                   FStar_Syntax_Syntax.v =
                     (FStar_Syntax_Syntax.Pat_cons
                        (fv, (FStar_List.rev pats1)));
                   FStar_Syntax_Syntax.p =
<<<<<<< HEAD
                     (uu___137_4978.FStar_Syntax_Syntax.p)
                 }), sub2))
      | FStar_Syntax_Syntax.Pat_var x ->
          let x1 =
            let uu___138_4997 = x in
            let uu____4998 = subst sub1 x.FStar_Syntax_Syntax.sort in
            {
              FStar_Syntax_Syntax.ppname =
                (uu___138_4997.FStar_Syntax_Syntax.ppname);
              FStar_Syntax_Syntax.index =
                (uu___138_4997.FStar_Syntax_Syntax.index);
              FStar_Syntax_Syntax.sort = uu____4998
            } in
          let sub2 =
            let uu____5004 = shift_subst (Prims.parse_int "1") sub1 in
            (FStar_Syntax_Syntax.NM (x1, (Prims.parse_int "0"))) ::
              uu____5004 in
          ((let uu___139_5012 = p1 in
            {
              FStar_Syntax_Syntax.v = (FStar_Syntax_Syntax.Pat_var x1);
              FStar_Syntax_Syntax.p = (uu___139_5012.FStar_Syntax_Syntax.p)
            }), sub2)
      | FStar_Syntax_Syntax.Pat_wild x ->
          let x1 =
            let uu___140_5017 = x in
            let uu____5018 = subst sub1 x.FStar_Syntax_Syntax.sort in
            {
              FStar_Syntax_Syntax.ppname =
                (uu___140_5017.FStar_Syntax_Syntax.ppname);
              FStar_Syntax_Syntax.index =
                (uu___140_5017.FStar_Syntax_Syntax.index);
              FStar_Syntax_Syntax.sort = uu____5018
            } in
          let sub2 =
            let uu____5024 = shift_subst (Prims.parse_int "1") sub1 in
            (FStar_Syntax_Syntax.NM (x1, (Prims.parse_int "0"))) ::
              uu____5024 in
          ((let uu___141_5032 = p1 in
            {
              FStar_Syntax_Syntax.v = (FStar_Syntax_Syntax.Pat_wild x1);
              FStar_Syntax_Syntax.p = (uu___141_5032.FStar_Syntax_Syntax.p)
            }), sub2)
      | FStar_Syntax_Syntax.Pat_dot_term (x,t0) ->
          let x1 =
            let uu___142_5042 = x in
            let uu____5043 = subst sub1 x.FStar_Syntax_Syntax.sort in
            {
              FStar_Syntax_Syntax.ppname =
                (uu___142_5042.FStar_Syntax_Syntax.ppname);
              FStar_Syntax_Syntax.index =
                (uu___142_5042.FStar_Syntax_Syntax.index);
              FStar_Syntax_Syntax.sort = uu____5043
            } in
          let t01 = subst sub1 t0 in
          ((let uu___143_5052 = p1 in
            {
              FStar_Syntax_Syntax.v =
                (FStar_Syntax_Syntax.Pat_dot_term (x1, t01));
              FStar_Syntax_Syntax.p = (uu___143_5052.FStar_Syntax_Syntax.p)
            }), sub1) in
    aux [] p
let close_branch: FStar_Syntax_Syntax.branch -> FStar_Syntax_Syntax.branch =
  fun uu____5058  ->
    match uu____5058 with
    | (p,wopt,e) ->
        let uu____5078 = close_pat p in
        (match uu____5078 with
=======
                     (uu___183_4864.FStar_Syntax_Syntax.p)
                 }), sub2))
      | FStar_Syntax_Syntax.Pat_var x ->
          let x1 =
            let uu___184_4883 = x in
            let uu____4884 = subst sub1 x.FStar_Syntax_Syntax.sort in
            {
              FStar_Syntax_Syntax.ppname =
                (uu___184_4883.FStar_Syntax_Syntax.ppname);
              FStar_Syntax_Syntax.index =
                (uu___184_4883.FStar_Syntax_Syntax.index);
              FStar_Syntax_Syntax.sort = uu____4884
            } in
          let sub2 =
            let uu____4890 = shift_subst (Prims.parse_int "1") sub1 in
            (FStar_Syntax_Syntax.NM (x1, (Prims.parse_int "0"))) ::
              uu____4890 in
          ((let uu___185_4898 = p1 in
            {
              FStar_Syntax_Syntax.v = (FStar_Syntax_Syntax.Pat_var x1);
              FStar_Syntax_Syntax.p = (uu___185_4898.FStar_Syntax_Syntax.p)
            }), sub2)
      | FStar_Syntax_Syntax.Pat_wild x ->
          let x1 =
            let uu___186_4903 = x in
            let uu____4904 = subst sub1 x.FStar_Syntax_Syntax.sort in
            {
              FStar_Syntax_Syntax.ppname =
                (uu___186_4903.FStar_Syntax_Syntax.ppname);
              FStar_Syntax_Syntax.index =
                (uu___186_4903.FStar_Syntax_Syntax.index);
              FStar_Syntax_Syntax.sort = uu____4904
            } in
          let sub2 =
            let uu____4910 = shift_subst (Prims.parse_int "1") sub1 in
            (FStar_Syntax_Syntax.NM (x1, (Prims.parse_int "0"))) ::
              uu____4910 in
          ((let uu___187_4918 = p1 in
            {
              FStar_Syntax_Syntax.v = (FStar_Syntax_Syntax.Pat_wild x1);
              FStar_Syntax_Syntax.p = (uu___187_4918.FStar_Syntax_Syntax.p)
            }), sub2)
      | FStar_Syntax_Syntax.Pat_dot_term (x,t0) ->
          let x1 =
            let uu___188_4928 = x in
            let uu____4929 = subst sub1 x.FStar_Syntax_Syntax.sort in
            {
              FStar_Syntax_Syntax.ppname =
                (uu___188_4928.FStar_Syntax_Syntax.ppname);
              FStar_Syntax_Syntax.index =
                (uu___188_4928.FStar_Syntax_Syntax.index);
              FStar_Syntax_Syntax.sort = uu____4929
            } in
          let t01 = subst sub1 t0 in
          ((let uu___189_4938 = p1 in
            {
              FStar_Syntax_Syntax.v =
                (FStar_Syntax_Syntax.Pat_dot_term (x1, t01));
              FStar_Syntax_Syntax.p = (uu___189_4938.FStar_Syntax_Syntax.p)
            }), sub1) in
    aux [] p
let close_branch: FStar_Syntax_Syntax.branch -> FStar_Syntax_Syntax.branch =
  fun uu____4943  ->
    match uu____4943 with
    | (p,wopt,e) ->
        let uu____4963 = close_pat p in
        (match uu____4963 with
>>>>>>> 8e4e5b5b
         | (p1,closing) ->
             let wopt1 =
               match wopt with
               | FStar_Pervasives_Native.None  ->
                   FStar_Pervasives_Native.None
               | FStar_Pervasives_Native.Some w ->
<<<<<<< HEAD
                   let uu____5109 = subst closing w in
                   FStar_Pervasives_Native.Some uu____5109 in
=======
                   let uu____4994 = subst closing w in
                   FStar_Pervasives_Native.Some uu____4994 in
>>>>>>> 8e4e5b5b
             let e1 = subst closing e in (p1, wopt1, e1))
let univ_var_opening:
  FStar_Syntax_Syntax.univ_names ->
    (FStar_Syntax_Syntax.subst_elt Prims.list,FStar_Syntax_Syntax.univ_name
                                                Prims.list)
      FStar_Pervasives_Native.tuple2
  =
  fun us  ->
    let n1 = (FStar_List.length us) - (Prims.parse_int "1") in
    let s =
      FStar_All.pipe_right us
        (FStar_List.mapi
           (fun i  ->
              fun u  ->
                FStar_Syntax_Syntax.UN
                  ((n1 - i), (FStar_Syntax_Syntax.U_name u)))) in
    (s, us)
let univ_var_closing:
  FStar_Syntax_Syntax.univ_names -> FStar_Syntax_Syntax.subst_elt Prims.list
  =
  fun us  ->
    let n1 = (FStar_List.length us) - (Prims.parse_int "1") in
    FStar_All.pipe_right us
      (FStar_List.mapi
         (fun i  -> fun u  -> FStar_Syntax_Syntax.UD (u, (n1 - i))))
let open_univ_vars:
  FStar_Syntax_Syntax.univ_names ->
    FStar_Syntax_Syntax.term ->
      (FStar_Syntax_Syntax.univ_names,FStar_Syntax_Syntax.term)
        FStar_Pervasives_Native.tuple2
  =
  fun us  ->
    fun t  ->
<<<<<<< HEAD
      let uu____5168 = univ_var_opening us in
      match uu____5168 with | (s,us') -> let t1 = subst s t in (us', t1)
=======
      let uu____5049 = univ_var_opening us in
      match uu____5049 with | (s,us') -> let t1 = subst s t in (us', t1)
>>>>>>> 8e4e5b5b
let open_univ_vars_comp:
  FStar_Syntax_Syntax.univ_names ->
    FStar_Syntax_Syntax.comp ->
      (FStar_Syntax_Syntax.univ_names,FStar_Syntax_Syntax.comp)
        FStar_Pervasives_Native.tuple2
  =
  fun us  ->
    fun c  ->
<<<<<<< HEAD
      let uu____5210 = univ_var_opening us in
      match uu____5210 with
      | (s,us') -> let uu____5233 = subst_comp s c in (us', uu____5233)
=======
      let uu____5089 = univ_var_opening us in
      match uu____5089 with
      | (s,us') -> let uu____5112 = subst_comp s c in (us', uu____5112)
>>>>>>> 8e4e5b5b
let close_univ_vars:
  FStar_Syntax_Syntax.univ_names ->
    FStar_Syntax_Syntax.term -> FStar_Syntax_Syntax.term
  = fun us  -> fun t  -> let s = univ_var_closing us in subst s t
let close_univ_vars_comp:
  FStar_Syntax_Syntax.univ_names ->
    FStar_Syntax_Syntax.comp -> FStar_Syntax_Syntax.comp
  =
  fun us  ->
    fun c  ->
      let n1 = (FStar_List.length us) - (Prims.parse_int "1") in
      let s =
        FStar_All.pipe_right us
          (FStar_List.mapi
             (fun i  -> fun u  -> FStar_Syntax_Syntax.UD (u, (n1 - i)))) in
      subst_comp s c
let open_let_rec:
  FStar_Syntax_Syntax.letbinding Prims.list ->
    FStar_Syntax_Syntax.term ->
      (FStar_Syntax_Syntax.letbinding Prims.list,FStar_Syntax_Syntax.term)
        FStar_Pervasives_Native.tuple2
  =
  fun lbs  ->
    fun t  ->
<<<<<<< HEAD
      let uu____5283 =
        let uu____5294 = FStar_Syntax_Syntax.is_top_level lbs in
        if uu____5294
        then ((Prims.parse_int "0"), lbs, [])
        else
          FStar_List.fold_right
            (fun lb  ->
               fun uu____5327  ->
                 match uu____5327 with
                 | (i,lbs1,out) ->
                     let x =
                       let uu____5360 =
                         FStar_Util.left lb.FStar_Syntax_Syntax.lbname in
                       FStar_Syntax_Syntax.freshen_bv uu____5360 in
                     ((i + (Prims.parse_int "1")),
                       ((let uu___144_5366 = lb in
                         {
                           FStar_Syntax_Syntax.lbname = (FStar_Util.Inl x);
                           FStar_Syntax_Syntax.lbunivs =
                             (uu___144_5366.FStar_Syntax_Syntax.lbunivs);
                           FStar_Syntax_Syntax.lbtyp =
                             (uu___144_5366.FStar_Syntax_Syntax.lbtyp);
                           FStar_Syntax_Syntax.lbeff =
                             (uu___144_5366.FStar_Syntax_Syntax.lbeff);
                           FStar_Syntax_Syntax.lbdef =
                             (uu___144_5366.FStar_Syntax_Syntax.lbdef)
                         }) :: lbs1), ((FStar_Syntax_Syntax.DB (i, x)) ::
                       out))) lbs ((Prims.parse_int "0"), [], []) in
      match uu____5283 with
      | (n_let_recs,lbs1,let_rec_opening) ->
          let lbs2 =
            FStar_All.pipe_right lbs1
              (FStar_List.map
                 (fun lb  ->
                    let uu____5404 =
                      FStar_List.fold_right
                        (fun u  ->
                           fun uu____5432  ->
                             match uu____5432 with
                             | (i,us,out) ->
                                 let u1 =
                                   FStar_Syntax_Syntax.new_univ_name
                                     FStar_Pervasives_Native.None in
                                 ((i + (Prims.parse_int "1")), (u1 :: us),
                                   ((FStar_Syntax_Syntax.UN
                                       (i, (FStar_Syntax_Syntax.U_name u1)))
                                   :: out))) lb.FStar_Syntax_Syntax.lbunivs
                        (n_let_recs, [], let_rec_opening) in
                    match uu____5404 with
                    | (uu____5473,us,u_let_rec_opening) ->
                        let uu___145_5484 = lb in
                        let uu____5485 =
                          subst u_let_rec_opening
                            lb.FStar_Syntax_Syntax.lbtyp in
                        let uu____5488 =
                          subst u_let_rec_opening
                            lb.FStar_Syntax_Syntax.lbdef in
                        {
                          FStar_Syntax_Syntax.lbname =
                            (uu___145_5484.FStar_Syntax_Syntax.lbname);
                          FStar_Syntax_Syntax.lbunivs = us;
                          FStar_Syntax_Syntax.lbtyp = uu____5485;
                          FStar_Syntax_Syntax.lbeff =
                            (uu___145_5484.FStar_Syntax_Syntax.lbeff);
                          FStar_Syntax_Syntax.lbdef = uu____5488
                        })) in
          let t1 = subst let_rec_opening t in (lbs2, t1)
=======
      let uu____5156 = FStar_Syntax_Syntax.is_top_level lbs in
      if uu____5156
      then (lbs, t)
      else
        (let uu____5166 =
           FStar_List.fold_right
             (fun lb  ->
                fun uu____5194  ->
                  match uu____5194 with
                  | (i,lbs1,out) ->
                      let x =
                        let uu____5227 =
                          FStar_Util.left lb.FStar_Syntax_Syntax.lbname in
                        FStar_Syntax_Syntax.freshen_bv uu____5227 in
                      ((i + (Prims.parse_int "1")),
                        ((let uu___190_5233 = lb in
                          {
                            FStar_Syntax_Syntax.lbname = (FStar_Util.Inl x);
                            FStar_Syntax_Syntax.lbunivs =
                              (uu___190_5233.FStar_Syntax_Syntax.lbunivs);
                            FStar_Syntax_Syntax.lbtyp =
                              (uu___190_5233.FStar_Syntax_Syntax.lbtyp);
                            FStar_Syntax_Syntax.lbeff =
                              (uu___190_5233.FStar_Syntax_Syntax.lbeff);
                            FStar_Syntax_Syntax.lbdef =
                              (uu___190_5233.FStar_Syntax_Syntax.lbdef)
                          }) :: lbs1), ((FStar_Syntax_Syntax.DB (i, x)) ::
                        out))) lbs ((Prims.parse_int "0"), [], []) in
         match uu____5166 with
         | (n_let_recs,lbs1,let_rec_opening) ->
             let lbs2 =
               FStar_All.pipe_right lbs1
                 (FStar_List.map
                    (fun lb  ->
                       let uu____5270 =
                         FStar_List.fold_right
                           (fun u  ->
                              fun uu____5297  ->
                                match uu____5297 with
                                | (i,us,out) ->
                                    ((i + (Prims.parse_int "1")), (u :: us),
                                      ((FStar_Syntax_Syntax.UN
                                          (i, (FStar_Syntax_Syntax.U_name u)))
                                      :: out)))
                           lb.FStar_Syntax_Syntax.lbunivs
                           (n_let_recs, [], let_rec_opening) in
                       match uu____5270 with
                       | (uu____5337,us,u_let_rec_opening) ->
                           let uu___191_5348 = lb in
                           let uu____5349 =
                             subst u_let_rec_opening
                               lb.FStar_Syntax_Syntax.lbdef in
                           {
                             FStar_Syntax_Syntax.lbname =
                               (uu___191_5348.FStar_Syntax_Syntax.lbname);
                             FStar_Syntax_Syntax.lbunivs = us;
                             FStar_Syntax_Syntax.lbtyp =
                               (uu___191_5348.FStar_Syntax_Syntax.lbtyp);
                             FStar_Syntax_Syntax.lbeff =
                               (uu___191_5348.FStar_Syntax_Syntax.lbeff);
                             FStar_Syntax_Syntax.lbdef = uu____5349
                           })) in
             let t1 = subst let_rec_opening t in (lbs2, t1))
>>>>>>> 8e4e5b5b
let close_let_rec:
  FStar_Syntax_Syntax.letbinding Prims.list ->
    FStar_Syntax_Syntax.term ->
      (FStar_Syntax_Syntax.letbinding Prims.list,FStar_Syntax_Syntax.term)
        FStar_Pervasives_Native.tuple2
  =
  fun lbs  ->
    fun t  ->
<<<<<<< HEAD
      let uu____5512 =
        let uu____5519 = FStar_Syntax_Syntax.is_top_level lbs in
        if uu____5519
        then ((Prims.parse_int "0"), [])
        else
          FStar_List.fold_right
            (fun lb  ->
               fun uu____5541  ->
                 match uu____5541 with
                 | (i,out) ->
                     let uu____5560 =
                       let uu____5563 =
                         let uu____5564 =
                           let uu____5569 =
                             FStar_Util.left lb.FStar_Syntax_Syntax.lbname in
                           (uu____5569, i) in
                         FStar_Syntax_Syntax.NM uu____5564 in
                       uu____5563 :: out in
                     ((i + (Prims.parse_int "1")), uu____5560)) lbs
            ((Prims.parse_int "0"), []) in
      match uu____5512 with
      | (n_let_recs,let_rec_closing) ->
          let lbs1 =
            FStar_All.pipe_right lbs
              (FStar_List.map
                 (fun lb  ->
                    let uu____5601 =
                      FStar_List.fold_right
                        (fun u  ->
                           fun uu____5619  ->
                             match uu____5619 with
                             | (i,out) ->
                                 ((i + (Prims.parse_int "1")),
                                   ((FStar_Syntax_Syntax.UD (u, i)) :: out)))
                        lb.FStar_Syntax_Syntax.lbunivs
                        (n_let_recs, let_rec_closing) in
                    match uu____5601 with
                    | (uu____5642,u_let_rec_closing) ->
                        let uu___146_5648 = lb in
                        let uu____5649 =
                          subst u_let_rec_closing
                            lb.FStar_Syntax_Syntax.lbtyp in
                        let uu____5652 =
                          subst u_let_rec_closing
                            lb.FStar_Syntax_Syntax.lbdef in
                        {
                          FStar_Syntax_Syntax.lbname =
                            (uu___146_5648.FStar_Syntax_Syntax.lbname);
                          FStar_Syntax_Syntax.lbunivs =
                            (uu___146_5648.FStar_Syntax_Syntax.lbunivs);
                          FStar_Syntax_Syntax.lbtyp = uu____5649;
                          FStar_Syntax_Syntax.lbeff =
                            (uu___146_5648.FStar_Syntax_Syntax.lbeff);
                          FStar_Syntax_Syntax.lbdef = uu____5652
                        })) in
          let t1 = subst let_rec_closing t in (lbs1, t1)
=======
      let uu____5371 = FStar_Syntax_Syntax.is_top_level lbs in
      if uu____5371
      then (lbs, t)
      else
        (let uu____5381 =
           FStar_List.fold_right
             (fun lb  ->
                fun uu____5400  ->
                  match uu____5400 with
                  | (i,out) ->
                      let uu____5419 =
                        let uu____5422 =
                          let uu____5423 =
                            let uu____5428 =
                              FStar_Util.left lb.FStar_Syntax_Syntax.lbname in
                            (uu____5428, i) in
                          FStar_Syntax_Syntax.NM uu____5423 in
                        uu____5422 :: out in
                      ((i + (Prims.parse_int "1")), uu____5419)) lbs
             ((Prims.parse_int "0"), []) in
         match uu____5381 with
         | (n_let_recs,let_rec_closing) ->
             let lbs1 =
               FStar_All.pipe_right lbs
                 (FStar_List.map
                    (fun lb  ->
                       let uu____5459 =
                         FStar_List.fold_right
                           (fun u  ->
                              fun uu____5477  ->
                                match uu____5477 with
                                | (i,out) ->
                                    ((i + (Prims.parse_int "1")),
                                      ((FStar_Syntax_Syntax.UD (u, i)) ::
                                      out))) lb.FStar_Syntax_Syntax.lbunivs
                           (n_let_recs, let_rec_closing) in
                       match uu____5459 with
                       | (uu____5500,u_let_rec_closing) ->
                           let uu___192_5506 = lb in
                           let uu____5507 =
                             subst u_let_rec_closing
                               lb.FStar_Syntax_Syntax.lbdef in
                           {
                             FStar_Syntax_Syntax.lbname =
                               (uu___192_5506.FStar_Syntax_Syntax.lbname);
                             FStar_Syntax_Syntax.lbunivs =
                               (uu___192_5506.FStar_Syntax_Syntax.lbunivs);
                             FStar_Syntax_Syntax.lbtyp =
                               (uu___192_5506.FStar_Syntax_Syntax.lbtyp);
                             FStar_Syntax_Syntax.lbeff =
                               (uu___192_5506.FStar_Syntax_Syntax.lbeff);
                             FStar_Syntax_Syntax.lbdef = uu____5507
                           })) in
             let t1 = subst let_rec_closing t in (lbs1, t1))
>>>>>>> 8e4e5b5b
let close_tscheme:
  FStar_Syntax_Syntax.binders ->
    FStar_Syntax_Syntax.tscheme -> FStar_Syntax_Syntax.tscheme
  =
  fun binders  ->
<<<<<<< HEAD
    fun uu____5665  ->
      match uu____5665 with
=======
    fun uu____5518  ->
      match uu____5518 with
>>>>>>> 8e4e5b5b
      | (us,t) ->
          let n1 = (FStar_List.length binders) - (Prims.parse_int "1") in
          let k = FStar_List.length us in
          let s =
            FStar_List.mapi
              (fun i  ->
<<<<<<< HEAD
                 fun uu____5690  ->
                   match uu____5690 with
                   | (x,uu____5696) ->
=======
                 fun uu____5543  ->
                   match uu____5543 with
                   | (x,uu____5549) ->
>>>>>>> 8e4e5b5b
                       FStar_Syntax_Syntax.NM (x, (k + (n1 - i)))) binders in
          let t1 = subst s t in (us, t1)
let close_univ_vars_tscheme:
  FStar_Syntax_Syntax.univ_names ->
    FStar_Syntax_Syntax.tscheme -> FStar_Syntax_Syntax.tscheme
  =
  fun us  ->
<<<<<<< HEAD
    fun uu____5713  ->
      match uu____5713 with
=======
    fun uu____5564  ->
      match uu____5564 with
>>>>>>> 8e4e5b5b
      | (us',t) ->
          let n1 = (FStar_List.length us) - (Prims.parse_int "1") in
          let k = FStar_List.length us' in
          let s =
            FStar_List.mapi
              (fun i  -> fun x  -> FStar_Syntax_Syntax.UD (x, (k + (n1 - i))))
              us in
<<<<<<< HEAD
          let uu____5735 = subst s t in (us', uu____5735)
=======
          let uu____5586 = subst s t in (us', uu____5586)
let subst_tscheme:
  FStar_Syntax_Syntax.subst_elt Prims.list ->
    FStar_Syntax_Syntax.tscheme -> FStar_Syntax_Syntax.tscheme
  =
  fun s  ->
    fun uu____5596  ->
      match uu____5596 with
      | (us,t) ->
          let s1 = shift_subst (FStar_List.length us) s in
          let uu____5606 = subst s1 t in (us, uu____5606)
>>>>>>> 8e4e5b5b
let opening_of_binders:
  FStar_Syntax_Syntax.binders -> FStar_Syntax_Syntax.subst_t =
  fun bs  ->
    let n1 = (FStar_List.length bs) - (Prims.parse_int "1") in
    FStar_All.pipe_right bs
      (FStar_List.mapi
         (fun i  ->
<<<<<<< HEAD
            fun uu____5758  ->
              match uu____5758 with
              | (x,uu____5764) -> FStar_Syntax_Syntax.DB ((n1 - i), x)))
=======
            fun uu____5628  ->
              match uu____5628 with
              | (x,uu____5634) -> FStar_Syntax_Syntax.DB ((n1 - i), x)))
>>>>>>> 8e4e5b5b
let closing_of_binders:
  FStar_Syntax_Syntax.binders -> FStar_Syntax_Syntax.subst_t =
  fun bs  -> closing_subst bs<|MERGE_RESOLUTION|>--- conflicted
+++ resolved
@@ -1,41 +1,23 @@
 open Prims
 let subst_to_string:
-<<<<<<< HEAD
-  'Auu____5 .
-    (FStar_Syntax_Syntax.bv,'Auu____5) FStar_Pervasives_Native.tuple2
-=======
   'Auu____3 .
     (FStar_Syntax_Syntax.bv,'Auu____3) FStar_Pervasives_Native.tuple2
->>>>>>> 8e4e5b5b
       Prims.list -> Prims.string
   =
   fun s  ->
     let uu____20 =
       FStar_All.pipe_right s
         (FStar_List.map
-<<<<<<< HEAD
-           (fun uu____40  ->
-              match uu____40 with
-              | (b,uu____46) ->
-                  (b.FStar_Syntax_Syntax.ppname).FStar_Ident.idText)) in
-    FStar_All.pipe_right uu____22 (FStar_String.concat ", ")
-let rec apply_until_some:
-  'Auu____59 'Auu____60 .
-    ('Auu____60 -> 'Auu____59 FStar_Pervasives_Native.option) ->
-      'Auu____60 Prims.list ->
-        ('Auu____60 Prims.list,'Auu____59) FStar_Pervasives_Native.tuple2
-=======
            (fun uu____38  ->
               match uu____38 with
               | (b,uu____44) ->
                   (b.FStar_Syntax_Syntax.ppname).FStar_Ident.idText)) in
     FStar_All.pipe_right uu____20 (FStar_String.concat ", ")
 let rec apply_until_some:
-  'Auu____51 'Auu____52 .
-    ('Auu____52 -> 'Auu____51 FStar_Pervasives_Native.option) ->
-      'Auu____52 Prims.list ->
-        ('Auu____52 Prims.list,'Auu____51) FStar_Pervasives_Native.tuple2
->>>>>>> 8e4e5b5b
+  'Auu____53 'Auu____54 .
+    ('Auu____54 -> 'Auu____53 FStar_Pervasives_Native.option) ->
+      'Auu____54 Prims.list ->
+        ('Auu____54 Prims.list,'Auu____53) FStar_Pervasives_Native.tuple2
           FStar_Pervasives_Native.option
   =
   fun f  ->
@@ -43,82 +25,44 @@
       match s with
       | [] -> FStar_Pervasives_Native.None
       | s0::rest ->
-<<<<<<< HEAD
-          let uu____100 = f s0 in
-          (match uu____100 with
-=======
-          let uu____92 = f s0 in
-          (match uu____92 with
->>>>>>> 8e4e5b5b
+          let uu____94 = f s0 in
+          (match uu____94 with
            | FStar_Pervasives_Native.None  -> apply_until_some f rest
            | FStar_Pervasives_Native.Some st ->
                FStar_Pervasives_Native.Some (rest, st))
 let map_some_curry:
-<<<<<<< HEAD
-  'Auu____132 'Auu____133 'Auu____134 .
-    ('Auu____134 -> 'Auu____133 -> 'Auu____132) ->
-      'Auu____132 ->
-        ('Auu____134,'Auu____133) FStar_Pervasives_Native.tuple2
-          FStar_Pervasives_Native.option -> 'Auu____132
+  'Auu____120 'Auu____121 'Auu____122 .
+    ('Auu____122 -> 'Auu____121 -> 'Auu____120) ->
+      'Auu____120 ->
+        ('Auu____122,'Auu____121) FStar_Pervasives_Native.tuple2
+          FStar_Pervasives_Native.option -> 'Auu____120
   =
   fun f  ->
     fun x  ->
-      fun uu___103_158  ->
-        match uu___103_158 with
+      fun uu___150_146  ->
+        match uu___150_146 with
         | FStar_Pervasives_Native.None  -> x
         | FStar_Pervasives_Native.Some (a,b) -> f a b
 let apply_until_some_then_map:
-  'Auu____193 'Auu____194 'Auu____195 .
-    ('Auu____195 -> 'Auu____194 FStar_Pervasives_Native.option) ->
-      'Auu____195 Prims.list ->
-        ('Auu____195 Prims.list -> 'Auu____194 -> 'Auu____193) ->
-          'Auu____193 -> 'Auu____193
-=======
-  'Auu____118 'Auu____119 'Auu____120 .
-    ('Auu____120 -> 'Auu____119 -> 'Auu____118) ->
-      'Auu____118 ->
-        ('Auu____120,'Auu____119) FStar_Pervasives_Native.tuple2
-          FStar_Pervasives_Native.option -> 'Auu____118
-  =
-  fun f  ->
-    fun x  ->
-      fun uu___150_144  ->
-        match uu___150_144 with
-        | FStar_Pervasives_Native.None  -> x
-        | FStar_Pervasives_Native.Some (a,b) -> f a b
-let apply_until_some_then_map:
-  'Auu____172 'Auu____173 'Auu____174 .
-    ('Auu____174 -> 'Auu____173 FStar_Pervasives_Native.option) ->
-      'Auu____174 Prims.list ->
-        ('Auu____174 Prims.list -> 'Auu____173 -> 'Auu____172) ->
-          'Auu____172 -> 'Auu____172
->>>>>>> 8e4e5b5b
+  'Auu____174 'Auu____175 'Auu____176 .
+    ('Auu____176 -> 'Auu____175 FStar_Pervasives_Native.option) ->
+      'Auu____176 Prims.list ->
+        ('Auu____176 Prims.list -> 'Auu____175 -> 'Auu____174) ->
+          'Auu____174 -> 'Auu____174
   =
   fun f  ->
     fun s  ->
       fun g  ->
         fun t  ->
-<<<<<<< HEAD
-          let uu____239 = apply_until_some f s in
-          FStar_All.pipe_right uu____239 (map_some_curry g t)
+          let uu____220 = apply_until_some f s in
+          FStar_All.pipe_right uu____220 (map_some_curry g t)
 let compose_subst:
-  'Auu____266 'Auu____267 .
-    ('Auu____267 Prims.list,'Auu____266 FStar_Pervasives_Native.option)
+  'Auu____243 'Auu____244 .
+    ('Auu____244 Prims.list,'Auu____243 FStar_Pervasives_Native.option)
       FStar_Pervasives_Native.tuple2 ->
-      ('Auu____267 Prims.list,'Auu____266 FStar_Pervasives_Native.option)
+      ('Auu____244 Prims.list,'Auu____243 FStar_Pervasives_Native.option)
         FStar_Pervasives_Native.tuple2 ->
-        ('Auu____267 Prims.list,'Auu____266 FStar_Pervasives_Native.option)
-=======
-          let uu____218 = apply_until_some f s in
-          FStar_All.pipe_right uu____218 (map_some_curry g t)
-let compose_subst:
-  'Auu____241 'Auu____242 .
-    ('Auu____242 Prims.list,'Auu____241 FStar_Pervasives_Native.option)
-      FStar_Pervasives_Native.tuple2 ->
-      ('Auu____242 Prims.list,'Auu____241 FStar_Pervasives_Native.option)
-        FStar_Pervasives_Native.tuple2 ->
-        ('Auu____242 Prims.list,'Auu____241 FStar_Pervasives_Native.option)
->>>>>>> 8e4e5b5b
+        ('Auu____244 Prims.list,'Auu____243 FStar_Pervasives_Native.option)
           FStar_Pervasives_Native.tuple2
   =
   fun s1  ->
@@ -128,15 +72,9 @@
           (FStar_Pervasives_Native.fst s2) in
       let ropt =
         match FStar_Pervasives_Native.snd s2 with
-<<<<<<< HEAD
-        | FStar_Pervasives_Native.Some uu____336 ->
+        | FStar_Pervasives_Native.Some uu____313 ->
             FStar_Pervasives_Native.snd s2
-        | uu____341 -> FStar_Pervasives_Native.snd s1 in
-=======
-        | FStar_Pervasives_Native.Some uu____311 ->
-            FStar_Pervasives_Native.snd s2
-        | uu____316 -> FStar_Pervasives_Native.snd s1 in
->>>>>>> 8e4e5b5b
+        | uu____318 -> FStar_Pervasives_Native.snd s1 in
       (s, ropt)
 let delay:
   FStar_Syntax_Syntax.term' FStar_Syntax_Syntax.syntax ->
@@ -150,11 +88,7 @@
       | FStar_Syntax_Syntax.Tm_delayed ((t',s'),m) ->
           FStar_Syntax_Syntax.mk_Tm_delayed (t', (compose_subst s' s))
             t.FStar_Syntax_Syntax.pos
-<<<<<<< HEAD
-      | uu____449 ->
-=======
-      | uu____422 ->
->>>>>>> 8e4e5b5b
+      | uu____424 ->
           FStar_Syntax_Syntax.mk_Tm_delayed (t, s) t.FStar_Syntax_Syntax.pos
 let rec force_uvar':
   FStar_Syntax_Syntax.term' FStar_Syntax_Syntax.syntax ->
@@ -162,21 +96,12 @@
   =
   fun t  ->
     match t.FStar_Syntax_Syntax.n with
-<<<<<<< HEAD
-    | FStar_Syntax_Syntax.Tm_uvar (uv,uu____475) ->
-        let uu____500 = FStar_Syntax_Unionfind.find uv in
-        (match uu____500 with
+    | FStar_Syntax_Syntax.Tm_uvar (uv,uu____449) ->
+        let uu____474 = FStar_Syntax_Unionfind.find uv in
+        (match uu____474 with
          | FStar_Pervasives_Native.Some t' -> force_uvar' t'
-         | uu____506 -> t)
-    | uu____509 -> t
-=======
-    | FStar_Syntax_Syntax.Tm_uvar (uv,uu____447) ->
-        let uu____472 = FStar_Syntax_Unionfind.find uv in
-        (match uu____472 with
-         | FStar_Pervasives_Native.Some t' -> force_uvar' t'
-         | uu____478 -> t)
-    | uu____481 -> t
->>>>>>> 8e4e5b5b
+         | uu____480 -> t)
+    | uu____483 -> t
 let force_uvar:
   FStar_Syntax_Syntax.term' FStar_Syntax_Syntax.syntax ->
     (FStar_Syntax_Syntax.term' FStar_Syntax_Syntax.syntax,Prims.bool)
@@ -184,23 +109,14 @@
   =
   fun t  ->
     let t' = force_uvar' t in
-<<<<<<< HEAD
-    let uu____527 = FStar_Util.physical_equality t t' in
-    if uu____527
+    let uu____500 = FStar_Util.physical_equality t t' in
+    if uu____500
     then (t, false)
     else
-      (let uu____539 =
+      (let uu____512 =
          delay t'
            ([], (FStar_Pervasives_Native.Some (t.FStar_Syntax_Syntax.pos))) in
-       (uu____539, true))
-=======
-    let uu____494 = FStar_Util.physical_equality t t' in
-    if uu____494
-    then t
-    else
-      delay t'
-        ([], (FStar_Pervasives_Native.Some (t.FStar_Syntax_Syntax.pos)))
->>>>>>> 8e4e5b5b
+       (uu____512, true))
 let rec force_delayed_thunk:
   FStar_Syntax_Syntax.term' FStar_Syntax_Syntax.syntax ->
     FStar_Syntax_Syntax.term' FStar_Syntax_Syntax.syntax
@@ -208,41 +124,24 @@
   fun t  ->
     match t.FStar_Syntax_Syntax.n with
     | FStar_Syntax_Syntax.Tm_delayed (f,m) ->
-<<<<<<< HEAD
-        let uu____602 = FStar_ST.op_Bang m in
-        (match uu____602 with
-=======
-        let uu____561 = FStar_ST.op_Bang m in
-        (match uu____561 with
->>>>>>> 8e4e5b5b
+        let uu____574 = FStar_ST.op_Bang m in
+        (match uu____574 with
          | FStar_Pervasives_Native.None  -> t
          | FStar_Pervasives_Native.Some t' ->
              let t'1 = force_delayed_thunk t' in
              (FStar_ST.op_Colon_Equals m (FStar_Pervasives_Native.Some t'1);
               t'1))
-<<<<<<< HEAD
-    | uu____702 -> t
-=======
-    | uu____717 -> t
->>>>>>> 8e4e5b5b
+    | uu____730 -> t
 let rec compress_univ:
   FStar_Syntax_Syntax.universe -> FStar_Syntax_Syntax.universe =
   fun u  ->
     match u with
     | FStar_Syntax_Syntax.U_unif u' ->
-<<<<<<< HEAD
-        let uu____716 = FStar_Syntax_Unionfind.univ_find u' in
-        (match uu____716 with
+        let uu____743 = FStar_Syntax_Unionfind.univ_find u' in
+        (match uu____743 with
          | FStar_Pervasives_Native.Some u1 -> compress_univ u1
-         | uu____720 -> u)
-    | uu____723 -> u
-=======
-        let uu____730 = FStar_Syntax_Unionfind.univ_find u' in
-        (match uu____730 with
-         | FStar_Pervasives_Native.Some u1 -> compress_univ u1
-         | uu____734 -> u)
-    | uu____737 -> u
->>>>>>> 8e4e5b5b
+         | uu____747 -> u)
+    | uu____750 -> u
 let subst_bv:
   FStar_Syntax_Syntax.bv ->
     FStar_Syntax_Syntax.subst_elt Prims.list ->
@@ -251,31 +150,17 @@
   fun a  ->
     fun s  ->
       FStar_Util.find_map s
-<<<<<<< HEAD
-        (fun uu___104_742  ->
-           match uu___104_742 with
+        (fun uu___151_767  ->
+           match uu___151_767 with
            | FStar_Syntax_Syntax.DB (i,x) when
                i = a.FStar_Syntax_Syntax.index ->
-               let uu____747 =
-                 let uu____748 =
-                   let uu____749 = FStar_Syntax_Syntax.range_of_bv a in
-                   FStar_Syntax_Syntax.set_range_of_bv x uu____749 in
-                 FStar_Syntax_Syntax.bv_to_name uu____748 in
-               FStar_Pervasives_Native.Some uu____747
-           | uu____750 -> FStar_Pervasives_Native.None)
-=======
-        (fun uu___151_754  ->
-           match uu___151_754 with
-           | FStar_Syntax_Syntax.DB (i,x) when
-               i = a.FStar_Syntax_Syntax.index ->
-               let uu____759 =
-                 let uu____760 =
-                   let uu____761 = FStar_Syntax_Syntax.range_of_bv a in
-                   FStar_Syntax_Syntax.set_range_of_bv x uu____761 in
-                 FStar_Syntax_Syntax.bv_to_name uu____760 in
-               FStar_Pervasives_Native.Some uu____759
-           | uu____762 -> FStar_Pervasives_Native.None)
->>>>>>> 8e4e5b5b
+               let uu____772 =
+                 let uu____773 =
+                   let uu____774 = FStar_Syntax_Syntax.range_of_bv a in
+                   FStar_Syntax_Syntax.set_range_of_bv x uu____774 in
+                 FStar_Syntax_Syntax.bv_to_name uu____773 in
+               FStar_Pervasives_Native.Some uu____772
+           | uu____775 -> FStar_Pervasives_Native.None)
 let subst_nm:
   FStar_Syntax_Syntax.bv ->
     FStar_Syntax_Syntax.subst_elt Prims.list ->
@@ -284,45 +169,24 @@
   fun a  ->
     fun s  ->
       FStar_Util.find_map s
-<<<<<<< HEAD
-        (fun uu___105_769  ->
-           match uu___105_769 with
+        (fun uu___152_792  ->
+           match uu___152_792 with
            | FStar_Syntax_Syntax.NM (x,i) when FStar_Syntax_Syntax.bv_eq a x
                ->
-               let uu____774 =
+               let uu____797 =
                  FStar_Syntax_Syntax.bv_to_tm
-                   (let uu___109_777 = a in
+                   (let uu___156_800 = a in
                     {
                       FStar_Syntax_Syntax.ppname =
-                        (uu___109_777.FStar_Syntax_Syntax.ppname);
+                        (uu___156_800.FStar_Syntax_Syntax.ppname);
                       FStar_Syntax_Syntax.index = i;
                       FStar_Syntax_Syntax.sort =
-                        (uu___109_777.FStar_Syntax_Syntax.sort)
+                        (uu___156_800.FStar_Syntax_Syntax.sort)
                     }) in
-               FStar_Pervasives_Native.Some uu____774
+               FStar_Pervasives_Native.Some uu____797
            | FStar_Syntax_Syntax.NT (x,t) when FStar_Syntax_Syntax.bv_eq a x
                -> FStar_Pervasives_Native.Some t
-           | uu____786 -> FStar_Pervasives_Native.None)
-=======
-        (fun uu___152_779  ->
-           match uu___152_779 with
-           | FStar_Syntax_Syntax.NM (x,i) when FStar_Syntax_Syntax.bv_eq a x
-               ->
-               let uu____784 =
-                 FStar_Syntax_Syntax.bv_to_tm
-                   (let uu___156_787 = a in
-                    {
-                      FStar_Syntax_Syntax.ppname =
-                        (uu___156_787.FStar_Syntax_Syntax.ppname);
-                      FStar_Syntax_Syntax.index = i;
-                      FStar_Syntax_Syntax.sort =
-                        (uu___156_787.FStar_Syntax_Syntax.sort)
-                    }) in
-               FStar_Pervasives_Native.Some uu____784
-           | FStar_Syntax_Syntax.NT (x,t) when FStar_Syntax_Syntax.bv_eq a x
-               -> FStar_Pervasives_Native.Some t
-           | uu____796 -> FStar_Pervasives_Native.None)
->>>>>>> 8e4e5b5b
+           | uu____809 -> FStar_Pervasives_Native.None)
 let subst_univ_bv:
   Prims.int ->
     FStar_Syntax_Syntax.subst_elt Prims.list ->
@@ -331,19 +195,11 @@
   fun x  ->
     fun s  ->
       FStar_Util.find_map s
-<<<<<<< HEAD
-        (fun uu___106_804  ->
-           match uu___106_804 with
+        (fun uu___153_825  ->
+           match uu___153_825 with
            | FStar_Syntax_Syntax.UN (y,t) when x = y ->
                FStar_Pervasives_Native.Some t
-           | uu____809 -> FStar_Pervasives_Native.None)
-=======
-        (fun uu___153_812  ->
-           match uu___153_812 with
-           | FStar_Syntax_Syntax.UN (y,t) when x = y ->
-               FStar_Pervasives_Native.Some t
-           | uu____817 -> FStar_Pervasives_Native.None)
->>>>>>> 8e4e5b5b
+           | uu____830 -> FStar_Pervasives_Native.None)
 let subst_univ_nm:
   FStar_Syntax_Syntax.univ_name ->
     FStar_Syntax_Syntax.subst_elt Prims.list ->
@@ -352,21 +208,12 @@
   fun x  ->
     fun s  ->
       FStar_Util.find_map s
-<<<<<<< HEAD
-        (fun uu___107_827  ->
-           match uu___107_827 with
+        (fun uu___154_846  ->
+           match uu___154_846 with
            | FStar_Syntax_Syntax.UD (y,i) when
                x.FStar_Ident.idText = y.FStar_Ident.idText ->
                FStar_Pervasives_Native.Some (FStar_Syntax_Syntax.U_bvar i)
-           | uu____832 -> FStar_Pervasives_Native.None)
-=======
-        (fun uu___154_833  ->
-           match uu___154_833 with
-           | FStar_Syntax_Syntax.UD (y,i) when
-               x.FStar_Ident.idText = y.FStar_Ident.idText ->
-               FStar_Pervasives_Native.Some (FStar_Syntax_Syntax.U_bvar i)
-           | uu____838 -> FStar_Pervasives_Native.None)
->>>>>>> 8e4e5b5b
+           | uu____851 -> FStar_Pervasives_Native.None)
 let rec subst_univ:
   FStar_Syntax_Syntax.subst_elt Prims.list Prims.list ->
     FStar_Syntax_Syntax.universe -> FStar_Syntax_Syntax.universe
@@ -381,31 +228,17 @@
           apply_until_some_then_map (subst_univ_nm x) s subst_univ u1
       | FStar_Syntax_Syntax.U_zero  -> u1
       | FStar_Syntax_Syntax.U_unknown  -> u1
-<<<<<<< HEAD
-      | FStar_Syntax_Syntax.U_unif uu____856 -> u1
+      | FStar_Syntax_Syntax.U_unif uu____873 -> u1
       | FStar_Syntax_Syntax.U_succ u2 ->
-          let uu____866 = subst_univ s u2 in
-          FStar_Syntax_Syntax.U_succ uu____866
+          let uu____883 = subst_univ s u2 in
+          FStar_Syntax_Syntax.U_succ uu____883
       | FStar_Syntax_Syntax.U_max us ->
-          let uu____870 = FStar_List.map (subst_univ s) us in
-          FStar_Syntax_Syntax.U_max uu____870
+          let uu____887 = FStar_List.map (subst_univ s) us in
+          FStar_Syntax_Syntax.U_max uu____887
 let tag_with_range:
-  'Auu____879 .
+  'Auu____893 .
     FStar_Syntax_Syntax.term' FStar_Syntax_Syntax.syntax ->
-      ('Auu____879,FStar_Range.range FStar_Pervasives_Native.option)
-=======
-      | FStar_Syntax_Syntax.U_unif uu____860 -> u1
-      | FStar_Syntax_Syntax.U_succ u2 ->
-          let uu____870 = subst_univ s u2 in
-          FStar_Syntax_Syntax.U_succ uu____870
-      | FStar_Syntax_Syntax.U_max us ->
-          let uu____874 = FStar_List.map (subst_univ s) us in
-          FStar_Syntax_Syntax.U_max uu____874
-let tag_with_range:
-  'Auu____880 .
-    FStar_Syntax_Syntax.term' FStar_Syntax_Syntax.syntax ->
-      ('Auu____880,FStar_Range.range FStar_Pervasives_Native.option)
->>>>>>> 8e4e5b5b
+      ('Auu____893,FStar_Range.range FStar_Pervasives_Native.option)
         FStar_Pervasives_Native.tuple2 ->
         FStar_Syntax_Syntax.term' FStar_Syntax_Syntax.syntax
   =
@@ -414,90 +247,48 @@
       match FStar_Pervasives_Native.snd s with
       | FStar_Pervasives_Native.None  -> t
       | FStar_Pervasives_Native.Some r ->
-<<<<<<< HEAD
-          let r1 = FStar_Range.set_use_range t.FStar_Syntax_Syntax.pos r in
+          let r1 =
+            let uu____924 = FStar_Range.use_range r in
+            FStar_Range.set_use_range t.FStar_Syntax_Syntax.pos uu____924 in
           let t' =
             match t.FStar_Syntax_Syntax.n with
             | FStar_Syntax_Syntax.Tm_bvar bv ->
-                let uu____912 = FStar_Syntax_Syntax.set_range_of_bv bv r1 in
-                FStar_Syntax_Syntax.Tm_bvar uu____912
+                let uu____927 = FStar_Syntax_Syntax.set_range_of_bv bv r1 in
+                FStar_Syntax_Syntax.Tm_bvar uu____927
             | FStar_Syntax_Syntax.Tm_name bv ->
-                let uu____914 = FStar_Syntax_Syntax.set_range_of_bv bv r1 in
-                FStar_Syntax_Syntax.Tm_name uu____914
+                let uu____929 = FStar_Syntax_Syntax.set_range_of_bv bv r1 in
+                FStar_Syntax_Syntax.Tm_name uu____929
             | FStar_Syntax_Syntax.Tm_fvar fv ->
                 let l = FStar_Syntax_Syntax.lid_of_fv fv in
                 let v1 =
-                  let uu___110_920 = fv.FStar_Syntax_Syntax.fv_name in
+                  let uu___157_935 = fv.FStar_Syntax_Syntax.fv_name in
                   {
                     FStar_Syntax_Syntax.v = (FStar_Ident.set_lid_range l r1);
                     FStar_Syntax_Syntax.p =
-                      (uu___110_920.FStar_Syntax_Syntax.p)
+                      (uu___157_935.FStar_Syntax_Syntax.p)
                   } in
                 let fv1 =
-                  let uu___111_922 = fv in
+                  let uu___158_937 = fv in
                   {
                     FStar_Syntax_Syntax.fv_name = v1;
                     FStar_Syntax_Syntax.fv_delta =
-                      (uu___111_922.FStar_Syntax_Syntax.fv_delta);
+                      (uu___158_937.FStar_Syntax_Syntax.fv_delta);
                     FStar_Syntax_Syntax.fv_qual =
-                      (uu___111_922.FStar_Syntax_Syntax.fv_qual)
+                      (uu___158_937.FStar_Syntax_Syntax.fv_qual)
                   } in
                 FStar_Syntax_Syntax.Tm_fvar fv1
             | t' -> t' in
-          let uu___112_924 = t in
-=======
-          let r1 =
-            let uu____911 = FStar_Range.use_range r in
-            FStar_Range.set_use_range t.FStar_Syntax_Syntax.pos uu____911 in
-          let t' =
-            match t.FStar_Syntax_Syntax.n with
-            | FStar_Syntax_Syntax.Tm_bvar bv ->
-                let uu____914 = FStar_Syntax_Syntax.set_range_of_bv bv r1 in
-                FStar_Syntax_Syntax.Tm_bvar uu____914
-            | FStar_Syntax_Syntax.Tm_name bv ->
-                let uu____916 = FStar_Syntax_Syntax.set_range_of_bv bv r1 in
-                FStar_Syntax_Syntax.Tm_name uu____916
-            | FStar_Syntax_Syntax.Tm_fvar fv ->
-                let l = FStar_Syntax_Syntax.lid_of_fv fv in
-                let v1 =
-                  let uu___157_922 = fv.FStar_Syntax_Syntax.fv_name in
-                  {
-                    FStar_Syntax_Syntax.v = (FStar_Ident.set_lid_range l r1);
-                    FStar_Syntax_Syntax.p =
-                      (uu___157_922.FStar_Syntax_Syntax.p)
-                  } in
-                let fv1 =
-                  let uu___158_924 = fv in
-                  {
-                    FStar_Syntax_Syntax.fv_name = v1;
-                    FStar_Syntax_Syntax.fv_delta =
-                      (uu___158_924.FStar_Syntax_Syntax.fv_delta);
-                    FStar_Syntax_Syntax.fv_qual =
-                      (uu___158_924.FStar_Syntax_Syntax.fv_qual)
-                  } in
-                FStar_Syntax_Syntax.Tm_fvar fv1
-            | t' -> t' in
-          let uu___159_926 = t in
->>>>>>> 8e4e5b5b
+          let uu___159_939 = t in
           {
             FStar_Syntax_Syntax.n = t';
             FStar_Syntax_Syntax.pos = r1;
             FStar_Syntax_Syntax.vars =
-<<<<<<< HEAD
-              (uu___112_924.FStar_Syntax_Syntax.vars)
+              (uu___159_939.FStar_Syntax_Syntax.vars)
           }
 let tag_lid_with_range:
-  'Auu____933 .
+  'Auu____945 .
     FStar_Ident.lident ->
-      ('Auu____933,FStar_Range.range FStar_Pervasives_Native.option)
-=======
-              (uu___159_926.FStar_Syntax_Syntax.vars)
-          }
-let tag_lid_with_range:
-  'Auu____932 .
-    FStar_Ident.lident ->
-      ('Auu____932,FStar_Range.range FStar_Pervasives_Native.option)
->>>>>>> 8e4e5b5b
+      ('Auu____945,FStar_Range.range FStar_Pervasives_Native.option)
         FStar_Pervasives_Native.tuple2 -> FStar_Ident.lident
   =
   fun l  ->
@@ -505,24 +296,19 @@
       match FStar_Pervasives_Native.snd s with
       | FStar_Pervasives_Native.None  -> l
       | FStar_Pervasives_Native.Some r ->
-<<<<<<< HEAD
-          let uu____957 =
-            FStar_Range.set_use_range (FStar_Ident.range_of_lid l) r in
-          FStar_Ident.set_lid_range l uu____957
-=======
-          let uu____956 =
-            let uu____957 = FStar_Range.use_range r in
-            FStar_Range.set_use_range (FStar_Ident.range_of_lid l) uu____957 in
-          FStar_Ident.set_lid_range l uu____956
->>>>>>> 8e4e5b5b
+          let uu____969 =
+            let uu____970 = FStar_Range.use_range r in
+            FStar_Range.set_use_range (FStar_Ident.range_of_lid l) uu____970 in
+          FStar_Ident.set_lid_range l uu____969
 let mk_range:
   FStar_Range.range -> FStar_Syntax_Syntax.subst_ts -> FStar_Range.range =
   fun r  ->
     fun s  ->
       match FStar_Pervasives_Native.snd s with
       | FStar_Pervasives_Native.None  -> r
-<<<<<<< HEAD
-      | FStar_Pervasives_Native.Some r' -> FStar_Range.set_use_range r r'
+      | FStar_Pervasives_Native.Some r' ->
+          let uu____984 = FStar_Range.use_range r' in
+          FStar_Range.set_use_range r uu____984
 let is_univ_subst: FStar_Syntax_Syntax.subst_ts -> Prims.bool =
   fun s  ->
     FStar_List.for_all
@@ -530,14 +316,9 @@
          FStar_List.for_all
            (fun s1  ->
               match s1 with
-              | FStar_Syntax_Syntax.UN uu____986 -> true
-              | FStar_Syntax_Syntax.UD uu____991 -> true
-              | uu____996 -> false) l) (FStar_Pervasives_Native.fst s)
-=======
-      | FStar_Pervasives_Native.Some r' ->
-          let uu____971 = FStar_Range.use_range r' in
-          FStar_Range.set_use_range r uu____971
->>>>>>> 8e4e5b5b
+              | FStar_Syntax_Syntax.UN uu____997 -> true
+              | FStar_Syntax_Syntax.UD uu____1002 -> true
+              | uu____1007 -> false) l) (FStar_Pervasives_Native.fst s)
 let rec subst':
   FStar_Syntax_Syntax.subst_ts ->
     FStar_Syntax_Syntax.term' FStar_Syntax_Syntax.syntax ->
@@ -549,34 +330,23 @@
       match s with
       | ([],FStar_Pervasives_Native.None ) -> t
       | ([]::[],FStar_Pervasives_Native.None ) -> t
-<<<<<<< HEAD
-      | uu____1105 ->
+      | uu____1116 ->
           let t0 = force_delayed_thunk t in
           (match t0.FStar_Syntax_Syntax.n with
            | FStar_Syntax_Syntax.Tm_unknown  -> tag_with_range t0 s
-           | FStar_Syntax_Syntax.Tm_constant uu____1115 ->
+           | FStar_Syntax_Syntax.Tm_constant uu____1126 ->
                tag_with_range t0 s
-           | FStar_Syntax_Syntax.Tm_fvar uu____1120 -> tag_with_range t0 s
-           | FStar_Syntax_Syntax.Tm_uvar uu____1125 ->
-               let uu____1142 =
-                 let uu____1143 = is_univ_subst s in
-                 Prims.op_Negation uu____1143 in
-               if uu____1142
+           | FStar_Syntax_Syntax.Tm_fvar uu____1131 -> tag_with_range t0 s
+           | FStar_Syntax_Syntax.Tm_uvar uu____1136 ->
+               let uu____1153 =
+                 let uu____1154 = is_univ_subst s in
+                 Prims.op_Negation uu____1154 in
+               if uu____1153
                then tag_with_range t0 s
                else
-                 (let uu____1151 = force_uvar t in
-                  match uu____1151 with
+                 (let uu____1162 = force_uvar t in
+                  match uu____1162 with
                   | (t1,b) -> if b then subst' s t1 else tag_with_range t0 s)
-=======
-      | uu____1074 ->
-          let t0 = force_delayed_thunk t in
-          (match t0.FStar_Syntax_Syntax.n with
-           | FStar_Syntax_Syntax.Tm_unknown  -> tag_with_range t0 s
-           | FStar_Syntax_Syntax.Tm_constant uu____1084 ->
-               tag_with_range t0 s
-           | FStar_Syntax_Syntax.Tm_fvar uu____1089 -> tag_with_range t0 s
-           | FStar_Syntax_Syntax.Tm_uvar uu____1094 -> tag_with_range t0 s
->>>>>>> 8e4e5b5b
            | FStar_Syntax_Syntax.Tm_delayed ((t',s'),m) ->
                FStar_Syntax_Syntax.mk_Tm_delayed (t', (compose_subst s' s))
                  t.FStar_Syntax_Syntax.pos
@@ -587,31 +357,17 @@
                apply_until_some_then_map (subst_nm a)
                  (FStar_Pervasives_Native.fst s) subst_tail t0
            | FStar_Syntax_Syntax.Tm_type u ->
-<<<<<<< HEAD
-               let uu____1261 = mk_range t0.FStar_Syntax_Syntax.pos s in
-               let uu____1262 =
-                 let uu____1265 =
-                   let uu____1266 =
+               let uu____1272 = mk_range t0.FStar_Syntax_Syntax.pos s in
+               let uu____1273 =
+                 let uu____1276 =
+                   let uu____1277 =
                      subst_univ (FStar_Pervasives_Native.fst s) u in
-                   FStar_Syntax_Syntax.Tm_type uu____1266 in
-                 FStar_Syntax_Syntax.mk uu____1265 in
-               uu____1262 FStar_Pervasives_Native.None uu____1261
-           | uu____1276 ->
-               let uu____1277 = mk_range t.FStar_Syntax_Syntax.pos s in
-               FStar_Syntax_Syntax.mk_Tm_delayed (t0, s) uu____1277)
-=======
-               let uu____1203 = mk_range t0.FStar_Syntax_Syntax.pos s in
-               let uu____1204 =
-                 let uu____1207 =
-                   let uu____1208 =
-                     subst_univ (FStar_Pervasives_Native.fst s) u in
-                   FStar_Syntax_Syntax.Tm_type uu____1208 in
-                 FStar_Syntax_Syntax.mk uu____1207 in
-               uu____1204 FStar_Pervasives_Native.None uu____1203
-           | uu____1218 ->
-               let uu____1219 = mk_range t.FStar_Syntax_Syntax.pos s in
-               FStar_Syntax_Syntax.mk_Tm_delayed (t0, s) uu____1219)
->>>>>>> 8e4e5b5b
+                   FStar_Syntax_Syntax.Tm_type uu____1277 in
+                 FStar_Syntax_Syntax.mk uu____1276 in
+               uu____1273 FStar_Pervasives_Native.None uu____1272
+           | uu____1287 ->
+               let uu____1288 = mk_range t.FStar_Syntax_Syntax.pos s in
+               FStar_Syntax_Syntax.mk_Tm_delayed (t0, s) uu____1288)
 and subst_flags':
   FStar_Syntax_Syntax.subst_ts ->
     FStar_Syntax_Syntax.cflags Prims.list ->
@@ -621,19 +377,11 @@
     fun flags  ->
       FStar_All.pipe_right flags
         (FStar_List.map
-<<<<<<< HEAD
-           (fun uu___108_1291  ->
-              match uu___108_1291 with
+           (fun uu___155_1302  ->
+              match uu___155_1302 with
               | FStar_Syntax_Syntax.DECREASES a ->
-                  let uu____1295 = subst' s a in
-                  FStar_Syntax_Syntax.DECREASES uu____1295
-=======
-           (fun uu___155_1233  ->
-              match uu___155_1233 with
-              | FStar_Syntax_Syntax.DECREASES a ->
-                  let uu____1237 = subst' s a in
-                  FStar_Syntax_Syntax.DECREASES uu____1237
->>>>>>> 8e4e5b5b
+                  let uu____1306 = subst' s a in
+                  FStar_Syntax_Syntax.DECREASES uu____1306
               | f -> f))
 and subst_comp_typ':
   (FStar_Syntax_Syntax.subst_elt Prims.list Prims.list,FStar_Range.range
@@ -646,53 +394,28 @@
       match s with
       | ([],FStar_Pervasives_Native.None ) -> t
       | ([]::[],FStar_Pervasives_Native.None ) -> t
-<<<<<<< HEAD
-      | uu____1329 ->
-          let uu___113_1340 = t in
-          let uu____1341 =
+      | uu____1340 ->
+          let uu___160_1351 = t in
+          let uu____1352 =
             FStar_List.map (subst_univ (FStar_Pervasives_Native.fst s))
               t.FStar_Syntax_Syntax.comp_univs in
-          let uu____1348 =
+          let uu____1359 =
             tag_lid_with_range t.FStar_Syntax_Syntax.effect_name s in
-          let uu____1353 = subst' s t.FStar_Syntax_Syntax.result_typ in
-          let uu____1356 =
+          let uu____1364 = subst' s t.FStar_Syntax_Syntax.result_typ in
+          let uu____1367 =
             FStar_List.map
-              (fun uu____1381  ->
-                 match uu____1381 with
+              (fun uu____1392  ->
+                 match uu____1392 with
                  | (t1,imp) ->
-                     let uu____1400 = subst' s t1 in (uu____1400, imp))
+                     let uu____1411 = subst' s t1 in (uu____1411, imp))
               t.FStar_Syntax_Syntax.effect_args in
-          let uu____1405 = subst_flags' s t.FStar_Syntax_Syntax.flags in
+          let uu____1416 = subst_flags' s t.FStar_Syntax_Syntax.flags in
           {
-            FStar_Syntax_Syntax.comp_univs = uu____1341;
-            FStar_Syntax_Syntax.effect_name = uu____1348;
-            FStar_Syntax_Syntax.result_typ = uu____1353;
-            FStar_Syntax_Syntax.effect_args = uu____1356;
-            FStar_Syntax_Syntax.flags = uu____1405
-=======
-      | uu____1271 ->
-          let uu___160_1282 = t in
-          let uu____1283 =
-            FStar_List.map (subst_univ (FStar_Pervasives_Native.fst s))
-              t.FStar_Syntax_Syntax.comp_univs in
-          let uu____1290 =
-            tag_lid_with_range t.FStar_Syntax_Syntax.effect_name s in
-          let uu____1295 = subst' s t.FStar_Syntax_Syntax.result_typ in
-          let uu____1298 =
-            FStar_List.map
-              (fun uu____1323  ->
-                 match uu____1323 with
-                 | (t1,imp) ->
-                     let uu____1342 = subst' s t1 in (uu____1342, imp))
-              t.FStar_Syntax_Syntax.effect_args in
-          let uu____1347 = subst_flags' s t.FStar_Syntax_Syntax.flags in
-          {
-            FStar_Syntax_Syntax.comp_univs = uu____1283;
-            FStar_Syntax_Syntax.effect_name = uu____1290;
-            FStar_Syntax_Syntax.result_typ = uu____1295;
-            FStar_Syntax_Syntax.effect_args = uu____1298;
-            FStar_Syntax_Syntax.flags = uu____1347
->>>>>>> 8e4e5b5b
+            FStar_Syntax_Syntax.comp_univs = uu____1352;
+            FStar_Syntax_Syntax.effect_name = uu____1359;
+            FStar_Syntax_Syntax.result_typ = uu____1364;
+            FStar_Syntax_Syntax.effect_args = uu____1367;
+            FStar_Syntax_Syntax.flags = uu____1416
           }
 and subst_comp':
   (FStar_Syntax_Syntax.subst_elt Prims.list Prims.list,FStar_Range.range
@@ -706,43 +429,23 @@
       match s with
       | ([],FStar_Pervasives_Native.None ) -> t
       | ([]::[],FStar_Pervasives_Native.None ) -> t
-<<<<<<< HEAD
-      | uu____1442 ->
+      | uu____1453 ->
           (match t.FStar_Syntax_Syntax.n with
            | FStar_Syntax_Syntax.Total (t1,uopt) ->
-               let uu____1465 = subst' s t1 in
-               let uu____1466 =
+               let uu____1476 = subst' s t1 in
+               let uu____1477 =
                  FStar_Option.map
                    (subst_univ (FStar_Pervasives_Native.fst s)) uopt in
-               FStar_Syntax_Syntax.mk_Total' uu____1465 uu____1466
+               FStar_Syntax_Syntax.mk_Total' uu____1476 uu____1477
            | FStar_Syntax_Syntax.GTotal (t1,uopt) ->
-               let uu____1485 = subst' s t1 in
-               let uu____1486 =
+               let uu____1496 = subst' s t1 in
+               let uu____1497 =
                  FStar_Option.map
                    (subst_univ (FStar_Pervasives_Native.fst s)) uopt in
-               FStar_Syntax_Syntax.mk_GTotal' uu____1485 uu____1486
+               FStar_Syntax_Syntax.mk_GTotal' uu____1496 uu____1497
            | FStar_Syntax_Syntax.Comp ct ->
-               let uu____1496 = subst_comp_typ' s ct in
-               FStar_Syntax_Syntax.mk_Comp uu____1496)
-=======
-      | uu____1384 ->
-          (match t.FStar_Syntax_Syntax.n with
-           | FStar_Syntax_Syntax.Total (t1,uopt) ->
-               let uu____1407 = subst' s t1 in
-               let uu____1408 =
-                 FStar_Option.map
-                   (subst_univ (FStar_Pervasives_Native.fst s)) uopt in
-               FStar_Syntax_Syntax.mk_Total' uu____1407 uu____1408
-           | FStar_Syntax_Syntax.GTotal (t1,uopt) ->
-               let uu____1427 = subst' s t1 in
-               let uu____1428 =
-                 FStar_Option.map
-                   (subst_univ (FStar_Pervasives_Native.fst s)) uopt in
-               FStar_Syntax_Syntax.mk_GTotal' uu____1427 uu____1428
-           | FStar_Syntax_Syntax.Comp ct ->
-               let uu____1438 = subst_comp_typ' s ct in
-               FStar_Syntax_Syntax.mk_Comp uu____1438)
->>>>>>> 8e4e5b5b
+               let uu____1507 = subst_comp_typ' s ct in
+               FStar_Syntax_Syntax.mk_Comp uu____1507)
 let shift:
   Prims.int -> FStar_Syntax_Syntax.subst_elt -> FStar_Syntax_Syntax.subst_elt
   =
@@ -753,97 +456,51 @@
       | FStar_Syntax_Syntax.UN (i,t) -> FStar_Syntax_Syntax.UN ((i + n1), t)
       | FStar_Syntax_Syntax.NM (x,i) -> FStar_Syntax_Syntax.NM (x, (i + n1))
       | FStar_Syntax_Syntax.UD (x,i) -> FStar_Syntax_Syntax.UD (x, (i + n1))
-<<<<<<< HEAD
-      | FStar_Syntax_Syntax.NT uu____1513 -> s
-=======
-      | FStar_Syntax_Syntax.NT uu____1453 -> s
->>>>>>> 8e4e5b5b
+      | FStar_Syntax_Syntax.NT uu____1522 -> s
 let shift_subst:
   Prims.int -> FStar_Syntax_Syntax.subst_t -> FStar_Syntax_Syntax.subst_t =
   fun n1  -> fun s  -> FStar_List.map (shift n1) s
 let shift_subst':
-<<<<<<< HEAD
-  'Auu____1534 .
+  'Auu____1538 .
     Prims.int ->
-      (FStar_Syntax_Syntax.subst_t Prims.list,'Auu____1534)
+      (FStar_Syntax_Syntax.subst_t Prims.list,'Auu____1538)
         FStar_Pervasives_Native.tuple2 ->
-        (FStar_Syntax_Syntax.subst_t Prims.list,'Auu____1534)
-=======
-  'Auu____1469 .
-    Prims.int ->
-      (FStar_Syntax_Syntax.subst_t Prims.list,'Auu____1469)
-        FStar_Pervasives_Native.tuple2 ->
-        (FStar_Syntax_Syntax.subst_t Prims.list,'Auu____1469)
->>>>>>> 8e4e5b5b
+        (FStar_Syntax_Syntax.subst_t Prims.list,'Auu____1538)
           FStar_Pervasives_Native.tuple2
   =
   fun n1  ->
     fun s  ->
-<<<<<<< HEAD
-      let uu____1561 =
+      let uu____1565 =
         FStar_All.pipe_right (FStar_Pervasives_Native.fst s)
           (FStar_List.map (shift_subst n1)) in
-      (uu____1561, (FStar_Pervasives_Native.snd s))
+      (uu____1565, (FStar_Pervasives_Native.snd s))
 let subst_binder':
-  'Auu____1580 .
+  'Auu____1581 .
     FStar_Syntax_Syntax.subst_ts ->
-      (FStar_Syntax_Syntax.bv,'Auu____1580) FStar_Pervasives_Native.tuple2 ->
-        (FStar_Syntax_Syntax.bv,'Auu____1580) FStar_Pervasives_Native.tuple2
+      (FStar_Syntax_Syntax.bv,'Auu____1581) FStar_Pervasives_Native.tuple2 ->
+        (FStar_Syntax_Syntax.bv,'Auu____1581) FStar_Pervasives_Native.tuple2
   =
   fun s  ->
-    fun uu____1596  ->
-      match uu____1596 with
+    fun uu____1597  ->
+      match uu____1597 with
       | (x,imp) ->
-          let uu____1603 =
-            let uu___114_1604 = x in
-            let uu____1605 = subst' s x.FStar_Syntax_Syntax.sort in
+          let uu____1604 =
+            let uu___161_1605 = x in
+            let uu____1606 = subst' s x.FStar_Syntax_Syntax.sort in
             {
               FStar_Syntax_Syntax.ppname =
-                (uu___114_1604.FStar_Syntax_Syntax.ppname);
+                (uu___161_1605.FStar_Syntax_Syntax.ppname);
               FStar_Syntax_Syntax.index =
-                (uu___114_1604.FStar_Syntax_Syntax.index);
-              FStar_Syntax_Syntax.sort = uu____1605
+                (uu___161_1605.FStar_Syntax_Syntax.index);
+              FStar_Syntax_Syntax.sort = uu____1606
             } in
-          (uu____1603, imp)
+          (uu____1604, imp)
 let subst_binders':
-  'Auu____1614 .
+  'Auu____1612 .
     FStar_Syntax_Syntax.subst_ts ->
-      (FStar_Syntax_Syntax.bv,'Auu____1614) FStar_Pervasives_Native.tuple2
+      (FStar_Syntax_Syntax.bv,'Auu____1612) FStar_Pervasives_Native.tuple2
         Prims.list ->
-        (FStar_Syntax_Syntax.bv,'Auu____1614) FStar_Pervasives_Native.tuple2
-=======
-      let uu____1496 =
-        FStar_All.pipe_right (FStar_Pervasives_Native.fst s)
-          (FStar_List.map (shift_subst n1)) in
-      (uu____1496, (FStar_Pervasives_Native.snd s))
-let subst_binder':
-  'Auu____1512 .
-    FStar_Syntax_Syntax.subst_ts ->
-      (FStar_Syntax_Syntax.bv,'Auu____1512) FStar_Pervasives_Native.tuple2 ->
-        (FStar_Syntax_Syntax.bv,'Auu____1512) FStar_Pervasives_Native.tuple2
-  =
-  fun s  ->
-    fun uu____1528  ->
-      match uu____1528 with
-      | (x,imp) ->
-          let uu____1535 =
-            let uu___161_1536 = x in
-            let uu____1537 = subst' s x.FStar_Syntax_Syntax.sort in
-            {
-              FStar_Syntax_Syntax.ppname =
-                (uu___161_1536.FStar_Syntax_Syntax.ppname);
-              FStar_Syntax_Syntax.index =
-                (uu___161_1536.FStar_Syntax_Syntax.index);
-              FStar_Syntax_Syntax.sort = uu____1537
-            } in
-          (uu____1535, imp)
-let subst_binders':
-  'Auu____1543 .
-    FStar_Syntax_Syntax.subst_ts ->
-      (FStar_Syntax_Syntax.bv,'Auu____1543) FStar_Pervasives_Native.tuple2
-        Prims.list ->
-        (FStar_Syntax_Syntax.bv,'Auu____1543) FStar_Pervasives_Native.tuple2
->>>>>>> 8e4e5b5b
+        (FStar_Syntax_Syntax.bv,'Auu____1612) FStar_Pervasives_Native.tuple2
           Prims.list
   =
   fun s  ->
@@ -855,56 +512,31 @@
                 if i = (Prims.parse_int "0")
                 then subst_binder' s b
                 else
-<<<<<<< HEAD
-                  (let uu____1674 = shift_subst' i s in
-                   subst_binder' uu____1674 b)))
-=======
-                  (let uu____1603 = shift_subst' i s in
-                   subst_binder' uu____1603 b)))
->>>>>>> 8e4e5b5b
+                  (let uu____1672 = shift_subst' i s in
+                   subst_binder' uu____1672 b)))
 let subst_binders:
   FStar_Syntax_Syntax.subst_elt Prims.list ->
     FStar_Syntax_Syntax.binders -> FStar_Syntax_Syntax.binders
   =
   fun s  -> fun bs  -> subst_binders' ([s], FStar_Pervasives_Native.None) bs
 let subst_arg':
-<<<<<<< HEAD
-  'Auu____1705 .
+  'Auu____1698 .
     FStar_Syntax_Syntax.subst_ts ->
-      (FStar_Syntax_Syntax.term' FStar_Syntax_Syntax.syntax,'Auu____1705)
+      (FStar_Syntax_Syntax.term' FStar_Syntax_Syntax.syntax,'Auu____1698)
         FStar_Pervasives_Native.tuple2 ->
-        (FStar_Syntax_Syntax.term' FStar_Syntax_Syntax.syntax,'Auu____1705)
+        (FStar_Syntax_Syntax.term' FStar_Syntax_Syntax.syntax,'Auu____1698)
           FStar_Pervasives_Native.tuple2
   =
   fun s  ->
-    fun uu____1725  ->
-      match uu____1725 with
-      | (t,imp) -> let uu____1738 = subst' s t in (uu____1738, imp)
+    fun uu____1718  ->
+      match uu____1718 with
+      | (t,imp) -> let uu____1731 = subst' s t in (uu____1731, imp)
 let subst_args':
-  'Auu____1748 .
+  'Auu____1738 .
     FStar_Syntax_Syntax.subst_ts ->
-      (FStar_Syntax_Syntax.term' FStar_Syntax_Syntax.syntax,'Auu____1748)
+      (FStar_Syntax_Syntax.term' FStar_Syntax_Syntax.syntax,'Auu____1738)
         FStar_Pervasives_Native.tuple2 Prims.list ->
-        (FStar_Syntax_Syntax.term' FStar_Syntax_Syntax.syntax,'Auu____1748)
-=======
-  'Auu____1629 .
-    FStar_Syntax_Syntax.subst_ts ->
-      (FStar_Syntax_Syntax.term' FStar_Syntax_Syntax.syntax,'Auu____1629)
-        FStar_Pervasives_Native.tuple2 ->
-        (FStar_Syntax_Syntax.term' FStar_Syntax_Syntax.syntax,'Auu____1629)
-          FStar_Pervasives_Native.tuple2
-  =
-  fun s  ->
-    fun uu____1649  ->
-      match uu____1649 with
-      | (t,imp) -> let uu____1662 = subst' s t in (uu____1662, imp)
-let subst_args':
-  'Auu____1669 .
-    FStar_Syntax_Syntax.subst_ts ->
-      (FStar_Syntax_Syntax.term' FStar_Syntax_Syntax.syntax,'Auu____1669)
-        FStar_Pervasives_Native.tuple2 Prims.list ->
-        (FStar_Syntax_Syntax.term' FStar_Syntax_Syntax.syntax,'Auu____1669)
->>>>>>> 8e4e5b5b
+        (FStar_Syntax_Syntax.term' FStar_Syntax_Syntax.syntax,'Auu____1738)
           FStar_Pervasives_Native.tuple2 Prims.list
   = fun s  -> FStar_List.map (subst_arg' s)
 let subst_pat':
@@ -918,154 +550,81 @@
     fun p  ->
       let rec aux n1 p1 =
         match p1.FStar_Syntax_Syntax.v with
-<<<<<<< HEAD
-        | FStar_Syntax_Syntax.Pat_constant uu____1838 -> (p1, n1)
+        | FStar_Syntax_Syntax.Pat_constant uu____1826 -> (p1, n1)
         | FStar_Syntax_Syntax.Pat_cons (fv,pats) ->
-            let uu____1859 =
+            let uu____1847 =
               FStar_All.pipe_right pats
                 (FStar_List.fold_left
-                   (fun uu____1913  ->
-                      fun uu____1914  ->
-                        match (uu____1913, uu____1914) with
+                   (fun uu____1901  ->
+                      fun uu____1902  ->
+                        match (uu____1901, uu____1902) with
                         | ((pats1,n2),(p2,imp)) ->
-                            let uu____1993 = aux n2 p2 in
-                            (match uu____1993 with
+                            let uu____1981 = aux n2 p2 in
+                            (match uu____1981 with
                              | (p3,m) -> (((p3, imp) :: pats1), m))) 
                    ([], n1)) in
-            (match uu____1859 with
+            (match uu____1847 with
              | (pats1,n2) ->
-                 ((let uu___115_2051 = p1 in
-=======
-        | FStar_Syntax_Syntax.Pat_constant uu____1757 -> (p1, n1)
-        | FStar_Syntax_Syntax.Pat_cons (fv,pats) ->
-            let uu____1778 =
-              FStar_All.pipe_right pats
-                (FStar_List.fold_left
-                   (fun uu____1832  ->
-                      fun uu____1833  ->
-                        match (uu____1832, uu____1833) with
-                        | ((pats1,n2),(p2,imp)) ->
-                            let uu____1912 = aux n2 p2 in
-                            (match uu____1912 with
-                             | (p3,m) -> (((p3, imp) :: pats1), m))) 
-                   ([], n1)) in
-            (match uu____1778 with
-             | (pats1,n2) ->
-                 ((let uu___162_1970 = p1 in
->>>>>>> 8e4e5b5b
+                 ((let uu___162_2039 = p1 in
                    {
                      FStar_Syntax_Syntax.v =
                        (FStar_Syntax_Syntax.Pat_cons
                           (fv, (FStar_List.rev pats1)));
                      FStar_Syntax_Syntax.p =
-<<<<<<< HEAD
-                       (uu___115_2051.FStar_Syntax_Syntax.p)
-=======
-                       (uu___162_1970.FStar_Syntax_Syntax.p)
->>>>>>> 8e4e5b5b
+                       (uu___162_2039.FStar_Syntax_Syntax.p)
                    }), n2))
         | FStar_Syntax_Syntax.Pat_var x ->
             let s1 = shift_subst' n1 s in
             let x1 =
-<<<<<<< HEAD
-              let uu___116_2077 = x in
-              let uu____2078 = subst' s1 x.FStar_Syntax_Syntax.sort in
+              let uu___163_2065 = x in
+              let uu____2066 = subst' s1 x.FStar_Syntax_Syntax.sort in
               {
                 FStar_Syntax_Syntax.ppname =
-                  (uu___116_2077.FStar_Syntax_Syntax.ppname);
+                  (uu___163_2065.FStar_Syntax_Syntax.ppname);
                 FStar_Syntax_Syntax.index =
-                  (uu___116_2077.FStar_Syntax_Syntax.index);
-                FStar_Syntax_Syntax.sort = uu____2078
+                  (uu___163_2065.FStar_Syntax_Syntax.index);
+                FStar_Syntax_Syntax.sort = uu____2066
               } in
-            ((let uu___117_2084 = p1 in
+            ((let uu___164_2072 = p1 in
               {
                 FStar_Syntax_Syntax.v = (FStar_Syntax_Syntax.Pat_var x1);
-                FStar_Syntax_Syntax.p = (uu___117_2084.FStar_Syntax_Syntax.p)
-=======
-              let uu___163_1996 = x in
-              let uu____1997 = subst' s1 x.FStar_Syntax_Syntax.sort in
-              {
-                FStar_Syntax_Syntax.ppname =
-                  (uu___163_1996.FStar_Syntax_Syntax.ppname);
-                FStar_Syntax_Syntax.index =
-                  (uu___163_1996.FStar_Syntax_Syntax.index);
-                FStar_Syntax_Syntax.sort = uu____1997
-              } in
-            ((let uu___164_2003 = p1 in
-              {
-                FStar_Syntax_Syntax.v = (FStar_Syntax_Syntax.Pat_var x1);
-                FStar_Syntax_Syntax.p = (uu___164_2003.FStar_Syntax_Syntax.p)
->>>>>>> 8e4e5b5b
+                FStar_Syntax_Syntax.p = (uu___164_2072.FStar_Syntax_Syntax.p)
               }), (n1 + (Prims.parse_int "1")))
         | FStar_Syntax_Syntax.Pat_wild x ->
             let s1 = shift_subst' n1 s in
             let x1 =
-<<<<<<< HEAD
-              let uu___118_2100 = x in
-              let uu____2101 = subst' s1 x.FStar_Syntax_Syntax.sort in
+              let uu___165_2088 = x in
+              let uu____2089 = subst' s1 x.FStar_Syntax_Syntax.sort in
               {
                 FStar_Syntax_Syntax.ppname =
-                  (uu___118_2100.FStar_Syntax_Syntax.ppname);
+                  (uu___165_2088.FStar_Syntax_Syntax.ppname);
                 FStar_Syntax_Syntax.index =
-                  (uu___118_2100.FStar_Syntax_Syntax.index);
-                FStar_Syntax_Syntax.sort = uu____2101
+                  (uu___165_2088.FStar_Syntax_Syntax.index);
+                FStar_Syntax_Syntax.sort = uu____2089
               } in
-            ((let uu___119_2107 = p1 in
+            ((let uu___166_2095 = p1 in
               {
                 FStar_Syntax_Syntax.v = (FStar_Syntax_Syntax.Pat_wild x1);
-                FStar_Syntax_Syntax.p = (uu___119_2107.FStar_Syntax_Syntax.p)
-=======
-              let uu___165_2019 = x in
-              let uu____2020 = subst' s1 x.FStar_Syntax_Syntax.sort in
-              {
-                FStar_Syntax_Syntax.ppname =
-                  (uu___165_2019.FStar_Syntax_Syntax.ppname);
-                FStar_Syntax_Syntax.index =
-                  (uu___165_2019.FStar_Syntax_Syntax.index);
-                FStar_Syntax_Syntax.sort = uu____2020
-              } in
-            ((let uu___166_2026 = p1 in
-              {
-                FStar_Syntax_Syntax.v = (FStar_Syntax_Syntax.Pat_wild x1);
-                FStar_Syntax_Syntax.p = (uu___166_2026.FStar_Syntax_Syntax.p)
->>>>>>> 8e4e5b5b
+                FStar_Syntax_Syntax.p = (uu___166_2095.FStar_Syntax_Syntax.p)
               }), (n1 + (Prims.parse_int "1")))
         | FStar_Syntax_Syntax.Pat_dot_term (x,t0) ->
             let s1 = shift_subst' n1 s in
             let x1 =
-<<<<<<< HEAD
-              let uu___120_2128 = x in
-              let uu____2129 = subst' s1 x.FStar_Syntax_Syntax.sort in
+              let uu___167_2116 = x in
+              let uu____2117 = subst' s1 x.FStar_Syntax_Syntax.sort in
               {
                 FStar_Syntax_Syntax.ppname =
-                  (uu___120_2128.FStar_Syntax_Syntax.ppname);
+                  (uu___167_2116.FStar_Syntax_Syntax.ppname);
                 FStar_Syntax_Syntax.index =
-                  (uu___120_2128.FStar_Syntax_Syntax.index);
-                FStar_Syntax_Syntax.sort = uu____2129
+                  (uu___167_2116.FStar_Syntax_Syntax.index);
+                FStar_Syntax_Syntax.sort = uu____2117
               } in
             let t01 = subst' s1 t0 in
-            ((let uu___121_2138 = p1 in
+            ((let uu___168_2126 = p1 in
               {
                 FStar_Syntax_Syntax.v =
                   (FStar_Syntax_Syntax.Pat_dot_term (x1, t01));
-                FStar_Syntax_Syntax.p = (uu___121_2138.FStar_Syntax_Syntax.p)
-=======
-              let uu___167_2047 = x in
-              let uu____2048 = subst' s1 x.FStar_Syntax_Syntax.sort in
-              {
-                FStar_Syntax_Syntax.ppname =
-                  (uu___167_2047.FStar_Syntax_Syntax.ppname);
-                FStar_Syntax_Syntax.index =
-                  (uu___167_2047.FStar_Syntax_Syntax.index);
-                FStar_Syntax_Syntax.sort = uu____2048
-              } in
-            let t01 = subst' s1 t0 in
-            ((let uu___168_2057 = p1 in
-              {
-                FStar_Syntax_Syntax.v =
-                  (FStar_Syntax_Syntax.Pat_dot_term (x1, t01));
-                FStar_Syntax_Syntax.p = (uu___168_2057.FStar_Syntax_Syntax.p)
->>>>>>> 8e4e5b5b
+                FStar_Syntax_Syntax.p = (uu___168_2126.FStar_Syntax_Syntax.p)
               }), n1) in
       aux (Prims.parse_int "0") p
 let push_subst_lcomp:
@@ -1078,34 +637,19 @@
       match lopt with
       | FStar_Pervasives_Native.None  -> FStar_Pervasives_Native.None
       | FStar_Pervasives_Native.Some rc ->
-<<<<<<< HEAD
-          let uu____2160 =
-            let uu___122_2161 = rc in
-            let uu____2162 =
-=======
-          let uu____2077 =
-            let uu___169_2078 = rc in
-            let uu____2079 =
->>>>>>> 8e4e5b5b
+          let uu____2146 =
+            let uu___169_2147 = rc in
+            let uu____2148 =
               FStar_Util.map_opt rc.FStar_Syntax_Syntax.residual_typ
                 (subst' s) in
             {
               FStar_Syntax_Syntax.residual_effect =
-<<<<<<< HEAD
-                (uu___122_2161.FStar_Syntax_Syntax.residual_effect);
-              FStar_Syntax_Syntax.residual_typ = uu____2162;
+                (uu___169_2147.FStar_Syntax_Syntax.residual_effect);
+              FStar_Syntax_Syntax.residual_typ = uu____2148;
               FStar_Syntax_Syntax.residual_flags =
-                (uu___122_2161.FStar_Syntax_Syntax.residual_flags)
+                (uu___169_2147.FStar_Syntax_Syntax.residual_flags)
             } in
-          FStar_Pervasives_Native.Some uu____2160
-=======
-                (uu___169_2078.FStar_Syntax_Syntax.residual_effect);
-              FStar_Syntax_Syntax.residual_typ = uu____2079;
-              FStar_Syntax_Syntax.residual_flags =
-                (uu___169_2078.FStar_Syntax_Syntax.residual_flags)
-            } in
-          FStar_Pervasives_Native.Some uu____2077
->>>>>>> 8e4e5b5b
+          FStar_Pervasives_Native.Some uu____2146
 let push_subst:
   FStar_Syntax_Syntax.subst_ts ->
     FStar_Syntax_Syntax.term' FStar_Syntax_Syntax.syntax ->
@@ -1114,177 +658,92 @@
   fun s  ->
     fun t  ->
       let mk1 t' =
-<<<<<<< HEAD
-        let uu____2191 = mk_range t.FStar_Syntax_Syntax.pos s in
-        FStar_Syntax_Syntax.mk t' FStar_Pervasives_Native.None uu____2191 in
+        let uu____2175 = mk_range t.FStar_Syntax_Syntax.pos s in
+        FStar_Syntax_Syntax.mk t' FStar_Pervasives_Native.None uu____2175 in
       match t.FStar_Syntax_Syntax.n with
-      | FStar_Syntax_Syntax.Tm_delayed uu____2194 -> failwith "Impossible"
-      | FStar_Syntax_Syntax.Tm_constant uu____2221 -> tag_with_range t s
-      | FStar_Syntax_Syntax.Tm_fvar uu____2226 -> tag_with_range t s
+      | FStar_Syntax_Syntax.Tm_delayed uu____2178 -> failwith "Impossible"
+      | FStar_Syntax_Syntax.Tm_constant uu____2205 -> tag_with_range t s
+      | FStar_Syntax_Syntax.Tm_fvar uu____2210 -> tag_with_range t s
       | FStar_Syntax_Syntax.Tm_unknown  -> tag_with_range t s
-      | FStar_Syntax_Syntax.Tm_uvar uu____2235 -> subst' s t
-      | FStar_Syntax_Syntax.Tm_type uu____2252 -> subst' s t
-      | FStar_Syntax_Syntax.Tm_bvar uu____2253 -> subst' s t
-      | FStar_Syntax_Syntax.Tm_name uu____2254 -> subst' s t
+      | FStar_Syntax_Syntax.Tm_uvar uu____2219 -> subst' s t
+      | FStar_Syntax_Syntax.Tm_type uu____2236 -> subst' s t
+      | FStar_Syntax_Syntax.Tm_bvar uu____2237 -> subst' s t
+      | FStar_Syntax_Syntax.Tm_name uu____2238 -> subst' s t
       | FStar_Syntax_Syntax.Tm_uinst (t',us) ->
           let us1 =
             FStar_List.map (subst_univ (FStar_Pervasives_Native.fst s)) us in
-          let uu____2270 = FStar_Syntax_Syntax.mk_Tm_uinst t' us1 in
-          tag_with_range uu____2270 s
+          let uu____2254 = FStar_Syntax_Syntax.mk_Tm_uinst t' us1 in
+          tag_with_range uu____2254 s
       | FStar_Syntax_Syntax.Tm_app (t0,args) ->
-          let uu____2299 =
-            let uu____2300 =
-              let uu____2315 = subst' s t0 in
-              let uu____2318 = subst_args' s args in (uu____2315, uu____2318) in
-            FStar_Syntax_Syntax.Tm_app uu____2300 in
-          mk1 uu____2299
-=======
-        let uu____2106 = mk_range t.FStar_Syntax_Syntax.pos s in
-        FStar_Syntax_Syntax.mk t' FStar_Pervasives_Native.None uu____2106 in
-      match t.FStar_Syntax_Syntax.n with
-      | FStar_Syntax_Syntax.Tm_delayed uu____2109 -> failwith "Impossible"
-      | FStar_Syntax_Syntax.Tm_constant uu____2136 -> tag_with_range t s
-      | FStar_Syntax_Syntax.Tm_fvar uu____2141 -> tag_with_range t s
-      | FStar_Syntax_Syntax.Tm_unknown  -> tag_with_range t s
-      | FStar_Syntax_Syntax.Tm_uvar uu____2150 -> tag_with_range t s
-      | FStar_Syntax_Syntax.Tm_type uu____2171 -> subst' s t
-      | FStar_Syntax_Syntax.Tm_bvar uu____2172 -> subst' s t
-      | FStar_Syntax_Syntax.Tm_name uu____2173 -> subst' s t
-      | FStar_Syntax_Syntax.Tm_uinst (t',us) ->
-          let us1 =
-            FStar_List.map (subst_univ (FStar_Pervasives_Native.fst s)) us in
-          let uu____2189 = FStar_Syntax_Syntax.mk_Tm_uinst t' us1 in
-          tag_with_range uu____2189 s
-      | FStar_Syntax_Syntax.Tm_app (t0,args) ->
-          let uu____2218 =
-            let uu____2219 =
-              let uu____2234 = subst' s t0 in
-              let uu____2237 = subst_args' s args in (uu____2234, uu____2237) in
-            FStar_Syntax_Syntax.Tm_app uu____2219 in
-          mk1 uu____2218
->>>>>>> 8e4e5b5b
+          let uu____2283 =
+            let uu____2284 =
+              let uu____2299 = subst' s t0 in
+              let uu____2302 = subst_args' s args in (uu____2299, uu____2302) in
+            FStar_Syntax_Syntax.Tm_app uu____2284 in
+          mk1 uu____2283
       | FStar_Syntax_Syntax.Tm_ascribed (t0,(annot,topt),lopt) ->
           let annot1 =
             match annot with
             | FStar_Util.Inl t1 ->
-<<<<<<< HEAD
-                let uu____2413 = subst' s t1 in FStar_Util.Inl uu____2413
+                let uu____2397 = subst' s t1 in FStar_Util.Inl uu____2397
             | FStar_Util.Inr c ->
-                let uu____2427 = subst_comp' s c in FStar_Util.Inr uu____2427 in
-          let uu____2434 =
-            let uu____2435 =
-              let uu____2462 = subst' s t0 in
-              let uu____2465 =
-                let uu____2482 = FStar_Util.map_opt topt (subst' s) in
-                (annot1, uu____2482) in
-              (uu____2462, uu____2465, lopt) in
-            FStar_Syntax_Syntax.Tm_ascribed uu____2435 in
-          mk1 uu____2434
+                let uu____2411 = subst_comp' s c in FStar_Util.Inr uu____2411 in
+          let uu____2418 =
+            let uu____2419 =
+              let uu____2446 = subst' s t0 in
+              let uu____2449 =
+                let uu____2466 = FStar_Util.map_opt topt (subst' s) in
+                (annot1, uu____2466) in
+              (uu____2446, uu____2449, lopt) in
+            FStar_Syntax_Syntax.Tm_ascribed uu____2419 in
+          mk1 uu____2418
       | FStar_Syntax_Syntax.Tm_abs (bs,body,lopt) ->
           let n1 = FStar_List.length bs in
           let s' = shift_subst' n1 s in
-          let uu____2566 =
-            let uu____2567 =
-              let uu____2584 = subst_binders' s bs in
-              let uu____2591 = subst' s' body in
-              let uu____2594 = push_subst_lcomp s' lopt in
-              (uu____2584, uu____2591, uu____2594) in
-            FStar_Syntax_Syntax.Tm_abs uu____2567 in
-          mk1 uu____2566
+          let uu____2550 =
+            let uu____2551 =
+              let uu____2568 = subst_binders' s bs in
+              let uu____2575 = subst' s' body in
+              let uu____2578 = push_subst_lcomp s' lopt in
+              (uu____2568, uu____2575, uu____2578) in
+            FStar_Syntax_Syntax.Tm_abs uu____2551 in
+          mk1 uu____2550
       | FStar_Syntax_Syntax.Tm_arrow (bs,comp) ->
           let n1 = FStar_List.length bs in
-          let uu____2630 =
-            let uu____2631 =
-              let uu____2644 = subst_binders' s bs in
-              let uu____2651 =
-                let uu____2654 = shift_subst' n1 s in
-                subst_comp' uu____2654 comp in
-              (uu____2644, uu____2651) in
-            FStar_Syntax_Syntax.Tm_arrow uu____2631 in
-          mk1 uu____2630
+          let uu____2614 =
+            let uu____2615 =
+              let uu____2628 = subst_binders' s bs in
+              let uu____2635 =
+                let uu____2638 = shift_subst' n1 s in
+                subst_comp' uu____2638 comp in
+              (uu____2628, uu____2635) in
+            FStar_Syntax_Syntax.Tm_arrow uu____2615 in
+          mk1 uu____2614
       | FStar_Syntax_Syntax.Tm_refine (x,phi) ->
           let x1 =
-            let uu___123_2686 = x in
-            let uu____2687 = subst' s x.FStar_Syntax_Syntax.sort in
+            let uu___170_2670 = x in
+            let uu____2671 = subst' s x.FStar_Syntax_Syntax.sort in
             {
               FStar_Syntax_Syntax.ppname =
-                (uu___123_2686.FStar_Syntax_Syntax.ppname);
+                (uu___170_2670.FStar_Syntax_Syntax.ppname);
               FStar_Syntax_Syntax.index =
-                (uu___123_2686.FStar_Syntax_Syntax.index);
-              FStar_Syntax_Syntax.sort = uu____2687
+                (uu___170_2670.FStar_Syntax_Syntax.index);
+              FStar_Syntax_Syntax.sort = uu____2671
             } in
           let phi1 =
-            let uu____2693 = shift_subst' (Prims.parse_int "1") s in
-            subst' uu____2693 phi in
-=======
-                let uu____2332 = subst' s t1 in FStar_Util.Inl uu____2332
-            | FStar_Util.Inr c ->
-                let uu____2346 = subst_comp' s c in FStar_Util.Inr uu____2346 in
-          let uu____2353 =
-            let uu____2354 =
-              let uu____2381 = subst' s t0 in
-              let uu____2384 =
-                let uu____2401 = FStar_Util.map_opt topt (subst' s) in
-                (annot1, uu____2401) in
-              (uu____2381, uu____2384, lopt) in
-            FStar_Syntax_Syntax.Tm_ascribed uu____2354 in
-          mk1 uu____2353
-      | FStar_Syntax_Syntax.Tm_abs (bs,body,lopt) ->
-          let n1 = FStar_List.length bs in
-          let s' = shift_subst' n1 s in
-          let uu____2485 =
-            let uu____2486 =
-              let uu____2503 = subst_binders' s bs in
-              let uu____2510 = subst' s' body in
-              let uu____2513 = push_subst_lcomp s' lopt in
-              (uu____2503, uu____2510, uu____2513) in
-            FStar_Syntax_Syntax.Tm_abs uu____2486 in
-          mk1 uu____2485
-      | FStar_Syntax_Syntax.Tm_arrow (bs,comp) ->
-          let n1 = FStar_List.length bs in
-          let uu____2549 =
-            let uu____2550 =
-              let uu____2563 = subst_binders' s bs in
-              let uu____2570 =
-                let uu____2573 = shift_subst' n1 s in
-                subst_comp' uu____2573 comp in
-              (uu____2563, uu____2570) in
-            FStar_Syntax_Syntax.Tm_arrow uu____2550 in
-          mk1 uu____2549
-      | FStar_Syntax_Syntax.Tm_refine (x,phi) ->
-          let x1 =
-            let uu___170_2605 = x in
-            let uu____2606 = subst' s x.FStar_Syntax_Syntax.sort in
-            {
-              FStar_Syntax_Syntax.ppname =
-                (uu___170_2605.FStar_Syntax_Syntax.ppname);
-              FStar_Syntax_Syntax.index =
-                (uu___170_2605.FStar_Syntax_Syntax.index);
-              FStar_Syntax_Syntax.sort = uu____2606
-            } in
-          let phi1 =
-            let uu____2612 = shift_subst' (Prims.parse_int "1") s in
-            subst' uu____2612 phi in
->>>>>>> 8e4e5b5b
+            let uu____2677 = shift_subst' (Prims.parse_int "1") s in
+            subst' uu____2677 phi in
           mk1 (FStar_Syntax_Syntax.Tm_refine (x1, phi1))
       | FStar_Syntax_Syntax.Tm_match (t0,pats) ->
           let t01 = subst' s t0 in
           let pats1 =
             FStar_All.pipe_right pats
               (FStar_List.map
-<<<<<<< HEAD
-                 (fun uu____2820  ->
-                    match uu____2820 with
+                 (fun uu____2804  ->
+                    match uu____2804 with
                     | (pat,wopt,branch) ->
-                        let uu____2866 = subst_pat' s pat in
-                        (match uu____2866 with
-=======
-                 (fun uu____2739  ->
-                    match uu____2739 with
-                    | (pat,wopt,branch) ->
-                        let uu____2785 = subst_pat' s pat in
-                        (match uu____2785 with
->>>>>>> 8e4e5b5b
+                        let uu____2850 = subst_pat' s pat in
+                        (match uu____2850 with
                          | (pat1,n1) ->
                              let s1 = shift_subst' n1 s in
                              let wopt1 =
@@ -1292,13 +751,8 @@
                                | FStar_Pervasives_Native.None  ->
                                    FStar_Pervasives_Native.None
                                | FStar_Pervasives_Native.Some w ->
-<<<<<<< HEAD
-                                   let uu____2914 = subst' s1 w in
-                                   FStar_Pervasives_Native.Some uu____2914 in
-=======
-                                   let uu____2833 = subst' s1 w in
-                                   FStar_Pervasives_Native.Some uu____2833 in
->>>>>>> 8e4e5b5b
+                                   let uu____2898 = subst' s1 w in
+                                   FStar_Pervasives_Native.Some uu____2898 in
                              let branch1 = subst' s1 branch in
                              (pat1, wopt1, branch1)))) in
           mk1 (FStar_Syntax_Syntax.Tm_match (t01, pats1))
@@ -1312,174 +766,93 @@
                  (fun lb  ->
                     let lbt = subst' s lb.FStar_Syntax_Syntax.lbtyp in
                     let lbd =
-<<<<<<< HEAD
-                      let uu____2999 =
+                      let uu____2983 =
                         is_rec &&
                           (FStar_Util.is_left lb.FStar_Syntax_Syntax.lbname) in
-                      if uu____2999
-=======
-                      let uu____2918 =
-                        is_rec &&
-                          (FStar_Util.is_left lb.FStar_Syntax_Syntax.lbname) in
-                      if uu____2918
->>>>>>> 8e4e5b5b
+                      if uu____2983
                       then subst' sn lb.FStar_Syntax_Syntax.lbdef
                       else subst' s lb.FStar_Syntax_Syntax.lbdef in
                     let lbname =
                       match lb.FStar_Syntax_Syntax.lbname with
                       | FStar_Util.Inl x ->
                           FStar_Util.Inl
-<<<<<<< HEAD
-                            (let uu___124_3014 = x in
+                            (let uu___171_2998 = x in
                              {
                                FStar_Syntax_Syntax.ppname =
-                                 (uu___124_3014.FStar_Syntax_Syntax.ppname);
+                                 (uu___171_2998.FStar_Syntax_Syntax.ppname);
                                FStar_Syntax_Syntax.index =
-                                 (uu___124_3014.FStar_Syntax_Syntax.index);
+                                 (uu___171_2998.FStar_Syntax_Syntax.index);
                                FStar_Syntax_Syntax.sort = lbt
                              })
                       | FStar_Util.Inr fv -> FStar_Util.Inr fv in
-                    let uu___125_3016 = lb in
+                    let uu___172_3000 = lb in
                     {
                       FStar_Syntax_Syntax.lbname = lbname;
                       FStar_Syntax_Syntax.lbunivs =
-                        (uu___125_3016.FStar_Syntax_Syntax.lbunivs);
+                        (uu___172_3000.FStar_Syntax_Syntax.lbunivs);
                       FStar_Syntax_Syntax.lbtyp = lbt;
                       FStar_Syntax_Syntax.lbeff =
-                        (uu___125_3016.FStar_Syntax_Syntax.lbeff);
-=======
-                            (let uu___171_2933 = x in
-                             {
-                               FStar_Syntax_Syntax.ppname =
-                                 (uu___171_2933.FStar_Syntax_Syntax.ppname);
-                               FStar_Syntax_Syntax.index =
-                                 (uu___171_2933.FStar_Syntax_Syntax.index);
-                               FStar_Syntax_Syntax.sort = lbt
-                             })
-                      | FStar_Util.Inr fv -> FStar_Util.Inr fv in
-                    let uu___172_2935 = lb in
-                    {
-                      FStar_Syntax_Syntax.lbname = lbname;
-                      FStar_Syntax_Syntax.lbunivs =
-                        (uu___172_2935.FStar_Syntax_Syntax.lbunivs);
-                      FStar_Syntax_Syntax.lbtyp = lbt;
-                      FStar_Syntax_Syntax.lbeff =
-                        (uu___172_2935.FStar_Syntax_Syntax.lbeff);
->>>>>>> 8e4e5b5b
+                        (uu___172_3000.FStar_Syntax_Syntax.lbeff);
                       FStar_Syntax_Syntax.lbdef = lbd
                     })) in
           mk1 (FStar_Syntax_Syntax.Tm_let ((is_rec, lbs1), body1))
       | FStar_Syntax_Syntax.Tm_meta (t0,FStar_Syntax_Syntax.Meta_pattern ps)
           ->
-<<<<<<< HEAD
-          let uu____3043 =
-            let uu____3044 =
-              let uu____3051 = subst' s t0 in
-              let uu____3054 =
-                let uu____3055 =
+          let uu____3027 =
+            let uu____3028 =
+              let uu____3035 = subst' s t0 in
+              let uu____3038 =
+                let uu____3039 =
                   FStar_All.pipe_right ps (FStar_List.map (subst_args' s)) in
-                FStar_Syntax_Syntax.Meta_pattern uu____3055 in
-              (uu____3051, uu____3054) in
-            FStar_Syntax_Syntax.Tm_meta uu____3044 in
-          mk1 uu____3043
+                FStar_Syntax_Syntax.Meta_pattern uu____3039 in
+              (uu____3035, uu____3038) in
+            FStar_Syntax_Syntax.Tm_meta uu____3028 in
+          mk1 uu____3027
       | FStar_Syntax_Syntax.Tm_meta
           (t0,FStar_Syntax_Syntax.Meta_monadic (m,t1)) ->
-          let uu____3115 =
-            let uu____3116 =
-              let uu____3123 = subst' s t0 in
-              let uu____3126 =
-                let uu____3127 =
-                  let uu____3134 = subst' s t1 in (m, uu____3134) in
-                FStar_Syntax_Syntax.Meta_monadic uu____3127 in
-              (uu____3123, uu____3126) in
-            FStar_Syntax_Syntax.Tm_meta uu____3116 in
-          mk1 uu____3115
+          let uu____3099 =
+            let uu____3100 =
+              let uu____3107 = subst' s t0 in
+              let uu____3110 =
+                let uu____3111 =
+                  let uu____3118 = subst' s t1 in (m, uu____3118) in
+                FStar_Syntax_Syntax.Meta_monadic uu____3111 in
+              (uu____3107, uu____3110) in
+            FStar_Syntax_Syntax.Tm_meta uu____3100 in
+          mk1 uu____3099
       | FStar_Syntax_Syntax.Tm_meta
           (t0,FStar_Syntax_Syntax.Meta_monadic_lift (m1,m2,t1)) ->
-          let uu____3153 =
-            let uu____3154 =
-              let uu____3161 = subst' s t0 in
-              let uu____3164 =
-                let uu____3165 =
-                  let uu____3174 = subst' s t1 in (m1, m2, uu____3174) in
-                FStar_Syntax_Syntax.Meta_monadic_lift uu____3165 in
-              (uu____3161, uu____3164) in
-            FStar_Syntax_Syntax.Tm_meta uu____3154 in
-          mk1 uu____3153
+          let uu____3137 =
+            let uu____3138 =
+              let uu____3145 = subst' s t0 in
+              let uu____3148 =
+                let uu____3149 =
+                  let uu____3158 = subst' s t1 in (m1, m2, uu____3158) in
+                FStar_Syntax_Syntax.Meta_monadic_lift uu____3149 in
+              (uu____3145, uu____3148) in
+            FStar_Syntax_Syntax.Tm_meta uu____3138 in
+          mk1 uu____3137
       | FStar_Syntax_Syntax.Tm_meta (t1,m) ->
-          let uu____3187 =
-            let uu____3188 = let uu____3195 = subst' s t1 in (uu____3195, m) in
-            FStar_Syntax_Syntax.Tm_meta uu____3188 in
-          mk1 uu____3187
-=======
-          let uu____2962 =
-            let uu____2963 =
-              let uu____2970 = subst' s t0 in
-              let uu____2973 =
-                let uu____2974 =
-                  FStar_All.pipe_right ps (FStar_List.map (subst_args' s)) in
-                FStar_Syntax_Syntax.Meta_pattern uu____2974 in
-              (uu____2970, uu____2973) in
-            FStar_Syntax_Syntax.Tm_meta uu____2963 in
-          mk1 uu____2962
-      | FStar_Syntax_Syntax.Tm_meta
-          (t0,FStar_Syntax_Syntax.Meta_monadic (m,t1)) ->
-          let uu____3034 =
-            let uu____3035 =
-              let uu____3042 = subst' s t0 in
-              let uu____3045 =
-                let uu____3046 =
-                  let uu____3053 = subst' s t1 in (m, uu____3053) in
-                FStar_Syntax_Syntax.Meta_monadic uu____3046 in
-              (uu____3042, uu____3045) in
-            FStar_Syntax_Syntax.Tm_meta uu____3035 in
-          mk1 uu____3034
-      | FStar_Syntax_Syntax.Tm_meta
-          (t0,FStar_Syntax_Syntax.Meta_monadic_lift (m1,m2,t1)) ->
-          let uu____3072 =
-            let uu____3073 =
-              let uu____3080 = subst' s t0 in
-              let uu____3083 =
-                let uu____3084 =
-                  let uu____3093 = subst' s t1 in (m1, m2, uu____3093) in
-                FStar_Syntax_Syntax.Meta_monadic_lift uu____3084 in
-              (uu____3080, uu____3083) in
-            FStar_Syntax_Syntax.Tm_meta uu____3073 in
-          mk1 uu____3072
-      | FStar_Syntax_Syntax.Tm_meta (t1,m) ->
-          let uu____3106 =
-            let uu____3107 = let uu____3114 = subst' s t1 in (uu____3114, m) in
-            FStar_Syntax_Syntax.Tm_meta uu____3107 in
-          mk1 uu____3106
->>>>>>> 8e4e5b5b
+          let uu____3171 =
+            let uu____3172 = let uu____3179 = subst' s t1 in (uu____3179, m) in
+            FStar_Syntax_Syntax.Tm_meta uu____3172 in
+          mk1 uu____3171
 let rec compress: FStar_Syntax_Syntax.term -> FStar_Syntax_Syntax.term =
   fun t  ->
     let t1 = force_delayed_thunk t in
     match t1.FStar_Syntax_Syntax.n with
     | FStar_Syntax_Syntax.Tm_delayed ((t2,s),memo) ->
-<<<<<<< HEAD
-        let t' = let uu____3259 = push_subst s t2 in compress uu____3259 in
+        let t' = let uu____3242 = push_subst s t2 in compress uu____3242 in
         (FStar_Syntax_Unionfind.update_in_tx memo
            (FStar_Pervasives_Native.Some t');
          t')
-    | uu____3279 ->
-        let uu____3280 = force_uvar t1 in
-        (match uu____3280 with
-         | (t',uu____3288) ->
+    | uu____3262 ->
+        let uu____3263 = force_uvar t1 in
+        (match uu____3263 with
+         | (t',uu____3271) ->
              (match t'.FStar_Syntax_Syntax.n with
-              | FStar_Syntax_Syntax.Tm_delayed uu____3293 -> compress t'
-              | uu____3318 -> t'))
-=======
-        let t' = let uu____3177 = push_subst s t2 in compress uu____3177 in
-        (FStar_Syntax_Unionfind.update_in_tx memo
-           (FStar_Pervasives_Native.Some t');
-         t')
-    | uu____3197 ->
-        let t' = force_uvar t1 in
-        (match t'.FStar_Syntax_Syntax.n with
-         | FStar_Syntax_Syntax.Tm_delayed uu____3201 -> compress t'
-         | uu____3226 -> t')
->>>>>>> 8e4e5b5b
+              | FStar_Syntax_Syntax.Tm_delayed uu____3276 -> compress t'
+              | uu____3301 -> t'))
 let subst:
   FStar_Syntax_Syntax.subst_elt Prims.list ->
     FStar_Syntax_Syntax.term -> FStar_Syntax_Syntax.term
@@ -1488,25 +861,14 @@
   FStar_Range.range -> FStar_Syntax_Syntax.term -> FStar_Syntax_Syntax.term =
   fun r  ->
     fun t  ->
-<<<<<<< HEAD
-      subst'
-        ([],
-          (FStar_Pervasives_Native.Some
-             (let uu___126_3358 = r in
-              {
-                FStar_Range.def_range = (r.FStar_Range.use_range);
-                FStar_Range.use_range = (uu___126_3358.FStar_Range.use_range)
-              }))) t
-=======
-      let uu____3253 =
-        let uu____3254 =
-          let uu____3257 =
-            let uu____3258 = FStar_Range.use_range r in
-            FStar_Range.set_def_range r uu____3258 in
-          FStar_Pervasives_Native.Some uu____3257 in
-        ([], uu____3254) in
-      subst' uu____3253 t
->>>>>>> 8e4e5b5b
+      let uu____3328 =
+        let uu____3329 =
+          let uu____3332 =
+            let uu____3333 = FStar_Range.use_range r in
+            FStar_Range.set_def_range r uu____3333 in
+          FStar_Pervasives_Native.Some uu____3332 in
+        ([], uu____3329) in
+      subst' uu____3328 t
 let subst_comp:
   FStar_Syntax_Syntax.subst_elt Prims.list ->
     FStar_Syntax_Syntax.comp -> FStar_Syntax_Syntax.comp
@@ -1514,39 +876,21 @@
 let closing_subst:
   FStar_Syntax_Syntax.binders -> FStar_Syntax_Syntax.subst_elt Prims.list =
   fun bs  ->
-<<<<<<< HEAD
-    let uu____3387 =
+    let uu____3367 =
       FStar_List.fold_right
-        (fun uu____3410  ->
-           fun uu____3411  ->
-             match (uu____3410, uu____3411) with
-             | ((x,uu____3439),(subst1,n1)) ->
+        (fun uu____3390  ->
+           fun uu____3391  ->
+             match (uu____3390, uu____3391) with
+             | ((x,uu____3419),(subst1,n1)) ->
                  (((FStar_Syntax_Syntax.NM (x, n1)) :: subst1),
                    (n1 + (Prims.parse_int "1")))) bs
         ([], (Prims.parse_int "0")) in
-    FStar_All.pipe_right uu____3387 FStar_Pervasives_Native.fst
+    FStar_All.pipe_right uu____3367 FStar_Pervasives_Native.fst
 let open_binders':
-  'Auu____3474 .
-    (FStar_Syntax_Syntax.bv,'Auu____3474) FStar_Pervasives_Native.tuple2
+  'Auu____3452 .
+    (FStar_Syntax_Syntax.bv,'Auu____3452) FStar_Pervasives_Native.tuple2
       Prims.list ->
-      ((FStar_Syntax_Syntax.bv,'Auu____3474) FStar_Pervasives_Native.tuple2
-=======
-    let uu____3292 =
-      FStar_List.fold_right
-        (fun uu____3315  ->
-           fun uu____3316  ->
-             match (uu____3315, uu____3316) with
-             | ((x,uu____3344),(subst1,n1)) ->
-                 (((FStar_Syntax_Syntax.NM (x, n1)) :: subst1),
-                   (n1 + (Prims.parse_int "1")))) bs
-        ([], (Prims.parse_int "0")) in
-    FStar_All.pipe_right uu____3292 FStar_Pervasives_Native.fst
-let open_binders':
-  'Auu____3377 .
-    (FStar_Syntax_Syntax.bv,'Auu____3377) FStar_Pervasives_Native.tuple2
-      Prims.list ->
-      ((FStar_Syntax_Syntax.bv,'Auu____3377) FStar_Pervasives_Native.tuple2
->>>>>>> 8e4e5b5b
+      ((FStar_Syntax_Syntax.bv,'Auu____3452) FStar_Pervasives_Native.tuple2
          Prims.list,FStar_Syntax_Syntax.subst_elt Prims.list)
         FStar_Pervasives_Native.tuple2
   =
@@ -1556,50 +900,27 @@
       | [] -> ([], o)
       | (x,imp)::bs' ->
           let x' =
-<<<<<<< HEAD
-            let uu___127_3580 = FStar_Syntax_Syntax.freshen_bv x in
-            let uu____3581 = subst o x.FStar_Syntax_Syntax.sort in
+            let uu___173_3558 = FStar_Syntax_Syntax.freshen_bv x in
+            let uu____3559 = subst o x.FStar_Syntax_Syntax.sort in
             {
               FStar_Syntax_Syntax.ppname =
-                (uu___127_3580.FStar_Syntax_Syntax.ppname);
+                (uu___173_3558.FStar_Syntax_Syntax.ppname);
               FStar_Syntax_Syntax.index =
-                (uu___127_3580.FStar_Syntax_Syntax.index);
-              FStar_Syntax_Syntax.sort = uu____3581
+                (uu___173_3558.FStar_Syntax_Syntax.index);
+              FStar_Syntax_Syntax.sort = uu____3559
             } in
           let o1 =
-            let uu____3587 = shift_subst (Prims.parse_int "1") o in
+            let uu____3565 = shift_subst (Prims.parse_int "1") o in
             (FStar_Syntax_Syntax.DB ((Prims.parse_int "0"), x')) ::
-              uu____3587 in
-          let uu____3590 = aux bs' o1 in
-          (match uu____3590 with | (bs'1,o2) -> (((x', imp) :: bs'1), o2)) in
-=======
-            let uu___173_3483 = FStar_Syntax_Syntax.freshen_bv x in
-            let uu____3484 = subst o x.FStar_Syntax_Syntax.sort in
-            {
-              FStar_Syntax_Syntax.ppname =
-                (uu___173_3483.FStar_Syntax_Syntax.ppname);
-              FStar_Syntax_Syntax.index =
-                (uu___173_3483.FStar_Syntax_Syntax.index);
-              FStar_Syntax_Syntax.sort = uu____3484
-            } in
-          let o1 =
-            let uu____3490 = shift_subst (Prims.parse_int "1") o in
-            (FStar_Syntax_Syntax.DB ((Prims.parse_int "0"), x')) ::
-              uu____3490 in
-          let uu____3493 = aux bs' o1 in
-          (match uu____3493 with | (bs'1,o2) -> (((x', imp) :: bs'1), o2)) in
->>>>>>> 8e4e5b5b
+              uu____3565 in
+          let uu____3568 = aux bs' o1 in
+          (match uu____3568 with | (bs'1,o2) -> (((x', imp) :: bs'1), o2)) in
     aux bs []
 let open_binders: FStar_Syntax_Syntax.binders -> FStar_Syntax_Syntax.binders
   =
   fun bs  ->
-<<<<<<< HEAD
-    let uu____3649 = open_binders' bs in
-    FStar_Pervasives_Native.fst uu____3649
-=======
-    let uu____3551 = open_binders' bs in
-    FStar_Pervasives_Native.fst uu____3551
->>>>>>> 8e4e5b5b
+    let uu____3626 = open_binders' bs in
+    FStar_Pervasives_Native.fst uu____3626
 let open_term':
   FStar_Syntax_Syntax.binders ->
     FStar_Syntax_Syntax.term ->
@@ -1608,17 +929,10 @@
   =
   fun bs  ->
     fun t  ->
-<<<<<<< HEAD
-      let uu____3684 = open_binders' bs in
-      match uu____3684 with
+      let uu____3659 = open_binders' bs in
+      match uu____3659 with
       | (bs',opening) ->
-          let uu____3721 = subst opening t in (bs', uu____3721, opening)
-=======
-      let uu____3584 = open_binders' bs in
-      match uu____3584 with
-      | (bs',opening) ->
-          let uu____3621 = subst opening t in (bs', uu____3621, opening)
->>>>>>> 8e4e5b5b
+          let uu____3696 = subst opening t in (bs', uu____3696, opening)
 let open_term:
   FStar_Syntax_Syntax.binders ->
     FStar_Syntax_Syntax.term ->
@@ -1627,13 +941,8 @@
   =
   fun bs  ->
     fun t  ->
-<<<<<<< HEAD
-      let uu____3742 = open_term' bs t in
-      match uu____3742 with | (b,t1,uu____3755) -> (b, t1)
-=======
-      let uu____3640 = open_term' bs t in
-      match uu____3640 with | (b,t1,uu____3653) -> (b, t1)
->>>>>>> 8e4e5b5b
+      let uu____3715 = open_term' bs t in
+      match uu____3715 with | (b,t1,uu____3728) -> (b, t1)
 let open_comp:
   FStar_Syntax_Syntax.binders ->
     FStar_Syntax_Syntax.comp ->
@@ -1642,17 +951,10 @@
   =
   fun bs  ->
     fun t  ->
-<<<<<<< HEAD
-      let uu____3768 = open_binders' bs in
-      match uu____3768 with
+      let uu____3739 = open_binders' bs in
+      match uu____3739 with
       | (bs',opening) ->
-          let uu____3803 = subst_comp opening t in (bs', uu____3803)
-=======
-      let uu____3664 = open_binders' bs in
-      match uu____3664 with
-      | (bs',opening) ->
-          let uu____3699 = subst_comp opening t in (bs', uu____3699)
->>>>>>> 8e4e5b5b
+          let uu____3774 = subst_comp opening t in (bs', uu____3774)
 let open_pat:
   FStar_Syntax_Syntax.pat ->
     (FStar_Syntax_Syntax.pat,FStar_Syntax_Syntax.subst_t)
@@ -1661,221 +963,117 @@
   fun p  ->
     let rec open_pat_aux sub1 renaming p1 =
       match p1.FStar_Syntax_Syntax.v with
-<<<<<<< HEAD
-      | FStar_Syntax_Syntax.Pat_constant uu____3884 -> (p1, sub1, renaming)
+      | FStar_Syntax_Syntax.Pat_constant uu____3854 -> (p1, sub1, renaming)
       | FStar_Syntax_Syntax.Pat_cons (fv,pats) ->
-          let uu____3913 =
+          let uu____3883 =
             FStar_All.pipe_right pats
               (FStar_List.fold_left
-                 (fun uu____4005  ->
-                    fun uu____4006  ->
-                      match (uu____4005, uu____4006) with
+                 (fun uu____3975  ->
+                    fun uu____3976  ->
+                      match (uu____3975, uu____3976) with
                       | ((pats1,sub2,renaming1),(p2,imp)) ->
-                          let uu____4154 = open_pat_aux sub2 renaming1 p2 in
-                          (match uu____4154 with
+                          let uu____4124 = open_pat_aux sub2 renaming1 p2 in
+                          (match uu____4124 with
                            | (p3,sub3,renaming2) ->
                                (((p3, imp) :: pats1), sub3, renaming2)))
                  ([], sub1, renaming)) in
-          (match uu____3913 with
+          (match uu____3883 with
            | (pats1,sub2,renaming1) ->
-               ((let uu___128_4324 = p1 in
-=======
-      | FStar_Syntax_Syntax.Pat_constant uu____3779 -> (p1, sub1, renaming)
-      | FStar_Syntax_Syntax.Pat_cons (fv,pats) ->
-          let uu____3808 =
-            FStar_All.pipe_right pats
-              (FStar_List.fold_left
-                 (fun uu____3900  ->
-                    fun uu____3901  ->
-                      match (uu____3900, uu____3901) with
-                      | ((pats1,sub2,renaming1),(p2,imp)) ->
-                          let uu____4049 = open_pat_aux sub2 renaming1 p2 in
-                          (match uu____4049 with
-                           | (p3,sub3,renaming2) ->
-                               (((p3, imp) :: pats1), sub3, renaming2)))
-                 ([], sub1, renaming)) in
-          (match uu____3808 with
-           | (pats1,sub2,renaming1) ->
-               ((let uu___174_4219 = p1 in
->>>>>>> 8e4e5b5b
+               ((let uu___174_4294 = p1 in
                  {
                    FStar_Syntax_Syntax.v =
                      (FStar_Syntax_Syntax.Pat_cons
                         (fv, (FStar_List.rev pats1)));
                    FStar_Syntax_Syntax.p =
-<<<<<<< HEAD
-                     (uu___128_4324.FStar_Syntax_Syntax.p)
+                     (uu___174_4294.FStar_Syntax_Syntax.p)
                  }), sub2, renaming1))
       | FStar_Syntax_Syntax.Pat_var x ->
           let x' =
-            let uu___129_4343 = FStar_Syntax_Syntax.freshen_bv x in
+            let uu___175_4313 = FStar_Syntax_Syntax.freshen_bv x in
+            let uu____4314 = subst sub1 x.FStar_Syntax_Syntax.sort in
+            {
+              FStar_Syntax_Syntax.ppname =
+                (uu___175_4313.FStar_Syntax_Syntax.ppname);
+              FStar_Syntax_Syntax.index =
+                (uu___175_4313.FStar_Syntax_Syntax.index);
+              FStar_Syntax_Syntax.sort = uu____4314
+            } in
+          let sub2 =
+            let uu____4320 = shift_subst (Prims.parse_int "1") sub1 in
+            (FStar_Syntax_Syntax.DB ((Prims.parse_int "0"), x')) ::
+              uu____4320 in
+          ((let uu___176_4334 = p1 in
+            {
+              FStar_Syntax_Syntax.v = (FStar_Syntax_Syntax.Pat_var x');
+              FStar_Syntax_Syntax.p = (uu___176_4334.FStar_Syntax_Syntax.p)
+            }), sub2, ((x, x') :: renaming))
+      | FStar_Syntax_Syntax.Pat_wild x ->
+          let x' =
+            let uu___177_4343 = FStar_Syntax_Syntax.freshen_bv x in
             let uu____4344 = subst sub1 x.FStar_Syntax_Syntax.sort in
             {
               FStar_Syntax_Syntax.ppname =
-                (uu___129_4343.FStar_Syntax_Syntax.ppname);
+                (uu___177_4343.FStar_Syntax_Syntax.ppname);
               FStar_Syntax_Syntax.index =
-                (uu___129_4343.FStar_Syntax_Syntax.index);
+                (uu___177_4343.FStar_Syntax_Syntax.index);
               FStar_Syntax_Syntax.sort = uu____4344
             } in
           let sub2 =
             let uu____4350 = shift_subst (Prims.parse_int "1") sub1 in
             (FStar_Syntax_Syntax.DB ((Prims.parse_int "0"), x')) ::
               uu____4350 in
-          ((let uu___130_4364 = p1 in
-            {
-              FStar_Syntax_Syntax.v = (FStar_Syntax_Syntax.Pat_var x');
-              FStar_Syntax_Syntax.p = (uu___130_4364.FStar_Syntax_Syntax.p)
-            }), sub2, ((x, x') :: renaming))
-      | FStar_Syntax_Syntax.Pat_wild x ->
-          let x' =
-            let uu___131_4373 = FStar_Syntax_Syntax.freshen_bv x in
-            let uu____4374 = subst sub1 x.FStar_Syntax_Syntax.sort in
-            {
-              FStar_Syntax_Syntax.ppname =
-                (uu___131_4373.FStar_Syntax_Syntax.ppname);
-              FStar_Syntax_Syntax.index =
-                (uu___131_4373.FStar_Syntax_Syntax.index);
-              FStar_Syntax_Syntax.sort = uu____4374
-            } in
-          let sub2 =
-            let uu____4380 = shift_subst (Prims.parse_int "1") sub1 in
-            (FStar_Syntax_Syntax.DB ((Prims.parse_int "0"), x')) ::
-              uu____4380 in
-          ((let uu___132_4394 = p1 in
+          ((let uu___178_4364 = p1 in
             {
               FStar_Syntax_Syntax.v = (FStar_Syntax_Syntax.Pat_wild x');
-              FStar_Syntax_Syntax.p = (uu___132_4394.FStar_Syntax_Syntax.p)
+              FStar_Syntax_Syntax.p = (uu___178_4364.FStar_Syntax_Syntax.p)
             }), sub2, ((x, x') :: renaming))
       | FStar_Syntax_Syntax.Pat_dot_term (x,t0) ->
           let x1 =
-            let uu___133_4408 = x in
-            let uu____4409 = subst sub1 x.FStar_Syntax_Syntax.sort in
+            let uu___179_4378 = x in
+            let uu____4379 = subst sub1 x.FStar_Syntax_Syntax.sort in
             {
               FStar_Syntax_Syntax.ppname =
-                (uu___133_4408.FStar_Syntax_Syntax.ppname);
+                (uu___179_4378.FStar_Syntax_Syntax.ppname);
               FStar_Syntax_Syntax.index =
-                (uu___133_4408.FStar_Syntax_Syntax.index);
-              FStar_Syntax_Syntax.sort = uu____4409
+                (uu___179_4378.FStar_Syntax_Syntax.index);
+              FStar_Syntax_Syntax.sort = uu____4379
             } in
           let t01 = subst sub1 t0 in
-          ((let uu___134_4424 = p1 in
+          ((let uu___180_4394 = p1 in
             {
               FStar_Syntax_Syntax.v =
                 (FStar_Syntax_Syntax.Pat_dot_term (x1, t01));
-              FStar_Syntax_Syntax.p = (uu___134_4424.FStar_Syntax_Syntax.p)
+              FStar_Syntax_Syntax.p = (uu___180_4394.FStar_Syntax_Syntax.p)
             }), sub1, renaming) in
-    let uu____4427 = open_pat_aux [] [] p in
-    match uu____4427 with | (p1,sub1,uu____4454) -> (p1, sub1)
+    let uu____4397 = open_pat_aux [] [] p in
+    match uu____4397 with | (p1,sub1,uu____4424) -> (p1, sub1)
 let open_branch: FStar_Syntax_Syntax.branch -> FStar_Syntax_Syntax.branch =
-  fun uu____4482  ->
-    match uu____4482 with
+  fun uu____4451  ->
+    match uu____4451 with
     | (p,wopt,e) ->
-        let uu____4502 = open_pat p in
-        (match uu____4502 with
-=======
-                     (uu___174_4219.FStar_Syntax_Syntax.p)
-                 }), sub2, renaming1))
-      | FStar_Syntax_Syntax.Pat_var x ->
-          let x' =
-            let uu___175_4238 = FStar_Syntax_Syntax.freshen_bv x in
-            let uu____4239 = subst sub1 x.FStar_Syntax_Syntax.sort in
-            {
-              FStar_Syntax_Syntax.ppname =
-                (uu___175_4238.FStar_Syntax_Syntax.ppname);
-              FStar_Syntax_Syntax.index =
-                (uu___175_4238.FStar_Syntax_Syntax.index);
-              FStar_Syntax_Syntax.sort = uu____4239
-            } in
-          let sub2 =
-            let uu____4245 = shift_subst (Prims.parse_int "1") sub1 in
-            (FStar_Syntax_Syntax.DB ((Prims.parse_int "0"), x')) ::
-              uu____4245 in
-          ((let uu___176_4259 = p1 in
-            {
-              FStar_Syntax_Syntax.v = (FStar_Syntax_Syntax.Pat_var x');
-              FStar_Syntax_Syntax.p = (uu___176_4259.FStar_Syntax_Syntax.p)
-            }), sub2, ((x, x') :: renaming))
-      | FStar_Syntax_Syntax.Pat_wild x ->
-          let x' =
-            let uu___177_4268 = FStar_Syntax_Syntax.freshen_bv x in
-            let uu____4269 = subst sub1 x.FStar_Syntax_Syntax.sort in
-            {
-              FStar_Syntax_Syntax.ppname =
-                (uu___177_4268.FStar_Syntax_Syntax.ppname);
-              FStar_Syntax_Syntax.index =
-                (uu___177_4268.FStar_Syntax_Syntax.index);
-              FStar_Syntax_Syntax.sort = uu____4269
-            } in
-          let sub2 =
-            let uu____4275 = shift_subst (Prims.parse_int "1") sub1 in
-            (FStar_Syntax_Syntax.DB ((Prims.parse_int "0"), x')) ::
-              uu____4275 in
-          ((let uu___178_4289 = p1 in
-            {
-              FStar_Syntax_Syntax.v = (FStar_Syntax_Syntax.Pat_wild x');
-              FStar_Syntax_Syntax.p = (uu___178_4289.FStar_Syntax_Syntax.p)
-            }), sub2, ((x, x') :: renaming))
-      | FStar_Syntax_Syntax.Pat_dot_term (x,t0) ->
-          let x1 =
-            let uu___179_4303 = x in
-            let uu____4304 = subst sub1 x.FStar_Syntax_Syntax.sort in
-            {
-              FStar_Syntax_Syntax.ppname =
-                (uu___179_4303.FStar_Syntax_Syntax.ppname);
-              FStar_Syntax_Syntax.index =
-                (uu___179_4303.FStar_Syntax_Syntax.index);
-              FStar_Syntax_Syntax.sort = uu____4304
-            } in
-          let t01 = subst sub1 t0 in
-          ((let uu___180_4319 = p1 in
-            {
-              FStar_Syntax_Syntax.v =
-                (FStar_Syntax_Syntax.Pat_dot_term (x1, t01));
-              FStar_Syntax_Syntax.p = (uu___180_4319.FStar_Syntax_Syntax.p)
-            }), sub1, renaming) in
-    let uu____4322 = open_pat_aux [] [] p in
-    match uu____4322 with | (p1,sub1,uu____4349) -> (p1, sub1)
-let open_branch: FStar_Syntax_Syntax.branch -> FStar_Syntax_Syntax.branch =
-  fun uu____4376  ->
-    match uu____4376 with
-    | (p,wopt,e) ->
-        let uu____4396 = open_pat p in
-        (match uu____4396 with
->>>>>>> 8e4e5b5b
+        let uu____4471 = open_pat p in
+        (match uu____4471 with
          | (p1,opening) ->
              let wopt1 =
                match wopt with
                | FStar_Pervasives_Native.None  ->
                    FStar_Pervasives_Native.None
                | FStar_Pervasives_Native.Some w ->
-<<<<<<< HEAD
-                   let uu____4521 = subst opening w in
-                   FStar_Pervasives_Native.Some uu____4521 in
-=======
-                   let uu____4415 = subst opening w in
-                   FStar_Pervasives_Native.Some uu____4415 in
->>>>>>> 8e4e5b5b
+                   let uu____4490 = subst opening w in
+                   FStar_Pervasives_Native.Some uu____4490 in
              let e1 = subst opening e in (p1, wopt1, e1))
 let close:
   FStar_Syntax_Syntax.binders ->
     FStar_Syntax_Syntax.term -> FStar_Syntax_Syntax.term
   =
   fun bs  ->
-<<<<<<< HEAD
-    fun t  -> let uu____4533 = closing_subst bs in subst uu____4533 t
-=======
-    fun t  -> let uu____4425 = closing_subst bs in subst uu____4425 t
->>>>>>> 8e4e5b5b
+    fun t  -> let uu____4500 = closing_subst bs in subst uu____4500 t
 let close_comp:
   FStar_Syntax_Syntax.binders ->
     FStar_Syntax_Syntax.comp -> FStar_Syntax_Syntax.comp
   =
   fun bs  ->
-<<<<<<< HEAD
-    fun c  -> let uu____4544 = closing_subst bs in subst_comp uu____4544 c
-=======
-    fun c  -> let uu____4434 = closing_subst bs in subst_comp uu____4434 c
->>>>>>> 8e4e5b5b
+    fun c  -> let uu____4509 = closing_subst bs in subst_comp uu____4509 c
 let close_binders: FStar_Syntax_Syntax.binders -> FStar_Syntax_Syntax.binders
   =
   fun bs  ->
@@ -1884,37 +1082,20 @@
       | [] -> []
       | (x,imp)::tl1 ->
           let x1 =
-<<<<<<< HEAD
-            let uu___135_4596 = x in
-            let uu____4597 = subst s x.FStar_Syntax_Syntax.sort in
+            let uu___181_4560 = x in
+            let uu____4561 = subst s x.FStar_Syntax_Syntax.sort in
             {
               FStar_Syntax_Syntax.ppname =
-                (uu___135_4596.FStar_Syntax_Syntax.ppname);
+                (uu___181_4560.FStar_Syntax_Syntax.ppname);
               FStar_Syntax_Syntax.index =
-                (uu___135_4596.FStar_Syntax_Syntax.index);
-              FStar_Syntax_Syntax.sort = uu____4597
+                (uu___181_4560.FStar_Syntax_Syntax.index);
+              FStar_Syntax_Syntax.sort = uu____4561
             } in
           let s' =
-            let uu____4603 = shift_subst (Prims.parse_int "1") s in
+            let uu____4567 = shift_subst (Prims.parse_int "1") s in
             (FStar_Syntax_Syntax.NM (x1, (Prims.parse_int "0"))) ::
-              uu____4603 in
-          let uu____4606 = aux s' tl1 in (x1, imp) :: uu____4606 in
-=======
-            let uu___181_4485 = x in
-            let uu____4486 = subst s x.FStar_Syntax_Syntax.sort in
-            {
-              FStar_Syntax_Syntax.ppname =
-                (uu___181_4485.FStar_Syntax_Syntax.ppname);
-              FStar_Syntax_Syntax.index =
-                (uu___181_4485.FStar_Syntax_Syntax.index);
-              FStar_Syntax_Syntax.sort = uu____4486
-            } in
-          let s' =
-            let uu____4492 = shift_subst (Prims.parse_int "1") s in
-            (FStar_Syntax_Syntax.NM (x1, (Prims.parse_int "0"))) ::
-              uu____4492 in
-          let uu____4495 = aux s' tl1 in (x1, imp) :: uu____4495 in
->>>>>>> 8e4e5b5b
+              uu____4567 in
+          let uu____4570 = aux s' tl1 in (x1, imp) :: uu____4570 in
     aux [] bs
 let close_lcomp:
   FStar_Syntax_Syntax.binders ->
@@ -1923,33 +1104,18 @@
   fun bs  ->
     fun lc  ->
       let s = closing_subst bs in
-<<<<<<< HEAD
-      let uu___136_4628 = lc in
-      let uu____4629 = subst s lc.FStar_Syntax_Syntax.res_typ in
+      let uu___182_4590 = lc in
+      let uu____4591 = subst s lc.FStar_Syntax_Syntax.res_typ in
       {
         FStar_Syntax_Syntax.eff_name =
-          (uu___136_4628.FStar_Syntax_Syntax.eff_name);
-        FStar_Syntax_Syntax.res_typ = uu____4629;
+          (uu___182_4590.FStar_Syntax_Syntax.eff_name);
+        FStar_Syntax_Syntax.res_typ = uu____4591;
         FStar_Syntax_Syntax.cflags =
-          (uu___136_4628.FStar_Syntax_Syntax.cflags);
+          (uu___182_4590.FStar_Syntax_Syntax.cflags);
         FStar_Syntax_Syntax.comp =
-          (fun uu____4634  ->
-             let uu____4635 = lc.FStar_Syntax_Syntax.comp () in
-             subst_comp s uu____4635)
-=======
-      let uu___182_4515 = lc in
-      let uu____4516 = subst s lc.FStar_Syntax_Syntax.res_typ in
-      {
-        FStar_Syntax_Syntax.eff_name =
-          (uu___182_4515.FStar_Syntax_Syntax.eff_name);
-        FStar_Syntax_Syntax.res_typ = uu____4516;
-        FStar_Syntax_Syntax.cflags =
-          (uu___182_4515.FStar_Syntax_Syntax.cflags);
-        FStar_Syntax_Syntax.comp =
-          (fun uu____4521  ->
-             let uu____4522 = lc.FStar_Syntax_Syntax.comp () in
-             subst_comp s uu____4522)
->>>>>>> 8e4e5b5b
+          (fun uu____4596  ->
+             let uu____4597 = lc.FStar_Syntax_Syntax.comp () in
+             subst_comp s uu____4597)
       }
 let close_pat:
   FStar_Syntax_Syntax.pat' FStar_Syntax_Syntax.withinfo_t ->
@@ -1960,196 +1126,102 @@
   fun p  ->
     let rec aux sub1 p1 =
       match p1.FStar_Syntax_Syntax.v with
-<<<<<<< HEAD
-      | FStar_Syntax_Syntax.Pat_constant uu____4683 -> (p1, sub1)
+      | FStar_Syntax_Syntax.Pat_constant uu____4644 -> (p1, sub1)
       | FStar_Syntax_Syntax.Pat_cons (fv,pats) ->
-          let uu____4706 =
+          let uu____4667 =
             FStar_All.pipe_right pats
               (FStar_List.fold_left
-                 (fun uu____4772  ->
-                    fun uu____4773  ->
-                      match (uu____4772, uu____4773) with
+                 (fun uu____4733  ->
+                    fun uu____4734  ->
+                      match (uu____4733, uu____4734) with
                       | ((pats1,sub2),(p2,imp)) ->
-                          let uu____4876 = aux sub2 p2 in
-                          (match uu____4876 with
+                          let uu____4837 = aux sub2 p2 in
+                          (match uu____4837 with
                            | (p3,sub3) -> (((p3, imp) :: pats1), sub3)))
                  ([], sub1)) in
-          (match uu____4706 with
+          (match uu____4667 with
            | (pats1,sub2) ->
-               ((let uu___137_4978 = p1 in
-=======
-      | FStar_Syntax_Syntax.Pat_constant uu____4569 -> (p1, sub1)
-      | FStar_Syntax_Syntax.Pat_cons (fv,pats) ->
-          let uu____4592 =
-            FStar_All.pipe_right pats
-              (FStar_List.fold_left
-                 (fun uu____4658  ->
-                    fun uu____4659  ->
-                      match (uu____4658, uu____4659) with
-                      | ((pats1,sub2),(p2,imp)) ->
-                          let uu____4762 = aux sub2 p2 in
-                          (match uu____4762 with
-                           | (p3,sub3) -> (((p3, imp) :: pats1), sub3)))
-                 ([], sub1)) in
-          (match uu____4592 with
-           | (pats1,sub2) ->
-               ((let uu___183_4864 = p1 in
->>>>>>> 8e4e5b5b
+               ((let uu___183_4939 = p1 in
                  {
                    FStar_Syntax_Syntax.v =
                      (FStar_Syntax_Syntax.Pat_cons
                         (fv, (FStar_List.rev pats1)));
                    FStar_Syntax_Syntax.p =
-<<<<<<< HEAD
-                     (uu___137_4978.FStar_Syntax_Syntax.p)
+                     (uu___183_4939.FStar_Syntax_Syntax.p)
                  }), sub2))
       | FStar_Syntax_Syntax.Pat_var x ->
           let x1 =
-            let uu___138_4997 = x in
-            let uu____4998 = subst sub1 x.FStar_Syntax_Syntax.sort in
+            let uu___184_4958 = x in
+            let uu____4959 = subst sub1 x.FStar_Syntax_Syntax.sort in
             {
               FStar_Syntax_Syntax.ppname =
-                (uu___138_4997.FStar_Syntax_Syntax.ppname);
+                (uu___184_4958.FStar_Syntax_Syntax.ppname);
               FStar_Syntax_Syntax.index =
-                (uu___138_4997.FStar_Syntax_Syntax.index);
-              FStar_Syntax_Syntax.sort = uu____4998
+                (uu___184_4958.FStar_Syntax_Syntax.index);
+              FStar_Syntax_Syntax.sort = uu____4959
             } in
           let sub2 =
-            let uu____5004 = shift_subst (Prims.parse_int "1") sub1 in
+            let uu____4965 = shift_subst (Prims.parse_int "1") sub1 in
             (FStar_Syntax_Syntax.NM (x1, (Prims.parse_int "0"))) ::
-              uu____5004 in
-          ((let uu___139_5012 = p1 in
+              uu____4965 in
+          ((let uu___185_4973 = p1 in
             {
               FStar_Syntax_Syntax.v = (FStar_Syntax_Syntax.Pat_var x1);
-              FStar_Syntax_Syntax.p = (uu___139_5012.FStar_Syntax_Syntax.p)
+              FStar_Syntax_Syntax.p = (uu___185_4973.FStar_Syntax_Syntax.p)
             }), sub2)
       | FStar_Syntax_Syntax.Pat_wild x ->
           let x1 =
-            let uu___140_5017 = x in
-            let uu____5018 = subst sub1 x.FStar_Syntax_Syntax.sort in
+            let uu___186_4978 = x in
+            let uu____4979 = subst sub1 x.FStar_Syntax_Syntax.sort in
             {
               FStar_Syntax_Syntax.ppname =
-                (uu___140_5017.FStar_Syntax_Syntax.ppname);
+                (uu___186_4978.FStar_Syntax_Syntax.ppname);
               FStar_Syntax_Syntax.index =
-                (uu___140_5017.FStar_Syntax_Syntax.index);
-              FStar_Syntax_Syntax.sort = uu____5018
+                (uu___186_4978.FStar_Syntax_Syntax.index);
+              FStar_Syntax_Syntax.sort = uu____4979
             } in
           let sub2 =
-            let uu____5024 = shift_subst (Prims.parse_int "1") sub1 in
+            let uu____4985 = shift_subst (Prims.parse_int "1") sub1 in
             (FStar_Syntax_Syntax.NM (x1, (Prims.parse_int "0"))) ::
-              uu____5024 in
-          ((let uu___141_5032 = p1 in
+              uu____4985 in
+          ((let uu___187_4993 = p1 in
             {
               FStar_Syntax_Syntax.v = (FStar_Syntax_Syntax.Pat_wild x1);
-              FStar_Syntax_Syntax.p = (uu___141_5032.FStar_Syntax_Syntax.p)
+              FStar_Syntax_Syntax.p = (uu___187_4993.FStar_Syntax_Syntax.p)
             }), sub2)
       | FStar_Syntax_Syntax.Pat_dot_term (x,t0) ->
           let x1 =
-            let uu___142_5042 = x in
-            let uu____5043 = subst sub1 x.FStar_Syntax_Syntax.sort in
+            let uu___188_5003 = x in
+            let uu____5004 = subst sub1 x.FStar_Syntax_Syntax.sort in
             {
               FStar_Syntax_Syntax.ppname =
-                (uu___142_5042.FStar_Syntax_Syntax.ppname);
+                (uu___188_5003.FStar_Syntax_Syntax.ppname);
               FStar_Syntax_Syntax.index =
-                (uu___142_5042.FStar_Syntax_Syntax.index);
-              FStar_Syntax_Syntax.sort = uu____5043
+                (uu___188_5003.FStar_Syntax_Syntax.index);
+              FStar_Syntax_Syntax.sort = uu____5004
             } in
           let t01 = subst sub1 t0 in
-          ((let uu___143_5052 = p1 in
+          ((let uu___189_5013 = p1 in
             {
               FStar_Syntax_Syntax.v =
                 (FStar_Syntax_Syntax.Pat_dot_term (x1, t01));
-              FStar_Syntax_Syntax.p = (uu___143_5052.FStar_Syntax_Syntax.p)
+              FStar_Syntax_Syntax.p = (uu___189_5013.FStar_Syntax_Syntax.p)
             }), sub1) in
     aux [] p
 let close_branch: FStar_Syntax_Syntax.branch -> FStar_Syntax_Syntax.branch =
-  fun uu____5058  ->
-    match uu____5058 with
+  fun uu____5018  ->
+    match uu____5018 with
     | (p,wopt,e) ->
-        let uu____5078 = close_pat p in
-        (match uu____5078 with
-=======
-                     (uu___183_4864.FStar_Syntax_Syntax.p)
-                 }), sub2))
-      | FStar_Syntax_Syntax.Pat_var x ->
-          let x1 =
-            let uu___184_4883 = x in
-            let uu____4884 = subst sub1 x.FStar_Syntax_Syntax.sort in
-            {
-              FStar_Syntax_Syntax.ppname =
-                (uu___184_4883.FStar_Syntax_Syntax.ppname);
-              FStar_Syntax_Syntax.index =
-                (uu___184_4883.FStar_Syntax_Syntax.index);
-              FStar_Syntax_Syntax.sort = uu____4884
-            } in
-          let sub2 =
-            let uu____4890 = shift_subst (Prims.parse_int "1") sub1 in
-            (FStar_Syntax_Syntax.NM (x1, (Prims.parse_int "0"))) ::
-              uu____4890 in
-          ((let uu___185_4898 = p1 in
-            {
-              FStar_Syntax_Syntax.v = (FStar_Syntax_Syntax.Pat_var x1);
-              FStar_Syntax_Syntax.p = (uu___185_4898.FStar_Syntax_Syntax.p)
-            }), sub2)
-      | FStar_Syntax_Syntax.Pat_wild x ->
-          let x1 =
-            let uu___186_4903 = x in
-            let uu____4904 = subst sub1 x.FStar_Syntax_Syntax.sort in
-            {
-              FStar_Syntax_Syntax.ppname =
-                (uu___186_4903.FStar_Syntax_Syntax.ppname);
-              FStar_Syntax_Syntax.index =
-                (uu___186_4903.FStar_Syntax_Syntax.index);
-              FStar_Syntax_Syntax.sort = uu____4904
-            } in
-          let sub2 =
-            let uu____4910 = shift_subst (Prims.parse_int "1") sub1 in
-            (FStar_Syntax_Syntax.NM (x1, (Prims.parse_int "0"))) ::
-              uu____4910 in
-          ((let uu___187_4918 = p1 in
-            {
-              FStar_Syntax_Syntax.v = (FStar_Syntax_Syntax.Pat_wild x1);
-              FStar_Syntax_Syntax.p = (uu___187_4918.FStar_Syntax_Syntax.p)
-            }), sub2)
-      | FStar_Syntax_Syntax.Pat_dot_term (x,t0) ->
-          let x1 =
-            let uu___188_4928 = x in
-            let uu____4929 = subst sub1 x.FStar_Syntax_Syntax.sort in
-            {
-              FStar_Syntax_Syntax.ppname =
-                (uu___188_4928.FStar_Syntax_Syntax.ppname);
-              FStar_Syntax_Syntax.index =
-                (uu___188_4928.FStar_Syntax_Syntax.index);
-              FStar_Syntax_Syntax.sort = uu____4929
-            } in
-          let t01 = subst sub1 t0 in
-          ((let uu___189_4938 = p1 in
-            {
-              FStar_Syntax_Syntax.v =
-                (FStar_Syntax_Syntax.Pat_dot_term (x1, t01));
-              FStar_Syntax_Syntax.p = (uu___189_4938.FStar_Syntax_Syntax.p)
-            }), sub1) in
-    aux [] p
-let close_branch: FStar_Syntax_Syntax.branch -> FStar_Syntax_Syntax.branch =
-  fun uu____4943  ->
-    match uu____4943 with
-    | (p,wopt,e) ->
-        let uu____4963 = close_pat p in
-        (match uu____4963 with
->>>>>>> 8e4e5b5b
+        let uu____5038 = close_pat p in
+        (match uu____5038 with
          | (p1,closing) ->
              let wopt1 =
                match wopt with
                | FStar_Pervasives_Native.None  ->
                    FStar_Pervasives_Native.None
                | FStar_Pervasives_Native.Some w ->
-<<<<<<< HEAD
-                   let uu____5109 = subst closing w in
-                   FStar_Pervasives_Native.Some uu____5109 in
-=======
-                   let uu____4994 = subst closing w in
-                   FStar_Pervasives_Native.Some uu____4994 in
->>>>>>> 8e4e5b5b
+                   let uu____5069 = subst closing w in
+                   FStar_Pervasives_Native.Some uu____5069 in
              let e1 = subst closing e in (p1, wopt1, e1))
 let univ_var_opening:
   FStar_Syntax_Syntax.univ_names ->
@@ -2183,13 +1255,8 @@
   =
   fun us  ->
     fun t  ->
-<<<<<<< HEAD
-      let uu____5168 = univ_var_opening us in
-      match uu____5168 with | (s,us') -> let t1 = subst s t in (us', t1)
-=======
-      let uu____5049 = univ_var_opening us in
-      match uu____5049 with | (s,us') -> let t1 = subst s t in (us', t1)
->>>>>>> 8e4e5b5b
+      let uu____5124 = univ_var_opening us in
+      match uu____5124 with | (s,us') -> let t1 = subst s t in (us', t1)
 let open_univ_vars_comp:
   FStar_Syntax_Syntax.univ_names ->
     FStar_Syntax_Syntax.comp ->
@@ -2198,15 +1265,9 @@
   =
   fun us  ->
     fun c  ->
-<<<<<<< HEAD
-      let uu____5210 = univ_var_opening us in
-      match uu____5210 with
-      | (s,us') -> let uu____5233 = subst_comp s c in (us', uu____5233)
-=======
-      let uu____5089 = univ_var_opening us in
-      match uu____5089 with
-      | (s,us') -> let uu____5112 = subst_comp s c in (us', uu____5112)
->>>>>>> 8e4e5b5b
+      let uu____5164 = univ_var_opening us in
+      match uu____5164 with
+      | (s,us') -> let uu____5187 = subst_comp s c in (us', uu____5187)
 let close_univ_vars:
   FStar_Syntax_Syntax.univ_names ->
     FStar_Syntax_Syntax.term -> FStar_Syntax_Syntax.term
@@ -2231,46 +1292,45 @@
   =
   fun lbs  ->
     fun t  ->
-<<<<<<< HEAD
-      let uu____5283 =
-        let uu____5294 = FStar_Syntax_Syntax.is_top_level lbs in
-        if uu____5294
+      let uu____5231 =
+        let uu____5242 = FStar_Syntax_Syntax.is_top_level lbs in
+        if uu____5242
         then ((Prims.parse_int "0"), lbs, [])
         else
           FStar_List.fold_right
             (fun lb  ->
-               fun uu____5327  ->
-                 match uu____5327 with
+               fun uu____5275  ->
+                 match uu____5275 with
                  | (i,lbs1,out) ->
                      let x =
-                       let uu____5360 =
+                       let uu____5308 =
                          FStar_Util.left lb.FStar_Syntax_Syntax.lbname in
-                       FStar_Syntax_Syntax.freshen_bv uu____5360 in
+                       FStar_Syntax_Syntax.freshen_bv uu____5308 in
                      ((i + (Prims.parse_int "1")),
-                       ((let uu___144_5366 = lb in
+                       ((let uu___190_5314 = lb in
                          {
                            FStar_Syntax_Syntax.lbname = (FStar_Util.Inl x);
                            FStar_Syntax_Syntax.lbunivs =
-                             (uu___144_5366.FStar_Syntax_Syntax.lbunivs);
+                             (uu___190_5314.FStar_Syntax_Syntax.lbunivs);
                            FStar_Syntax_Syntax.lbtyp =
-                             (uu___144_5366.FStar_Syntax_Syntax.lbtyp);
+                             (uu___190_5314.FStar_Syntax_Syntax.lbtyp);
                            FStar_Syntax_Syntax.lbeff =
-                             (uu___144_5366.FStar_Syntax_Syntax.lbeff);
+                             (uu___190_5314.FStar_Syntax_Syntax.lbeff);
                            FStar_Syntax_Syntax.lbdef =
-                             (uu___144_5366.FStar_Syntax_Syntax.lbdef)
+                             (uu___190_5314.FStar_Syntax_Syntax.lbdef)
                          }) :: lbs1), ((FStar_Syntax_Syntax.DB (i, x)) ::
                        out))) lbs ((Prims.parse_int "0"), [], []) in
-      match uu____5283 with
+      match uu____5231 with
       | (n_let_recs,lbs1,let_rec_opening) ->
           let lbs2 =
             FStar_All.pipe_right lbs1
               (FStar_List.map
                  (fun lb  ->
-                    let uu____5404 =
+                    let uu____5352 =
                       FStar_List.fold_right
                         (fun u  ->
-                           fun uu____5432  ->
-                             match uu____5432 with
+                           fun uu____5380  ->
+                             match uu____5380 with
                              | (i,us,out) ->
                                  let u1 =
                                    FStar_Syntax_Syntax.new_univ_name
@@ -2280,90 +1340,25 @@
                                        (i, (FStar_Syntax_Syntax.U_name u1)))
                                    :: out))) lb.FStar_Syntax_Syntax.lbunivs
                         (n_let_recs, [], let_rec_opening) in
-                    match uu____5404 with
-                    | (uu____5473,us,u_let_rec_opening) ->
-                        let uu___145_5484 = lb in
-                        let uu____5485 =
+                    match uu____5352 with
+                    | (uu____5421,us,u_let_rec_opening) ->
+                        let uu___191_5432 = lb in
+                        let uu____5433 =
                           subst u_let_rec_opening
                             lb.FStar_Syntax_Syntax.lbtyp in
-                        let uu____5488 =
+                        let uu____5436 =
                           subst u_let_rec_opening
                             lb.FStar_Syntax_Syntax.lbdef in
                         {
                           FStar_Syntax_Syntax.lbname =
-                            (uu___145_5484.FStar_Syntax_Syntax.lbname);
+                            (uu___191_5432.FStar_Syntax_Syntax.lbname);
                           FStar_Syntax_Syntax.lbunivs = us;
-                          FStar_Syntax_Syntax.lbtyp = uu____5485;
+                          FStar_Syntax_Syntax.lbtyp = uu____5433;
                           FStar_Syntax_Syntax.lbeff =
-                            (uu___145_5484.FStar_Syntax_Syntax.lbeff);
-                          FStar_Syntax_Syntax.lbdef = uu____5488
+                            (uu___191_5432.FStar_Syntax_Syntax.lbeff);
+                          FStar_Syntax_Syntax.lbdef = uu____5436
                         })) in
           let t1 = subst let_rec_opening t in (lbs2, t1)
-=======
-      let uu____5156 = FStar_Syntax_Syntax.is_top_level lbs in
-      if uu____5156
-      then (lbs, t)
-      else
-        (let uu____5166 =
-           FStar_List.fold_right
-             (fun lb  ->
-                fun uu____5194  ->
-                  match uu____5194 with
-                  | (i,lbs1,out) ->
-                      let x =
-                        let uu____5227 =
-                          FStar_Util.left lb.FStar_Syntax_Syntax.lbname in
-                        FStar_Syntax_Syntax.freshen_bv uu____5227 in
-                      ((i + (Prims.parse_int "1")),
-                        ((let uu___190_5233 = lb in
-                          {
-                            FStar_Syntax_Syntax.lbname = (FStar_Util.Inl x);
-                            FStar_Syntax_Syntax.lbunivs =
-                              (uu___190_5233.FStar_Syntax_Syntax.lbunivs);
-                            FStar_Syntax_Syntax.lbtyp =
-                              (uu___190_5233.FStar_Syntax_Syntax.lbtyp);
-                            FStar_Syntax_Syntax.lbeff =
-                              (uu___190_5233.FStar_Syntax_Syntax.lbeff);
-                            FStar_Syntax_Syntax.lbdef =
-                              (uu___190_5233.FStar_Syntax_Syntax.lbdef)
-                          }) :: lbs1), ((FStar_Syntax_Syntax.DB (i, x)) ::
-                        out))) lbs ((Prims.parse_int "0"), [], []) in
-         match uu____5166 with
-         | (n_let_recs,lbs1,let_rec_opening) ->
-             let lbs2 =
-               FStar_All.pipe_right lbs1
-                 (FStar_List.map
-                    (fun lb  ->
-                       let uu____5270 =
-                         FStar_List.fold_right
-                           (fun u  ->
-                              fun uu____5297  ->
-                                match uu____5297 with
-                                | (i,us,out) ->
-                                    ((i + (Prims.parse_int "1")), (u :: us),
-                                      ((FStar_Syntax_Syntax.UN
-                                          (i, (FStar_Syntax_Syntax.U_name u)))
-                                      :: out)))
-                           lb.FStar_Syntax_Syntax.lbunivs
-                           (n_let_recs, [], let_rec_opening) in
-                       match uu____5270 with
-                       | (uu____5337,us,u_let_rec_opening) ->
-                           let uu___191_5348 = lb in
-                           let uu____5349 =
-                             subst u_let_rec_opening
-                               lb.FStar_Syntax_Syntax.lbdef in
-                           {
-                             FStar_Syntax_Syntax.lbname =
-                               (uu___191_5348.FStar_Syntax_Syntax.lbname);
-                             FStar_Syntax_Syntax.lbunivs = us;
-                             FStar_Syntax_Syntax.lbtyp =
-                               (uu___191_5348.FStar_Syntax_Syntax.lbtyp);
-                             FStar_Syntax_Syntax.lbeff =
-                               (uu___191_5348.FStar_Syntax_Syntax.lbeff);
-                             FStar_Syntax_Syntax.lbdef = uu____5349
-                           })) in
-             let t1 = subst let_rec_opening t in (lbs2, t1))
->>>>>>> 8e4e5b5b
 let close_let_rec:
   FStar_Syntax_Syntax.letbinding Prims.list ->
     FStar_Syntax_Syntax.term ->
@@ -2372,146 +1367,78 @@
   =
   fun lbs  ->
     fun t  ->
-<<<<<<< HEAD
-      let uu____5512 =
-        let uu____5519 = FStar_Syntax_Syntax.is_top_level lbs in
-        if uu____5519
+      let uu____5458 =
+        let uu____5465 = FStar_Syntax_Syntax.is_top_level lbs in
+        if uu____5465
         then ((Prims.parse_int "0"), [])
         else
           FStar_List.fold_right
             (fun lb  ->
-               fun uu____5541  ->
-                 match uu____5541 with
+               fun uu____5487  ->
+                 match uu____5487 with
                  | (i,out) ->
-                     let uu____5560 =
-                       let uu____5563 =
-                         let uu____5564 =
-                           let uu____5569 =
+                     let uu____5506 =
+                       let uu____5509 =
+                         let uu____5510 =
+                           let uu____5515 =
                              FStar_Util.left lb.FStar_Syntax_Syntax.lbname in
-                           (uu____5569, i) in
-                         FStar_Syntax_Syntax.NM uu____5564 in
-                       uu____5563 :: out in
-                     ((i + (Prims.parse_int "1")), uu____5560)) lbs
+                           (uu____5515, i) in
+                         FStar_Syntax_Syntax.NM uu____5510 in
+                       uu____5509 :: out in
+                     ((i + (Prims.parse_int "1")), uu____5506)) lbs
             ((Prims.parse_int "0"), []) in
-      match uu____5512 with
+      match uu____5458 with
       | (n_let_recs,let_rec_closing) ->
           let lbs1 =
             FStar_All.pipe_right lbs
               (FStar_List.map
                  (fun lb  ->
-                    let uu____5601 =
+                    let uu____5547 =
                       FStar_List.fold_right
                         (fun u  ->
-                           fun uu____5619  ->
-                             match uu____5619 with
+                           fun uu____5565  ->
+                             match uu____5565 with
                              | (i,out) ->
                                  ((i + (Prims.parse_int "1")),
                                    ((FStar_Syntax_Syntax.UD (u, i)) :: out)))
                         lb.FStar_Syntax_Syntax.lbunivs
                         (n_let_recs, let_rec_closing) in
-                    match uu____5601 with
-                    | (uu____5642,u_let_rec_closing) ->
-                        let uu___146_5648 = lb in
-                        let uu____5649 =
+                    match uu____5547 with
+                    | (uu____5588,u_let_rec_closing) ->
+                        let uu___192_5594 = lb in
+                        let uu____5595 =
                           subst u_let_rec_closing
                             lb.FStar_Syntax_Syntax.lbtyp in
-                        let uu____5652 =
+                        let uu____5598 =
                           subst u_let_rec_closing
                             lb.FStar_Syntax_Syntax.lbdef in
                         {
                           FStar_Syntax_Syntax.lbname =
-                            (uu___146_5648.FStar_Syntax_Syntax.lbname);
+                            (uu___192_5594.FStar_Syntax_Syntax.lbname);
                           FStar_Syntax_Syntax.lbunivs =
-                            (uu___146_5648.FStar_Syntax_Syntax.lbunivs);
-                          FStar_Syntax_Syntax.lbtyp = uu____5649;
+                            (uu___192_5594.FStar_Syntax_Syntax.lbunivs);
+                          FStar_Syntax_Syntax.lbtyp = uu____5595;
                           FStar_Syntax_Syntax.lbeff =
-                            (uu___146_5648.FStar_Syntax_Syntax.lbeff);
-                          FStar_Syntax_Syntax.lbdef = uu____5652
+                            (uu___192_5594.FStar_Syntax_Syntax.lbeff);
+                          FStar_Syntax_Syntax.lbdef = uu____5598
                         })) in
           let t1 = subst let_rec_closing t in (lbs1, t1)
-=======
-      let uu____5371 = FStar_Syntax_Syntax.is_top_level lbs in
-      if uu____5371
-      then (lbs, t)
-      else
-        (let uu____5381 =
-           FStar_List.fold_right
-             (fun lb  ->
-                fun uu____5400  ->
-                  match uu____5400 with
-                  | (i,out) ->
-                      let uu____5419 =
-                        let uu____5422 =
-                          let uu____5423 =
-                            let uu____5428 =
-                              FStar_Util.left lb.FStar_Syntax_Syntax.lbname in
-                            (uu____5428, i) in
-                          FStar_Syntax_Syntax.NM uu____5423 in
-                        uu____5422 :: out in
-                      ((i + (Prims.parse_int "1")), uu____5419)) lbs
-             ((Prims.parse_int "0"), []) in
-         match uu____5381 with
-         | (n_let_recs,let_rec_closing) ->
-             let lbs1 =
-               FStar_All.pipe_right lbs
-                 (FStar_List.map
-                    (fun lb  ->
-                       let uu____5459 =
-                         FStar_List.fold_right
-                           (fun u  ->
-                              fun uu____5477  ->
-                                match uu____5477 with
-                                | (i,out) ->
-                                    ((i + (Prims.parse_int "1")),
-                                      ((FStar_Syntax_Syntax.UD (u, i)) ::
-                                      out))) lb.FStar_Syntax_Syntax.lbunivs
-                           (n_let_recs, let_rec_closing) in
-                       match uu____5459 with
-                       | (uu____5500,u_let_rec_closing) ->
-                           let uu___192_5506 = lb in
-                           let uu____5507 =
-                             subst u_let_rec_closing
-                               lb.FStar_Syntax_Syntax.lbdef in
-                           {
-                             FStar_Syntax_Syntax.lbname =
-                               (uu___192_5506.FStar_Syntax_Syntax.lbname);
-                             FStar_Syntax_Syntax.lbunivs =
-                               (uu___192_5506.FStar_Syntax_Syntax.lbunivs);
-                             FStar_Syntax_Syntax.lbtyp =
-                               (uu___192_5506.FStar_Syntax_Syntax.lbtyp);
-                             FStar_Syntax_Syntax.lbeff =
-                               (uu___192_5506.FStar_Syntax_Syntax.lbeff);
-                             FStar_Syntax_Syntax.lbdef = uu____5507
-                           })) in
-             let t1 = subst let_rec_closing t in (lbs1, t1))
->>>>>>> 8e4e5b5b
 let close_tscheme:
   FStar_Syntax_Syntax.binders ->
     FStar_Syntax_Syntax.tscheme -> FStar_Syntax_Syntax.tscheme
   =
   fun binders  ->
-<<<<<<< HEAD
-    fun uu____5665  ->
-      match uu____5665 with
-=======
-    fun uu____5518  ->
-      match uu____5518 with
->>>>>>> 8e4e5b5b
+    fun uu____5609  ->
+      match uu____5609 with
       | (us,t) ->
           let n1 = (FStar_List.length binders) - (Prims.parse_int "1") in
           let k = FStar_List.length us in
           let s =
             FStar_List.mapi
               (fun i  ->
-<<<<<<< HEAD
-                 fun uu____5690  ->
-                   match uu____5690 with
-                   | (x,uu____5696) ->
-=======
-                 fun uu____5543  ->
-                   match uu____5543 with
-                   | (x,uu____5549) ->
->>>>>>> 8e4e5b5b
+                 fun uu____5634  ->
+                   match uu____5634 with
+                   | (x,uu____5640) ->
                        FStar_Syntax_Syntax.NM (x, (k + (n1 - i)))) binders in
           let t1 = subst s t in (us, t1)
 let close_univ_vars_tscheme:
@@ -2519,13 +1446,8 @@
     FStar_Syntax_Syntax.tscheme -> FStar_Syntax_Syntax.tscheme
   =
   fun us  ->
-<<<<<<< HEAD
-    fun uu____5713  ->
-      match uu____5713 with
-=======
-    fun uu____5564  ->
-      match uu____5564 with
->>>>>>> 8e4e5b5b
+    fun uu____5655  ->
+      match uu____5655 with
       | (us',t) ->
           let n1 = (FStar_List.length us) - (Prims.parse_int "1") in
           let k = FStar_List.length us' in
@@ -2533,21 +1455,17 @@
             FStar_List.mapi
               (fun i  -> fun x  -> FStar_Syntax_Syntax.UD (x, (k + (n1 - i))))
               us in
-<<<<<<< HEAD
-          let uu____5735 = subst s t in (us', uu____5735)
-=======
-          let uu____5586 = subst s t in (us', uu____5586)
+          let uu____5677 = subst s t in (us', uu____5677)
 let subst_tscheme:
   FStar_Syntax_Syntax.subst_elt Prims.list ->
     FStar_Syntax_Syntax.tscheme -> FStar_Syntax_Syntax.tscheme
   =
   fun s  ->
-    fun uu____5596  ->
-      match uu____5596 with
+    fun uu____5687  ->
+      match uu____5687 with
       | (us,t) ->
           let s1 = shift_subst (FStar_List.length us) s in
-          let uu____5606 = subst s1 t in (us, uu____5606)
->>>>>>> 8e4e5b5b
+          let uu____5697 = subst s1 t in (us, uu____5697)
 let opening_of_binders:
   FStar_Syntax_Syntax.binders -> FStar_Syntax_Syntax.subst_t =
   fun bs  ->
@@ -2555,15 +1473,9 @@
     FStar_All.pipe_right bs
       (FStar_List.mapi
          (fun i  ->
-<<<<<<< HEAD
-            fun uu____5758  ->
-              match uu____5758 with
-              | (x,uu____5764) -> FStar_Syntax_Syntax.DB ((n1 - i), x)))
-=======
-            fun uu____5628  ->
-              match uu____5628 with
-              | (x,uu____5634) -> FStar_Syntax_Syntax.DB ((n1 - i), x)))
->>>>>>> 8e4e5b5b
+            fun uu____5719  ->
+              match uu____5719 with
+              | (x,uu____5725) -> FStar_Syntax_Syntax.DB ((n1 - i), x)))
 let closing_of_binders:
   FStar_Syntax_Syntax.binders -> FStar_Syntax_Syntax.subst_t =
   fun bs  -> closing_subst bs