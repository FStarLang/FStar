open Prims
type should_unfold_res =
  | Should_unfold_no 
  | Should_unfold_yes 
  | Should_unfold_fully 
  | Should_unfold_reify 
let (uu___is_Should_unfold_no : should_unfold_res -> Prims.bool) =
  fun projectee ->
    match projectee with | Should_unfold_no -> true | uu___ -> false
let (uu___is_Should_unfold_yes : should_unfold_res -> Prims.bool) =
  fun projectee ->
    match projectee with | Should_unfold_yes -> true | uu___ -> false
let (uu___is_Should_unfold_fully : should_unfold_res -> Prims.bool) =
  fun projectee ->
    match projectee with | Should_unfold_fully -> true | uu___ -> false
let (uu___is_Should_unfold_reify : should_unfold_res -> Prims.bool) =
  fun projectee ->
    match projectee with | Should_unfold_reify -> true | uu___ -> false
let (maybe_debug :
  FStar_TypeChecker_Cfg.cfg ->
    FStar_Syntax_Syntax.term ->
      (FStar_Syntax_Syntax.term * FStar_Compiler_Util.time)
        FStar_Pervasives_Native.option -> unit)
  =
  fun cfg ->
    fun t ->
      fun dbg ->
        if
          (cfg.FStar_TypeChecker_Cfg.debug).FStar_TypeChecker_Cfg.print_normalized
        then
          match dbg with
          | FStar_Pervasives_Native.Some (tm, time_then) ->
              let time_now = FStar_Compiler_Util.now () in
              let uu___ =
                let uu___1 =
                  let uu___2 =
                    FStar_Compiler_Util.time_diff time_then time_now in
                  FStar_Pervasives_Native.snd uu___2 in
                FStar_Compiler_Util.string_of_int uu___1 in
              let uu___1 = FStar_Syntax_Print.term_to_string tm in
              let uu___2 = FStar_TypeChecker_Cfg.cfg_to_string cfg in
              let uu___3 = FStar_Syntax_Print.term_to_string t in
              FStar_Compiler_Util.print4
                "Normalizer result timing (%s ms){\nOn term {\n%s\n}\nwith steps {%s}\nresult is{\n\n%s\n}\n}\n"
                uu___ uu___1 uu___2 uu___3
          | uu___ -> ()
        else ()
let cases :
  'uuuuu 'uuuuu1 .
    ('uuuuu -> 'uuuuu1) ->
      'uuuuu1 -> 'uuuuu FStar_Pervasives_Native.option -> 'uuuuu1
  =
  fun f ->
    fun d ->
      fun uu___ ->
        match uu___ with
        | FStar_Pervasives_Native.Some x -> f x
        | FStar_Pervasives_Native.None -> d
type closure =
  | Clos of ((FStar_Syntax_Syntax.binder FStar_Pervasives_Native.option *
  closure) Prims.list * FStar_Syntax_Syntax.term *
  ((FStar_Syntax_Syntax.binder FStar_Pervasives_Native.option * closure)
  Prims.list * FStar_Syntax_Syntax.term) FStar_Syntax_Syntax.memo *
  Prims.bool) 
  | Univ of FStar_Syntax_Syntax.universe 
  | Dummy 
let (uu___is_Clos : closure -> Prims.bool) =
  fun projectee -> match projectee with | Clos _0 -> true | uu___ -> false
let (__proj__Clos__item___0 :
  closure ->
    ((FStar_Syntax_Syntax.binder FStar_Pervasives_Native.option * closure)
      Prims.list * FStar_Syntax_Syntax.term * ((FStar_Syntax_Syntax.binder
      FStar_Pervasives_Native.option * closure) Prims.list *
      FStar_Syntax_Syntax.term) FStar_Syntax_Syntax.memo * Prims.bool))
  = fun projectee -> match projectee with | Clos _0 -> _0
let (uu___is_Univ : closure -> Prims.bool) =
  fun projectee -> match projectee with | Univ _0 -> true | uu___ -> false
let (__proj__Univ__item___0 : closure -> FStar_Syntax_Syntax.universe) =
  fun projectee -> match projectee with | Univ _0 -> _0
let (uu___is_Dummy : closure -> Prims.bool) =
  fun projectee -> match projectee with | Dummy -> true | uu___ -> false
type env =
  (FStar_Syntax_Syntax.binder FStar_Pervasives_Native.option * closure)
    Prims.list
let (dummy :
  (FStar_Syntax_Syntax.binder FStar_Pervasives_Native.option * closure)) =
  (FStar_Pervasives_Native.None, Dummy)
type branches =
  (FStar_Syntax_Syntax.pat * FStar_Syntax_Syntax.term
    FStar_Pervasives_Native.option * FStar_Syntax_Syntax.term) Prims.list
type stack_elt =
  | Arg of (closure * FStar_Syntax_Syntax.aqual * FStar_Compiler_Range.range)
  
  | UnivArgs of (FStar_Syntax_Syntax.universe Prims.list *
  FStar_Compiler_Range.range) 
  | MemoLazy of (env * FStar_Syntax_Syntax.term) FStar_Syntax_Syntax.memo 
  | Match of (env * FStar_Syntax_Syntax.match_returns_ascription
  FStar_Pervasives_Native.option * branches *
  FStar_Syntax_Syntax.residual_comp FStar_Pervasives_Native.option *
  FStar_TypeChecker_Cfg.cfg * FStar_Compiler_Range.range) 
  | Abs of (env * FStar_Syntax_Syntax.binders * env *
  FStar_Syntax_Syntax.residual_comp FStar_Pervasives_Native.option *
  FStar_Compiler_Range.range) 
  | App of (env * FStar_Syntax_Syntax.term * FStar_Syntax_Syntax.aqual *
  FStar_Compiler_Range.range) 
  | CBVApp of (env * FStar_Syntax_Syntax.term * FStar_Syntax_Syntax.aqual *
  FStar_Compiler_Range.range) 
  | Meta of (env * FStar_Syntax_Syntax.metadata * FStar_Compiler_Range.range)
  
  | Let of (env * FStar_Syntax_Syntax.binders *
  FStar_Syntax_Syntax.letbinding * FStar_Compiler_Range.range) 
  | Cfg of (FStar_TypeChecker_Cfg.cfg * (FStar_Syntax_Syntax.term *
  FStar_Compiler_Util.time) FStar_Pervasives_Native.option) 
let (uu___is_Arg : stack_elt -> Prims.bool) =
  fun projectee -> match projectee with | Arg _0 -> true | uu___ -> false
let (__proj__Arg__item___0 :
  stack_elt ->
    (closure * FStar_Syntax_Syntax.aqual * FStar_Compiler_Range.range))
  = fun projectee -> match projectee with | Arg _0 -> _0
let (uu___is_UnivArgs : stack_elt -> Prims.bool) =
  fun projectee ->
    match projectee with | UnivArgs _0 -> true | uu___ -> false
let (__proj__UnivArgs__item___0 :
  stack_elt ->
    (FStar_Syntax_Syntax.universe Prims.list * FStar_Compiler_Range.range))
  = fun projectee -> match projectee with | UnivArgs _0 -> _0
let (uu___is_MemoLazy : stack_elt -> Prims.bool) =
  fun projectee ->
    match projectee with | MemoLazy _0 -> true | uu___ -> false
let (__proj__MemoLazy__item___0 :
  stack_elt -> (env * FStar_Syntax_Syntax.term) FStar_Syntax_Syntax.memo) =
  fun projectee -> match projectee with | MemoLazy _0 -> _0
let (uu___is_Match : stack_elt -> Prims.bool) =
  fun projectee -> match projectee with | Match _0 -> true | uu___ -> false
let (__proj__Match__item___0 :
  stack_elt ->
    (env * FStar_Syntax_Syntax.match_returns_ascription
      FStar_Pervasives_Native.option * branches *
      FStar_Syntax_Syntax.residual_comp FStar_Pervasives_Native.option *
      FStar_TypeChecker_Cfg.cfg * FStar_Compiler_Range.range))
  = fun projectee -> match projectee with | Match _0 -> _0
let (uu___is_Abs : stack_elt -> Prims.bool) =
  fun projectee -> match projectee with | Abs _0 -> true | uu___ -> false
let (__proj__Abs__item___0 :
  stack_elt ->
    (env * FStar_Syntax_Syntax.binders * env *
      FStar_Syntax_Syntax.residual_comp FStar_Pervasives_Native.option *
      FStar_Compiler_Range.range))
  = fun projectee -> match projectee with | Abs _0 -> _0
let (uu___is_App : stack_elt -> Prims.bool) =
  fun projectee -> match projectee with | App _0 -> true | uu___ -> false
let (__proj__App__item___0 :
  stack_elt ->
    (env * FStar_Syntax_Syntax.term * FStar_Syntax_Syntax.aqual *
      FStar_Compiler_Range.range))
  = fun projectee -> match projectee with | App _0 -> _0
let (uu___is_CBVApp : stack_elt -> Prims.bool) =
  fun projectee -> match projectee with | CBVApp _0 -> true | uu___ -> false
let (__proj__CBVApp__item___0 :
  stack_elt ->
    (env * FStar_Syntax_Syntax.term * FStar_Syntax_Syntax.aqual *
      FStar_Compiler_Range.range))
  = fun projectee -> match projectee with | CBVApp _0 -> _0
let (uu___is_Meta : stack_elt -> Prims.bool) =
  fun projectee -> match projectee with | Meta _0 -> true | uu___ -> false
let (__proj__Meta__item___0 :
  stack_elt ->
    (env * FStar_Syntax_Syntax.metadata * FStar_Compiler_Range.range))
  = fun projectee -> match projectee with | Meta _0 -> _0
let (uu___is_Let : stack_elt -> Prims.bool) =
  fun projectee -> match projectee with | Let _0 -> true | uu___ -> false
let (__proj__Let__item___0 :
  stack_elt ->
    (env * FStar_Syntax_Syntax.binders * FStar_Syntax_Syntax.letbinding *
      FStar_Compiler_Range.range))
  = fun projectee -> match projectee with | Let _0 -> _0
let (uu___is_Cfg : stack_elt -> Prims.bool) =
  fun projectee -> match projectee with | Cfg _0 -> true | uu___ -> false
let (__proj__Cfg__item___0 :
  stack_elt ->
    (FStar_TypeChecker_Cfg.cfg * (FStar_Syntax_Syntax.term *
      FStar_Compiler_Util.time) FStar_Pervasives_Native.option))
  = fun projectee -> match projectee with | Cfg _0 -> _0
type stack = stack_elt Prims.list
let (head_of : FStar_Syntax_Syntax.term -> FStar_Syntax_Syntax.term) =
  fun t ->
    let uu___ = FStar_Syntax_Util.head_and_args_full t in
    match uu___ with | (hd, uu___1) -> hd
let set_memo :
  'a . FStar_TypeChecker_Cfg.cfg -> 'a FStar_Syntax_Syntax.memo -> 'a -> unit
  =
  fun cfg ->
    fun r ->
      fun t ->
        if cfg.FStar_TypeChecker_Cfg.memoize_lazy
        then
          let uu___ = FStar_Compiler_Effect.op_Bang r in
          match uu___ with
          | FStar_Pervasives_Native.Some uu___1 ->
              failwith "Unexpected set_memo: thunk already evaluated"
          | FStar_Pervasives_Native.None ->
              FStar_Compiler_Effect.op_Colon_Equals r
                (FStar_Pervasives_Native.Some t)
        else ()
let (closure_to_string : closure -> Prims.string) =
  fun uu___ ->
    match uu___ with
    | Clos (env1, t, uu___1, uu___2) ->
        let uu___3 =
          FStar_Compiler_Effect.op_Bar_Greater
            (FStar_Compiler_List.length env1)
            FStar_Compiler_Util.string_of_int in
        let uu___4 = FStar_Syntax_Print.term_to_string t in
        FStar_Compiler_Util.format2 "(env=%s elts; %s)" uu___3 uu___4
    | Univ uu___1 -> "Univ"
    | Dummy -> "dummy"
let (env_to_string :
  (FStar_Syntax_Syntax.binder FStar_Pervasives_Native.option * closure)
    Prims.list -> Prims.string)
  =
  fun env1 ->
    let uu___ =
      FStar_Compiler_List.map
        (fun uu___1 ->
           match uu___1 with
           | (bopt, c) ->
               let uu___2 =
                 match bopt with
                 | FStar_Pervasives_Native.None -> "."
                 | FStar_Pervasives_Native.Some x ->
                     FStar_Syntax_Print.binder_to_string x in
               let uu___3 = closure_to_string c in
               FStar_Compiler_Util.format2 "(%s, %s)" uu___2 uu___3) env1 in
    FStar_Compiler_Effect.op_Bar_Greater uu___ (FStar_String.concat "; ")
let (stack_elt_to_string : stack_elt -> Prims.string) =
  fun uu___ ->
    match uu___ with
    | Arg (c, uu___1, uu___2) ->
        let uu___3 = closure_to_string c in
        FStar_Compiler_Util.format1 "Closure %s" uu___3
    | MemoLazy uu___1 -> "MemoLazy"
    | Abs (uu___1, bs, uu___2, uu___3, uu___4) ->
        let uu___5 =
          FStar_Compiler_Effect.op_Less_Bar FStar_Compiler_Util.string_of_int
            (FStar_Compiler_List.length bs) in
        FStar_Compiler_Util.format1 "Abs %s" uu___5
    | UnivArgs uu___1 -> "UnivArgs"
    | Match uu___1 -> "Match"
    | App (uu___1, t, uu___2, uu___3) ->
        let uu___4 = FStar_Syntax_Print.term_to_string t in
        FStar_Compiler_Util.format1 "App %s" uu___4
    | CBVApp (uu___1, t, uu___2, uu___3) ->
        let uu___4 = FStar_Syntax_Print.term_to_string t in
        FStar_Compiler_Util.format1 "CBVApp %s" uu___4
    | Meta (uu___1, m, uu___2) -> "Meta"
    | Let uu___1 -> "Let"
    | Cfg uu___1 -> "Cfg"
let (stack_to_string : stack_elt Prims.list -> Prims.string) =
  fun s ->
    let uu___ = FStar_Compiler_List.map stack_elt_to_string s in
    FStar_Compiler_Effect.op_Bar_Greater uu___ (FStar_String.concat "; ")
let is_empty : 'uuuuu . 'uuuuu Prims.list -> Prims.bool =
  fun uu___ -> match uu___ with | [] -> true | uu___1 -> false
let (lookup_bvar :
  (FStar_Syntax_Syntax.binder FStar_Pervasives_Native.option * closure)
    Prims.list -> FStar_Syntax_Syntax.bv -> closure)
  =
  fun env1 ->
    fun x ->
      try
        (fun uu___ ->
           match () with
           | () ->
               let uu___1 =
                 FStar_Compiler_List.nth env1 x.FStar_Syntax_Syntax.index in
               FStar_Pervasives_Native.snd uu___1) ()
      with
      | uu___ ->
          let uu___1 =
            let uu___2 = FStar_Syntax_Print.db_to_string x in
            let uu___3 = env_to_string env1 in
            FStar_Compiler_Util.format2 "Failed to find %s\nEnv is %s\n"
              uu___2 uu___3 in
          failwith uu___1
let (downgrade_ghost_effect_name :
  FStar_Ident.lident -> FStar_Ident.lident FStar_Pervasives_Native.option) =
  fun l ->
    let uu___ = FStar_Ident.lid_equals l FStar_Parser_Const.effect_Ghost_lid in
    if uu___
    then FStar_Pervasives_Native.Some FStar_Parser_Const.effect_Pure_lid
    else
      (let uu___2 =
         FStar_Ident.lid_equals l FStar_Parser_Const.effect_GTot_lid in
       if uu___2
       then FStar_Pervasives_Native.Some FStar_Parser_Const.effect_Tot_lid
       else
         (let uu___4 =
            FStar_Ident.lid_equals l FStar_Parser_Const.effect_GHOST_lid in
          if uu___4
          then
            FStar_Pervasives_Native.Some FStar_Parser_Const.effect_PURE_lid
          else FStar_Pervasives_Native.None))
let (norm_universe :
  FStar_TypeChecker_Cfg.cfg ->
    env -> FStar_Syntax_Syntax.universe -> FStar_Syntax_Syntax.universe)
  =
  fun cfg ->
    fun env1 ->
      fun u ->
        let norm_univs_for_max us =
          let us1 =
            FStar_Compiler_Util.sort_with FStar_Syntax_Util.compare_univs us in
          let uu___ =
            FStar_Compiler_List.fold_left
              (fun uu___1 ->
                 fun u1 ->
                   match uu___1 with
                   | (cur_kernel, cur_max, out) ->
                       let uu___2 = FStar_Syntax_Util.univ_kernel u1 in
                       (match uu___2 with
                        | (k_u, n) ->
                            let uu___3 =
                              FStar_Syntax_Util.eq_univs cur_kernel k_u in
                            if uu___3
                            then (cur_kernel, u1, out)
                            else (k_u, u1, (cur_max :: out))))
              (FStar_Syntax_Syntax.U_zero, FStar_Syntax_Syntax.U_zero, [])
              us1 in
          match uu___ with
          | (uu___1, u1, out) -> FStar_Compiler_List.rev (u1 :: out) in
        let rec aux u1 =
          let u2 = FStar_Syntax_Subst.compress_univ u1 in
          match u2 with
          | FStar_Syntax_Syntax.U_bvar x ->
              (try
                 (fun uu___ ->
                    match () with
                    | () ->
                        let uu___1 =
                          let uu___2 = FStar_Compiler_List.nth env1 x in
                          FStar_Pervasives_Native.snd uu___2 in
                        (match uu___1 with
                         | Univ u3 ->
                             ((let uu___3 =
                                 FStar_Compiler_Effect.op_Less_Bar
                                   (FStar_TypeChecker_Env.debug
                                      cfg.FStar_TypeChecker_Cfg.tcenv)
                                   (FStar_Options.Other "univ_norm") in
                               if uu___3
                               then
                                 let uu___4 =
                                   FStar_Syntax_Print.univ_to_string u3 in
                                 FStar_Compiler_Util.print1
                                   "Univ (in norm_universe): %s\n" uu___4
                               else ());
                              aux u3)
                         | Dummy -> [u2]
                         | uu___2 ->
                             let uu___3 =
                               let uu___4 =
                                 FStar_Compiler_Util.string_of_int x in
                               FStar_Compiler_Util.format1
                                 "Impossible: universe variable u@%s bound to a term"
                                 uu___4 in
                             failwith uu___3)) ()
               with
               | uu___1 ->
                   if
                     (cfg.FStar_TypeChecker_Cfg.steps).FStar_TypeChecker_Cfg.allow_unbound_universes
                   then [FStar_Syntax_Syntax.U_unknown]
                   else
                     (let uu___3 =
                        let uu___4 = FStar_Compiler_Util.string_of_int x in
                        FStar_String.op_Hat "Universe variable not found: u@"
                          uu___4 in
                      failwith uu___3))
          | FStar_Syntax_Syntax.U_unif uu___ when
              (cfg.FStar_TypeChecker_Cfg.steps).FStar_TypeChecker_Cfg.check_no_uvars
              -> [FStar_Syntax_Syntax.U_zero]
          | FStar_Syntax_Syntax.U_zero -> [u2]
          | FStar_Syntax_Syntax.U_unif uu___ -> [u2]
          | FStar_Syntax_Syntax.U_name uu___ -> [u2]
          | FStar_Syntax_Syntax.U_unknown -> [u2]
          | FStar_Syntax_Syntax.U_max [] -> [FStar_Syntax_Syntax.U_zero]
          | FStar_Syntax_Syntax.U_max us ->
              let us1 =
                let uu___ = FStar_Compiler_List.collect aux us in
                FStar_Compiler_Effect.op_Bar_Greater uu___ norm_univs_for_max in
              (match us1 with
               | u_k::hd::rest ->
                   let rest1 = hd :: rest in
                   let uu___ = FStar_Syntax_Util.univ_kernel u_k in
                   (match uu___ with
                    | (FStar_Syntax_Syntax.U_zero, n) ->
                        let uu___1 =
                          FStar_Compiler_Effect.op_Bar_Greater rest1
                            (FStar_Compiler_List.for_all
                               (fun u3 ->
                                  let uu___2 =
                                    FStar_Syntax_Util.univ_kernel u3 in
                                  match uu___2 with | (uu___3, m) -> n <= m)) in
                        if uu___1 then rest1 else us1
                    | uu___1 -> us1)
               | uu___ -> us1)
          | FStar_Syntax_Syntax.U_succ u3 ->
              let uu___ = aux u3 in
              FStar_Compiler_List.map
                (fun uu___1 -> FStar_Syntax_Syntax.U_succ uu___1) uu___ in
        if
          (cfg.FStar_TypeChecker_Cfg.steps).FStar_TypeChecker_Cfg.erase_universes
        then FStar_Syntax_Syntax.U_unknown
        else
          (let uu___1 = aux u in
           match uu___1 with
           | [] -> FStar_Syntax_Syntax.U_zero
           | (FStar_Syntax_Syntax.U_zero)::[] -> FStar_Syntax_Syntax.U_zero
           | (FStar_Syntax_Syntax.U_zero)::u1::[] -> u1
           | (FStar_Syntax_Syntax.U_zero)::us -> FStar_Syntax_Syntax.U_max us
           | u1::[] -> u1
           | us -> FStar_Syntax_Syntax.U_max us)
let rec (inline_closure_env :
  FStar_TypeChecker_Cfg.cfg ->
    env ->
      stack_elt Prims.list ->
        FStar_Syntax_Syntax.term ->
          FStar_Syntax_Syntax.term' FStar_Syntax_Syntax.syntax)
  =
  fun cfg ->
    fun env1 ->
      fun stack1 ->
        fun t ->
          FStar_TypeChecker_Cfg.log cfg
            (fun uu___1 ->
               let uu___2 = FStar_Syntax_Print.tag_of_term t in
               let uu___3 = env_to_string env1 in
               let uu___4 = FStar_Syntax_Print.term_to_string t in
               FStar_Compiler_Util.print3
                 ">>> %s (env=%s)\nClosure_as_term %s\n" uu___2 uu___3 uu___4);
          (match env1 with
           | [] when
               FStar_Compiler_Effect.op_Less_Bar Prims.op_Negation
                 (cfg.FStar_TypeChecker_Cfg.steps).FStar_TypeChecker_Cfg.compress_uvars
               -> rebuild_closure cfg env1 stack1 t
           | uu___1 ->
               (match t.FStar_Syntax_Syntax.n with
                | FStar_Syntax_Syntax.Tm_delayed uu___2 ->
                    let uu___3 = FStar_Syntax_Subst.compress t in
                    inline_closure_env cfg env1 stack1 uu___3
                | FStar_Syntax_Syntax.Tm_unknown ->
                    rebuild_closure cfg env1 stack1 t
                | FStar_Syntax_Syntax.Tm_constant uu___2 ->
                    rebuild_closure cfg env1 stack1 t
                | FStar_Syntax_Syntax.Tm_name uu___2 ->
                    rebuild_closure cfg env1 stack1 t
                | FStar_Syntax_Syntax.Tm_lazy uu___2 ->
                    rebuild_closure cfg env1 stack1 t
                | FStar_Syntax_Syntax.Tm_fvar uu___2 ->
                    rebuild_closure cfg env1 stack1 t
                | FStar_Syntax_Syntax.Tm_uvar (uv, s) ->
                    if
                      (cfg.FStar_TypeChecker_Cfg.steps).FStar_TypeChecker_Cfg.check_no_uvars
                    then
                      let t1 = FStar_Syntax_Subst.compress t in
                      (match t1.FStar_Syntax_Syntax.n with
                       | FStar_Syntax_Syntax.Tm_uvar uu___2 ->
                           let uu___3 =
                             let uu___4 =
                               FStar_Compiler_Range.string_of_range
                                 t1.FStar_Syntax_Syntax.pos in
                             let uu___5 =
                               FStar_Syntax_Print.term_to_string t1 in
                             FStar_Compiler_Util.format2
                               "(%s): CheckNoUvars: Unexpected unification variable remains: %s"
                               uu___4 uu___5 in
                           failwith uu___3
                       | uu___2 -> inline_closure_env cfg env1 stack1 t1)
                    else
                      (let s' =
                         FStar_Compiler_Effect.op_Bar_Greater
                           (FStar_Pervasives_Native.fst s)
                           (FStar_Compiler_List.map
                              (fun s1 ->
                                 FStar_Compiler_Effect.op_Bar_Greater s1
                                   (FStar_Compiler_List.map
                                      (fun uu___3 ->
                                         match uu___3 with
                                         | FStar_Syntax_Syntax.NT (x, t1) ->
                                             let uu___4 =
                                               let uu___5 =
                                                 inline_closure_env cfg env1
                                                   [] t1 in
                                               (x, uu___5) in
                                             FStar_Syntax_Syntax.NT uu___4
                                         | FStar_Syntax_Syntax.NM (x, i) ->
                                             let x_i =
                                               FStar_Syntax_Syntax.bv_to_tm
                                                 {
                                                   FStar_Syntax_Syntax.ppname
                                                     =
                                                     (x.FStar_Syntax_Syntax.ppname);
                                                   FStar_Syntax_Syntax.index
                                                     = i;
                                                   FStar_Syntax_Syntax.sort =
                                                     (x.FStar_Syntax_Syntax.sort)
                                                 } in
                                             let t1 =
                                               inline_closure_env cfg env1 []
                                                 x_i in
                                             (match t1.FStar_Syntax_Syntax.n
                                              with
                                              | FStar_Syntax_Syntax.Tm_bvar
                                                  x_j ->
                                                  FStar_Syntax_Syntax.NM
                                                    (x,
                                                      (x_j.FStar_Syntax_Syntax.index))
                                              | uu___4 ->
                                                  FStar_Syntax_Syntax.NT
                                                    (x, t1))
                                         | uu___4 ->
                                             failwith
                                               "Impossible: subst invariant of uvar nodes")))) in
                       let t1 =
                         {
                           FStar_Syntax_Syntax.n =
                             (FStar_Syntax_Syntax.Tm_uvar
                                (uv, (s', (FStar_Pervasives_Native.snd s))));
                           FStar_Syntax_Syntax.pos =
                             (t.FStar_Syntax_Syntax.pos);
                           FStar_Syntax_Syntax.vars =
<<<<<<< HEAD
                             (uu___3.FStar_Syntax_Syntax.vars);
                           FStar_Syntax_Syntax.hash_code =
                             (uu___3.FStar_Syntax_Syntax.hash_code)
=======
                             (t.FStar_Syntax_Syntax.vars)
>>>>>>> a46a208c
                         } in
                       rebuild_closure cfg env1 stack1 t1)
                | FStar_Syntax_Syntax.Tm_type u ->
                    let t1 =
                      let uu___2 =
                        let uu___3 = norm_universe cfg env1 u in
                        FStar_Syntax_Syntax.Tm_type uu___3 in
                      FStar_Syntax_Syntax.mk uu___2 t.FStar_Syntax_Syntax.pos in
                    rebuild_closure cfg env1 stack1 t1
                | FStar_Syntax_Syntax.Tm_uinst (t', us) ->
                    let t1 =
                      let uu___2 =
                        FStar_Compiler_List.map (norm_universe cfg env1) us in
                      FStar_Syntax_Syntax.mk_Tm_uinst t' uu___2 in
                    rebuild_closure cfg env1 stack1 t1
                | FStar_Syntax_Syntax.Tm_bvar x ->
                    let uu___2 = lookup_bvar env1 x in
                    (match uu___2 with
                     | Univ uu___3 ->
                         failwith
                           "Impossible: term variable is bound to a universe"
                     | Dummy ->
                         let x1 =
                           {
                             FStar_Syntax_Syntax.ppname =
                               (x.FStar_Syntax_Syntax.ppname);
                             FStar_Syntax_Syntax.index =
                               (x.FStar_Syntax_Syntax.index);
                             FStar_Syntax_Syntax.sort =
                               FStar_Syntax_Syntax.tun
                           } in
                         let t1 =
                           FStar_Syntax_Syntax.mk
                             (FStar_Syntax_Syntax.Tm_bvar x1)
                             t.FStar_Syntax_Syntax.pos in
                         rebuild_closure cfg env1 stack1 t1
                     | Clos (env2, t0, uu___3, uu___4) ->
                         inline_closure_env cfg env2 stack1 t0)
                | FStar_Syntax_Syntax.Tm_app (head, args) ->
                    let stack2 =
                      FStar_Compiler_Effect.op_Bar_Greater stack1
                        (FStar_Compiler_List.fold_right
                           (fun uu___2 ->
                              fun stack3 ->
                                match uu___2 with
                                | (a, aq) ->
                                    let uu___3 =
                                      let uu___4 =
                                        let uu___5 =
                                          let uu___6 =
                                            let uu___7 =
                                              FStar_Compiler_Util.mk_ref
                                                FStar_Pervasives_Native.None in
                                            (env1, a, uu___7, false) in
                                          Clos uu___6 in
                                        (uu___5, aq,
                                          (t.FStar_Syntax_Syntax.pos)) in
                                      Arg uu___4 in
                                    uu___3 :: stack3) args) in
                    inline_closure_env cfg env1 stack2 head
                | FStar_Syntax_Syntax.Tm_abs (bs, body, lopt) ->
                    let env' =
                      FStar_Compiler_Effect.op_Bar_Greater env1
                        (FStar_Compiler_List.fold_right
                           (fun _b ->
                              fun env2 ->
                                (FStar_Pervasives_Native.None, Dummy) :: env2)
                           bs) in
                    let stack2 =
                      (Abs
                         (env1, bs, env', lopt, (t.FStar_Syntax_Syntax.pos)))
                      :: stack1 in
                    inline_closure_env cfg env' stack2 body
                | FStar_Syntax_Syntax.Tm_arrow (bs, c) ->
                    let uu___2 = close_binders cfg env1 bs in
                    (match uu___2 with
                     | (bs1, env') ->
                         let c1 = close_comp cfg env' c in
                         let t1 =
                           FStar_Syntax_Syntax.mk
                             (FStar_Syntax_Syntax.Tm_arrow (bs1, c1))
                             t.FStar_Syntax_Syntax.pos in
                         rebuild_closure cfg env1 stack1 t1)
                | FStar_Syntax_Syntax.Tm_refine (x, uu___2) when
                    (cfg.FStar_TypeChecker_Cfg.steps).FStar_TypeChecker_Cfg.for_extraction
                      ||
                      (cfg.FStar_TypeChecker_Cfg.steps).FStar_TypeChecker_Cfg.unrefine
                    ->
                    inline_closure_env cfg env1 stack1
                      x.FStar_Syntax_Syntax.sort
                | FStar_Syntax_Syntax.Tm_refine (x, phi) ->
                    let uu___2 =
                      let uu___3 =
                        let uu___4 = FStar_Syntax_Syntax.mk_binder x in
                        [uu___4] in
                      close_binders cfg env1 uu___3 in
                    (match uu___2 with
                     | (x1, env2) ->
                         let phi1 = non_tail_inline_closure_env cfg env2 phi in
                         let t1 =
                           let uu___3 =
                             let uu___4 =
                               let uu___5 =
                                 let uu___6 = FStar_Compiler_List.hd x1 in
                                 uu___6.FStar_Syntax_Syntax.binder_bv in
                               (uu___5, phi1) in
                             FStar_Syntax_Syntax.Tm_refine uu___4 in
                           FStar_Syntax_Syntax.mk uu___3
                             t.FStar_Syntax_Syntax.pos in
                         rebuild_closure cfg env2 stack1 t1)
                | FStar_Syntax_Syntax.Tm_ascribed (t1, asc, lopt) ->
                    let asc1 = close_ascription cfg env1 asc in
                    let t2 =
                      let uu___2 =
                        let uu___3 =
                          let uu___4 =
                            non_tail_inline_closure_env cfg env1 t1 in
                          (uu___4, asc1, lopt) in
                        FStar_Syntax_Syntax.Tm_ascribed uu___3 in
                      FStar_Syntax_Syntax.mk uu___2 t.FStar_Syntax_Syntax.pos in
                    rebuild_closure cfg env1 stack1 t2
                | FStar_Syntax_Syntax.Tm_quoted (t', qi) ->
                    let t1 =
                      match qi.FStar_Syntax_Syntax.qkind with
                      | FStar_Syntax_Syntax.Quote_dynamic ->
                          let uu___2 =
                            let uu___3 =
                              let uu___4 =
                                non_tail_inline_closure_env cfg env1 t' in
                              (uu___4, qi) in
                            FStar_Syntax_Syntax.Tm_quoted uu___3 in
                          FStar_Syntax_Syntax.mk uu___2
                            t.FStar_Syntax_Syntax.pos
                      | FStar_Syntax_Syntax.Quote_static ->
                          let qi1 =
                            FStar_Syntax_Syntax.on_antiquoted
                              (non_tail_inline_closure_env cfg env1) qi in
                          FStar_Syntax_Syntax.mk
                            (FStar_Syntax_Syntax.Tm_quoted (t', qi1))
                            t.FStar_Syntax_Syntax.pos in
                    rebuild_closure cfg env1 stack1 t1
                | FStar_Syntax_Syntax.Tm_meta (t', m) ->
                    let stack2 =
                      (Meta (env1, m, (t.FStar_Syntax_Syntax.pos))) :: stack1 in
                    inline_closure_env cfg env1 stack2 t'
                | FStar_Syntax_Syntax.Tm_let ((false, lb::[]), body) ->
                    let env0 = env1 in
                    let env2 =
                      FStar_Compiler_List.fold_left
                        (fun env3 -> fun uu___2 -> dummy :: env3) env1
                        lb.FStar_Syntax_Syntax.lbunivs in
                    let typ =
                      non_tail_inline_closure_env cfg env2
                        lb.FStar_Syntax_Syntax.lbtyp in
                    let def =
                      non_tail_inline_closure_env cfg env2
                        lb.FStar_Syntax_Syntax.lbdef in
                    let uu___2 =
                      let uu___3 = FStar_Syntax_Syntax.is_top_level [lb] in
                      if uu___3
                      then ((lb.FStar_Syntax_Syntax.lbname), body)
                      else
                        (let x =
                           FStar_Compiler_Util.left
                             lb.FStar_Syntax_Syntax.lbname in
                         let uu___5 =
                           non_tail_inline_closure_env cfg (dummy :: env0)
                             body in
                         ((FStar_Pervasives.Inl
                             {
                               FStar_Syntax_Syntax.ppname =
                                 (x.FStar_Syntax_Syntax.ppname);
                               FStar_Syntax_Syntax.index =
                                 (x.FStar_Syntax_Syntax.index);
                               FStar_Syntax_Syntax.sort = typ
                             }), uu___5)) in
                    (match uu___2 with
                     | (nm, body1) ->
                         let attrs =
                           FStar_Compiler_List.map
                             (non_tail_inline_closure_env cfg env0)
                             lb.FStar_Syntax_Syntax.lbattrs in
                         let lb1 =
                           {
                             FStar_Syntax_Syntax.lbname = nm;
                             FStar_Syntax_Syntax.lbunivs =
                               (lb.FStar_Syntax_Syntax.lbunivs);
                             FStar_Syntax_Syntax.lbtyp = typ;
                             FStar_Syntax_Syntax.lbeff =
                               (lb.FStar_Syntax_Syntax.lbeff);
                             FStar_Syntax_Syntax.lbdef = def;
                             FStar_Syntax_Syntax.lbattrs = attrs;
                             FStar_Syntax_Syntax.lbpos =
                               (lb.FStar_Syntax_Syntax.lbpos)
                           } in
                         let t1 =
                           FStar_Syntax_Syntax.mk
                             (FStar_Syntax_Syntax.Tm_let
                                ((false, [lb1]), body1))
                             t.FStar_Syntax_Syntax.pos in
                         rebuild_closure cfg env0 stack1 t1)
                | FStar_Syntax_Syntax.Tm_let ((uu___2, lbs), body) ->
                    let norm_one_lb env2 lb =
                      let env_univs =
                        FStar_Compiler_List.fold_right
                          (fun uu___3 -> fun env3 -> dummy :: env3)
                          lb.FStar_Syntax_Syntax.lbunivs env2 in
                      let env3 =
                        let uu___3 = FStar_Syntax_Syntax.is_top_level lbs in
                        if uu___3
                        then env_univs
                        else
                          FStar_Compiler_List.fold_right
                            (fun uu___5 -> fun env4 -> dummy :: env4) lbs
                            env_univs in
                      let ty =
                        non_tail_inline_closure_env cfg env_univs
                          lb.FStar_Syntax_Syntax.lbtyp in
                      let nm =
                        let uu___3 = FStar_Syntax_Syntax.is_top_level lbs in
                        if uu___3
                        then lb.FStar_Syntax_Syntax.lbname
                        else
                          (let x =
                             FStar_Compiler_Util.left
                               lb.FStar_Syntax_Syntax.lbname in
                           FStar_Pervasives.Inl
                             {
                               FStar_Syntax_Syntax.ppname =
                                 (x.FStar_Syntax_Syntax.ppname);
                               FStar_Syntax_Syntax.index =
                                 (x.FStar_Syntax_Syntax.index);
                               FStar_Syntax_Syntax.sort = ty
                             }) in
                      let uu___3 =
                        non_tail_inline_closure_env cfg env3
                          lb.FStar_Syntax_Syntax.lbdef in
                      {
                        FStar_Syntax_Syntax.lbname = nm;
                        FStar_Syntax_Syntax.lbunivs =
                          (lb.FStar_Syntax_Syntax.lbunivs);
                        FStar_Syntax_Syntax.lbtyp = ty;
                        FStar_Syntax_Syntax.lbeff =
                          (lb.FStar_Syntax_Syntax.lbeff);
                        FStar_Syntax_Syntax.lbdef = uu___3;
                        FStar_Syntax_Syntax.lbattrs =
                          (lb.FStar_Syntax_Syntax.lbattrs);
                        FStar_Syntax_Syntax.lbpos =
                          (lb.FStar_Syntax_Syntax.lbpos)
                      } in
                    let lbs1 =
                      FStar_Compiler_Effect.op_Bar_Greater lbs
                        (FStar_Compiler_List.map (norm_one_lb env1)) in
                    let body1 =
                      let body_env =
                        FStar_Compiler_List.fold_right
                          (fun uu___3 -> fun env2 -> dummy :: env2) lbs1 env1 in
                      non_tail_inline_closure_env cfg body_env body in
                    let t1 =
                      FStar_Syntax_Syntax.mk
                        (FStar_Syntax_Syntax.Tm_let ((true, lbs1), body1))
                        t.FStar_Syntax_Syntax.pos in
                    rebuild_closure cfg env1 stack1 t1
                | FStar_Syntax_Syntax.Tm_match
                    (head, asc_opt, branches1, lopt) ->
                    let stack2 =
                      (Match
                         (env1, asc_opt, branches1, lopt, cfg,
                           (t.FStar_Syntax_Syntax.pos)))
                      :: stack1 in
                    inline_closure_env cfg env1 stack2 head))
and (non_tail_inline_closure_env :
  FStar_TypeChecker_Cfg.cfg ->
    env ->
      FStar_Syntax_Syntax.term' FStar_Syntax_Syntax.syntax ->
        FStar_Syntax_Syntax.term' FStar_Syntax_Syntax.syntax)
  = fun cfg -> fun env1 -> fun t -> inline_closure_env cfg env1 [] t
and (rebuild_closure :
  FStar_TypeChecker_Cfg.cfg ->
    env ->
      stack_elt Prims.list ->
        FStar_Syntax_Syntax.term' FStar_Syntax_Syntax.syntax ->
          FStar_Syntax_Syntax.term' FStar_Syntax_Syntax.syntax)
  =
  fun cfg ->
    fun env1 ->
      fun stack1 ->
        fun t ->
          FStar_TypeChecker_Cfg.log cfg
            (fun uu___1 ->
               let uu___2 = FStar_Syntax_Print.tag_of_term t in
               let uu___3 = env_to_string env1 in
               let uu___4 = stack_to_string stack1 in
               let uu___5 = FStar_Syntax_Print.term_to_string t in
               FStar_Compiler_Util.print4
                 ">>> %s (env=%s, stack=%s)\nRebuild closure_as_term %s\n"
                 uu___2 uu___3 uu___4 uu___5);
          (match stack1 with
           | [] -> t
           | (Arg (Clos (env_arg, tm, uu___1, uu___2), aq, r))::stack2 ->
               let stack3 = (App (env1, t, aq, r)) :: stack2 in
               inline_closure_env cfg env_arg stack3 tm
           | (App (env2, head, aq, r))::stack2 ->
               let t1 = FStar_Syntax_Syntax.extend_app head (t, aq) r in
               rebuild_closure cfg env2 stack2 t1
           | (CBVApp (env2, head, aq, r))::stack2 ->
               let t1 = FStar_Syntax_Syntax.extend_app head (t, aq) r in
               rebuild_closure cfg env2 stack2 t1
           | (Abs (env', bs, env'', lopt, r))::stack2 ->
               let uu___1 = close_binders cfg env' bs in
               (match uu___1 with
                | (bs1, uu___2) ->
                    let lopt1 = close_lcomp_opt cfg env'' lopt in
                    let uu___3 =
                      let uu___4 = FStar_Syntax_Util.abs bs1 t lopt1 in
                      {
                        FStar_Syntax_Syntax.n =
                          (uu___4.FStar_Syntax_Syntax.n);
                        FStar_Syntax_Syntax.pos = r;
                        FStar_Syntax_Syntax.vars =
                          (uu___4.FStar_Syntax_Syntax.vars);
                        FStar_Syntax_Syntax.hash_code =
                          (uu___4.FStar_Syntax_Syntax.hash_code)
                      } in
                    rebuild_closure cfg env1 stack2 uu___3)
           | (Match (env2, asc_opt, branches1, lopt, cfg1, r))::stack2 ->
               let lopt1 = close_lcomp_opt cfg1 env2 lopt in
               let close_one_branch env3 uu___1 =
                 match uu___1 with
                 | (pat, w_opt, tm) ->
                     let rec norm_pat env4 p =
                       match p.FStar_Syntax_Syntax.v with
                       | FStar_Syntax_Syntax.Pat_constant uu___2 -> (p, env4)
                       | FStar_Syntax_Syntax.Pat_cons (fv, pats) ->
                           let uu___2 =
                             FStar_Compiler_Effect.op_Bar_Greater pats
                               (FStar_Compiler_List.fold_left
                                  (fun uu___3 ->
                                     fun uu___4 ->
                                       match (uu___3, uu___4) with
                                       | ((pats1, env5), (p1, b)) ->
                                           let uu___5 = norm_pat env5 p1 in
                                           (match uu___5 with
                                            | (p2, env6) ->
                                                (((p2, b) :: pats1), env6)))
                                  ([], env4)) in
                           (match uu___2 with
                            | (pats1, env5) ->
                                ({
                                   FStar_Syntax_Syntax.v =
                                     (FStar_Syntax_Syntax.Pat_cons
                                        (fv, (FStar_Compiler_List.rev pats1)));
                                   FStar_Syntax_Syntax.p =
                                     (p.FStar_Syntax_Syntax.p)
                                 }, env5))
                       | FStar_Syntax_Syntax.Pat_var x ->
                           let x1 =
                             let uu___2 =
                               non_tail_inline_closure_env cfg1 env4
                                 x.FStar_Syntax_Syntax.sort in
                             {
                               FStar_Syntax_Syntax.ppname =
                                 (x.FStar_Syntax_Syntax.ppname);
                               FStar_Syntax_Syntax.index =
                                 (x.FStar_Syntax_Syntax.index);
                               FStar_Syntax_Syntax.sort = uu___2
                             } in
                           ({
                              FStar_Syntax_Syntax.v =
                                (FStar_Syntax_Syntax.Pat_var x1);
                              FStar_Syntax_Syntax.p =
                                (p.FStar_Syntax_Syntax.p)
                            }, (dummy :: env4))
                       | FStar_Syntax_Syntax.Pat_wild x ->
                           let x1 =
                             let uu___2 =
                               non_tail_inline_closure_env cfg1 env4
                                 x.FStar_Syntax_Syntax.sort in
                             {
                               FStar_Syntax_Syntax.ppname =
                                 (x.FStar_Syntax_Syntax.ppname);
                               FStar_Syntax_Syntax.index =
                                 (x.FStar_Syntax_Syntax.index);
                               FStar_Syntax_Syntax.sort = uu___2
                             } in
                           ({
                              FStar_Syntax_Syntax.v =
                                (FStar_Syntax_Syntax.Pat_wild x1);
                              FStar_Syntax_Syntax.p =
                                (p.FStar_Syntax_Syntax.p)
                            }, (dummy :: env4))
                       | FStar_Syntax_Syntax.Pat_dot_term (x, t1) ->
                           let x1 =
                             let uu___2 =
                               non_tail_inline_closure_env cfg1 env4
                                 x.FStar_Syntax_Syntax.sort in
                             {
                               FStar_Syntax_Syntax.ppname =
                                 (x.FStar_Syntax_Syntax.ppname);
                               FStar_Syntax_Syntax.index =
                                 (x.FStar_Syntax_Syntax.index);
                               FStar_Syntax_Syntax.sort = uu___2
                             } in
                           let t2 = non_tail_inline_closure_env cfg1 env4 t1 in
                           ({
                              FStar_Syntax_Syntax.v =
                                (FStar_Syntax_Syntax.Pat_dot_term (x1, t2));
                              FStar_Syntax_Syntax.p =
                                (p.FStar_Syntax_Syntax.p)
                            }, env4) in
                     let uu___2 = norm_pat env3 pat in
                     (match uu___2 with
                      | (pat1, env4) ->
                          let w_opt1 =
                            match w_opt with
                            | FStar_Pervasives_Native.None ->
                                FStar_Pervasives_Native.None
                            | FStar_Pervasives_Native.Some w ->
                                let uu___3 =
                                  non_tail_inline_closure_env cfg1 env4 w in
                                FStar_Pervasives_Native.Some uu___3 in
                          let tm1 = non_tail_inline_closure_env cfg1 env4 tm in
                          (pat1, w_opt1, tm1)) in
               let t1 =
                 let uu___1 =
                   let uu___2 =
                     let uu___3 = close_match_returns cfg1 env2 asc_opt in
                     let uu___4 =
                       FStar_Compiler_Effect.op_Bar_Greater branches1
                         (FStar_Compiler_List.map (close_one_branch env2)) in
                     (t, uu___3, uu___4, lopt1) in
                   FStar_Syntax_Syntax.Tm_match uu___2 in
                 FStar_Syntax_Syntax.mk uu___1 t.FStar_Syntax_Syntax.pos in
               rebuild_closure cfg1 env2 stack2 t1
           | (Meta (env_m, m, r))::stack2 ->
               let m1 =
                 match m with
                 | FStar_Syntax_Syntax.Meta_pattern (names, args) ->
                     let uu___1 =
                       let uu___2 =
                         FStar_Compiler_Effect.op_Bar_Greater names
                           (FStar_Compiler_List.map
                              (non_tail_inline_closure_env cfg env_m)) in
                       let uu___3 =
                         FStar_Compiler_Effect.op_Bar_Greater args
                           (FStar_Compiler_List.map
                              (fun args1 ->
                                 FStar_Compiler_Effect.op_Bar_Greater args1
                                   (FStar_Compiler_List.map
                                      (fun uu___4 ->
                                         match uu___4 with
                                         | (a, q) ->
                                             let uu___5 =
                                               non_tail_inline_closure_env
                                                 cfg env_m a in
                                             (uu___5, q))))) in
                       (uu___2, uu___3) in
                     FStar_Syntax_Syntax.Meta_pattern uu___1
                 | FStar_Syntax_Syntax.Meta_monadic (m2, tbody) ->
                     let uu___1 =
                       let uu___2 =
                         non_tail_inline_closure_env cfg env_m tbody in
                       (m2, uu___2) in
                     FStar_Syntax_Syntax.Meta_monadic uu___1
                 | FStar_Syntax_Syntax.Meta_monadic_lift (m11, m2, tbody) ->
                     let uu___1 =
                       let uu___2 =
                         non_tail_inline_closure_env cfg env_m tbody in
                       (m11, m2, uu___2) in
                     FStar_Syntax_Syntax.Meta_monadic_lift uu___1
                 | uu___1 -> m in
               let t1 =
                 FStar_Syntax_Syntax.mk (FStar_Syntax_Syntax.Tm_meta (t, m1))
                   r in
               rebuild_closure cfg env1 stack2 t1
           | uu___1 -> failwith "Impossible: unexpected stack element")
and (close_match_returns :
  FStar_TypeChecker_Cfg.cfg ->
    env ->
      FStar_Syntax_Syntax.match_returns_ascription
        FStar_Pervasives_Native.option ->
        (FStar_Syntax_Syntax.binder *
          ((FStar_Syntax_Syntax.term' FStar_Syntax_Syntax.syntax,
          FStar_Syntax_Syntax.comp' FStar_Syntax_Syntax.syntax)
          FStar_Pervasives.either * FStar_Syntax_Syntax.term'
          FStar_Syntax_Syntax.syntax FStar_Pervasives_Native.option *
          Prims.bool)) FStar_Pervasives_Native.option)
  =
  fun cfg ->
    fun env1 ->
      fun ret_opt ->
        match ret_opt with
        | FStar_Pervasives_Native.None -> FStar_Pervasives_Native.None
        | FStar_Pervasives_Native.Some (b, asc) ->
            let uu___ = close_binders cfg env1 [b] in
            (match uu___ with
             | (bs, env2) ->
                 let asc1 = close_ascription cfg env2 asc in
                 let uu___1 =
                   let uu___2 = FStar_Compiler_List.hd bs in (uu___2, asc1) in
                 FStar_Pervasives_Native.Some uu___1)
and (close_ascription :
  FStar_TypeChecker_Cfg.cfg ->
    env ->
      ((FStar_Syntax_Syntax.term' FStar_Syntax_Syntax.syntax,
        FStar_Syntax_Syntax.comp' FStar_Syntax_Syntax.syntax)
        FStar_Pervasives.either * FStar_Syntax_Syntax.term'
        FStar_Syntax_Syntax.syntax FStar_Pervasives_Native.option *
        Prims.bool) ->
        ((FStar_Syntax_Syntax.term' FStar_Syntax_Syntax.syntax,
          FStar_Syntax_Syntax.comp' FStar_Syntax_Syntax.syntax)
          FStar_Pervasives.either * FStar_Syntax_Syntax.term'
          FStar_Syntax_Syntax.syntax FStar_Pervasives_Native.option *
          Prims.bool))
  =
  fun cfg ->
    fun env1 ->
      fun uu___ ->
        match uu___ with
        | (annot, tacopt, use_eq) ->
            let annot1 =
              match annot with
              | FStar_Pervasives.Inl t ->
                  let uu___1 = non_tail_inline_closure_env cfg env1 t in
                  FStar_Pervasives.Inl uu___1
              | FStar_Pervasives.Inr c ->
                  let uu___1 = close_comp cfg env1 c in
                  FStar_Pervasives.Inr uu___1 in
            let tacopt1 =
              FStar_Compiler_Util.map_opt tacopt
                (non_tail_inline_closure_env cfg env1) in
            (annot1, tacopt1, use_eq)
and (close_imp :
  FStar_TypeChecker_Cfg.cfg ->
    env ->
      FStar_Syntax_Syntax.binder_qualifier FStar_Pervasives_Native.option ->
        FStar_Syntax_Syntax.binder_qualifier FStar_Pervasives_Native.option)
  =
  fun cfg ->
    fun env1 ->
      fun imp ->
        match imp with
        | FStar_Pervasives_Native.Some (FStar_Syntax_Syntax.Meta t) ->
            let uu___ =
              let uu___1 = inline_closure_env cfg env1 [] t in
              FStar_Syntax_Syntax.Meta uu___1 in
            FStar_Pervasives_Native.Some uu___
        | i -> i
and (close_binders :
  FStar_TypeChecker_Cfg.cfg ->
    env ->
      FStar_Syntax_Syntax.binder Prims.list ->
        (FStar_Syntax_Syntax.binder Prims.list * env))
  =
  fun cfg ->
    fun env1 ->
      fun bs ->
        let uu___ =
          FStar_Compiler_Effect.op_Bar_Greater bs
            (FStar_Compiler_List.fold_left
               (fun uu___1 ->
                  fun uu___2 ->
                    match (uu___1, uu___2) with
                    | ((env2, out),
                       { FStar_Syntax_Syntax.binder_bv = b;
                         FStar_Syntax_Syntax.binder_qual = imp;
                         FStar_Syntax_Syntax.binder_attrs = attrs;_})
                        ->
                        let b1 =
                          let uu___3 =
                            inline_closure_env cfg env2 []
                              b.FStar_Syntax_Syntax.sort in
                          {
                            FStar_Syntax_Syntax.ppname =
                              (b.FStar_Syntax_Syntax.ppname);
                            FStar_Syntax_Syntax.index =
                              (b.FStar_Syntax_Syntax.index);
                            FStar_Syntax_Syntax.sort = uu___3
                          } in
                        let imp1 = close_imp cfg env2 imp in
                        let attrs1 =
                          FStar_Compiler_List.map
                            (non_tail_inline_closure_env cfg env2) attrs in
                        let env3 = dummy :: env2 in
                        let uu___3 =
                          let uu___4 =
                            FStar_Syntax_Syntax.mk_binder_with_attrs b1 imp1
                              attrs1 in
                          uu___4 :: out in
                        (env3, uu___3)) (env1, [])) in
        match uu___ with
        | (env2, bs1) -> ((FStar_Compiler_List.rev bs1), env2)
and (close_comp :
  FStar_TypeChecker_Cfg.cfg ->
    env ->
      FStar_Syntax_Syntax.comp' FStar_Syntax_Syntax.syntax ->
        FStar_Syntax_Syntax.comp' FStar_Syntax_Syntax.syntax)
  =
  fun cfg ->
    fun env1 ->
      fun c ->
        match env1 with
        | [] when
            FStar_Compiler_Effect.op_Less_Bar Prims.op_Negation
              (cfg.FStar_TypeChecker_Cfg.steps).FStar_TypeChecker_Cfg.compress_uvars
            -> c
        | uu___ ->
            (match c.FStar_Syntax_Syntax.n with
             | FStar_Syntax_Syntax.Total (t, uopt) ->
                 let uu___1 = inline_closure_env cfg env1 [] t in
                 let uu___2 =
                   FStar_Compiler_Option.map (norm_universe cfg env1) uopt in
                 FStar_Syntax_Syntax.mk_Total' uu___1 uu___2
             | FStar_Syntax_Syntax.GTotal (t, uopt) ->
                 let uu___1 = inline_closure_env cfg env1 [] t in
                 let uu___2 =
                   FStar_Compiler_Option.map (norm_universe cfg env1) uopt in
                 FStar_Syntax_Syntax.mk_GTotal' uu___1 uu___2
             | FStar_Syntax_Syntax.Comp c1 ->
                 let rt =
                   inline_closure_env cfg env1 []
                     c1.FStar_Syntax_Syntax.result_typ in
                 let args =
                   FStar_Compiler_Effect.op_Bar_Greater
                     c1.FStar_Syntax_Syntax.effect_args
                     (FStar_Compiler_List.map
                        (fun uu___1 ->
                           match uu___1 with
                           | (a, q) ->
                               let uu___2 = inline_closure_env cfg env1 [] a in
                               (uu___2, q))) in
                 let flags =
                   FStar_Compiler_Effect.op_Bar_Greater
                     c1.FStar_Syntax_Syntax.flags
                     (FStar_Compiler_List.map
                        (fun uu___1 ->
                           match uu___1 with
                           | FStar_Syntax_Syntax.DECREASES
                               (FStar_Syntax_Syntax.Decreases_lex l) ->
                               let uu___2 =
                                 let uu___3 =
                                   FStar_Compiler_Effect.op_Bar_Greater l
                                     (FStar_Compiler_List.map
                                        (inline_closure_env cfg env1 [])) in
                                 FStar_Compiler_Effect.op_Bar_Greater uu___3
                                   (fun uu___4 ->
                                      FStar_Syntax_Syntax.Decreases_lex
                                        uu___4) in
                               FStar_Syntax_Syntax.DECREASES uu___2
                           | FStar_Syntax_Syntax.DECREASES
                               (FStar_Syntax_Syntax.Decreases_wf (rel, e)) ->
                               let uu___2 =
                                 let uu___3 =
                                   let uu___4 =
                                     inline_closure_env cfg env1 [] rel in
                                   let uu___5 =
                                     inline_closure_env cfg env1 [] e in
                                   (uu___4, uu___5) in
                                 FStar_Syntax_Syntax.Decreases_wf uu___3 in
                               FStar_Syntax_Syntax.DECREASES uu___2
                           | f -> f)) in
                 let uu___1 =
                   let uu___2 =
                     FStar_Compiler_List.map (norm_universe cfg env1)
                       c1.FStar_Syntax_Syntax.comp_univs in
                   {
                     FStar_Syntax_Syntax.comp_univs = uu___2;
                     FStar_Syntax_Syntax.effect_name =
                       (c1.FStar_Syntax_Syntax.effect_name);
                     FStar_Syntax_Syntax.result_typ = rt;
                     FStar_Syntax_Syntax.effect_args = args;
                     FStar_Syntax_Syntax.flags = flags
                   } in
                 FStar_Syntax_Syntax.mk_Comp uu___1)
and (close_lcomp_opt :
  FStar_TypeChecker_Cfg.cfg ->
    env ->
      FStar_Syntax_Syntax.residual_comp FStar_Pervasives_Native.option ->
        FStar_Syntax_Syntax.residual_comp FStar_Pervasives_Native.option)
  =
  fun cfg ->
    fun env1 ->
      fun lopt ->
        match lopt with
        | FStar_Pervasives_Native.Some rc ->
            let flags =
              FStar_Compiler_Effect.op_Bar_Greater
                rc.FStar_Syntax_Syntax.residual_flags
                (FStar_Compiler_List.filter
                   (fun uu___ ->
                      match uu___ with
                      | FStar_Syntax_Syntax.DECREASES uu___1 -> false
                      | uu___1 -> true)) in
            let rc1 =
              let uu___ =
                FStar_Compiler_Util.map_opt
                  rc.FStar_Syntax_Syntax.residual_typ
                  (inline_closure_env cfg env1 []) in
              {
                FStar_Syntax_Syntax.residual_effect =
                  (rc.FStar_Syntax_Syntax.residual_effect);
                FStar_Syntax_Syntax.residual_typ = uu___;
                FStar_Syntax_Syntax.residual_flags = flags
              } in
            FStar_Pervasives_Native.Some rc1
        | uu___ -> lopt
let (filter_out_lcomp_cflags :
  FStar_Syntax_Syntax.cflag Prims.list ->
    FStar_Syntax_Syntax.cflag Prims.list)
  =
  fun flags ->
    FStar_Compiler_Effect.op_Bar_Greater flags
      (FStar_Compiler_List.filter
         (fun uu___ ->
            match uu___ with
            | FStar_Syntax_Syntax.DECREASES uu___1 -> false
            | uu___1 -> true))
let (closure_as_term :
  FStar_TypeChecker_Cfg.cfg ->
    env ->
      FStar_Syntax_Syntax.term' FStar_Syntax_Syntax.syntax ->
        FStar_Syntax_Syntax.term' FStar_Syntax_Syntax.syntax)
  = fun cfg -> fun env1 -> fun t -> non_tail_inline_closure_env cfg env1 t
let (unembed_binder_knot :
  FStar_Syntax_Syntax.binder FStar_Syntax_Embeddings.embedding
    FStar_Pervasives_Native.option FStar_Compiler_Effect.ref)
  = FStar_Compiler_Util.mk_ref FStar_Pervasives_Native.None
let (unembed_binder :
  FStar_Syntax_Syntax.term ->
    FStar_Syntax_Syntax.binder FStar_Pervasives_Native.option)
  =
  fun t ->
    let uu___ = FStar_Compiler_Effect.op_Bang unembed_binder_knot in
    match uu___ with
    | FStar_Pervasives_Native.Some e ->
        let uu___1 = FStar_Syntax_Embeddings.unembed e t in
        uu___1 false FStar_Syntax_Embeddings.id_norm_cb
    | FStar_Pervasives_Native.None ->
        (FStar_Errors.log_issue t.FStar_Syntax_Syntax.pos
           (FStar_Errors.Warning_UnembedBinderKnot,
             "unembed_binder_knot is unset!");
         FStar_Pervasives_Native.None)
let (mk_psc_subst :
  FStar_TypeChecker_Cfg.cfg ->
    (FStar_Syntax_Syntax.binder FStar_Pervasives_Native.option * closure)
      Prims.list -> FStar_Syntax_Syntax.subst_elt Prims.list)
  =
  fun cfg ->
    fun env1 ->
      FStar_Compiler_List.fold_right
        (fun uu___ ->
           fun subst ->
             match uu___ with
             | (binder_opt, closure1) ->
                 (match (binder_opt, closure1) with
                  | (FStar_Pervasives_Native.Some b, Clos
                     (env2, term, uu___1, uu___2)) ->
                      let bv = b.FStar_Syntax_Syntax.binder_bv in
                      let uu___3 =
                        let uu___4 =
                          FStar_Syntax_Util.is_constructed_typ
                            bv.FStar_Syntax_Syntax.sort
                            FStar_Parser_Const.binder_lid in
                        Prims.op_Negation uu___4 in
                      if uu___3
                      then subst
                      else
                        (let term1 = closure_as_term cfg env2 term in
                         let uu___5 = unembed_binder term1 in
                         match uu___5 with
                         | FStar_Pervasives_Native.None -> subst
                         | FStar_Pervasives_Native.Some x ->
                             let b1 =
                               let uu___6 =
                                 let uu___7 =
                                   FStar_Syntax_Subst.subst subst
                                     (x.FStar_Syntax_Syntax.binder_bv).FStar_Syntax_Syntax.sort in
                                 {
                                   FStar_Syntax_Syntax.ppname =
                                     (bv.FStar_Syntax_Syntax.ppname);
                                   FStar_Syntax_Syntax.index =
                                     (bv.FStar_Syntax_Syntax.index);
                                   FStar_Syntax_Syntax.sort = uu___7
                                 } in
                               FStar_Syntax_Syntax.freshen_bv uu___6 in
                             let b_for_x =
                               let uu___6 =
                                 let uu___7 =
                                   FStar_Syntax_Syntax.bv_to_name b1 in
                                 ((x.FStar_Syntax_Syntax.binder_bv), uu___7) in
                               FStar_Syntax_Syntax.NT uu___6 in
                             let subst1 =
                               FStar_Compiler_List.filter
                                 (fun uu___6 ->
                                    match uu___6 with
                                    | FStar_Syntax_Syntax.NT
                                        (uu___7,
                                         {
                                           FStar_Syntax_Syntax.n =
                                             FStar_Syntax_Syntax.Tm_name b';
                                           FStar_Syntax_Syntax.pos = uu___8;
                                           FStar_Syntax_Syntax.vars = uu___9;
                                           FStar_Syntax_Syntax.hash_code =
                                             uu___10;_})
                                        ->
                                        let uu___11 =
                                          FStar_Ident.ident_equals
                                            b1.FStar_Syntax_Syntax.ppname
                                            b'.FStar_Syntax_Syntax.ppname in
                                        Prims.op_Negation uu___11
                                    | uu___7 -> true) subst in
                             b_for_x :: subst1)
                  | uu___1 -> subst)) env1 []
let (reduce_primops :
  FStar_Syntax_Embeddings.norm_cb ->
    FStar_TypeChecker_Cfg.cfg ->
      (FStar_Syntax_Syntax.binder FStar_Pervasives_Native.option * closure)
        Prims.list ->
        FStar_Syntax_Syntax.term ->
          FStar_Syntax_Syntax.term' FStar_Syntax_Syntax.syntax)
  =
  fun norm_cb ->
    fun cfg ->
      fun env1 ->
        fun tm ->
          if
            Prims.op_Negation
              (cfg.FStar_TypeChecker_Cfg.steps).FStar_TypeChecker_Cfg.primops
          then tm
          else
            (let uu___1 = FStar_Syntax_Util.head_and_args tm in
             match uu___1 with
             | (head, args) ->
                 let uu___2 =
                   let uu___3 = FStar_Syntax_Util.un_uinst head in
                   uu___3.FStar_Syntax_Syntax.n in
                 (match uu___2 with
                  | FStar_Syntax_Syntax.Tm_fvar fv ->
                      let uu___3 =
                        FStar_TypeChecker_Cfg.find_prim_step cfg fv in
                      (match uu___3 with
                       | FStar_Pervasives_Native.Some prim_step when
                           prim_step.FStar_TypeChecker_Cfg.strong_reduction_ok
                             ||
                             (Prims.op_Negation
                                cfg.FStar_TypeChecker_Cfg.strong)
                           ->
                           let l = FStar_Compiler_List.length args in
                           if l < prim_step.FStar_TypeChecker_Cfg.arity
                           then
                             (FStar_TypeChecker_Cfg.log_primops cfg
                                (fun uu___5 ->
                                   let uu___6 =
                                     FStar_Syntax_Print.lid_to_string
                                       prim_step.FStar_TypeChecker_Cfg.name in
                                   let uu___7 =
                                     FStar_Compiler_Util.string_of_int l in
                                   let uu___8 =
                                     FStar_Compiler_Util.string_of_int
                                       prim_step.FStar_TypeChecker_Cfg.arity in
                                   FStar_Compiler_Util.print3
                                     "primop: found partially applied %s (%s/%s args)\n"
                                     uu___6 uu___7 uu___8);
                              tm)
                           else
                             (let uu___5 =
                                if l = prim_step.FStar_TypeChecker_Cfg.arity
                                then (args, [])
                                else
                                  FStar_Compiler_List.splitAt
                                    prim_step.FStar_TypeChecker_Cfg.arity
                                    args in
                              match uu___5 with
                              | (args_1, args_2) ->
                                  (FStar_TypeChecker_Cfg.log_primops cfg
                                     (fun uu___7 ->
                                        let uu___8 =
                                          FStar_Syntax_Print.term_to_string
                                            tm in
                                        FStar_Compiler_Util.print1
                                          "primop: trying to reduce <%s>\n"
                                          uu___8);
                                   (let psc =
                                      {
                                        FStar_TypeChecker_Cfg.psc_range =
                                          (head.FStar_Syntax_Syntax.pos);
                                        FStar_TypeChecker_Cfg.psc_subst =
                                          (fun uu___7 ->
                                             if
                                               prim_step.FStar_TypeChecker_Cfg.requires_binder_substitution
                                             then mk_psc_subst cfg env1
                                             else [])
                                      } in
                                    let r =
                                      prim_step.FStar_TypeChecker_Cfg.interpretation
                                        psc norm_cb args_1 in
                                    match r with
                                    | FStar_Pervasives_Native.None ->
                                        (FStar_TypeChecker_Cfg.log_primops
                                           cfg
                                           (fun uu___8 ->
                                              let uu___9 =
                                                FStar_Syntax_Print.term_to_string
                                                  tm in
                                              FStar_Compiler_Util.print1
                                                "primop: <%s> did not reduce\n"
                                                uu___9);
                                         tm)
                                    | FStar_Pervasives_Native.Some reduced ->
                                        (FStar_TypeChecker_Cfg.log_primops
                                           cfg
                                           (fun uu___8 ->
                                              let uu___9 =
                                                FStar_Syntax_Print.term_to_string
                                                  tm in
                                              let uu___10 =
                                                FStar_Syntax_Print.term_to_string
                                                  reduced in
                                              FStar_Compiler_Util.print2
                                                "primop: <%s> reduced to  %s\n"
                                                uu___9 uu___10);
                                         FStar_Syntax_Util.mk_app reduced
                                           args_2))))
                       | FStar_Pervasives_Native.Some uu___4 ->
                           (FStar_TypeChecker_Cfg.log_primops cfg
                              (fun uu___6 ->
                                 let uu___7 =
                                   FStar_Syntax_Print.term_to_string tm in
                                 FStar_Compiler_Util.print1
                                   "primop: not reducing <%s> since we're doing strong reduction\n"
                                   uu___7);
                            tm)
                       | FStar_Pervasives_Native.None -> tm)
                  | FStar_Syntax_Syntax.Tm_constant
                      (FStar_Const.Const_range_of) when
                      Prims.op_Negation cfg.FStar_TypeChecker_Cfg.strong ->
                      (FStar_TypeChecker_Cfg.log_primops cfg
                         (fun uu___4 ->
                            let uu___5 = FStar_Syntax_Print.term_to_string tm in
                            FStar_Compiler_Util.print1
                              "primop: reducing <%s>\n" uu___5);
                       (match args with
                        | (a1, uu___4)::[] ->
                            FStar_TypeChecker_Cfg.embed_simple
                              FStar_Syntax_Embeddings.e_range
                              a1.FStar_Syntax_Syntax.pos
                              tm.FStar_Syntax_Syntax.pos
                        | uu___4 -> tm))
                  | FStar_Syntax_Syntax.Tm_constant
                      (FStar_Const.Const_set_range_of) when
                      Prims.op_Negation cfg.FStar_TypeChecker_Cfg.strong ->
                      (FStar_TypeChecker_Cfg.log_primops cfg
                         (fun uu___4 ->
                            let uu___5 = FStar_Syntax_Print.term_to_string tm in
                            FStar_Compiler_Util.print1
                              "primop: reducing <%s>\n" uu___5);
                       (match args with
                        | (t, uu___4)::(r, uu___5)::[] ->
                            let uu___6 =
                              FStar_TypeChecker_Cfg.try_unembed_simple
                                FStar_Syntax_Embeddings.e_range r in
                            (match uu___6 with
                             | FStar_Pervasives_Native.Some rng ->
                                 FStar_Syntax_Subst.set_use_range rng t
                             | FStar_Pervasives_Native.None -> tm)
                        | uu___4 -> tm))
                  | uu___3 -> tm))
let (reduce_equality :
  FStar_Syntax_Embeddings.norm_cb ->
    FStar_TypeChecker_Cfg.cfg ->
      (FStar_Syntax_Syntax.binder FStar_Pervasives_Native.option * closure)
        Prims.list ->
        FStar_Syntax_Syntax.term ->
          FStar_Syntax_Syntax.term' FStar_Syntax_Syntax.syntax)
  =
  fun norm_cb ->
    fun cfg ->
      fun tm ->
        reduce_primops norm_cb
          {
            FStar_TypeChecker_Cfg.steps =
              {
                FStar_TypeChecker_Cfg.beta =
                  (FStar_TypeChecker_Cfg.default_steps.FStar_TypeChecker_Cfg.beta);
                FStar_TypeChecker_Cfg.iota =
                  (FStar_TypeChecker_Cfg.default_steps.FStar_TypeChecker_Cfg.iota);
                FStar_TypeChecker_Cfg.zeta =
                  (FStar_TypeChecker_Cfg.default_steps.FStar_TypeChecker_Cfg.zeta);
                FStar_TypeChecker_Cfg.zeta_full =
                  (FStar_TypeChecker_Cfg.default_steps.FStar_TypeChecker_Cfg.zeta_full);
                FStar_TypeChecker_Cfg.weak =
                  (FStar_TypeChecker_Cfg.default_steps.FStar_TypeChecker_Cfg.weak);
                FStar_TypeChecker_Cfg.hnf =
                  (FStar_TypeChecker_Cfg.default_steps.FStar_TypeChecker_Cfg.hnf);
                FStar_TypeChecker_Cfg.primops = true;
                FStar_TypeChecker_Cfg.do_not_unfold_pure_lets =
                  (FStar_TypeChecker_Cfg.default_steps.FStar_TypeChecker_Cfg.do_not_unfold_pure_lets);
                FStar_TypeChecker_Cfg.unfold_until =
                  (FStar_TypeChecker_Cfg.default_steps.FStar_TypeChecker_Cfg.unfold_until);
                FStar_TypeChecker_Cfg.unfold_only =
                  (FStar_TypeChecker_Cfg.default_steps.FStar_TypeChecker_Cfg.unfold_only);
                FStar_TypeChecker_Cfg.unfold_fully =
                  (FStar_TypeChecker_Cfg.default_steps.FStar_TypeChecker_Cfg.unfold_fully);
                FStar_TypeChecker_Cfg.unfold_attr =
                  (FStar_TypeChecker_Cfg.default_steps.FStar_TypeChecker_Cfg.unfold_attr);
                FStar_TypeChecker_Cfg.unfold_qual =
                  (FStar_TypeChecker_Cfg.default_steps.FStar_TypeChecker_Cfg.unfold_qual);
                FStar_TypeChecker_Cfg.unfold_tac =
                  (FStar_TypeChecker_Cfg.default_steps.FStar_TypeChecker_Cfg.unfold_tac);
                FStar_TypeChecker_Cfg.pure_subterms_within_computations =
                  (FStar_TypeChecker_Cfg.default_steps.FStar_TypeChecker_Cfg.pure_subterms_within_computations);
                FStar_TypeChecker_Cfg.simplify =
                  (FStar_TypeChecker_Cfg.default_steps.FStar_TypeChecker_Cfg.simplify);
                FStar_TypeChecker_Cfg.erase_universes =
                  (FStar_TypeChecker_Cfg.default_steps.FStar_TypeChecker_Cfg.erase_universes);
                FStar_TypeChecker_Cfg.allow_unbound_universes =
                  (FStar_TypeChecker_Cfg.default_steps.FStar_TypeChecker_Cfg.allow_unbound_universes);
                FStar_TypeChecker_Cfg.reify_ =
                  (FStar_TypeChecker_Cfg.default_steps.FStar_TypeChecker_Cfg.reify_);
                FStar_TypeChecker_Cfg.compress_uvars =
                  (FStar_TypeChecker_Cfg.default_steps.FStar_TypeChecker_Cfg.compress_uvars);
                FStar_TypeChecker_Cfg.no_full_norm =
                  (FStar_TypeChecker_Cfg.default_steps.FStar_TypeChecker_Cfg.no_full_norm);
                FStar_TypeChecker_Cfg.check_no_uvars =
                  (FStar_TypeChecker_Cfg.default_steps.FStar_TypeChecker_Cfg.check_no_uvars);
                FStar_TypeChecker_Cfg.unmeta =
                  (FStar_TypeChecker_Cfg.default_steps.FStar_TypeChecker_Cfg.unmeta);
                FStar_TypeChecker_Cfg.unascribe =
                  (FStar_TypeChecker_Cfg.default_steps.FStar_TypeChecker_Cfg.unascribe);
                FStar_TypeChecker_Cfg.in_full_norm_request =
                  (FStar_TypeChecker_Cfg.default_steps.FStar_TypeChecker_Cfg.in_full_norm_request);
                FStar_TypeChecker_Cfg.weakly_reduce_scrutinee =
                  (FStar_TypeChecker_Cfg.default_steps.FStar_TypeChecker_Cfg.weakly_reduce_scrutinee);
                FStar_TypeChecker_Cfg.nbe_step =
                  (FStar_TypeChecker_Cfg.default_steps.FStar_TypeChecker_Cfg.nbe_step);
                FStar_TypeChecker_Cfg.for_extraction =
                  (FStar_TypeChecker_Cfg.default_steps.FStar_TypeChecker_Cfg.for_extraction);
                FStar_TypeChecker_Cfg.unrefine =
                  (FStar_TypeChecker_Cfg.default_steps.FStar_TypeChecker_Cfg.unrefine)
              };
            FStar_TypeChecker_Cfg.tcenv = (cfg.FStar_TypeChecker_Cfg.tcenv);
            FStar_TypeChecker_Cfg.debug = (cfg.FStar_TypeChecker_Cfg.debug);
            FStar_TypeChecker_Cfg.delta_level =
              (cfg.FStar_TypeChecker_Cfg.delta_level);
            FStar_TypeChecker_Cfg.primitive_steps =
              FStar_TypeChecker_Cfg.equality_ops;
            FStar_TypeChecker_Cfg.strong = (cfg.FStar_TypeChecker_Cfg.strong);
            FStar_TypeChecker_Cfg.memoize_lazy =
              (cfg.FStar_TypeChecker_Cfg.memoize_lazy);
            FStar_TypeChecker_Cfg.normalize_pure_lets =
              (cfg.FStar_TypeChecker_Cfg.normalize_pure_lets);
            FStar_TypeChecker_Cfg.reifying =
              (cfg.FStar_TypeChecker_Cfg.reifying)
          } tm
type norm_request_t =
  | Norm_request_none 
  | Norm_request_ready 
  | Norm_request_requires_rejig 
let (uu___is_Norm_request_none : norm_request_t -> Prims.bool) =
  fun projectee ->
    match projectee with | Norm_request_none -> true | uu___ -> false
let (uu___is_Norm_request_ready : norm_request_t -> Prims.bool) =
  fun projectee ->
    match projectee with | Norm_request_ready -> true | uu___ -> false
let (uu___is_Norm_request_requires_rejig : norm_request_t -> Prims.bool) =
  fun projectee ->
    match projectee with
    | Norm_request_requires_rejig -> true
    | uu___ -> false
let (is_norm_request :
  FStar_Syntax_Syntax.term -> FStar_Syntax_Syntax.args -> norm_request_t) =
  fun hd ->
    fun args ->
      let aux min_args =
        let uu___ =
          FStar_Compiler_Effect.op_Bar_Greater args
            FStar_Compiler_List.length in
        FStar_Compiler_Effect.op_Bar_Greater uu___
          (fun n ->
             if n < min_args
             then Norm_request_none
             else
               if n = min_args
               then Norm_request_ready
               else Norm_request_requires_rejig) in
      let uu___ =
        let uu___1 = FStar_Syntax_Util.un_uinst hd in
        uu___1.FStar_Syntax_Syntax.n in
      match uu___ with
      | FStar_Syntax_Syntax.Tm_fvar fv when
          FStar_Syntax_Syntax.fv_eq_lid fv FStar_Parser_Const.normalize_term
          -> aux (Prims.of_int (2))
      | FStar_Syntax_Syntax.Tm_fvar fv when
          FStar_Syntax_Syntax.fv_eq_lid fv FStar_Parser_Const.normalize ->
          aux Prims.int_one
      | FStar_Syntax_Syntax.Tm_fvar fv when
          FStar_Syntax_Syntax.fv_eq_lid fv FStar_Parser_Const.norm ->
          aux (Prims.of_int (3))
      | uu___1 -> Norm_request_none
let (should_consider_norm_requests : FStar_TypeChecker_Cfg.cfg -> Prims.bool)
  =
  fun cfg ->
    (Prims.op_Negation
       (cfg.FStar_TypeChecker_Cfg.steps).FStar_TypeChecker_Cfg.no_full_norm)
      &&
      (let uu___ =
         FStar_Ident.lid_equals
           (cfg.FStar_TypeChecker_Cfg.tcenv).FStar_TypeChecker_Env.curmodule
           FStar_Parser_Const.prims_lid in
       Prims.op_Negation uu___)
let (rejig_norm_request :
  FStar_Syntax_Syntax.term ->
    FStar_Syntax_Syntax.args -> FStar_Syntax_Syntax.term)
  =
  fun hd ->
    fun args ->
      let uu___ =
        let uu___1 = FStar_Syntax_Util.un_uinst hd in
        uu___1.FStar_Syntax_Syntax.n in
      match uu___ with
      | FStar_Syntax_Syntax.Tm_fvar fv when
          FStar_Syntax_Syntax.fv_eq_lid fv FStar_Parser_Const.normalize_term
          ->
          (match args with
           | t1::t2::rest when
               (FStar_Compiler_List.length rest) > Prims.int_zero ->
               let uu___1 = FStar_Syntax_Util.mk_app hd [t1; t2] in
               FStar_Syntax_Util.mk_app uu___1 rest
           | uu___1 ->
               failwith
                 "Impossible! invalid rejig_norm_request for normalize_term")
      | FStar_Syntax_Syntax.Tm_fvar fv when
          FStar_Syntax_Syntax.fv_eq_lid fv FStar_Parser_Const.normalize ->
          (match args with
           | t::rest when (FStar_Compiler_List.length rest) > Prims.int_zero
               ->
               let uu___1 = FStar_Syntax_Util.mk_app hd [t] in
               FStar_Syntax_Util.mk_app uu___1 rest
           | uu___1 ->
               failwith
                 "Impossible! invalid rejig_norm_request for normalize")
      | FStar_Syntax_Syntax.Tm_fvar fv when
          FStar_Syntax_Syntax.fv_eq_lid fv FStar_Parser_Const.norm ->
          (match args with
           | t1::t2::t3::rest when
               (FStar_Compiler_List.length rest) > Prims.int_zero ->
               let uu___1 = FStar_Syntax_Util.mk_app hd [t1; t2; t3] in
               FStar_Syntax_Util.mk_app uu___1 rest
           | uu___1 ->
               failwith "Impossible! invalid rejig_norm_request for norm")
      | uu___1 ->
          let uu___2 =
            let uu___3 = FStar_Syntax_Print.term_to_string hd in
            FStar_String.op_Hat
              "Impossible! invalid rejig_norm_request for: %s" uu___3 in
          failwith uu___2
let (is_nbe_request : FStar_TypeChecker_Env.step Prims.list -> Prims.bool) =
  fun s ->
    FStar_Compiler_Util.for_some
      (FStar_TypeChecker_Env.eq_step FStar_TypeChecker_Env.NBE) s
let get_norm_request :
  'uuuuu .
    FStar_TypeChecker_Cfg.cfg ->
      (FStar_Syntax_Syntax.term -> FStar_Syntax_Syntax.term) ->
        (FStar_Syntax_Syntax.term * 'uuuuu) Prims.list ->
          (FStar_TypeChecker_Env.step Prims.list * FStar_Syntax_Syntax.term)
            FStar_Pervasives_Native.option
  =
  fun cfg ->
    fun full_norm ->
      fun args ->
        let parse_steps s =
          let uu___ =
            let uu___1 =
              FStar_Syntax_Embeddings.e_list
                FStar_Syntax_Embeddings.e_norm_step in
            FStar_TypeChecker_Cfg.try_unembed_simple uu___1 s in
          match uu___ with
          | FStar_Pervasives_Native.Some steps ->
              let uu___1 = FStar_TypeChecker_Cfg.translate_norm_steps steps in
              FStar_Pervasives_Native.Some uu___1
          | FStar_Pervasives_Native.None -> FStar_Pervasives_Native.None in
        let inherited_steps =
          FStar_Compiler_List.op_At
            (if
               (cfg.FStar_TypeChecker_Cfg.steps).FStar_TypeChecker_Cfg.erase_universes
             then [FStar_TypeChecker_Env.EraseUniverses]
             else [])
            (FStar_Compiler_List.op_At
               (if
                  (cfg.FStar_TypeChecker_Cfg.steps).FStar_TypeChecker_Cfg.allow_unbound_universes
                then [FStar_TypeChecker_Env.AllowUnboundUniverses]
                else [])
               (if
                  (cfg.FStar_TypeChecker_Cfg.steps).FStar_TypeChecker_Cfg.nbe_step
                then [FStar_TypeChecker_Env.NBE]
                else [])) in
        match args with
        | uu___::(tm, uu___1)::[] ->
            let s =
              [FStar_TypeChecker_Env.Beta;
              FStar_TypeChecker_Env.Zeta;
              FStar_TypeChecker_Env.Iota;
              FStar_TypeChecker_Env.Primops;
              FStar_TypeChecker_Env.UnfoldUntil
                FStar_Syntax_Syntax.delta_constant;
              FStar_TypeChecker_Env.Reify] in
            FStar_Pervasives_Native.Some
              ((FStar_Compiler_List.op_At inherited_steps s), tm)
        | (tm, uu___)::[] ->
            let s =
              [FStar_TypeChecker_Env.Beta;
              FStar_TypeChecker_Env.Zeta;
              FStar_TypeChecker_Env.Iota;
              FStar_TypeChecker_Env.Primops;
              FStar_TypeChecker_Env.UnfoldUntil
                FStar_Syntax_Syntax.delta_constant;
              FStar_TypeChecker_Env.Reify] in
            FStar_Pervasives_Native.Some
              ((FStar_Compiler_List.op_At inherited_steps s), tm)
        | (steps, uu___)::uu___1::(tm, uu___2)::[] ->
            let uu___3 = let uu___4 = full_norm steps in parse_steps uu___4 in
            (match uu___3 with
             | FStar_Pervasives_Native.None -> FStar_Pervasives_Native.None
             | FStar_Pervasives_Native.Some s ->
                 FStar_Pervasives_Native.Some
                   ((FStar_Compiler_List.op_At inherited_steps s), tm))
        | uu___ -> FStar_Pervasives_Native.None
let (nbe_eval :
  FStar_TypeChecker_Cfg.cfg ->
    FStar_TypeChecker_Env.steps ->
      FStar_Syntax_Syntax.term -> FStar_Syntax_Syntax.term)
  =
  fun cfg ->
    fun s ->
      fun tm ->
        let delta_level =
          let uu___ =
            FStar_Compiler_Effect.op_Bar_Greater s
              (FStar_Compiler_Util.for_some
                 (fun uu___1 ->
                    match uu___1 with
                    | FStar_TypeChecker_Env.UnfoldUntil uu___2 -> true
                    | FStar_TypeChecker_Env.UnfoldOnly uu___2 -> true
                    | FStar_TypeChecker_Env.UnfoldFully uu___2 -> true
                    | uu___2 -> false)) in
          if uu___
          then
            [FStar_TypeChecker_Env.Unfold FStar_Syntax_Syntax.delta_constant]
          else [FStar_TypeChecker_Env.NoDelta] in
        FStar_TypeChecker_Cfg.log_nbe cfg
          (fun uu___1 ->
             let uu___2 = FStar_Syntax_Print.term_to_string tm in
             FStar_Compiler_Util.print1 "Invoking NBE with  %s\n" uu___2);
        (let tm_norm =
           let uu___1 = FStar_TypeChecker_Cfg.cfg_env cfg in
           uu___1.FStar_TypeChecker_Env.nbe s cfg.FStar_TypeChecker_Cfg.tcenv
             tm in
         FStar_TypeChecker_Cfg.log_nbe cfg
           (fun uu___2 ->
              let uu___3 = FStar_Syntax_Print.term_to_string tm_norm in
              FStar_Compiler_Util.print1 "Result of NBE is  %s\n" uu___3);
         tm_norm)
let firstn :
  'uuuuu .
    Prims.int -> 'uuuuu Prims.list -> ('uuuuu Prims.list * 'uuuuu Prims.list)
  =
  fun k ->
    fun l ->
      if (FStar_Compiler_List.length l) < k
      then (l, [])
      else FStar_Compiler_Util.first_N k l
let (should_reify :
  FStar_TypeChecker_Cfg.cfg -> stack_elt Prims.list -> Prims.bool) =
  fun cfg ->
    fun stack1 ->
      let rec drop_irrel uu___ =
        match uu___ with
        | (MemoLazy uu___1)::s -> drop_irrel s
        | (UnivArgs uu___1)::s -> drop_irrel s
        | s -> s in
      let uu___ = drop_irrel stack1 in
      match uu___ with
      | (App
          (uu___1,
           {
             FStar_Syntax_Syntax.n = FStar_Syntax_Syntax.Tm_constant
               (FStar_Const.Const_reify);
             FStar_Syntax_Syntax.pos = uu___2;
             FStar_Syntax_Syntax.vars = uu___3;
             FStar_Syntax_Syntax.hash_code = uu___4;_},
           uu___5, uu___6))::uu___7
          -> (cfg.FStar_TypeChecker_Cfg.steps).FStar_TypeChecker_Cfg.reify_
      | uu___1 -> false
let rec (maybe_weakly_reduced :
  FStar_Syntax_Syntax.term' FStar_Syntax_Syntax.syntax -> Prims.bool) =
  fun tm ->
    let aux_comp c =
      match c.FStar_Syntax_Syntax.n with
      | FStar_Syntax_Syntax.GTotal (t, uu___) -> maybe_weakly_reduced t
      | FStar_Syntax_Syntax.Total (t, uu___) -> maybe_weakly_reduced t
      | FStar_Syntax_Syntax.Comp ct ->
          (maybe_weakly_reduced ct.FStar_Syntax_Syntax.result_typ) ||
            (FStar_Compiler_Util.for_some
               (fun uu___ ->
                  match uu___ with | (a, uu___1) -> maybe_weakly_reduced a)
               ct.FStar_Syntax_Syntax.effect_args) in
    let t = FStar_Syntax_Subst.compress tm in
    match t.FStar_Syntax_Syntax.n with
    | FStar_Syntax_Syntax.Tm_delayed uu___ -> failwith "Impossible"
    | FStar_Syntax_Syntax.Tm_name uu___ -> false
    | FStar_Syntax_Syntax.Tm_uvar uu___ -> false
    | FStar_Syntax_Syntax.Tm_type uu___ -> false
    | FStar_Syntax_Syntax.Tm_bvar uu___ -> false
    | FStar_Syntax_Syntax.Tm_fvar uu___ -> false
    | FStar_Syntax_Syntax.Tm_constant uu___ -> false
    | FStar_Syntax_Syntax.Tm_lazy uu___ -> false
    | FStar_Syntax_Syntax.Tm_unknown -> false
    | FStar_Syntax_Syntax.Tm_uinst uu___ -> false
    | FStar_Syntax_Syntax.Tm_quoted uu___ -> false
    | FStar_Syntax_Syntax.Tm_let uu___ -> true
    | FStar_Syntax_Syntax.Tm_abs uu___ -> true
    | FStar_Syntax_Syntax.Tm_arrow uu___ -> true
    | FStar_Syntax_Syntax.Tm_refine uu___ -> true
    | FStar_Syntax_Syntax.Tm_match uu___ -> true
    | FStar_Syntax_Syntax.Tm_app (t1, args) ->
        (maybe_weakly_reduced t1) ||
          (FStar_Compiler_Effect.op_Bar_Greater args
             (FStar_Compiler_Util.for_some
                (fun uu___ ->
                   match uu___ with | (a, uu___1) -> maybe_weakly_reduced a)))
    | FStar_Syntax_Syntax.Tm_ascribed (t1, asc, uu___) ->
        (maybe_weakly_reduced t1) ||
          (let uu___1 = asc in
           (match uu___1 with
            | (asc_tc, asc_tac, uu___2) ->
                (match asc_tc with
                 | FStar_Pervasives.Inl t2 -> maybe_weakly_reduced t2
                 | FStar_Pervasives.Inr c2 -> aux_comp c2) ||
                  ((match asc_tac with
                    | FStar_Pervasives_Native.None -> false
                    | FStar_Pervasives_Native.Some tac ->
                        maybe_weakly_reduced tac))))
    | FStar_Syntax_Syntax.Tm_meta (t1, m) ->
        (maybe_weakly_reduced t1) ||
          ((match m with
            | FStar_Syntax_Syntax.Meta_pattern (uu___, args) ->
                FStar_Compiler_Util.for_some
                  (FStar_Compiler_Util.for_some
                     (fun uu___1 ->
                        match uu___1 with
                        | (a, uu___2) -> maybe_weakly_reduced a)) args
            | FStar_Syntax_Syntax.Meta_monadic_lift (uu___, uu___1, t') ->
                maybe_weakly_reduced t'
            | FStar_Syntax_Syntax.Meta_monadic (uu___, t') ->
                maybe_weakly_reduced t'
            | FStar_Syntax_Syntax.Meta_labeled uu___ -> false
            | FStar_Syntax_Syntax.Meta_desugared uu___ -> false
            | FStar_Syntax_Syntax.Meta_named uu___ -> false))
let (plugin_unfold_warn_ctr : Prims.int FStar_Compiler_Effect.ref) =
  FStar_Compiler_Util.mk_ref Prims.int_zero
let (should_unfold :
  FStar_TypeChecker_Cfg.cfg ->
    (FStar_TypeChecker_Cfg.cfg -> Prims.bool) ->
      FStar_Syntax_Syntax.fv ->
        FStar_TypeChecker_Env.qninfo -> should_unfold_res)
  =
  fun cfg ->
    fun should_reify1 ->
      fun fv ->
        fun qninfo ->
          let attrs =
            let uu___ = FStar_TypeChecker_Env.attrs_of_qninfo qninfo in
            match uu___ with
            | FStar_Pervasives_Native.None -> []
            | FStar_Pervasives_Native.Some ats -> ats in
          let quals =
            let uu___ = FStar_TypeChecker_Env.quals_of_qninfo qninfo in
            match uu___ with
            | FStar_Pervasives_Native.None -> []
            | FStar_Pervasives_Native.Some quals1 -> quals1 in
          let yes = (true, false, false) in
          let no = (false, false, false) in
          let fully = (true, true, false) in
          let reif = (true, false, true) in
          let yesno b = if b then yes else no in
          let fullyno b = if b then fully else no in
          let comb_or l =
            FStar_Compiler_List.fold_right
              (fun uu___ ->
                 fun uu___1 ->
                   match (uu___, uu___1) with
                   | ((a, b, c), (x, y, z)) -> ((a || x), (b || y), (c || z)))
              l (false, false, false) in
          let string_of_res uu___ =
            match uu___ with
            | (x, y, z) ->
                let uu___1 = FStar_Compiler_Util.string_of_bool x in
                let uu___2 = FStar_Compiler_Util.string_of_bool y in
                let uu___3 = FStar_Compiler_Util.string_of_bool z in
                FStar_Compiler_Util.format3 "(%s,%s,%s)" uu___1 uu___2 uu___3 in
          let default_unfolding uu___ =
            FStar_TypeChecker_Cfg.log_unfolding cfg
              (fun uu___2 ->
                 let uu___3 = FStar_Syntax_Print.fv_to_string fv in
                 let uu___4 =
                   FStar_Syntax_Print.delta_depth_to_string
                     fv.FStar_Syntax_Syntax.fv_delta in
                 let uu___5 =
                   FStar_Common.string_of_list
                     FStar_TypeChecker_Env.string_of_delta_level
                     cfg.FStar_TypeChecker_Cfg.delta_level in
                 FStar_Compiler_Util.print3
                   "should_unfold: Reached a %s with delta_depth = %s\n >> Our delta_level is %s\n"
                   uu___3 uu___4 uu___5);
            (let uu___2 =
               FStar_Compiler_Effect.op_Bar_Greater
                 cfg.FStar_TypeChecker_Cfg.delta_level
                 (FStar_Compiler_Util.for_some
                    (fun uu___3 ->
                       match uu___3 with
                       | FStar_TypeChecker_Env.NoDelta -> false
                       | FStar_TypeChecker_Env.InliningDelta -> true
                       | FStar_TypeChecker_Env.Eager_unfolding_only -> true
                       | FStar_TypeChecker_Env.Unfold l ->
                           let uu___4 =
                             FStar_TypeChecker_Env.delta_depth_of_fv
                               cfg.FStar_TypeChecker_Cfg.tcenv fv in
                           FStar_TypeChecker_Common.delta_depth_greater_than
                             uu___4 l)) in
             FStar_Compiler_Effect.op_Less_Bar yesno uu___2) in
          let res =
            if FStar_TypeChecker_Env.qninfo_is_action qninfo
            then
              let b = should_reify1 cfg in
              (FStar_TypeChecker_Cfg.log_unfolding cfg
                 (fun uu___1 ->
                    let uu___2 = FStar_Syntax_Print.fv_to_string fv in
                    let uu___3 = FStar_Compiler_Util.string_of_bool b in
                    FStar_Compiler_Util.print2
                      "should_unfold: For DM4F action %s, should_reify = %s\n"
                      uu___2 uu___3);
               if b then reif else no)
            else
              if
                (let uu___ = FStar_TypeChecker_Cfg.find_prim_step cfg fv in
                 FStar_Compiler_Option.isSome uu___)
              then
                (FStar_TypeChecker_Cfg.log_unfolding cfg
                   (fun uu___1 ->
                      FStar_Compiler_Util.print_string
                        " >> It's a primop, not unfolding\n");
                 no)
              else
                (match (qninfo,
                         ((cfg.FStar_TypeChecker_Cfg.steps).FStar_TypeChecker_Cfg.unfold_only),
                         ((cfg.FStar_TypeChecker_Cfg.steps).FStar_TypeChecker_Cfg.unfold_fully),
                         ((cfg.FStar_TypeChecker_Cfg.steps).FStar_TypeChecker_Cfg.unfold_attr),
                         ((cfg.FStar_TypeChecker_Cfg.steps).FStar_TypeChecker_Cfg.unfold_qual))
                 with
                 | (FStar_Pervasives_Native.Some
                    (FStar_Pervasives.Inr
                     ({
                        FStar_Syntax_Syntax.sigel =
                          FStar_Syntax_Syntax.Sig_let
                          ((is_rec, uu___), uu___1);
                        FStar_Syntax_Syntax.sigrng = uu___2;
                        FStar_Syntax_Syntax.sigquals = qs;
                        FStar_Syntax_Syntax.sigmeta = uu___3;
                        FStar_Syntax_Syntax.sigattrs = uu___4;
                        FStar_Syntax_Syntax.sigopts = uu___5;_},
                      uu___6),
                     uu___7),
                    uu___8, uu___9, uu___10, uu___11) when
                     FStar_Compiler_List.contains
                       FStar_Syntax_Syntax.HasMaskedEffect qs
                     ->
                     (FStar_TypeChecker_Cfg.log_unfolding cfg
                        (fun uu___13 ->
                           FStar_Compiler_Util.print_string
                             " >> HasMaskedEffect, not unfolding\n");
                      no)
                 | (uu___, uu___1, uu___2, uu___3, uu___4) when
                     (cfg.FStar_TypeChecker_Cfg.steps).FStar_TypeChecker_Cfg.unfold_tac
                       &&
                       (FStar_Compiler_Util.for_some
                          (FStar_Syntax_Util.attr_eq
                             FStar_Syntax_Util.tac_opaque_attr) attrs)
                     ->
                     (FStar_TypeChecker_Cfg.log_unfolding cfg
                        (fun uu___6 ->
                           FStar_Compiler_Util.print_string
                             " >> tac_opaque, not unfolding\n");
                      no)
                 | (FStar_Pervasives_Native.Some
                    (FStar_Pervasives.Inr
                     ({
                        FStar_Syntax_Syntax.sigel =
                          FStar_Syntax_Syntax.Sig_let
                          ((is_rec, uu___), uu___1);
                        FStar_Syntax_Syntax.sigrng = uu___2;
                        FStar_Syntax_Syntax.sigquals = qs;
                        FStar_Syntax_Syntax.sigmeta = uu___3;
                        FStar_Syntax_Syntax.sigattrs = uu___4;
                        FStar_Syntax_Syntax.sigopts = uu___5;_},
                      uu___6),
                     uu___7),
                    uu___8, uu___9, uu___10, uu___11) when
                     (is_rec &&
                        (Prims.op_Negation
                           (cfg.FStar_TypeChecker_Cfg.steps).FStar_TypeChecker_Cfg.zeta))
                       &&
                       (Prims.op_Negation
                          (cfg.FStar_TypeChecker_Cfg.steps).FStar_TypeChecker_Cfg.zeta_full)
                     ->
                     (FStar_TypeChecker_Cfg.log_unfolding cfg
                        (fun uu___13 ->
                           FStar_Compiler_Util.print_string
                             " >> It's a recursive definition but we're not doing Zeta, not unfolding\n");
                      no)
                 | (uu___, FStar_Pervasives_Native.Some uu___1, uu___2,
                    uu___3, uu___4) ->
                     (FStar_TypeChecker_Cfg.log_unfolding cfg
                        (fun uu___6 ->
                           let uu___7 = FStar_Syntax_Print.fv_to_string fv in
                           FStar_Compiler_Util.print1
                             "should_unfold: Reached a %s with selective unfolding\n"
                             uu___7);
                      (let meets_some_criterion =
                         let uu___6 =
                           let uu___7 =
                             if
                               (cfg.FStar_TypeChecker_Cfg.steps).FStar_TypeChecker_Cfg.for_extraction
                             then
                               let uu___8 =
                                 let uu___9 =
                                   FStar_TypeChecker_Env.lookup_definition_qninfo
                                     [FStar_TypeChecker_Env.Eager_unfolding_only;
                                     FStar_TypeChecker_Env.InliningDelta]
                                     (fv.FStar_Syntax_Syntax.fv_name).FStar_Syntax_Syntax.v
                                     qninfo in
                                 FStar_Compiler_Option.isSome uu___9 in
                               FStar_Compiler_Effect.op_Less_Bar yesno uu___8
                             else no in
                           let uu___8 =
                             let uu___9 =
                               match (cfg.FStar_TypeChecker_Cfg.steps).FStar_TypeChecker_Cfg.unfold_only
                               with
                               | FStar_Pervasives_Native.None -> no
                               | FStar_Pervasives_Native.Some lids ->
                                   let uu___10 =
                                     FStar_Compiler_Util.for_some
                                       (FStar_Syntax_Syntax.fv_eq_lid fv)
                                       lids in
                                   FStar_Compiler_Effect.op_Less_Bar yesno
                                     uu___10 in
                             let uu___10 =
                               let uu___11 =
                                 match (cfg.FStar_TypeChecker_Cfg.steps).FStar_TypeChecker_Cfg.unfold_attr
                                 with
                                 | FStar_Pervasives_Native.None -> no
                                 | FStar_Pervasives_Native.Some lids ->
                                     let uu___12 =
                                       FStar_Compiler_Util.for_some
                                         (fun at ->
                                            FStar_Compiler_Util.for_some
                                              (fun lid ->
                                                 FStar_Syntax_Util.is_fvar
                                                   lid at) lids) attrs in
                                     FStar_Compiler_Effect.op_Less_Bar yesno
                                       uu___12 in
                               let uu___12 =
                                 let uu___13 =
                                   match (cfg.FStar_TypeChecker_Cfg.steps).FStar_TypeChecker_Cfg.unfold_fully
                                   with
                                   | FStar_Pervasives_Native.None -> no
                                   | FStar_Pervasives_Native.Some lids ->
                                       let uu___14 =
                                         FStar_Compiler_Util.for_some
                                           (FStar_Syntax_Syntax.fv_eq_lid fv)
                                           lids in
                                       FStar_Compiler_Effect.op_Less_Bar
                                         fullyno uu___14 in
                                 let uu___14 =
                                   let uu___15 =
                                     match (cfg.FStar_TypeChecker_Cfg.steps).FStar_TypeChecker_Cfg.unfold_qual
                                     with
                                     | FStar_Pervasives_Native.None -> no
                                     | FStar_Pervasives_Native.Some qs ->
                                         let uu___16 =
                                           FStar_Compiler_Util.for_some
                                             (fun q ->
                                                FStar_Compiler_Util.for_some
                                                  (fun qual ->
                                                     let uu___17 =
                                                       FStar_Syntax_Print.qual_to_string
                                                         qual in
                                                     uu___17 = q) quals) qs in
                                         FStar_Compiler_Effect.op_Less_Bar
                                           yesno uu___16 in
                                   [uu___15] in
                                 uu___13 :: uu___14 in
                               uu___11 :: uu___12 in
                             uu___9 :: uu___10 in
                           uu___7 :: uu___8 in
                         comb_or uu___6 in
                       meets_some_criterion))
                 | (uu___, uu___1, FStar_Pervasives_Native.Some uu___2,
                    uu___3, uu___4) ->
                     (FStar_TypeChecker_Cfg.log_unfolding cfg
                        (fun uu___6 ->
                           let uu___7 = FStar_Syntax_Print.fv_to_string fv in
                           FStar_Compiler_Util.print1
                             "should_unfold: Reached a %s with selective unfolding\n"
                             uu___7);
                      (let meets_some_criterion =
                         let uu___6 =
                           let uu___7 =
                             if
                               (cfg.FStar_TypeChecker_Cfg.steps).FStar_TypeChecker_Cfg.for_extraction
                             then
                               let uu___8 =
                                 let uu___9 =
                                   FStar_TypeChecker_Env.lookup_definition_qninfo
                                     [FStar_TypeChecker_Env.Eager_unfolding_only;
                                     FStar_TypeChecker_Env.InliningDelta]
                                     (fv.FStar_Syntax_Syntax.fv_name).FStar_Syntax_Syntax.v
                                     qninfo in
                                 FStar_Compiler_Option.isSome uu___9 in
                               FStar_Compiler_Effect.op_Less_Bar yesno uu___8
                             else no in
                           let uu___8 =
                             let uu___9 =
                               match (cfg.FStar_TypeChecker_Cfg.steps).FStar_TypeChecker_Cfg.unfold_only
                               with
                               | FStar_Pervasives_Native.None -> no
                               | FStar_Pervasives_Native.Some lids ->
                                   let uu___10 =
                                     FStar_Compiler_Util.for_some
                                       (FStar_Syntax_Syntax.fv_eq_lid fv)
                                       lids in
                                   FStar_Compiler_Effect.op_Less_Bar yesno
                                     uu___10 in
                             let uu___10 =
                               let uu___11 =
                                 match (cfg.FStar_TypeChecker_Cfg.steps).FStar_TypeChecker_Cfg.unfold_attr
                                 with
                                 | FStar_Pervasives_Native.None -> no
                                 | FStar_Pervasives_Native.Some lids ->
                                     let uu___12 =
                                       FStar_Compiler_Util.for_some
                                         (fun at ->
                                            FStar_Compiler_Util.for_some
                                              (fun lid ->
                                                 FStar_Syntax_Util.is_fvar
                                                   lid at) lids) attrs in
                                     FStar_Compiler_Effect.op_Less_Bar yesno
                                       uu___12 in
                               let uu___12 =
                                 let uu___13 =
                                   match (cfg.FStar_TypeChecker_Cfg.steps).FStar_TypeChecker_Cfg.unfold_fully
                                   with
                                   | FStar_Pervasives_Native.None -> no
                                   | FStar_Pervasives_Native.Some lids ->
                                       let uu___14 =
                                         FStar_Compiler_Util.for_some
                                           (FStar_Syntax_Syntax.fv_eq_lid fv)
                                           lids in
                                       FStar_Compiler_Effect.op_Less_Bar
                                         fullyno uu___14 in
                                 let uu___14 =
                                   let uu___15 =
                                     match (cfg.FStar_TypeChecker_Cfg.steps).FStar_TypeChecker_Cfg.unfold_qual
                                     with
                                     | FStar_Pervasives_Native.None -> no
                                     | FStar_Pervasives_Native.Some qs ->
                                         let uu___16 =
                                           FStar_Compiler_Util.for_some
                                             (fun q ->
                                                FStar_Compiler_Util.for_some
                                                  (fun qual ->
                                                     let uu___17 =
                                                       FStar_Syntax_Print.qual_to_string
                                                         qual in
                                                     uu___17 = q) quals) qs in
                                         FStar_Compiler_Effect.op_Less_Bar
                                           yesno uu___16 in
                                   [uu___15] in
                                 uu___13 :: uu___14 in
                               uu___11 :: uu___12 in
                             uu___9 :: uu___10 in
                           uu___7 :: uu___8 in
                         comb_or uu___6 in
                       meets_some_criterion))
                 | (uu___, uu___1, uu___2, FStar_Pervasives_Native.Some
                    uu___3, uu___4) ->
                     (FStar_TypeChecker_Cfg.log_unfolding cfg
                        (fun uu___6 ->
                           let uu___7 = FStar_Syntax_Print.fv_to_string fv in
                           FStar_Compiler_Util.print1
                             "should_unfold: Reached a %s with selective unfolding\n"
                             uu___7);
                      (let meets_some_criterion =
                         let uu___6 =
                           let uu___7 =
                             if
                               (cfg.FStar_TypeChecker_Cfg.steps).FStar_TypeChecker_Cfg.for_extraction
                             then
                               let uu___8 =
                                 let uu___9 =
                                   FStar_TypeChecker_Env.lookup_definition_qninfo
                                     [FStar_TypeChecker_Env.Eager_unfolding_only;
                                     FStar_TypeChecker_Env.InliningDelta]
                                     (fv.FStar_Syntax_Syntax.fv_name).FStar_Syntax_Syntax.v
                                     qninfo in
                                 FStar_Compiler_Option.isSome uu___9 in
                               FStar_Compiler_Effect.op_Less_Bar yesno uu___8
                             else no in
                           let uu___8 =
                             let uu___9 =
                               match (cfg.FStar_TypeChecker_Cfg.steps).FStar_TypeChecker_Cfg.unfold_only
                               with
                               | FStar_Pervasives_Native.None -> no
                               | FStar_Pervasives_Native.Some lids ->
                                   let uu___10 =
                                     FStar_Compiler_Util.for_some
                                       (FStar_Syntax_Syntax.fv_eq_lid fv)
                                       lids in
                                   FStar_Compiler_Effect.op_Less_Bar yesno
                                     uu___10 in
                             let uu___10 =
                               let uu___11 =
                                 match (cfg.FStar_TypeChecker_Cfg.steps).FStar_TypeChecker_Cfg.unfold_attr
                                 with
                                 | FStar_Pervasives_Native.None -> no
                                 | FStar_Pervasives_Native.Some lids ->
                                     let uu___12 =
                                       FStar_Compiler_Util.for_some
                                         (fun at ->
                                            FStar_Compiler_Util.for_some
                                              (fun lid ->
                                                 FStar_Syntax_Util.is_fvar
                                                   lid at) lids) attrs in
                                     FStar_Compiler_Effect.op_Less_Bar yesno
                                       uu___12 in
                               let uu___12 =
                                 let uu___13 =
                                   match (cfg.FStar_TypeChecker_Cfg.steps).FStar_TypeChecker_Cfg.unfold_fully
                                   with
                                   | FStar_Pervasives_Native.None -> no
                                   | FStar_Pervasives_Native.Some lids ->
                                       let uu___14 =
                                         FStar_Compiler_Util.for_some
                                           (FStar_Syntax_Syntax.fv_eq_lid fv)
                                           lids in
                                       FStar_Compiler_Effect.op_Less_Bar
                                         fullyno uu___14 in
                                 let uu___14 =
                                   let uu___15 =
                                     match (cfg.FStar_TypeChecker_Cfg.steps).FStar_TypeChecker_Cfg.unfold_qual
                                     with
                                     | FStar_Pervasives_Native.None -> no
                                     | FStar_Pervasives_Native.Some qs ->
                                         let uu___16 =
                                           FStar_Compiler_Util.for_some
                                             (fun q ->
                                                FStar_Compiler_Util.for_some
                                                  (fun qual ->
                                                     let uu___17 =
                                                       FStar_Syntax_Print.qual_to_string
                                                         qual in
                                                     uu___17 = q) quals) qs in
                                         FStar_Compiler_Effect.op_Less_Bar
                                           yesno uu___16 in
                                   [uu___15] in
                                 uu___13 :: uu___14 in
                               uu___11 :: uu___12 in
                             uu___9 :: uu___10 in
                           uu___7 :: uu___8 in
                         comb_or uu___6 in
                       meets_some_criterion))
                 | (uu___, uu___1, uu___2, uu___3,
                    FStar_Pervasives_Native.Some uu___4) ->
                     (FStar_TypeChecker_Cfg.log_unfolding cfg
                        (fun uu___6 ->
                           let uu___7 = FStar_Syntax_Print.fv_to_string fv in
                           FStar_Compiler_Util.print1
                             "should_unfold: Reached a %s with selective unfolding\n"
                             uu___7);
                      (let meets_some_criterion =
                         let uu___6 =
                           let uu___7 =
                             if
                               (cfg.FStar_TypeChecker_Cfg.steps).FStar_TypeChecker_Cfg.for_extraction
                             then
                               let uu___8 =
                                 let uu___9 =
                                   FStar_TypeChecker_Env.lookup_definition_qninfo
                                     [FStar_TypeChecker_Env.Eager_unfolding_only;
                                     FStar_TypeChecker_Env.InliningDelta]
                                     (fv.FStar_Syntax_Syntax.fv_name).FStar_Syntax_Syntax.v
                                     qninfo in
                                 FStar_Compiler_Option.isSome uu___9 in
                               FStar_Compiler_Effect.op_Less_Bar yesno uu___8
                             else no in
                           let uu___8 =
                             let uu___9 =
                               match (cfg.FStar_TypeChecker_Cfg.steps).FStar_TypeChecker_Cfg.unfold_only
                               with
                               | FStar_Pervasives_Native.None -> no
                               | FStar_Pervasives_Native.Some lids ->
                                   let uu___10 =
                                     FStar_Compiler_Util.for_some
                                       (FStar_Syntax_Syntax.fv_eq_lid fv)
                                       lids in
                                   FStar_Compiler_Effect.op_Less_Bar yesno
                                     uu___10 in
                             let uu___10 =
                               let uu___11 =
                                 match (cfg.FStar_TypeChecker_Cfg.steps).FStar_TypeChecker_Cfg.unfold_attr
                                 with
                                 | FStar_Pervasives_Native.None -> no
                                 | FStar_Pervasives_Native.Some lids ->
                                     let uu___12 =
                                       FStar_Compiler_Util.for_some
                                         (fun at ->
                                            FStar_Compiler_Util.for_some
                                              (fun lid ->
                                                 FStar_Syntax_Util.is_fvar
                                                   lid at) lids) attrs in
                                     FStar_Compiler_Effect.op_Less_Bar yesno
                                       uu___12 in
                               let uu___12 =
                                 let uu___13 =
                                   match (cfg.FStar_TypeChecker_Cfg.steps).FStar_TypeChecker_Cfg.unfold_fully
                                   with
                                   | FStar_Pervasives_Native.None -> no
                                   | FStar_Pervasives_Native.Some lids ->
                                       let uu___14 =
                                         FStar_Compiler_Util.for_some
                                           (FStar_Syntax_Syntax.fv_eq_lid fv)
                                           lids in
                                       FStar_Compiler_Effect.op_Less_Bar
                                         fullyno uu___14 in
                                 let uu___14 =
                                   let uu___15 =
                                     match (cfg.FStar_TypeChecker_Cfg.steps).FStar_TypeChecker_Cfg.unfold_qual
                                     with
                                     | FStar_Pervasives_Native.None -> no
                                     | FStar_Pervasives_Native.Some qs ->
                                         let uu___16 =
                                           FStar_Compiler_Util.for_some
                                             (fun q ->
                                                FStar_Compiler_Util.for_some
                                                  (fun qual ->
                                                     let uu___17 =
                                                       FStar_Syntax_Print.qual_to_string
                                                         qual in
                                                     uu___17 = q) quals) qs in
                                         FStar_Compiler_Effect.op_Less_Bar
                                           yesno uu___16 in
                                   [uu___15] in
                                 uu___13 :: uu___14 in
                               uu___11 :: uu___12 in
                             uu___9 :: uu___10 in
                           uu___7 :: uu___8 in
                         comb_or uu___6 in
                       meets_some_criterion))
                 | uu___ -> default_unfolding ()) in
          FStar_TypeChecker_Cfg.log_unfolding cfg
            (fun uu___1 ->
               let uu___2 = FStar_Syntax_Print.fv_to_string fv in
               let uu___3 =
                 let uu___4 = FStar_Syntax_Syntax.range_of_fv fv in
                 FStar_Compiler_Range.string_of_range uu___4 in
               let uu___4 = string_of_res res in
               FStar_Compiler_Util.print3
                 "should_unfold: For %s (%s), unfolding res = %s\n" uu___2
                 uu___3 uu___4);
          (let r =
             match res with
             | (false, uu___1, uu___2) -> Should_unfold_no
             | (true, false, false) -> Should_unfold_yes
             | (true, true, false) -> Should_unfold_fully
             | (true, false, true) -> Should_unfold_reify
             | uu___1 ->
                 let uu___2 =
                   let uu___3 = string_of_res res in
                   FStar_Compiler_Util.format1
                     "Unexpected unfolding result: %s" uu___3 in
                 FStar_Compiler_Effect.op_Less_Bar failwith uu___2 in
           (let uu___2 =
              (((cfg.FStar_TypeChecker_Cfg.steps).FStar_TypeChecker_Cfg.unfold_tac
                  && (r <> Should_unfold_no))
                 &&
                 (FStar_Compiler_Util.for_some
                    (FStar_Syntax_Util.is_fvar FStar_Parser_Const.plugin_attr)
                    attrs))
                &&
                (let uu___3 =
                   FStar_Compiler_Effect.op_Bang plugin_unfold_warn_ctr in
                 uu___3 > Prims.int_zero) in
            if uu___2
            then
              ((let uu___4 =
                  let uu___5 =
                    let uu___6 = FStar_Syntax_Print.fv_to_string fv in
                    FStar_Compiler_Util.format1
                      "Unfolding name which is marked as a plugin: %s" uu___6 in
                  (FStar_Errors.Warning_UnfoldPlugin, uu___5) in
                FStar_Errors.log_issue
                  (fv.FStar_Syntax_Syntax.fv_name).FStar_Syntax_Syntax.p
                  uu___4);
               (let uu___4 =
                  let uu___5 =
                    FStar_Compiler_Effect.op_Bang plugin_unfold_warn_ctr in
                  uu___5 - Prims.int_one in
                FStar_Compiler_Effect.op_Colon_Equals plugin_unfold_warn_ctr
                  uu___4))
            else ());
           r)
let decide_unfolding :
  'uuuuu .
    FStar_TypeChecker_Cfg.cfg ->
      env ->
        stack_elt Prims.list ->
          'uuuuu ->
            FStar_Syntax_Syntax.fv ->
              FStar_TypeChecker_Env.qninfo ->
                (FStar_TypeChecker_Cfg.cfg * stack_elt Prims.list)
                  FStar_Pervasives_Native.option
  =
  fun cfg ->
    fun env1 ->
      fun stack1 ->
        fun rng ->
          fun fv ->
            fun qninfo ->
              let res =
                should_unfold cfg (fun cfg1 -> should_reify cfg1 stack1) fv
                  qninfo in
              match res with
              | Should_unfold_no -> FStar_Pervasives_Native.None
              | Should_unfold_yes ->
                  FStar_Pervasives_Native.Some (cfg, stack1)
              | Should_unfold_fully ->
                  let cfg' =
                    {
                      FStar_TypeChecker_Cfg.steps =
                        (let uu___ = cfg.FStar_TypeChecker_Cfg.steps in
                         {
                           FStar_TypeChecker_Cfg.beta =
                             (uu___.FStar_TypeChecker_Cfg.beta);
                           FStar_TypeChecker_Cfg.iota =
                             (uu___.FStar_TypeChecker_Cfg.iota);
                           FStar_TypeChecker_Cfg.zeta =
                             (uu___.FStar_TypeChecker_Cfg.zeta);
                           FStar_TypeChecker_Cfg.zeta_full =
                             (uu___.FStar_TypeChecker_Cfg.zeta_full);
                           FStar_TypeChecker_Cfg.weak =
                             (uu___.FStar_TypeChecker_Cfg.weak);
                           FStar_TypeChecker_Cfg.hnf =
                             (uu___.FStar_TypeChecker_Cfg.hnf);
                           FStar_TypeChecker_Cfg.primops =
                             (uu___.FStar_TypeChecker_Cfg.primops);
                           FStar_TypeChecker_Cfg.do_not_unfold_pure_lets =
                             (uu___.FStar_TypeChecker_Cfg.do_not_unfold_pure_lets);
                           FStar_TypeChecker_Cfg.unfold_until =
                             (FStar_Pervasives_Native.Some
                                FStar_Syntax_Syntax.delta_constant);
                           FStar_TypeChecker_Cfg.unfold_only =
                             FStar_Pervasives_Native.None;
                           FStar_TypeChecker_Cfg.unfold_fully =
                             FStar_Pervasives_Native.None;
                           FStar_TypeChecker_Cfg.unfold_attr =
                             FStar_Pervasives_Native.None;
                           FStar_TypeChecker_Cfg.unfold_qual =
                             FStar_Pervasives_Native.None;
                           FStar_TypeChecker_Cfg.unfold_tac =
                             (uu___.FStar_TypeChecker_Cfg.unfold_tac);
                           FStar_TypeChecker_Cfg.pure_subterms_within_computations
                             =
                             (uu___.FStar_TypeChecker_Cfg.pure_subterms_within_computations);
                           FStar_TypeChecker_Cfg.simplify =
                             (uu___.FStar_TypeChecker_Cfg.simplify);
                           FStar_TypeChecker_Cfg.erase_universes =
                             (uu___.FStar_TypeChecker_Cfg.erase_universes);
                           FStar_TypeChecker_Cfg.allow_unbound_universes =
                             (uu___.FStar_TypeChecker_Cfg.allow_unbound_universes);
                           FStar_TypeChecker_Cfg.reify_ =
                             (uu___.FStar_TypeChecker_Cfg.reify_);
                           FStar_TypeChecker_Cfg.compress_uvars =
                             (uu___.FStar_TypeChecker_Cfg.compress_uvars);
                           FStar_TypeChecker_Cfg.no_full_norm =
                             (uu___.FStar_TypeChecker_Cfg.no_full_norm);
                           FStar_TypeChecker_Cfg.check_no_uvars =
                             (uu___.FStar_TypeChecker_Cfg.check_no_uvars);
                           FStar_TypeChecker_Cfg.unmeta =
                             (uu___.FStar_TypeChecker_Cfg.unmeta);
                           FStar_TypeChecker_Cfg.unascribe =
                             (uu___.FStar_TypeChecker_Cfg.unascribe);
                           FStar_TypeChecker_Cfg.in_full_norm_request =
                             (uu___.FStar_TypeChecker_Cfg.in_full_norm_request);
                           FStar_TypeChecker_Cfg.weakly_reduce_scrutinee =
                             (uu___.FStar_TypeChecker_Cfg.weakly_reduce_scrutinee);
                           FStar_TypeChecker_Cfg.nbe_step =
                             (uu___.FStar_TypeChecker_Cfg.nbe_step);
                           FStar_TypeChecker_Cfg.for_extraction =
                             (uu___.FStar_TypeChecker_Cfg.for_extraction);
                           FStar_TypeChecker_Cfg.unrefine =
                             (uu___.FStar_TypeChecker_Cfg.unrefine)
                         });
                      FStar_TypeChecker_Cfg.tcenv =
                        (cfg.FStar_TypeChecker_Cfg.tcenv);
                      FStar_TypeChecker_Cfg.debug =
                        (cfg.FStar_TypeChecker_Cfg.debug);
                      FStar_TypeChecker_Cfg.delta_level =
                        (cfg.FStar_TypeChecker_Cfg.delta_level);
                      FStar_TypeChecker_Cfg.primitive_steps =
                        (cfg.FStar_TypeChecker_Cfg.primitive_steps);
                      FStar_TypeChecker_Cfg.strong =
                        (cfg.FStar_TypeChecker_Cfg.strong);
                      FStar_TypeChecker_Cfg.memoize_lazy =
                        (cfg.FStar_TypeChecker_Cfg.memoize_lazy);
                      FStar_TypeChecker_Cfg.normalize_pure_lets =
                        (cfg.FStar_TypeChecker_Cfg.normalize_pure_lets);
                      FStar_TypeChecker_Cfg.reifying =
                        (cfg.FStar_TypeChecker_Cfg.reifying)
                    } in
                  let stack' =
                    match stack1 with
                    | (UnivArgs (us, r))::stack'1 -> (UnivArgs (us, r)) ::
                        (Cfg (cfg, FStar_Pervasives_Native.None)) :: stack'1
                    | stack'1 -> (Cfg (cfg, FStar_Pervasives_Native.None)) ::
                        stack'1 in
                  FStar_Pervasives_Native.Some (cfg', stack')
              | Should_unfold_reify ->
                  let rec push e s =
                    match s with
                    | [] -> [e]
                    | (UnivArgs (us, r))::t ->
                        let uu___ = push e t in (UnivArgs (us, r)) :: uu___
                    | h::t -> e :: h :: t in
                  let ref =
                    let uu___ =
                      let uu___1 =
                        let uu___2 = FStar_Syntax_Syntax.lid_of_fv fv in
                        FStar_Const.Const_reflect uu___2 in
                      FStar_Syntax_Syntax.Tm_constant uu___1 in
                    FStar_Syntax_Syntax.mk uu___
                      FStar_Compiler_Range.dummyRange in
                  let stack2 =
                    push
                      (App
                         (env1, ref, FStar_Pervasives_Native.None,
                           FStar_Compiler_Range.dummyRange)) stack1 in
                  FStar_Pervasives_Native.Some (cfg, stack2)
let (on_domain_lids : FStar_Ident.lident Prims.list) =
  let fext_lid s =
    FStar_Ident.lid_of_path ["FStar"; "FunctionalExtensionality"; s]
      FStar_Compiler_Range.dummyRange in
  FStar_Compiler_Effect.op_Bar_Greater
    ["on_domain"; "on_dom"; "on_domain_g"; "on_dom_g"]
    (FStar_Compiler_List.map fext_lid)
let (is_fext_on_domain :
  FStar_Syntax_Syntax.term ->
    FStar_Syntax_Syntax.term FStar_Pervasives_Native.option)
  =
  fun t ->
    let is_on_dom fv =
      FStar_Compiler_Effect.op_Bar_Greater on_domain_lids
        (FStar_Compiler_List.existsb
           (fun l -> FStar_Syntax_Syntax.fv_eq_lid fv l)) in
    let uu___ =
      let uu___1 = FStar_Syntax_Subst.compress t in
      uu___1.FStar_Syntax_Syntax.n in
    match uu___ with
    | FStar_Syntax_Syntax.Tm_app (hd, args) ->
        let uu___1 =
          let uu___2 = FStar_Syntax_Util.un_uinst hd in
          uu___2.FStar_Syntax_Syntax.n in
        (match uu___1 with
         | FStar_Syntax_Syntax.Tm_fvar fv when
             (is_on_dom fv) &&
               ((FStar_Compiler_List.length args) = (Prims.of_int (3)))
             ->
             let f =
               let uu___2 =
                 let uu___3 =
                   let uu___4 =
                     FStar_Compiler_Effect.op_Bar_Greater args
                       FStar_Compiler_List.tl in
                   FStar_Compiler_Effect.op_Bar_Greater uu___4
                     FStar_Compiler_List.tl in
                 FStar_Compiler_Effect.op_Bar_Greater uu___3
                   FStar_Compiler_List.hd in
               FStar_Compiler_Effect.op_Bar_Greater uu___2
                 FStar_Pervasives_Native.fst in
             FStar_Pervasives_Native.Some f
         | uu___2 -> FStar_Pervasives_Native.None)
    | uu___1 -> FStar_Pervasives_Native.None
let (is_partial_primop_app :
  FStar_TypeChecker_Cfg.cfg -> FStar_Syntax_Syntax.term -> Prims.bool) =
  fun cfg ->
    fun t ->
      let uu___ = FStar_Syntax_Util.head_and_args t in
      match uu___ with
      | (hd, args) ->
          let uu___1 =
            let uu___2 = FStar_Syntax_Util.un_uinst hd in
            uu___2.FStar_Syntax_Syntax.n in
          (match uu___1 with
           | FStar_Syntax_Syntax.Tm_fvar fv ->
               let uu___2 = FStar_TypeChecker_Cfg.find_prim_step cfg fv in
               (match uu___2 with
                | FStar_Pervasives_Native.Some prim_step ->
                    prim_step.FStar_TypeChecker_Cfg.arity >
                      (FStar_Compiler_List.length args)
                | FStar_Pervasives_Native.None -> false)
           | uu___2 -> false)
let (maybe_drop_rc_typ :
  FStar_TypeChecker_Cfg.cfg ->
    FStar_Syntax_Syntax.residual_comp -> FStar_Syntax_Syntax.residual_comp)
  =
  fun cfg ->
    fun rc ->
      if
        (cfg.FStar_TypeChecker_Cfg.steps).FStar_TypeChecker_Cfg.for_extraction
      then
        {
          FStar_Syntax_Syntax.residual_effect =
            (rc.FStar_Syntax_Syntax.residual_effect);
          FStar_Syntax_Syntax.residual_typ = FStar_Pervasives_Native.None;
          FStar_Syntax_Syntax.residual_flags =
            (rc.FStar_Syntax_Syntax.residual_flags)
        }
      else rc
let rec (norm :
  FStar_TypeChecker_Cfg.cfg ->
    env -> stack -> FStar_Syntax_Syntax.term -> FStar_Syntax_Syntax.term)
  =
  fun cfg ->
    fun env1 ->
      fun stack1 ->
        fun t ->
          let t1 =
            if
              (cfg.FStar_TypeChecker_Cfg.debug).FStar_TypeChecker_Cfg.norm_delayed
            then
              (match t.FStar_Syntax_Syntax.n with
               | FStar_Syntax_Syntax.Tm_delayed uu___1 ->
                   let uu___2 = FStar_Syntax_Print.term_to_string t in
                   FStar_Compiler_Util.print1 "NORM delayed: %s\n" uu___2
               | uu___1 -> ())
            else ();
            FStar_Syntax_Subst.compress t in
          FStar_TypeChecker_Cfg.log cfg
            (fun uu___1 ->
               let uu___2 = FStar_Syntax_Print.tag_of_term t1 in
               let uu___3 =
                 FStar_Compiler_Util.string_of_bool
                   (cfg.FStar_TypeChecker_Cfg.steps).FStar_TypeChecker_Cfg.no_full_norm in
               let uu___4 = FStar_Syntax_Print.term_to_string t1 in
               let uu___5 =
                 FStar_Compiler_Util.string_of_int
                   (FStar_Compiler_List.length env1) in
               let uu___6 =
                 let uu___7 =
                   let uu___8 = firstn (Prims.of_int (4)) stack1 in
                   FStar_Compiler_Effect.op_Less_Bar
                     FStar_Pervasives_Native.fst uu___8 in
                 stack_to_string uu___7 in
               FStar_Compiler_Util.print5
                 ">>> %s (no_full_norm=%s)\nNorm %s  with with %s env elements top of the stack %s \n"
                 uu___2 uu___3 uu___4 uu___5 uu___6);
          FStar_TypeChecker_Cfg.log_cfg cfg
            (fun uu___2 ->
               let uu___3 = FStar_TypeChecker_Cfg.cfg_to_string cfg in
               FStar_Compiler_Util.print1 ">>> cfg = %s\n" uu___3);
          (match t1.FStar_Syntax_Syntax.n with
           | FStar_Syntax_Syntax.Tm_unknown ->
               (FStar_TypeChecker_Cfg.log_unfolding cfg
                  (fun uu___3 ->
                     let uu___4 = FStar_Syntax_Print.term_to_string t1 in
                     FStar_Compiler_Util.print1 ">>> Tm_fvar case 0 for %s\n"
                       uu___4);
                rebuild cfg env1 stack1 t1)
           | FStar_Syntax_Syntax.Tm_constant uu___2 ->
               (FStar_TypeChecker_Cfg.log_unfolding cfg
                  (fun uu___4 ->
                     let uu___5 = FStar_Syntax_Print.term_to_string t1 in
                     FStar_Compiler_Util.print1 ">>> Tm_fvar case 0 for %s\n"
                       uu___5);
                rebuild cfg env1 stack1 t1)
           | FStar_Syntax_Syntax.Tm_name uu___2 ->
               (FStar_TypeChecker_Cfg.log_unfolding cfg
                  (fun uu___4 ->
                     let uu___5 = FStar_Syntax_Print.term_to_string t1 in
                     FStar_Compiler_Util.print1 ">>> Tm_fvar case 0 for %s\n"
                       uu___5);
                rebuild cfg env1 stack1 t1)
           | FStar_Syntax_Syntax.Tm_lazy uu___2 ->
               (FStar_TypeChecker_Cfg.log_unfolding cfg
                  (fun uu___4 ->
                     let uu___5 = FStar_Syntax_Print.term_to_string t1 in
                     FStar_Compiler_Util.print1 ">>> Tm_fvar case 0 for %s\n"
                       uu___5);
                rebuild cfg env1 stack1 t1)
           | FStar_Syntax_Syntax.Tm_fvar
               { FStar_Syntax_Syntax.fv_name = uu___2;
                 FStar_Syntax_Syntax.fv_delta = uu___3;
                 FStar_Syntax_Syntax.fv_qual = FStar_Pervasives_Native.Some
                   (FStar_Syntax_Syntax.Data_ctor);_}
               ->
               (FStar_TypeChecker_Cfg.log_unfolding cfg
                  (fun uu___5 ->
                     let uu___6 = FStar_Syntax_Print.term_to_string t1 in
                     FStar_Compiler_Util.print1 ">>> Tm_fvar case 0 for %s\n"
                       uu___6);
                rebuild cfg env1 stack1 t1)
           | FStar_Syntax_Syntax.Tm_fvar
               { FStar_Syntax_Syntax.fv_name = uu___2;
                 FStar_Syntax_Syntax.fv_delta = uu___3;
                 FStar_Syntax_Syntax.fv_qual = FStar_Pervasives_Native.Some
                   (FStar_Syntax_Syntax.Record_ctor uu___4);_}
               ->
               (FStar_TypeChecker_Cfg.log_unfolding cfg
                  (fun uu___6 ->
                     let uu___7 = FStar_Syntax_Print.term_to_string t1 in
                     FStar_Compiler_Util.print1 ">>> Tm_fvar case 0 for %s\n"
                       uu___7);
                rebuild cfg env1 stack1 t1)
           | FStar_Syntax_Syntax.Tm_fvar fv ->
               let lid = FStar_Syntax_Syntax.lid_of_fv fv in
               let qninfo =
                 FStar_TypeChecker_Env.lookup_qname
                   cfg.FStar_TypeChecker_Cfg.tcenv lid in
               let uu___2 =
                 FStar_TypeChecker_Env.delta_depth_of_qninfo fv qninfo in
               (match uu___2 with
                | FStar_Pervasives_Native.Some
                    (FStar_Syntax_Syntax.Delta_constant_at_level uu___3) when
                    uu___3 = Prims.int_zero ->
                    (FStar_TypeChecker_Cfg.log_unfolding cfg
                       (fun uu___5 ->
                          let uu___6 = FStar_Syntax_Print.term_to_string t1 in
                          FStar_Compiler_Util.print1
                            ">>> Tm_fvar case 0 for %s\n" uu___6);
                     rebuild cfg env1 stack1 t1)
                | uu___3 ->
                    let uu___4 =
                      decide_unfolding cfg env1 stack1
                        t1.FStar_Syntax_Syntax.pos fv qninfo in
                    (match uu___4 with
                     | FStar_Pervasives_Native.Some (cfg1, stack2) ->
                         do_unfold_fv cfg1 env1 stack2 t1 qninfo fv
                     | FStar_Pervasives_Native.None ->
                         rebuild cfg env1 stack1 t1))
           | FStar_Syntax_Syntax.Tm_quoted (qt, qi) ->
               let qi1 =
                 FStar_Syntax_Syntax.on_antiquoted (norm cfg env1 []) qi in
               let t2 =
                 FStar_Syntax_Syntax.mk
                   (FStar_Syntax_Syntax.Tm_quoted (qt, qi1))
                   t1.FStar_Syntax_Syntax.pos in
               let uu___2 = closure_as_term cfg env1 t2 in
               rebuild cfg env1 stack1 uu___2
           | FStar_Syntax_Syntax.Tm_app (hd, args) when
               (should_consider_norm_requests cfg) &&
                 (let uu___2 = is_norm_request hd args in
                  uu___2 = Norm_request_requires_rejig)
               ->
               (if
                  (cfg.FStar_TypeChecker_Cfg.debug).FStar_TypeChecker_Cfg.print_normalized
                then
                  FStar_Compiler_Util.print_string
                    "Rejigging norm request ... \n"
                else ();
                (let uu___3 = rejig_norm_request hd args in
                 norm cfg env1 stack1 uu___3))
           | FStar_Syntax_Syntax.Tm_app (hd, args) when
               (should_consider_norm_requests cfg) &&
                 (let uu___2 = is_norm_request hd args in
                  uu___2 = Norm_request_ready)
               ->
               (if
                  (cfg.FStar_TypeChecker_Cfg.debug).FStar_TypeChecker_Cfg.print_normalized
                then
                  (let uu___3 = FStar_Syntax_Print.term_to_string hd in
                   let uu___4 = FStar_Syntax_Print.args_to_string args in
                   FStar_Compiler_Util.print2
                     "Potential norm request with hd = %s and args = %s ... \n"
                     uu___3 uu___4)
                else ();
                (let cfg' =
                   {
                     FStar_TypeChecker_Cfg.steps =
                       (let uu___3 = cfg.FStar_TypeChecker_Cfg.steps in
                        {
                          FStar_TypeChecker_Cfg.beta =
                            (uu___3.FStar_TypeChecker_Cfg.beta);
                          FStar_TypeChecker_Cfg.iota =
                            (uu___3.FStar_TypeChecker_Cfg.iota);
                          FStar_TypeChecker_Cfg.zeta =
                            (uu___3.FStar_TypeChecker_Cfg.zeta);
                          FStar_TypeChecker_Cfg.zeta_full =
                            (uu___3.FStar_TypeChecker_Cfg.zeta_full);
                          FStar_TypeChecker_Cfg.weak =
                            (uu___3.FStar_TypeChecker_Cfg.weak);
                          FStar_TypeChecker_Cfg.hnf =
                            (uu___3.FStar_TypeChecker_Cfg.hnf);
                          FStar_TypeChecker_Cfg.primops =
                            (uu___3.FStar_TypeChecker_Cfg.primops);
                          FStar_TypeChecker_Cfg.do_not_unfold_pure_lets =
                            false;
                          FStar_TypeChecker_Cfg.unfold_until =
                            (uu___3.FStar_TypeChecker_Cfg.unfold_until);
                          FStar_TypeChecker_Cfg.unfold_only =
                            FStar_Pervasives_Native.None;
                          FStar_TypeChecker_Cfg.unfold_fully =
                            FStar_Pervasives_Native.None;
                          FStar_TypeChecker_Cfg.unfold_attr =
                            (uu___3.FStar_TypeChecker_Cfg.unfold_attr);
                          FStar_TypeChecker_Cfg.unfold_qual =
                            (uu___3.FStar_TypeChecker_Cfg.unfold_qual);
                          FStar_TypeChecker_Cfg.unfold_tac =
                            (uu___3.FStar_TypeChecker_Cfg.unfold_tac);
                          FStar_TypeChecker_Cfg.pure_subterms_within_computations
                            =
                            (uu___3.FStar_TypeChecker_Cfg.pure_subterms_within_computations);
                          FStar_TypeChecker_Cfg.simplify =
                            (uu___3.FStar_TypeChecker_Cfg.simplify);
                          FStar_TypeChecker_Cfg.erase_universes =
                            (uu___3.FStar_TypeChecker_Cfg.erase_universes);
                          FStar_TypeChecker_Cfg.allow_unbound_universes =
                            (uu___3.FStar_TypeChecker_Cfg.allow_unbound_universes);
                          FStar_TypeChecker_Cfg.reify_ =
                            (uu___3.FStar_TypeChecker_Cfg.reify_);
                          FStar_TypeChecker_Cfg.compress_uvars =
                            (uu___3.FStar_TypeChecker_Cfg.compress_uvars);
                          FStar_TypeChecker_Cfg.no_full_norm =
                            (uu___3.FStar_TypeChecker_Cfg.no_full_norm);
                          FStar_TypeChecker_Cfg.check_no_uvars =
                            (uu___3.FStar_TypeChecker_Cfg.check_no_uvars);
                          FStar_TypeChecker_Cfg.unmeta =
                            (uu___3.FStar_TypeChecker_Cfg.unmeta);
                          FStar_TypeChecker_Cfg.unascribe =
                            (uu___3.FStar_TypeChecker_Cfg.unascribe);
                          FStar_TypeChecker_Cfg.in_full_norm_request =
                            (uu___3.FStar_TypeChecker_Cfg.in_full_norm_request);
                          FStar_TypeChecker_Cfg.weakly_reduce_scrutinee =
                            (uu___3.FStar_TypeChecker_Cfg.weakly_reduce_scrutinee);
                          FStar_TypeChecker_Cfg.nbe_step =
                            (uu___3.FStar_TypeChecker_Cfg.nbe_step);
                          FStar_TypeChecker_Cfg.for_extraction =
                            (uu___3.FStar_TypeChecker_Cfg.for_extraction);
                          FStar_TypeChecker_Cfg.unrefine =
                            (uu___3.FStar_TypeChecker_Cfg.unrefine)
                        });
                     FStar_TypeChecker_Cfg.tcenv =
                       (cfg.FStar_TypeChecker_Cfg.tcenv);
                     FStar_TypeChecker_Cfg.debug =
                       (cfg.FStar_TypeChecker_Cfg.debug);
                     FStar_TypeChecker_Cfg.delta_level =
                       [FStar_TypeChecker_Env.Unfold
                          FStar_Syntax_Syntax.delta_constant];
                     FStar_TypeChecker_Cfg.primitive_steps =
                       (cfg.FStar_TypeChecker_Cfg.primitive_steps);
                     FStar_TypeChecker_Cfg.strong =
                       (cfg.FStar_TypeChecker_Cfg.strong);
                     FStar_TypeChecker_Cfg.memoize_lazy =
                       (cfg.FStar_TypeChecker_Cfg.memoize_lazy);
                     FStar_TypeChecker_Cfg.normalize_pure_lets = true;
                     FStar_TypeChecker_Cfg.reifying =
                       (cfg.FStar_TypeChecker_Cfg.reifying)
                   } in
                 let uu___3 = get_norm_request cfg (norm cfg' env1 []) args in
                 match uu___3 with
                 | FStar_Pervasives_Native.None ->
                     (if
                        (cfg.FStar_TypeChecker_Cfg.debug).FStar_TypeChecker_Cfg.print_normalized
                      then
                        FStar_Compiler_Util.print_string
                          "Norm request None ... \n"
                      else ();
                      (let stack2 =
                         FStar_Compiler_Effect.op_Bar_Greater stack1
                           (FStar_Compiler_List.fold_right
                              (fun uu___5 ->
                                 fun stack3 ->
                                   match uu___5 with
                                   | (a, aq) ->
                                       let uu___6 =
                                         let uu___7 =
                                           let uu___8 =
                                             let uu___9 =
                                               let uu___10 =
                                                 FStar_Compiler_Util.mk_ref
                                                   FStar_Pervasives_Native.None in
                                               (env1, a, uu___10, false) in
                                             Clos uu___9 in
                                           (uu___8, aq,
                                             (t1.FStar_Syntax_Syntax.pos)) in
                                         Arg uu___7 in
                                       uu___6 :: stack3) args) in
                       FStar_TypeChecker_Cfg.log cfg
                         (fun uu___6 ->
                            let uu___7 =
                              FStar_Compiler_Effect.op_Less_Bar
                                FStar_Compiler_Util.string_of_int
                                (FStar_Compiler_List.length args) in
                            FStar_Compiler_Util.print1
                              "\tPushed %s arguments\n" uu___7);
                       norm cfg env1 stack2 hd))
                 | FStar_Pervasives_Native.Some (s, tm) when is_nbe_request s
                     ->
                     let tm' = closure_as_term cfg env1 tm in
                     let start = FStar_Compiler_Util.now () in
                     let tm_norm = nbe_eval cfg s tm' in
                     let fin = FStar_Compiler_Util.now () in
                     (if
                        (cfg.FStar_TypeChecker_Cfg.debug).FStar_TypeChecker_Cfg.print_normalized
                      then
                        (let cfg'1 =
                           FStar_TypeChecker_Cfg.config' [] s
                             cfg.FStar_TypeChecker_Cfg.tcenv in
                         let uu___5 =
                           let uu___6 =
                             let uu___7 =
                               FStar_Compiler_Util.time_diff start fin in
                             FStar_Pervasives_Native.snd uu___7 in
                           FStar_Compiler_Util.string_of_int uu___6 in
                         let uu___6 = FStar_Syntax_Print.term_to_string tm' in
                         let uu___7 =
                           FStar_TypeChecker_Cfg.cfg_to_string cfg'1 in
                         let uu___8 =
                           FStar_Syntax_Print.term_to_string tm_norm in
                         FStar_Compiler_Util.print4
                           "NBE result timing (%s ms){\nOn term {\n%s\n}\nwith steps {%s}\nresult is{\n\n%s\n}\n}\n"
                           uu___5 uu___6 uu___7 uu___8)
                      else ();
                      rebuild cfg env1 stack1 tm_norm)
                 | FStar_Pervasives_Native.Some (s, tm) ->
                     let delta_level =
                       let uu___4 =
                         FStar_Compiler_Effect.op_Bar_Greater s
                           (FStar_Compiler_Util.for_some
                              (fun uu___5 ->
                                 match uu___5 with
                                 | FStar_TypeChecker_Env.UnfoldUntil uu___6
                                     -> true
                                 | FStar_TypeChecker_Env.UnfoldOnly uu___6 ->
                                     true
                                 | FStar_TypeChecker_Env.UnfoldFully uu___6
                                     -> true
                                 | uu___6 -> false)) in
                       if uu___4
                       then
                         [FStar_TypeChecker_Env.Unfold
                            FStar_Syntax_Syntax.delta_constant]
                       else
                         if
                           (cfg.FStar_TypeChecker_Cfg.steps).FStar_TypeChecker_Cfg.for_extraction
                         then
                           [FStar_TypeChecker_Env.Eager_unfolding_only;
                           FStar_TypeChecker_Env.InliningDelta]
                         else [FStar_TypeChecker_Env.NoDelta] in
                     let cfg'1 =
                       let uu___4 =
                         let uu___5 = FStar_TypeChecker_Cfg.to_fsteps s in
                         {
                           FStar_TypeChecker_Cfg.beta =
                             (uu___5.FStar_TypeChecker_Cfg.beta);
                           FStar_TypeChecker_Cfg.iota =
                             (uu___5.FStar_TypeChecker_Cfg.iota);
                           FStar_TypeChecker_Cfg.zeta =
                             (uu___5.FStar_TypeChecker_Cfg.zeta);
                           FStar_TypeChecker_Cfg.zeta_full =
                             (uu___5.FStar_TypeChecker_Cfg.zeta_full);
                           FStar_TypeChecker_Cfg.weak =
                             (uu___5.FStar_TypeChecker_Cfg.weak);
                           FStar_TypeChecker_Cfg.hnf =
                             (uu___5.FStar_TypeChecker_Cfg.hnf);
                           FStar_TypeChecker_Cfg.primops =
                             (uu___5.FStar_TypeChecker_Cfg.primops);
                           FStar_TypeChecker_Cfg.do_not_unfold_pure_lets =
                             (uu___5.FStar_TypeChecker_Cfg.do_not_unfold_pure_lets);
                           FStar_TypeChecker_Cfg.unfold_until =
                             (uu___5.FStar_TypeChecker_Cfg.unfold_until);
                           FStar_TypeChecker_Cfg.unfold_only =
                             (uu___5.FStar_TypeChecker_Cfg.unfold_only);
                           FStar_TypeChecker_Cfg.unfold_fully =
                             (uu___5.FStar_TypeChecker_Cfg.unfold_fully);
                           FStar_TypeChecker_Cfg.unfold_attr =
                             (uu___5.FStar_TypeChecker_Cfg.unfold_attr);
                           FStar_TypeChecker_Cfg.unfold_qual =
                             (uu___5.FStar_TypeChecker_Cfg.unfold_qual);
                           FStar_TypeChecker_Cfg.unfold_tac =
                             (uu___5.FStar_TypeChecker_Cfg.unfold_tac);
                           FStar_TypeChecker_Cfg.pure_subterms_within_computations
                             =
                             (uu___5.FStar_TypeChecker_Cfg.pure_subterms_within_computations);
                           FStar_TypeChecker_Cfg.simplify =
                             (uu___5.FStar_TypeChecker_Cfg.simplify);
                           FStar_TypeChecker_Cfg.erase_universes =
                             (uu___5.FStar_TypeChecker_Cfg.erase_universes);
                           FStar_TypeChecker_Cfg.allow_unbound_universes =
                             (uu___5.FStar_TypeChecker_Cfg.allow_unbound_universes);
                           FStar_TypeChecker_Cfg.reify_ =
                             (uu___5.FStar_TypeChecker_Cfg.reify_);
                           FStar_TypeChecker_Cfg.compress_uvars =
                             (uu___5.FStar_TypeChecker_Cfg.compress_uvars);
                           FStar_TypeChecker_Cfg.no_full_norm =
                             (uu___5.FStar_TypeChecker_Cfg.no_full_norm);
                           FStar_TypeChecker_Cfg.check_no_uvars =
                             (uu___5.FStar_TypeChecker_Cfg.check_no_uvars);
                           FStar_TypeChecker_Cfg.unmeta =
                             (uu___5.FStar_TypeChecker_Cfg.unmeta);
                           FStar_TypeChecker_Cfg.unascribe =
                             (uu___5.FStar_TypeChecker_Cfg.unascribe);
                           FStar_TypeChecker_Cfg.in_full_norm_request = true;
                           FStar_TypeChecker_Cfg.weakly_reduce_scrutinee =
                             (uu___5.FStar_TypeChecker_Cfg.weakly_reduce_scrutinee);
                           FStar_TypeChecker_Cfg.nbe_step =
                             (uu___5.FStar_TypeChecker_Cfg.nbe_step);
                           FStar_TypeChecker_Cfg.for_extraction =
                             ((cfg.FStar_TypeChecker_Cfg.steps).FStar_TypeChecker_Cfg.for_extraction);
                           FStar_TypeChecker_Cfg.unrefine =
                             (uu___5.FStar_TypeChecker_Cfg.unrefine)
                         } in
                       {
                         FStar_TypeChecker_Cfg.steps = uu___4;
                         FStar_TypeChecker_Cfg.tcenv =
                           (cfg.FStar_TypeChecker_Cfg.tcenv);
                         FStar_TypeChecker_Cfg.debug =
                           (cfg.FStar_TypeChecker_Cfg.debug);
                         FStar_TypeChecker_Cfg.delta_level = delta_level;
                         FStar_TypeChecker_Cfg.primitive_steps =
                           (cfg.FStar_TypeChecker_Cfg.primitive_steps);
                         FStar_TypeChecker_Cfg.strong =
                           (cfg.FStar_TypeChecker_Cfg.strong);
                         FStar_TypeChecker_Cfg.memoize_lazy =
                           (cfg.FStar_TypeChecker_Cfg.memoize_lazy);
                         FStar_TypeChecker_Cfg.normalize_pure_lets = true;
                         FStar_TypeChecker_Cfg.reifying =
                           (cfg.FStar_TypeChecker_Cfg.reifying)
                       } in
                     let stack' =
                       let debug =
                         if
                           (cfg.FStar_TypeChecker_Cfg.debug).FStar_TypeChecker_Cfg.print_normalized
                         then
                           let uu___4 =
                             let uu___5 = FStar_Compiler_Util.now () in
                             (tm, uu___5) in
                           FStar_Pervasives_Native.Some uu___4
                         else FStar_Pervasives_Native.None in
                       (Cfg (cfg, debug)) :: stack1 in
                     norm cfg'1 env1 stack' tm))
           | FStar_Syntax_Syntax.Tm_type u ->
               let u1 = norm_universe cfg env1 u in
               let uu___2 =
                 FStar_Syntax_Syntax.mk (FStar_Syntax_Syntax.Tm_type u1)
                   t1.FStar_Syntax_Syntax.pos in
               rebuild cfg env1 stack1 uu___2
           | FStar_Syntax_Syntax.Tm_uinst (t', us) ->
               if
                 (cfg.FStar_TypeChecker_Cfg.steps).FStar_TypeChecker_Cfg.erase_universes
               then norm cfg env1 stack1 t'
               else
                 (let us1 =
                    let uu___3 =
                      let uu___4 =
                        FStar_Compiler_List.map (norm_universe cfg env1) us in
                      (uu___4, (t1.FStar_Syntax_Syntax.pos)) in
                    UnivArgs uu___3 in
                  let stack2 = us1 :: stack1 in norm cfg env1 stack2 t')
           | FStar_Syntax_Syntax.Tm_bvar x ->
               let uu___2 = lookup_bvar env1 x in
               (match uu___2 with
                | Univ uu___3 ->
                    failwith
                      "Impossible: term variable is bound to a universe"
                | Dummy -> failwith "Term variable not found"
                | Clos (env2, t0, r, fix) ->
                    if
                      ((Prims.op_Negation fix) ||
                         (cfg.FStar_TypeChecker_Cfg.steps).FStar_TypeChecker_Cfg.zeta)
                        ||
                        (cfg.FStar_TypeChecker_Cfg.steps).FStar_TypeChecker_Cfg.zeta_full
                    then
                      let uu___3 = FStar_Compiler_Effect.op_Bang r in
                      (match uu___3 with
                       | FStar_Pervasives_Native.Some (env3, t') ->
                           (FStar_TypeChecker_Cfg.log cfg
                              (fun uu___5 ->
                                 let uu___6 =
                                   FStar_Syntax_Print.term_to_string t1 in
                                 let uu___7 =
                                   FStar_Syntax_Print.term_to_string t' in
                                 FStar_Compiler_Util.print2
                                   "Lazy hit: %s cached to %s\n" uu___6
                                   uu___7);
                            (let uu___5 = maybe_weakly_reduced t' in
                             if uu___5
                             then
                               match stack1 with
                               | [] when
                                   (cfg.FStar_TypeChecker_Cfg.steps).FStar_TypeChecker_Cfg.weak
                                     ||
                                     (cfg.FStar_TypeChecker_Cfg.steps).FStar_TypeChecker_Cfg.compress_uvars
                                   -> rebuild cfg env3 stack1 t'
                               | uu___6 -> norm cfg env3 stack1 t'
                             else rebuild cfg env3 stack1 t'))
                       | FStar_Pervasives_Native.None ->
                           norm cfg env2 ((MemoLazy r) :: stack1) t0)
                    else norm cfg env2 stack1 t0)
           | FStar_Syntax_Syntax.Tm_abs (bs, body, lopt) ->
               let rec maybe_strip_meta_divs stack2 =
                 match stack2 with
                 | [] -> FStar_Pervasives_Native.None
                 | (Meta
                     (uu___2, FStar_Syntax_Syntax.Meta_monadic (m, uu___3),
                      uu___4))::tl
                     when
                     FStar_Ident.lid_equals m
                       FStar_Parser_Const.effect_DIV_lid
                     -> maybe_strip_meta_divs tl
                 | (Meta
                     (uu___2, FStar_Syntax_Syntax.Meta_monadic_lift
                      (src, tgt, uu___3), uu___4))::tl
                     when
                     (FStar_Ident.lid_equals src
                        FStar_Parser_Const.effect_PURE_lid)
                       &&
                       (FStar_Ident.lid_equals tgt
                          FStar_Parser_Const.effect_DIV_lid)
                     -> maybe_strip_meta_divs tl
                 | (Arg uu___2)::uu___3 ->
                     FStar_Pervasives_Native.Some stack2
                 | uu___2 -> FStar_Pervasives_Native.None in
               let fallback uu___2 =
                 if
                   (cfg.FStar_TypeChecker_Cfg.steps).FStar_TypeChecker_Cfg.weak
                 then
                   let t2 = closure_as_term cfg env1 t1 in
                   rebuild cfg env1 stack1 t2
                 else
                   (let uu___4 = FStar_Syntax_Subst.open_term' bs body in
                    match uu___4 with
                    | (bs1, body1, opening) ->
                        let env' =
                          FStar_Compiler_Effect.op_Bar_Greater bs1
                            (FStar_Compiler_List.fold_left
                               (fun env2 -> fun uu___5 -> dummy :: env2) env1) in
                        let lopt1 =
                          let uu___5 =
                            FStar_Compiler_Effect.op_Bar_Greater lopt
                              (FStar_Compiler_Util.map_option
                                 (maybe_drop_rc_typ cfg)) in
                          FStar_Compiler_Effect.op_Bar_Greater uu___5
                            (FStar_Compiler_Util.map_option
                               (fun rc ->
                                  let uu___6 =
                                    FStar_Compiler_Util.map_option
                                      (FStar_Syntax_Subst.subst opening)
                                      rc.FStar_Syntax_Syntax.residual_typ in
                                  {
                                    FStar_Syntax_Syntax.residual_effect =
                                      (rc.FStar_Syntax_Syntax.residual_effect);
                                    FStar_Syntax_Syntax.residual_typ = uu___6;
                                    FStar_Syntax_Syntax.residual_flags =
                                      (rc.FStar_Syntax_Syntax.residual_flags)
                                  })) in
                        (FStar_TypeChecker_Cfg.log cfg
                           (fun uu___6 ->
                              let uu___7 =
                                FStar_Compiler_Effect.op_Less_Bar
                                  FStar_Compiler_Util.string_of_int
                                  (FStar_Compiler_List.length bs1) in
                              FStar_Compiler_Util.print1
                                "\tShifted %s dummies\n" uu___7);
                         (let stack2 =
                            (Cfg (cfg, FStar_Pervasives_Native.None)) ::
                            stack1 in
                          let cfg1 =
                            {
                              FStar_TypeChecker_Cfg.steps =
                                (cfg.FStar_TypeChecker_Cfg.steps);
                              FStar_TypeChecker_Cfg.tcenv =
                                (cfg.FStar_TypeChecker_Cfg.tcenv);
                              FStar_TypeChecker_Cfg.debug =
                                (cfg.FStar_TypeChecker_Cfg.debug);
                              FStar_TypeChecker_Cfg.delta_level =
                                (cfg.FStar_TypeChecker_Cfg.delta_level);
                              FStar_TypeChecker_Cfg.primitive_steps =
                                (cfg.FStar_TypeChecker_Cfg.primitive_steps);
                              FStar_TypeChecker_Cfg.strong = true;
                              FStar_TypeChecker_Cfg.memoize_lazy =
                                (cfg.FStar_TypeChecker_Cfg.memoize_lazy);
                              FStar_TypeChecker_Cfg.normalize_pure_lets =
                                (cfg.FStar_TypeChecker_Cfg.normalize_pure_lets);
                              FStar_TypeChecker_Cfg.reifying =
                                (cfg.FStar_TypeChecker_Cfg.reifying)
                            } in
                          norm cfg1 env'
                            ((Abs
                                (env1, bs1, env', lopt1,
                                  (t1.FStar_Syntax_Syntax.pos))) :: stack2)
                            body1))) in
               (match stack1 with
                | (UnivArgs uu___2)::uu___3 ->
                    failwith
                      "Ill-typed term: universes cannot be applied to term abstraction"
                | (Arg (c, uu___2, uu___3))::stack_rest ->
                    (match c with
                     | Univ uu___4 ->
                         norm cfg ((FStar_Pervasives_Native.None, c) :: env1)
                           stack_rest t1
                     | uu___4 ->
                         (match bs with
                          | [] -> failwith "Impossible"
                          | b::[] ->
                              (FStar_TypeChecker_Cfg.log cfg
                                 (fun uu___6 ->
                                    let uu___7 = closure_to_string c in
                                    FStar_Compiler_Util.print1
                                      "\tShifted %s\n" uu___7);
                               norm cfg
                                 (((FStar_Pervasives_Native.Some b), c) ::
                                 env1) stack_rest body)
                          | b::tl ->
                              (FStar_TypeChecker_Cfg.log cfg
                                 (fun uu___6 ->
                                    let uu___7 = closure_to_string c in
                                    FStar_Compiler_Util.print1
                                      "\tShifted %s\n" uu___7);
                               (let body1 =
                                  FStar_Syntax_Syntax.mk
                                    (FStar_Syntax_Syntax.Tm_abs
                                       (tl, body, lopt))
                                    t1.FStar_Syntax_Syntax.pos in
                                norm cfg
                                  (((FStar_Pervasives_Native.Some b), c) ::
                                  env1) stack_rest body1))))
                | (MemoLazy r)::stack2 ->
                    (set_memo cfg r (env1, t1);
                     FStar_TypeChecker_Cfg.log cfg
                       (fun uu___4 ->
                          let uu___5 = FStar_Syntax_Print.term_to_string t1 in
                          FStar_Compiler_Util.print1 "\tSet memo %s\n" uu___5);
                     norm cfg env1 stack2 t1)
                | (Meta uu___2)::uu___3 ->
                    let uu___4 = maybe_strip_meta_divs stack1 in
                    (match uu___4 with
                     | FStar_Pervasives_Native.None -> fallback ()
                     | FStar_Pervasives_Native.Some stack2 ->
                         norm cfg env1 stack2 t1)
                | (Cfg uu___2)::uu___3 -> fallback ()
                | (Match uu___2)::uu___3 -> fallback ()
                | (Let uu___2)::uu___3 -> fallback ()
                | (App uu___2)::uu___3 -> fallback ()
                | (CBVApp uu___2)::uu___3 -> fallback ()
                | (Abs uu___2)::uu___3 -> fallback ()
                | [] -> fallback ())
           | FStar_Syntax_Syntax.Tm_app (head, args) ->
               let strict_args =
                 let uu___2 =
                   let uu___3 =
                     let uu___4 =
                       FStar_Compiler_Effect.op_Bar_Greater head
                         FStar_Syntax_Util.unascribe in
                     FStar_Compiler_Effect.op_Bar_Greater uu___4
                       FStar_Syntax_Util.un_uinst in
                   uu___3.FStar_Syntax_Syntax.n in
                 match uu___2 with
                 | FStar_Syntax_Syntax.Tm_fvar fv ->
                     FStar_TypeChecker_Env.fv_has_strict_args
                       cfg.FStar_TypeChecker_Cfg.tcenv fv
                 | uu___3 -> FStar_Pervasives_Native.None in
               (match strict_args with
                | FStar_Pervasives_Native.None ->
                    let stack2 =
                      FStar_Compiler_List.fold_right
                        (fun uu___2 ->
                           fun stack3 ->
                             match uu___2 with
                             | (a, aq) ->
                                 let a1 =
                                   let uu___3 =
                                     (((let uu___4 =
                                          FStar_TypeChecker_Cfg.cfg_env cfg in
                                        uu___4.FStar_TypeChecker_Env.erase_erasable_args)
                                         ||
                                         (cfg.FStar_TypeChecker_Cfg.steps).FStar_TypeChecker_Cfg.for_extraction)
                                        ||
                                        (cfg.FStar_TypeChecker_Cfg.debug).FStar_TypeChecker_Cfg.erase_erasable_args)
                                       &&
                                       (FStar_Syntax_Util.aqual_is_erasable
                                          aq) in
                                   if uu___3
                                   then FStar_Syntax_Util.exp_unit
                                   else a in
                                 let uu___3 =
                                   let uu___4 =
                                     let uu___5 =
                                       let uu___6 =
                                         let uu___7 =
                                           FStar_Compiler_Util.mk_ref
                                             FStar_Pervasives_Native.None in
                                         (env1, a1, uu___7, false) in
                                       Clos uu___6 in
                                     (uu___5, aq,
                                       (t1.FStar_Syntax_Syntax.pos)) in
                                   Arg uu___4 in
                                 uu___3 :: stack3) args stack1 in
                    (FStar_TypeChecker_Cfg.log cfg
                       (fun uu___3 ->
                          let uu___4 =
                            FStar_Compiler_Effect.op_Less_Bar
                              FStar_Compiler_Util.string_of_int
                              (FStar_Compiler_List.length args) in
                          FStar_Compiler_Util.print1
                            "\tPushed %s arguments\n" uu___4);
                     norm cfg env1 stack2 head)
                | FStar_Pervasives_Native.Some strict_args1 ->
                    let norm_args =
                      FStar_Compiler_Effect.op_Bar_Greater args
                        (FStar_Compiler_List.map
                           (fun uu___2 ->
                              match uu___2 with
                              | (a, i) ->
                                  let uu___3 = norm cfg env1 [] a in
                                  (uu___3, i))) in
                    let norm_args_len = FStar_Compiler_List.length norm_args in
                    let uu___2 =
                      FStar_Compiler_Effect.op_Bar_Greater strict_args1
                        (FStar_Compiler_List.for_all
                           (fun i ->
                              if i >= norm_args_len
                              then false
                              else
                                (let uu___4 =
                                   FStar_Compiler_List.nth norm_args i in
                                 match uu___4 with
                                 | (arg_i, uu___5) ->
                                     let uu___6 =
                                       let uu___7 =
                                         FStar_Compiler_Effect.op_Bar_Greater
                                           arg_i FStar_Syntax_Util.unascribe in
                                       FStar_Compiler_Effect.op_Bar_Greater
                                         uu___7
                                         FStar_Syntax_Util.head_and_args in
                                     (match uu___6 with
                                      | (head1, uu___7) ->
                                          let uu___8 =
                                            let uu___9 =
                                              FStar_Syntax_Util.un_uinst
                                                head1 in
                                            uu___9.FStar_Syntax_Syntax.n in
                                          (match uu___8 with
                                           | FStar_Syntax_Syntax.Tm_constant
                                               uu___9 -> true
                                           | FStar_Syntax_Syntax.Tm_fvar fv
                                               ->
                                               let uu___9 =
                                                 FStar_Syntax_Syntax.lid_of_fv
                                                   fv in
                                               FStar_TypeChecker_Env.is_datacon
                                                 cfg.FStar_TypeChecker_Cfg.tcenv
                                                 uu___9
                                           | uu___9 -> false))))) in
                    if uu___2
                    then
                      let stack2 =
                        FStar_Compiler_Effect.op_Bar_Greater stack1
                          (FStar_Compiler_List.fold_right
                             (fun uu___3 ->
                                fun stack3 ->
                                  match uu___3 with
                                  | (a, aq) ->
                                      let uu___4 =
                                        let uu___5 =
                                          let uu___6 =
                                            let uu___7 =
                                              let uu___8 =
                                                FStar_Compiler_Util.mk_ref
                                                  (FStar_Pervasives_Native.Some
                                                     ([], a)) in
                                              (env1, a, uu___8, false) in
                                            Clos uu___7 in
                                          (uu___6, aq,
                                            (t1.FStar_Syntax_Syntax.pos)) in
                                        Arg uu___5 in
                                      uu___4 :: stack3) norm_args) in
                      (FStar_TypeChecker_Cfg.log cfg
                         (fun uu___4 ->
                            let uu___5 =
                              FStar_Compiler_Effect.op_Less_Bar
                                FStar_Compiler_Util.string_of_int
                                (FStar_Compiler_List.length args) in
                            FStar_Compiler_Util.print1
                              "\tPushed %s arguments\n" uu___5);
                       norm cfg env1 stack2 head)
                    else
                      (let head1 = closure_as_term cfg env1 head in
                       let term =
                         FStar_Syntax_Syntax.mk_Tm_app head1 norm_args
                           t1.FStar_Syntax_Syntax.pos in
                       rebuild cfg env1 stack1 term))
           | FStar_Syntax_Syntax.Tm_refine (x, uu___2) when
               (cfg.FStar_TypeChecker_Cfg.steps).FStar_TypeChecker_Cfg.for_extraction
                 ||
                 (cfg.FStar_TypeChecker_Cfg.steps).FStar_TypeChecker_Cfg.unrefine
               -> norm cfg env1 stack1 x.FStar_Syntax_Syntax.sort
           | FStar_Syntax_Syntax.Tm_refine (x, f) ->
               if
                 (cfg.FStar_TypeChecker_Cfg.steps).FStar_TypeChecker_Cfg.weak
               then
                 (match (env1, stack1) with
                  | ([], []) ->
                      let t_x = norm cfg env1 [] x.FStar_Syntax_Syntax.sort in
                      let t2 =
                        FStar_Syntax_Syntax.mk
                          (FStar_Syntax_Syntax.Tm_refine
                             ({
                                FStar_Syntax_Syntax.ppname =
                                  (x.FStar_Syntax_Syntax.ppname);
                                FStar_Syntax_Syntax.index =
                                  (x.FStar_Syntax_Syntax.index);
                                FStar_Syntax_Syntax.sort = t_x
                              }, f)) t1.FStar_Syntax_Syntax.pos in
                      rebuild cfg env1 stack1 t2
                  | uu___2 ->
                      let uu___3 = closure_as_term cfg env1 t1 in
                      rebuild cfg env1 stack1 uu___3)
               else
                 (let t_x = norm cfg env1 [] x.FStar_Syntax_Syntax.sort in
                  let uu___3 =
                    let uu___4 =
                      let uu___5 = FStar_Syntax_Syntax.mk_binder x in
                      [uu___5] in
                    FStar_Syntax_Subst.open_term uu___4 f in
                  match uu___3 with
                  | (closing, f1) ->
                      let f2 = norm cfg (dummy :: env1) [] f1 in
                      let t2 =
                        let uu___4 =
                          let uu___5 =
                            let uu___6 = FStar_Syntax_Subst.close closing f2 in
                            ({
                               FStar_Syntax_Syntax.ppname =
                                 (x.FStar_Syntax_Syntax.ppname);
                               FStar_Syntax_Syntax.index =
                                 (x.FStar_Syntax_Syntax.index);
                               FStar_Syntax_Syntax.sort = t_x
                             }, uu___6) in
                          FStar_Syntax_Syntax.Tm_refine uu___5 in
                        FStar_Syntax_Syntax.mk uu___4
                          t1.FStar_Syntax_Syntax.pos in
                      rebuild cfg env1 stack1 t2)
           | FStar_Syntax_Syntax.Tm_arrow (bs, c) ->
               if
                 (cfg.FStar_TypeChecker_Cfg.steps).FStar_TypeChecker_Cfg.weak
               then
                 let uu___2 = closure_as_term cfg env1 t1 in
                 rebuild cfg env1 stack1 uu___2
               else
                 (let uu___3 = FStar_Syntax_Subst.open_comp bs c in
                  match uu___3 with
                  | (bs1, c1) ->
                      let c2 =
                        let uu___4 =
                          FStar_Compiler_Effect.op_Bar_Greater bs1
                            (FStar_Compiler_List.fold_left
                               (fun env2 -> fun uu___5 -> dummy :: env2) env1) in
                        norm_comp cfg uu___4 c1 in
                      let t2 =
                        let uu___4 = norm_binders cfg env1 bs1 in
                        FStar_Syntax_Util.arrow uu___4 c2 in
                      rebuild cfg env1 stack1 t2)
           | FStar_Syntax_Syntax.Tm_ascribed (t11, uu___2, l) when
               (cfg.FStar_TypeChecker_Cfg.steps).FStar_TypeChecker_Cfg.unascribe
               -> norm cfg env1 stack1 t11
           | FStar_Syntax_Syntax.Tm_ascribed (t11, asc, l) ->
               (match stack1 with
                | (Match uu___2)::uu___3 when
                    (cfg.FStar_TypeChecker_Cfg.steps).FStar_TypeChecker_Cfg.beta
                    ->
                    (FStar_TypeChecker_Cfg.log cfg
                       (fun uu___5 ->
                          FStar_Compiler_Util.print_string
                            "+++ Dropping ascription \n");
                     norm cfg env1 stack1 t11)
                | (Arg uu___2)::uu___3 when
                    (cfg.FStar_TypeChecker_Cfg.steps).FStar_TypeChecker_Cfg.beta
                    ->
                    (FStar_TypeChecker_Cfg.log cfg
                       (fun uu___5 ->
                          FStar_Compiler_Util.print_string
                            "+++ Dropping ascription \n");
                     norm cfg env1 stack1 t11)
                | (App
                    (uu___2,
                     {
                       FStar_Syntax_Syntax.n =
                         FStar_Syntax_Syntax.Tm_constant
                         (FStar_Const.Const_reify);
                       FStar_Syntax_Syntax.pos = uu___3;
                       FStar_Syntax_Syntax.vars = uu___4;
                       FStar_Syntax_Syntax.hash_code = uu___5;_},
                     uu___6, uu___7))::uu___8
                    when
                    (cfg.FStar_TypeChecker_Cfg.steps).FStar_TypeChecker_Cfg.beta
                    ->
                    (FStar_TypeChecker_Cfg.log cfg
<<<<<<< HEAD
                       (fun uu___10 ->
                          FStar_Util.print_string
=======
                       (fun uu___9 ->
                          FStar_Compiler_Util.print_string
>>>>>>> a46a208c
                            "+++ Dropping ascription \n");
                     norm cfg env1 stack1 t11)
                | (MemoLazy uu___2)::uu___3 when
                    (cfg.FStar_TypeChecker_Cfg.steps).FStar_TypeChecker_Cfg.beta
                    ->
                    (FStar_TypeChecker_Cfg.log cfg
                       (fun uu___5 ->
                          FStar_Compiler_Util.print_string
                            "+++ Dropping ascription \n");
                     norm cfg env1 stack1 t11)
                | uu___2 ->
                    (FStar_TypeChecker_Cfg.log cfg
                       (fun uu___4 ->
                          FStar_Compiler_Util.print_string
                            "+++ Keeping ascription \n");
                     (let t12 = norm cfg env1 [] t11 in
                      FStar_TypeChecker_Cfg.log cfg
                        (fun uu___5 ->
                           FStar_Compiler_Util.print_string
                             "+++ Normalizing ascription \n");
                      (let asc1 = norm_ascription cfg env1 asc in
                       match stack1 with
                       | (Cfg (cfg', dbg))::stack2 ->
                           (maybe_debug cfg t12 dbg;
                            (let t2 =
                               let uu___6 =
                                 let uu___7 =
                                   let uu___8 =
                                     FStar_Syntax_Util.unascribe t12 in
                                   (uu___8, asc1, l) in
                                 FStar_Syntax_Syntax.Tm_ascribed uu___7 in
                               FStar_Syntax_Syntax.mk uu___6
                                 t1.FStar_Syntax_Syntax.pos in
                             norm cfg' env1 stack2 t2))
                       | uu___5 ->
                           let uu___6 =
                             let uu___7 =
                               let uu___8 =
                                 let uu___9 = FStar_Syntax_Util.unascribe t12 in
                                 (uu___9, asc1, l) in
                               FStar_Syntax_Syntax.Tm_ascribed uu___8 in
                             FStar_Syntax_Syntax.mk uu___7
                               t1.FStar_Syntax_Syntax.pos in
                           rebuild cfg env1 stack1 uu___6))))
           | FStar_Syntax_Syntax.Tm_match (head, asc_opt, branches1, lopt) ->
               let lopt1 =
                 FStar_Compiler_Util.map_option (maybe_drop_rc_typ cfg) lopt in
               let stack2 =
                 (Match
                    (env1, asc_opt, branches1, lopt1, cfg,
                      (t1.FStar_Syntax_Syntax.pos)))
                 :: stack1 in
               if
                 ((cfg.FStar_TypeChecker_Cfg.steps).FStar_TypeChecker_Cfg.iota
                    &&
                    (cfg.FStar_TypeChecker_Cfg.steps).FStar_TypeChecker_Cfg.weakly_reduce_scrutinee)
                   &&
                   (Prims.op_Negation
                      (cfg.FStar_TypeChecker_Cfg.steps).FStar_TypeChecker_Cfg.weak)
               then
                 let cfg' =
                   {
                     FStar_TypeChecker_Cfg.steps =
                       (let uu___2 = cfg.FStar_TypeChecker_Cfg.steps in
                        {
                          FStar_TypeChecker_Cfg.beta =
                            (uu___2.FStar_TypeChecker_Cfg.beta);
                          FStar_TypeChecker_Cfg.iota =
                            (uu___2.FStar_TypeChecker_Cfg.iota);
                          FStar_TypeChecker_Cfg.zeta =
                            (uu___2.FStar_TypeChecker_Cfg.zeta);
                          FStar_TypeChecker_Cfg.zeta_full =
                            (uu___2.FStar_TypeChecker_Cfg.zeta_full);
                          FStar_TypeChecker_Cfg.weak = true;
                          FStar_TypeChecker_Cfg.hnf =
                            (uu___2.FStar_TypeChecker_Cfg.hnf);
                          FStar_TypeChecker_Cfg.primops =
                            (uu___2.FStar_TypeChecker_Cfg.primops);
                          FStar_TypeChecker_Cfg.do_not_unfold_pure_lets =
                            (uu___2.FStar_TypeChecker_Cfg.do_not_unfold_pure_lets);
                          FStar_TypeChecker_Cfg.unfold_until =
                            (uu___2.FStar_TypeChecker_Cfg.unfold_until);
                          FStar_TypeChecker_Cfg.unfold_only =
                            (uu___2.FStar_TypeChecker_Cfg.unfold_only);
                          FStar_TypeChecker_Cfg.unfold_fully =
                            (uu___2.FStar_TypeChecker_Cfg.unfold_fully);
                          FStar_TypeChecker_Cfg.unfold_attr =
                            (uu___2.FStar_TypeChecker_Cfg.unfold_attr);
                          FStar_TypeChecker_Cfg.unfold_qual =
                            (uu___2.FStar_TypeChecker_Cfg.unfold_qual);
                          FStar_TypeChecker_Cfg.unfold_tac =
                            (uu___2.FStar_TypeChecker_Cfg.unfold_tac);
                          FStar_TypeChecker_Cfg.pure_subterms_within_computations
                            =
                            (uu___2.FStar_TypeChecker_Cfg.pure_subterms_within_computations);
                          FStar_TypeChecker_Cfg.simplify =
                            (uu___2.FStar_TypeChecker_Cfg.simplify);
                          FStar_TypeChecker_Cfg.erase_universes =
                            (uu___2.FStar_TypeChecker_Cfg.erase_universes);
                          FStar_TypeChecker_Cfg.allow_unbound_universes =
                            (uu___2.FStar_TypeChecker_Cfg.allow_unbound_universes);
                          FStar_TypeChecker_Cfg.reify_ =
                            (uu___2.FStar_TypeChecker_Cfg.reify_);
                          FStar_TypeChecker_Cfg.compress_uvars =
                            (uu___2.FStar_TypeChecker_Cfg.compress_uvars);
                          FStar_TypeChecker_Cfg.no_full_norm =
                            (uu___2.FStar_TypeChecker_Cfg.no_full_norm);
                          FStar_TypeChecker_Cfg.check_no_uvars =
                            (uu___2.FStar_TypeChecker_Cfg.check_no_uvars);
                          FStar_TypeChecker_Cfg.unmeta =
                            (uu___2.FStar_TypeChecker_Cfg.unmeta);
                          FStar_TypeChecker_Cfg.unascribe =
                            (uu___2.FStar_TypeChecker_Cfg.unascribe);
                          FStar_TypeChecker_Cfg.in_full_norm_request =
                            (uu___2.FStar_TypeChecker_Cfg.in_full_norm_request);
                          FStar_TypeChecker_Cfg.weakly_reduce_scrutinee =
                            (uu___2.FStar_TypeChecker_Cfg.weakly_reduce_scrutinee);
                          FStar_TypeChecker_Cfg.nbe_step =
                            (uu___2.FStar_TypeChecker_Cfg.nbe_step);
                          FStar_TypeChecker_Cfg.for_extraction =
                            (uu___2.FStar_TypeChecker_Cfg.for_extraction);
                          FStar_TypeChecker_Cfg.unrefine =
                            (uu___2.FStar_TypeChecker_Cfg.unrefine)
                        });
                     FStar_TypeChecker_Cfg.tcenv =
                       (cfg.FStar_TypeChecker_Cfg.tcenv);
                     FStar_TypeChecker_Cfg.debug =
                       (cfg.FStar_TypeChecker_Cfg.debug);
                     FStar_TypeChecker_Cfg.delta_level =
                       (cfg.FStar_TypeChecker_Cfg.delta_level);
                     FStar_TypeChecker_Cfg.primitive_steps =
                       (cfg.FStar_TypeChecker_Cfg.primitive_steps);
                     FStar_TypeChecker_Cfg.strong =
                       (cfg.FStar_TypeChecker_Cfg.strong);
                     FStar_TypeChecker_Cfg.memoize_lazy =
                       (cfg.FStar_TypeChecker_Cfg.memoize_lazy);
                     FStar_TypeChecker_Cfg.normalize_pure_lets =
                       (cfg.FStar_TypeChecker_Cfg.normalize_pure_lets);
                     FStar_TypeChecker_Cfg.reifying =
                       (cfg.FStar_TypeChecker_Cfg.reifying)
                   } in
                 norm cfg' env1 ((Cfg (cfg, FStar_Pervasives_Native.None)) ::
                   stack2) head
               else norm cfg env1 stack2 head
           | FStar_Syntax_Syntax.Tm_let ((b, lbs), lbody) when
               (FStar_Syntax_Syntax.is_top_level lbs) &&
                 (cfg.FStar_TypeChecker_Cfg.steps).FStar_TypeChecker_Cfg.compress_uvars
               ->
               let lbs1 =
                 FStar_Compiler_Effect.op_Bar_Greater lbs
                   (FStar_Compiler_List.map
                      (fun lb ->
                         let uu___2 =
                           FStar_Syntax_Subst.univ_var_opening
                             lb.FStar_Syntax_Syntax.lbunivs in
                         match uu___2 with
                         | (openings, lbunivs) ->
                             let cfg1 =
                               let uu___3 =
                                 FStar_TypeChecker_Env.push_univ_vars
                                   cfg.FStar_TypeChecker_Cfg.tcenv lbunivs in
                               {
                                 FStar_TypeChecker_Cfg.steps =
                                   (cfg.FStar_TypeChecker_Cfg.steps);
                                 FStar_TypeChecker_Cfg.tcenv = uu___3;
                                 FStar_TypeChecker_Cfg.debug =
                                   (cfg.FStar_TypeChecker_Cfg.debug);
                                 FStar_TypeChecker_Cfg.delta_level =
                                   (cfg.FStar_TypeChecker_Cfg.delta_level);
                                 FStar_TypeChecker_Cfg.primitive_steps =
                                   (cfg.FStar_TypeChecker_Cfg.primitive_steps);
                                 FStar_TypeChecker_Cfg.strong =
                                   (cfg.FStar_TypeChecker_Cfg.strong);
                                 FStar_TypeChecker_Cfg.memoize_lazy =
                                   (cfg.FStar_TypeChecker_Cfg.memoize_lazy);
                                 FStar_TypeChecker_Cfg.normalize_pure_lets =
                                   (cfg.FStar_TypeChecker_Cfg.normalize_pure_lets);
                                 FStar_TypeChecker_Cfg.reifying =
                                   (cfg.FStar_TypeChecker_Cfg.reifying)
                               } in
                             let norm1 t2 =
                               let uu___3 =
                                 let uu___4 =
                                   FStar_Syntax_Subst.subst openings t2 in
                                 norm cfg1 env1 [] uu___4 in
                               FStar_Syntax_Subst.close_univ_vars lbunivs
                                 uu___3 in
                             let lbtyp = norm1 lb.FStar_Syntax_Syntax.lbtyp in
                             let lbdef = norm1 lb.FStar_Syntax_Syntax.lbdef in
                             {
                               FStar_Syntax_Syntax.lbname =
                                 (lb.FStar_Syntax_Syntax.lbname);
                               FStar_Syntax_Syntax.lbunivs = lbunivs;
                               FStar_Syntax_Syntax.lbtyp = lbtyp;
                               FStar_Syntax_Syntax.lbeff =
                                 (lb.FStar_Syntax_Syntax.lbeff);
                               FStar_Syntax_Syntax.lbdef = lbdef;
                               FStar_Syntax_Syntax.lbattrs =
                                 (lb.FStar_Syntax_Syntax.lbattrs);
                               FStar_Syntax_Syntax.lbpos =
                                 (lb.FStar_Syntax_Syntax.lbpos)
                             })) in
               let uu___2 =
                 FStar_Syntax_Syntax.mk
                   (FStar_Syntax_Syntax.Tm_let ((b, lbs1), lbody))
                   t1.FStar_Syntax_Syntax.pos in
               rebuild cfg env1 stack1 uu___2
           | FStar_Syntax_Syntax.Tm_let
               ((uu___2,
                 { FStar_Syntax_Syntax.lbname = FStar_Pervasives.Inr uu___3;
                   FStar_Syntax_Syntax.lbunivs = uu___4;
                   FStar_Syntax_Syntax.lbtyp = uu___5;
                   FStar_Syntax_Syntax.lbeff = uu___6;
                   FStar_Syntax_Syntax.lbdef = uu___7;
                   FStar_Syntax_Syntax.lbattrs = uu___8;
                   FStar_Syntax_Syntax.lbpos = uu___9;_}::uu___10),
                uu___11)
               -> rebuild cfg env1 stack1 t1
           | FStar_Syntax_Syntax.Tm_let ((false, lb::[]), body) ->
               let uu___2 =
                 FStar_TypeChecker_Cfg.should_reduce_local_let cfg lb in
               if uu___2
               then
                 let binder =
                   let uu___3 =
                     FStar_Compiler_Util.left lb.FStar_Syntax_Syntax.lbname in
                   FStar_Syntax_Syntax.mk_binder uu___3 in
                 let def =
                   FStar_Syntax_Util.unmeta_lift lb.FStar_Syntax_Syntax.lbdef in
                 let env2 =
                   let uu___3 =
                     let uu___4 =
                       let uu___5 =
                         let uu___6 =
                           FStar_Compiler_Util.mk_ref
                             FStar_Pervasives_Native.None in
                         (env1, def, uu___6, false) in
                       Clos uu___5 in
                     ((FStar_Pervasives_Native.Some binder), uu___4) in
                   uu___3 :: env1 in
                 (FStar_TypeChecker_Cfg.log cfg
                    (fun uu___4 ->
                       FStar_Compiler_Util.print_string
                         "+++ Reducing Tm_let\n");
                  norm cfg env2 stack1 body)
               else
                 (let uu___4 =
                    (cfg.FStar_TypeChecker_Cfg.steps).FStar_TypeChecker_Cfg.reify_
                      &&
                      (let uu___5 =
                         FStar_TypeChecker_Env.norm_eff_name
                           cfg.FStar_TypeChecker_Cfg.tcenv
                           lb.FStar_Syntax_Syntax.lbeff in
                       FStar_Syntax_Util.is_div_effect uu___5) in
                  if uu___4
                  then
                    let ffun =
                      let uu___5 =
                        let uu___6 =
                          let uu___7 =
                            let uu___8 =
                              let uu___9 =
                                FStar_Compiler_Effect.op_Bar_Greater
                                  lb.FStar_Syntax_Syntax.lbname
                                  FStar_Compiler_Util.left in
                              FStar_Syntax_Syntax.mk_binder uu___9 in
                            [uu___8] in
                          (uu___7, body, FStar_Pervasives_Native.None) in
                        FStar_Syntax_Syntax.Tm_abs uu___6 in
                      FStar_Syntax_Syntax.mk uu___5
                        t1.FStar_Syntax_Syntax.pos in
                    let stack2 =
                      (CBVApp
                         (env1, ffun, FStar_Pervasives_Native.None,
                           (t1.FStar_Syntax_Syntax.pos)))
                      :: stack1 in
                    (FStar_TypeChecker_Cfg.log cfg
                       (fun uu___6 ->
                          FStar_Compiler_Util.print_string
                            "+++ Evaluating DIV Tm_let\n");
                     norm cfg env1 stack2 lb.FStar_Syntax_Syntax.lbdef)
                  else
                    if
                      (cfg.FStar_TypeChecker_Cfg.steps).FStar_TypeChecker_Cfg.weak
                    then
                      (FStar_TypeChecker_Cfg.log cfg
                         (fun uu___7 ->
                            FStar_Compiler_Util.print_string
                              "+++ Not touching Tm_let\n");
                       (let uu___7 = closure_as_term cfg env1 t1 in
                        rebuild cfg env1 stack1 uu___7))
                    else
                      (let uu___7 =
                         let uu___8 =
                           let uu___9 =
                             let uu___10 =
                               FStar_Compiler_Effect.op_Bar_Greater
                                 lb.FStar_Syntax_Syntax.lbname
                                 FStar_Compiler_Util.left in
                             FStar_Compiler_Effect.op_Bar_Greater uu___10
                               FStar_Syntax_Syntax.mk_binder in
                           [uu___9] in
                         FStar_Syntax_Subst.open_term uu___8 body in
                       match uu___7 with
                       | (bs, body1) ->
                           (FStar_TypeChecker_Cfg.log cfg
                              (fun uu___9 ->
                                 FStar_Compiler_Util.print_string
                                   "+++ Normalizing Tm_let -- type");
                            (let ty =
                               norm cfg env1 [] lb.FStar_Syntax_Syntax.lbtyp in
                             let lbname =
                               let x =
                                 let uu___9 = FStar_Compiler_List.hd bs in
                                 uu___9.FStar_Syntax_Syntax.binder_bv in
                               FStar_Pervasives.Inl
                                 {
                                   FStar_Syntax_Syntax.ppname =
                                     (x.FStar_Syntax_Syntax.ppname);
                                   FStar_Syntax_Syntax.index =
                                     (x.FStar_Syntax_Syntax.index);
                                   FStar_Syntax_Syntax.sort = ty
                                 } in
                             FStar_TypeChecker_Cfg.log cfg
                               (fun uu___10 ->
                                  FStar_Compiler_Util.print_string
                                    "+++ Normalizing Tm_let -- definiens\n");
                             (let lb1 =
                                let uu___10 =
                                  norm cfg env1 []
                                    lb.FStar_Syntax_Syntax.lbdef in
                                let uu___11 =
                                  FStar_Compiler_List.map (norm cfg env1 [])
                                    lb.FStar_Syntax_Syntax.lbattrs in
                                {
                                  FStar_Syntax_Syntax.lbname = lbname;
                                  FStar_Syntax_Syntax.lbunivs =
                                    (lb.FStar_Syntax_Syntax.lbunivs);
                                  FStar_Syntax_Syntax.lbtyp = ty;
                                  FStar_Syntax_Syntax.lbeff =
                                    (lb.FStar_Syntax_Syntax.lbeff);
                                  FStar_Syntax_Syntax.lbdef = uu___10;
                                  FStar_Syntax_Syntax.lbattrs = uu___11;
                                  FStar_Syntax_Syntax.lbpos =
                                    (lb.FStar_Syntax_Syntax.lbpos)
                                } in
                              let env' =
                                FStar_Compiler_Effect.op_Bar_Greater bs
                                  (FStar_Compiler_List.fold_left
                                     (fun env2 ->
                                        fun uu___10 -> dummy :: env2) env1) in
                              let stack2 =
                                (Cfg (cfg, FStar_Pervasives_Native.None)) ::
                                stack1 in
                              let cfg1 =
                                {
                                  FStar_TypeChecker_Cfg.steps =
                                    (cfg.FStar_TypeChecker_Cfg.steps);
                                  FStar_TypeChecker_Cfg.tcenv =
                                    (cfg.FStar_TypeChecker_Cfg.tcenv);
                                  FStar_TypeChecker_Cfg.debug =
                                    (cfg.FStar_TypeChecker_Cfg.debug);
                                  FStar_TypeChecker_Cfg.delta_level =
                                    (cfg.FStar_TypeChecker_Cfg.delta_level);
                                  FStar_TypeChecker_Cfg.primitive_steps =
                                    (cfg.FStar_TypeChecker_Cfg.primitive_steps);
                                  FStar_TypeChecker_Cfg.strong = true;
                                  FStar_TypeChecker_Cfg.memoize_lazy =
                                    (cfg.FStar_TypeChecker_Cfg.memoize_lazy);
                                  FStar_TypeChecker_Cfg.normalize_pure_lets =
                                    (cfg.FStar_TypeChecker_Cfg.normalize_pure_lets);
                                  FStar_TypeChecker_Cfg.reifying =
                                    (cfg.FStar_TypeChecker_Cfg.reifying)
                                } in
                              FStar_TypeChecker_Cfg.log cfg1
                                (fun uu___11 ->
                                   FStar_Compiler_Util.print_string
                                     "+++ Normalizing Tm_let -- body\n");
                              norm cfg1 env'
                                ((Let
                                    (env1, bs, lb1,
                                      (t1.FStar_Syntax_Syntax.pos))) ::
                                stack2) body1)))))
           | FStar_Syntax_Syntax.Tm_let ((true, lbs), body) when
               (cfg.FStar_TypeChecker_Cfg.steps).FStar_TypeChecker_Cfg.compress_uvars
                 ||
                 (((Prims.op_Negation
                      (cfg.FStar_TypeChecker_Cfg.steps).FStar_TypeChecker_Cfg.zeta)
                     &&
                     (Prims.op_Negation
                        (cfg.FStar_TypeChecker_Cfg.steps).FStar_TypeChecker_Cfg.zeta_full))
                    &&
                    (cfg.FStar_TypeChecker_Cfg.steps).FStar_TypeChecker_Cfg.pure_subterms_within_computations)
               ->
               let uu___2 = FStar_Syntax_Subst.open_let_rec lbs body in
               (match uu___2 with
                | (lbs1, body1) ->
                    let lbs2 =
                      FStar_Compiler_List.map
                        (fun lb ->
                           let ty =
                             norm cfg env1 [] lb.FStar_Syntax_Syntax.lbtyp in
                           let lbname =
                             let uu___3 =
                               let uu___4 =
                                 FStar_Compiler_Util.left
                                   lb.FStar_Syntax_Syntax.lbname in
                               {
                                 FStar_Syntax_Syntax.ppname =
                                   (uu___4.FStar_Syntax_Syntax.ppname);
                                 FStar_Syntax_Syntax.index =
                                   (uu___4.FStar_Syntax_Syntax.index);
                                 FStar_Syntax_Syntax.sort = ty
                               } in
                             FStar_Pervasives.Inl uu___3 in
                           let uu___3 =
                             FStar_Syntax_Util.abs_formals
                               lb.FStar_Syntax_Syntax.lbdef in
                           match uu___3 with
                           | (xs, def_body, lopt) ->
                               let xs1 = norm_binders cfg env1 xs in
                               let env2 =
                                 let uu___4 =
                                   FStar_Compiler_List.map
                                     (fun uu___5 -> dummy) xs1 in
                                 let uu___5 =
                                   let uu___6 =
                                     FStar_Compiler_List.map
                                       (fun uu___7 -> dummy) lbs1 in
                                   FStar_Compiler_List.op_At uu___6 env1 in
                                 FStar_Compiler_List.op_At uu___4 uu___5 in
                               let def_body1 = norm cfg env2 [] def_body in
                               let lopt1 =
                                 match lopt with
                                 | FStar_Pervasives_Native.Some rc ->
                                     let uu___4 =
                                       let uu___5 =
                                         FStar_Compiler_Util.map_opt
                                           rc.FStar_Syntax_Syntax.residual_typ
                                           (norm cfg env2 []) in
                                       {
                                         FStar_Syntax_Syntax.residual_effect
                                           =
                                           (rc.FStar_Syntax_Syntax.residual_effect);
                                         FStar_Syntax_Syntax.residual_typ =
                                           uu___5;
                                         FStar_Syntax_Syntax.residual_flags =
                                           (rc.FStar_Syntax_Syntax.residual_flags)
                                       } in
                                     FStar_Pervasives_Native.Some uu___4
                                 | uu___4 -> lopt in
                               let def =
                                 FStar_Syntax_Util.abs xs1 def_body1 lopt1 in
                               {
                                 FStar_Syntax_Syntax.lbname = lbname;
                                 FStar_Syntax_Syntax.lbunivs =
                                   (lb.FStar_Syntax_Syntax.lbunivs);
                                 FStar_Syntax_Syntax.lbtyp = ty;
                                 FStar_Syntax_Syntax.lbeff =
                                   (lb.FStar_Syntax_Syntax.lbeff);
                                 FStar_Syntax_Syntax.lbdef = def;
                                 FStar_Syntax_Syntax.lbattrs =
                                   (lb.FStar_Syntax_Syntax.lbattrs);
                                 FStar_Syntax_Syntax.lbpos =
                                   (lb.FStar_Syntax_Syntax.lbpos)
                               }) lbs1 in
                    let env' =
                      let uu___3 =
                        FStar_Compiler_List.map (fun uu___4 -> dummy) lbs2 in
                      FStar_Compiler_List.op_At uu___3 env1 in
                    let body2 = norm cfg env' [] body1 in
                    let uu___3 = FStar_Syntax_Subst.close_let_rec lbs2 body2 in
                    (match uu___3 with
                     | (lbs3, body3) ->
                         let t2 =
                           {
                             FStar_Syntax_Syntax.n =
                               (FStar_Syntax_Syntax.Tm_let
                                  ((true, lbs3), body3));
                             FStar_Syntax_Syntax.pos =
                               (t1.FStar_Syntax_Syntax.pos);
                             FStar_Syntax_Syntax.vars =
<<<<<<< HEAD
                               (uu___4.FStar_Syntax_Syntax.vars);
                             FStar_Syntax_Syntax.hash_code =
                               (uu___4.FStar_Syntax_Syntax.hash_code)
=======
                               (t1.FStar_Syntax_Syntax.vars)
>>>>>>> a46a208c
                           } in
                         rebuild cfg env1 stack1 t2))
           | FStar_Syntax_Syntax.Tm_let (lbs, body) when
               (Prims.op_Negation
                  (cfg.FStar_TypeChecker_Cfg.steps).FStar_TypeChecker_Cfg.zeta)
                 &&
                 (Prims.op_Negation
                    (cfg.FStar_TypeChecker_Cfg.steps).FStar_TypeChecker_Cfg.zeta_full)
               ->
               let uu___2 = closure_as_term cfg env1 t1 in
               rebuild cfg env1 stack1 uu___2
           | FStar_Syntax_Syntax.Tm_let (lbs, body) ->
               let uu___2 =
                 FStar_Compiler_List.fold_right
                   (fun lb ->
                      fun uu___3 ->
                        match uu___3 with
                        | (rec_env, memos, i) ->
                            let bv =
                              let uu___4 =
                                FStar_Compiler_Util.left
                                  lb.FStar_Syntax_Syntax.lbname in
                              {
                                FStar_Syntax_Syntax.ppname =
                                  (uu___4.FStar_Syntax_Syntax.ppname);
                                FStar_Syntax_Syntax.index = i;
                                FStar_Syntax_Syntax.sort =
                                  (uu___4.FStar_Syntax_Syntax.sort)
                              } in
                            let f_i = FStar_Syntax_Syntax.bv_to_tm bv in
                            let fix_f_i =
                              FStar_Syntax_Syntax.mk
                                (FStar_Syntax_Syntax.Tm_let (lbs, f_i))
                                t1.FStar_Syntax_Syntax.pos in
                            let memo =
                              FStar_Compiler_Util.mk_ref
                                FStar_Pervasives_Native.None in
                            let rec_env1 =
                              (FStar_Pervasives_Native.None,
                                (Clos (env1, fix_f_i, memo, true)))
                              :: rec_env in
                            (rec_env1, (memo :: memos), (i + Prims.int_one)))
                   (FStar_Pervasives_Native.snd lbs)
                   (env1, [], Prims.int_zero) in
               (match uu___2 with
                | (rec_env, memos, uu___3) ->
                    let uu___4 =
                      FStar_Compiler_List.map2
                        (fun lb ->
                           fun memo ->
                             FStar_Compiler_Effect.op_Colon_Equals memo
                               (FStar_Pervasives_Native.Some
                                  (rec_env, (lb.FStar_Syntax_Syntax.lbdef))))
                        (FStar_Pervasives_Native.snd lbs) memos in
                    let body_env =
                      FStar_Compiler_List.fold_right
                        (fun lb ->
                           fun env2 ->
                             let uu___5 =
                               let uu___6 =
                                 let uu___7 =
                                   let uu___8 =
                                     FStar_Compiler_Util.mk_ref
                                       FStar_Pervasives_Native.None in
                                   (rec_env, (lb.FStar_Syntax_Syntax.lbdef),
                                     uu___8, false) in
                                 Clos uu___7 in
                               (FStar_Pervasives_Native.None, uu___6) in
                             uu___5 :: env2)
                        (FStar_Pervasives_Native.snd lbs) env1 in
                    norm cfg body_env stack1 body)
           | FStar_Syntax_Syntax.Tm_meta (head, m) ->
               (FStar_TypeChecker_Cfg.log cfg
                  (fun uu___3 ->
                     let uu___4 = FStar_Syntax_Print.metadata_to_string m in
                     FStar_Compiler_Util.print1 ">> metadata = %s\n" uu___4);
                (match m with
                 | FStar_Syntax_Syntax.Meta_monadic (m1, t2) ->
                     reduce_impure_comp cfg env1 stack1 head
                       (FStar_Pervasives.Inl m1) t2
                 | FStar_Syntax_Syntax.Meta_monadic_lift (m1, m', t2) ->
                     reduce_impure_comp cfg env1 stack1 head
                       (FStar_Pervasives.Inr (m1, m')) t2
                 | uu___3 ->
                     if
                       (cfg.FStar_TypeChecker_Cfg.steps).FStar_TypeChecker_Cfg.unmeta
                     then norm cfg env1 stack1 head
                     else
                       (match stack1 with
                        | uu___5::uu___6 ->
                            (match m with
                             | FStar_Syntax_Syntax.Meta_labeled
                                 (l, r, uu___7) ->
                                 norm cfg env1 ((Meta (env1, m, r)) ::
                                   stack1) head
                             | FStar_Syntax_Syntax.Meta_pattern (names, args)
                                 ->
                                 let args1 = norm_pattern_args cfg env1 args in
                                 let names1 =
                                   FStar_Compiler_Effect.op_Bar_Greater names
                                     (FStar_Compiler_List.map
                                        (norm cfg env1 [])) in
                                 norm cfg env1
                                   ((Meta
                                       (env1,
                                         (FStar_Syntax_Syntax.Meta_pattern
                                            (names1, args1)),
                                         (t1.FStar_Syntax_Syntax.pos))) ::
                                   stack1) head
                             | FStar_Syntax_Syntax.Meta_desugared
                                 (FStar_Syntax_Syntax.Machine_integer
                                 (uu___7, uu___8)) ->
                                 norm cfg env1
                                   ((Meta
                                       (env1, m,
                                         (t1.FStar_Syntax_Syntax.pos))) ::
                                   stack1) head
                             | uu___7 -> norm cfg env1 stack1 head)
                        | [] ->
                            let head1 = norm cfg env1 [] head in
                            let m1 =
                              match m with
                              | FStar_Syntax_Syntax.Meta_pattern
                                  (names, args) ->
                                  let names1 =
                                    FStar_Compiler_Effect.op_Bar_Greater
                                      names
                                      (FStar_Compiler_List.map
                                         (norm cfg env1 [])) in
                                  let uu___5 =
                                    let uu___6 =
                                      norm_pattern_args cfg env1 args in
                                    (names1, uu___6) in
                                  FStar_Syntax_Syntax.Meta_pattern uu___5
                              | uu___5 -> m in
                            let t2 =
                              FStar_Syntax_Syntax.mk
                                (FStar_Syntax_Syntax.Tm_meta (head1, m1))
                                t1.FStar_Syntax_Syntax.pos in
                            rebuild cfg env1 stack1 t2)))
           | FStar_Syntax_Syntax.Tm_delayed uu___2 ->
               failwith "impossible: Tm_delayed on norm"
           | FStar_Syntax_Syntax.Tm_uvar uu___2 ->
               if
                 (cfg.FStar_TypeChecker_Cfg.steps).FStar_TypeChecker_Cfg.check_no_uvars
               then
                 let uu___3 =
                   let uu___4 =
                     FStar_Compiler_Range.string_of_range
                       t1.FStar_Syntax_Syntax.pos in
                   let uu___5 = FStar_Syntax_Print.term_to_string t1 in
                   FStar_Compiler_Util.format2
                     "(%s) CheckNoUvars: Unexpected unification variable remains: %s"
                     uu___4 uu___5 in
                 failwith uu___3
               else
                 (let uu___4 = inline_closure_env cfg env1 [] t1 in
                  rebuild cfg env1 stack1 uu___4))
and (do_unfold_fv :
  FStar_TypeChecker_Cfg.cfg ->
    env ->
      stack_elt Prims.list ->
        FStar_Syntax_Syntax.term ->
          FStar_TypeChecker_Env.qninfo ->
            FStar_Syntax_Syntax.fv -> FStar_Syntax_Syntax.term)
  =
  fun cfg ->
    fun env1 ->
      fun stack1 ->
        fun t0 ->
          fun qninfo ->
            fun f ->
              let uu___ =
                FStar_TypeChecker_Env.lookup_definition_qninfo
                  cfg.FStar_TypeChecker_Cfg.delta_level
                  (f.FStar_Syntax_Syntax.fv_name).FStar_Syntax_Syntax.v
                  qninfo in
              match uu___ with
              | FStar_Pervasives_Native.None ->
                  (FStar_TypeChecker_Cfg.log_unfolding cfg
                     (fun uu___2 ->
                        let uu___3 = FStar_Syntax_Print.fv_to_string f in
                        FStar_Compiler_Util.print1
                          " >> Tm_fvar case 2 for %s\n" uu___3);
                   rebuild cfg env1 stack1 t0)
              | FStar_Pervasives_Native.Some (us, t) ->
                  (FStar_TypeChecker_Cfg.log_unfolding cfg
                     (fun uu___2 ->
                        let uu___3 = FStar_Syntax_Print.term_to_string t0 in
                        let uu___4 = FStar_Syntax_Print.term_to_string t in
                        FStar_Compiler_Util.print2 " >> Unfolded %s to %s\n"
                          uu___3 uu___4);
                   (let t1 =
                      if
                        (cfg.FStar_TypeChecker_Cfg.steps).FStar_TypeChecker_Cfg.unfold_until
                          =
                          (FStar_Pervasives_Native.Some
                             FStar_Syntax_Syntax.delta_constant)
                      then t
                      else
                        FStar_Syntax_Subst.set_use_range
                          t0.FStar_Syntax_Syntax.pos t in
                    let n = FStar_Compiler_List.length us in
                    if n > Prims.int_zero
                    then
                      match stack1 with
                      | (UnivArgs (us', uu___2))::stack2 ->
                          ((let uu___4 =
                              FStar_Compiler_Effect.op_Less_Bar
                                (FStar_TypeChecker_Env.debug
                                   cfg.FStar_TypeChecker_Cfg.tcenv)
                                (FStar_Options.Other "univ_norm") in
                            if uu___4
                            then
                              FStar_Compiler_List.iter
                                (fun x ->
                                   let uu___5 =
                                     FStar_Syntax_Print.univ_to_string x in
                                   FStar_Compiler_Util.print1
                                     "Univ (normalizer) %s\n" uu___5) us'
                            else ());
                           (let env2 =
                              FStar_Compiler_Effect.op_Bar_Greater us'
                                (FStar_Compiler_List.fold_left
                                   (fun env3 ->
                                      fun u ->
                                        (FStar_Pervasives_Native.None,
                                          (Univ u))
                                        :: env3) env1) in
                            norm cfg env2 stack2 t1))
                      | uu___2 when
                          (cfg.FStar_TypeChecker_Cfg.steps).FStar_TypeChecker_Cfg.erase_universes
                            ||
                            (cfg.FStar_TypeChecker_Cfg.steps).FStar_TypeChecker_Cfg.allow_unbound_universes
                          -> norm cfg env1 stack1 t1
                      | uu___2 ->
                          let uu___3 =
                            let uu___4 =
                              FStar_Syntax_Print.lid_to_string
                                (f.FStar_Syntax_Syntax.fv_name).FStar_Syntax_Syntax.v in
                            FStar_Compiler_Util.format1
                              "Impossible: missing universe instantiation on %s"
                              uu___4 in
                          failwith uu___3
                    else norm cfg env1 stack1 t1))
and (reduce_impure_comp :
  FStar_TypeChecker_Cfg.cfg ->
    env ->
      stack ->
        FStar_Syntax_Syntax.term ->
          (FStar_Syntax_Syntax.monad_name,
            (FStar_Syntax_Syntax.monad_name * FStar_Syntax_Syntax.monad_name))
            FStar_Pervasives.either ->
            FStar_Syntax_Syntax.typ -> FStar_Syntax_Syntax.term)
  =
  fun cfg ->
    fun env1 ->
      fun stack1 ->
        fun head ->
          fun m ->
            fun t ->
              let t1 = norm cfg env1 [] t in
              let metadata =
                match m with
                | FStar_Pervasives.Inl m1 ->
                    FStar_Syntax_Syntax.Meta_monadic (m1, t1)
                | FStar_Pervasives.Inr (m1, m') ->
                    FStar_Syntax_Syntax.Meta_monadic_lift (m1, m', t1) in
              norm cfg env1
                ((Meta (env1, metadata, (head.FStar_Syntax_Syntax.pos))) ::
                stack1) head
and (do_reify_monadic :
  (unit -> FStar_Syntax_Syntax.term) ->
    FStar_TypeChecker_Cfg.cfg ->
      env ->
        stack_elt Prims.list ->
          FStar_Syntax_Syntax.term ->
            FStar_Syntax_Syntax.monad_name ->
              FStar_Syntax_Syntax.typ -> FStar_Syntax_Syntax.term)
  =
  fun fallback ->
    fun cfg ->
      fun env1 ->
        fun stack1 ->
          fun top ->
            fun m ->
              fun t ->
                (match stack1 with
                 | (App
                     (uu___1,
                      {
                        FStar_Syntax_Syntax.n =
                          FStar_Syntax_Syntax.Tm_constant
                          (FStar_Const.Const_reify);
                        FStar_Syntax_Syntax.pos = uu___2;
                        FStar_Syntax_Syntax.vars = uu___3;
                        FStar_Syntax_Syntax.hash_code = uu___4;_},
                      uu___5, uu___6))::uu___7
                     -> ()
                 | uu___1 ->
                     let uu___2 =
                       let uu___3 = stack_to_string stack1 in
                       FStar_Compiler_Util.format1
                         "INTERNAL ERROR: do_reify_monadic: bad stack: %s"
                         uu___3 in
                     failwith uu___2);
                (let top0 = top in
                 let top1 = FStar_Syntax_Util.unascribe top in
                 FStar_TypeChecker_Cfg.log cfg
                   (fun uu___2 ->
                      let uu___3 = FStar_Syntax_Print.tag_of_term top1 in
                      let uu___4 = FStar_Syntax_Print.term_to_string top1 in
                      FStar_Compiler_Util.print2 "Reifying: (%s) %s\n" uu___3
                        uu___4);
                 (let top2 = FStar_Syntax_Util.unmeta_safe top1 in
                  let uu___2 =
                    let uu___3 = FStar_Syntax_Subst.compress top2 in
                    uu___3.FStar_Syntax_Syntax.n in
                  match uu___2 with
                  | FStar_Syntax_Syntax.Tm_let ((false, lb::[]), body) ->
                      let eff_name =
                        FStar_TypeChecker_Env.norm_eff_name
                          cfg.FStar_TypeChecker_Cfg.tcenv m in
                      let ed =
                        FStar_TypeChecker_Env.get_effect_decl
                          cfg.FStar_TypeChecker_Cfg.tcenv eff_name in
                      let uu___3 =
                        let uu___4 =
                          FStar_Compiler_Effect.op_Bar_Greater ed
                            FStar_Syntax_Util.get_eff_repr in
                        FStar_Compiler_Effect.op_Bar_Greater uu___4
                          FStar_Compiler_Util.must in
                      (match uu___3 with
                       | (uu___4, repr) ->
                           let uu___5 =
                             let uu___6 =
                               FStar_Compiler_Effect.op_Bar_Greater ed
                                 FStar_Syntax_Util.get_bind_repr in
                             FStar_Compiler_Effect.op_Bar_Greater uu___6
                               FStar_Compiler_Util.must in
                           (match uu___5 with
                            | (uu___6, bind_repr) ->
                                (match lb.FStar_Syntax_Syntax.lbname with
                                 | FStar_Pervasives.Inr uu___7 ->
                                     failwith
                                       "Cannot reify a top-level let binding"
                                 | FStar_Pervasives.Inl x ->
                                     let is_return e =
                                       let uu___7 =
                                         let uu___8 =
                                           FStar_Syntax_Subst.compress e in
                                         uu___8.FStar_Syntax_Syntax.n in
                                       match uu___7 with
                                       | FStar_Syntax_Syntax.Tm_meta
                                           (e1,
                                            FStar_Syntax_Syntax.Meta_monadic
                                            (uu___8, uu___9))
                                           ->
                                           let uu___10 =
                                             let uu___11 =
                                               FStar_Syntax_Subst.compress e1 in
                                             uu___11.FStar_Syntax_Syntax.n in
                                           (match uu___10 with
                                            | FStar_Syntax_Syntax.Tm_meta
                                                (e2,
                                                 FStar_Syntax_Syntax.Meta_monadic_lift
                                                 (uu___11, msrc, uu___12))
                                                when
                                                FStar_Syntax_Util.is_pure_effect
                                                  msrc
                                                ->
                                                let uu___13 =
                                                  FStar_Syntax_Subst.compress
                                                    e2 in
                                                FStar_Pervasives_Native.Some
                                                  uu___13
                                            | uu___11 ->
                                                FStar_Pervasives_Native.None)
                                       | uu___8 ->
                                           FStar_Pervasives_Native.None in
                                     let uu___7 =
                                       is_return lb.FStar_Syntax_Syntax.lbdef in
                                     (match uu___7 with
                                      | FStar_Pervasives_Native.Some e ->
                                          let lb1 =
                                            {
                                              FStar_Syntax_Syntax.lbname =
                                                (lb.FStar_Syntax_Syntax.lbname);
                                              FStar_Syntax_Syntax.lbunivs =
                                                (lb.FStar_Syntax_Syntax.lbunivs);
                                              FStar_Syntax_Syntax.lbtyp =
                                                (lb.FStar_Syntax_Syntax.lbtyp);
                                              FStar_Syntax_Syntax.lbeff =
                                                FStar_Parser_Const.effect_PURE_lid;
                                              FStar_Syntax_Syntax.lbdef = e;
                                              FStar_Syntax_Syntax.lbattrs =
                                                (lb.FStar_Syntax_Syntax.lbattrs);
                                              FStar_Syntax_Syntax.lbpos =
                                                (lb.FStar_Syntax_Syntax.lbpos)
                                            } in
                                          let uu___8 =
                                            FStar_Compiler_List.tl stack1 in
                                          let uu___9 =
                                            let uu___10 =
                                              let uu___11 =
                                                let uu___12 =
                                                  FStar_Syntax_Util.mk_reify
                                                    body in
                                                ((false, [lb1]), uu___12) in
                                              FStar_Syntax_Syntax.Tm_let
                                                uu___11 in
                                            FStar_Syntax_Syntax.mk uu___10
                                              top2.FStar_Syntax_Syntax.pos in
                                          norm cfg env1 uu___8 uu___9
                                      | FStar_Pervasives_Native.None ->
                                          let uu___8 =
                                            let uu___9 = is_return body in
                                            match uu___9 with
                                            | FStar_Pervasives_Native.Some
                                                {
                                                  FStar_Syntax_Syntax.n =
                                                    FStar_Syntax_Syntax.Tm_bvar
                                                    y;
                                                  FStar_Syntax_Syntax.pos =
                                                    uu___10;
                                                  FStar_Syntax_Syntax.vars =
                                                    uu___11;
                                                  FStar_Syntax_Syntax.hash_code
                                                    = uu___12;_}
                                                ->
                                                FStar_Syntax_Syntax.bv_eq x y
                                            | uu___10 -> false in
                                          if uu___8
                                          then
                                            norm cfg env1 stack1
                                              lb.FStar_Syntax_Syntax.lbdef
                                          else
                                            (let rng =
                                               top2.FStar_Syntax_Syntax.pos in
                                             let head =
                                               FStar_Compiler_Effect.op_Less_Bar
                                                 FStar_Syntax_Util.mk_reify
                                                 lb.FStar_Syntax_Syntax.lbdef in
                                             let body1 =
                                               FStar_Compiler_Effect.op_Less_Bar
                                                 FStar_Syntax_Util.mk_reify
                                                 body in
                                             let body_rc =
                                               {
                                                 FStar_Syntax_Syntax.residual_effect
                                                   = m;
                                                 FStar_Syntax_Syntax.residual_typ
                                                   =
                                                   (FStar_Pervasives_Native.Some
                                                      t);
                                                 FStar_Syntax_Syntax.residual_flags
                                                   = []
                                               } in
                                             let body2 =
                                               let uu___10 =
                                                 let uu___11 =
                                                   let uu___12 =
                                                     let uu___13 =
                                                       FStar_Syntax_Syntax.mk_binder
                                                         x in
                                                     [uu___13] in
                                                   (uu___12, body1,
                                                     (FStar_Pervasives_Native.Some
                                                        body_rc)) in
                                                 FStar_Syntax_Syntax.Tm_abs
                                                   uu___11 in
                                               FStar_Syntax_Syntax.mk uu___10
                                                 body1.FStar_Syntax_Syntax.pos in
                                             let close =
                                               closure_as_term cfg env1 in
                                             let bind_inst =
                                               let uu___10 =
                                                 let uu___11 =
                                                   FStar_Syntax_Subst.compress
                                                     bind_repr in
                                                 uu___11.FStar_Syntax_Syntax.n in
                                               match uu___10 with
                                               | FStar_Syntax_Syntax.Tm_uinst
                                                   (bind,
                                                    uu___11::uu___12::[])
                                                   ->
                                                   let uu___13 =
                                                     let uu___14 =
                                                       let uu___15 =
                                                         let uu___16 =
                                                           let uu___17 =
                                                             close
                                                               lb.FStar_Syntax_Syntax.lbtyp in
                                                           (cfg.FStar_TypeChecker_Cfg.tcenv).FStar_TypeChecker_Env.universe_of
                                                             cfg.FStar_TypeChecker_Cfg.tcenv
                                                             uu___17 in
                                                         let uu___17 =
                                                           let uu___18 =
                                                             let uu___19 =
                                                               close t in
                                                             (cfg.FStar_TypeChecker_Cfg.tcenv).FStar_TypeChecker_Env.universe_of
                                                               cfg.FStar_TypeChecker_Cfg.tcenv
                                                               uu___19 in
                                                           [uu___18] in
                                                         uu___16 :: uu___17 in
                                                       (bind, uu___15) in
                                                     FStar_Syntax_Syntax.Tm_uinst
                                                       uu___14 in
                                                   FStar_Syntax_Syntax.mk
                                                     uu___13 rng
                                               | uu___11 ->
                                                   failwith
                                                     "NIY : Reification of indexed effects" in
                                             let bind_inst_args f_arg =
                                               let uu___10 =
                                                 FStar_Syntax_Util.is_layered
                                                   ed in
                                               if uu___10
                                               then
                                                 let bind_has_range_args =
                                                   FStar_Syntax_Util.has_attribute
                                                     ed.FStar_Syntax_Syntax.eff_attrs
                                                     FStar_Parser_Const.bind_has_range_args_attr in
                                                 let num_fixed_binders =
                                                   if bind_has_range_args
                                                   then (Prims.of_int (4))
                                                   else (Prims.of_int (2)) in
                                                 let unit_args =
                                                   let uu___11 =
                                                     let uu___12 =
                                                       let uu___13 =
                                                         let uu___14 =
                                                           FStar_Compiler_Effect.op_Bar_Greater
                                                             ed
                                                             FStar_Syntax_Util.get_bind_vc_combinator in
                                                         FStar_Compiler_Effect.op_Bar_Greater
                                                           uu___14
                                                           FStar_Pervasives_Native.snd in
                                                       FStar_Compiler_Effect.op_Bar_Greater
                                                         uu___13
                                                         FStar_Syntax_Subst.compress in
                                                     uu___12.FStar_Syntax_Syntax.n in
                                                   match uu___11 with
                                                   | FStar_Syntax_Syntax.Tm_arrow
                                                       (uu___12::uu___13::bs,
                                                        uu___14)
                                                       when
                                                       (FStar_Compiler_List.length
                                                          bs)
                                                         >= num_fixed_binders
                                                       ->
                                                       let uu___15 =
                                                         let uu___16 =
                                                           FStar_Compiler_Effect.op_Bar_Greater
                                                             bs
                                                             (FStar_Compiler_List.splitAt
                                                                ((FStar_Compiler_List.length
                                                                    bs)
                                                                   -
                                                                   num_fixed_binders)) in
                                                         FStar_Compiler_Effect.op_Bar_Greater
                                                           uu___16
                                                           FStar_Pervasives_Native.fst in
                                                       FStar_Compiler_Effect.op_Bar_Greater
                                                         uu___15
                                                         (FStar_Compiler_List.map
                                                            (fun uu___16 ->
                                                               FStar_Syntax_Syntax.as_arg
                                                                 FStar_Syntax_Syntax.unit_const))
                                                   | uu___12 ->
                                                       let uu___13 =
                                                         let uu___14 =
                                                           let uu___15 =
                                                             FStar_Ident.string_of_lid
                                                               ed.FStar_Syntax_Syntax.mname in
                                                           let uu___16 =
                                                             FStar_Compiler_Util.string_of_int
                                                               num_fixed_binders in
                                                           let uu___17 =
                                                             let uu___18 =
                                                               let uu___19 =
                                                                 FStar_Compiler_Effect.op_Bar_Greater
                                                                   ed
                                                                   FStar_Syntax_Util.get_bind_vc_combinator in
                                                               FStar_Compiler_Effect.op_Bar_Greater
                                                                 uu___19
                                                                 FStar_Pervasives_Native.snd in
                                                             FStar_Compiler_Effect.op_Bar_Greater
                                                               uu___18
                                                               FStar_Syntax_Print.term_to_string in
                                                           FStar_Compiler_Util.format3
                                                             "bind_wp for layered effect %s is not an arrow with >= %s arguments (%s)"
                                                             uu___15 uu___16
                                                             uu___17 in
                                                         (FStar_Errors.Fatal_UnexpectedEffect,
                                                           uu___14) in
                                                       FStar_Errors.raise_error
                                                         uu___13 rng in
                                                 let range_args =
                                                   if bind_has_range_args
                                                   then
                                                     let uu___11 =
                                                       let uu___12 =
                                                         FStar_TypeChecker_Cfg.embed_simple
                                                           FStar_Syntax_Embeddings.e_range
                                                           lb.FStar_Syntax_Syntax.lbpos
                                                           lb.FStar_Syntax_Syntax.lbpos in
                                                       FStar_Syntax_Syntax.as_arg
                                                         uu___12 in
                                                     let uu___12 =
                                                       let uu___13 =
                                                         let uu___14 =
                                                           FStar_TypeChecker_Cfg.embed_simple
                                                             FStar_Syntax_Embeddings.e_range
                                                             body2.FStar_Syntax_Syntax.pos
                                                             body2.FStar_Syntax_Syntax.pos in
                                                         FStar_Syntax_Syntax.as_arg
                                                           uu___14 in
                                                       [uu___13] in
                                                     uu___11 :: uu___12
                                                   else [] in
                                                 let uu___11 =
                                                   FStar_Syntax_Syntax.as_arg
                                                     lb.FStar_Syntax_Syntax.lbtyp in
                                                 let uu___12 =
                                                   let uu___13 =
                                                     FStar_Syntax_Syntax.as_arg
                                                       t in
                                                   let uu___14 =
                                                     let uu___15 =
                                                       let uu___16 =
                                                         let uu___17 =
                                                           FStar_Syntax_Syntax.as_arg
                                                             f_arg in
                                                         let uu___18 =
                                                           let uu___19 =
                                                             FStar_Syntax_Syntax.as_arg
                                                               body2 in
                                                           [uu___19] in
                                                         uu___17 :: uu___18 in
                                                       FStar_Compiler_List.op_At
                                                         range_args uu___16 in
                                                     FStar_Compiler_List.op_At
                                                       unit_args uu___15 in
                                                   uu___13 :: uu___14 in
                                                 uu___11 :: uu___12
                                               else
                                                 (let maybe_range_arg =
                                                    let uu___12 =
                                                      FStar_Compiler_Util.for_some
                                                        (FStar_Syntax_Util.attr_eq
                                                           FStar_Syntax_Util.dm4f_bind_range_attr)
                                                        ed.FStar_Syntax_Syntax.eff_attrs in
                                                    if uu___12
                                                    then
                                                      let uu___13 =
                                                        let uu___14 =
                                                          FStar_TypeChecker_Cfg.embed_simple
                                                            FStar_Syntax_Embeddings.e_range
                                                            lb.FStar_Syntax_Syntax.lbpos
                                                            lb.FStar_Syntax_Syntax.lbpos in
                                                        FStar_Syntax_Syntax.as_arg
                                                          uu___14 in
                                                      let uu___14 =
                                                        let uu___15 =
                                                          let uu___16 =
                                                            FStar_TypeChecker_Cfg.embed_simple
                                                              FStar_Syntax_Embeddings.e_range
                                                              body2.FStar_Syntax_Syntax.pos
                                                              body2.FStar_Syntax_Syntax.pos in
                                                          FStar_Syntax_Syntax.as_arg
                                                            uu___16 in
                                                        [uu___15] in
                                                      uu___13 :: uu___14
                                                    else [] in
                                                  let uu___12 =
                                                    let uu___13 =
                                                      FStar_Syntax_Syntax.as_arg
                                                        lb.FStar_Syntax_Syntax.lbtyp in
                                                    let uu___14 =
                                                      let uu___15 =
                                                        FStar_Syntax_Syntax.as_arg
                                                          t in
                                                      [uu___15] in
                                                    uu___13 :: uu___14 in
                                                  let uu___13 =
                                                    let uu___14 =
                                                      let uu___15 =
                                                        FStar_Syntax_Syntax.as_arg
                                                          FStar_Syntax_Syntax.tun in
                                                      let uu___16 =
                                                        let uu___17 =
                                                          FStar_Syntax_Syntax.as_arg
                                                            f_arg in
                                                        let uu___18 =
                                                          let uu___19 =
                                                            FStar_Syntax_Syntax.as_arg
                                                              FStar_Syntax_Syntax.tun in
                                                          let uu___20 =
                                                            let uu___21 =
                                                              FStar_Syntax_Syntax.as_arg
                                                                body2 in
                                                            [uu___21] in
                                                          uu___19 :: uu___20 in
                                                        uu___17 :: uu___18 in
                                                      uu___15 :: uu___16 in
                                                    FStar_Compiler_List.op_At
                                                      maybe_range_arg uu___14 in
                                                  FStar_Compiler_List.op_At
                                                    uu___12 uu___13) in
                                             let reified =
                                               let is_total_effect =
                                                 FStar_TypeChecker_Env.is_total_effect
                                                   cfg.FStar_TypeChecker_Cfg.tcenv
                                                   eff_name in
                                               if is_total_effect
                                               then
                                                 let uu___10 =
                                                   let uu___11 =
                                                     let uu___12 =
                                                       bind_inst_args head in
                                                     (bind_inst, uu___12) in
                                                   FStar_Syntax_Syntax.Tm_app
                                                     uu___11 in
                                                 FStar_Syntax_Syntax.mk
                                                   uu___10 rng
                                               else
                                                 (let uu___11 =
                                                    let bv =
                                                      FStar_Syntax_Syntax.new_bv
                                                        FStar_Pervasives_Native.None
                                                        x.FStar_Syntax_Syntax.sort in
                                                    let lb1 =
                                                      let uu___12 =
                                                        let uu___13 =
                                                          let uu___14 =
                                                            FStar_Syntax_Syntax.as_arg
                                                              x.FStar_Syntax_Syntax.sort in
                                                          [uu___14] in
                                                        FStar_Syntax_Util.mk_app
                                                          repr uu___13 in
                                                      {
                                                        FStar_Syntax_Syntax.lbname
                                                          =
                                                          (FStar_Pervasives.Inl
                                                             bv);
                                                        FStar_Syntax_Syntax.lbunivs
                                                          = [];
                                                        FStar_Syntax_Syntax.lbtyp
                                                          = uu___12;
                                                        FStar_Syntax_Syntax.lbeff
                                                          =
                                                          (if is_total_effect
                                                           then
                                                             FStar_Parser_Const.effect_Tot_lid
                                                           else
                                                             FStar_Parser_Const.effect_Dv_lid);
                                                        FStar_Syntax_Syntax.lbdef
                                                          = head;
                                                        FStar_Syntax_Syntax.lbattrs
                                                          = [];
                                                        FStar_Syntax_Syntax.lbpos
                                                          =
                                                          (head.FStar_Syntax_Syntax.pos)
                                                      } in
                                                    let uu___12 =
                                                      FStar_Syntax_Syntax.bv_to_name
                                                        bv in
                                                    (lb1, bv, uu___12) in
                                                  match uu___11 with
                                                  | (lb_head, head_bv, head1)
                                                      ->
                                                      let uu___12 =
                                                        let uu___13 =
                                                          let uu___14 =
                                                            let uu___15 =
                                                              let uu___16 =
                                                                let uu___17 =
                                                                  FStar_Syntax_Syntax.mk_binder
                                                                    head_bv in
                                                                [uu___17] in
                                                              FStar_Syntax_Subst.close
                                                                uu___16 in
                                                            let uu___16 =
                                                              let uu___17 =
                                                                let uu___18 =
                                                                  let uu___19
                                                                    =
                                                                    bind_inst_args
                                                                    head1 in
                                                                  (bind_inst,
                                                                    uu___19) in
                                                                FStar_Syntax_Syntax.Tm_app
                                                                  uu___18 in
                                                              FStar_Syntax_Syntax.mk
                                                                uu___17 rng in
                                                            FStar_Compiler_Effect.op_Less_Bar
                                                              uu___15 uu___16 in
                                                          ((false, [lb_head]),
                                                            uu___14) in
                                                        FStar_Syntax_Syntax.Tm_let
                                                          uu___13 in
                                                      FStar_Syntax_Syntax.mk
                                                        uu___12 rng) in
                                             FStar_TypeChecker_Cfg.log cfg
                                               (fun uu___11 ->
                                                  let uu___12 =
                                                    FStar_Syntax_Print.term_to_string
                                                      top0 in
                                                  let uu___13 =
                                                    FStar_Syntax_Print.term_to_string
                                                      reified in
                                                  FStar_Compiler_Util.print2
                                                    "Reified (1) <%s> to %s\n"
                                                    uu___12 uu___13);
                                             (let uu___11 =
                                                FStar_Compiler_List.tl stack1 in
                                              norm cfg env1 uu___11 reified))))))
                  | FStar_Syntax_Syntax.Tm_app (head, args) ->
                      ((let uu___4 = FStar_Options.defensive () in
                        if uu___4
                        then
                          let is_arg_impure uu___5 =
                            match uu___5 with
                            | (e, q) ->
                                let uu___6 =
                                  let uu___7 = FStar_Syntax_Subst.compress e in
                                  uu___7.FStar_Syntax_Syntax.n in
                                (match uu___6 with
                                 | FStar_Syntax_Syntax.Tm_meta
                                     (e0,
                                      FStar_Syntax_Syntax.Meta_monadic_lift
                                      (m1, m2, t'))
                                     ->
                                     let uu___7 =
                                       FStar_Syntax_Util.is_pure_effect m1 in
                                     Prims.op_Negation uu___7
                                 | uu___7 -> false) in
                          let uu___5 =
                            let uu___6 =
                              let uu___7 = FStar_Syntax_Syntax.as_arg head in
                              uu___7 :: args in
                            FStar_Compiler_Util.for_some is_arg_impure uu___6 in
                          (if uu___5
                           then
                             let uu___6 =
                               let uu___7 =
                                 let uu___8 =
                                   FStar_Syntax_Print.term_to_string top2 in
                                 FStar_Compiler_Util.format1
                                   "Incompatibility between typechecker and normalizer; this monadic application contains impure terms %s\n"
                                   uu___8 in
                               (FStar_Errors.Warning_Defensive, uu___7) in
                             FStar_Errors.log_issue
                               top2.FStar_Syntax_Syntax.pos uu___6
                           else ())
                        else ());
                       (let fallback1 uu___4 =
                          FStar_TypeChecker_Cfg.log cfg
                            (fun uu___6 ->
                               let uu___7 =
                                 FStar_Syntax_Print.term_to_string top0 in
                               FStar_Compiler_Util.print2
                                 "Reified (2) <%s> to %s\n" uu___7 "");
                          (let uu___6 = FStar_Compiler_List.tl stack1 in
                           let uu___7 = FStar_Syntax_Util.mk_reify top2 in
                           norm cfg env1 uu___6 uu___7) in
                        let fallback2 uu___4 =
                          FStar_TypeChecker_Cfg.log cfg
                            (fun uu___6 ->
                               let uu___7 =
                                 FStar_Syntax_Print.term_to_string top0 in
                               FStar_Compiler_Util.print2
                                 "Reified (3) <%s> to %s\n" uu___7 "");
                          (let uu___6 = FStar_Compiler_List.tl stack1 in
                           let uu___7 =
                             FStar_Syntax_Syntax.mk
                               (FStar_Syntax_Syntax.Tm_meta
                                  (top2,
                                    (FStar_Syntax_Syntax.Meta_monadic (m, t))))
                               top0.FStar_Syntax_Syntax.pos in
                           norm cfg env1 uu___6 uu___7) in
                        let uu___4 =
                          let uu___5 = FStar_Syntax_Util.un_uinst head in
                          uu___5.FStar_Syntax_Syntax.n in
                        match uu___4 with
                        | FStar_Syntax_Syntax.Tm_fvar fv ->
                            let lid = FStar_Syntax_Syntax.lid_of_fv fv in
                            let qninfo =
                              FStar_TypeChecker_Env.lookup_qname
                                cfg.FStar_TypeChecker_Cfg.tcenv lid in
                            let uu___5 =
                              let uu___6 =
                                FStar_TypeChecker_Env.is_action
                                  cfg.FStar_TypeChecker_Cfg.tcenv lid in
                              Prims.op_Negation uu___6 in
                            if uu___5
                            then fallback1 ()
                            else
                              (let uu___7 =
                                 let uu___8 =
                                   FStar_TypeChecker_Env.lookup_definition_qninfo
                                     cfg.FStar_TypeChecker_Cfg.delta_level
                                     (fv.FStar_Syntax_Syntax.fv_name).FStar_Syntax_Syntax.v
                                     qninfo in
                                 FStar_Compiler_Option.isNone uu___8 in
                               if uu___7
                               then fallback2 ()
                               else
                                 (let t1 =
                                    let uu___9 =
                                      FStar_Syntax_Util.mk_reify head in
                                    FStar_Syntax_Syntax.mk_Tm_app uu___9 args
                                      t.FStar_Syntax_Syntax.pos in
                                  let uu___9 = FStar_Compiler_List.tl stack1 in
                                  norm cfg env1 uu___9 t1))
                        | uu___5 -> fallback1 ()))
                  | FStar_Syntax_Syntax.Tm_meta
                      (e, FStar_Syntax_Syntax.Meta_monadic uu___3) ->
                      do_reify_monadic fallback cfg env1 stack1 e m t
                  | FStar_Syntax_Syntax.Tm_meta
                      (e, FStar_Syntax_Syntax.Meta_monadic_lift
                       (msrc, mtgt, t'))
                      ->
                      let lifted =
                        let uu___3 = closure_as_term cfg env1 t' in
                        reify_lift cfg e msrc mtgt uu___3 in
                      (FStar_TypeChecker_Cfg.log cfg
                         (fun uu___4 ->
                            let uu___5 =
                              FStar_Syntax_Print.term_to_string lifted in
                            FStar_Compiler_Util.print1
                              "Reified lift to (2): %s\n" uu___5);
                       (let uu___4 = FStar_Compiler_List.tl stack1 in
                        norm cfg env1 uu___4 lifted))
                  | FStar_Syntax_Syntax.Tm_match
                      (e, asc_opt, branches1, lopt) ->
                      let branches2 =
                        FStar_Compiler_Effect.op_Bar_Greater branches1
                          (FStar_Compiler_List.map
                             (fun uu___3 ->
                                match uu___3 with
                                | (pat, wopt, tm) ->
                                    let uu___4 =
                                      FStar_Syntax_Util.mk_reify tm in
                                    (pat, wopt, uu___4))) in
                      let tm =
                        FStar_Syntax_Syntax.mk
                          (FStar_Syntax_Syntax.Tm_match
                             (e, asc_opt, branches2, lopt))
                          top2.FStar_Syntax_Syntax.pos in
                      let uu___3 = FStar_Compiler_List.tl stack1 in
                      norm cfg env1 uu___3 tm
                  | uu___3 -> fallback ()))
and (reify_lift :
  FStar_TypeChecker_Cfg.cfg ->
    FStar_Syntax_Syntax.term' FStar_Syntax_Syntax.syntax ->
      FStar_Syntax_Syntax.monad_name ->
        FStar_Syntax_Syntax.monad_name ->
          FStar_Syntax_Syntax.term' FStar_Syntax_Syntax.syntax ->
            FStar_Syntax_Syntax.term)
  =
  fun cfg ->
    fun e ->
      fun msrc ->
        fun mtgt ->
          fun t ->
            let env1 = cfg.FStar_TypeChecker_Cfg.tcenv in
            FStar_TypeChecker_Cfg.log cfg
              (fun uu___1 ->
                 let uu___2 = FStar_Ident.string_of_lid msrc in
                 let uu___3 = FStar_Ident.string_of_lid mtgt in
                 let uu___4 = FStar_Syntax_Print.term_to_string e in
                 FStar_Compiler_Util.print3 "Reifying lift %s -> %s: %s\n"
                   uu___2 uu___3 uu___4);
            (let uu___1 =
               ((FStar_Syntax_Util.is_pure_effect msrc) ||
                  (FStar_Syntax_Util.is_div_effect msrc))
                 &&
                 (let uu___2 =
                    FStar_Compiler_Effect.op_Bar_Greater mtgt
                      (FStar_TypeChecker_Env.is_layered_effect env1) in
                  Prims.op_Negation uu___2) in
             if uu___1
             then
               let ed =
                 let uu___2 =
                   FStar_TypeChecker_Env.norm_eff_name
                     cfg.FStar_TypeChecker_Cfg.tcenv mtgt in
                 FStar_TypeChecker_Env.get_effect_decl env1 uu___2 in
               let uu___2 =
                 let uu___3 =
                   FStar_Compiler_Effect.op_Bar_Greater ed
                     FStar_Syntax_Util.get_eff_repr in
                 FStar_Compiler_Effect.op_Bar_Greater uu___3
                   FStar_Compiler_Util.must in
               match uu___2 with
               | (uu___3, repr) ->
                   let uu___4 =
                     let uu___5 =
                       FStar_Compiler_Effect.op_Bar_Greater ed
                         FStar_Syntax_Util.get_return_repr in
                     FStar_Compiler_Effect.op_Bar_Greater uu___5
                       FStar_Compiler_Util.must in
                   (match uu___4 with
                    | (uu___5, return_repr) ->
                        let return_inst =
                          let uu___6 =
                            let uu___7 =
                              FStar_Syntax_Subst.compress return_repr in
                            uu___7.FStar_Syntax_Syntax.n in
                          match uu___6 with
                          | FStar_Syntax_Syntax.Tm_uinst
                              (return_tm, uu___7::[]) ->
                              let uu___8 =
                                let uu___9 =
                                  let uu___10 =
                                    let uu___11 =
                                      env1.FStar_TypeChecker_Env.universe_of
                                        env1 t in
                                    [uu___11] in
                                  (return_tm, uu___10) in
                                FStar_Syntax_Syntax.Tm_uinst uu___9 in
                              FStar_Syntax_Syntax.mk uu___8
                                e.FStar_Syntax_Syntax.pos
                          | uu___7 ->
                              failwith "NIY : Reification of indexed effects" in
                        let uu___6 =
                          let bv =
                            FStar_Syntax_Syntax.new_bv
                              FStar_Pervasives_Native.None t in
                          let lb =
                            let uu___7 =
                              let uu___8 =
                                let uu___9 = FStar_Syntax_Syntax.as_arg t in
                                [uu___9] in
                              FStar_Syntax_Util.mk_app repr uu___8 in
                            {
                              FStar_Syntax_Syntax.lbname =
                                (FStar_Pervasives.Inl bv);
                              FStar_Syntax_Syntax.lbunivs = [];
                              FStar_Syntax_Syntax.lbtyp = uu___7;
                              FStar_Syntax_Syntax.lbeff = msrc;
                              FStar_Syntax_Syntax.lbdef = e;
                              FStar_Syntax_Syntax.lbattrs = [];
                              FStar_Syntax_Syntax.lbpos =
                                (e.FStar_Syntax_Syntax.pos)
                            } in
                          let uu___7 = FStar_Syntax_Syntax.bv_to_name bv in
                          (lb, bv, uu___7) in
                        (match uu___6 with
                         | (lb_e, e_bv, e1) ->
                             let uu___7 =
                               let uu___8 =
                                 let uu___9 =
                                   let uu___10 =
                                     let uu___11 =
                                       let uu___12 =
                                         FStar_Syntax_Syntax.mk_binder e_bv in
                                       [uu___12] in
                                     FStar_Syntax_Subst.close uu___11 in
                                   let uu___11 =
                                     let uu___12 =
                                       let uu___13 =
                                         let uu___14 =
                                           let uu___15 =
                                             FStar_Syntax_Syntax.as_arg t in
                                           let uu___16 =
                                             let uu___17 =
                                               FStar_Syntax_Syntax.as_arg e1 in
                                             [uu___17] in
                                           uu___15 :: uu___16 in
                                         (return_inst, uu___14) in
                                       FStar_Syntax_Syntax.Tm_app uu___13 in
                                     FStar_Syntax_Syntax.mk uu___12
                                       e1.FStar_Syntax_Syntax.pos in
                                   FStar_Compiler_Effect.op_Less_Bar uu___10
                                     uu___11 in
                                 ((false, [lb_e]), uu___9) in
                               FStar_Syntax_Syntax.Tm_let uu___8 in
                             FStar_Syntax_Syntax.mk uu___7
                               e1.FStar_Syntax_Syntax.pos))
             else
               (let uu___3 = FStar_TypeChecker_Env.monad_leq env1 msrc mtgt in
                match uu___3 with
                | FStar_Pervasives_Native.None ->
                    let uu___4 =
                      let uu___5 = FStar_Ident.string_of_lid msrc in
                      let uu___6 = FStar_Ident.string_of_lid mtgt in
                      FStar_Compiler_Util.format2
                        "Impossible : trying to reify a lift between unrelated effects (%s and %s)"
                        uu___5 uu___6 in
                    failwith uu___4
                | FStar_Pervasives_Native.Some
                    { FStar_TypeChecker_Env.msource = uu___4;
                      FStar_TypeChecker_Env.mtarget = uu___5;
                      FStar_TypeChecker_Env.mlift =
                        { FStar_TypeChecker_Env.mlift_wp = uu___6;
                          FStar_TypeChecker_Env.mlift_term =
                            FStar_Pervasives_Native.None;_};
                      FStar_TypeChecker_Env.mpath = uu___7;_}
                    ->
                    let uu___8 =
                      let uu___9 = FStar_Ident.string_of_lid msrc in
                      let uu___10 = FStar_Ident.string_of_lid mtgt in
                      FStar_Compiler_Util.format2
                        "Impossible : trying to reify a non-reifiable lift (from %s to %s)"
                        uu___9 uu___10 in
                    failwith uu___8
                | FStar_Pervasives_Native.Some
                    { FStar_TypeChecker_Env.msource = uu___4;
                      FStar_TypeChecker_Env.mtarget = uu___5;
                      FStar_TypeChecker_Env.mlift =
                        { FStar_TypeChecker_Env.mlift_wp = uu___6;
                          FStar_TypeChecker_Env.mlift_term =
                            FStar_Pervasives_Native.Some lift;_};
                      FStar_TypeChecker_Env.mpath = uu___7;_}
                    ->
                    let e1 =
                      let uu___8 =
                        FStar_TypeChecker_Env.is_reifiable_effect env1 msrc in
                      if uu___8
                      then FStar_Syntax_Util.mk_reify e
                      else
                        (let uu___10 =
                           let uu___11 =
                             let uu___12 =
                               let uu___13 =
                                 FStar_Syntax_Syntax.null_binder
                                   FStar_Syntax_Syntax.t_unit in
                               [uu___13] in
                             (uu___12, e,
                               (FStar_Pervasives_Native.Some
                                  {
                                    FStar_Syntax_Syntax.residual_effect =
                                      msrc;
                                    FStar_Syntax_Syntax.residual_typ =
                                      (FStar_Pervasives_Native.Some t);
                                    FStar_Syntax_Syntax.residual_flags = []
                                  })) in
                           FStar_Syntax_Syntax.Tm_abs uu___11 in
                         FStar_Syntax_Syntax.mk uu___10
                           e.FStar_Syntax_Syntax.pos) in
                    let uu___8 =
                      env1.FStar_TypeChecker_Env.universe_of env1 t in
                    lift uu___8 t e1))
and (norm_pattern_args :
  FStar_TypeChecker_Cfg.cfg ->
    env ->
      (FStar_Syntax_Syntax.term' FStar_Syntax_Syntax.syntax *
        FStar_Syntax_Syntax.arg_qualifier FStar_Pervasives_Native.option)
        Prims.list Prims.list ->
        (FStar_Syntax_Syntax.term' FStar_Syntax_Syntax.syntax *
          FStar_Syntax_Syntax.arg_qualifier FStar_Pervasives_Native.option)
          Prims.list Prims.list)
  =
  fun cfg ->
    fun env1 ->
      fun args ->
        FStar_Compiler_Effect.op_Bar_Greater args
          (FStar_Compiler_List.map
             (FStar_Compiler_List.map
                (fun uu___ ->
                   match uu___ with
                   | (a, imp) ->
                       let uu___1 = norm cfg env1 [] a in (uu___1, imp))))
and (norm_comp :
  FStar_TypeChecker_Cfg.cfg ->
    env -> FStar_Syntax_Syntax.comp -> FStar_Syntax_Syntax.comp)
  =
  fun cfg ->
    fun env1 ->
      fun comp ->
        FStar_TypeChecker_Cfg.log cfg
          (fun uu___1 ->
             let uu___2 = FStar_Syntax_Print.comp_to_string comp in
             let uu___3 =
               FStar_Compiler_Util.string_of_int
                 (FStar_Compiler_List.length env1) in
             FStar_Compiler_Util.print2
               ">>> %s\nNormComp with with %s env elements\n" uu___2 uu___3);
        (match comp.FStar_Syntax_Syntax.n with
         | FStar_Syntax_Syntax.Total (t, uopt) ->
             let t1 = norm cfg env1 [] t in
             let uopt1 =
               match uopt with
               | FStar_Pervasives_Native.Some u ->
                   let uu___1 = norm_universe cfg env1 u in
                   FStar_Compiler_Effect.op_Less_Bar
                     (fun uu___2 -> FStar_Pervasives_Native.Some uu___2)
                     uu___1
               | FStar_Pervasives_Native.None -> FStar_Pervasives_Native.None in
             let uu___1 = FStar_Syntax_Syntax.mk_Total' t1 uopt1 in
             {
<<<<<<< HEAD
               FStar_Syntax_Syntax.n =
                 (FStar_Syntax_Syntax.Total (t1, uopt1));
               FStar_Syntax_Syntax.pos = (uu___1.FStar_Syntax_Syntax.pos);
               FStar_Syntax_Syntax.vars = (uu___1.FStar_Syntax_Syntax.vars);
               FStar_Syntax_Syntax.hash_code =
                 (uu___1.FStar_Syntax_Syntax.hash_code)
=======
               FStar_Syntax_Syntax.n = (uu___1.FStar_Syntax_Syntax.n);
               FStar_Syntax_Syntax.pos = (comp.FStar_Syntax_Syntax.pos);
               FStar_Syntax_Syntax.vars = (uu___1.FStar_Syntax_Syntax.vars)
>>>>>>> a46a208c
             }
         | FStar_Syntax_Syntax.GTotal (t, uopt) ->
             let t1 = norm cfg env1 [] t in
             let uopt1 =
               match uopt with
               | FStar_Pervasives_Native.Some u ->
                   let uu___1 = norm_universe cfg env1 u in
                   FStar_Compiler_Effect.op_Less_Bar
                     (fun uu___2 -> FStar_Pervasives_Native.Some uu___2)
                     uu___1
               | FStar_Pervasives_Native.None -> FStar_Pervasives_Native.None in
             let uu___1 = FStar_Syntax_Syntax.mk_GTotal' t1 uopt1 in
             {
<<<<<<< HEAD
               FStar_Syntax_Syntax.n =
                 (FStar_Syntax_Syntax.GTotal (t1, uopt1));
               FStar_Syntax_Syntax.pos = (uu___1.FStar_Syntax_Syntax.pos);
               FStar_Syntax_Syntax.vars = (uu___1.FStar_Syntax_Syntax.vars);
               FStar_Syntax_Syntax.hash_code =
                 (uu___1.FStar_Syntax_Syntax.hash_code)
=======
               FStar_Syntax_Syntax.n = (uu___1.FStar_Syntax_Syntax.n);
               FStar_Syntax_Syntax.pos = (comp.FStar_Syntax_Syntax.pos);
               FStar_Syntax_Syntax.vars = (uu___1.FStar_Syntax_Syntax.vars)
>>>>>>> a46a208c
             }
         | FStar_Syntax_Syntax.Comp ct ->
             let effect_args =
               FStar_Compiler_Effect.op_Bar_Greater
                 ct.FStar_Syntax_Syntax.effect_args
                 (if
                    (cfg.FStar_TypeChecker_Cfg.steps).FStar_TypeChecker_Cfg.for_extraction
                  then
                    FStar_Compiler_List.map
                      (fun uu___1 ->
                         FStar_Compiler_Effect.op_Bar_Greater
                           FStar_Syntax_Syntax.unit_const
                           FStar_Syntax_Syntax.as_arg)
                  else
                    FStar_Compiler_List.mapi
                      (fun idx ->
                         fun uu___2 ->
                           match uu___2 with
                           | (a, i) ->
                               let uu___3 = norm cfg env1 [] a in (uu___3, i))) in
             let flags =
               FStar_Compiler_Effect.op_Bar_Greater
                 ct.FStar_Syntax_Syntax.flags
                 (FStar_Compiler_List.map
                    (fun uu___1 ->
                       match uu___1 with
                       | FStar_Syntax_Syntax.DECREASES
                           (FStar_Syntax_Syntax.Decreases_lex l) ->
                           let uu___2 =
                             let uu___3 =
                               FStar_Compiler_Effect.op_Bar_Greater l
                                 (FStar_Compiler_List.map (norm cfg env1 [])) in
                             FStar_Compiler_Effect.op_Bar_Greater uu___3
                               (fun uu___4 ->
                                  FStar_Syntax_Syntax.Decreases_lex uu___4) in
                           FStar_Syntax_Syntax.DECREASES uu___2
                       | FStar_Syntax_Syntax.DECREASES
                           (FStar_Syntax_Syntax.Decreases_wf (rel, e)) ->
                           let uu___2 =
                             let uu___3 =
                               let uu___4 = norm cfg env1 [] rel in
                               let uu___5 = norm cfg env1 [] e in
                               (uu___4, uu___5) in
                             FStar_Syntax_Syntax.Decreases_wf uu___3 in
                           FStar_Syntax_Syntax.DECREASES uu___2
                       | f -> f)) in
             let comp_univs =
               FStar_Compiler_List.map (norm_universe cfg env1)
                 ct.FStar_Syntax_Syntax.comp_univs in
             let result_typ =
               norm cfg env1 [] ct.FStar_Syntax_Syntax.result_typ in
             let uu___1 =
               FStar_Syntax_Syntax.mk_Comp
                 {
                   FStar_Syntax_Syntax.comp_univs = comp_univs;
                   FStar_Syntax_Syntax.effect_name =
                     (ct.FStar_Syntax_Syntax.effect_name);
                   FStar_Syntax_Syntax.result_typ = result_typ;
                   FStar_Syntax_Syntax.effect_args = effect_args;
                   FStar_Syntax_Syntax.flags = flags
                 } in
             {
<<<<<<< HEAD
               FStar_Syntax_Syntax.n =
                 (FStar_Syntax_Syntax.Comp
                    (let uu___2 = ct in
                     {
                       FStar_Syntax_Syntax.comp_univs = comp_univs;
                       FStar_Syntax_Syntax.effect_name =
                         (uu___2.FStar_Syntax_Syntax.effect_name);
                       FStar_Syntax_Syntax.result_typ = result_typ;
                       FStar_Syntax_Syntax.effect_args = effect_args;
                       FStar_Syntax_Syntax.flags = flags
                     }));
               FStar_Syntax_Syntax.pos = (uu___1.FStar_Syntax_Syntax.pos);
               FStar_Syntax_Syntax.vars = (uu___1.FStar_Syntax_Syntax.vars);
               FStar_Syntax_Syntax.hash_code =
                 (uu___1.FStar_Syntax_Syntax.hash_code)
=======
               FStar_Syntax_Syntax.n = (uu___1.FStar_Syntax_Syntax.n);
               FStar_Syntax_Syntax.pos = (comp.FStar_Syntax_Syntax.pos);
               FStar_Syntax_Syntax.vars = (uu___1.FStar_Syntax_Syntax.vars)
>>>>>>> a46a208c
             })
and (norm_binder :
  FStar_TypeChecker_Cfg.cfg ->
    env -> FStar_Syntax_Syntax.binder -> FStar_Syntax_Syntax.binder)
  =
  fun cfg ->
    fun env1 ->
      fun b ->
        let x =
          let uu___ = b.FStar_Syntax_Syntax.binder_bv in
          let uu___1 =
            norm cfg env1 []
              (b.FStar_Syntax_Syntax.binder_bv).FStar_Syntax_Syntax.sort in
          {
            FStar_Syntax_Syntax.ppname = (uu___.FStar_Syntax_Syntax.ppname);
            FStar_Syntax_Syntax.index = (uu___.FStar_Syntax_Syntax.index);
            FStar_Syntax_Syntax.sort = uu___1
          } in
        let imp =
          match b.FStar_Syntax_Syntax.binder_qual with
          | FStar_Pervasives_Native.Some (FStar_Syntax_Syntax.Meta t) ->
              let uu___ =
                let uu___1 = closure_as_term cfg env1 t in
                FStar_Syntax_Syntax.Meta uu___1 in
              FStar_Pervasives_Native.Some uu___
          | i -> i in
        let attrs =
          FStar_Compiler_List.map (norm cfg env1 [])
            b.FStar_Syntax_Syntax.binder_attrs in
        FStar_Syntax_Syntax.mk_binder_with_attrs x imp attrs
and (norm_binders :
  FStar_TypeChecker_Cfg.cfg ->
    env -> FStar_Syntax_Syntax.binders -> FStar_Syntax_Syntax.binders)
  =
  fun cfg ->
    fun env1 ->
      fun bs ->
        let uu___ =
          FStar_Compiler_List.fold_left
            (fun uu___1 ->
               fun b ->
                 match uu___1 with
                 | (nbs', env2) ->
                     let b1 = norm_binder cfg env2 b in
                     ((b1 :: nbs'), (dummy :: env2))) ([], env1) bs in
        match uu___ with | (nbs, uu___1) -> FStar_Compiler_List.rev nbs
and (maybe_simplify :
  FStar_TypeChecker_Cfg.cfg ->
    env -> stack -> FStar_Syntax_Syntax.term -> FStar_Syntax_Syntax.term)
  =
  fun cfg ->
    fun env1 ->
      fun stack1 ->
        fun tm ->
          let tm' = maybe_simplify_aux cfg env1 stack1 tm in
          if (cfg.FStar_TypeChecker_Cfg.debug).FStar_TypeChecker_Cfg.b380
          then
            (let uu___1 = FStar_Syntax_Print.term_to_string tm in
             let uu___2 = FStar_Syntax_Print.term_to_string tm' in
             FStar_Compiler_Util.print3 "%sSimplified\n\t%s to\n\t%s\n"
               (if
                  (cfg.FStar_TypeChecker_Cfg.steps).FStar_TypeChecker_Cfg.simplify
                then ""
                else "NOT ") uu___1 uu___2)
          else ();
          tm'
and (norm_cb : FStar_TypeChecker_Cfg.cfg -> FStar_Syntax_Embeddings.norm_cb)
  =
  fun cfg ->
    fun uu___ ->
      match uu___ with
      | FStar_Pervasives.Inr x -> norm cfg [] [] x
      | FStar_Pervasives.Inl l ->
          let uu___1 =
            FStar_Syntax_DsEnv.try_lookup_lid
              (cfg.FStar_TypeChecker_Cfg.tcenv).FStar_TypeChecker_Env.dsenv l in
          (match uu___1 with
           | FStar_Pervasives_Native.Some t -> t
           | FStar_Pervasives_Native.None ->
               let uu___2 =
                 FStar_Syntax_Syntax.lid_as_fv l
                   FStar_Syntax_Syntax.delta_constant
                   FStar_Pervasives_Native.None in
               FStar_Syntax_Syntax.fv_to_tm uu___2)
and (maybe_simplify_aux :
  FStar_TypeChecker_Cfg.cfg ->
    env -> stack -> FStar_Syntax_Syntax.term -> FStar_Syntax_Syntax.term)
  =
  fun cfg ->
    fun env1 ->
      fun stack1 ->
        fun tm ->
          let tm1 =
            let uu___ = norm_cb cfg in reduce_primops uu___ cfg env1 tm in
          let uu___ =
            FStar_Compiler_Effect.op_Less_Bar Prims.op_Negation
              (cfg.FStar_TypeChecker_Cfg.steps).FStar_TypeChecker_Cfg.simplify in
          if uu___
          then tm1
          else
            (let w t =
               {
                 FStar_Syntax_Syntax.n = (t.FStar_Syntax_Syntax.n);
                 FStar_Syntax_Syntax.pos = (tm1.FStar_Syntax_Syntax.pos);
<<<<<<< HEAD
                 FStar_Syntax_Syntax.vars = (uu___2.FStar_Syntax_Syntax.vars);
                 FStar_Syntax_Syntax.hash_code =
                   (uu___2.FStar_Syntax_Syntax.hash_code)
=======
                 FStar_Syntax_Syntax.vars = (t.FStar_Syntax_Syntax.vars)
>>>>>>> a46a208c
               } in
             let simp_t t =
               let uu___2 =
                 let uu___3 = FStar_Syntax_Util.unmeta t in
                 uu___3.FStar_Syntax_Syntax.n in
               match uu___2 with
               | FStar_Syntax_Syntax.Tm_fvar fv when
                   FStar_Syntax_Syntax.fv_eq_lid fv
                     FStar_Parser_Const.true_lid
                   -> FStar_Pervasives_Native.Some true
               | FStar_Syntax_Syntax.Tm_fvar fv when
                   FStar_Syntax_Syntax.fv_eq_lid fv
                     FStar_Parser_Const.false_lid
                   -> FStar_Pervasives_Native.Some false
               | uu___3 -> FStar_Pervasives_Native.None in
             let rec args_are_binders args bs =
               match (args, bs) with
               | ((t, uu___2)::args1, b::bs1) ->
                   let uu___3 =
                     let uu___4 = FStar_Syntax_Subst.compress t in
                     uu___4.FStar_Syntax_Syntax.n in
                   (match uu___3 with
                    | FStar_Syntax_Syntax.Tm_name bv' ->
                        (FStar_Syntax_Syntax.bv_eq
                           b.FStar_Syntax_Syntax.binder_bv bv')
                          && (args_are_binders args1 bs1)
                    | uu___4 -> false)
               | ([], []) -> true
               | (uu___2, uu___3) -> false in
             let is_applied bs t =
               if (cfg.FStar_TypeChecker_Cfg.debug).FStar_TypeChecker_Cfg.wpe
               then
                 (let uu___3 = FStar_Syntax_Print.term_to_string t in
                  let uu___4 = FStar_Syntax_Print.tag_of_term t in
                  FStar_Compiler_Util.print2 "WPE> is_applied %s -- %s\n"
                    uu___3 uu___4)
               else ();
               (let uu___3 = FStar_Syntax_Util.head_and_args_full t in
                match uu___3 with
                | (hd, args) ->
                    let uu___4 =
                      let uu___5 = FStar_Syntax_Subst.compress hd in
                      uu___5.FStar_Syntax_Syntax.n in
                    (match uu___4 with
                     | FStar_Syntax_Syntax.Tm_name bv when
                         args_are_binders args bs ->
                         (if
                            (cfg.FStar_TypeChecker_Cfg.debug).FStar_TypeChecker_Cfg.wpe
                          then
                            (let uu___6 = FStar_Syntax_Print.term_to_string t in
                             let uu___7 = FStar_Syntax_Print.bv_to_string bv in
                             let uu___8 =
                               FStar_Syntax_Print.term_to_string hd in
                             FStar_Compiler_Util.print3
                               "WPE> got it\n>>>>top = %s\n>>>>b = %s\n>>>>hd = %s\n"
                               uu___6 uu___7 uu___8)
                          else ();
                          FStar_Pervasives_Native.Some bv)
                     | uu___5 -> FStar_Pervasives_Native.None)) in
             let is_applied_maybe_squashed bs t =
               if (cfg.FStar_TypeChecker_Cfg.debug).FStar_TypeChecker_Cfg.wpe
               then
                 (let uu___3 = FStar_Syntax_Print.term_to_string t in
                  let uu___4 = FStar_Syntax_Print.tag_of_term t in
                  FStar_Compiler_Util.print2
                    "WPE> is_applied_maybe_squashed %s -- %s\n" uu___3 uu___4)
               else ();
               (let uu___3 = FStar_Syntax_Util.is_squash t in
                match uu___3 with
                | FStar_Pervasives_Native.Some (uu___4, t') ->
                    is_applied bs t'
                | uu___4 ->
                    let uu___5 = FStar_Syntax_Util.is_auto_squash t in
                    (match uu___5 with
                     | FStar_Pervasives_Native.Some (uu___6, t') ->
                         is_applied bs t'
                     | uu___6 -> is_applied bs t)) in
             let is_quantified_const bv phi =
               let uu___2 = FStar_Syntax_Util.destruct_typ_as_formula phi in
               match uu___2 with
               | FStar_Pervasives_Native.Some (FStar_Syntax_Util.BaseConn
                   (lid, (p, uu___3)::(q, uu___4)::[])) when
                   FStar_Ident.lid_equals lid FStar_Parser_Const.imp_lid ->
                   (if
                      (cfg.FStar_TypeChecker_Cfg.debug).FStar_TypeChecker_Cfg.wpe
                    then
                      (let uu___6 = FStar_Syntax_Print.term_to_string p in
                       let uu___7 = FStar_Syntax_Print.term_to_string q in
                       FStar_Compiler_Util.print2 "WPE> p = (%s); q = (%s)\n"
                         uu___6 uu___7)
                    else ();
                    (let uu___6 = FStar_Syntax_Util.destruct_typ_as_formula p in
                     match uu___6 with
                     | FStar_Pervasives_Native.None ->
                         let uu___7 =
                           let uu___8 = FStar_Syntax_Subst.compress p in
                           uu___8.FStar_Syntax_Syntax.n in
                         (match uu___7 with
                          | FStar_Syntax_Syntax.Tm_bvar bv' when
                              FStar_Syntax_Syntax.bv_eq bv bv' ->
                              (if
                                 (cfg.FStar_TypeChecker_Cfg.debug).FStar_TypeChecker_Cfg.wpe
                               then
                                 FStar_Compiler_Util.print_string
                                   "WPE> Case 1\n"
                               else ();
                               (let uu___9 =
                                  FStar_Syntax_Subst.subst
                                    [FStar_Syntax_Syntax.NT
                                       (bv, FStar_Syntax_Util.t_true)] q in
                                FStar_Pervasives_Native.Some uu___9))
                          | uu___8 -> FStar_Pervasives_Native.None)
                     | FStar_Pervasives_Native.Some
                         (FStar_Syntax_Util.BaseConn
                         (lid1, (p1, uu___7)::[])) when
                         FStar_Ident.lid_equals lid1
                           FStar_Parser_Const.not_lid
                         ->
                         let uu___8 =
                           let uu___9 = FStar_Syntax_Subst.compress p1 in
                           uu___9.FStar_Syntax_Syntax.n in
                         (match uu___8 with
                          | FStar_Syntax_Syntax.Tm_bvar bv' when
                              FStar_Syntax_Syntax.bv_eq bv bv' ->
                              (if
                                 (cfg.FStar_TypeChecker_Cfg.debug).FStar_TypeChecker_Cfg.wpe
                               then
                                 FStar_Compiler_Util.print_string
                                   "WPE> Case 2\n"
                               else ();
                               (let uu___10 =
                                  FStar_Syntax_Subst.subst
                                    [FStar_Syntax_Syntax.NT
                                       (bv, FStar_Syntax_Util.t_false)] q in
                                FStar_Pervasives_Native.Some uu___10))
                          | uu___9 -> FStar_Pervasives_Native.None)
                     | FStar_Pervasives_Native.Some (FStar_Syntax_Util.QAll
                         (bs, pats, phi1)) ->
                         let uu___7 =
                           FStar_Syntax_Util.destruct_typ_as_formula phi1 in
                         (match uu___7 with
                          | FStar_Pervasives_Native.None ->
                              let uu___8 = is_applied_maybe_squashed bs phi1 in
                              (match uu___8 with
                               | FStar_Pervasives_Native.Some bv' when
                                   FStar_Syntax_Syntax.bv_eq bv bv' ->
                                   (if
                                      (cfg.FStar_TypeChecker_Cfg.debug).FStar_TypeChecker_Cfg.wpe
                                    then
                                      FStar_Compiler_Util.print_string
                                        "WPE> Case 3\n"
                                    else ();
                                    (let ftrue =
                                       FStar_Syntax_Util.abs bs
                                         FStar_Syntax_Util.t_true
                                         (FStar_Pervasives_Native.Some
                                            (FStar_Syntax_Util.residual_tot
                                               FStar_Syntax_Util.ktype0)) in
                                     let uu___10 =
                                       FStar_Syntax_Subst.subst
                                         [FStar_Syntax_Syntax.NT (bv, ftrue)]
                                         q in
                                     FStar_Pervasives_Native.Some uu___10))
                               | uu___9 -> FStar_Pervasives_Native.None)
                          | FStar_Pervasives_Native.Some
                              (FStar_Syntax_Util.BaseConn
                              (lid1, (p1, uu___8)::[])) when
                              FStar_Ident.lid_equals lid1
                                FStar_Parser_Const.not_lid
                              ->
                              let uu___9 = is_applied_maybe_squashed bs p1 in
                              (match uu___9 with
                               | FStar_Pervasives_Native.Some bv' when
                                   FStar_Syntax_Syntax.bv_eq bv bv' ->
                                   (if
                                      (cfg.FStar_TypeChecker_Cfg.debug).FStar_TypeChecker_Cfg.wpe
                                    then
                                      FStar_Compiler_Util.print_string
                                        "WPE> Case 4\n"
                                    else ();
                                    (let ffalse =
                                       FStar_Syntax_Util.abs bs
                                         FStar_Syntax_Util.t_false
                                         (FStar_Pervasives_Native.Some
                                            (FStar_Syntax_Util.residual_tot
                                               FStar_Syntax_Util.ktype0)) in
                                     let uu___11 =
                                       FStar_Syntax_Subst.subst
                                         [FStar_Syntax_Syntax.NT (bv, ffalse)]
                                         q in
                                     FStar_Pervasives_Native.Some uu___11))
                               | uu___10 -> FStar_Pervasives_Native.None)
                          | uu___8 -> FStar_Pervasives_Native.None)
                     | uu___7 -> FStar_Pervasives_Native.None))
               | uu___3 -> FStar_Pervasives_Native.None in
             let is_forall_const phi =
               let uu___2 = FStar_Syntax_Util.destruct_typ_as_formula phi in
               match uu___2 with
               | FStar_Pervasives_Native.Some (FStar_Syntax_Util.QAll
                   (b::[], uu___3, phi')) ->
                   (if
                      (cfg.FStar_TypeChecker_Cfg.debug).FStar_TypeChecker_Cfg.wpe
                    then
                      (let uu___5 =
                         FStar_Syntax_Print.bv_to_string
                           b.FStar_Syntax_Syntax.binder_bv in
                       let uu___6 = FStar_Syntax_Print.term_to_string phi' in
                       FStar_Compiler_Util.print2 "WPE> QAll [%s] %s\n"
                         uu___5 uu___6)
                    else ();
                    is_quantified_const b.FStar_Syntax_Syntax.binder_bv phi')
               | uu___3 -> FStar_Pervasives_Native.None in
             let is_const_match phi =
               let uu___2 =
                 let uu___3 = FStar_Syntax_Subst.compress phi in
                 uu___3.FStar_Syntax_Syntax.n in
               match uu___2 with
               | FStar_Syntax_Syntax.Tm_match
                   (uu___3, uu___4, br::brs, uu___5) ->
                   let uu___6 = br in
                   (match uu___6 with
                    | (uu___7, uu___8, e) ->
                        let r =
                          let uu___9 = simp_t e in
                          match uu___9 with
                          | FStar_Pervasives_Native.None ->
                              FStar_Pervasives_Native.None
                          | FStar_Pervasives_Native.Some b ->
                              let uu___10 =
                                FStar_Compiler_List.for_all
                                  (fun uu___11 ->
                                     match uu___11 with
                                     | (uu___12, uu___13, e') ->
                                         let uu___14 = simp_t e' in
                                         uu___14 =
                                           (FStar_Pervasives_Native.Some b))
                                  brs in
                              if uu___10
                              then FStar_Pervasives_Native.Some b
                              else FStar_Pervasives_Native.None in
                        r)
               | uu___3 -> FStar_Pervasives_Native.None in
             let maybe_auto_squash t =
               let uu___2 = FStar_Syntax_Util.is_sub_singleton t in
               if uu___2
               then t
               else
                 FStar_Syntax_Util.mk_auto_squash FStar_Syntax_Syntax.U_zero
                   t in
             let squashed_head_un_auto_squash_args t =
               let maybe_un_auto_squash_arg uu___2 =
                 match uu___2 with
                 | (t1, q) ->
                     let uu___3 = FStar_Syntax_Util.is_auto_squash t1 in
                     (match uu___3 with
                      | FStar_Pervasives_Native.Some
                          (FStar_Syntax_Syntax.U_zero, t2) -> (t2, q)
                      | uu___4 -> (t1, q)) in
               let uu___2 = FStar_Syntax_Util.head_and_args t in
               match uu___2 with
               | (head, args) ->
                   let args1 =
                     FStar_Compiler_List.map maybe_un_auto_squash_arg args in
                   FStar_Syntax_Syntax.mk_Tm_app head args1
                     t.FStar_Syntax_Syntax.pos in
             let rec clearly_inhabited ty =
               let uu___2 =
                 let uu___3 = FStar_Syntax_Util.unmeta ty in
                 uu___3.FStar_Syntax_Syntax.n in
               match uu___2 with
               | FStar_Syntax_Syntax.Tm_uinst (t, uu___3) ->
                   clearly_inhabited t
               | FStar_Syntax_Syntax.Tm_arrow (uu___3, c) ->
                   clearly_inhabited (FStar_Syntax_Util.comp_result c)
               | FStar_Syntax_Syntax.Tm_fvar fv ->
                   let l = FStar_Syntax_Syntax.lid_of_fv fv in
                   (((FStar_Ident.lid_equals l FStar_Parser_Const.int_lid) ||
                       (FStar_Ident.lid_equals l FStar_Parser_Const.bool_lid))
                      ||
                      (FStar_Ident.lid_equals l FStar_Parser_Const.string_lid))
                     || (FStar_Ident.lid_equals l FStar_Parser_Const.exn_lid)
               | uu___3 -> false in
             let simplify arg =
               let uu___2 = simp_t (FStar_Pervasives_Native.fst arg) in
               (uu___2, arg) in
             let uu___2 = is_forall_const tm1 in
             match uu___2 with
             | FStar_Pervasives_Native.Some tm' ->
                 (if
                    (cfg.FStar_TypeChecker_Cfg.debug).FStar_TypeChecker_Cfg.wpe
                  then
                    (let uu___4 = FStar_Syntax_Print.term_to_string tm1 in
                     let uu___5 = FStar_Syntax_Print.term_to_string tm' in
                     FStar_Compiler_Util.print2 "WPE> %s ~> %s\n" uu___4
                       uu___5)
                  else ();
                  (let uu___4 = norm cfg env1 [] tm' in
                   maybe_simplify_aux cfg env1 stack1 uu___4))
             | FStar_Pervasives_Native.None ->
                 let uu___3 =
                   let uu___4 = FStar_Syntax_Subst.compress tm1 in
                   uu___4.FStar_Syntax_Syntax.n in
                 (match uu___3 with
                  | FStar_Syntax_Syntax.Tm_app
                      ({
                         FStar_Syntax_Syntax.n = FStar_Syntax_Syntax.Tm_uinst
                           ({
                              FStar_Syntax_Syntax.n =
                                FStar_Syntax_Syntax.Tm_fvar fv;
                              FStar_Syntax_Syntax.pos = uu___4;
                              FStar_Syntax_Syntax.vars = uu___5;
                              FStar_Syntax_Syntax.hash_code = uu___6;_},
                            uu___7);
                         FStar_Syntax_Syntax.pos = uu___8;
                         FStar_Syntax_Syntax.vars = uu___9;
                         FStar_Syntax_Syntax.hash_code = uu___10;_},
                       args)
                      ->
                      let uu___11 =
                        FStar_Syntax_Syntax.fv_eq_lid fv
                          FStar_Parser_Const.and_lid in
                      if uu___11
                      then
<<<<<<< HEAD
                        let uu___12 =
                          FStar_All.pipe_right args (FStar_List.map simplify) in
                        (match uu___12 with
                         | (FStar_Pervasives_Native.Some (true), uu___13)::
                             (uu___14, (arg, uu___15))::[] ->
=======
                        let uu___10 =
                          FStar_Compiler_Effect.op_Bar_Greater args
                            (FStar_Compiler_List.map simplify) in
                        (match uu___10 with
                         | (FStar_Pervasives_Native.Some (true), uu___11)::
                             (uu___12, (arg, uu___13))::[] ->
>>>>>>> a46a208c
                             maybe_auto_squash arg
                         | (uu___13, (arg, uu___14))::(FStar_Pervasives_Native.Some
                                                       (true), uu___15)::[]
                             -> maybe_auto_squash arg
                         | (FStar_Pervasives_Native.Some (false), uu___13)::uu___14::[]
                             -> w FStar_Syntax_Util.t_false
                         | uu___13::(FStar_Pervasives_Native.Some (false),
                                     uu___14)::[]
                             -> w FStar_Syntax_Util.t_false
                         | uu___13 -> squashed_head_un_auto_squash_args tm1)
                      else
                        (let uu___13 =
                           FStar_Syntax_Syntax.fv_eq_lid fv
                             FStar_Parser_Const.or_lid in
                         if uu___13
                         then
<<<<<<< HEAD
                           let uu___14 =
                             FStar_All.pipe_right args
                               (FStar_List.map simplify) in
                           match uu___14 with
                           | (FStar_Pervasives_Native.Some (true), uu___15)::uu___16::[]
=======
                           let uu___12 =
                             FStar_Compiler_Effect.op_Bar_Greater args
                               (FStar_Compiler_List.map simplify) in
                           match uu___12 with
                           | (FStar_Pervasives_Native.Some (true), uu___13)::uu___14::[]
>>>>>>> a46a208c
                               -> w FStar_Syntax_Util.t_true
                           | uu___15::(FStar_Pervasives_Native.Some (true),
                                       uu___16)::[]
                               -> w FStar_Syntax_Util.t_true
                           | (FStar_Pervasives_Native.Some (false), uu___15)::
                               (uu___16, (arg, uu___17))::[] ->
                               maybe_auto_squash arg
                           | (uu___15, (arg, uu___16))::(FStar_Pervasives_Native.Some
                                                         (false), uu___17)::[]
                               -> maybe_auto_squash arg
                           | uu___15 -> squashed_head_un_auto_squash_args tm1
                         else
                           (let uu___15 =
                              FStar_Syntax_Syntax.fv_eq_lid fv
                                FStar_Parser_Const.imp_lid in
                            if uu___15
                            then
<<<<<<< HEAD
                              let uu___16 =
                                FStar_All.pipe_right args
                                  (FStar_List.map simplify) in
                              match uu___16 with
                              | uu___17::(FStar_Pervasives_Native.Some
                                          (true), uu___18)::[]
=======
                              let uu___14 =
                                FStar_Compiler_Effect.op_Bar_Greater args
                                  (FStar_Compiler_List.map simplify) in
                              match uu___14 with
                              | uu___15::(FStar_Pervasives_Native.Some
                                          (true), uu___16)::[]
>>>>>>> a46a208c
                                  -> w FStar_Syntax_Util.t_true
                              | (FStar_Pervasives_Native.Some (false),
                                 uu___17)::uu___18::[] ->
                                  w FStar_Syntax_Util.t_true
                              | (FStar_Pervasives_Native.Some (true),
                                 uu___17)::(uu___18, (arg, uu___19))::[] ->
                                  maybe_auto_squash arg
                              | (uu___17, (p, uu___18))::(uu___19,
                                                          (q, uu___20))::[]
                                  ->
                                  let uu___21 = FStar_Syntax_Util.term_eq p q in
                                  (if uu___21
                                   then w FStar_Syntax_Util.t_true
                                   else squashed_head_un_auto_squash_args tm1)
                              | uu___17 ->
                                  squashed_head_un_auto_squash_args tm1
                            else
                              (let uu___17 =
                                 FStar_Syntax_Syntax.fv_eq_lid fv
                                   FStar_Parser_Const.iff_lid in
                               if uu___17
                               then
<<<<<<< HEAD
                                 let uu___18 =
                                   FStar_All.pipe_right args
                                     (FStar_List.map simplify) in
                                 match uu___18 with
=======
                                 let uu___16 =
                                   FStar_Compiler_Effect.op_Bar_Greater args
                                     (FStar_Compiler_List.map simplify) in
                                 match uu___16 with
>>>>>>> a46a208c
                                 | (FStar_Pervasives_Native.Some (true),
                                    uu___19)::(FStar_Pervasives_Native.Some
                                               (true), uu___20)::[]
                                     -> w FStar_Syntax_Util.t_true
                                 | (FStar_Pervasives_Native.Some (false),
                                    uu___19)::(FStar_Pervasives_Native.Some
                                               (false), uu___20)::[]
                                     -> w FStar_Syntax_Util.t_true
                                 | (FStar_Pervasives_Native.Some (true),
                                    uu___19)::(FStar_Pervasives_Native.Some
                                               (false), uu___20)::[]
                                     -> w FStar_Syntax_Util.t_false
                                 | (FStar_Pervasives_Native.Some (false),
                                    uu___19)::(FStar_Pervasives_Native.Some
                                               (true), uu___20)::[]
                                     -> w FStar_Syntax_Util.t_false
                                 | (uu___19, (arg, uu___20))::(FStar_Pervasives_Native.Some
                                                               (true),
                                                               uu___21)::[]
                                     -> maybe_auto_squash arg
                                 | (FStar_Pervasives_Native.Some (true),
                                    uu___19)::(uu___20, (arg, uu___21))::[]
                                     -> maybe_auto_squash arg
                                 | (uu___19, (arg, uu___20))::(FStar_Pervasives_Native.Some
                                                               (false),
                                                               uu___21)::[]
                                     ->
                                     let uu___22 =
                                       FStar_Syntax_Util.mk_neg arg in
                                     maybe_auto_squash uu___22
                                 | (FStar_Pervasives_Native.Some (false),
                                    uu___19)::(uu___20, (arg, uu___21))::[]
                                     ->
                                     let uu___22 =
                                       FStar_Syntax_Util.mk_neg arg in
                                     maybe_auto_squash uu___22
                                 | (uu___19, (p, uu___20))::(uu___21,
                                                             (q, uu___22))::[]
                                     ->
                                     let uu___23 =
                                       FStar_Syntax_Util.term_eq p q in
                                     (if uu___23
                                      then w FStar_Syntax_Util.t_true
                                      else
                                        squashed_head_un_auto_squash_args tm1)
                                 | uu___19 ->
                                     squashed_head_un_auto_squash_args tm1
                               else
                                 (let uu___19 =
                                    FStar_Syntax_Syntax.fv_eq_lid fv
                                      FStar_Parser_Const.not_lid in
                                  if uu___19
                                  then
<<<<<<< HEAD
                                    let uu___20 =
                                      FStar_All.pipe_right args
                                        (FStar_List.map simplify) in
                                    match uu___20 with
=======
                                    let uu___18 =
                                      FStar_Compiler_Effect.op_Bar_Greater
                                        args
                                        (FStar_Compiler_List.map simplify) in
                                    match uu___18 with
>>>>>>> a46a208c
                                    | (FStar_Pervasives_Native.Some (true),
                                       uu___21)::[] ->
                                        w FStar_Syntax_Util.t_false
                                    | (FStar_Pervasives_Native.Some (false),
                                       uu___21)::[] ->
                                        w FStar_Syntax_Util.t_true
                                    | uu___21 ->
                                        squashed_head_un_auto_squash_args tm1
                                  else
                                    (let uu___21 =
                                       FStar_Syntax_Syntax.fv_eq_lid fv
                                         FStar_Parser_Const.forall_lid in
                                     if uu___21
                                     then
                                       match args with
                                       | (t, uu___22)::[] ->
                                           let uu___23 =
                                             let uu___24 =
                                               FStar_Syntax_Subst.compress t in
                                             uu___24.FStar_Syntax_Syntax.n in
                                           (match uu___23 with
                                            | FStar_Syntax_Syntax.Tm_abs
                                                (uu___24::[], body, uu___25)
                                                ->
                                                let uu___26 = simp_t body in
                                                (match uu___26 with
                                                 | FStar_Pervasives_Native.Some
                                                     (true) ->
                                                     w
                                                       FStar_Syntax_Util.t_true
                                                 | uu___27 -> tm1)
                                            | uu___24 -> tm1)
                                       | (ty, FStar_Pervasives_Native.Some
<<<<<<< HEAD
                                          (FStar_Syntax_Syntax.Implicit
                                          uu___22))::(t, uu___23)::[] ->
                                           let uu___24 =
                                             let uu___25 =
=======
                                          {
                                            FStar_Syntax_Syntax.aqual_implicit
                                              = true;
                                            FStar_Syntax_Syntax.aqual_attributes
                                              = uu___20;_})::(t, uu___21)::[]
                                           ->
                                           let uu___22 =
                                             let uu___23 =
>>>>>>> a46a208c
                                               FStar_Syntax_Subst.compress t in
                                             uu___25.FStar_Syntax_Syntax.n in
                                           (match uu___24 with
                                            | FStar_Syntax_Syntax.Tm_abs
                                                (uu___25::[], body, uu___26)
                                                ->
                                                let uu___27 = simp_t body in
                                                (match uu___27 with
                                                 | FStar_Pervasives_Native.Some
                                                     (true) ->
                                                     w
                                                       FStar_Syntax_Util.t_true
                                                 | FStar_Pervasives_Native.Some
                                                     (false) when
                                                     clearly_inhabited ty ->
                                                     w
                                                       FStar_Syntax_Util.t_false
                                                 | uu___28 -> tm1)
                                            | uu___25 -> tm1)
                                       | uu___22 -> tm1
                                     else
                                       (let uu___23 =
                                          FStar_Syntax_Syntax.fv_eq_lid fv
                                            FStar_Parser_Const.exists_lid in
                                        if uu___23
                                        then
                                          match args with
                                          | (t, uu___24)::[] ->
                                              let uu___25 =
                                                let uu___26 =
                                                  FStar_Syntax_Subst.compress
                                                    t in
                                                uu___26.FStar_Syntax_Syntax.n in
                                              (match uu___25 with
                                               | FStar_Syntax_Syntax.Tm_abs
                                                   (uu___26::[], body,
                                                    uu___27)
                                                   ->
                                                   let uu___28 = simp_t body in
                                                   (match uu___28 with
                                                    | FStar_Pervasives_Native.Some
                                                        (false) ->
                                                        w
                                                          FStar_Syntax_Util.t_false
                                                    | uu___29 -> tm1)
                                               | uu___26 -> tm1)
                                          | (ty, FStar_Pervasives_Native.Some
<<<<<<< HEAD
                                             (FStar_Syntax_Syntax.Implicit
                                             uu___24))::(t, uu___25)::[] ->
                                              let uu___26 =
                                                let uu___27 =
=======
                                             {
                                               FStar_Syntax_Syntax.aqual_implicit
                                                 = true;
                                               FStar_Syntax_Syntax.aqual_attributes
                                                 = uu___22;_})::(t, uu___23)::[]
                                              ->
                                              let uu___24 =
                                                let uu___25 =
>>>>>>> a46a208c
                                                  FStar_Syntax_Subst.compress
                                                    t in
                                                uu___27.FStar_Syntax_Syntax.n in
                                              (match uu___26 with
                                               | FStar_Syntax_Syntax.Tm_abs
                                                   (uu___27::[], body,
                                                    uu___28)
                                                   ->
                                                   let uu___29 = simp_t body in
                                                   (match uu___29 with
                                                    | FStar_Pervasives_Native.Some
                                                        (false) ->
                                                        w
                                                          FStar_Syntax_Util.t_false
                                                    | FStar_Pervasives_Native.Some
                                                        (true) when
                                                        clearly_inhabited ty
                                                        ->
                                                        w
                                                          FStar_Syntax_Util.t_true
                                                    | uu___30 -> tm1)
                                               | uu___27 -> tm1)
                                          | uu___24 -> tm1
                                        else
                                          (let uu___25 =
                                             FStar_Syntax_Syntax.fv_eq_lid fv
                                               FStar_Parser_Const.b2t_lid in
                                           if uu___25
                                           then
                                             match args with
                                             | ({
                                                  FStar_Syntax_Syntax.n =
                                                    FStar_Syntax_Syntax.Tm_constant
                                                    (FStar_Const.Const_bool
                                                    (true));
                                                  FStar_Syntax_Syntax.pos =
                                                    uu___26;
                                                  FStar_Syntax_Syntax.vars =
                                                    uu___27;
                                                  FStar_Syntax_Syntax.hash_code
                                                    = uu___28;_},
                                                uu___29)::[] ->
                                                 w FStar_Syntax_Util.t_true
                                             | ({
                                                  FStar_Syntax_Syntax.n =
                                                    FStar_Syntax_Syntax.Tm_constant
                                                    (FStar_Const.Const_bool
                                                    (false));
                                                  FStar_Syntax_Syntax.pos =
                                                    uu___26;
                                                  FStar_Syntax_Syntax.vars =
                                                    uu___27;
                                                  FStar_Syntax_Syntax.hash_code
                                                    = uu___28;_},
                                                uu___29)::[] ->
                                                 w FStar_Syntax_Util.t_false
                                             | uu___26 -> tm1
                                           else
                                             (let uu___27 =
                                                FStar_Syntax_Syntax.fv_eq_lid
                                                  fv
                                                  FStar_Parser_Const.haseq_lid in
                                              if uu___27
                                              then
                                                let t_has_eq_for_sure t =
                                                  let haseq_lids =
                                                    [FStar_Parser_Const.int_lid;
                                                    FStar_Parser_Const.bool_lid;
                                                    FStar_Parser_Const.unit_lid;
                                                    FStar_Parser_Const.string_lid] in
                                                  let uu___28 =
                                                    let uu___29 =
                                                      FStar_Syntax_Subst.compress
                                                        t in
                                                    uu___29.FStar_Syntax_Syntax.n in
                                                  match uu___28 with
                                                  | FStar_Syntax_Syntax.Tm_fvar
                                                      fv1 when
                                                      FStar_Compiler_Effect.op_Bar_Greater
                                                        haseq_lids
                                                        (FStar_Compiler_List.existsb
                                                           (fun l ->
                                                              FStar_Syntax_Syntax.fv_eq_lid
                                                                fv1 l))
                                                      -> true
                                                  | uu___29 -> false in
                                                (if
                                                   (FStar_Compiler_List.length
                                                      args)
                                                     = Prims.int_one
                                                 then
                                                   let t =
<<<<<<< HEAD
                                                     let uu___28 =
                                                       FStar_All.pipe_right
                                                         args FStar_List.hd in
                                                     FStar_All.pipe_right
                                                       uu___28
                                                       FStar_Pervasives_Native.fst in
                                                   let uu___28 =
                                                     FStar_All.pipe_right t
                                                       t_has_eq_for_sure in
                                                   (if uu___28
=======
                                                     let uu___26 =
                                                       FStar_Compiler_Effect.op_Bar_Greater
                                                         args
                                                         FStar_Compiler_List.hd in
                                                     FStar_Compiler_Effect.op_Bar_Greater
                                                       uu___26
                                                       FStar_Pervasives_Native.fst in
                                                   let uu___26 =
                                                     FStar_Compiler_Effect.op_Bar_Greater
                                                       t t_has_eq_for_sure in
                                                   (if uu___26
>>>>>>> a46a208c
                                                    then
                                                      w
                                                        FStar_Syntax_Util.t_true
                                                    else
                                                      (let uu___30 =
                                                         let uu___31 =
                                                           FStar_Syntax_Subst.compress
                                                             t in
                                                         uu___31.FStar_Syntax_Syntax.n in
                                                       match uu___30 with
                                                       | FStar_Syntax_Syntax.Tm_refine
                                                           uu___31 ->
                                                           let t1 =
                                                             FStar_Syntax_Util.unrefine
                                                               t in
<<<<<<< HEAD
                                                           let uu___32 =
                                                             FStar_All.pipe_right
=======
                                                           let uu___30 =
                                                             FStar_Compiler_Effect.op_Bar_Greater
>>>>>>> a46a208c
                                                               t1
                                                               t_has_eq_for_sure in
                                                           if uu___32
                                                           then
                                                             w
                                                               FStar_Syntax_Util.t_true
                                                           else
                                                             (let haseq_tm =
                                                                let uu___34 =
                                                                  let uu___35
                                                                    =
                                                                    FStar_Syntax_Subst.compress
                                                                    tm1 in
                                                                  uu___35.FStar_Syntax_Syntax.n in
                                                                match uu___34
                                                                with
                                                                | FStar_Syntax_Syntax.Tm_app
                                                                    (hd,
                                                                    uu___35)
                                                                    -> hd
                                                                | uu___35 ->
                                                                    failwith
                                                                    "Impossible! We have already checked that this is a Tm_app" in
<<<<<<< HEAD
                                                              let uu___34 =
                                                                let uu___35 =
                                                                  FStar_All.pipe_right
=======
                                                              let uu___32 =
                                                                let uu___33 =
                                                                  FStar_Compiler_Effect.op_Bar_Greater
>>>>>>> a46a208c
                                                                    t1
                                                                    FStar_Syntax_Syntax.as_arg in
                                                                [uu___35] in
                                                              FStar_Syntax_Util.mk_app
                                                                haseq_tm
                                                                uu___34)
                                                       | uu___31 -> tm1))
                                                 else tm1)
                                              else
                                                (let uu___29 =
                                                   FStar_Syntax_Util.is_auto_squash
                                                     tm1 in
                                                 match uu___29 with
                                                 | FStar_Pervasives_Native.Some
                                                     (FStar_Syntax_Syntax.U_zero,
                                                      t)
                                                     when
                                                     FStar_Syntax_Util.is_sub_singleton
                                                       t
                                                     -> t
                                                 | uu___30 ->
                                                     let uu___31 =
                                                       norm_cb cfg in
                                                     reduce_equality uu___31
                                                       cfg env1 tm1)))))))))
                  | FStar_Syntax_Syntax.Tm_app
                      ({
                         FStar_Syntax_Syntax.n = FStar_Syntax_Syntax.Tm_fvar
                           fv;
                         FStar_Syntax_Syntax.pos = uu___4;
                         FStar_Syntax_Syntax.vars = uu___5;
                         FStar_Syntax_Syntax.hash_code = uu___6;_},
                       args)
                      ->
                      let uu___7 =
                        FStar_Syntax_Syntax.fv_eq_lid fv
                          FStar_Parser_Const.and_lid in
                      if uu___7
                      then
<<<<<<< HEAD
                        let uu___8 =
                          FStar_All.pipe_right args (FStar_List.map simplify) in
                        (match uu___8 with
                         | (FStar_Pervasives_Native.Some (true), uu___9)::
                             (uu___10, (arg, uu___11))::[] ->
=======
                        let uu___7 =
                          FStar_Compiler_Effect.op_Bar_Greater args
                            (FStar_Compiler_List.map simplify) in
                        (match uu___7 with
                         | (FStar_Pervasives_Native.Some (true), uu___8)::
                             (uu___9, (arg, uu___10))::[] ->
>>>>>>> a46a208c
                             maybe_auto_squash arg
                         | (uu___9, (arg, uu___10))::(FStar_Pervasives_Native.Some
                                                      (true), uu___11)::[]
                             -> maybe_auto_squash arg
                         | (FStar_Pervasives_Native.Some (false), uu___9)::uu___10::[]
                             -> w FStar_Syntax_Util.t_false
                         | uu___9::(FStar_Pervasives_Native.Some (false),
                                    uu___10)::[]
                             -> w FStar_Syntax_Util.t_false
                         | uu___9 -> squashed_head_un_auto_squash_args tm1)
                      else
                        (let uu___9 =
                           FStar_Syntax_Syntax.fv_eq_lid fv
                             FStar_Parser_Const.or_lid in
                         if uu___9
                         then
<<<<<<< HEAD
                           let uu___10 =
                             FStar_All.pipe_right args
                               (FStar_List.map simplify) in
                           match uu___10 with
                           | (FStar_Pervasives_Native.Some (true), uu___11)::uu___12::[]
=======
                           let uu___9 =
                             FStar_Compiler_Effect.op_Bar_Greater args
                               (FStar_Compiler_List.map simplify) in
                           match uu___9 with
                           | (FStar_Pervasives_Native.Some (true), uu___10)::uu___11::[]
>>>>>>> a46a208c
                               -> w FStar_Syntax_Util.t_true
                           | uu___11::(FStar_Pervasives_Native.Some (true),
                                       uu___12)::[]
                               -> w FStar_Syntax_Util.t_true
                           | (FStar_Pervasives_Native.Some (false), uu___11)::
                               (uu___12, (arg, uu___13))::[] ->
                               maybe_auto_squash arg
                           | (uu___11, (arg, uu___12))::(FStar_Pervasives_Native.Some
                                                         (false), uu___13)::[]
                               -> maybe_auto_squash arg
                           | uu___11 -> squashed_head_un_auto_squash_args tm1
                         else
                           (let uu___11 =
                              FStar_Syntax_Syntax.fv_eq_lid fv
                                FStar_Parser_Const.imp_lid in
                            if uu___11
                            then
<<<<<<< HEAD
                              let uu___12 =
                                FStar_All.pipe_right args
                                  (FStar_List.map simplify) in
                              match uu___12 with
                              | uu___13::(FStar_Pervasives_Native.Some
                                          (true), uu___14)::[]
=======
                              let uu___11 =
                                FStar_Compiler_Effect.op_Bar_Greater args
                                  (FStar_Compiler_List.map simplify) in
                              match uu___11 with
                              | uu___12::(FStar_Pervasives_Native.Some
                                          (true), uu___13)::[]
>>>>>>> a46a208c
                                  -> w FStar_Syntax_Util.t_true
                              | (FStar_Pervasives_Native.Some (false),
                                 uu___13)::uu___14::[] ->
                                  w FStar_Syntax_Util.t_true
                              | (FStar_Pervasives_Native.Some (true),
                                 uu___13)::(uu___14, (arg, uu___15))::[] ->
                                  maybe_auto_squash arg
                              | (uu___13, (p, uu___14))::(uu___15,
                                                          (q, uu___16))::[]
                                  ->
                                  let uu___17 = FStar_Syntax_Util.term_eq p q in
                                  (if uu___17
                                   then w FStar_Syntax_Util.t_true
                                   else squashed_head_un_auto_squash_args tm1)
                              | uu___13 ->
                                  squashed_head_un_auto_squash_args tm1
                            else
                              (let uu___13 =
                                 FStar_Syntax_Syntax.fv_eq_lid fv
                                   FStar_Parser_Const.iff_lid in
                               if uu___13
                               then
<<<<<<< HEAD
                                 let uu___14 =
                                   FStar_All.pipe_right args
                                     (FStar_List.map simplify) in
                                 match uu___14 with
=======
                                 let uu___13 =
                                   FStar_Compiler_Effect.op_Bar_Greater args
                                     (FStar_Compiler_List.map simplify) in
                                 match uu___13 with
>>>>>>> a46a208c
                                 | (FStar_Pervasives_Native.Some (true),
                                    uu___15)::(FStar_Pervasives_Native.Some
                                               (true), uu___16)::[]
                                     -> w FStar_Syntax_Util.t_true
                                 | (FStar_Pervasives_Native.Some (false),
                                    uu___15)::(FStar_Pervasives_Native.Some
                                               (false), uu___16)::[]
                                     -> w FStar_Syntax_Util.t_true
                                 | (FStar_Pervasives_Native.Some (true),
                                    uu___15)::(FStar_Pervasives_Native.Some
                                               (false), uu___16)::[]
                                     -> w FStar_Syntax_Util.t_false
                                 | (FStar_Pervasives_Native.Some (false),
                                    uu___15)::(FStar_Pervasives_Native.Some
                                               (true), uu___16)::[]
                                     -> w FStar_Syntax_Util.t_false
                                 | (uu___15, (arg, uu___16))::(FStar_Pervasives_Native.Some
                                                               (true),
                                                               uu___17)::[]
                                     -> maybe_auto_squash arg
                                 | (FStar_Pervasives_Native.Some (true),
                                    uu___15)::(uu___16, (arg, uu___17))::[]
                                     -> maybe_auto_squash arg
                                 | (uu___15, (arg, uu___16))::(FStar_Pervasives_Native.Some
                                                               (false),
                                                               uu___17)::[]
                                     ->
                                     let uu___18 =
                                       FStar_Syntax_Util.mk_neg arg in
                                     maybe_auto_squash uu___18
                                 | (FStar_Pervasives_Native.Some (false),
                                    uu___15)::(uu___16, (arg, uu___17))::[]
                                     ->
                                     let uu___18 =
                                       FStar_Syntax_Util.mk_neg arg in
                                     maybe_auto_squash uu___18
                                 | (uu___15, (p, uu___16))::(uu___17,
                                                             (q, uu___18))::[]
                                     ->
                                     let uu___19 =
                                       FStar_Syntax_Util.term_eq p q in
                                     (if uu___19
                                      then w FStar_Syntax_Util.t_true
                                      else
                                        squashed_head_un_auto_squash_args tm1)
                                 | uu___15 ->
                                     squashed_head_un_auto_squash_args tm1
                               else
                                 (let uu___15 =
                                    FStar_Syntax_Syntax.fv_eq_lid fv
                                      FStar_Parser_Const.not_lid in
                                  if uu___15
                                  then
<<<<<<< HEAD
                                    let uu___16 =
                                      FStar_All.pipe_right args
                                        (FStar_List.map simplify) in
                                    match uu___16 with
=======
                                    let uu___15 =
                                      FStar_Compiler_Effect.op_Bar_Greater
                                        args
                                        (FStar_Compiler_List.map simplify) in
                                    match uu___15 with
>>>>>>> a46a208c
                                    | (FStar_Pervasives_Native.Some (true),
                                       uu___17)::[] ->
                                        w FStar_Syntax_Util.t_false
                                    | (FStar_Pervasives_Native.Some (false),
                                       uu___17)::[] ->
                                        w FStar_Syntax_Util.t_true
                                    | uu___17 ->
                                        squashed_head_un_auto_squash_args tm1
                                  else
                                    (let uu___17 =
                                       FStar_Syntax_Syntax.fv_eq_lid fv
                                         FStar_Parser_Const.forall_lid in
                                     if uu___17
                                     then
                                       match args with
                                       | (t, uu___18)::[] ->
                                           let uu___19 =
                                             let uu___20 =
                                               FStar_Syntax_Subst.compress t in
                                             uu___20.FStar_Syntax_Syntax.n in
                                           (match uu___19 with
                                            | FStar_Syntax_Syntax.Tm_abs
                                                (uu___20::[], body, uu___21)
                                                ->
                                                let uu___22 = simp_t body in
                                                (match uu___22 with
                                                 | FStar_Pervasives_Native.Some
                                                     (true) ->
                                                     w
                                                       FStar_Syntax_Util.t_true
                                                 | uu___23 -> tm1)
                                            | uu___20 -> tm1)
                                       | (ty, FStar_Pervasives_Native.Some
<<<<<<< HEAD
                                          (FStar_Syntax_Syntax.Implicit
                                          uu___18))::(t, uu___19)::[] ->
                                           let uu___20 =
                                             let uu___21 =
=======
                                          {
                                            FStar_Syntax_Syntax.aqual_implicit
                                              = true;
                                            FStar_Syntax_Syntax.aqual_attributes
                                              = uu___17;_})::(t, uu___18)::[]
                                           ->
                                           let uu___19 =
                                             let uu___20 =
>>>>>>> a46a208c
                                               FStar_Syntax_Subst.compress t in
                                             uu___21.FStar_Syntax_Syntax.n in
                                           (match uu___20 with
                                            | FStar_Syntax_Syntax.Tm_abs
                                                (uu___21::[], body, uu___22)
                                                ->
                                                let uu___23 = simp_t body in
                                                (match uu___23 with
                                                 | FStar_Pervasives_Native.Some
                                                     (true) ->
                                                     w
                                                       FStar_Syntax_Util.t_true
                                                 | FStar_Pervasives_Native.Some
                                                     (false) when
                                                     clearly_inhabited ty ->
                                                     w
                                                       FStar_Syntax_Util.t_false
                                                 | uu___24 -> tm1)
                                            | uu___21 -> tm1)
                                       | uu___18 -> tm1
                                     else
                                       (let uu___19 =
                                          FStar_Syntax_Syntax.fv_eq_lid fv
                                            FStar_Parser_Const.exists_lid in
                                        if uu___19
                                        then
                                          match args with
                                          | (t, uu___20)::[] ->
                                              let uu___21 =
                                                let uu___22 =
                                                  FStar_Syntax_Subst.compress
                                                    t in
                                                uu___22.FStar_Syntax_Syntax.n in
                                              (match uu___21 with
                                               | FStar_Syntax_Syntax.Tm_abs
                                                   (uu___22::[], body,
                                                    uu___23)
                                                   ->
                                                   let uu___24 = simp_t body in
                                                   (match uu___24 with
                                                    | FStar_Pervasives_Native.Some
                                                        (false) ->
                                                        w
                                                          FStar_Syntax_Util.t_false
                                                    | uu___25 -> tm1)
                                               | uu___22 -> tm1)
                                          | (ty, FStar_Pervasives_Native.Some
<<<<<<< HEAD
                                             (FStar_Syntax_Syntax.Implicit
                                             uu___20))::(t, uu___21)::[] ->
                                              let uu___22 =
                                                let uu___23 =
=======
                                             {
                                               FStar_Syntax_Syntax.aqual_implicit
                                                 = true;
                                               FStar_Syntax_Syntax.aqual_attributes
                                                 = uu___19;_})::(t, uu___20)::[]
                                              ->
                                              let uu___21 =
                                                let uu___22 =
>>>>>>> a46a208c
                                                  FStar_Syntax_Subst.compress
                                                    t in
                                                uu___23.FStar_Syntax_Syntax.n in
                                              (match uu___22 with
                                               | FStar_Syntax_Syntax.Tm_abs
                                                   (uu___23::[], body,
                                                    uu___24)
                                                   ->
                                                   let uu___25 = simp_t body in
                                                   (match uu___25 with
                                                    | FStar_Pervasives_Native.Some
                                                        (false) ->
                                                        w
                                                          FStar_Syntax_Util.t_false
                                                    | FStar_Pervasives_Native.Some
                                                        (true) when
                                                        clearly_inhabited ty
                                                        ->
                                                        w
                                                          FStar_Syntax_Util.t_true
                                                    | uu___26 -> tm1)
                                               | uu___23 -> tm1)
                                          | uu___20 -> tm1
                                        else
                                          (let uu___21 =
                                             FStar_Syntax_Syntax.fv_eq_lid fv
                                               FStar_Parser_Const.b2t_lid in
                                           if uu___21
                                           then
                                             match args with
                                             | ({
                                                  FStar_Syntax_Syntax.n =
                                                    FStar_Syntax_Syntax.Tm_constant
                                                    (FStar_Const.Const_bool
                                                    (true));
                                                  FStar_Syntax_Syntax.pos =
                                                    uu___22;
                                                  FStar_Syntax_Syntax.vars =
                                                    uu___23;
                                                  FStar_Syntax_Syntax.hash_code
                                                    = uu___24;_},
                                                uu___25)::[] ->
                                                 w FStar_Syntax_Util.t_true
                                             | ({
                                                  FStar_Syntax_Syntax.n =
                                                    FStar_Syntax_Syntax.Tm_constant
                                                    (FStar_Const.Const_bool
                                                    (false));
                                                  FStar_Syntax_Syntax.pos =
                                                    uu___22;
                                                  FStar_Syntax_Syntax.vars =
                                                    uu___23;
                                                  FStar_Syntax_Syntax.hash_code
                                                    = uu___24;_},
                                                uu___25)::[] ->
                                                 w FStar_Syntax_Util.t_false
                                             | uu___22 -> tm1
                                           else
                                             (let uu___23 =
                                                FStar_Syntax_Syntax.fv_eq_lid
                                                  fv
                                                  FStar_Parser_Const.haseq_lid in
                                              if uu___23
                                              then
                                                let t_has_eq_for_sure t =
                                                  let haseq_lids =
                                                    [FStar_Parser_Const.int_lid;
                                                    FStar_Parser_Const.bool_lid;
                                                    FStar_Parser_Const.unit_lid;
                                                    FStar_Parser_Const.string_lid] in
                                                  let uu___24 =
                                                    let uu___25 =
                                                      FStar_Syntax_Subst.compress
                                                        t in
                                                    uu___25.FStar_Syntax_Syntax.n in
                                                  match uu___24 with
                                                  | FStar_Syntax_Syntax.Tm_fvar
                                                      fv1 when
                                                      FStar_Compiler_Effect.op_Bar_Greater
                                                        haseq_lids
                                                        (FStar_Compiler_List.existsb
                                                           (fun l ->
                                                              FStar_Syntax_Syntax.fv_eq_lid
                                                                fv1 l))
                                                      -> true
                                                  | uu___25 -> false in
                                                (if
                                                   (FStar_Compiler_List.length
                                                      args)
                                                     = Prims.int_one
                                                 then
                                                   let t =
<<<<<<< HEAD
                                                     let uu___24 =
                                                       FStar_All.pipe_right
                                                         args FStar_List.hd in
                                                     FStar_All.pipe_right
                                                       uu___24
                                                       FStar_Pervasives_Native.fst in
                                                   let uu___24 =
                                                     FStar_All.pipe_right t
                                                       t_has_eq_for_sure in
                                                   (if uu___24
=======
                                                     let uu___23 =
                                                       FStar_Compiler_Effect.op_Bar_Greater
                                                         args
                                                         FStar_Compiler_List.hd in
                                                     FStar_Compiler_Effect.op_Bar_Greater
                                                       uu___23
                                                       FStar_Pervasives_Native.fst in
                                                   let uu___23 =
                                                     FStar_Compiler_Effect.op_Bar_Greater
                                                       t t_has_eq_for_sure in
                                                   (if uu___23
>>>>>>> a46a208c
                                                    then
                                                      w
                                                        FStar_Syntax_Util.t_true
                                                    else
                                                      (let uu___26 =
                                                         let uu___27 =
                                                           FStar_Syntax_Subst.compress
                                                             t in
                                                         uu___27.FStar_Syntax_Syntax.n in
                                                       match uu___26 with
                                                       | FStar_Syntax_Syntax.Tm_refine
                                                           uu___27 ->
                                                           let t1 =
                                                             FStar_Syntax_Util.unrefine
                                                               t in
<<<<<<< HEAD
                                                           let uu___28 =
                                                             FStar_All.pipe_right
=======
                                                           let uu___27 =
                                                             FStar_Compiler_Effect.op_Bar_Greater
>>>>>>> a46a208c
                                                               t1
                                                               t_has_eq_for_sure in
                                                           if uu___28
                                                           then
                                                             w
                                                               FStar_Syntax_Util.t_true
                                                           else
                                                             (let haseq_tm =
                                                                let uu___30 =
                                                                  let uu___31
                                                                    =
                                                                    FStar_Syntax_Subst.compress
                                                                    tm1 in
                                                                  uu___31.FStar_Syntax_Syntax.n in
                                                                match uu___30
                                                                with
                                                                | FStar_Syntax_Syntax.Tm_app
                                                                    (hd,
                                                                    uu___31)
                                                                    -> hd
                                                                | uu___31 ->
                                                                    failwith
                                                                    "Impossible! We have already checked that this is a Tm_app" in
<<<<<<< HEAD
                                                              let uu___30 =
                                                                let uu___31 =
                                                                  FStar_All.pipe_right
=======
                                                              let uu___29 =
                                                                let uu___30 =
                                                                  FStar_Compiler_Effect.op_Bar_Greater
>>>>>>> a46a208c
                                                                    t1
                                                                    FStar_Syntax_Syntax.as_arg in
                                                                [uu___31] in
                                                              FStar_Syntax_Util.mk_app
                                                                haseq_tm
                                                                uu___30)
                                                       | uu___27 -> tm1))
                                                 else tm1)
                                              else
                                                (let uu___25 =
                                                   FStar_Syntax_Util.is_auto_squash
                                                     tm1 in
                                                 match uu___25 with
                                                 | FStar_Pervasives_Native.Some
                                                     (FStar_Syntax_Syntax.U_zero,
                                                      t)
                                                     when
                                                     FStar_Syntax_Util.is_sub_singleton
                                                       t
                                                     -> t
                                                 | uu___26 ->
                                                     let uu___27 =
                                                       norm_cb cfg in
                                                     reduce_equality uu___27
                                                       cfg env1 tm1)))))))))
                  | FStar_Syntax_Syntax.Tm_refine (bv, t) ->
                      let uu___4 = simp_t t in
                      (match uu___4 with
                       | FStar_Pervasives_Native.Some (true) ->
                           bv.FStar_Syntax_Syntax.sort
                       | FStar_Pervasives_Native.Some (false) -> tm1
                       | FStar_Pervasives_Native.None -> tm1)
                  | FStar_Syntax_Syntax.Tm_match uu___4 ->
                      let uu___5 = is_const_match tm1 in
                      (match uu___5 with
                       | FStar_Pervasives_Native.Some (true) ->
                           w FStar_Syntax_Util.t_true
                       | FStar_Pervasives_Native.Some (false) ->
                           w FStar_Syntax_Util.t_false
                       | FStar_Pervasives_Native.None -> tm1)
                  | uu___4 -> tm1))
and (rebuild :
  FStar_TypeChecker_Cfg.cfg ->
    env -> stack -> FStar_Syntax_Syntax.term -> FStar_Syntax_Syntax.term)
  =
  fun cfg ->
    fun env1 ->
      fun stack1 ->
        fun t ->
          FStar_TypeChecker_Cfg.log cfg
            (fun uu___1 ->
               (let uu___3 = FStar_Syntax_Print.tag_of_term t in
                let uu___4 = FStar_Syntax_Print.term_to_string t in
                let uu___5 =
                  FStar_Compiler_Util.string_of_int
                    (FStar_Compiler_List.length env1) in
                let uu___6 =
                  let uu___7 =
                    let uu___8 = firstn (Prims.of_int (4)) stack1 in
                    FStar_Compiler_Effect.op_Less_Bar
                      FStar_Pervasives_Native.fst uu___8 in
                  stack_to_string uu___7 in
                FStar_Compiler_Util.print4
                  ">>> %s\nRebuild %s with %s env elements and top of the stack %s \n"
                  uu___3 uu___4 uu___5 uu___6);
               (let uu___3 =
                  FStar_TypeChecker_Env.debug cfg.FStar_TypeChecker_Cfg.tcenv
                    (FStar_Options.Other "NormRebuild") in
                if uu___3
                then
                  let uu___4 = FStar_Syntax_Util.unbound_variables t in
                  match uu___4 with
                  | [] -> ()
                  | bvs ->
                      ((let uu___6 = FStar_Syntax_Print.tag_of_term t in
                        let uu___7 = FStar_Syntax_Print.term_to_string t in
                        let uu___8 =
                          let uu___9 =
                            FStar_Compiler_Effect.op_Bar_Greater bvs
                              (FStar_Compiler_List.map
                                 FStar_Syntax_Print.bv_to_string) in
                          FStar_Compiler_Effect.op_Bar_Greater uu___9
                            (FStar_String.concat ", ") in
                        FStar_Compiler_Util.print3
                          "!!! Rebuild (%s) %s, free vars=%s\n" uu___6 uu___7
                          uu___8);
                       failwith "DIE!")
                else ()));
          (let f_opt = is_fext_on_domain t in
           let uu___1 =
             (FStar_Compiler_Effect.op_Bar_Greater f_opt
                FStar_Compiler_Util.is_some)
               &&
               (match stack1 with
                | (Arg uu___2)::uu___3 -> true
                | uu___2 -> false) in
           if uu___1
           then
             let uu___2 =
               FStar_Compiler_Effect.op_Bar_Greater f_opt
                 FStar_Compiler_Util.must in
             FStar_Compiler_Effect.op_Bar_Greater uu___2
               (norm cfg env1 stack1)
           else
             (let t1 = maybe_simplify cfg env1 stack1 t in
              match stack1 with
              | [] -> t1
              | (Cfg (cfg', dbg))::stack2 ->
                  (maybe_debug cfg t1 dbg; rebuild cfg' env1 stack2 t1)
              | (Meta (uu___3, m, r))::stack2 ->
                  let t2 =
                    match m with
                    | FStar_Syntax_Syntax.Meta_monadic uu___4 ->
                        let uu___5 =
                          let uu___6 = FStar_Syntax_Subst.compress t1 in
                          uu___6.FStar_Syntax_Syntax.n in
                        (match uu___5 with
                         | FStar_Syntax_Syntax.Tm_meta
                             (t', FStar_Syntax_Syntax.Meta_monadic uu___6) ->
                             FStar_Syntax_Syntax.mk
                               (FStar_Syntax_Syntax.Tm_meta (t', m)) r
                         | uu___6 ->
                             FStar_Syntax_Syntax.mk
                               (FStar_Syntax_Syntax.Tm_meta (t1, m)) r)
                    | uu___4 ->
                        FStar_Syntax_Syntax.mk
                          (FStar_Syntax_Syntax.Tm_meta (t1, m)) r in
                  rebuild cfg env1 stack2 t2
              | (MemoLazy r)::stack2 ->
                  (set_memo cfg r (env1, t1);
                   FStar_TypeChecker_Cfg.log cfg
                     (fun uu___5 ->
                        let uu___6 = FStar_Syntax_Print.term_to_string t1 in
                        FStar_Compiler_Util.print1 "\tSet memo %s\n" uu___6);
                   rebuild cfg env1 stack2 t1)
              | (Let (env', bs, lb, r))::stack2 ->
                  let body = FStar_Syntax_Subst.close bs t1 in
                  let t2 =
                    FStar_Syntax_Syntax.mk
                      (FStar_Syntax_Syntax.Tm_let ((false, [lb]), body)) r in
                  rebuild cfg env' stack2 t2
              | (Abs (env', bs, env'', lopt, r))::stack2 ->
                  let bs1 = norm_binders cfg env' bs in
                  let lopt1 =
                    FStar_Compiler_Util.map_option
                      (norm_residual_comp cfg env'') lopt in
                  let uu___3 =
                    let uu___4 = FStar_Syntax_Util.abs bs1 t1 lopt1 in
                    {
                      FStar_Syntax_Syntax.n = (uu___4.FStar_Syntax_Syntax.n);
                      FStar_Syntax_Syntax.pos = r;
                      FStar_Syntax_Syntax.vars =
                        (uu___4.FStar_Syntax_Syntax.vars);
                      FStar_Syntax_Syntax.hash_code =
                        (uu___4.FStar_Syntax_Syntax.hash_code)
                    } in
                  rebuild cfg env1 stack2 uu___3
              | (Arg (Univ uu___3, uu___4, uu___5))::uu___6 ->
                  failwith "Impossible"
              | (Arg (Dummy, uu___3, uu___4))::uu___5 ->
                  failwith "Impossible"
              | (UnivArgs (us, r))::stack2 ->
                  let t2 = FStar_Syntax_Syntax.mk_Tm_uinst t1 us in
                  rebuild cfg env1 stack2 t2
              | (Arg (Clos (env_arg, tm, uu___3, uu___4), aq, r))::stack2
                  when
                  let uu___5 = head_of t1 in
                  FStar_Syntax_Util.is_fstar_tactics_by_tactic uu___5 ->
                  let t2 =
                    let uu___5 =
                      let uu___6 = closure_as_term cfg env_arg tm in
                      (uu___6, aq) in
                    FStar_Syntax_Syntax.extend_app t1 uu___5 r in
                  rebuild cfg env1 stack2 t2
              | (Arg (Clos (env_arg, tm, m, uu___3), aq, r))::stack2 ->
                  (FStar_TypeChecker_Cfg.log cfg
                     (fun uu___5 ->
                        let uu___6 = FStar_Syntax_Print.term_to_string tm in
                        FStar_Compiler_Util.print1 "Rebuilding with arg %s\n"
                          uu___6);
                   if
                     Prims.op_Negation
                       (cfg.FStar_TypeChecker_Cfg.steps).FStar_TypeChecker_Cfg.iota
                   then
                     (let uu___5 =
                        (cfg.FStar_TypeChecker_Cfg.steps).FStar_TypeChecker_Cfg.hnf
                          &&
                          (let uu___6 = is_partial_primop_app cfg t1 in
                           Prims.op_Negation uu___6) in
                      if uu___5
                      then
                        let arg = closure_as_term cfg env_arg tm in
                        let t2 =
                          FStar_Syntax_Syntax.extend_app t1 (arg, aq) r in
                        rebuild cfg env_arg stack2 t2
                      else
                        (let stack3 = (App (env1, t1, aq, r)) :: stack2 in
                         norm cfg env_arg stack3 tm))
                   else
                     (let uu___6 = FStar_Compiler_Effect.op_Bang m in
                      match uu___6 with
                      | FStar_Pervasives_Native.None ->
                          let uu___7 =
                            (cfg.FStar_TypeChecker_Cfg.steps).FStar_TypeChecker_Cfg.hnf
                              &&
                              (let uu___8 = is_partial_primop_app cfg t1 in
                               Prims.op_Negation uu___8) in
                          if uu___7
                          then
                            let arg = closure_as_term cfg env_arg tm in
                            let t2 =
                              FStar_Syntax_Syntax.extend_app t1 (arg, aq) r in
                            rebuild cfg env_arg stack2 t2
                          else
                            (let stack3 = (MemoLazy m) ::
                               (App (env1, t1, aq, r)) :: stack2 in
                             norm cfg env_arg stack3 tm)
                      | FStar_Pervasives_Native.Some (uu___7, a) ->
                          let t2 =
                            FStar_Syntax_Syntax.extend_app t1 (a, aq) r in
                          rebuild cfg env_arg stack2 t2))
              | (App (env2, head, aq, r))::stack' when
                  should_reify cfg stack1 ->
                  let t0 = t1 in
                  let fallback msg uu___3 =
                    FStar_TypeChecker_Cfg.log cfg
                      (fun uu___5 ->
                         let uu___6 = FStar_Syntax_Print.term_to_string t1 in
                         FStar_Compiler_Util.print2 "Not reifying%s: %s\n"
                           msg uu___6);
                    (let t2 = FStar_Syntax_Syntax.extend_app head (t1, aq) r in
                     rebuild cfg env2 stack' t2) in
                  let is_non_tac_layered_effect m =
                    let norm_m =
                      FStar_Compiler_Effect.op_Bar_Greater m
                        (FStar_TypeChecker_Env.norm_eff_name
                           cfg.FStar_TypeChecker_Cfg.tcenv) in
                    (let uu___3 =
                       FStar_Ident.lid_equals norm_m
                         FStar_Parser_Const.effect_TAC_lid in
                     Prims.op_Negation uu___3) &&
                      (FStar_Compiler_Effect.op_Bar_Greater norm_m
                         (FStar_TypeChecker_Env.is_layered_effect
                            cfg.FStar_TypeChecker_Cfg.tcenv)) in
                  let uu___3 =
                    let uu___4 = FStar_Syntax_Subst.compress t1 in
                    uu___4.FStar_Syntax_Syntax.n in
                  (match uu___3 with
                   | FStar_Syntax_Syntax.Tm_meta
                       (uu___4, FStar_Syntax_Syntax.Meta_monadic (m, uu___5))
                       when
                       (FStar_Compiler_Effect.op_Bar_Greater m
                          is_non_tac_layered_effect)
                         &&
                         (Prims.op_Negation
                            (cfg.FStar_TypeChecker_Cfg.steps).FStar_TypeChecker_Cfg.for_extraction)
                       ->
                       let uu___6 =
                         let uu___7 = FStar_Ident.string_of_lid m in
                         FStar_Compiler_Util.format1
                           "Meta_monadic for a non-TAC layered effect %s in non-extraction mode"
                           uu___7 in
                       fallback uu___6 ()
                   | FStar_Syntax_Syntax.Tm_meta
                       (uu___4, FStar_Syntax_Syntax.Meta_monadic_lift
                        (msrc, mtgt, uu___5))
                       when
                       ((is_non_tac_layered_effect msrc) ||
                          (is_non_tac_layered_effect mtgt))
                         &&
                         (Prims.op_Negation
                            (cfg.FStar_TypeChecker_Cfg.steps).FStar_TypeChecker_Cfg.for_extraction)
                       ->
                       let uu___6 =
                         let uu___7 = FStar_Ident.string_of_lid msrc in
                         let uu___8 = FStar_Ident.string_of_lid mtgt in
                         FStar_Compiler_Util.format2
                           "Meta_monadic_lift for a non-TAC layered effect %s ~> %s in non extraction mode"
                           uu___7 uu___8 in
                       fallback uu___6 ()
                   | FStar_Syntax_Syntax.Tm_meta
                       (t2, FStar_Syntax_Syntax.Meta_monadic (m, ty)) ->
                       do_reify_monadic (fallback " (1)") cfg env2 stack1 t2
                         m ty
                   | FStar_Syntax_Syntax.Tm_meta
                       (t2, FStar_Syntax_Syntax.Meta_monadic_lift
                        (msrc, mtgt, ty))
                       ->
                       let lifted =
                         let uu___4 = closure_as_term cfg env2 ty in
                         reify_lift cfg t2 msrc mtgt uu___4 in
                       (FStar_TypeChecker_Cfg.log cfg
                          (fun uu___5 ->
                             let uu___6 =
                               FStar_Syntax_Print.term_to_string lifted in
                             FStar_Compiler_Util.print1
                               "Reified lift to (1): %s\n" uu___6);
                        (let uu___5 = FStar_Compiler_List.tl stack1 in
                         norm cfg env2 uu___5 lifted))
                   | FStar_Syntax_Syntax.Tm_app
                       ({
                          FStar_Syntax_Syntax.n =
                            FStar_Syntax_Syntax.Tm_constant
                            (FStar_Const.Const_reflect uu___4);
                          FStar_Syntax_Syntax.pos = uu___5;
                          FStar_Syntax_Syntax.vars = uu___6;
                          FStar_Syntax_Syntax.hash_code = uu___7;_},
                        (e, uu___8)::[])
                       -> norm cfg env2 stack' e
                   | FStar_Syntax_Syntax.Tm_app uu___4 when
                       (cfg.FStar_TypeChecker_Cfg.steps).FStar_TypeChecker_Cfg.primops
                       ->
                       let uu___5 = FStar_Syntax_Util.head_and_args t1 in
                       (match uu___5 with
                        | (hd, args) ->
                            let uu___6 =
                              let uu___7 = FStar_Syntax_Util.un_uinst hd in
                              uu___7.FStar_Syntax_Syntax.n in
                            (match uu___6 with
                             | FStar_Syntax_Syntax.Tm_fvar fv ->
                                 let uu___7 =
                                   FStar_TypeChecker_Cfg.find_prim_step cfg
                                     fv in
                                 (match uu___7 with
                                  | FStar_Pervasives_Native.Some
                                      { FStar_TypeChecker_Cfg.name = uu___8;
                                        FStar_TypeChecker_Cfg.arity = uu___9;
                                        FStar_TypeChecker_Cfg.univ_arity =
                                          uu___10;
                                        FStar_TypeChecker_Cfg.auto_reflect =
                                          FStar_Pervasives_Native.Some n;
                                        FStar_TypeChecker_Cfg.strong_reduction_ok
                                          = uu___11;
                                        FStar_TypeChecker_Cfg.requires_binder_substitution
                                          = uu___12;
                                        FStar_TypeChecker_Cfg.interpretation
                                          = uu___13;
                                        FStar_TypeChecker_Cfg.interpretation_nbe
                                          = uu___14;_}
                                      when
                                      (FStar_Compiler_List.length args) = n
                                      -> norm cfg env2 stack' t1
                                  | uu___8 -> fallback " (3)" ())
                             | uu___7 -> fallback " (4)" ()))
                   | uu___4 -> fallback " (2)" ())
              | (App (env2, head, aq, r))::stack2 ->
                  let t2 = FStar_Syntax_Syntax.extend_app head (t1, aq) r in
                  rebuild cfg env2 stack2 t2
              | (CBVApp (env', head, aq, r))::stack2 ->
                  let uu___3 =
                    let uu___4 =
                      let uu___5 =
                        let uu___6 =
                          let uu___7 =
                            let uu___8 =
                              FStar_Compiler_Util.mk_ref
                                FStar_Pervasives_Native.None in
                            (env1, t1, uu___8, false) in
                          Clos uu___7 in
                        (uu___6, aq, (t1.FStar_Syntax_Syntax.pos)) in
                      Arg uu___5 in
                    uu___4 :: stack2 in
                  norm cfg env' uu___3 head
              | (Match (env', asc_opt, branches1, lopt, cfg1, r))::stack2 ->
                  let lopt1 =
                    FStar_Compiler_Util.map_option
                      (norm_residual_comp cfg1 env') lopt in
                  (FStar_TypeChecker_Cfg.log cfg1
                     (fun uu___4 ->
                        let uu___5 = FStar_Syntax_Print.term_to_string t1 in
                        FStar_Compiler_Util.print1
                          "Rebuilding with match, scrutinee is %s ...\n"
                          uu___5);
                   (let scrutinee_env = env1 in
                    let env2 = env' in
                    let scrutinee = t1 in
                    let norm_and_rebuild_match uu___4 =
                      FStar_TypeChecker_Cfg.log cfg1
                        (fun uu___6 ->
                           let uu___7 =
                             FStar_Syntax_Print.term_to_string scrutinee in
                           let uu___8 =
                             let uu___9 =
                               FStar_Compiler_Effect.op_Bar_Greater branches1
                                 (FStar_Compiler_List.map
                                    (fun uu___10 ->
                                       match uu___10 with
                                       | (p, uu___11, uu___12) ->
                                           FStar_Syntax_Print.pat_to_string p)) in
                             FStar_Compiler_Effect.op_Bar_Greater uu___9
                               (FStar_String.concat "\n\t") in
                           FStar_Compiler_Util.print2
                             "match is irreducible: scrutinee=%s\nbranches=%s\n"
                             uu___7 uu___8);
                      (let whnf =
                         (cfg1.FStar_TypeChecker_Cfg.steps).FStar_TypeChecker_Cfg.weak
                           ||
                           (cfg1.FStar_TypeChecker_Cfg.steps).FStar_TypeChecker_Cfg.hnf in
                       let cfg_exclude_zeta =
                         if
                           (cfg1.FStar_TypeChecker_Cfg.steps).FStar_TypeChecker_Cfg.zeta_full
                         then cfg1
                         else
                           (let new_delta =
                              FStar_Compiler_Effect.op_Bar_Greater
                                cfg1.FStar_TypeChecker_Cfg.delta_level
                                (FStar_Compiler_List.filter
                                   (fun uu___7 ->
                                      match uu___7 with
                                      | FStar_TypeChecker_Env.InliningDelta
                                          -> true
                                      | FStar_TypeChecker_Env.Eager_unfolding_only
                                          -> true
                                      | uu___8 -> false)) in
                            let steps =
                              let uu___7 = cfg1.FStar_TypeChecker_Cfg.steps in
                              {
                                FStar_TypeChecker_Cfg.beta =
                                  (uu___7.FStar_TypeChecker_Cfg.beta);
                                FStar_TypeChecker_Cfg.iota =
                                  (uu___7.FStar_TypeChecker_Cfg.iota);
                                FStar_TypeChecker_Cfg.zeta = false;
                                FStar_TypeChecker_Cfg.zeta_full =
                                  (uu___7.FStar_TypeChecker_Cfg.zeta_full);
                                FStar_TypeChecker_Cfg.weak =
                                  (uu___7.FStar_TypeChecker_Cfg.weak);
                                FStar_TypeChecker_Cfg.hnf =
                                  (uu___7.FStar_TypeChecker_Cfg.hnf);
                                FStar_TypeChecker_Cfg.primops =
                                  (uu___7.FStar_TypeChecker_Cfg.primops);
                                FStar_TypeChecker_Cfg.do_not_unfold_pure_lets
                                  =
                                  (uu___7.FStar_TypeChecker_Cfg.do_not_unfold_pure_lets);
                                FStar_TypeChecker_Cfg.unfold_until =
                                  FStar_Pervasives_Native.None;
                                FStar_TypeChecker_Cfg.unfold_only =
                                  FStar_Pervasives_Native.None;
                                FStar_TypeChecker_Cfg.unfold_fully =
                                  (uu___7.FStar_TypeChecker_Cfg.unfold_fully);
                                FStar_TypeChecker_Cfg.unfold_attr =
                                  FStar_Pervasives_Native.None;
                                FStar_TypeChecker_Cfg.unfold_qual =
                                  FStar_Pervasives_Native.None;
                                FStar_TypeChecker_Cfg.unfold_tac = false;
                                FStar_TypeChecker_Cfg.pure_subterms_within_computations
                                  =
                                  (uu___7.FStar_TypeChecker_Cfg.pure_subterms_within_computations);
                                FStar_TypeChecker_Cfg.simplify =
                                  (uu___7.FStar_TypeChecker_Cfg.simplify);
                                FStar_TypeChecker_Cfg.erase_universes =
                                  (uu___7.FStar_TypeChecker_Cfg.erase_universes);
                                FStar_TypeChecker_Cfg.allow_unbound_universes
                                  =
                                  (uu___7.FStar_TypeChecker_Cfg.allow_unbound_universes);
                                FStar_TypeChecker_Cfg.reify_ =
                                  (uu___7.FStar_TypeChecker_Cfg.reify_);
                                FStar_TypeChecker_Cfg.compress_uvars =
                                  (uu___7.FStar_TypeChecker_Cfg.compress_uvars);
                                FStar_TypeChecker_Cfg.no_full_norm =
                                  (uu___7.FStar_TypeChecker_Cfg.no_full_norm);
                                FStar_TypeChecker_Cfg.check_no_uvars =
                                  (uu___7.FStar_TypeChecker_Cfg.check_no_uvars);
                                FStar_TypeChecker_Cfg.unmeta =
                                  (uu___7.FStar_TypeChecker_Cfg.unmeta);
                                FStar_TypeChecker_Cfg.unascribe =
                                  (uu___7.FStar_TypeChecker_Cfg.unascribe);
                                FStar_TypeChecker_Cfg.in_full_norm_request =
                                  (uu___7.FStar_TypeChecker_Cfg.in_full_norm_request);
                                FStar_TypeChecker_Cfg.weakly_reduce_scrutinee
                                  =
                                  (uu___7.FStar_TypeChecker_Cfg.weakly_reduce_scrutinee);
                                FStar_TypeChecker_Cfg.nbe_step =
                                  (uu___7.FStar_TypeChecker_Cfg.nbe_step);
                                FStar_TypeChecker_Cfg.for_extraction =
                                  (uu___7.FStar_TypeChecker_Cfg.for_extraction);
                                FStar_TypeChecker_Cfg.unrefine =
                                  (uu___7.FStar_TypeChecker_Cfg.unrefine)
                              } in
                            {
                              FStar_TypeChecker_Cfg.steps = steps;
                              FStar_TypeChecker_Cfg.tcenv =
                                (cfg1.FStar_TypeChecker_Cfg.tcenv);
                              FStar_TypeChecker_Cfg.debug =
                                (cfg1.FStar_TypeChecker_Cfg.debug);
                              FStar_TypeChecker_Cfg.delta_level = new_delta;
                              FStar_TypeChecker_Cfg.primitive_steps =
                                (cfg1.FStar_TypeChecker_Cfg.primitive_steps);
                              FStar_TypeChecker_Cfg.strong = true;
                              FStar_TypeChecker_Cfg.memoize_lazy =
                                (cfg1.FStar_TypeChecker_Cfg.memoize_lazy);
                              FStar_TypeChecker_Cfg.normalize_pure_lets =
                                (cfg1.FStar_TypeChecker_Cfg.normalize_pure_lets);
                              FStar_TypeChecker_Cfg.reifying =
                                (cfg1.FStar_TypeChecker_Cfg.reifying)
                            }) in
                       let norm_or_whnf env3 t2 =
                         if whnf
                         then closure_as_term cfg_exclude_zeta env3 t2
                         else norm cfg_exclude_zeta env3 [] t2 in
                       let rec norm_pat env3 p =
                         match p.FStar_Syntax_Syntax.v with
                         | FStar_Syntax_Syntax.Pat_constant uu___6 ->
                             (p, env3)
                         | FStar_Syntax_Syntax.Pat_cons (fv, pats) ->
                             let uu___6 =
                               FStar_Compiler_Effect.op_Bar_Greater pats
                                 (FStar_Compiler_List.fold_left
                                    (fun uu___7 ->
                                       fun uu___8 ->
                                         match (uu___7, uu___8) with
                                         | ((pats1, env4), (p1, b)) ->
                                             let uu___9 = norm_pat env4 p1 in
                                             (match uu___9 with
                                              | (p2, env5) ->
                                                  (((p2, b) :: pats1), env5)))
                                    ([], env3)) in
                             (match uu___6 with
                              | (pats1, env4) ->
                                  ({
                                     FStar_Syntax_Syntax.v =
                                       (FStar_Syntax_Syntax.Pat_cons
                                          (fv,
                                            (FStar_Compiler_List.rev pats1)));
                                     FStar_Syntax_Syntax.p =
                                       (p.FStar_Syntax_Syntax.p)
                                   }, env4))
                         | FStar_Syntax_Syntax.Pat_var x ->
                             let x1 =
                               let uu___6 =
                                 norm_or_whnf env3 x.FStar_Syntax_Syntax.sort in
                               {
                                 FStar_Syntax_Syntax.ppname =
                                   (x.FStar_Syntax_Syntax.ppname);
                                 FStar_Syntax_Syntax.index =
                                   (x.FStar_Syntax_Syntax.index);
                                 FStar_Syntax_Syntax.sort = uu___6
                               } in
                             ({
                                FStar_Syntax_Syntax.v =
                                  (FStar_Syntax_Syntax.Pat_var x1);
                                FStar_Syntax_Syntax.p =
                                  (p.FStar_Syntax_Syntax.p)
                              }, (dummy :: env3))
                         | FStar_Syntax_Syntax.Pat_wild x ->
                             let x1 =
                               let uu___6 =
                                 norm_or_whnf env3 x.FStar_Syntax_Syntax.sort in
                               {
                                 FStar_Syntax_Syntax.ppname =
                                   (x.FStar_Syntax_Syntax.ppname);
                                 FStar_Syntax_Syntax.index =
                                   (x.FStar_Syntax_Syntax.index);
                                 FStar_Syntax_Syntax.sort = uu___6
                               } in
                             ({
                                FStar_Syntax_Syntax.v =
                                  (FStar_Syntax_Syntax.Pat_wild x1);
                                FStar_Syntax_Syntax.p =
                                  (p.FStar_Syntax_Syntax.p)
                              }, (dummy :: env3))
                         | FStar_Syntax_Syntax.Pat_dot_term (x, t2) ->
                             let x1 =
                               let uu___6 =
                                 norm_or_whnf env3 x.FStar_Syntax_Syntax.sort in
                               {
                                 FStar_Syntax_Syntax.ppname =
                                   (x.FStar_Syntax_Syntax.ppname);
                                 FStar_Syntax_Syntax.index =
                                   (x.FStar_Syntax_Syntax.index);
                                 FStar_Syntax_Syntax.sort = uu___6
                               } in
                             let t3 = norm_or_whnf env3 t2 in
                             ({
                                FStar_Syntax_Syntax.v =
                                  (FStar_Syntax_Syntax.Pat_dot_term (x1, t3));
                                FStar_Syntax_Syntax.p =
                                  (p.FStar_Syntax_Syntax.p)
                              }, env3) in
                       let norm_branches uu___6 =
                         match env2 with
                         | [] when whnf -> branches1
                         | uu___7 ->
                             FStar_Compiler_Effect.op_Bar_Greater branches1
                               (FStar_Compiler_List.map
                                  (fun branch ->
                                     let uu___8 =
                                       FStar_Syntax_Subst.open_branch branch in
                                     match uu___8 with
                                     | (p, wopt, e) ->
                                         let uu___9 = norm_pat env2 p in
                                         (match uu___9 with
                                          | (p1, env3) ->
                                              let wopt1 =
                                                match wopt with
                                                | FStar_Pervasives_Native.None
                                                    ->
                                                    FStar_Pervasives_Native.None
                                                | FStar_Pervasives_Native.Some
                                                    w ->
                                                    let uu___10 =
                                                      norm_or_whnf env3 w in
                                                    FStar_Pervasives_Native.Some
                                                      uu___10 in
                                              let e1 = norm_or_whnf env3 e in
                                              FStar_Syntax_Util.branch
                                                (p1, wopt1, e1)))) in
                       let maybe_commute_matches uu___6 =
                         let can_commute =
                           match branches1 with
                           | ({
                                FStar_Syntax_Syntax.v =
                                  FStar_Syntax_Syntax.Pat_cons (fv, uu___7);
                                FStar_Syntax_Syntax.p = uu___8;_},
                              uu___9, uu___10)::uu___11 ->
                               FStar_TypeChecker_Env.fv_has_attr
                                 cfg1.FStar_TypeChecker_Cfg.tcenv fv
                                 FStar_Parser_Const.commute_nested_matches_lid
                           | uu___7 -> false in
                         let uu___7 =
                           let uu___8 = FStar_Syntax_Util.unascribe scrutinee in
                           uu___8.FStar_Syntax_Syntax.n in
                         match uu___7 with
                         | FStar_Syntax_Syntax.Tm_match
                             (sc0, asc_opt0, branches0, lopt0) when
                             can_commute ->
                             let reduce_branch b =
                               let stack3 =
                                 [Match
                                    (env', asc_opt, branches1, lopt1, cfg1,
                                      r)] in
                               let uu___8 = FStar_Syntax_Subst.open_branch b in
                               match uu___8 with
                               | (p, wopt, e) ->
                                   let uu___9 = norm_pat scrutinee_env p in
                                   (match uu___9 with
                                    | (p1, branch_env) ->
                                        let wopt1 =
                                          match wopt with
                                          | FStar_Pervasives_Native.None ->
                                              FStar_Pervasives_Native.None
                                          | FStar_Pervasives_Native.Some w ->
                                              let uu___10 =
                                                norm_or_whnf branch_env w in
                                              FStar_Pervasives_Native.Some
                                                uu___10 in
                                        let e1 =
                                          norm cfg1 branch_env stack3 e in
                                        FStar_Syntax_Util.branch
                                          (p1, wopt1, e1)) in
                             let branches01 =
                               FStar_Compiler_List.map reduce_branch
                                 branches0 in
                             let uu___8 =
                               FStar_Syntax_Syntax.mk
                                 (FStar_Syntax_Syntax.Tm_match
                                    (sc0, asc_opt0, branches01, lopt0)) r in
                             rebuild cfg1 env2 stack2 uu___8
                         | uu___8 ->
                             let scrutinee1 =
                               let uu___9 =
                                 ((((cfg1.FStar_TypeChecker_Cfg.steps).FStar_TypeChecker_Cfg.iota
                                      &&
                                      (Prims.op_Negation
                                         (cfg1.FStar_TypeChecker_Cfg.steps).FStar_TypeChecker_Cfg.weak))
                                     &&
                                     (Prims.op_Negation
                                        (cfg1.FStar_TypeChecker_Cfg.steps).FStar_TypeChecker_Cfg.compress_uvars))
                                    &&
                                    (cfg1.FStar_TypeChecker_Cfg.steps).FStar_TypeChecker_Cfg.weakly_reduce_scrutinee)
                                   && (maybe_weakly_reduced scrutinee) in
                               if uu___9
                               then
                                 norm
                                   {
                                     FStar_TypeChecker_Cfg.steps =
                                       (let uu___10 =
                                          cfg1.FStar_TypeChecker_Cfg.steps in
                                        {
                                          FStar_TypeChecker_Cfg.beta =
                                            (uu___10.FStar_TypeChecker_Cfg.beta);
                                          FStar_TypeChecker_Cfg.iota =
                                            (uu___10.FStar_TypeChecker_Cfg.iota);
                                          FStar_TypeChecker_Cfg.zeta =
                                            (uu___10.FStar_TypeChecker_Cfg.zeta);
                                          FStar_TypeChecker_Cfg.zeta_full =
                                            (uu___10.FStar_TypeChecker_Cfg.zeta_full);
                                          FStar_TypeChecker_Cfg.weak =
                                            (uu___10.FStar_TypeChecker_Cfg.weak);
                                          FStar_TypeChecker_Cfg.hnf =
                                            (uu___10.FStar_TypeChecker_Cfg.hnf);
                                          FStar_TypeChecker_Cfg.primops =
                                            (uu___10.FStar_TypeChecker_Cfg.primops);
                                          FStar_TypeChecker_Cfg.do_not_unfold_pure_lets
                                            =
                                            (uu___10.FStar_TypeChecker_Cfg.do_not_unfold_pure_lets);
                                          FStar_TypeChecker_Cfg.unfold_until
                                            =
                                            (uu___10.FStar_TypeChecker_Cfg.unfold_until);
                                          FStar_TypeChecker_Cfg.unfold_only =
                                            (uu___10.FStar_TypeChecker_Cfg.unfold_only);
                                          FStar_TypeChecker_Cfg.unfold_fully
                                            =
                                            (uu___10.FStar_TypeChecker_Cfg.unfold_fully);
                                          FStar_TypeChecker_Cfg.unfold_attr =
                                            (uu___10.FStar_TypeChecker_Cfg.unfold_attr);
                                          FStar_TypeChecker_Cfg.unfold_qual =
                                            (uu___10.FStar_TypeChecker_Cfg.unfold_qual);
                                          FStar_TypeChecker_Cfg.unfold_tac =
                                            (uu___10.FStar_TypeChecker_Cfg.unfold_tac);
                                          FStar_TypeChecker_Cfg.pure_subterms_within_computations
                                            =
                                            (uu___10.FStar_TypeChecker_Cfg.pure_subterms_within_computations);
                                          FStar_TypeChecker_Cfg.simplify =
                                            (uu___10.FStar_TypeChecker_Cfg.simplify);
                                          FStar_TypeChecker_Cfg.erase_universes
                                            =
                                            (uu___10.FStar_TypeChecker_Cfg.erase_universes);
                                          FStar_TypeChecker_Cfg.allow_unbound_universes
                                            =
                                            (uu___10.FStar_TypeChecker_Cfg.allow_unbound_universes);
                                          FStar_TypeChecker_Cfg.reify_ =
                                            (uu___10.FStar_TypeChecker_Cfg.reify_);
                                          FStar_TypeChecker_Cfg.compress_uvars
                                            =
                                            (uu___10.FStar_TypeChecker_Cfg.compress_uvars);
                                          FStar_TypeChecker_Cfg.no_full_norm
                                            =
                                            (uu___10.FStar_TypeChecker_Cfg.no_full_norm);
                                          FStar_TypeChecker_Cfg.check_no_uvars
                                            =
                                            (uu___10.FStar_TypeChecker_Cfg.check_no_uvars);
                                          FStar_TypeChecker_Cfg.unmeta =
                                            (uu___10.FStar_TypeChecker_Cfg.unmeta);
                                          FStar_TypeChecker_Cfg.unascribe =
                                            (uu___10.FStar_TypeChecker_Cfg.unascribe);
                                          FStar_TypeChecker_Cfg.in_full_norm_request
                                            =
                                            (uu___10.FStar_TypeChecker_Cfg.in_full_norm_request);
                                          FStar_TypeChecker_Cfg.weakly_reduce_scrutinee
                                            = false;
                                          FStar_TypeChecker_Cfg.nbe_step =
                                            (uu___10.FStar_TypeChecker_Cfg.nbe_step);
                                          FStar_TypeChecker_Cfg.for_extraction
                                            =
                                            (uu___10.FStar_TypeChecker_Cfg.for_extraction);
                                          FStar_TypeChecker_Cfg.unrefine =
                                            (uu___10.FStar_TypeChecker_Cfg.unrefine)
                                        });
                                     FStar_TypeChecker_Cfg.tcenv =
                                       (cfg1.FStar_TypeChecker_Cfg.tcenv);
                                     FStar_TypeChecker_Cfg.debug =
                                       (cfg1.FStar_TypeChecker_Cfg.debug);
                                     FStar_TypeChecker_Cfg.delta_level =
                                       (cfg1.FStar_TypeChecker_Cfg.delta_level);
                                     FStar_TypeChecker_Cfg.primitive_steps =
                                       (cfg1.FStar_TypeChecker_Cfg.primitive_steps);
                                     FStar_TypeChecker_Cfg.strong =
                                       (cfg1.FStar_TypeChecker_Cfg.strong);
                                     FStar_TypeChecker_Cfg.memoize_lazy =
                                       (cfg1.FStar_TypeChecker_Cfg.memoize_lazy);
                                     FStar_TypeChecker_Cfg.normalize_pure_lets
                                       =
                                       (cfg1.FStar_TypeChecker_Cfg.normalize_pure_lets);
                                     FStar_TypeChecker_Cfg.reifying =
                                       (cfg1.FStar_TypeChecker_Cfg.reifying)
                                   } scrutinee_env [] scrutinee
                               else scrutinee in
                             let asc_opt1 =
                               norm_match_returns cfg1 env2 asc_opt in
                             let branches2 = norm_branches () in
                             let uu___9 =
                               FStar_Syntax_Syntax.mk
                                 (FStar_Syntax_Syntax.Tm_match
                                    (scrutinee1, asc_opt1, branches2, lopt1))
                                 r in
                             rebuild cfg1 env2 stack2 uu___9 in
                       maybe_commute_matches ()) in
                    let rec is_cons head =
                      let uu___4 =
                        let uu___5 = FStar_Syntax_Subst.compress head in
                        uu___5.FStar_Syntax_Syntax.n in
                      match uu___4 with
                      | FStar_Syntax_Syntax.Tm_uinst (h, uu___5) -> is_cons h
                      | FStar_Syntax_Syntax.Tm_constant uu___5 -> true
                      | FStar_Syntax_Syntax.Tm_fvar
                          { FStar_Syntax_Syntax.fv_name = uu___5;
                            FStar_Syntax_Syntax.fv_delta = uu___6;
                            FStar_Syntax_Syntax.fv_qual =
                              FStar_Pervasives_Native.Some
                              (FStar_Syntax_Syntax.Data_ctor);_}
                          -> true
                      | FStar_Syntax_Syntax.Tm_fvar
                          { FStar_Syntax_Syntax.fv_name = uu___5;
                            FStar_Syntax_Syntax.fv_delta = uu___6;
                            FStar_Syntax_Syntax.fv_qual =
                              FStar_Pervasives_Native.Some
                              (FStar_Syntax_Syntax.Record_ctor uu___7);_}
                          -> true
                      | uu___5 -> false in
                    let guard_when_clause wopt b rest =
                      match wopt with
                      | FStar_Pervasives_Native.None -> b
                      | FStar_Pervasives_Native.Some w ->
                          let then_branch = b in
                          let else_branch =
                            FStar_Syntax_Syntax.mk
                              (FStar_Syntax_Syntax.Tm_match
                                 (scrutinee, asc_opt, rest, lopt1)) r in
                          FStar_Syntax_Util.if_then_else w then_branch
                            else_branch in
                    let rec matches_pat scrutinee_orig p =
                      let scrutinee1 =
                        FStar_Syntax_Util.unmeta scrutinee_orig in
                      let scrutinee2 = FStar_Syntax_Util.unlazy scrutinee1 in
                      let uu___4 = FStar_Syntax_Util.head_and_args scrutinee2 in
                      match uu___4 with
                      | (head, args) ->
                          (match p.FStar_Syntax_Syntax.v with
                           | FStar_Syntax_Syntax.Pat_var bv ->
                               FStar_Pervasives.Inl [(bv, scrutinee_orig)]
                           | FStar_Syntax_Syntax.Pat_wild bv ->
                               FStar_Pervasives.Inl [(bv, scrutinee_orig)]
                           | FStar_Syntax_Syntax.Pat_dot_term uu___5 ->
                               FStar_Pervasives.Inl []
                           | FStar_Syntax_Syntax.Pat_constant s ->
                               (match scrutinee2.FStar_Syntax_Syntax.n with
                                | FStar_Syntax_Syntax.Tm_constant s' when
                                    FStar_Const.eq_const s s' ->
                                    FStar_Pervasives.Inl []
                                | uu___5 ->
                                    let uu___6 =
                                      let uu___7 = is_cons head in
                                      Prims.op_Negation uu___7 in
                                    FStar_Pervasives.Inr uu___6)
                           | FStar_Syntax_Syntax.Pat_cons (fv, arg_pats) ->
                               let uu___5 =
                                 let uu___6 = FStar_Syntax_Util.un_uinst head in
                                 uu___6.FStar_Syntax_Syntax.n in
                               (match uu___5 with
                                | FStar_Syntax_Syntax.Tm_fvar fv' when
                                    FStar_Syntax_Syntax.fv_eq fv fv' ->
                                    matches_args [] args arg_pats
                                | uu___6 ->
                                    let uu___7 =
                                      let uu___8 = is_cons head in
                                      Prims.op_Negation uu___8 in
                                    FStar_Pervasives.Inr uu___7))
                    and matches_args out a p =
                      match (a, p) with
                      | ([], []) -> FStar_Pervasives.Inl out
                      | ((t2, uu___4)::rest_a, (p1, uu___5)::rest_p) ->
                          let uu___6 = matches_pat t2 p1 in
                          (match uu___6 with
                           | FStar_Pervasives.Inl s ->
                               matches_args (FStar_Compiler_List.op_At out s)
                                 rest_a rest_p
                           | m -> m)
                      | uu___4 -> FStar_Pervasives.Inr false in
                    let rec matches scrutinee1 p =
                      match p with
                      | [] -> norm_and_rebuild_match ()
                      | (p1, wopt, b)::rest ->
                          let uu___4 = matches_pat scrutinee1 p1 in
                          (match uu___4 with
                           | FStar_Pervasives.Inr (false) ->
                               matches scrutinee1 rest
                           | FStar_Pervasives.Inr (true) ->
                               norm_and_rebuild_match ()
                           | FStar_Pervasives.Inl s ->
                               (FStar_TypeChecker_Cfg.log cfg1
                                  (fun uu___6 ->
                                     let uu___7 =
                                       FStar_Syntax_Print.pat_to_string p1 in
                                     let uu___8 =
                                       let uu___9 =
                                         FStar_Compiler_List.map
                                           (fun uu___10 ->
                                              match uu___10 with
                                              | (uu___11, t2) ->
                                                  FStar_Syntax_Print.term_to_string
                                                    t2) s in
                                       FStar_Compiler_Effect.op_Bar_Greater
                                         uu___9 (FStar_String.concat "; ") in
                                     FStar_Compiler_Util.print2
                                       "Matches pattern %s with subst = %s\n"
                                       uu___7 uu___8);
                                (let env0 = env2 in
                                 let env3 =
                                   FStar_Compiler_List.fold_left
                                     (fun env4 ->
                                        fun uu___6 ->
                                          match uu___6 with
                                          | (bv, t2) ->
                                              let uu___7 =
                                                let uu___8 =
                                                  let uu___9 =
                                                    FStar_Syntax_Syntax.mk_binder
                                                      bv in
                                                  FStar_Pervasives_Native.Some
                                                    uu___9 in
                                                let uu___9 =
                                                  let uu___10 =
                                                    let uu___11 =
                                                      FStar_Compiler_Util.mk_ref
                                                        (FStar_Pervasives_Native.Some
                                                           ([], t2)) in
                                                    ([], t2, uu___11, false) in
                                                  Clos uu___10 in
                                                (uu___8, uu___9) in
                                              uu___7 :: env4) env2 s in
                                 let uu___6 = guard_when_clause wopt b rest in
                                 norm cfg1 env3 stack2 uu___6))) in
                    if
                      (cfg1.FStar_TypeChecker_Cfg.steps).FStar_TypeChecker_Cfg.iota
                    then matches scrutinee branches1
                    else norm_and_rebuild_match ()))))
and (norm_match_returns :
  FStar_TypeChecker_Cfg.cfg ->
    env ->
      FStar_Syntax_Syntax.match_returns_ascription
        FStar_Pervasives_Native.option ->
        (FStar_Syntax_Syntax.binder *
          ((FStar_Syntax_Syntax.term' FStar_Syntax_Syntax.syntax,
          FStar_Syntax_Syntax.comp' FStar_Syntax_Syntax.syntax)
          FStar_Pervasives.either * FStar_Syntax_Syntax.term'
          FStar_Syntax_Syntax.syntax FStar_Pervasives_Native.option *
          Prims.bool)) FStar_Pervasives_Native.option)
  =
  fun cfg ->
    fun env1 ->
      fun ret_opt ->
        match ret_opt with
        | FStar_Pervasives_Native.None -> FStar_Pervasives_Native.None
        | FStar_Pervasives_Native.Some (b, asc) ->
            let b1 = norm_binder cfg env1 b in
            let uu___ = FStar_Syntax_Subst.open_ascription [b1] asc in
            (match uu___ with
             | (subst, asc1) ->
                 let asc2 = norm_ascription cfg (dummy :: env1) asc1 in
                 let uu___1 =
                   let uu___2 =
                     FStar_Syntax_Subst.close_ascription subst asc2 in
                   (b1, uu___2) in
                 FStar_Pervasives_Native.Some uu___1)
and (norm_ascription :
  FStar_TypeChecker_Cfg.cfg ->
    env ->
      ((FStar_Syntax_Syntax.term' FStar_Syntax_Syntax.syntax,
        FStar_Syntax_Syntax.comp' FStar_Syntax_Syntax.syntax)
        FStar_Pervasives.either * FStar_Syntax_Syntax.term'
        FStar_Syntax_Syntax.syntax FStar_Pervasives_Native.option *
        Prims.bool) ->
        ((FStar_Syntax_Syntax.term' FStar_Syntax_Syntax.syntax,
          FStar_Syntax_Syntax.comp' FStar_Syntax_Syntax.syntax)
          FStar_Pervasives.either * FStar_Syntax_Syntax.term'
          FStar_Syntax_Syntax.syntax FStar_Pervasives_Native.option *
          Prims.bool))
  =
  fun cfg ->
    fun env1 ->
      fun uu___ ->
        match uu___ with
        | (tc, tacopt, use_eq) ->
            let uu___1 =
              match tc with
              | FStar_Pervasives.Inl t ->
                  let uu___2 = norm cfg env1 [] t in
                  FStar_Pervasives.Inl uu___2
              | FStar_Pervasives.Inr c ->
                  let uu___2 = norm_comp cfg env1 c in
                  FStar_Pervasives.Inr uu___2 in
            let uu___2 =
              FStar_Compiler_Util.map_opt tacopt (norm cfg env1 []) in
            (uu___1, uu___2, use_eq)
and (norm_residual_comp :
  FStar_TypeChecker_Cfg.cfg ->
    env ->
      FStar_Syntax_Syntax.residual_comp -> FStar_Syntax_Syntax.residual_comp)
  =
  fun cfg ->
    fun env1 ->
      fun rc ->
        let uu___ =
          FStar_Compiler_Util.map_option (closure_as_term cfg env1)
            rc.FStar_Syntax_Syntax.residual_typ in
        {
          FStar_Syntax_Syntax.residual_effect =
            (rc.FStar_Syntax_Syntax.residual_effect);
          FStar_Syntax_Syntax.residual_typ = uu___;
          FStar_Syntax_Syntax.residual_flags =
            (rc.FStar_Syntax_Syntax.residual_flags)
        }
let (reflection_env_hook :
  FStar_TypeChecker_Env.env FStar_Pervasives_Native.option
    FStar_Compiler_Effect.ref)
  = FStar_Compiler_Util.mk_ref FStar_Pervasives_Native.None
let (normalize_with_primitive_steps :
  FStar_TypeChecker_Cfg.primitive_step Prims.list ->
    FStar_TypeChecker_Env.steps ->
      FStar_TypeChecker_Env.env ->
        FStar_Syntax_Syntax.term -> FStar_Syntax_Syntax.term)
  =
  fun ps ->
    fun s ->
      fun e ->
        fun t ->
          let uu___ =
            let uu___1 =
              let uu___2 = FStar_TypeChecker_Env.current_module e in
              FStar_Ident.string_of_lid uu___2 in
            FStar_Pervasives_Native.Some uu___1 in
          FStar_Profiling.profile
            (fun uu___1 ->
               let c = FStar_TypeChecker_Cfg.config' ps s e in
               FStar_Compiler_Effect.op_Colon_Equals reflection_env_hook
                 (FStar_Pervasives_Native.Some e);
               FStar_Compiler_Effect.op_Colon_Equals plugin_unfold_warn_ctr
                 (Prims.of_int (10));
               FStar_TypeChecker_Cfg.log_cfg c
                 (fun uu___5 ->
                    let uu___6 = FStar_TypeChecker_Cfg.cfg_to_string c in
                    FStar_Compiler_Util.print1 "Cfg = %s\n" uu___6);
               (let uu___5 = is_nbe_request s in
                if uu___5
                then
                  (FStar_TypeChecker_Cfg.log_top c
                     (fun uu___7 ->
                        let uu___8 = FStar_Syntax_Print.term_to_string t in
                        FStar_Compiler_Util.print1
                          "Starting NBE for (%s) {\n" uu___8);
                   FStar_TypeChecker_Cfg.log_top c
                     (fun uu___8 ->
                        let uu___9 = FStar_TypeChecker_Cfg.cfg_to_string c in
                        FStar_Compiler_Util.print1 ">>> cfg = %s\n" uu___9);
                   (let uu___8 =
                      FStar_Errors.with_ctx
                        "While normalizing a term via NBE"
                        (fun uu___9 ->
                           FStar_Compiler_Util.record_time
                             (fun uu___10 -> nbe_eval c s t)) in
                    match uu___8 with
                    | (r, ms) ->
                        (FStar_TypeChecker_Cfg.log_top c
                           (fun uu___10 ->
                              let uu___11 =
                                FStar_Syntax_Print.term_to_string r in
                              let uu___12 =
                                FStar_Compiler_Util.string_of_int ms in
                              FStar_Compiler_Util.print2
                                "}\nNormalization result = (%s) in %s ms\n"
                                uu___11 uu___12);
                         r)))
                else
                  (FStar_TypeChecker_Cfg.log_top c
                     (fun uu___8 ->
                        let uu___9 = FStar_Syntax_Print.term_to_string t in
                        FStar_Compiler_Util.print1
                          "Starting normalizer for (%s) {\n" uu___9);
                   FStar_TypeChecker_Cfg.log_top c
                     (fun uu___9 ->
                        let uu___10 = FStar_TypeChecker_Cfg.cfg_to_string c in
                        FStar_Compiler_Util.print1 ">>> cfg = %s\n" uu___10);
                   (let uu___9 =
                      FStar_Errors.with_ctx "While normalizing a term"
                        (fun uu___10 ->
                           FStar_Compiler_Util.record_time
                             (fun uu___11 -> norm c [] [] t)) in
                    match uu___9 with
                    | (r, ms) ->
                        (FStar_TypeChecker_Cfg.log_top c
                           (fun uu___11 ->
                              let uu___12 =
                                FStar_Syntax_Print.term_to_string r in
                              let uu___13 =
                                FStar_Compiler_Util.string_of_int ms in
                              FStar_Compiler_Util.print2
                                "}\nNormalization result = (%s) in %s ms\n"
                                uu___12 uu___13);
                         r))))) uu___
            "FStar.TypeChecker.Normalize.normalize_with_primitive_steps"
let (normalize :
  FStar_TypeChecker_Env.steps ->
    FStar_TypeChecker_Env.env ->
      FStar_Syntax_Syntax.term -> FStar_Syntax_Syntax.term)
  =
  fun s ->
    fun e ->
      fun t ->
        let uu___ =
          let uu___1 =
            let uu___2 = FStar_TypeChecker_Env.current_module e in
            FStar_Ident.string_of_lid uu___2 in
          FStar_Pervasives_Native.Some uu___1 in
        FStar_Profiling.profile
          (fun uu___1 -> normalize_with_primitive_steps [] s e t) uu___
          "FStar.TypeChecker.Normalize.normalize"
let (normalize_comp :
  FStar_TypeChecker_Env.steps ->
    FStar_TypeChecker_Env.env ->
      FStar_Syntax_Syntax.comp -> FStar_Syntax_Syntax.comp)
  =
  fun s ->
    fun e ->
      fun c ->
        let uu___ =
          let uu___1 =
            let uu___2 = FStar_TypeChecker_Env.current_module e in
            FStar_Ident.string_of_lid uu___2 in
          FStar_Pervasives_Native.Some uu___1 in
        FStar_Profiling.profile
          (fun uu___1 ->
             let cfg = FStar_TypeChecker_Cfg.config s e in
             FStar_Compiler_Effect.op_Colon_Equals reflection_env_hook
               (FStar_Pervasives_Native.Some e);
             FStar_Compiler_Effect.op_Colon_Equals plugin_unfold_warn_ctr
               (Prims.of_int (10));
             FStar_TypeChecker_Cfg.log_top cfg
               (fun uu___5 ->
                  let uu___6 = FStar_Syntax_Print.comp_to_string c in
                  FStar_Compiler_Util.print1
                    "Starting normalizer for computation (%s) {\n" uu___6);
             FStar_TypeChecker_Cfg.log_top cfg
               (fun uu___6 ->
                  let uu___7 = FStar_TypeChecker_Cfg.cfg_to_string cfg in
                  FStar_Compiler_Util.print1 ">>> cfg = %s\n" uu___7);
             (let uu___6 =
                FStar_Errors.with_ctx "While normalizing a computation type"
                  (fun uu___7 ->
                     FStar_Compiler_Util.record_time
                       (fun uu___8 -> norm_comp cfg [] c)) in
              match uu___6 with
              | (c1, ms) ->
                  (FStar_TypeChecker_Cfg.log_top cfg
                     (fun uu___8 ->
                        let uu___9 = FStar_Syntax_Print.comp_to_string c1 in
                        let uu___10 = FStar_Compiler_Util.string_of_int ms in
                        FStar_Compiler_Util.print2
                          "}\nNormalization result = (%s) in %s ms\n" uu___9
                          uu___10);
                   c1))) uu___ "FStar.TypeChecker.Normalize.normalize_comp"
let (normalize_universe :
  FStar_TypeChecker_Env.env ->
    FStar_Syntax_Syntax.universe -> FStar_Syntax_Syntax.universe)
  =
  fun env1 ->
    fun u ->
      let uu___ = FStar_TypeChecker_Cfg.config [] env1 in
      norm_universe uu___ [] u
let (non_info_norm :
  FStar_TypeChecker_Env.env -> FStar_Syntax_Syntax.term -> Prims.bool) =
  fun env1 ->
    fun t ->
      let steps =
        [FStar_TypeChecker_Env.UnfoldUntil FStar_Syntax_Syntax.delta_constant;
        FStar_TypeChecker_Env.AllowUnboundUniverses;
        FStar_TypeChecker_Env.EraseUniverses;
        FStar_TypeChecker_Env.HNF;
        FStar_TypeChecker_Env.Unascribe;
        FStar_TypeChecker_Env.ForExtraction] in
      let uu___ = normalize steps env1 t in
      FStar_TypeChecker_Env.non_informative env1 uu___
let (maybe_promote_t :
  FStar_TypeChecker_Env.env ->
    Prims.bool -> FStar_Syntax_Syntax.term -> Prims.bool)
  =
  fun env1 ->
<<<<<<< HEAD
    fun c ->
      match c.FStar_Syntax_Syntax.n with
      | FStar_Syntax_Syntax.Total uu___ -> c
      | FStar_Syntax_Syntax.GTotal (t, uopt) when non_info_norm env1 t ->
          let uu___ = c in
          {
            FStar_Syntax_Syntax.n = (FStar_Syntax_Syntax.Total (t, uopt));
            FStar_Syntax_Syntax.pos = (uu___.FStar_Syntax_Syntax.pos);
            FStar_Syntax_Syntax.vars = (uu___.FStar_Syntax_Syntax.vars);
            FStar_Syntax_Syntax.hash_code =
              (uu___.FStar_Syntax_Syntax.hash_code)
          }
      | FStar_Syntax_Syntax.Comp ct ->
          let l =
            FStar_TypeChecker_Env.norm_eff_name env1
              ct.FStar_Syntax_Syntax.effect_name in
          let uu___ =
            (FStar_Syntax_Util.is_ghost_effect l) &&
              (non_info_norm env1 ct.FStar_Syntax_Syntax.result_typ) in
          if uu___
          then
            let ct1 =
              let uu___1 =
                downgrade_ghost_effect_name
                  ct.FStar_Syntax_Syntax.effect_name in
              match uu___1 with
              | FStar_Pervasives_Native.Some pure_eff ->
                  let flags =
                    let uu___2 =
                      FStar_Ident.lid_equals pure_eff
                        FStar_Parser_Const.effect_Tot_lid in
                    if uu___2
                    then FStar_Syntax_Syntax.TOTAL ::
                      (ct.FStar_Syntax_Syntax.flags)
                    else ct.FStar_Syntax_Syntax.flags in
                  let uu___2 = ct in
                  {
                    FStar_Syntax_Syntax.comp_univs =
                      (uu___2.FStar_Syntax_Syntax.comp_univs);
                    FStar_Syntax_Syntax.effect_name = pure_eff;
                    FStar_Syntax_Syntax.result_typ =
                      (uu___2.FStar_Syntax_Syntax.result_typ);
                    FStar_Syntax_Syntax.effect_args =
                      (uu___2.FStar_Syntax_Syntax.effect_args);
                    FStar_Syntax_Syntax.flags = flags
                  }
              | FStar_Pervasives_Native.None ->
                  let ct2 = FStar_TypeChecker_Env.unfold_effect_abbrev env1 c in
                  let uu___2 = ct2 in
                  {
                    FStar_Syntax_Syntax.comp_univs =
                      (uu___2.FStar_Syntax_Syntax.comp_univs);
                    FStar_Syntax_Syntax.effect_name =
                      FStar_Parser_Const.effect_PURE_lid;
                    FStar_Syntax_Syntax.result_typ =
                      (uu___2.FStar_Syntax_Syntax.result_typ);
                    FStar_Syntax_Syntax.effect_args =
                      (uu___2.FStar_Syntax_Syntax.effect_args);
                    FStar_Syntax_Syntax.flags =
                      (uu___2.FStar_Syntax_Syntax.flags)
                  } in
            let uu___1 = c in
            {
              FStar_Syntax_Syntax.n = (FStar_Syntax_Syntax.Comp ct1);
              FStar_Syntax_Syntax.pos = (uu___1.FStar_Syntax_Syntax.pos);
              FStar_Syntax_Syntax.vars = (uu___1.FStar_Syntax_Syntax.vars);
              FStar_Syntax_Syntax.hash_code =
                (uu___1.FStar_Syntax_Syntax.hash_code)
            }
          else c
      | uu___ -> c
=======
    fun non_informative_only ->
      fun t ->
        (Prims.op_Negation non_informative_only) || (non_info_norm env1 t)
let (ghost_to_pure_aux :
  FStar_TypeChecker_Env.env ->
    Prims.bool ->
      FStar_Syntax_Syntax.comp' FStar_Syntax_Syntax.syntax ->
        FStar_Syntax_Syntax.comp' FStar_Syntax_Syntax.syntax)
  =
  fun env1 ->
    fun non_informative_only ->
      fun c ->
        match c.FStar_Syntax_Syntax.n with
        | FStar_Syntax_Syntax.Total uu___ -> c
        | FStar_Syntax_Syntax.GTotal (t, uopt) ->
            let uu___ = maybe_promote_t env1 non_informative_only t in
            if uu___
            then
              {
                FStar_Syntax_Syntax.n = (FStar_Syntax_Syntax.Total (t, uopt));
                FStar_Syntax_Syntax.pos = (c.FStar_Syntax_Syntax.pos);
                FStar_Syntax_Syntax.vars = (c.FStar_Syntax_Syntax.vars)
              }
            else c
        | FStar_Syntax_Syntax.Comp ct ->
            let l =
              FStar_TypeChecker_Env.norm_eff_name env1
                ct.FStar_Syntax_Syntax.effect_name in
            let uu___ =
              (FStar_Syntax_Util.is_ghost_effect l) &&
                (maybe_promote_t env1 non_informative_only
                   ct.FStar_Syntax_Syntax.result_typ) in
            if uu___
            then
              let ct1 =
                let uu___1 =
                  downgrade_ghost_effect_name
                    ct.FStar_Syntax_Syntax.effect_name in
                match uu___1 with
                | FStar_Pervasives_Native.Some pure_eff ->
                    let flags =
                      let uu___2 =
                        FStar_Ident.lid_equals pure_eff
                          FStar_Parser_Const.effect_Tot_lid in
                      if uu___2
                      then FStar_Syntax_Syntax.TOTAL ::
                        (ct.FStar_Syntax_Syntax.flags)
                      else ct.FStar_Syntax_Syntax.flags in
                    {
                      FStar_Syntax_Syntax.comp_univs =
                        (ct.FStar_Syntax_Syntax.comp_univs);
                      FStar_Syntax_Syntax.effect_name = pure_eff;
                      FStar_Syntax_Syntax.result_typ =
                        (ct.FStar_Syntax_Syntax.result_typ);
                      FStar_Syntax_Syntax.effect_args =
                        (ct.FStar_Syntax_Syntax.effect_args);
                      FStar_Syntax_Syntax.flags = flags
                    }
                | FStar_Pervasives_Native.None ->
                    let ct2 =
                      FStar_TypeChecker_Env.unfold_effect_abbrev env1 c in
                    {
                      FStar_Syntax_Syntax.comp_univs =
                        (ct2.FStar_Syntax_Syntax.comp_univs);
                      FStar_Syntax_Syntax.effect_name =
                        FStar_Parser_Const.effect_PURE_lid;
                      FStar_Syntax_Syntax.result_typ =
                        (ct2.FStar_Syntax_Syntax.result_typ);
                      FStar_Syntax_Syntax.effect_args =
                        (ct2.FStar_Syntax_Syntax.effect_args);
                      FStar_Syntax_Syntax.flags =
                        (ct2.FStar_Syntax_Syntax.flags)
                    } in
              {
                FStar_Syntax_Syntax.n = (FStar_Syntax_Syntax.Comp ct1);
                FStar_Syntax_Syntax.pos = (c.FStar_Syntax_Syntax.pos);
                FStar_Syntax_Syntax.vars = (c.FStar_Syntax_Syntax.vars)
              }
            else c
        | uu___ -> c
let (ghost_to_pure_lcomp_aux :
  FStar_TypeChecker_Env.env ->
    Prims.bool ->
      FStar_TypeChecker_Common.lcomp -> FStar_TypeChecker_Common.lcomp)
  =
  fun env1 ->
    fun non_informative_only ->
      fun lc ->
        let uu___ =
          (FStar_Syntax_Util.is_ghost_effect
             lc.FStar_TypeChecker_Common.eff_name)
            &&
            (maybe_promote_t env1 non_informative_only
               lc.FStar_TypeChecker_Common.res_typ) in
        if uu___
        then
          let uu___1 =
            downgrade_ghost_effect_name lc.FStar_TypeChecker_Common.eff_name in
          match uu___1 with
          | FStar_Pervasives_Native.Some pure_eff ->
              let uu___2 =
                FStar_TypeChecker_Common.apply_lcomp
                  (ghost_to_pure_aux env1 non_informative_only) (fun g -> g)
                  lc in
              {
                FStar_TypeChecker_Common.eff_name = pure_eff;
                FStar_TypeChecker_Common.res_typ =
                  (uu___2.FStar_TypeChecker_Common.res_typ);
                FStar_TypeChecker_Common.cflags =
                  (uu___2.FStar_TypeChecker_Common.cflags);
                FStar_TypeChecker_Common.comp_thunk =
                  (uu___2.FStar_TypeChecker_Common.comp_thunk)
              }
          | FStar_Pervasives_Native.None -> lc
        else lc
let (maybe_ghost_to_pure :
  FStar_TypeChecker_Env.env ->
    FStar_Syntax_Syntax.comp -> FStar_Syntax_Syntax.comp)
  = fun env1 -> fun c -> ghost_to_pure_aux env1 true c
let (maybe_ghost_to_pure_lcomp :
  FStar_TypeChecker_Env.env ->
    FStar_TypeChecker_Common.lcomp -> FStar_TypeChecker_Common.lcomp)
  = fun env1 -> fun lc -> ghost_to_pure_lcomp_aux env1 true lc
let (ghost_to_pure :
  FStar_TypeChecker_Env.env ->
    FStar_Syntax_Syntax.comp' FStar_Syntax_Syntax.syntax ->
      FStar_Syntax_Syntax.comp' FStar_Syntax_Syntax.syntax)
  = fun env1 -> fun c -> ghost_to_pure_aux env1 false c
>>>>>>> a46a208c
let (ghost_to_pure_lcomp :
  FStar_TypeChecker_Env.env ->
    FStar_TypeChecker_Common.lcomp -> FStar_TypeChecker_Common.lcomp)
  = fun env1 -> fun lc -> ghost_to_pure_lcomp_aux env1 false lc
let (ghost_to_pure2 :
  FStar_TypeChecker_Env.env ->
    (FStar_Syntax_Syntax.comp * FStar_Syntax_Syntax.comp) ->
      (FStar_Syntax_Syntax.comp * FStar_Syntax_Syntax.comp))
  =
  fun env1 ->
    fun uu___ ->
      match uu___ with
      | (c1, c2) ->
          let uu___1 =
            let uu___2 = maybe_ghost_to_pure env1 c1 in
            let uu___3 = maybe_ghost_to_pure env1 c2 in (uu___2, uu___3) in
          (match uu___1 with
           | (c11, c21) ->
               let c1_eff =
                 let uu___2 =
                   FStar_Compiler_Effect.op_Bar_Greater c11
                     FStar_Syntax_Util.comp_effect_name in
                 FStar_Compiler_Effect.op_Bar_Greater uu___2
                   (FStar_TypeChecker_Env.norm_eff_name env1) in
               let c2_eff =
                 let uu___2 =
                   FStar_Compiler_Effect.op_Bar_Greater c21
                     FStar_Syntax_Util.comp_effect_name in
                 FStar_Compiler_Effect.op_Bar_Greater uu___2
                   (FStar_TypeChecker_Env.norm_eff_name env1) in
               let uu___2 = FStar_Ident.lid_equals c1_eff c2_eff in
               if uu___2
               then (c11, c21)
               else
                 (let c1_erasable =
                    FStar_TypeChecker_Env.is_erasable_effect env1 c1_eff in
                  let c2_erasable =
                    FStar_TypeChecker_Env.is_erasable_effect env1 c2_eff in
                  let uu___4 =
                    c1_erasable &&
                      (FStar_Ident.lid_equals c2_eff
                         FStar_Parser_Const.effect_GHOST_lid) in
                  if uu___4
                  then let uu___5 = ghost_to_pure env1 c21 in (c11, uu___5)
                  else
                    (let uu___6 =
                       c2_erasable &&
                         (FStar_Ident.lid_equals c1_eff
                            FStar_Parser_Const.effect_GHOST_lid) in
                     if uu___6
                     then
                       let uu___7 = ghost_to_pure env1 c11 in (uu___7, c21)
                     else (c11, c21))))
let (ghost_to_pure_lcomp2 :
  FStar_TypeChecker_Env.env ->
    (FStar_TypeChecker_Common.lcomp * FStar_TypeChecker_Common.lcomp) ->
      (FStar_TypeChecker_Common.lcomp * FStar_TypeChecker_Common.lcomp))
  =
  fun env1 ->
    fun uu___ ->
      match uu___ with
      | (lc1, lc2) ->
          let uu___1 =
            let uu___2 = maybe_ghost_to_pure_lcomp env1 lc1 in
            let uu___3 = maybe_ghost_to_pure_lcomp env1 lc2 in
            (uu___2, uu___3) in
          (match uu___1 with
           | (lc11, lc21) ->
               let lc1_eff =
                 FStar_TypeChecker_Env.norm_eff_name env1
                   lc11.FStar_TypeChecker_Common.eff_name in
               let lc2_eff =
                 FStar_TypeChecker_Env.norm_eff_name env1
                   lc21.FStar_TypeChecker_Common.eff_name in
               let uu___2 = FStar_Ident.lid_equals lc1_eff lc2_eff in
               if uu___2
               then (lc11, lc21)
               else
                 (let lc1_erasable =
                    FStar_TypeChecker_Env.is_erasable_effect env1 lc1_eff in
                  let lc2_erasable =
                    FStar_TypeChecker_Env.is_erasable_effect env1 lc2_eff in
                  let uu___4 =
                    lc1_erasable &&
                      (FStar_Ident.lid_equals lc2_eff
                         FStar_Parser_Const.effect_GHOST_lid) in
                  if uu___4
                  then
                    let uu___5 = ghost_to_pure_lcomp env1 lc21 in
                    (lc11, uu___5)
                  else
                    (let uu___6 =
                       lc2_erasable &&
                         (FStar_Ident.lid_equals lc1_eff
                            FStar_Parser_Const.effect_GHOST_lid) in
                     if uu___6
                     then
                       let uu___7 = ghost_to_pure_lcomp env1 lc11 in
                       (uu___7, lc21)
                     else (lc11, lc21))))
let (term_to_string :
  FStar_TypeChecker_Env.env -> FStar_Syntax_Syntax.term -> Prims.string) =
  fun env1 ->
    fun t ->
      let t1 =
        try
          (fun uu___ ->
             match () with
             | () ->
                 normalize [FStar_TypeChecker_Env.AllowUnboundUniverses] env1
                   t) ()
        with
        | uu___ ->
            ((let uu___2 =
                let uu___3 =
                  let uu___4 = FStar_Compiler_Util.message_of_exn uu___ in
                  FStar_Compiler_Util.format1
                    "Normalization failed with error %s\n" uu___4 in
                (FStar_Errors.Warning_NormalizationFailure, uu___3) in
              FStar_Errors.log_issue t.FStar_Syntax_Syntax.pos uu___2);
             t) in
      FStar_Syntax_Print.term_to_string' env1.FStar_TypeChecker_Env.dsenv t1
let (comp_to_string :
  FStar_TypeChecker_Env.env -> FStar_Syntax_Syntax.comp -> Prims.string) =
  fun env1 ->
    fun c ->
      let c1 =
        try
          (fun uu___ ->
             match () with
             | () ->
                 let uu___1 =
                   FStar_TypeChecker_Cfg.config
                     [FStar_TypeChecker_Env.AllowUnboundUniverses] env1 in
                 norm_comp uu___1 [] c) ()
        with
        | uu___ ->
            ((let uu___2 =
                let uu___3 =
                  let uu___4 = FStar_Compiler_Util.message_of_exn uu___ in
                  FStar_Compiler_Util.format1
                    "Normalization failed with error %s\n" uu___4 in
                (FStar_Errors.Warning_NormalizationFailure, uu___3) in
              FStar_Errors.log_issue c.FStar_Syntax_Syntax.pos uu___2);
             c) in
      FStar_Syntax_Print.comp_to_string' env1.FStar_TypeChecker_Env.dsenv c1
let (normalize_refinement :
  FStar_TypeChecker_Env.steps ->
    FStar_TypeChecker_Env.env ->
      FStar_Syntax_Syntax.typ -> FStar_Syntax_Syntax.typ)
  =
  fun steps ->
    fun env1 ->
      fun t0 ->
        let t =
          normalize
            (FStar_Compiler_List.op_At steps [FStar_TypeChecker_Env.Beta])
            env1 t0 in
        let rec aux t1 =
          let t2 = FStar_Syntax_Subst.compress t1 in
          match t2.FStar_Syntax_Syntax.n with
          | FStar_Syntax_Syntax.Tm_refine (x, phi) ->
              let t01 = aux x.FStar_Syntax_Syntax.sort in
              (match t01.FStar_Syntax_Syntax.n with
               | FStar_Syntax_Syntax.Tm_refine (y, phi1) ->
                   let uu___ =
                     let uu___1 =
                       let uu___2 = FStar_Syntax_Util.mk_conj_simp phi1 phi in
                       (y, uu___2) in
                     FStar_Syntax_Syntax.Tm_refine uu___1 in
                   FStar_Syntax_Syntax.mk uu___ t01.FStar_Syntax_Syntax.pos
               | uu___ -> t2)
          | uu___ -> t2 in
        aux t
let (whnf_steps : FStar_TypeChecker_Env.step Prims.list) =
  [FStar_TypeChecker_Env.Primops;
  FStar_TypeChecker_Env.Weak;
  FStar_TypeChecker_Env.HNF;
  FStar_TypeChecker_Env.UnfoldUntil FStar_Syntax_Syntax.delta_constant;
  FStar_TypeChecker_Env.Beta]
let (unfold_whnf' :
  FStar_TypeChecker_Env.steps ->
    FStar_TypeChecker_Env.env ->
      FStar_Syntax_Syntax.term -> FStar_Syntax_Syntax.term)
  =
  fun steps ->
    fun env1 ->
      fun t -> normalize (FStar_Compiler_List.op_At steps whnf_steps) env1 t
let (unfold_whnf :
  FStar_TypeChecker_Env.env ->
    FStar_Syntax_Syntax.term -> FStar_Syntax_Syntax.term)
  = fun env1 -> fun t -> unfold_whnf' [] env1 t
let (reduce_or_remove_uvar_solutions :
  Prims.bool ->
    FStar_TypeChecker_Env.env ->
      FStar_Syntax_Syntax.term -> FStar_Syntax_Syntax.term)
  =
  fun remove ->
    fun env1 ->
      fun t ->
        normalize
          (FStar_Compiler_List.op_At
             (if remove then [FStar_TypeChecker_Env.CheckNoUvars] else [])
             [FStar_TypeChecker_Env.Beta;
             FStar_TypeChecker_Env.DoNotUnfoldPureLets;
             FStar_TypeChecker_Env.CompressUvars;
             FStar_TypeChecker_Env.Exclude FStar_TypeChecker_Env.Zeta;
             FStar_TypeChecker_Env.Exclude FStar_TypeChecker_Env.Iota;
             FStar_TypeChecker_Env.NoFullNorm]) env1 t
let (reduce_uvar_solutions :
  FStar_TypeChecker_Env.env ->
    FStar_Syntax_Syntax.term -> FStar_Syntax_Syntax.term)
  = fun env1 -> fun t -> reduce_or_remove_uvar_solutions false env1 t
let (remove_uvar_solutions :
  FStar_TypeChecker_Env.env ->
    FStar_Syntax_Syntax.term -> FStar_Syntax_Syntax.term)
  = fun env1 -> fun t -> reduce_or_remove_uvar_solutions true env1 t
let (eta_expand_with_type :
  FStar_TypeChecker_Env.env ->
    FStar_Syntax_Syntax.term ->
      FStar_Syntax_Syntax.typ -> FStar_Syntax_Syntax.term)
  =
  fun env1 ->
    fun e ->
      fun t_e ->
        let uu___ = FStar_Syntax_Util.arrow_formals_comp t_e in
        match uu___ with
        | (formals, c) ->
            (match formals with
             | [] -> e
             | uu___1 ->
                 let uu___2 = FStar_Syntax_Util.abs_formals e in
                 (match uu___2 with
                  | (actuals, uu___3, uu___4) ->
                      if
                        (FStar_Compiler_List.length actuals) =
                          (FStar_Compiler_List.length formals)
                      then e
                      else
                        (let uu___6 =
                           FStar_Compiler_Effect.op_Bar_Greater formals
                             FStar_Syntax_Util.args_of_binders in
                         match uu___6 with
                         | (binders, args) ->
                             let uu___7 =
                               FStar_Syntax_Syntax.mk_Tm_app e args
                                 e.FStar_Syntax_Syntax.pos in
                             FStar_Syntax_Util.abs binders uu___7
                               (FStar_Pervasives_Native.Some
                                  (FStar_Syntax_Util.residual_comp_of_comp c)))))
let (eta_expand :
  FStar_TypeChecker_Env.env ->
    FStar_Syntax_Syntax.term -> FStar_Syntax_Syntax.term)
  =
  fun env1 ->
    fun t ->
      match t.FStar_Syntax_Syntax.n with
      | FStar_Syntax_Syntax.Tm_name x ->
          eta_expand_with_type env1 t x.FStar_Syntax_Syntax.sort
      | uu___ ->
          let uu___1 = FStar_Syntax_Util.head_and_args t in
          (match uu___1 with
           | (head, args) ->
               let uu___2 =
                 let uu___3 = FStar_Syntax_Subst.compress head in
                 uu___3.FStar_Syntax_Syntax.n in
               (match uu___2 with
                | FStar_Syntax_Syntax.Tm_uvar (u, s) ->
                    let uu___3 =
                      let uu___4 =
                        FStar_Syntax_Subst.subst' s
                          u.FStar_Syntax_Syntax.ctx_uvar_typ in
                      FStar_Syntax_Util.arrow_formals uu___4 in
                    (match uu___3 with
                     | (formals, _tres) ->
                         if
                           (FStar_Compiler_List.length formals) =
                             (FStar_Compiler_List.length args)
                         then t
                         else
                           (let uu___5 =
                              env1.FStar_TypeChecker_Env.typeof_tot_or_gtot_term
                                {
                                  FStar_TypeChecker_Env.solver =
                                    (env1.FStar_TypeChecker_Env.solver);
                                  FStar_TypeChecker_Env.range =
                                    (env1.FStar_TypeChecker_Env.range);
                                  FStar_TypeChecker_Env.curmodule =
                                    (env1.FStar_TypeChecker_Env.curmodule);
                                  FStar_TypeChecker_Env.gamma =
                                    (env1.FStar_TypeChecker_Env.gamma);
                                  FStar_TypeChecker_Env.gamma_sig =
                                    (env1.FStar_TypeChecker_Env.gamma_sig);
                                  FStar_TypeChecker_Env.gamma_cache =
                                    (env1.FStar_TypeChecker_Env.gamma_cache);
                                  FStar_TypeChecker_Env.modules =
                                    (env1.FStar_TypeChecker_Env.modules);
                                  FStar_TypeChecker_Env.expected_typ =
                                    FStar_Pervasives_Native.None;
                                  FStar_TypeChecker_Env.sigtab =
                                    (env1.FStar_TypeChecker_Env.sigtab);
                                  FStar_TypeChecker_Env.attrtab =
                                    (env1.FStar_TypeChecker_Env.attrtab);
                                  FStar_TypeChecker_Env.instantiate_imp =
                                    (env1.FStar_TypeChecker_Env.instantiate_imp);
                                  FStar_TypeChecker_Env.effects =
                                    (env1.FStar_TypeChecker_Env.effects);
                                  FStar_TypeChecker_Env.generalize =
                                    (env1.FStar_TypeChecker_Env.generalize);
                                  FStar_TypeChecker_Env.letrecs =
                                    (env1.FStar_TypeChecker_Env.letrecs);
                                  FStar_TypeChecker_Env.top_level =
                                    (env1.FStar_TypeChecker_Env.top_level);
                                  FStar_TypeChecker_Env.check_uvars =
                                    (env1.FStar_TypeChecker_Env.check_uvars);
                                  FStar_TypeChecker_Env.use_eq_strict =
                                    (env1.FStar_TypeChecker_Env.use_eq_strict);
                                  FStar_TypeChecker_Env.is_iface =
                                    (env1.FStar_TypeChecker_Env.is_iface);
                                  FStar_TypeChecker_Env.admit =
                                    (env1.FStar_TypeChecker_Env.admit);
                                  FStar_TypeChecker_Env.lax = true;
                                  FStar_TypeChecker_Env.lax_universes =
                                    (env1.FStar_TypeChecker_Env.lax_universes);
                                  FStar_TypeChecker_Env.phase1 =
                                    (env1.FStar_TypeChecker_Env.phase1);
                                  FStar_TypeChecker_Env.failhard =
                                    (env1.FStar_TypeChecker_Env.failhard);
                                  FStar_TypeChecker_Env.nosynth =
                                    (env1.FStar_TypeChecker_Env.nosynth);
                                  FStar_TypeChecker_Env.uvar_subtyping =
                                    (env1.FStar_TypeChecker_Env.uvar_subtyping);
                                  FStar_TypeChecker_Env.tc_term =
                                    (env1.FStar_TypeChecker_Env.tc_term);
                                  FStar_TypeChecker_Env.typeof_tot_or_gtot_term
                                    =
                                    (env1.FStar_TypeChecker_Env.typeof_tot_or_gtot_term);
                                  FStar_TypeChecker_Env.universe_of =
                                    (env1.FStar_TypeChecker_Env.universe_of);
                                  FStar_TypeChecker_Env.typeof_well_typed_tot_or_gtot_term
                                    =
                                    (env1.FStar_TypeChecker_Env.typeof_well_typed_tot_or_gtot_term);
                                  FStar_TypeChecker_Env.use_bv_sorts = true;
                                  FStar_TypeChecker_Env.qtbl_name_and_index =
                                    (env1.FStar_TypeChecker_Env.qtbl_name_and_index);
                                  FStar_TypeChecker_Env.normalized_eff_names
                                    =
                                    (env1.FStar_TypeChecker_Env.normalized_eff_names);
                                  FStar_TypeChecker_Env.fv_delta_depths =
                                    (env1.FStar_TypeChecker_Env.fv_delta_depths);
                                  FStar_TypeChecker_Env.proof_ns =
                                    (env1.FStar_TypeChecker_Env.proof_ns);
                                  FStar_TypeChecker_Env.synth_hook =
                                    (env1.FStar_TypeChecker_Env.synth_hook);
                                  FStar_TypeChecker_Env.try_solve_implicits_hook
                                    =
                                    (env1.FStar_TypeChecker_Env.try_solve_implicits_hook);
                                  FStar_TypeChecker_Env.splice =
                                    (env1.FStar_TypeChecker_Env.splice);
                                  FStar_TypeChecker_Env.mpreprocess =
                                    (env1.FStar_TypeChecker_Env.mpreprocess);
                                  FStar_TypeChecker_Env.postprocess =
                                    (env1.FStar_TypeChecker_Env.postprocess);
                                  FStar_TypeChecker_Env.identifier_info =
                                    (env1.FStar_TypeChecker_Env.identifier_info);
                                  FStar_TypeChecker_Env.tc_hooks =
                                    (env1.FStar_TypeChecker_Env.tc_hooks);
                                  FStar_TypeChecker_Env.dsenv =
                                    (env1.FStar_TypeChecker_Env.dsenv);
                                  FStar_TypeChecker_Env.nbe =
                                    (env1.FStar_TypeChecker_Env.nbe);
                                  FStar_TypeChecker_Env.strict_args_tab =
                                    (env1.FStar_TypeChecker_Env.strict_args_tab);
                                  FStar_TypeChecker_Env.erasable_types_tab =
                                    (env1.FStar_TypeChecker_Env.erasable_types_tab);
                                  FStar_TypeChecker_Env.enable_defer_to_tac =
                                    (env1.FStar_TypeChecker_Env.enable_defer_to_tac);
                                  FStar_TypeChecker_Env.unif_allow_ref_guards
                                    =
                                    (env1.FStar_TypeChecker_Env.unif_allow_ref_guards);
                                  FStar_TypeChecker_Env.erase_erasable_args =
                                    (env1.FStar_TypeChecker_Env.erase_erasable_args)
                                } t true in
                            match uu___5 with
                            | (uu___6, ty, uu___7) ->
                                eta_expand_with_type env1 t ty))
                | uu___3 ->
                    let uu___4 =
                      env1.FStar_TypeChecker_Env.typeof_tot_or_gtot_term
                        {
                          FStar_TypeChecker_Env.solver =
                            (env1.FStar_TypeChecker_Env.solver);
                          FStar_TypeChecker_Env.range =
                            (env1.FStar_TypeChecker_Env.range);
                          FStar_TypeChecker_Env.curmodule =
                            (env1.FStar_TypeChecker_Env.curmodule);
                          FStar_TypeChecker_Env.gamma =
                            (env1.FStar_TypeChecker_Env.gamma);
                          FStar_TypeChecker_Env.gamma_sig =
                            (env1.FStar_TypeChecker_Env.gamma_sig);
                          FStar_TypeChecker_Env.gamma_cache =
                            (env1.FStar_TypeChecker_Env.gamma_cache);
                          FStar_TypeChecker_Env.modules =
                            (env1.FStar_TypeChecker_Env.modules);
                          FStar_TypeChecker_Env.expected_typ =
                            FStar_Pervasives_Native.None;
                          FStar_TypeChecker_Env.sigtab =
                            (env1.FStar_TypeChecker_Env.sigtab);
                          FStar_TypeChecker_Env.attrtab =
                            (env1.FStar_TypeChecker_Env.attrtab);
                          FStar_TypeChecker_Env.instantiate_imp =
                            (env1.FStar_TypeChecker_Env.instantiate_imp);
                          FStar_TypeChecker_Env.effects =
                            (env1.FStar_TypeChecker_Env.effects);
                          FStar_TypeChecker_Env.generalize =
                            (env1.FStar_TypeChecker_Env.generalize);
                          FStar_TypeChecker_Env.letrecs =
                            (env1.FStar_TypeChecker_Env.letrecs);
                          FStar_TypeChecker_Env.top_level =
                            (env1.FStar_TypeChecker_Env.top_level);
                          FStar_TypeChecker_Env.check_uvars =
                            (env1.FStar_TypeChecker_Env.check_uvars);
                          FStar_TypeChecker_Env.use_eq_strict =
                            (env1.FStar_TypeChecker_Env.use_eq_strict);
                          FStar_TypeChecker_Env.is_iface =
                            (env1.FStar_TypeChecker_Env.is_iface);
                          FStar_TypeChecker_Env.admit =
                            (env1.FStar_TypeChecker_Env.admit);
                          FStar_TypeChecker_Env.lax = true;
                          FStar_TypeChecker_Env.lax_universes =
                            (env1.FStar_TypeChecker_Env.lax_universes);
                          FStar_TypeChecker_Env.phase1 =
                            (env1.FStar_TypeChecker_Env.phase1);
                          FStar_TypeChecker_Env.failhard =
                            (env1.FStar_TypeChecker_Env.failhard);
                          FStar_TypeChecker_Env.nosynth =
                            (env1.FStar_TypeChecker_Env.nosynth);
                          FStar_TypeChecker_Env.uvar_subtyping =
                            (env1.FStar_TypeChecker_Env.uvar_subtyping);
                          FStar_TypeChecker_Env.tc_term =
                            (env1.FStar_TypeChecker_Env.tc_term);
                          FStar_TypeChecker_Env.typeof_tot_or_gtot_term =
                            (env1.FStar_TypeChecker_Env.typeof_tot_or_gtot_term);
                          FStar_TypeChecker_Env.universe_of =
                            (env1.FStar_TypeChecker_Env.universe_of);
                          FStar_TypeChecker_Env.typeof_well_typed_tot_or_gtot_term
                            =
                            (env1.FStar_TypeChecker_Env.typeof_well_typed_tot_or_gtot_term);
                          FStar_TypeChecker_Env.use_bv_sorts = true;
                          FStar_TypeChecker_Env.qtbl_name_and_index =
                            (env1.FStar_TypeChecker_Env.qtbl_name_and_index);
                          FStar_TypeChecker_Env.normalized_eff_names =
                            (env1.FStar_TypeChecker_Env.normalized_eff_names);
                          FStar_TypeChecker_Env.fv_delta_depths =
                            (env1.FStar_TypeChecker_Env.fv_delta_depths);
                          FStar_TypeChecker_Env.proof_ns =
                            (env1.FStar_TypeChecker_Env.proof_ns);
                          FStar_TypeChecker_Env.synth_hook =
                            (env1.FStar_TypeChecker_Env.synth_hook);
                          FStar_TypeChecker_Env.try_solve_implicits_hook =
                            (env1.FStar_TypeChecker_Env.try_solve_implicits_hook);
                          FStar_TypeChecker_Env.splice =
                            (env1.FStar_TypeChecker_Env.splice);
                          FStar_TypeChecker_Env.mpreprocess =
                            (env1.FStar_TypeChecker_Env.mpreprocess);
                          FStar_TypeChecker_Env.postprocess =
                            (env1.FStar_TypeChecker_Env.postprocess);
                          FStar_TypeChecker_Env.identifier_info =
                            (env1.FStar_TypeChecker_Env.identifier_info);
                          FStar_TypeChecker_Env.tc_hooks =
                            (env1.FStar_TypeChecker_Env.tc_hooks);
                          FStar_TypeChecker_Env.dsenv =
                            (env1.FStar_TypeChecker_Env.dsenv);
                          FStar_TypeChecker_Env.nbe =
                            (env1.FStar_TypeChecker_Env.nbe);
                          FStar_TypeChecker_Env.strict_args_tab =
                            (env1.FStar_TypeChecker_Env.strict_args_tab);
                          FStar_TypeChecker_Env.erasable_types_tab =
                            (env1.FStar_TypeChecker_Env.erasable_types_tab);
                          FStar_TypeChecker_Env.enable_defer_to_tac =
                            (env1.FStar_TypeChecker_Env.enable_defer_to_tac);
                          FStar_TypeChecker_Env.unif_allow_ref_guards =
                            (env1.FStar_TypeChecker_Env.unif_allow_ref_guards);
                          FStar_TypeChecker_Env.erase_erasable_args =
                            (env1.FStar_TypeChecker_Env.erase_erasable_args)
                        } t true in
                    (match uu___4 with
                     | (uu___5, ty, uu___6) -> eta_expand_with_type env1 t ty)))
let (elim_uvars_aux_tc :
  FStar_TypeChecker_Env.env ->
    FStar_Syntax_Syntax.univ_names ->
      FStar_Syntax_Syntax.binders ->
        (FStar_Syntax_Syntax.typ, FStar_Syntax_Syntax.comp)
          FStar_Pervasives.either ->
          (FStar_Syntax_Syntax.univ_names * FStar_Syntax_Syntax.binder
            Prims.list *
            (FStar_Syntax_Syntax.term' FStar_Syntax_Syntax.syntax,
            FStar_Syntax_Syntax.comp' FStar_Syntax_Syntax.syntax)
            FStar_Pervasives.either))
  =
  fun env1 ->
    fun univ_names ->
      fun binders ->
        fun tc ->
          let t =
            match (binders, tc) with
            | ([], FStar_Pervasives.Inl t1) -> t1
            | ([], FStar_Pervasives.Inr c) ->
                failwith "Impossible: empty bindes with a comp"
            | (uu___, FStar_Pervasives.Inr c) ->
                FStar_Syntax_Syntax.mk
                  (FStar_Syntax_Syntax.Tm_arrow (binders, c))
                  c.FStar_Syntax_Syntax.pos
            | (uu___, FStar_Pervasives.Inl t1) ->
                let uu___1 =
                  let uu___2 =
                    let uu___3 = FStar_Syntax_Syntax.mk_Total t1 in
                    (binders, uu___3) in
                  FStar_Syntax_Syntax.Tm_arrow uu___2 in
                FStar_Syntax_Syntax.mk uu___1 t1.FStar_Syntax_Syntax.pos in
          let uu___ = FStar_Syntax_Subst.open_univ_vars univ_names t in
          match uu___ with
          | (univ_names1, t1) ->
              let t2 = remove_uvar_solutions env1 t1 in
              let t3 = FStar_Syntax_Subst.close_univ_vars univ_names1 t2 in
              let t4 = FStar_Syntax_Subst.deep_compress t3 in
              let uu___1 =
                match binders with
                | [] -> ([], (FStar_Pervasives.Inl t4))
                | uu___2 ->
                    let uu___3 =
                      let uu___4 =
                        let uu___5 = FStar_Syntax_Subst.compress t4 in
                        uu___5.FStar_Syntax_Syntax.n in
                      (uu___4, tc) in
                    (match uu___3 with
                     | (FStar_Syntax_Syntax.Tm_arrow (binders1, c),
                        FStar_Pervasives.Inr uu___4) ->
                         (binders1, (FStar_Pervasives.Inr c))
                     | (FStar_Syntax_Syntax.Tm_arrow (binders1, c),
                        FStar_Pervasives.Inl uu___4) ->
                         (binders1,
                           (FStar_Pervasives.Inl
                              (FStar_Syntax_Util.comp_result c)))
                     | (uu___4, FStar_Pervasives.Inl uu___5) ->
                         ([], (FStar_Pervasives.Inl t4))
                     | uu___4 -> failwith "Impossible") in
              (match uu___1 with
               | (binders1, tc1) -> (univ_names1, binders1, tc1))
let (elim_uvars_aux_t :
  FStar_TypeChecker_Env.env ->
    FStar_Syntax_Syntax.univ_names ->
      FStar_Syntax_Syntax.binders ->
        FStar_Syntax_Syntax.typ ->
          (FStar_Syntax_Syntax.univ_names * FStar_Syntax_Syntax.binder
            Prims.list * FStar_Syntax_Syntax.term'
            FStar_Syntax_Syntax.syntax))
  =
  fun env1 ->
    fun univ_names ->
      fun binders ->
        fun t ->
          let uu___ =
            elim_uvars_aux_tc env1 univ_names binders
              (FStar_Pervasives.Inl t) in
          match uu___ with
          | (univ_names1, binders1, tc) ->
              let uu___1 = FStar_Compiler_Util.left tc in
              (univ_names1, binders1, uu___1)
let (elim_uvars_aux_c :
  FStar_TypeChecker_Env.env ->
    FStar_Syntax_Syntax.univ_names ->
      FStar_Syntax_Syntax.binders ->
        FStar_Syntax_Syntax.comp ->
          (FStar_Syntax_Syntax.univ_names * FStar_Syntax_Syntax.binder
            Prims.list * FStar_Syntax_Syntax.comp'
            FStar_Syntax_Syntax.syntax))
  =
  fun env1 ->
    fun univ_names ->
      fun binders ->
        fun c ->
          let uu___ =
            elim_uvars_aux_tc env1 univ_names binders
              (FStar_Pervasives.Inr c) in
          match uu___ with
          | (univ_names1, binders1, tc) ->
              let uu___1 = FStar_Compiler_Util.right tc in
              (univ_names1, binders1, uu___1)
let rec (elim_uvars :
  FStar_TypeChecker_Env.env ->
    FStar_Syntax_Syntax.sigelt -> FStar_Syntax_Syntax.sigelt)
  =
  fun env1 ->
    fun s ->
      let s1 =
        let uu___ =
          FStar_Compiler_List.map FStar_Syntax_Subst.deep_compress
            s.FStar_Syntax_Syntax.sigattrs in
        {
          FStar_Syntax_Syntax.sigel = (s.FStar_Syntax_Syntax.sigel);
          FStar_Syntax_Syntax.sigrng = (s.FStar_Syntax_Syntax.sigrng);
          FStar_Syntax_Syntax.sigquals = (s.FStar_Syntax_Syntax.sigquals);
          FStar_Syntax_Syntax.sigmeta = (s.FStar_Syntax_Syntax.sigmeta);
          FStar_Syntax_Syntax.sigattrs = uu___;
          FStar_Syntax_Syntax.sigopts = (s.FStar_Syntax_Syntax.sigopts)
        } in
      match s1.FStar_Syntax_Syntax.sigel with
      | FStar_Syntax_Syntax.Sig_inductive_typ
          (lid, univ_names, binders, typ, lids, lids') ->
          let uu___ = elim_uvars_aux_t env1 univ_names binders typ in
          (match uu___ with
           | (univ_names1, binders1, typ1) ->
               {
                 FStar_Syntax_Syntax.sigel =
                   (FStar_Syntax_Syntax.Sig_inductive_typ
                      (lid, univ_names1, binders1, typ1, lids, lids'));
                 FStar_Syntax_Syntax.sigrng = (s1.FStar_Syntax_Syntax.sigrng);
                 FStar_Syntax_Syntax.sigquals =
                   (s1.FStar_Syntax_Syntax.sigquals);
                 FStar_Syntax_Syntax.sigmeta =
                   (s1.FStar_Syntax_Syntax.sigmeta);
                 FStar_Syntax_Syntax.sigattrs =
                   (s1.FStar_Syntax_Syntax.sigattrs);
                 FStar_Syntax_Syntax.sigopts =
                   (s1.FStar_Syntax_Syntax.sigopts)
               })
      | FStar_Syntax_Syntax.Sig_bundle (sigs, lids) ->
          let uu___ =
            let uu___1 =
              let uu___2 = FStar_Compiler_List.map (elim_uvars env1) sigs in
              (uu___2, lids) in
            FStar_Syntax_Syntax.Sig_bundle uu___1 in
          {
            FStar_Syntax_Syntax.sigel = uu___;
            FStar_Syntax_Syntax.sigrng = (s1.FStar_Syntax_Syntax.sigrng);
            FStar_Syntax_Syntax.sigquals = (s1.FStar_Syntax_Syntax.sigquals);
            FStar_Syntax_Syntax.sigmeta = (s1.FStar_Syntax_Syntax.sigmeta);
            FStar_Syntax_Syntax.sigattrs = (s1.FStar_Syntax_Syntax.sigattrs);
            FStar_Syntax_Syntax.sigopts = (s1.FStar_Syntax_Syntax.sigopts)
          }
      | FStar_Syntax_Syntax.Sig_datacon
          (lid, univ_names, typ, lident, i, lids) ->
          let uu___ = elim_uvars_aux_t env1 univ_names [] typ in
          (match uu___ with
           | (univ_names1, uu___1, typ1) ->
               {
                 FStar_Syntax_Syntax.sigel =
                   (FStar_Syntax_Syntax.Sig_datacon
                      (lid, univ_names1, typ1, lident, i, lids));
                 FStar_Syntax_Syntax.sigrng = (s1.FStar_Syntax_Syntax.sigrng);
                 FStar_Syntax_Syntax.sigquals =
                   (s1.FStar_Syntax_Syntax.sigquals);
                 FStar_Syntax_Syntax.sigmeta =
                   (s1.FStar_Syntax_Syntax.sigmeta);
                 FStar_Syntax_Syntax.sigattrs =
                   (s1.FStar_Syntax_Syntax.sigattrs);
                 FStar_Syntax_Syntax.sigopts =
                   (s1.FStar_Syntax_Syntax.sigopts)
               })
      | FStar_Syntax_Syntax.Sig_declare_typ (lid, univ_names, typ) ->
          let uu___ = elim_uvars_aux_t env1 univ_names [] typ in
          (match uu___ with
           | (univ_names1, uu___1, typ1) ->
               {
                 FStar_Syntax_Syntax.sigel =
                   (FStar_Syntax_Syntax.Sig_declare_typ
                      (lid, univ_names1, typ1));
                 FStar_Syntax_Syntax.sigrng = (s1.FStar_Syntax_Syntax.sigrng);
                 FStar_Syntax_Syntax.sigquals =
                   (s1.FStar_Syntax_Syntax.sigquals);
                 FStar_Syntax_Syntax.sigmeta =
                   (s1.FStar_Syntax_Syntax.sigmeta);
                 FStar_Syntax_Syntax.sigattrs =
                   (s1.FStar_Syntax_Syntax.sigattrs);
                 FStar_Syntax_Syntax.sigopts =
                   (s1.FStar_Syntax_Syntax.sigopts)
               })
      | FStar_Syntax_Syntax.Sig_let ((b, lbs), lids) ->
          let lbs1 =
            FStar_Compiler_Effect.op_Bar_Greater lbs
              (FStar_Compiler_List.map
                 (fun lb ->
                    let uu___ =
                      FStar_Syntax_Subst.univ_var_opening
                        lb.FStar_Syntax_Syntax.lbunivs in
                    match uu___ with
                    | (opening, lbunivs) ->
                        let elim t =
                          let uu___1 =
                            let uu___2 =
                              let uu___3 = FStar_Syntax_Subst.subst opening t in
                              remove_uvar_solutions env1 uu___3 in
                            FStar_Syntax_Subst.close_univ_vars lbunivs uu___2 in
                          FStar_Syntax_Subst.deep_compress uu___1 in
                        let lbtyp = elim lb.FStar_Syntax_Syntax.lbtyp in
                        let lbdef = elim lb.FStar_Syntax_Syntax.lbdef in
                        {
                          FStar_Syntax_Syntax.lbname =
                            (lb.FStar_Syntax_Syntax.lbname);
                          FStar_Syntax_Syntax.lbunivs = lbunivs;
                          FStar_Syntax_Syntax.lbtyp = lbtyp;
                          FStar_Syntax_Syntax.lbeff =
                            (lb.FStar_Syntax_Syntax.lbeff);
                          FStar_Syntax_Syntax.lbdef = lbdef;
                          FStar_Syntax_Syntax.lbattrs =
                            (lb.FStar_Syntax_Syntax.lbattrs);
                          FStar_Syntax_Syntax.lbpos =
                            (lb.FStar_Syntax_Syntax.lbpos)
                        })) in
          {
            FStar_Syntax_Syntax.sigel =
              (FStar_Syntax_Syntax.Sig_let ((b, lbs1), lids));
            FStar_Syntax_Syntax.sigrng = (s1.FStar_Syntax_Syntax.sigrng);
            FStar_Syntax_Syntax.sigquals = (s1.FStar_Syntax_Syntax.sigquals);
            FStar_Syntax_Syntax.sigmeta = (s1.FStar_Syntax_Syntax.sigmeta);
            FStar_Syntax_Syntax.sigattrs = (s1.FStar_Syntax_Syntax.sigattrs);
            FStar_Syntax_Syntax.sigopts = (s1.FStar_Syntax_Syntax.sigopts)
          }
      | FStar_Syntax_Syntax.Sig_assume (l, us, t) ->
          let uu___ = elim_uvars_aux_t env1 us [] t in
          (match uu___ with
           | (us1, uu___1, t1) ->
               {
                 FStar_Syntax_Syntax.sigel =
                   (FStar_Syntax_Syntax.Sig_assume (l, us1, t1));
                 FStar_Syntax_Syntax.sigrng = (s1.FStar_Syntax_Syntax.sigrng);
                 FStar_Syntax_Syntax.sigquals =
                   (s1.FStar_Syntax_Syntax.sigquals);
                 FStar_Syntax_Syntax.sigmeta =
                   (s1.FStar_Syntax_Syntax.sigmeta);
                 FStar_Syntax_Syntax.sigattrs =
                   (s1.FStar_Syntax_Syntax.sigattrs);
                 FStar_Syntax_Syntax.sigopts =
                   (s1.FStar_Syntax_Syntax.sigopts)
               })
      | FStar_Syntax_Syntax.Sig_new_effect ed ->
          let uu___ =
            elim_uvars_aux_t env1 ed.FStar_Syntax_Syntax.univs
              ed.FStar_Syntax_Syntax.binders FStar_Syntax_Syntax.t_unit in
          (match uu___ with
           | (univs, binders, uu___1) ->
               let uu___2 =
                 let uu___3 = FStar_Syntax_Subst.univ_var_opening univs in
                 match uu___3 with
                 | (univs_opening, univs1) ->
                     let uu___4 = FStar_Syntax_Subst.univ_var_closing univs1 in
                     (univs_opening, uu___4) in
               (match uu___2 with
                | (univs_opening, univs_closing) ->
                    let uu___3 =
                      let binders1 = FStar_Syntax_Subst.open_binders binders in
                      let uu___4 =
                        FStar_Syntax_Subst.opening_of_binders binders1 in
                      let uu___5 =
                        FStar_Syntax_Subst.closing_of_binders binders1 in
                      (uu___4, uu___5) in
                    (match uu___3 with
                     | (b_opening, b_closing) ->
                         let n = FStar_Compiler_List.length univs in
                         let n_binders = FStar_Compiler_List.length binders in
                         let elim_tscheme uu___4 =
                           match uu___4 with
                           | (us, t) ->
                               let n_us = FStar_Compiler_List.length us in
                               let uu___5 =
                                 FStar_Syntax_Subst.open_univ_vars us t in
                               (match uu___5 with
                                | (us1, t1) ->
                                    let uu___6 =
                                      let uu___7 =
                                        FStar_Compiler_Effect.op_Bar_Greater
                                          b_opening
                                          (FStar_Syntax_Subst.shift_subst
                                             n_us) in
                                      let uu___8 =
                                        FStar_Compiler_Effect.op_Bar_Greater
                                          b_closing
                                          (FStar_Syntax_Subst.shift_subst
                                             n_us) in
                                      (uu___7, uu___8) in
                                    (match uu___6 with
                                     | (b_opening1, b_closing1) ->
                                         let uu___7 =
                                           let uu___8 =
                                             FStar_Compiler_Effect.op_Bar_Greater
                                               univs_opening
                                               (FStar_Syntax_Subst.shift_subst
                                                  (n_us + n_binders)) in
                                           let uu___9 =
                                             FStar_Compiler_Effect.op_Bar_Greater
                                               univs_closing
                                               (FStar_Syntax_Subst.shift_subst
                                                  (n_us + n_binders)) in
                                           (uu___8, uu___9) in
                                         (match uu___7 with
                                          | (univs_opening1, univs_closing1)
                                              ->
                                              let t2 =
                                                let uu___8 =
                                                  FStar_Syntax_Subst.subst
                                                    b_opening1 t1 in
                                                FStar_Syntax_Subst.subst
                                                  univs_opening1 uu___8 in
                                              let uu___8 =
                                                elim_uvars_aux_t env1 [] []
                                                  t2 in
                                              (match uu___8 with
                                               | (uu___9, uu___10, t3) ->
                                                   let t4 =
                                                     let uu___11 =
                                                       let uu___12 =
                                                         FStar_Syntax_Subst.close_univ_vars
                                                           us1 t3 in
                                                       FStar_Syntax_Subst.subst
                                                         b_closing1 uu___12 in
                                                     FStar_Syntax_Subst.subst
                                                       univs_closing1 uu___11 in
                                                   (us1, t4))))) in
                         let elim_term t =
                           let uu___4 = elim_uvars_aux_t env1 univs binders t in
                           match uu___4 with | (uu___5, uu___6, t1) -> t1 in
                         let elim_action a =
                           let action_typ_templ =
                             let body =
                               FStar_Syntax_Syntax.mk
                                 (FStar_Syntax_Syntax.Tm_ascribed
                                    ((a.FStar_Syntax_Syntax.action_defn),
                                      ((FStar_Pervasives.Inl
                                          (a.FStar_Syntax_Syntax.action_typ)),
                                        FStar_Pervasives_Native.None, false),
                                      FStar_Pervasives_Native.None))
                                 (a.FStar_Syntax_Syntax.action_defn).FStar_Syntax_Syntax.pos in
                             match a.FStar_Syntax_Syntax.action_params with
                             | [] -> body
                             | uu___4 ->
                                 FStar_Syntax_Syntax.mk
                                   (FStar_Syntax_Syntax.Tm_abs
                                      ((a.FStar_Syntax_Syntax.action_params),
                                        body, FStar_Pervasives_Native.None))
                                   (a.FStar_Syntax_Syntax.action_defn).FStar_Syntax_Syntax.pos in
                           let destruct_action_body body =
                             let uu___4 =
                               let uu___5 = FStar_Syntax_Subst.compress body in
                               uu___5.FStar_Syntax_Syntax.n in
                             match uu___4 with
                             | FStar_Syntax_Syntax.Tm_ascribed
                                 (defn,
                                  (FStar_Pervasives.Inl typ,
                                   FStar_Pervasives_Native.None, uu___5),
                                  FStar_Pervasives_Native.None)
                                 -> (defn, typ)
                             | uu___5 -> failwith "Impossible" in
                           let destruct_action_typ_templ t =
                             let uu___4 =
                               let uu___5 = FStar_Syntax_Subst.compress t in
                               uu___5.FStar_Syntax_Syntax.n in
                             match uu___4 with
                             | FStar_Syntax_Syntax.Tm_abs
                                 (pars, body, uu___5) ->
                                 let uu___6 = destruct_action_body body in
                                 (match uu___6 with
                                  | (defn, typ) -> (pars, defn, typ))
                             | uu___5 ->
                                 let uu___6 = destruct_action_body t in
                                 (match uu___6 with
                                  | (defn, typ) -> ([], defn, typ)) in
                           let uu___4 =
                             elim_tscheme
                               ((a.FStar_Syntax_Syntax.action_univs),
                                 action_typ_templ) in
                           match uu___4 with
                           | (action_univs, t) ->
                               let uu___5 = destruct_action_typ_templ t in
                               (match uu___5 with
                                | (action_params, action_defn, action_typ) ->
                                    let a' =
                                      {
                                        FStar_Syntax_Syntax.action_name =
                                          (a.FStar_Syntax_Syntax.action_name);
                                        FStar_Syntax_Syntax.action_unqualified_name
                                          =
                                          (a.FStar_Syntax_Syntax.action_unqualified_name);
                                        FStar_Syntax_Syntax.action_univs =
                                          action_univs;
                                        FStar_Syntax_Syntax.action_params =
                                          action_params;
                                        FStar_Syntax_Syntax.action_defn =
                                          action_defn;
                                        FStar_Syntax_Syntax.action_typ =
                                          action_typ
                                      } in
                                    a') in
                         let ed1 =
                           let uu___4 =
                             elim_tscheme ed.FStar_Syntax_Syntax.signature in
                           let uu___5 =
                             FStar_Syntax_Util.apply_eff_combinators
                               elim_tscheme
                               ed.FStar_Syntax_Syntax.combinators in
                           let uu___6 =
                             FStar_Compiler_List.map elim_action
                               ed.FStar_Syntax_Syntax.actions in
                           {
                             FStar_Syntax_Syntax.mname =
                               (ed.FStar_Syntax_Syntax.mname);
                             FStar_Syntax_Syntax.cattributes =
                               (ed.FStar_Syntax_Syntax.cattributes);
                             FStar_Syntax_Syntax.univs = univs;
                             FStar_Syntax_Syntax.binders = binders;
                             FStar_Syntax_Syntax.signature = uu___4;
                             FStar_Syntax_Syntax.combinators = uu___5;
                             FStar_Syntax_Syntax.actions = uu___6;
                             FStar_Syntax_Syntax.eff_attrs =
                               (ed.FStar_Syntax_Syntax.eff_attrs)
                           } in
                         {
                           FStar_Syntax_Syntax.sigel =
                             (FStar_Syntax_Syntax.Sig_new_effect ed1);
                           FStar_Syntax_Syntax.sigrng =
                             (s1.FStar_Syntax_Syntax.sigrng);
                           FStar_Syntax_Syntax.sigquals =
                             (s1.FStar_Syntax_Syntax.sigquals);
                           FStar_Syntax_Syntax.sigmeta =
                             (s1.FStar_Syntax_Syntax.sigmeta);
                           FStar_Syntax_Syntax.sigattrs =
                             (s1.FStar_Syntax_Syntax.sigattrs);
                           FStar_Syntax_Syntax.sigopts =
                             (s1.FStar_Syntax_Syntax.sigopts)
                         })))
      | FStar_Syntax_Syntax.Sig_sub_effect sub_eff ->
          let elim_tscheme_opt uu___ =
            match uu___ with
            | FStar_Pervasives_Native.None -> FStar_Pervasives_Native.None
            | FStar_Pervasives_Native.Some (us, t) ->
                let uu___1 = elim_uvars_aux_t env1 us [] t in
                (match uu___1 with
                 | (us1, uu___2, t1) ->
                     FStar_Pervasives_Native.Some (us1, t1)) in
          let sub_eff1 =
            let uu___ = elim_tscheme_opt sub_eff.FStar_Syntax_Syntax.lift_wp in
            let uu___1 = elim_tscheme_opt sub_eff.FStar_Syntax_Syntax.lift in
            {
              FStar_Syntax_Syntax.source =
                (sub_eff.FStar_Syntax_Syntax.source);
              FStar_Syntax_Syntax.target =
                (sub_eff.FStar_Syntax_Syntax.target);
              FStar_Syntax_Syntax.lift_wp = uu___;
              FStar_Syntax_Syntax.lift = uu___1
            } in
          {
            FStar_Syntax_Syntax.sigel =
              (FStar_Syntax_Syntax.Sig_sub_effect sub_eff1);
            FStar_Syntax_Syntax.sigrng = (s1.FStar_Syntax_Syntax.sigrng);
            FStar_Syntax_Syntax.sigquals = (s1.FStar_Syntax_Syntax.sigquals);
            FStar_Syntax_Syntax.sigmeta = (s1.FStar_Syntax_Syntax.sigmeta);
            FStar_Syntax_Syntax.sigattrs = (s1.FStar_Syntax_Syntax.sigattrs);
            FStar_Syntax_Syntax.sigopts = (s1.FStar_Syntax_Syntax.sigopts)
          }
      | FStar_Syntax_Syntax.Sig_effect_abbrev
          (lid, univ_names, binders, comp, flags) ->
          let uu___ = elim_uvars_aux_c env1 univ_names binders comp in
          (match uu___ with
           | (univ_names1, binders1, comp1) ->
               {
                 FStar_Syntax_Syntax.sigel =
                   (FStar_Syntax_Syntax.Sig_effect_abbrev
                      (lid, univ_names1, binders1, comp1, flags));
                 FStar_Syntax_Syntax.sigrng = (s1.FStar_Syntax_Syntax.sigrng);
                 FStar_Syntax_Syntax.sigquals =
                   (s1.FStar_Syntax_Syntax.sigquals);
                 FStar_Syntax_Syntax.sigmeta =
                   (s1.FStar_Syntax_Syntax.sigmeta);
                 FStar_Syntax_Syntax.sigattrs =
                   (s1.FStar_Syntax_Syntax.sigattrs);
                 FStar_Syntax_Syntax.sigopts =
                   (s1.FStar_Syntax_Syntax.sigopts)
               })
      | FStar_Syntax_Syntax.Sig_pragma uu___ -> s1
      | FStar_Syntax_Syntax.Sig_fail uu___ -> s1
      | FStar_Syntax_Syntax.Sig_splice uu___ -> s1
      | FStar_Syntax_Syntax.Sig_polymonadic_bind
          (m, n, p, (us_t, t), (us_ty, ty)) ->
          let uu___ = elim_uvars_aux_t env1 us_t [] t in
          (match uu___ with
           | (us_t1, uu___1, t1) ->
               let uu___2 = elim_uvars_aux_t env1 us_ty [] ty in
               (match uu___2 with
                | (us_ty1, uu___3, ty1) ->
                    {
                      FStar_Syntax_Syntax.sigel =
                        (FStar_Syntax_Syntax.Sig_polymonadic_bind
                           (m, n, p, (us_t1, t1), (us_ty1, ty1)));
                      FStar_Syntax_Syntax.sigrng =
                        (s1.FStar_Syntax_Syntax.sigrng);
                      FStar_Syntax_Syntax.sigquals =
                        (s1.FStar_Syntax_Syntax.sigquals);
                      FStar_Syntax_Syntax.sigmeta =
                        (s1.FStar_Syntax_Syntax.sigmeta);
                      FStar_Syntax_Syntax.sigattrs =
                        (s1.FStar_Syntax_Syntax.sigattrs);
                      FStar_Syntax_Syntax.sigopts =
                        (s1.FStar_Syntax_Syntax.sigopts)
                    }))
      | FStar_Syntax_Syntax.Sig_polymonadic_subcomp
          (m, n, (us_t, t), (us_ty, ty)) ->
          let uu___ = elim_uvars_aux_t env1 us_t [] t in
          (match uu___ with
           | (us_t1, uu___1, t1) ->
               let uu___2 = elim_uvars_aux_t env1 us_ty [] ty in
               (match uu___2 with
                | (us_ty1, uu___3, ty1) ->
                    {
                      FStar_Syntax_Syntax.sigel =
                        (FStar_Syntax_Syntax.Sig_polymonadic_subcomp
                           (m, n, (us_t1, t1), (us_ty1, ty1)));
                      FStar_Syntax_Syntax.sigrng =
                        (s1.FStar_Syntax_Syntax.sigrng);
                      FStar_Syntax_Syntax.sigquals =
                        (s1.FStar_Syntax_Syntax.sigquals);
                      FStar_Syntax_Syntax.sigmeta =
                        (s1.FStar_Syntax_Syntax.sigmeta);
                      FStar_Syntax_Syntax.sigattrs =
                        (s1.FStar_Syntax_Syntax.sigattrs);
                      FStar_Syntax_Syntax.sigopts =
                        (s1.FStar_Syntax_Syntax.sigopts)
                    }))
let (erase_universes :
  FStar_TypeChecker_Env.env ->
    FStar_Syntax_Syntax.term -> FStar_Syntax_Syntax.term)
  =
  fun env1 ->
    fun t ->
      normalize
        [FStar_TypeChecker_Env.EraseUniverses;
        FStar_TypeChecker_Env.AllowUnboundUniverses] env1 t
let (unfold_head_once :
  FStar_TypeChecker_Env.env ->
    FStar_Syntax_Syntax.term ->
      FStar_Syntax_Syntax.term FStar_Pervasives_Native.option)
  =
  fun env1 ->
    fun t ->
      let aux f us args =
        let uu___ =
          FStar_TypeChecker_Env.lookup_nonrec_definition
            [FStar_TypeChecker_Env.Unfold FStar_Syntax_Syntax.delta_constant]
            env1 (f.FStar_Syntax_Syntax.fv_name).FStar_Syntax_Syntax.v in
        match uu___ with
        | FStar_Pervasives_Native.None -> FStar_Pervasives_Native.None
        | FStar_Pervasives_Native.Some head_def_ts ->
            let uu___1 =
              FStar_TypeChecker_Env.inst_tscheme_with head_def_ts us in
            (match uu___1 with
             | (uu___2, head_def) ->
                 let t' =
                   FStar_Syntax_Syntax.mk_Tm_app head_def args
                     t.FStar_Syntax_Syntax.pos in
                 let t'1 =
                   normalize
                     [FStar_TypeChecker_Env.Beta; FStar_TypeChecker_Env.Iota]
                     env1 t' in
                 FStar_Pervasives_Native.Some t'1) in
      let uu___ = FStar_Syntax_Util.head_and_args t in
      match uu___ with
      | (head, args) ->
          let uu___1 =
            let uu___2 = FStar_Syntax_Subst.compress head in
            uu___2.FStar_Syntax_Syntax.n in
          (match uu___1 with
           | FStar_Syntax_Syntax.Tm_fvar fv -> aux fv [] args
           | FStar_Syntax_Syntax.Tm_uinst
               ({ FStar_Syntax_Syntax.n = FStar_Syntax_Syntax.Tm_fvar fv;
                  FStar_Syntax_Syntax.pos = uu___2;
                  FStar_Syntax_Syntax.vars = uu___3;
                  FStar_Syntax_Syntax.hash_code = uu___4;_},
                us)
               -> aux fv us args
           | uu___2 -> FStar_Pervasives_Native.None)
let (get_n_binders :
  FStar_TypeChecker_Env.env ->
    Prims.int ->
      FStar_Syntax_Syntax.term ->
        (FStar_Syntax_Syntax.binder Prims.list * FStar_Syntax_Syntax.comp))
  =
  fun env1 ->
    fun n ->
      fun t ->
        let rec aux retry n1 t1 =
          let uu___ = FStar_Syntax_Util.arrow_formals_comp t1 in
          match uu___ with
          | (bs, c) ->
              let len = FStar_Compiler_List.length bs in
              (match (bs, c) with
               | ([], uu___1) when retry ->
                   let uu___2 = unfold_whnf env1 t1 in aux false n1 uu___2
               | ([], uu___1) when Prims.op_Negation retry -> (bs, c)
               | (bs1, c1) when len = n1 -> (bs1, c1)
               | (bs1, c1) when len > n1 ->
                   let uu___1 = FStar_Compiler_List.splitAt n1 bs1 in
                   (match uu___1 with
                    | (bs_l, bs_r) ->
                        let uu___2 =
                          let uu___3 = FStar_Syntax_Util.arrow bs_r c1 in
                          FStar_Syntax_Syntax.mk_Total uu___3 in
                        (bs_l, uu___2))
               | (bs1, c1) when
                   ((len < n1) && (FStar_Syntax_Util.is_total_comp c1)) &&
                     (let uu___1 = FStar_Syntax_Util.has_decreases c1 in
                      Prims.op_Negation uu___1)
                   ->
                   let uu___1 =
                     aux true (n1 - len) (FStar_Syntax_Util.comp_result c1) in
                   (match uu___1 with
                    | (bs', c') -> ((FStar_Compiler_List.op_At bs1 bs'), c'))
               | (bs1, c1) -> (bs1, c1)) in
        aux true n t<|MERGE_RESOLUTION|>--- conflicted
+++ resolved
@@ -527,13 +527,7 @@
                            FStar_Syntax_Syntax.pos =
                              (t.FStar_Syntax_Syntax.pos);
                            FStar_Syntax_Syntax.vars =
-<<<<<<< HEAD
-                             (uu___3.FStar_Syntax_Syntax.vars);
-                           FStar_Syntax_Syntax.hash_code =
-                             (uu___3.FStar_Syntax_Syntax.hash_code)
-=======
                              (t.FStar_Syntax_Syntax.vars)
->>>>>>> a46a208c
                          } in
                        rebuild_closure cfg env1 stack1 t1)
                 | FStar_Syntax_Syntax.Tm_type u ->
@@ -854,9 +848,7 @@
                           (uu___4.FStar_Syntax_Syntax.n);
                         FStar_Syntax_Syntax.pos = r;
                         FStar_Syntax_Syntax.vars =
-                          (uu___4.FStar_Syntax_Syntax.vars);
-                        FStar_Syntax_Syntax.hash_code =
-                          (uu___4.FStar_Syntax_Syntax.hash_code)
+                          (uu___4.FStar_Syntax_Syntax.vars)
                       } in
                     rebuild_closure cfg env1 stack2 uu___3)
            | (Match (env2, asc_opt, branches1, lopt, cfg1, r))::stack2 ->
@@ -1335,15 +1327,13 @@
                                            FStar_Syntax_Syntax.n =
                                              FStar_Syntax_Syntax.Tm_name b';
                                            FStar_Syntax_Syntax.pos = uu___8;
-                                           FStar_Syntax_Syntax.vars = uu___9;
-                                           FStar_Syntax_Syntax.hash_code =
-                                             uu___10;_})
+                                           FStar_Syntax_Syntax.vars = uu___9;_})
                                         ->
-                                        let uu___11 =
+                                        let uu___10 =
                                           FStar_Ident.ident_equals
                                             b1.FStar_Syntax_Syntax.ppname
                                             b'.FStar_Syntax_Syntax.ppname in
-                                        Prims.op_Negation uu___11
+                                        Prims.op_Negation uu___10
                                     | uu___7 -> true) subst in
                              b_for_x :: subst1)
                   | uu___1 -> subst)) env1 []
@@ -1823,9 +1813,8 @@
              FStar_Syntax_Syntax.n = FStar_Syntax_Syntax.Tm_constant
                (FStar_Const.Const_reify);
              FStar_Syntax_Syntax.pos = uu___2;
-             FStar_Syntax_Syntax.vars = uu___3;
-             FStar_Syntax_Syntax.hash_code = uu___4;_},
-           uu___5, uu___6))::uu___7
+             FStar_Syntax_Syntax.vars = uu___3;_},
+           uu___4, uu___5))::uu___6
           -> (cfg.FStar_TypeChecker_Cfg.steps).FStar_TypeChecker_Cfg.reify_
       | uu___1 -> false
 let rec (maybe_weakly_reduced :
@@ -3543,20 +3532,14 @@
                          FStar_Syntax_Syntax.Tm_constant
                          (FStar_Const.Const_reify);
                        FStar_Syntax_Syntax.pos = uu___3;
-                       FStar_Syntax_Syntax.vars = uu___4;
-                       FStar_Syntax_Syntax.hash_code = uu___5;_},
-                     uu___6, uu___7))::uu___8
+                       FStar_Syntax_Syntax.vars = uu___4;_},
+                     uu___5, uu___6))::uu___7
                     when
                     (cfg.FStar_TypeChecker_Cfg.steps).FStar_TypeChecker_Cfg.beta
                     ->
                     (FStar_TypeChecker_Cfg.log cfg
-<<<<<<< HEAD
-                       (fun uu___10 ->
-                          FStar_Util.print_string
-=======
                        (fun uu___9 ->
                           FStar_Compiler_Util.print_string
->>>>>>> a46a208c
                             "+++ Dropping ascription \n");
                      norm cfg env1 stack1 t11)
                 | (MemoLazy uu___2)::uu___3 when
@@ -4039,13 +4022,7 @@
                              FStar_Syntax_Syntax.pos =
                                (t1.FStar_Syntax_Syntax.pos);
                              FStar_Syntax_Syntax.vars =
-<<<<<<< HEAD
-                               (uu___4.FStar_Syntax_Syntax.vars);
-                             FStar_Syntax_Syntax.hash_code =
-                               (uu___4.FStar_Syntax_Syntax.hash_code)
-=======
                                (t1.FStar_Syntax_Syntax.vars)
->>>>>>> a46a208c
                            } in
                          rebuild cfg env1 stack1 t2))
            | FStar_Syntax_Syntax.Tm_let (lbs, body) when
@@ -4341,9 +4318,8 @@
                           FStar_Syntax_Syntax.Tm_constant
                           (FStar_Const.Const_reify);
                         FStar_Syntax_Syntax.pos = uu___2;
-                        FStar_Syntax_Syntax.vars = uu___3;
-                        FStar_Syntax_Syntax.hash_code = uu___4;_},
-                      uu___5, uu___6))::uu___7
+                        FStar_Syntax_Syntax.vars = uu___3;_},
+                      uu___4, uu___5))::uu___6
                      -> ()
                  | uu___1 ->
                      let uu___2 =
@@ -4472,9 +4448,7 @@
                                                   FStar_Syntax_Syntax.pos =
                                                     uu___10;
                                                   FStar_Syntax_Syntax.vars =
-                                                    uu___11;
-                                                  FStar_Syntax_Syntax.hash_code
-                                                    = uu___12;_}
+                                                    uu___11;_}
                                                 ->
                                                 FStar_Syntax_Syntax.bv_eq x y
                                             | uu___10 -> false in
@@ -5240,18 +5214,9 @@
                | FStar_Pervasives_Native.None -> FStar_Pervasives_Native.None in
              let uu___1 = FStar_Syntax_Syntax.mk_Total' t1 uopt1 in
              {
-<<<<<<< HEAD
-               FStar_Syntax_Syntax.n =
-                 (FStar_Syntax_Syntax.Total (t1, uopt1));
-               FStar_Syntax_Syntax.pos = (uu___1.FStar_Syntax_Syntax.pos);
-               FStar_Syntax_Syntax.vars = (uu___1.FStar_Syntax_Syntax.vars);
-               FStar_Syntax_Syntax.hash_code =
-                 (uu___1.FStar_Syntax_Syntax.hash_code)
-=======
                FStar_Syntax_Syntax.n = (uu___1.FStar_Syntax_Syntax.n);
                FStar_Syntax_Syntax.pos = (comp.FStar_Syntax_Syntax.pos);
                FStar_Syntax_Syntax.vars = (uu___1.FStar_Syntax_Syntax.vars)
->>>>>>> a46a208c
              }
          | FStar_Syntax_Syntax.GTotal (t, uopt) ->
              let t1 = norm cfg env1 [] t in
@@ -5265,18 +5230,9 @@
                | FStar_Pervasives_Native.None -> FStar_Pervasives_Native.None in
              let uu___1 = FStar_Syntax_Syntax.mk_GTotal' t1 uopt1 in
              {
-<<<<<<< HEAD
-               FStar_Syntax_Syntax.n =
-                 (FStar_Syntax_Syntax.GTotal (t1, uopt1));
-               FStar_Syntax_Syntax.pos = (uu___1.FStar_Syntax_Syntax.pos);
-               FStar_Syntax_Syntax.vars = (uu___1.FStar_Syntax_Syntax.vars);
-               FStar_Syntax_Syntax.hash_code =
-                 (uu___1.FStar_Syntax_Syntax.hash_code)
-=======
                FStar_Syntax_Syntax.n = (uu___1.FStar_Syntax_Syntax.n);
                FStar_Syntax_Syntax.pos = (comp.FStar_Syntax_Syntax.pos);
                FStar_Syntax_Syntax.vars = (uu___1.FStar_Syntax_Syntax.vars)
->>>>>>> a46a208c
              }
          | FStar_Syntax_Syntax.Comp ct ->
              let effect_args =
@@ -5339,27 +5295,9 @@
                    FStar_Syntax_Syntax.flags = flags
                  } in
              {
-<<<<<<< HEAD
-               FStar_Syntax_Syntax.n =
-                 (FStar_Syntax_Syntax.Comp
-                    (let uu___2 = ct in
-                     {
-                       FStar_Syntax_Syntax.comp_univs = comp_univs;
-                       FStar_Syntax_Syntax.effect_name =
-                         (uu___2.FStar_Syntax_Syntax.effect_name);
-                       FStar_Syntax_Syntax.result_typ = result_typ;
-                       FStar_Syntax_Syntax.effect_args = effect_args;
-                       FStar_Syntax_Syntax.flags = flags
-                     }));
-               FStar_Syntax_Syntax.pos = (uu___1.FStar_Syntax_Syntax.pos);
-               FStar_Syntax_Syntax.vars = (uu___1.FStar_Syntax_Syntax.vars);
-               FStar_Syntax_Syntax.hash_code =
-                 (uu___1.FStar_Syntax_Syntax.hash_code)
-=======
                FStar_Syntax_Syntax.n = (uu___1.FStar_Syntax_Syntax.n);
                FStar_Syntax_Syntax.pos = (comp.FStar_Syntax_Syntax.pos);
                FStar_Syntax_Syntax.vars = (uu___1.FStar_Syntax_Syntax.vars)
->>>>>>> a46a208c
              })
 and (norm_binder :
   FStar_TypeChecker_Cfg.cfg ->
@@ -5464,13 +5402,7 @@
                {
                  FStar_Syntax_Syntax.n = (t.FStar_Syntax_Syntax.n);
                  FStar_Syntax_Syntax.pos = (tm1.FStar_Syntax_Syntax.pos);
-<<<<<<< HEAD
-                 FStar_Syntax_Syntax.vars = (uu___2.FStar_Syntax_Syntax.vars);
-                 FStar_Syntax_Syntax.hash_code =
-                   (uu___2.FStar_Syntax_Syntax.hash_code)
-=======
                  FStar_Syntax_Syntax.vars = (t.FStar_Syntax_Syntax.vars)
->>>>>>> a46a208c
                } in
              let simp_t t =
                let uu___2 =
@@ -5781,231 +5713,184 @@
                               FStar_Syntax_Syntax.n =
                                 FStar_Syntax_Syntax.Tm_fvar fv;
                               FStar_Syntax_Syntax.pos = uu___4;
-                              FStar_Syntax_Syntax.vars = uu___5;
-                              FStar_Syntax_Syntax.hash_code = uu___6;_},
-                            uu___7);
-                         FStar_Syntax_Syntax.pos = uu___8;
-                         FStar_Syntax_Syntax.vars = uu___9;
-                         FStar_Syntax_Syntax.hash_code = uu___10;_},
+                              FStar_Syntax_Syntax.vars = uu___5;_},
+                            uu___6);
+                         FStar_Syntax_Syntax.pos = uu___7;
+                         FStar_Syntax_Syntax.vars = uu___8;_},
                        args)
                       ->
-                      let uu___11 =
+                      let uu___9 =
                         FStar_Syntax_Syntax.fv_eq_lid fv
                           FStar_Parser_Const.and_lid in
-                      if uu___11
+                      if uu___9
                       then
-<<<<<<< HEAD
-                        let uu___12 =
-                          FStar_All.pipe_right args (FStar_List.map simplify) in
-                        (match uu___12 with
-                         | (FStar_Pervasives_Native.Some (true), uu___13)::
-                             (uu___14, (arg, uu___15))::[] ->
-=======
                         let uu___10 =
                           FStar_Compiler_Effect.op_Bar_Greater args
                             (FStar_Compiler_List.map simplify) in
                         (match uu___10 with
                          | (FStar_Pervasives_Native.Some (true), uu___11)::
                              (uu___12, (arg, uu___13))::[] ->
->>>>>>> a46a208c
                              maybe_auto_squash arg
-                         | (uu___13, (arg, uu___14))::(FStar_Pervasives_Native.Some
-                                                       (true), uu___15)::[]
+                         | (uu___11, (arg, uu___12))::(FStar_Pervasives_Native.Some
+                                                       (true), uu___13)::[]
                              -> maybe_auto_squash arg
-                         | (FStar_Pervasives_Native.Some (false), uu___13)::uu___14::[]
+                         | (FStar_Pervasives_Native.Some (false), uu___11)::uu___12::[]
                              -> w FStar_Syntax_Util.t_false
-                         | uu___13::(FStar_Pervasives_Native.Some (false),
-                                     uu___14)::[]
+                         | uu___11::(FStar_Pervasives_Native.Some (false),
+                                     uu___12)::[]
                              -> w FStar_Syntax_Util.t_false
-                         | uu___13 -> squashed_head_un_auto_squash_args tm1)
+                         | uu___11 -> squashed_head_un_auto_squash_args tm1)
                       else
-                        (let uu___13 =
+                        (let uu___11 =
                            FStar_Syntax_Syntax.fv_eq_lid fv
                              FStar_Parser_Const.or_lid in
-                         if uu___13
+                         if uu___11
                          then
-<<<<<<< HEAD
-                           let uu___14 =
-                             FStar_All.pipe_right args
-                               (FStar_List.map simplify) in
-                           match uu___14 with
-                           | (FStar_Pervasives_Native.Some (true), uu___15)::uu___16::[]
-=======
                            let uu___12 =
                              FStar_Compiler_Effect.op_Bar_Greater args
                                (FStar_Compiler_List.map simplify) in
                            match uu___12 with
                            | (FStar_Pervasives_Native.Some (true), uu___13)::uu___14::[]
->>>>>>> a46a208c
                                -> w FStar_Syntax_Util.t_true
-                           | uu___15::(FStar_Pervasives_Native.Some (true),
-                                       uu___16)::[]
+                           | uu___13::(FStar_Pervasives_Native.Some (true),
+                                       uu___14)::[]
                                -> w FStar_Syntax_Util.t_true
-                           | (FStar_Pervasives_Native.Some (false), uu___15)::
-                               (uu___16, (arg, uu___17))::[] ->
+                           | (FStar_Pervasives_Native.Some (false), uu___13)::
+                               (uu___14, (arg, uu___15))::[] ->
                                maybe_auto_squash arg
-                           | (uu___15, (arg, uu___16))::(FStar_Pervasives_Native.Some
-                                                         (false), uu___17)::[]
+                           | (uu___13, (arg, uu___14))::(FStar_Pervasives_Native.Some
+                                                         (false), uu___15)::[]
                                -> maybe_auto_squash arg
-                           | uu___15 -> squashed_head_un_auto_squash_args tm1
+                           | uu___13 -> squashed_head_un_auto_squash_args tm1
                          else
-                           (let uu___15 =
+                           (let uu___13 =
                               FStar_Syntax_Syntax.fv_eq_lid fv
                                 FStar_Parser_Const.imp_lid in
-                            if uu___15
+                            if uu___13
                             then
-<<<<<<< HEAD
-                              let uu___16 =
-                                FStar_All.pipe_right args
-                                  (FStar_List.map simplify) in
-                              match uu___16 with
-                              | uu___17::(FStar_Pervasives_Native.Some
-                                          (true), uu___18)::[]
-=======
                               let uu___14 =
                                 FStar_Compiler_Effect.op_Bar_Greater args
                                   (FStar_Compiler_List.map simplify) in
                               match uu___14 with
                               | uu___15::(FStar_Pervasives_Native.Some
                                           (true), uu___16)::[]
->>>>>>> a46a208c
                                   -> w FStar_Syntax_Util.t_true
                               | (FStar_Pervasives_Native.Some (false),
-                                 uu___17)::uu___18::[] ->
+                                 uu___15)::uu___16::[] ->
                                   w FStar_Syntax_Util.t_true
                               | (FStar_Pervasives_Native.Some (true),
-                                 uu___17)::(uu___18, (arg, uu___19))::[] ->
+                                 uu___15)::(uu___16, (arg, uu___17))::[] ->
                                   maybe_auto_squash arg
-                              | (uu___17, (p, uu___18))::(uu___19,
-                                                          (q, uu___20))::[]
+                              | (uu___15, (p, uu___16))::(uu___17,
+                                                          (q, uu___18))::[]
                                   ->
-                                  let uu___21 = FStar_Syntax_Util.term_eq p q in
-                                  (if uu___21
+                                  let uu___19 = FStar_Syntax_Util.term_eq p q in
+                                  (if uu___19
                                    then w FStar_Syntax_Util.t_true
                                    else squashed_head_un_auto_squash_args tm1)
-                              | uu___17 ->
+                              | uu___15 ->
                                   squashed_head_un_auto_squash_args tm1
                             else
-                              (let uu___17 =
+                              (let uu___15 =
                                  FStar_Syntax_Syntax.fv_eq_lid fv
                                    FStar_Parser_Const.iff_lid in
-                               if uu___17
+                               if uu___15
                                then
-<<<<<<< HEAD
-                                 let uu___18 =
-                                   FStar_All.pipe_right args
-                                     (FStar_List.map simplify) in
-                                 match uu___18 with
-=======
                                  let uu___16 =
                                    FStar_Compiler_Effect.op_Bar_Greater args
                                      (FStar_Compiler_List.map simplify) in
                                  match uu___16 with
->>>>>>> a46a208c
                                  | (FStar_Pervasives_Native.Some (true),
-                                    uu___19)::(FStar_Pervasives_Native.Some
-                                               (true), uu___20)::[]
+                                    uu___17)::(FStar_Pervasives_Native.Some
+                                               (true), uu___18)::[]
                                      -> w FStar_Syntax_Util.t_true
                                  | (FStar_Pervasives_Native.Some (false),
-                                    uu___19)::(FStar_Pervasives_Native.Some
-                                               (false), uu___20)::[]
+                                    uu___17)::(FStar_Pervasives_Native.Some
+                                               (false), uu___18)::[]
                                      -> w FStar_Syntax_Util.t_true
                                  | (FStar_Pervasives_Native.Some (true),
-                                    uu___19)::(FStar_Pervasives_Native.Some
-                                               (false), uu___20)::[]
+                                    uu___17)::(FStar_Pervasives_Native.Some
+                                               (false), uu___18)::[]
                                      -> w FStar_Syntax_Util.t_false
                                  | (FStar_Pervasives_Native.Some (false),
-                                    uu___19)::(FStar_Pervasives_Native.Some
-                                               (true), uu___20)::[]
+                                    uu___17)::(FStar_Pervasives_Native.Some
+                                               (true), uu___18)::[]
                                      -> w FStar_Syntax_Util.t_false
-                                 | (uu___19, (arg, uu___20))::(FStar_Pervasives_Native.Some
+                                 | (uu___17, (arg, uu___18))::(FStar_Pervasives_Native.Some
                                                                (true),
-                                                               uu___21)::[]
+                                                               uu___19)::[]
                                      -> maybe_auto_squash arg
                                  | (FStar_Pervasives_Native.Some (true),
-                                    uu___19)::(uu___20, (arg, uu___21))::[]
+                                    uu___17)::(uu___18, (arg, uu___19))::[]
                                      -> maybe_auto_squash arg
-                                 | (uu___19, (arg, uu___20))::(FStar_Pervasives_Native.Some
+                                 | (uu___17, (arg, uu___18))::(FStar_Pervasives_Native.Some
                                                                (false),
-                                                               uu___21)::[]
+                                                               uu___19)::[]
                                      ->
-                                     let uu___22 =
+                                     let uu___20 =
                                        FStar_Syntax_Util.mk_neg arg in
-                                     maybe_auto_squash uu___22
+                                     maybe_auto_squash uu___20
                                  | (FStar_Pervasives_Native.Some (false),
-                                    uu___19)::(uu___20, (arg, uu___21))::[]
+                                    uu___17)::(uu___18, (arg, uu___19))::[]
                                      ->
-                                     let uu___22 =
+                                     let uu___20 =
                                        FStar_Syntax_Util.mk_neg arg in
-                                     maybe_auto_squash uu___22
-                                 | (uu___19, (p, uu___20))::(uu___21,
-                                                             (q, uu___22))::[]
+                                     maybe_auto_squash uu___20
+                                 | (uu___17, (p, uu___18))::(uu___19,
+                                                             (q, uu___20))::[]
                                      ->
-                                     let uu___23 =
+                                     let uu___21 =
                                        FStar_Syntax_Util.term_eq p q in
-                                     (if uu___23
+                                     (if uu___21
                                       then w FStar_Syntax_Util.t_true
                                       else
                                         squashed_head_un_auto_squash_args tm1)
-                                 | uu___19 ->
+                                 | uu___17 ->
                                      squashed_head_un_auto_squash_args tm1
                                else
-                                 (let uu___19 =
+                                 (let uu___17 =
                                     FStar_Syntax_Syntax.fv_eq_lid fv
                                       FStar_Parser_Const.not_lid in
-                                  if uu___19
+                                  if uu___17
                                   then
-<<<<<<< HEAD
-                                    let uu___20 =
-                                      FStar_All.pipe_right args
-                                        (FStar_List.map simplify) in
-                                    match uu___20 with
-=======
                                     let uu___18 =
                                       FStar_Compiler_Effect.op_Bar_Greater
                                         args
                                         (FStar_Compiler_List.map simplify) in
                                     match uu___18 with
->>>>>>> a46a208c
                                     | (FStar_Pervasives_Native.Some (true),
-                                       uu___21)::[] ->
+                                       uu___19)::[] ->
                                         w FStar_Syntax_Util.t_false
                                     | (FStar_Pervasives_Native.Some (false),
-                                       uu___21)::[] ->
+                                       uu___19)::[] ->
                                         w FStar_Syntax_Util.t_true
-                                    | uu___21 ->
+                                    | uu___19 ->
                                         squashed_head_un_auto_squash_args tm1
                                   else
-                                    (let uu___21 =
+                                    (let uu___19 =
                                        FStar_Syntax_Syntax.fv_eq_lid fv
                                          FStar_Parser_Const.forall_lid in
-                                     if uu___21
+                                     if uu___19
                                      then
                                        match args with
-                                       | (t, uu___22)::[] ->
-                                           let uu___23 =
-                                             let uu___24 =
+                                       | (t, uu___20)::[] ->
+                                           let uu___21 =
+                                             let uu___22 =
                                                FStar_Syntax_Subst.compress t in
-                                             uu___24.FStar_Syntax_Syntax.n in
-                                           (match uu___23 with
+                                             uu___22.FStar_Syntax_Syntax.n in
+                                           (match uu___21 with
                                             | FStar_Syntax_Syntax.Tm_abs
-                                                (uu___24::[], body, uu___25)
+                                                (uu___22::[], body, uu___23)
                                                 ->
-                                                let uu___26 = simp_t body in
-                                                (match uu___26 with
+                                                let uu___24 = simp_t body in
+                                                (match uu___24 with
                                                  | FStar_Pervasives_Native.Some
                                                      (true) ->
                                                      w
                                                        FStar_Syntax_Util.t_true
-                                                 | uu___27 -> tm1)
-                                            | uu___24 -> tm1)
+                                                 | uu___25 -> tm1)
+                                            | uu___22 -> tm1)
                                        | (ty, FStar_Pervasives_Native.Some
-<<<<<<< HEAD
-                                          (FStar_Syntax_Syntax.Implicit
-                                          uu___22))::(t, uu___23)::[] ->
-                                           let uu___24 =
-                                             let uu___25 =
-=======
                                           {
                                             FStar_Syntax_Syntax.aqual_implicit
                                               = true;
@@ -6014,15 +5899,14 @@
                                            ->
                                            let uu___22 =
                                              let uu___23 =
->>>>>>> a46a208c
                                                FStar_Syntax_Subst.compress t in
-                                             uu___25.FStar_Syntax_Syntax.n in
-                                           (match uu___24 with
+                                             uu___23.FStar_Syntax_Syntax.n in
+                                           (match uu___22 with
                                             | FStar_Syntax_Syntax.Tm_abs
-                                                (uu___25::[], body, uu___26)
+                                                (uu___23::[], body, uu___24)
                                                 ->
-                                                let uu___27 = simp_t body in
-                                                (match uu___27 with
+                                                let uu___25 = simp_t body in
+                                                (match uu___25 with
                                                  | FStar_Pervasives_Native.Some
                                                      (true) ->
                                                      w
@@ -6032,42 +5916,36 @@
                                                      clearly_inhabited ty ->
                                                      w
                                                        FStar_Syntax_Util.t_false
-                                                 | uu___28 -> tm1)
-                                            | uu___25 -> tm1)
-                                       | uu___22 -> tm1
+                                                 | uu___26 -> tm1)
+                                            | uu___23 -> tm1)
+                                       | uu___20 -> tm1
                                      else
-                                       (let uu___23 =
+                                       (let uu___21 =
                                           FStar_Syntax_Syntax.fv_eq_lid fv
                                             FStar_Parser_Const.exists_lid in
-                                        if uu___23
+                                        if uu___21
                                         then
                                           match args with
-                                          | (t, uu___24)::[] ->
-                                              let uu___25 =
-                                                let uu___26 =
+                                          | (t, uu___22)::[] ->
+                                              let uu___23 =
+                                                let uu___24 =
                                                   FStar_Syntax_Subst.compress
                                                     t in
-                                                uu___26.FStar_Syntax_Syntax.n in
-                                              (match uu___25 with
+                                                uu___24.FStar_Syntax_Syntax.n in
+                                              (match uu___23 with
                                                | FStar_Syntax_Syntax.Tm_abs
-                                                   (uu___26::[], body,
-                                                    uu___27)
+                                                   (uu___24::[], body,
+                                                    uu___25)
                                                    ->
-                                                   let uu___28 = simp_t body in
-                                                   (match uu___28 with
+                                                   let uu___26 = simp_t body in
+                                                   (match uu___26 with
                                                     | FStar_Pervasives_Native.Some
                                                         (false) ->
                                                         w
                                                           FStar_Syntax_Util.t_false
-                                                    | uu___29 -> tm1)
-                                               | uu___26 -> tm1)
+                                                    | uu___27 -> tm1)
+                                               | uu___24 -> tm1)
                                           | (ty, FStar_Pervasives_Native.Some
-<<<<<<< HEAD
-                                             (FStar_Syntax_Syntax.Implicit
-                                             uu___24))::(t, uu___25)::[] ->
-                                              let uu___26 =
-                                                let uu___27 =
-=======
                                              {
                                                FStar_Syntax_Syntax.aqual_implicit
                                                  = true;
@@ -6076,17 +5954,16 @@
                                               ->
                                               let uu___24 =
                                                 let uu___25 =
->>>>>>> a46a208c
                                                   FStar_Syntax_Subst.compress
                                                     t in
-                                                uu___27.FStar_Syntax_Syntax.n in
-                                              (match uu___26 with
+                                                uu___25.FStar_Syntax_Syntax.n in
+                                              (match uu___24 with
                                                | FStar_Syntax_Syntax.Tm_abs
-                                                   (uu___27::[], body,
-                                                    uu___28)
+                                                   (uu___25::[], body,
+                                                    uu___26)
                                                    ->
-                                                   let uu___29 = simp_t body in
-                                                   (match uu___29 with
+                                                   let uu___27 = simp_t body in
+                                                   (match uu___27 with
                                                     | FStar_Pervasives_Native.Some
                                                         (false) ->
                                                         w
@@ -6097,14 +5974,14 @@
                                                         ->
                                                         w
                                                           FStar_Syntax_Util.t_true
-                                                    | uu___30 -> tm1)
-                                               | uu___27 -> tm1)
-                                          | uu___24 -> tm1
+                                                    | uu___28 -> tm1)
+                                               | uu___25 -> tm1)
+                                          | uu___22 -> tm1
                                         else
-                                          (let uu___25 =
+                                          (let uu___23 =
                                              FStar_Syntax_Syntax.fv_eq_lid fv
                                                FStar_Parser_Const.b2t_lid in
-                                           if uu___25
+                                           if uu___23
                                            then
                                              match args with
                                              | ({
@@ -6113,12 +5990,10 @@
                                                     (FStar_Const.Const_bool
                                                     (true));
                                                   FStar_Syntax_Syntax.pos =
-                                                    uu___26;
+                                                    uu___24;
                                                   FStar_Syntax_Syntax.vars =
-                                                    uu___27;
-                                                  FStar_Syntax_Syntax.hash_code
-                                                    = uu___28;_},
-                                                uu___29)::[] ->
+                                                    uu___25;_},
+                                                uu___26)::[] ->
                                                  w FStar_Syntax_Util.t_true
                                              | ({
                                                   FStar_Syntax_Syntax.n =
@@ -6126,20 +6001,18 @@
                                                     (FStar_Const.Const_bool
                                                     (false));
                                                   FStar_Syntax_Syntax.pos =
-                                                    uu___26;
+                                                    uu___24;
                                                   FStar_Syntax_Syntax.vars =
-                                                    uu___27;
-                                                  FStar_Syntax_Syntax.hash_code
-                                                    = uu___28;_},
-                                                uu___29)::[] ->
+                                                    uu___25;_},
+                                                uu___26)::[] ->
                                                  w FStar_Syntax_Util.t_false
-                                             | uu___26 -> tm1
+                                             | uu___24 -> tm1
                                            else
-                                             (let uu___27 =
+                                             (let uu___25 =
                                                 FStar_Syntax_Syntax.fv_eq_lid
                                                   fv
                                                   FStar_Parser_Const.haseq_lid in
-                                              if uu___27
+                                              if uu___25
                                               then
                                                 let t_has_eq_for_sure t =
                                                   let haseq_lids =
@@ -6147,12 +6020,12 @@
                                                     FStar_Parser_Const.bool_lid;
                                                     FStar_Parser_Const.unit_lid;
                                                     FStar_Parser_Const.string_lid] in
-                                                  let uu___28 =
-                                                    let uu___29 =
+                                                  let uu___26 =
+                                                    let uu___27 =
                                                       FStar_Syntax_Subst.compress
                                                         t in
-                                                    uu___29.FStar_Syntax_Syntax.n in
-                                                  match uu___28 with
+                                                    uu___27.FStar_Syntax_Syntax.n in
+                                                  match uu___26 with
                                                   | FStar_Syntax_Syntax.Tm_fvar
                                                       fv1 when
                                                       FStar_Compiler_Effect.op_Bar_Greater
@@ -6162,25 +6035,13 @@
                                                               FStar_Syntax_Syntax.fv_eq_lid
                                                                 fv1 l))
                                                       -> true
-                                                  | uu___29 -> false in
+                                                  | uu___27 -> false in
                                                 (if
                                                    (FStar_Compiler_List.length
                                                       args)
                                                      = Prims.int_one
                                                  then
                                                    let t =
-<<<<<<< HEAD
-                                                     let uu___28 =
-                                                       FStar_All.pipe_right
-                                                         args FStar_List.hd in
-                                                     FStar_All.pipe_right
-                                                       uu___28
-                                                       FStar_Pervasives_Native.fst in
-                                                   let uu___28 =
-                                                     FStar_All.pipe_right t
-                                                       t_has_eq_for_sure in
-                                                   (if uu___28
-=======
                                                      let uu___26 =
                                                        FStar_Compiler_Effect.op_Bar_Greater
                                                          args
@@ -6192,74 +6053,62 @@
                                                      FStar_Compiler_Effect.op_Bar_Greater
                                                        t t_has_eq_for_sure in
                                                    (if uu___26
->>>>>>> a46a208c
                                                     then
                                                       w
                                                         FStar_Syntax_Util.t_true
                                                     else
-                                                      (let uu___30 =
-                                                         let uu___31 =
+                                                      (let uu___28 =
+                                                         let uu___29 =
                                                            FStar_Syntax_Subst.compress
                                                              t in
-                                                         uu___31.FStar_Syntax_Syntax.n in
-                                                       match uu___30 with
+                                                         uu___29.FStar_Syntax_Syntax.n in
+                                                       match uu___28 with
                                                        | FStar_Syntax_Syntax.Tm_refine
-                                                           uu___31 ->
+                                                           uu___29 ->
                                                            let t1 =
                                                              FStar_Syntax_Util.unrefine
                                                                t in
-<<<<<<< HEAD
-                                                           let uu___32 =
-                                                             FStar_All.pipe_right
-=======
                                                            let uu___30 =
                                                              FStar_Compiler_Effect.op_Bar_Greater
->>>>>>> a46a208c
                                                                t1
                                                                t_has_eq_for_sure in
-                                                           if uu___32
+                                                           if uu___30
                                                            then
                                                              w
                                                                FStar_Syntax_Util.t_true
                                                            else
                                                              (let haseq_tm =
-                                                                let uu___34 =
-                                                                  let uu___35
+                                                                let uu___32 =
+                                                                  let uu___33
                                                                     =
                                                                     FStar_Syntax_Subst.compress
                                                                     tm1 in
-                                                                  uu___35.FStar_Syntax_Syntax.n in
-                                                                match uu___34
+                                                                  uu___33.FStar_Syntax_Syntax.n in
+                                                                match uu___32
                                                                 with
                                                                 | FStar_Syntax_Syntax.Tm_app
                                                                     (hd,
-                                                                    uu___35)
+                                                                    uu___33)
                                                                     -> hd
-                                                                | uu___35 ->
+                                                                | uu___33 ->
                                                                     failwith
                                                                     "Impossible! We have already checked that this is a Tm_app" in
-<<<<<<< HEAD
-                                                              let uu___34 =
-                                                                let uu___35 =
-                                                                  FStar_All.pipe_right
-=======
                                                               let uu___32 =
                                                                 let uu___33 =
                                                                   FStar_Compiler_Effect.op_Bar_Greater
->>>>>>> a46a208c
                                                                     t1
                                                                     FStar_Syntax_Syntax.as_arg in
-                                                                [uu___35] in
+                                                                [uu___33] in
                                                               FStar_Syntax_Util.mk_app
                                                                 haseq_tm
-                                                                uu___34)
-                                                       | uu___31 -> tm1))
+                                                                uu___32)
+                                                       | uu___29 -> tm1))
                                                  else tm1)
                                               else
-                                                (let uu___29 =
+                                                (let uu___27 =
                                                    FStar_Syntax_Util.is_auto_squash
                                                      tm1 in
-                                                 match uu___29 with
+                                                 match uu___27 with
                                                  | FStar_Pervasives_Native.Some
                                                      (FStar_Syntax_Syntax.U_zero,
                                                       t)
@@ -6267,214 +6116,197 @@
                                                      FStar_Syntax_Util.is_sub_singleton
                                                        t
                                                      -> t
-                                                 | uu___30 ->
-                                                     let uu___31 =
+                                                 | uu___28 ->
+                                                     let uu___29 =
                                                        norm_cb cfg in
-                                                     reduce_equality uu___31
+                                                     reduce_equality uu___29
                                                        cfg env1 tm1)))))))))
                   | FStar_Syntax_Syntax.Tm_app
                       ({
                          FStar_Syntax_Syntax.n = FStar_Syntax_Syntax.Tm_fvar
                            fv;
                          FStar_Syntax_Syntax.pos = uu___4;
-                         FStar_Syntax_Syntax.vars = uu___5;
-                         FStar_Syntax_Syntax.hash_code = uu___6;_},
+                         FStar_Syntax_Syntax.vars = uu___5;_},
                        args)
                       ->
-                      let uu___7 =
+                      let uu___6 =
                         FStar_Syntax_Syntax.fv_eq_lid fv
                           FStar_Parser_Const.and_lid in
-                      if uu___7
+                      if uu___6
                       then
-<<<<<<< HEAD
-                        let uu___8 =
-                          FStar_All.pipe_right args (FStar_List.map simplify) in
-                        (match uu___8 with
-                         | (FStar_Pervasives_Native.Some (true), uu___9)::
-                             (uu___10, (arg, uu___11))::[] ->
-=======
                         let uu___7 =
                           FStar_Compiler_Effect.op_Bar_Greater args
                             (FStar_Compiler_List.map simplify) in
                         (match uu___7 with
                          | (FStar_Pervasives_Native.Some (true), uu___8)::
                              (uu___9, (arg, uu___10))::[] ->
->>>>>>> a46a208c
                              maybe_auto_squash arg
-                         | (uu___9, (arg, uu___10))::(FStar_Pervasives_Native.Some
-                                                      (true), uu___11)::[]
+                         | (uu___8, (arg, uu___9))::(FStar_Pervasives_Native.Some
+                                                     (true), uu___10)::[]
                              -> maybe_auto_squash arg
-                         | (FStar_Pervasives_Native.Some (false), uu___9)::uu___10::[]
+                         | (FStar_Pervasives_Native.Some (false), uu___8)::uu___9::[]
                              -> w FStar_Syntax_Util.t_false
-                         | uu___9::(FStar_Pervasives_Native.Some (false),
-                                    uu___10)::[]
+                         | uu___8::(FStar_Pervasives_Native.Some (false),
+                                    uu___9)::[]
                              -> w FStar_Syntax_Util.t_false
-                         | uu___9 -> squashed_head_un_auto_squash_args tm1)
+                         | uu___8 -> squashed_head_un_auto_squash_args tm1)
                       else
-                        (let uu___9 =
+                        (let uu___8 =
                            FStar_Syntax_Syntax.fv_eq_lid fv
                              FStar_Parser_Const.or_lid in
-                         if uu___9
+                         if uu___8
                          then
-<<<<<<< HEAD
-                           let uu___10 =
-                             FStar_All.pipe_right args
-                               (FStar_List.map simplify) in
-                           match uu___10 with
-                           | (FStar_Pervasives_Native.Some (true), uu___11)::uu___12::[]
-=======
                            let uu___9 =
                              FStar_Compiler_Effect.op_Bar_Greater args
                                (FStar_Compiler_List.map simplify) in
                            match uu___9 with
                            | (FStar_Pervasives_Native.Some (true), uu___10)::uu___11::[]
->>>>>>> a46a208c
                                -> w FStar_Syntax_Util.t_true
-                           | uu___11::(FStar_Pervasives_Native.Some (true),
-                                       uu___12)::[]
+                           | uu___10::(FStar_Pervasives_Native.Some (true),
+                                       uu___11)::[]
                                -> w FStar_Syntax_Util.t_true
-                           | (FStar_Pervasives_Native.Some (false), uu___11)::
-                               (uu___12, (arg, uu___13))::[] ->
+                           | (FStar_Pervasives_Native.Some (false), uu___10)::
+                               (uu___11, (arg, uu___12))::[] ->
                                maybe_auto_squash arg
-                           | (uu___11, (arg, uu___12))::(FStar_Pervasives_Native.Some
-                                                         (false), uu___13)::[]
+                           | (uu___10, (arg, uu___11))::(FStar_Pervasives_Native.Some
+                                                         (false), uu___12)::[]
                                -> maybe_auto_squash arg
-                           | uu___11 -> squashed_head_un_auto_squash_args tm1
+                           | uu___10 -> squashed_head_un_auto_squash_args tm1
                          else
-                           (let uu___11 =
+                           (let uu___10 =
                               FStar_Syntax_Syntax.fv_eq_lid fv
                                 FStar_Parser_Const.imp_lid in
-                            if uu___11
+                            if uu___10
                             then
-<<<<<<< HEAD
-                              let uu___12 =
-                                FStar_All.pipe_right args
-                                  (FStar_List.map simplify) in
-                              match uu___12 with
-                              | uu___13::(FStar_Pervasives_Native.Some
-                                          (true), uu___14)::[]
-=======
                               let uu___11 =
                                 FStar_Compiler_Effect.op_Bar_Greater args
                                   (FStar_Compiler_List.map simplify) in
                               match uu___11 with
                               | uu___12::(FStar_Pervasives_Native.Some
                                           (true), uu___13)::[]
->>>>>>> a46a208c
                                   -> w FStar_Syntax_Util.t_true
                               | (FStar_Pervasives_Native.Some (false),
-                                 uu___13)::uu___14::[] ->
+                                 uu___12)::uu___13::[] ->
                                   w FStar_Syntax_Util.t_true
                               | (FStar_Pervasives_Native.Some (true),
-                                 uu___13)::(uu___14, (arg, uu___15))::[] ->
+                                 uu___12)::(uu___13, (arg, uu___14))::[] ->
                                   maybe_auto_squash arg
-                              | (uu___13, (p, uu___14))::(uu___15,
-                                                          (q, uu___16))::[]
+                              | (uu___12, (p, uu___13))::(uu___14,
+                                                          (q, uu___15))::[]
                                   ->
-                                  let uu___17 = FStar_Syntax_Util.term_eq p q in
-                                  (if uu___17
+                                  let uu___16 = FStar_Syntax_Util.term_eq p q in
+                                  (if uu___16
                                    then w FStar_Syntax_Util.t_true
                                    else squashed_head_un_auto_squash_args tm1)
-                              | uu___13 ->
+                              | uu___12 ->
                                   squashed_head_un_auto_squash_args tm1
                             else
-                              (let uu___13 =
+                              (let uu___12 =
                                  FStar_Syntax_Syntax.fv_eq_lid fv
                                    FStar_Parser_Const.iff_lid in
-                               if uu___13
+                               if uu___12
                                then
-<<<<<<< HEAD
-                                 let uu___14 =
-                                   FStar_All.pipe_right args
-                                     (FStar_List.map simplify) in
-                                 match uu___14 with
-=======
                                  let uu___13 =
                                    FStar_Compiler_Effect.op_Bar_Greater args
                                      (FStar_Compiler_List.map simplify) in
                                  match uu___13 with
->>>>>>> a46a208c
                                  | (FStar_Pervasives_Native.Some (true),
-                                    uu___15)::(FStar_Pervasives_Native.Some
-                                               (true), uu___16)::[]
+                                    uu___14)::(FStar_Pervasives_Native.Some
+                                               (true), uu___15)::[]
                                      -> w FStar_Syntax_Util.t_true
                                  | (FStar_Pervasives_Native.Some (false),
-                                    uu___15)::(FStar_Pervasives_Native.Some
-                                               (false), uu___16)::[]
+                                    uu___14)::(FStar_Pervasives_Native.Some
+                                               (false), uu___15)::[]
                                      -> w FStar_Syntax_Util.t_true
                                  | (FStar_Pervasives_Native.Some (true),
-                                    uu___15)::(FStar_Pervasives_Native.Some
-                                               (false), uu___16)::[]
+                                    uu___14)::(FStar_Pervasives_Native.Some
+                                               (false), uu___15)::[]
                                      -> w FStar_Syntax_Util.t_false
                                  | (FStar_Pervasives_Native.Some (false),
-                                    uu___15)::(FStar_Pervasives_Native.Some
-                                               (true), uu___16)::[]
+                                    uu___14)::(FStar_Pervasives_Native.Some
+                                               (true), uu___15)::[]
                                      -> w FStar_Syntax_Util.t_false
-                                 | (uu___15, (arg, uu___16))::(FStar_Pervasives_Native.Some
+                                 | (uu___14, (arg, uu___15))::(FStar_Pervasives_Native.Some
                                                                (true),
-                                                               uu___17)::[]
+                                                               uu___16)::[]
                                      -> maybe_auto_squash arg
                                  | (FStar_Pervasives_Native.Some (true),
-                                    uu___15)::(uu___16, (arg, uu___17))::[]
+                                    uu___14)::(uu___15, (arg, uu___16))::[]
                                      -> maybe_auto_squash arg
-                                 | (uu___15, (arg, uu___16))::(FStar_Pervasives_Native.Some
+                                 | (uu___14, (arg, uu___15))::(FStar_Pervasives_Native.Some
                                                                (false),
-                                                               uu___17)::[]
+                                                               uu___16)::[]
+                                     ->
+                                     let uu___17 =
+                                       FStar_Syntax_Util.mk_neg arg in
+                                     maybe_auto_squash uu___17
+                                 | (FStar_Pervasives_Native.Some (false),
+                                    uu___14)::(uu___15, (arg, uu___16))::[]
+                                     ->
+                                     let uu___17 =
+                                       FStar_Syntax_Util.mk_neg arg in
+                                     maybe_auto_squash uu___17
+                                 | (uu___14, (p, uu___15))::(uu___16,
+                                                             (q, uu___17))::[]
                                      ->
                                      let uu___18 =
-                                       FStar_Syntax_Util.mk_neg arg in
-                                     maybe_auto_squash uu___18
-                                 | (FStar_Pervasives_Native.Some (false),
-                                    uu___15)::(uu___16, (arg, uu___17))::[]
-                                     ->
-                                     let uu___18 =
-                                       FStar_Syntax_Util.mk_neg arg in
-                                     maybe_auto_squash uu___18
-                                 | (uu___15, (p, uu___16))::(uu___17,
-                                                             (q, uu___18))::[]
-                                     ->
-                                     let uu___19 =
                                        FStar_Syntax_Util.term_eq p q in
-                                     (if uu___19
+                                     (if uu___18
                                       then w FStar_Syntax_Util.t_true
                                       else
                                         squashed_head_un_auto_squash_args tm1)
-                                 | uu___15 ->
+                                 | uu___14 ->
                                      squashed_head_un_auto_squash_args tm1
                                else
-                                 (let uu___15 =
+                                 (let uu___14 =
                                     FStar_Syntax_Syntax.fv_eq_lid fv
                                       FStar_Parser_Const.not_lid in
-                                  if uu___15
+                                  if uu___14
                                   then
-<<<<<<< HEAD
-                                    let uu___16 =
-                                      FStar_All.pipe_right args
-                                        (FStar_List.map simplify) in
-                                    match uu___16 with
-=======
                                     let uu___15 =
                                       FStar_Compiler_Effect.op_Bar_Greater
                                         args
                                         (FStar_Compiler_List.map simplify) in
                                     match uu___15 with
->>>>>>> a46a208c
                                     | (FStar_Pervasives_Native.Some (true),
-                                       uu___17)::[] ->
+                                       uu___16)::[] ->
                                         w FStar_Syntax_Util.t_false
                                     | (FStar_Pervasives_Native.Some (false),
-                                       uu___17)::[] ->
+                                       uu___16)::[] ->
                                         w FStar_Syntax_Util.t_true
-                                    | uu___17 ->
+                                    | uu___16 ->
                                         squashed_head_un_auto_squash_args tm1
                                   else
-                                    (let uu___17 =
+                                    (let uu___16 =
                                        FStar_Syntax_Syntax.fv_eq_lid fv
                                          FStar_Parser_Const.forall_lid in
-                                     if uu___17
+                                     if uu___16
                                      then
                                        match args with
-                                       | (t, uu___18)::[] ->
+                                       | (t, uu___17)::[] ->
+                                           let uu___18 =
+                                             let uu___19 =
+                                               FStar_Syntax_Subst.compress t in
+                                             uu___19.FStar_Syntax_Syntax.n in
+                                           (match uu___18 with
+                                            | FStar_Syntax_Syntax.Tm_abs
+                                                (uu___19::[], body, uu___20)
+                                                ->
+                                                let uu___21 = simp_t body in
+                                                (match uu___21 with
+                                                 | FStar_Pervasives_Native.Some
+                                                     (true) ->
+                                                     w
+                                                       FStar_Syntax_Util.t_true
+                                                 | uu___22 -> tm1)
+                                            | uu___19 -> tm1)
+                                       | (ty, FStar_Pervasives_Native.Some
+                                          {
+                                            FStar_Syntax_Syntax.aqual_implicit
+                                              = true;
+                                            FStar_Syntax_Syntax.aqual_attributes
+                                              = uu___17;_})::(t, uu___18)::[]
+                                           ->
                                            let uu___19 =
                                              let uu___20 =
                                                FStar_Syntax_Subst.compress t in
@@ -6489,52 +6321,47 @@
                                                      (true) ->
                                                      w
                                                        FStar_Syntax_Util.t_true
-                                                 | uu___23 -> tm1)
-                                            | uu___20 -> tm1)
-                                       | (ty, FStar_Pervasives_Native.Some
-<<<<<<< HEAD
-                                          (FStar_Syntax_Syntax.Implicit
-                                          uu___18))::(t, uu___19)::[] ->
-                                           let uu___20 =
-                                             let uu___21 =
-=======
-                                          {
-                                            FStar_Syntax_Syntax.aqual_implicit
-                                              = true;
-                                            FStar_Syntax_Syntax.aqual_attributes
-                                              = uu___17;_})::(t, uu___18)::[]
-                                           ->
-                                           let uu___19 =
-                                             let uu___20 =
->>>>>>> a46a208c
-                                               FStar_Syntax_Subst.compress t in
-                                             uu___21.FStar_Syntax_Syntax.n in
-                                           (match uu___20 with
-                                            | FStar_Syntax_Syntax.Tm_abs
-                                                (uu___21::[], body, uu___22)
-                                                ->
-                                                let uu___23 = simp_t body in
-                                                (match uu___23 with
-                                                 | FStar_Pervasives_Native.Some
-                                                     (true) ->
-                                                     w
-                                                       FStar_Syntax_Util.t_true
                                                  | FStar_Pervasives_Native.Some
                                                      (false) when
                                                      clearly_inhabited ty ->
                                                      w
                                                        FStar_Syntax_Util.t_false
-                                                 | uu___24 -> tm1)
-                                            | uu___21 -> tm1)
-                                       | uu___18 -> tm1
+                                                 | uu___23 -> tm1)
+                                            | uu___20 -> tm1)
+                                       | uu___17 -> tm1
                                      else
-                                       (let uu___19 =
+                                       (let uu___18 =
                                           FStar_Syntax_Syntax.fv_eq_lid fv
                                             FStar_Parser_Const.exists_lid in
-                                        if uu___19
+                                        if uu___18
                                         then
                                           match args with
-                                          | (t, uu___20)::[] ->
+                                          | (t, uu___19)::[] ->
+                                              let uu___20 =
+                                                let uu___21 =
+                                                  FStar_Syntax_Subst.compress
+                                                    t in
+                                                uu___21.FStar_Syntax_Syntax.n in
+                                              (match uu___20 with
+                                               | FStar_Syntax_Syntax.Tm_abs
+                                                   (uu___21::[], body,
+                                                    uu___22)
+                                                   ->
+                                                   let uu___23 = simp_t body in
+                                                   (match uu___23 with
+                                                    | FStar_Pervasives_Native.Some
+                                                        (false) ->
+                                                        w
+                                                          FStar_Syntax_Util.t_false
+                                                    | uu___24 -> tm1)
+                                               | uu___21 -> tm1)
+                                          | (ty, FStar_Pervasives_Native.Some
+                                             {
+                                               FStar_Syntax_Syntax.aqual_implicit
+                                                 = true;
+                                               FStar_Syntax_Syntax.aqual_attributes
+                                                 = uu___19;_})::(t, uu___20)::[]
+                                              ->
                                               let uu___21 =
                                                 let uu___22 =
                                                   FStar_Syntax_Subst.compress
@@ -6551,52 +6378,20 @@
                                                         (false) ->
                                                         w
                                                           FStar_Syntax_Util.t_false
-                                                    | uu___25 -> tm1)
-                                               | uu___22 -> tm1)
-                                          | (ty, FStar_Pervasives_Native.Some
-<<<<<<< HEAD
-                                             (FStar_Syntax_Syntax.Implicit
-                                             uu___20))::(t, uu___21)::[] ->
-                                              let uu___22 =
-                                                let uu___23 =
-=======
-                                             {
-                                               FStar_Syntax_Syntax.aqual_implicit
-                                                 = true;
-                                               FStar_Syntax_Syntax.aqual_attributes
-                                                 = uu___19;_})::(t, uu___20)::[]
-                                              ->
-                                              let uu___21 =
-                                                let uu___22 =
->>>>>>> a46a208c
-                                                  FStar_Syntax_Subst.compress
-                                                    t in
-                                                uu___23.FStar_Syntax_Syntax.n in
-                                              (match uu___22 with
-                                               | FStar_Syntax_Syntax.Tm_abs
-                                                   (uu___23::[], body,
-                                                    uu___24)
-                                                   ->
-                                                   let uu___25 = simp_t body in
-                                                   (match uu___25 with
-                                                    | FStar_Pervasives_Native.Some
-                                                        (false) ->
-                                                        w
-                                                          FStar_Syntax_Util.t_false
                                                     | FStar_Pervasives_Native.Some
                                                         (true) when
                                                         clearly_inhabited ty
                                                         ->
                                                         w
                                                           FStar_Syntax_Util.t_true
-                                                    | uu___26 -> tm1)
-                                               | uu___23 -> tm1)
-                                          | uu___20 -> tm1
+                                                    | uu___25 -> tm1)
+                                               | uu___22 -> tm1)
+                                          | uu___19 -> tm1
                                         else
-                                          (let uu___21 =
+                                          (let uu___20 =
                                              FStar_Syntax_Syntax.fv_eq_lid fv
                                                FStar_Parser_Const.b2t_lid in
-                                           if uu___21
+                                           if uu___20
                                            then
                                              match args with
                                              | ({
@@ -6605,12 +6400,10 @@
                                                     (FStar_Const.Const_bool
                                                     (true));
                                                   FStar_Syntax_Syntax.pos =
-                                                    uu___22;
+                                                    uu___21;
                                                   FStar_Syntax_Syntax.vars =
-                                                    uu___23;
-                                                  FStar_Syntax_Syntax.hash_code
-                                                    = uu___24;_},
-                                                uu___25)::[] ->
+                                                    uu___22;_},
+                                                uu___23)::[] ->
                                                  w FStar_Syntax_Util.t_true
                                              | ({
                                                   FStar_Syntax_Syntax.n =
@@ -6618,20 +6411,18 @@
                                                     (FStar_Const.Const_bool
                                                     (false));
                                                   FStar_Syntax_Syntax.pos =
-                                                    uu___22;
+                                                    uu___21;
                                                   FStar_Syntax_Syntax.vars =
-                                                    uu___23;
-                                                  FStar_Syntax_Syntax.hash_code
-                                                    = uu___24;_},
-                                                uu___25)::[] ->
+                                                    uu___22;_},
+                                                uu___23)::[] ->
                                                  w FStar_Syntax_Util.t_false
-                                             | uu___22 -> tm1
+                                             | uu___21 -> tm1
                                            else
-                                             (let uu___23 =
+                                             (let uu___22 =
                                                 FStar_Syntax_Syntax.fv_eq_lid
                                                   fv
                                                   FStar_Parser_Const.haseq_lid in
-                                              if uu___23
+                                              if uu___22
                                               then
                                                 let t_has_eq_for_sure t =
                                                   let haseq_lids =
@@ -6639,12 +6430,12 @@
                                                     FStar_Parser_Const.bool_lid;
                                                     FStar_Parser_Const.unit_lid;
                                                     FStar_Parser_Const.string_lid] in
-                                                  let uu___24 =
-                                                    let uu___25 =
+                                                  let uu___23 =
+                                                    let uu___24 =
                                                       FStar_Syntax_Subst.compress
                                                         t in
-                                                    uu___25.FStar_Syntax_Syntax.n in
-                                                  match uu___24 with
+                                                    uu___24.FStar_Syntax_Syntax.n in
+                                                  match uu___23 with
                                                   | FStar_Syntax_Syntax.Tm_fvar
                                                       fv1 when
                                                       FStar_Compiler_Effect.op_Bar_Greater
@@ -6654,25 +6445,13 @@
                                                               FStar_Syntax_Syntax.fv_eq_lid
                                                                 fv1 l))
                                                       -> true
-                                                  | uu___25 -> false in
+                                                  | uu___24 -> false in
                                                 (if
                                                    (FStar_Compiler_List.length
                                                       args)
                                                      = Prims.int_one
                                                  then
                                                    let t =
-<<<<<<< HEAD
-                                                     let uu___24 =
-                                                       FStar_All.pipe_right
-                                                         args FStar_List.hd in
-                                                     FStar_All.pipe_right
-                                                       uu___24
-                                                       FStar_Pervasives_Native.fst in
-                                                   let uu___24 =
-                                                     FStar_All.pipe_right t
-                                                       t_has_eq_for_sure in
-                                                   (if uu___24
-=======
                                                      let uu___23 =
                                                        FStar_Compiler_Effect.op_Bar_Greater
                                                          args
@@ -6684,74 +6463,62 @@
                                                      FStar_Compiler_Effect.op_Bar_Greater
                                                        t t_has_eq_for_sure in
                                                    (if uu___23
->>>>>>> a46a208c
                                                     then
                                                       w
                                                         FStar_Syntax_Util.t_true
                                                     else
-                                                      (let uu___26 =
-                                                         let uu___27 =
+                                                      (let uu___25 =
+                                                         let uu___26 =
                                                            FStar_Syntax_Subst.compress
                                                              t in
-                                                         uu___27.FStar_Syntax_Syntax.n in
-                                                       match uu___26 with
+                                                         uu___26.FStar_Syntax_Syntax.n in
+                                                       match uu___25 with
                                                        | FStar_Syntax_Syntax.Tm_refine
-                                                           uu___27 ->
+                                                           uu___26 ->
                                                            let t1 =
                                                              FStar_Syntax_Util.unrefine
                                                                t in
-<<<<<<< HEAD
-                                                           let uu___28 =
-                                                             FStar_All.pipe_right
-=======
                                                            let uu___27 =
                                                              FStar_Compiler_Effect.op_Bar_Greater
->>>>>>> a46a208c
                                                                t1
                                                                t_has_eq_for_sure in
-                                                           if uu___28
+                                                           if uu___27
                                                            then
                                                              w
                                                                FStar_Syntax_Util.t_true
                                                            else
                                                              (let haseq_tm =
-                                                                let uu___30 =
-                                                                  let uu___31
+                                                                let uu___29 =
+                                                                  let uu___30
                                                                     =
                                                                     FStar_Syntax_Subst.compress
                                                                     tm1 in
-                                                                  uu___31.FStar_Syntax_Syntax.n in
-                                                                match uu___30
+                                                                  uu___30.FStar_Syntax_Syntax.n in
+                                                                match uu___29
                                                                 with
                                                                 | FStar_Syntax_Syntax.Tm_app
                                                                     (hd,
-                                                                    uu___31)
+                                                                    uu___30)
                                                                     -> hd
-                                                                | uu___31 ->
+                                                                | uu___30 ->
                                                                     failwith
                                                                     "Impossible! We have already checked that this is a Tm_app" in
-<<<<<<< HEAD
-                                                              let uu___30 =
-                                                                let uu___31 =
-                                                                  FStar_All.pipe_right
-=======
                                                               let uu___29 =
                                                                 let uu___30 =
                                                                   FStar_Compiler_Effect.op_Bar_Greater
->>>>>>> a46a208c
                                                                     t1
                                                                     FStar_Syntax_Syntax.as_arg in
-                                                                [uu___31] in
+                                                                [uu___30] in
                                                               FStar_Syntax_Util.mk_app
                                                                 haseq_tm
-                                                                uu___30)
-                                                       | uu___27 -> tm1))
+                                                                uu___29)
+                                                       | uu___26 -> tm1))
                                                  else tm1)
                                               else
-                                                (let uu___25 =
+                                                (let uu___24 =
                                                    FStar_Syntax_Util.is_auto_squash
                                                      tm1 in
-                                                 match uu___25 with
+                                                 match uu___24 with
                                                  | FStar_Pervasives_Native.Some
                                                      (FStar_Syntax_Syntax.U_zero,
                                                       t)
@@ -6759,10 +6526,10 @@
                                                      FStar_Syntax_Util.is_sub_singleton
                                                        t
                                                      -> t
-                                                 | uu___26 ->
-                                                     let uu___27 =
+                                                 | uu___25 ->
+                                                     let uu___26 =
                                                        norm_cb cfg in
-                                                     reduce_equality uu___27
+                                                     reduce_equality uu___26
                                                        cfg env1 tm1)))))))))
                   | FStar_Syntax_Syntax.Tm_refine (bv, t) ->
                       let uu___4 = simp_t t in
@@ -6891,9 +6658,7 @@
                       FStar_Syntax_Syntax.n = (uu___4.FStar_Syntax_Syntax.n);
                       FStar_Syntax_Syntax.pos = r;
                       FStar_Syntax_Syntax.vars =
-                        (uu___4.FStar_Syntax_Syntax.vars);
-                      FStar_Syntax_Syntax.hash_code =
-                        (uu___4.FStar_Syntax_Syntax.hash_code)
+                        (uu___4.FStar_Syntax_Syntax.vars)
                     } in
                   rebuild cfg env1 stack2 uu___3
               | (Arg (Univ uu___3, uu___4, uu___5))::uu___6 ->
@@ -7044,9 +6809,8 @@
                             FStar_Syntax_Syntax.Tm_constant
                             (FStar_Const.Const_reflect uu___4);
                           FStar_Syntax_Syntax.pos = uu___5;
-                          FStar_Syntax_Syntax.vars = uu___6;
-                          FStar_Syntax_Syntax.hash_code = uu___7;_},
-                        (e, uu___8)::[])
+                          FStar_Syntax_Syntax.vars = uu___6;_},
+                        (e, uu___7)::[])
                        -> norm cfg env2 stack' e
                    | FStar_Syntax_Syntax.Tm_app uu___4 when
                        (cfg.FStar_TypeChecker_Cfg.steps).FStar_TypeChecker_Cfg.primops
@@ -7905,79 +7669,6 @@
     Prims.bool -> FStar_Syntax_Syntax.term -> Prims.bool)
   =
   fun env1 ->
-<<<<<<< HEAD
-    fun c ->
-      match c.FStar_Syntax_Syntax.n with
-      | FStar_Syntax_Syntax.Total uu___ -> c
-      | FStar_Syntax_Syntax.GTotal (t, uopt) when non_info_norm env1 t ->
-          let uu___ = c in
-          {
-            FStar_Syntax_Syntax.n = (FStar_Syntax_Syntax.Total (t, uopt));
-            FStar_Syntax_Syntax.pos = (uu___.FStar_Syntax_Syntax.pos);
-            FStar_Syntax_Syntax.vars = (uu___.FStar_Syntax_Syntax.vars);
-            FStar_Syntax_Syntax.hash_code =
-              (uu___.FStar_Syntax_Syntax.hash_code)
-          }
-      | FStar_Syntax_Syntax.Comp ct ->
-          let l =
-            FStar_TypeChecker_Env.norm_eff_name env1
-              ct.FStar_Syntax_Syntax.effect_name in
-          let uu___ =
-            (FStar_Syntax_Util.is_ghost_effect l) &&
-              (non_info_norm env1 ct.FStar_Syntax_Syntax.result_typ) in
-          if uu___
-          then
-            let ct1 =
-              let uu___1 =
-                downgrade_ghost_effect_name
-                  ct.FStar_Syntax_Syntax.effect_name in
-              match uu___1 with
-              | FStar_Pervasives_Native.Some pure_eff ->
-                  let flags =
-                    let uu___2 =
-                      FStar_Ident.lid_equals pure_eff
-                        FStar_Parser_Const.effect_Tot_lid in
-                    if uu___2
-                    then FStar_Syntax_Syntax.TOTAL ::
-                      (ct.FStar_Syntax_Syntax.flags)
-                    else ct.FStar_Syntax_Syntax.flags in
-                  let uu___2 = ct in
-                  {
-                    FStar_Syntax_Syntax.comp_univs =
-                      (uu___2.FStar_Syntax_Syntax.comp_univs);
-                    FStar_Syntax_Syntax.effect_name = pure_eff;
-                    FStar_Syntax_Syntax.result_typ =
-                      (uu___2.FStar_Syntax_Syntax.result_typ);
-                    FStar_Syntax_Syntax.effect_args =
-                      (uu___2.FStar_Syntax_Syntax.effect_args);
-                    FStar_Syntax_Syntax.flags = flags
-                  }
-              | FStar_Pervasives_Native.None ->
-                  let ct2 = FStar_TypeChecker_Env.unfold_effect_abbrev env1 c in
-                  let uu___2 = ct2 in
-                  {
-                    FStar_Syntax_Syntax.comp_univs =
-                      (uu___2.FStar_Syntax_Syntax.comp_univs);
-                    FStar_Syntax_Syntax.effect_name =
-                      FStar_Parser_Const.effect_PURE_lid;
-                    FStar_Syntax_Syntax.result_typ =
-                      (uu___2.FStar_Syntax_Syntax.result_typ);
-                    FStar_Syntax_Syntax.effect_args =
-                      (uu___2.FStar_Syntax_Syntax.effect_args);
-                    FStar_Syntax_Syntax.flags =
-                      (uu___2.FStar_Syntax_Syntax.flags)
-                  } in
-            let uu___1 = c in
-            {
-              FStar_Syntax_Syntax.n = (FStar_Syntax_Syntax.Comp ct1);
-              FStar_Syntax_Syntax.pos = (uu___1.FStar_Syntax_Syntax.pos);
-              FStar_Syntax_Syntax.vars = (uu___1.FStar_Syntax_Syntax.vars);
-              FStar_Syntax_Syntax.hash_code =
-                (uu___1.FStar_Syntax_Syntax.hash_code)
-            }
-          else c
-      | uu___ -> c
-=======
     fun non_informative_only ->
       fun t ->
         (Prims.op_Negation non_informative_only) || (non_info_norm env1 t)
@@ -8106,7 +7797,6 @@
     FStar_Syntax_Syntax.comp' FStar_Syntax_Syntax.syntax ->
       FStar_Syntax_Syntax.comp' FStar_Syntax_Syntax.syntax)
   = fun env1 -> fun c -> ghost_to_pure_aux env1 false c
->>>>>>> a46a208c
 let (ghost_to_pure_lcomp :
   FStar_TypeChecker_Env.env ->
     FStar_TypeChecker_Common.lcomp -> FStar_TypeChecker_Common.lcomp)
@@ -9181,8 +8871,7 @@
            | FStar_Syntax_Syntax.Tm_uinst
                ({ FStar_Syntax_Syntax.n = FStar_Syntax_Syntax.Tm_fvar fv;
                   FStar_Syntax_Syntax.pos = uu___2;
-                  FStar_Syntax_Syntax.vars = uu___3;
-                  FStar_Syntax_Syntax.hash_code = uu___4;_},
+                  FStar_Syntax_Syntax.vars = uu___3;_},
                 us)
                -> aux fv us args
            | uu___2 -> FStar_Pervasives_Native.None)
