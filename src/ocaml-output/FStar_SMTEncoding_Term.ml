open Prims
type sort =
  | Bool_sort 
  | Int_sort 
  | String_sort 
  | Ref_sort 
  | Term_sort 
  | Fuel_sort 
  | Array of (sort * sort) 
  | Arrow of (sort * sort) 
  | Sort of Prims.string 
let uu___is_Bool_sort : sort -> Prims.bool =
  fun projectee  ->
    match projectee with | Bool_sort  -> true | uu____17 -> false
  
let uu___is_Int_sort : sort -> Prims.bool =
  fun projectee  ->
    match projectee with | Int_sort  -> true | uu____21 -> false
  
let uu___is_String_sort : sort -> Prims.bool =
  fun projectee  ->
    match projectee with | String_sort  -> true | uu____25 -> false
  
let uu___is_Ref_sort : sort -> Prims.bool =
  fun projectee  ->
    match projectee with | Ref_sort  -> true | uu____29 -> false
  
let uu___is_Term_sort : sort -> Prims.bool =
  fun projectee  ->
    match projectee with | Term_sort  -> true | uu____33 -> false
  
let uu___is_Fuel_sort : sort -> Prims.bool =
  fun projectee  ->
    match projectee with | Fuel_sort  -> true | uu____37 -> false
  
let uu___is_Array : sort -> Prims.bool =
  fun projectee  ->
    match projectee with | Array _0 -> true | uu____44 -> false
  
let __proj__Array__item___0 : sort -> (sort * sort) =
  fun projectee  -> match projectee with | Array _0 -> _0 
let uu___is_Arrow : sort -> Prims.bool =
  fun projectee  ->
    match projectee with | Arrow _0 -> true | uu____64 -> false
  
let __proj__Arrow__item___0 : sort -> (sort * sort) =
  fun projectee  -> match projectee with | Arrow _0 -> _0 
let uu___is_Sort : sort -> Prims.bool =
  fun projectee  ->
    match projectee with | Sort _0 -> true | uu____82 -> false
  
let __proj__Sort__item___0 : sort -> Prims.string =
  fun projectee  -> match projectee with | Sort _0 -> _0 
let rec strSort : sort -> Prims.string =
  fun x  ->
    match x with
    | Bool_sort  -> "Bool"
    | Int_sort  -> "Int"
    | Term_sort  -> "Term"
    | String_sort  -> "FString"
    | Ref_sort  -> "Ref"
    | Fuel_sort  -> "Fuel"
    | Array (s1,s2) ->
        let uu____95 = strSort s1  in
        let uu____96 = strSort s2  in
        FStar_Util.format2 "(Array %s %s)" uu____95 uu____96
    | Arrow (s1,s2) ->
        let uu____99 = strSort s1  in
        let uu____100 = strSort s2  in
        FStar_Util.format2 "(%s -> %s)" uu____99 uu____100
    | Sort s -> s
  
type op =
  | TrueOp 
  | FalseOp 
  | Not 
  | And 
  | Or 
  | Imp 
  | Iff 
  | Eq 
  | LT 
  | LTE 
  | GT 
  | GTE 
  | Add 
  | Sub 
  | Div 
  | Mul 
  | Minus 
  | Mod 
  | ITE 
  | Var of Prims.string 
let uu___is_TrueOp : op -> Prims.bool =
  fun projectee  ->
    match projectee with | TrueOp  -> true | uu____108 -> false
  
let uu___is_FalseOp : op -> Prims.bool =
  fun projectee  ->
    match projectee with | FalseOp  -> true | uu____112 -> false
  
let uu___is_Not : op -> Prims.bool =
  fun projectee  -> match projectee with | Not  -> true | uu____116 -> false 
let uu___is_And : op -> Prims.bool =
  fun projectee  -> match projectee with | And  -> true | uu____120 -> false 
let uu___is_Or : op -> Prims.bool =
  fun projectee  -> match projectee with | Or  -> true | uu____124 -> false 
let uu___is_Imp : op -> Prims.bool =
  fun projectee  -> match projectee with | Imp  -> true | uu____128 -> false 
let uu___is_Iff : op -> Prims.bool =
  fun projectee  -> match projectee with | Iff  -> true | uu____132 -> false 
let uu___is_Eq : op -> Prims.bool =
  fun projectee  -> match projectee with | Eq  -> true | uu____136 -> false 
let uu___is_LT : op -> Prims.bool =
  fun projectee  -> match projectee with | LT  -> true | uu____140 -> false 
let uu___is_LTE : op -> Prims.bool =
  fun projectee  -> match projectee with | LTE  -> true | uu____144 -> false 
let uu___is_GT : op -> Prims.bool =
  fun projectee  -> match projectee with | GT  -> true | uu____148 -> false 
let uu___is_GTE : op -> Prims.bool =
  fun projectee  -> match projectee with | GTE  -> true | uu____152 -> false 
let uu___is_Add : op -> Prims.bool =
  fun projectee  -> match projectee with | Add  -> true | uu____156 -> false 
let uu___is_Sub : op -> Prims.bool =
  fun projectee  -> match projectee with | Sub  -> true | uu____160 -> false 
let uu___is_Div : op -> Prims.bool =
  fun projectee  -> match projectee with | Div  -> true | uu____164 -> false 
let uu___is_Mul : op -> Prims.bool =
  fun projectee  -> match projectee with | Mul  -> true | uu____168 -> false 
let uu___is_Minus : op -> Prims.bool =
  fun projectee  ->
    match projectee with | Minus  -> true | uu____172 -> false
  
let uu___is_Mod : op -> Prims.bool =
  fun projectee  -> match projectee with | Mod  -> true | uu____176 -> false 
let uu___is_ITE : op -> Prims.bool =
  fun projectee  -> match projectee with | ITE  -> true | uu____180 -> false 
let uu___is_Var : op -> Prims.bool =
  fun projectee  ->
    match projectee with | Var _0 -> true | uu____185 -> false
  
let __proj__Var__item___0 : op -> Prims.string =
  fun projectee  -> match projectee with | Var _0 -> _0 
type qop =
  | Forall 
  | Exists 
let uu___is_Forall : qop -> Prims.bool =
  fun projectee  ->
    match projectee with | Forall  -> true | uu____196 -> false
  
let uu___is_Exists : qop -> Prims.bool =
  fun projectee  ->
    match projectee with | Exists  -> true | uu____200 -> false
  
type term' =
  | Integer of Prims.string 
  | BoundV of Prims.int 
  | FreeV of (Prims.string * sort) 
  | App of (op * term Prims.list) 
  | Quant of (qop * term Prims.list Prims.list * Prims.int Prims.option *
  sort Prims.list * term) 
  | Let of (term Prims.list * term) 
  | Labeled of (term * Prims.string * FStar_Range.range) 
  | LblPos of (term * Prims.string) 
and term =
  {
  tm: term' ;
  freevars: (Prims.string * sort) Prims.list FStar_Syntax_Syntax.memo ;
  rng: FStar_Range.range }
let uu___is_Integer : term' -> Prims.bool =
  fun projectee  ->
    match projectee with | Integer _0 -> true | uu____265 -> false
  
let __proj__Integer__item___0 : term' -> Prims.string =
  fun projectee  -> match projectee with | Integer _0 -> _0 
let uu___is_BoundV : term' -> Prims.bool =
  fun projectee  ->
    match projectee with | BoundV _0 -> true | uu____277 -> false
  
let __proj__BoundV__item___0 : term' -> Prims.int =
  fun projectee  -> match projectee with | BoundV _0 -> _0 
let uu___is_FreeV : term' -> Prims.bool =
  fun projectee  ->
    match projectee with | FreeV _0 -> true | uu____291 -> false
  
let __proj__FreeV__item___0 : term' -> (Prims.string * sort) =
  fun projectee  -> match projectee with | FreeV _0 -> _0 
let uu___is_App : term' -> Prims.bool =
  fun projectee  ->
    match projectee with | App _0 -> true | uu____312 -> false
  
let __proj__App__item___0 : term' -> (op * term Prims.list) =
  fun projectee  -> match projectee with | App _0 -> _0 
let uu___is_Quant : term' -> Prims.bool =
  fun projectee  ->
    match projectee with | Quant _0 -> true | uu____342 -> false
  
let __proj__Quant__item___0 :
  term' ->
    (qop * term Prims.list Prims.list * Prims.int Prims.option * sort
      Prims.list * term)
  = fun projectee  -> match projectee with | Quant _0 -> _0 
let uu___is_Let : term' -> Prims.bool =
  fun projectee  ->
    match projectee with | Let _0 -> true | uu____384 -> false
  
let __proj__Let__item___0 : term' -> (term Prims.list * term) =
  fun projectee  -> match projectee with | Let _0 -> _0 
let uu___is_Labeled : term' -> Prims.bool =
  fun projectee  ->
    match projectee with | Labeled _0 -> true | uu____408 -> false
  
let __proj__Labeled__item___0 :
  term' -> (term * Prims.string * FStar_Range.range) =
  fun projectee  -> match projectee with | Labeled _0 -> _0 
let uu___is_LblPos : term' -> Prims.bool =
  fun projectee  ->
    match projectee with | LblPos _0 -> true | uu____431 -> false
  
let __proj__LblPos__item___0 : term' -> (term * Prims.string) =
  fun projectee  -> match projectee with | LblPos _0 -> _0 
type pat = term
type fv = (Prims.string * sort)
type fvs = (Prims.string * sort) Prims.list
type caption = Prims.string Prims.option
type binders = (Prims.string * sort) Prims.list
type constructor_field = (Prims.string * sort * Prims.bool)
type constructor_t =
  (Prims.string * constructor_field Prims.list * sort * Prims.int *
    Prims.bool)
type constructors = constructor_t Prims.list
type decl =
  | DefPrelude 
  | DeclFun of (Prims.string * sort Prims.list * sort * caption) 
  | DefineFun of (Prims.string * sort Prims.list * sort * term * caption) 
  | Assume of (term * caption * Prims.string) 
  | Caption of Prims.string 
  | Eval of term 
  | Echo of Prims.string 
  | Push 
  | Pop 
  | CheckSat 
  | GetUnsatCore 
  | SetOption of (Prims.string * Prims.string) 
  | PrintStats 
let uu___is_DefPrelude : decl -> Prims.bool =
  fun projectee  ->
    match projectee with | DefPrelude  -> true | uu____526 -> false
  
let uu___is_DeclFun : decl -> Prims.bool =
  fun projectee  ->
    match projectee with | DeclFun _0 -> true | uu____536 -> false
  
let __proj__DeclFun__item___0 :
  decl -> (Prims.string * sort Prims.list * sort * caption) =
  fun projectee  -> match projectee with | DeclFun _0 -> _0 
let uu___is_DefineFun : decl -> Prims.bool =
  fun projectee  ->
    match projectee with | DefineFun _0 -> true | uu____569 -> false
  
let __proj__DefineFun__item___0 :
  decl -> (Prims.string * sort Prims.list * sort * term * caption) =
  fun projectee  -> match projectee with | DefineFun _0 -> _0 
let uu___is_Assume : decl -> Prims.bool =
  fun projectee  ->
    match projectee with | Assume _0 -> true | uu____602 -> false
  
let __proj__Assume__item___0 : decl -> (term * caption * Prims.string) =
  fun projectee  -> match projectee with | Assume _0 -> _0 
let uu___is_Caption : decl -> Prims.bool =
  fun projectee  ->
    match projectee with | Caption _0 -> true | uu____623 -> false
  
let __proj__Caption__item___0 : decl -> Prims.string =
  fun projectee  -> match projectee with | Caption _0 -> _0 
let uu___is_Eval : decl -> Prims.bool =
  fun projectee  ->
    match projectee with | Eval _0 -> true | uu____635 -> false
  
let __proj__Eval__item___0 : decl -> term =
  fun projectee  -> match projectee with | Eval _0 -> _0 
let uu___is_Echo : decl -> Prims.bool =
  fun projectee  ->
    match projectee with | Echo _0 -> true | uu____647 -> false
  
let __proj__Echo__item___0 : decl -> Prims.string =
  fun projectee  -> match projectee with | Echo _0 -> _0 
let uu___is_Push : decl -> Prims.bool =
  fun projectee  -> match projectee with | Push  -> true | uu____658 -> false 
let uu___is_Pop : decl -> Prims.bool =
  fun projectee  -> match projectee with | Pop  -> true | uu____662 -> false 
let uu___is_CheckSat : decl -> Prims.bool =
  fun projectee  ->
    match projectee with | CheckSat  -> true | uu____666 -> false
  
let uu___is_GetUnsatCore : decl -> Prims.bool =
  fun projectee  ->
    match projectee with | GetUnsatCore  -> true | uu____670 -> false
  
let uu___is_SetOption : decl -> Prims.bool =
  fun projectee  ->
    match projectee with | SetOption _0 -> true | uu____677 -> false
  
let __proj__SetOption__item___0 : decl -> (Prims.string * Prims.string) =
  fun projectee  -> match projectee with | SetOption _0 -> _0 
let uu___is_PrintStats : decl -> Prims.bool =
  fun projectee  ->
    match projectee with | PrintStats  -> true | uu____694 -> false
  
type decls_t = decl Prims.list
type error_label = (fv * Prims.string * FStar_Range.range)
type error_labels = error_label Prims.list
let fv_eq : fv -> fv -> Prims.bool =
  fun x  -> fun y  -> (Prims.fst x) = (Prims.fst y) 
let fv_sort x = Prims.snd x 
let freevar_eq : term -> term -> Prims.bool =
  fun x  ->
    fun y  ->
      match ((x.tm), (y.tm)) with
      | (FreeV x1,FreeV y1) -> fv_eq x1 y1
      | uu____731 -> false
  
let freevar_sort : term -> sort =
  fun uu___83_736  ->
    match uu___83_736 with
    | { tm = FreeV x; freevars = uu____738; rng = uu____739;_} -> fv_sort x
    | uu____746 -> failwith "impossible"
  
let fv_of_term : term -> fv =
  fun uu___84_749  ->
    match uu___84_749 with
    | { tm = FreeV fv; freevars = uu____751; rng = uu____752;_} -> fv
    | uu____759 -> failwith "impossible"
  
let rec freevars : term -> (Prims.string * sort) Prims.list =
  fun t  ->
    match t.tm with
    | Integer _|BoundV _ -> []
    | FreeV fv -> [fv]
    | App (uu____780,tms) -> FStar_List.collect freevars tms
    | Quant (_,_,_,_,t1)|Labeled (t1,_,_)|LblPos (t1,_) -> freevars t1
    | Let (es,body) -> FStar_List.collect freevars (body :: es)
  
let free_variables : term -> fvs =
  fun t  ->
    let uu____807 = FStar_ST.read t.freevars  in
    match uu____807 with
    | Some b -> b
    | None  ->
        let fvs =
          let uu____830 = freevars t  in
          FStar_Util.remove_dups fv_eq uu____830  in
        (FStar_ST.write t.freevars (Some fvs); fvs)
  
let qop_to_string : qop -> Prims.string =
  fun uu___85_842  ->
    match uu___85_842 with | Forall  -> "forall" | Exists  -> "exists"
  
let op_to_string : op -> Prims.string =
  fun uu___86_845  ->
    match uu___86_845 with
    | TrueOp  -> "true"
    | FalseOp  -> "false"
    | Not  -> "not"
    | And  -> "and"
    | Or  -> "or"
    | Imp  -> "implies"
    | Iff  -> "iff"
    | Eq  -> "="
    | LT  -> "<"
    | LTE  -> "<="
    | GT  -> ">"
    | GTE  -> ">="
    | Add  -> "+"
    | Sub  -> "-"
    | Div  -> "div"
    | Mul  -> "*"
    | Minus  -> "-"
    | Mod  -> "mod"
    | ITE  -> "ite"
    | Var s -> s
  
let weightToSmt : Prims.int Prims.option -> Prims.string =
  fun uu___87_850  ->
    match uu___87_850 with
    | None  -> ""
    | Some i ->
        let uu____853 = FStar_Util.string_of_int i  in
        FStar_Util.format1 ":weight %s\n" uu____853
  
let rec hash_of_term' : term' -> Prims.string =
  fun t  ->
    match t with
    | Integer i -> i
    | BoundV i ->
        let uu____861 = FStar_Util.string_of_int i  in
        Prims.strcat "@" uu____861
    | FreeV x ->
        let uu____865 =
          let uu____866 = strSort (Prims.snd x)  in
          Prims.strcat ":" uu____866  in
        Prims.strcat (Prims.fst x) uu____865
    | App (op,tms) ->
        let uu____871 =
          let uu____872 =
            let uu____873 =
              let uu____874 = FStar_List.map hash_of_term tms  in
              FStar_All.pipe_right uu____874 (FStar_String.concat " ")  in
            Prims.strcat uu____873 ")"  in
          Prims.strcat (op_to_string op) uu____872  in
        Prims.strcat "(" uu____871
    | Labeled (t1,r1,r2) ->
        let uu____880 = hash_of_term t1  in
        let uu____881 =
          let uu____882 = FStar_Range.string_of_range r2  in
          Prims.strcat r1 uu____882  in
        Prims.strcat uu____880 uu____881
    | LblPos (t1,r) ->
        let uu____885 =
          let uu____886 = hash_of_term t1  in
          Prims.strcat uu____886
            (Prims.strcat " :lblpos " (Prims.strcat r ")"))
           in
        Prims.strcat "(! " uu____885
    | Quant (qop,pats,wopt,sorts,body) ->
        let uu____900 =
          let uu____901 =
            let uu____902 =
              let uu____903 =
                let uu____904 = FStar_List.map strSort sorts  in
                FStar_All.pipe_right uu____904 (FStar_String.concat " ")  in
              let uu____907 =
                let uu____908 =
                  let uu____909 = hash_of_term body  in
                  let uu____910 =
                    let uu____911 =
                      let uu____912 = weightToSmt wopt  in
                      let uu____913 =
                        let uu____914 =
                          let uu____915 =
                            let uu____916 =
                              FStar_All.pipe_right pats
                                (FStar_List.map
                                   (fun pats1  ->
                                      let uu____924 =
                                        FStar_List.map hash_of_term pats1  in
                                      FStar_All.pipe_right uu____924
                                        (FStar_String.concat " ")))
                               in
                            FStar_All.pipe_right uu____916
                              (FStar_String.concat "; ")
                             in
                          Prims.strcat uu____915 "))"  in
                        Prims.strcat " " uu____914  in
                      Prims.strcat uu____912 uu____913  in
                    Prims.strcat " " uu____911  in
                  Prims.strcat uu____909 uu____910  in
                Prims.strcat ")(! " uu____908  in
              Prims.strcat uu____903 uu____907  in
            Prims.strcat " (" uu____902  in
          Prims.strcat (qop_to_string qop) uu____901  in
        Prims.strcat "(" uu____900
    | Let (es,body) ->
        let uu____932 =
          let uu____933 =
            let uu____934 = FStar_List.map hash_of_term es  in
            FStar_All.pipe_right uu____934 (FStar_String.concat " ")  in
          let uu____937 =
            let uu____938 =
              let uu____939 = hash_of_term body  in
              Prims.strcat uu____939 ")"  in
            Prims.strcat ") " uu____938  in
          Prims.strcat uu____933 uu____937  in
        Prims.strcat "(let (" uu____932

and hash_of_term : term -> Prims.string = fun tm  -> hash_of_term' tm.tm

let mk : term' -> FStar_Range.range -> term =
  fun t  ->
    fun r  ->
      let uu____947 = FStar_Util.mk_ref None  in
      { tm = t; freevars = uu____947; rng = r }
  
let mkTrue : FStar_Range.range -> term = fun r  -> mk (App (TrueOp, [])) r 
let mkFalse : FStar_Range.range -> term = fun r  -> mk (App (FalseOp, [])) r 
let mkInteger : Prims.string -> FStar_Range.range -> term =
  fun i  ->
    fun r  ->
      let uu____976 =
        let uu____977 = FStar_Util.ensure_decimal i  in Integer uu____977  in
      mk uu____976 r
  
let mkInteger' : Prims.int -> FStar_Range.range -> term =
  fun i  ->
    fun r  ->
      let uu____984 = FStar_Util.string_of_int i  in mkInteger uu____984 r
  
let mkBoundV : Prims.int -> FStar_Range.range -> term =
  fun i  -> fun r  -> mk (BoundV i) r 
let mkFreeV : (Prims.string * sort) -> FStar_Range.range -> term =
  fun x  -> fun r  -> mk (FreeV x) r 
let mkApp' : (op * term Prims.list) -> FStar_Range.range -> term =
  fun f  -> fun r  -> mk (App f) r 
let mkApp : (Prims.string * term Prims.list) -> FStar_Range.range -> term =
  fun uu____1020  ->
    fun r  -> match uu____1020 with | (s,args) -> mk (App ((Var s), args)) r
  
let mkNot : term -> FStar_Range.range -> term =
  fun t  ->
    fun r  ->
      match t.tm with
      | App (TrueOp ,uu____1036) -> mkFalse r
      | App (FalseOp ,uu____1039) -> mkTrue r
      | uu____1042 -> mkApp' (Not, [t]) r
  
let mkAnd : (term * term) -> FStar_Range.range -> term =
  fun uu____1050  ->
    fun r  ->
      match uu____1050 with
      | (t1,t2) ->
          (match ((t1.tm), (t2.tm)) with
           | (App (TrueOp ,uu____1056),uu____1057) -> t2
           | (uu____1060,App (TrueOp ,uu____1061)) -> t1
           | (App (FalseOp ,_),_)|(_,App (FalseOp ,_)) -> mkFalse r
           | (App (And ,ts1),App (And ,ts2)) ->
               mkApp' (And, (FStar_List.append ts1 ts2)) r
           | (uu____1077,App (And ,ts2)) -> mkApp' (And, (t1 :: ts2)) r
           | (App (And ,ts1),uu____1083) ->
               mkApp' (And, (FStar_List.append ts1 [t2])) r
           | uu____1087 -> mkApp' (And, [t1; t2]) r)
  
let mkOr : (term * term) -> FStar_Range.range -> term =
  fun uu____1097  ->
    fun r  ->
      match uu____1097 with
      | (t1,t2) ->
          (match ((t1.tm), (t2.tm)) with
           | (App (TrueOp ,_),_)|(_,App (TrueOp ,_)) -> mkTrue r
           | (App (FalseOp ,uu____1109),uu____1110) -> t2
           | (uu____1113,App (FalseOp ,uu____1114)) -> t1
           | (App (Or ,ts1),App (Or ,ts2)) ->
               mkApp' (Or, (FStar_List.append ts1 ts2)) r
           | (uu____1124,App (Or ,ts2)) -> mkApp' (Or, (t1 :: ts2)) r
           | (App (Or ,ts1),uu____1130) ->
               mkApp' (Or, (FStar_List.append ts1 [t2])) r
           | uu____1134 -> mkApp' (Or, [t1; t2]) r)
  
let mkImp : (term * term) -> FStar_Range.range -> term =
  fun uu____1144  ->
    fun r  ->
      match uu____1144 with
      | (t1,t2) ->
          (match ((t1.tm), (t2.tm)) with
           | (_,App (TrueOp ,_))|(App (FalseOp ,_),_) -> mkTrue r
           | (App (TrueOp ,uu____1156),uu____1157) -> t2
           | (uu____1160,App (Imp ,t1'::t2'::[])) ->
               let uu____1164 =
                 let uu____1168 =
                   let uu____1170 = mkAnd (t1, t1') r  in [uu____1170; t2']
                    in
                 (Imp, uu____1168)  in
               mkApp' uu____1164 r
           | uu____1172 -> mkApp' (Imp, [t1; t2]) r)
  
let mk_bin_op : op -> (term * term) -> FStar_Range.range -> term =
  fun op  ->
    fun uu____1185  ->
      fun r  -> match uu____1185 with | (t1,t2) -> mkApp' (op, [t1; t2]) r
  
let mkMinus : term -> FStar_Range.range -> term =
  fun t  -> fun r  -> mkApp' (Minus, [t]) r 
let mkIff : (term * term) -> FStar_Range.range -> term = mk_bin_op Iff 
let mkEq : (term * term) -> FStar_Range.range -> term = mk_bin_op Eq 
let mkLT : (term * term) -> FStar_Range.range -> term = mk_bin_op LT 
let mkLTE : (term * term) -> FStar_Range.range -> term = mk_bin_op LTE 
let mkGT : (term * term) -> FStar_Range.range -> term = mk_bin_op GT 
let mkGTE : (term * term) -> FStar_Range.range -> term = mk_bin_op GTE 
let mkAdd : (term * term) -> FStar_Range.range -> term = mk_bin_op Add 
let mkSub : (term * term) -> FStar_Range.range -> term = mk_bin_op Sub 
let mkDiv : (term * term) -> FStar_Range.range -> term = mk_bin_op Div 
let mkMul : (term * term) -> FStar_Range.range -> term = mk_bin_op Mul 
let mkMod : (term * term) -> FStar_Range.range -> term = mk_bin_op Mod 
let mkITE : (term * term * term) -> FStar_Range.range -> term =
  fun uu____1272  ->
    fun r  ->
      match uu____1272 with
      | (t1,t2,t3) ->
          (match t1.tm with
           | App (TrueOp ,uu____1280) -> t2
           | App (FalseOp ,uu____1283) -> t3
           | uu____1286 ->
               (match ((t2.tm), (t3.tm)) with
                | (App (TrueOp ,uu____1287),App (TrueOp ,uu____1288)) ->
                    mkTrue r
                | (App (TrueOp ,uu____1293),uu____1294) ->
                    let uu____1297 =
                      let uu____1300 = mkNot t1 t1.rng  in (uu____1300, t3)
                       in
                    mkImp uu____1297 r
                | (uu____1301,App (TrueOp ,uu____1302)) -> mkImp (t1, t2) r
                | (uu____1305,uu____1306) -> mkApp' (ITE, [t1; t2; t3]) r))
  
let mkCases : term Prims.list -> FStar_Range.range -> term =
  fun t  ->
    fun r  ->
      match t with
      | [] -> failwith "Impos"
      | hd1::tl1 ->
          FStar_List.fold_left (fun out  -> fun t1  -> mkAnd (out, t1) r) hd1
            tl1
  
let mkQuant :
  (qop * term Prims.list Prims.list * Prims.int Prims.option * sort
    Prims.list * term) -> FStar_Range.range -> term
  =
  fun uu____1334  ->
    fun r  ->
      match uu____1334 with
      | (qop,pats,wopt,vars,body) ->
          if (FStar_List.length vars) = (Prims.parse_int "0")
          then body
          else
            (match body.tm with
             | App (TrueOp ,uu____1361) -> body
             | uu____1364 -> mk (Quant (qop, pats, wopt, vars, body)) r)
  
let mkLet : (term Prims.list * term) -> FStar_Range.range -> term =
  fun uu____1376  ->
    fun r  ->
      match uu____1376 with
      | (es,body) ->
          if (FStar_List.length es) = (Prims.parse_int "0")
          then body
          else mk (Let (es, body)) r
  
let abstr : fv Prims.list -> term -> term =
  fun fvs  ->
    fun t  ->
      let nvars = FStar_List.length fvs  in
      let index_of fv =
        let uu____1404 = FStar_Util.try_find_index (fv_eq fv) fvs  in
        match uu____1404 with
        | None  -> None
        | Some i -> Some (nvars - (i + (Prims.parse_int "1")))  in
      let rec aux ix t1 =
        let uu____1418 = FStar_ST.read t1.freevars  in
        match uu____1418 with
        | Some [] -> t1
        | uu____1434 ->
            (match t1.tm with
             | Integer _|BoundV _ -> t1
             | FreeV x ->
                 let uu____1444 = index_of x  in
                 (match uu____1444 with
                  | None  -> t1
                  | Some i -> mkBoundV (i + ix) t1.rng)
             | App (op,tms) ->
                 let uu____1451 =
                   let uu____1455 = FStar_List.map (aux ix) tms  in
                   (op, uu____1455)  in
                 mkApp' uu____1451 t1.rng
             | Labeled (t2,r1,r2) ->
                 let uu____1461 =
                   let uu____1462 =
                     let uu____1466 = aux ix t2  in (uu____1466, r1, r2)  in
                   Labeled uu____1462  in
                 mk uu____1461 t2.rng
             | LblPos (t2,r) ->
                 let uu____1469 =
                   let uu____1470 =
                     let uu____1473 = aux ix t2  in (uu____1473, r)  in
                   LblPos uu____1470  in
                 mk uu____1469 t2.rng
             | Quant (qop,pats,wopt,vars,body) ->
                 let n1 = FStar_List.length vars  in
                 let uu____1489 =
                   let uu____1499 =
                     FStar_All.pipe_right pats
                       (FStar_List.map (FStar_List.map (aux (ix + n1))))
                      in
                   let uu____1510 = aux (ix + n1) body  in
                   (qop, uu____1499, wopt, vars, uu____1510)  in
                 mkQuant uu____1489 t1.rng
             | Let (es,body) ->
                 let uu____1521 =
                   FStar_List.fold_left
                     (fun uu____1528  ->
                        fun e  ->
                          match uu____1528 with
                          | (ix1,l) ->
                              let uu____1540 =
                                let uu____1542 = aux ix1 e  in uu____1542 ::
                                  l
                                 in
                              ((ix1 + (Prims.parse_int "1")), uu____1540))
                     (ix, []) es
                    in
                 (match uu____1521 with
                  | (ix1,es_rev) ->
                      let uu____1549 =
                        let uu____1553 = aux ix1 body  in
                        ((FStar_List.rev es_rev), uu____1553)  in
                      mkLet uu____1549 t1.rng))
         in
      aux (Prims.parse_int "0") t
  
let inst : term Prims.list -> term -> term =
  fun tms  ->
    fun t  ->
      let tms1 = FStar_List.rev tms  in
      let n1 = FStar_List.length tms1  in
      let rec aux shift t1 =
        match t1.tm with
        | Integer _|FreeV _ -> t1
        | BoundV i ->
            if ((Prims.parse_int "0") <= (i - shift)) && ((i - shift) < n1)
            then FStar_List.nth tms1 (i - shift)
            else t1
        | App (op,tms2) ->
            let uu____1584 =
              let uu____1588 = FStar_List.map (aux shift) tms2  in
              (op, uu____1588)  in
            mkApp' uu____1584 t1.rng
        | Labeled (t2,r1,r2) ->
            let uu____1594 =
              let uu____1595 =
                let uu____1599 = aux shift t2  in (uu____1599, r1, r2)  in
              Labeled uu____1595  in
            mk uu____1594 t2.rng
        | LblPos (t2,r) ->
            let uu____1602 =
              let uu____1603 =
                let uu____1606 = aux shift t2  in (uu____1606, r)  in
              LblPos uu____1603  in
            mk uu____1602 t2.rng
        | Quant (qop,pats,wopt,vars,body) ->
            let m = FStar_List.length vars  in
            let shift1 = shift + m  in
            let uu____1625 =
              let uu____1635 =
                FStar_All.pipe_right pats
                  (FStar_List.map (FStar_List.map (aux shift1)))
                 in
              let uu____1644 = aux shift1 body  in
              (qop, uu____1635, wopt, vars, uu____1644)  in
            mkQuant uu____1625 t1.rng
        | Let (es,body) ->
            let uu____1653 =
              FStar_List.fold_left
                (fun uu____1660  ->
                   fun e  ->
                     match uu____1660 with
                     | (ix,es1) ->
                         let uu____1672 =
                           let uu____1674 = aux shift e  in uu____1674 :: es1
                            in
                         ((shift + (Prims.parse_int "1")), uu____1672))
                (shift, []) es
               in
            (match uu____1653 with
             | (shift1,es_rev) ->
                 let uu____1681 =
                   let uu____1685 = aux shift1 body  in
                   ((FStar_List.rev es_rev), uu____1685)  in
                 mkLet uu____1681 t1.rng)
         in
      aux (Prims.parse_int "0") t
  
let subst : term -> fv -> term -> term =
  fun t  ->
    fun fv  ->
      fun s  -> let uu____1696 = abstr [fv] t  in inst [s] uu____1696
  
let mkQuant' :
  (qop * term Prims.list Prims.list * Prims.int Prims.option * fv Prims.list
    * term) -> FStar_Range.range -> term
  =
  fun uu____1710  ->
    match uu____1710 with
    | (qop,pats,wopt,vars,body) ->
        let uu____1735 =
          let uu____1745 =
            FStar_All.pipe_right pats
              (FStar_List.map (FStar_List.map (abstr vars)))
             in
          let uu____1754 = FStar_List.map fv_sort vars  in
          let uu____1758 = abstr vars body  in
          (qop, uu____1745, wopt, uu____1754, uu____1758)  in
        mkQuant uu____1735
  
let mkForall'' :
  (pat Prims.list Prims.list * Prims.int Prims.option * sort Prims.list *
    term) -> FStar_Range.range -> term
  =
  fun uu____1775  ->
    fun r  ->
      match uu____1775 with
      | (pats,wopt,sorts,body) -> mkQuant (Forall, pats, wopt, sorts, body) r
  
let mkForall' :
  (pat Prims.list Prims.list * Prims.int Prims.option * fvs * term) ->
    FStar_Range.range -> term
  =
  fun uu____1812  ->
    fun r  ->
      match uu____1812 with
      | (pats,wopt,vars,body) ->
          let uu____1831 = mkQuant' (Forall, pats, wopt, vars, body)  in
          uu____1831 r
  
let mkForall :
  (pat Prims.list Prims.list * fvs * term) -> FStar_Range.range -> term =
  fun uu____1846  ->
    fun r  ->
      match uu____1846 with
      | (pats,vars,body) ->
          let uu____1860 = mkQuant' (Forall, pats, None, vars, body)  in
          uu____1860 r
  
let mkExists :
  (pat Prims.list Prims.list * fvs * term) -> FStar_Range.range -> term =
  fun uu____1875  ->
    fun r  ->
      match uu____1875 with
      | (pats,vars,body) ->
          let uu____1889 = mkQuant' (Exists, pats, None, vars, body)  in
          uu____1889 r
  
let mkLet' : ((fv * term) Prims.list * term) -> FStar_Range.range -> term =
  fun uu____1904  ->
    fun r  ->
      match uu____1904 with
      | (bindings,body) ->
          let uu____1919 = FStar_List.split bindings  in
          (match uu____1919 with
           | (vars,es) ->
               let uu____1930 =
                 let uu____1934 = abstr vars body  in (es, uu____1934)  in
               mkLet uu____1930 r)
  
let norng : FStar_Range.range = FStar_Range.dummyRange 
let mkDefineFun :
  (Prims.string * (Prims.string * sort) Prims.list * sort * term * caption)
    -> decl
  =
  fun uu____1946  ->
    match uu____1946 with
    | (nm,vars,s,tm,c) ->
        let uu____1966 =
          let uu____1973 = FStar_List.map fv_sort vars  in
          let uu____1977 = abstr vars tm  in
          (nm, uu____1973, s, uu____1977, c)  in
        DefineFun uu____1966
  
let constr_id_of_sort : sort -> Prims.string =
  fun sort  ->
    let uu____1982 = strSort sort  in
    FStar_Util.format1 "%s_constr_id" uu____1982
  
let fresh_token : (Prims.string * sort) -> Prims.int -> decl =
  fun uu____1989  ->
    fun id  ->
      match uu____1989 with
      | (tok_name,sort) ->
          let a_name = Prims.strcat "fresh_token_" tok_name  in
          let uu____1996 =
            let uu____2000 =
              let uu____2001 =
                let uu____2004 = mkInteger' id norng  in
                let uu____2005 =
                  let uu____2006 =
                    let uu____2010 = constr_id_of_sort sort  in
                    let uu____2011 =
                      let uu____2013 = mkApp (tok_name, []) norng  in
                      [uu____2013]  in
                    (uu____2010, uu____2011)  in
                  mkApp uu____2006 norng  in
                (uu____2004, uu____2005)  in
              mkEq uu____2001 norng  in
            (uu____2000, (Some "fresh token"), a_name)  in
          Assume uu____1996
  
let fresh_constructor :
  (Prims.string * sort Prims.list * sort * Prims.int) -> decl =
  fun uu____2024  ->
    match uu____2024 with
    | (name,arg_sorts,sort,id) ->
        let id1 = FStar_Util.string_of_int id  in
        let bvars =
          FStar_All.pipe_right arg_sorts
            (FStar_List.mapi
               (fun i  ->
                  fun s  ->
                    let uu____2043 =
                      let uu____2046 =
                        let uu____2047 = FStar_Util.string_of_int i  in
                        Prims.strcat "x_" uu____2047  in
                      (uu____2046, s)  in
                    mkFreeV uu____2043 norng))
           in
        let bvar_names = FStar_List.map fv_of_term bvars  in
        let capp = mkApp (name, bvars) norng  in
        let cid_app =
          let uu____2053 =
            let uu____2057 = constr_id_of_sort sort  in (uu____2057, [capp])
             in
          mkApp uu____2053 norng  in
        let a_name = Prims.strcat "constructor_distinct_" name  in
        let uu____2060 =
          let uu____2064 =
            let uu____2065 =
              let uu____2071 =
                let uu____2072 =
                  let uu____2075 = mkInteger id1 norng  in
                  (uu____2075, cid_app)  in
                mkEq uu____2072 norng  in
              ([[capp]], bvar_names, uu____2071)  in
            mkForall uu____2065 norng  in
          (uu____2064, (Some "Constructor distinct"), a_name)  in
        Assume uu____2060
  
let injective_constructor :
  (Prims.string * constructor_field Prims.list * sort) -> decl Prims.list =
  fun uu____2088  ->
    match uu____2088 with
    | (name,fields,sort) ->
        let n_bvars = FStar_List.length fields  in
        let bvar_name i =
          let uu____2104 = FStar_Util.string_of_int i  in
          Prims.strcat "x_" uu____2104  in
        let bvar_index i = n_bvars - (i + (Prims.parse_int "1"))  in
        let bvar i s =
          let uu____2121 = let uu____2124 = bvar_name i  in (uu____2124, s)
             in
          mkFreeV uu____2121  in
        let bvars =
          FStar_All.pipe_right fields
            (FStar_List.mapi
               (fun i  ->
                  fun uu____2133  ->
                    match uu____2133 with
                    | (uu____2137,s,uu____2139) ->
                        let uu____2140 = bvar i s  in uu____2140 norng))
           in
        let bvar_names = FStar_List.map fv_of_term bvars  in
        let capp = mkApp (name, bvars) norng  in
        let uu____2147 =
          FStar_All.pipe_right fields
            (FStar_List.mapi
               (fun i  ->
                  fun uu____2158  ->
                    match uu____2158 with
                    | (name1,s,projectible) ->
                        let cproj_app = mkApp (name1, [capp]) norng  in
                        let proj_name =
                          DeclFun (name1, [sort], s, (Some "Projector"))  in
                        if projectible
                        then
                          let a_name =
                            Prims.strcat "projection_inverse_" name1  in
                          let uu____2173 =
                            let uu____2175 =
                              let uu____2176 =
                                let uu____2180 =
                                  let uu____2181 =
                                    let uu____2187 =
                                      let uu____2188 =
                                        let uu____2191 =
                                          let uu____2192 = bvar i s  in
                                          uu____2192 norng  in
                                        (cproj_app, uu____2191)  in
                                      mkEq uu____2188 norng  in
                                    ([[capp]], bvar_names, uu____2187)  in
                                  mkForall uu____2181 norng  in
                                (uu____2180, (Some "Projection inverse"),
                                  a_name)
                                 in
                              Assume uu____2176  in
                            [uu____2175]  in
                          proj_name :: uu____2173
                        else [proj_name]))
           in
        FStar_All.pipe_right uu____2147 FStar_List.flatten
  
let constructor_to_decl : constructor_t -> decl Prims.list =
  fun uu____2207  ->
    match uu____2207 with
    | (name,fields,sort,id,injective) ->
        let injective1 = injective || true  in
        let field_sorts =
          FStar_All.pipe_right fields
            (FStar_List.map
               (fun uu____2223  ->
                  match uu____2223 with
                  | (uu____2227,sort1,uu____2229) -> sort1))
           in
        let cdecl = DeclFun (name, field_sorts, sort, (Some "Constructor"))
           in
        let cid = fresh_constructor (name, field_sorts, sort, id)  in
        let disc =
          let disc_name = Prims.strcat "is-" name  in
          let xfv = ("x", sort)  in
          let xx = mkFreeV xfv norng  in
          let disc_eq =
            let uu____2242 =
              let uu____2245 =
                let uu____2246 =
                  let uu____2250 = constr_id_of_sort sort  in
                  (uu____2250, [xx])  in
                mkApp uu____2246 norng  in
              let uu____2252 =
                let uu____2253 = FStar_Util.string_of_int id  in
                mkInteger uu____2253 norng  in
              (uu____2245, uu____2252)  in
            mkEq uu____2242 norng  in
          let uu____2254 =
            let uu____2262 =
              FStar_All.pipe_right fields
                (FStar_List.mapi
                   (fun i  ->
                      fun uu____2285  ->
                        match uu____2285 with
                        | (proj,s,projectible) ->
                            if projectible
                            then
                              let uu____2302 = mkApp (proj, [xx]) norng  in
                              (uu____2302, [])
                            else
                              (let fi =
                                 let uu____2313 =
                                   let uu____2314 =
                                     FStar_Util.string_of_int i  in
                                   Prims.strcat "f_" uu____2314  in
                                 (uu____2313, s)  in
                               let uu____2315 = mkFreeV fi norng  in
                               (uu____2315, [fi]))))
               in
            FStar_All.pipe_right uu____2262 FStar_List.split  in
          match uu____2254 with
          | (proj_terms,ex_vars) ->
              let ex_vars1 = FStar_List.flatten ex_vars  in
              let disc_inv_body =
                let uu____2358 =
                  let uu____2361 = mkApp (name, proj_terms) norng  in
                  (xx, uu____2361)  in
                mkEq uu____2358 norng  in
              let disc_inv_body1 =
                match ex_vars1 with
                | [] -> disc_inv_body
                | uu____2366 -> mkExists ([], ex_vars1, disc_inv_body) norng
                 in
              let disc_ax = mkAnd (disc_eq, disc_inv_body1) norng  in
              let def =
                mkDefineFun
                  (disc_name, [xfv], Bool_sort, disc_ax,
                    (Some "Discriminator definition"))
                 in
              def
           in
        let projs =
          if injective1
          then injective_constructor (name, fields, sort)
          else []  in
        let uu____2389 =
          let uu____2391 =
            let uu____2392 = FStar_Util.format1 "<start constructor %s>" name
               in
            Caption uu____2392  in
          uu____2391 :: cdecl :: cid :: projs  in
        let uu____2393 =
          let uu____2395 =
            let uu____2397 =
              let uu____2398 =
                FStar_Util.format1 "</end constructor %s>" name  in
              Caption uu____2398  in
            [uu____2397]  in
          FStar_List.append [disc] uu____2395  in
        FStar_List.append uu____2389 uu____2393
  
let name_binders_inner :
  Prims.string Prims.option ->
    (Prims.string * sort) Prims.list ->
      Prims.int ->
        sort Prims.list ->
          ((Prims.string * sort) Prims.list * Prims.string Prims.list *
            Prims.int)
  =
  fun prefix_opt  ->
    fun outer_names  ->
      fun start  ->
        fun sorts  ->
          let uu____2428 =
            FStar_All.pipe_right sorts
              (FStar_List.fold_left
                 (fun uu____2451  ->
                    fun s  ->
                      match uu____2451 with
                      | (names,binders,n1) ->
                          let prefix1 =
                            match s with
                            | Term_sort  -> "@x"
                            | uu____2479 -> "@u"  in
                          let prefix2 =
                            match prefix_opt with
                            | None  -> prefix1
                            | Some p -> Prims.strcat p prefix1  in
                          let nm =
                            let uu____2483 = FStar_Util.string_of_int n1  in
                            Prims.strcat prefix2 uu____2483  in
                          let names1 = (nm, s) :: names  in
                          let b =
                            let uu____2491 = strSort s  in
                            FStar_Util.format2 "(%s %s)" nm uu____2491  in
                          (names1, (b :: binders),
                            (n1 + (Prims.parse_int "1"))))
                 (outer_names, [], start))
             in
          match uu____2428 with
          | (names,binders,n1) -> (names, (FStar_List.rev binders), n1)
  
let name_macro_binders :
  sort Prims.list ->
    ((Prims.string * sort) Prims.list * Prims.string Prims.list)
  =
  fun sorts  ->
    let uu____2533 =
      name_binders_inner (Some "__") [] (Prims.parse_int "0") sorts  in
    match uu____2533 with
    | (names,binders,n1) -> ((FStar_List.rev names), binders)
  
let termToSmt : Prims.string -> term -> Prims.string =
  fun enclosing_name  ->
    fun t  ->
      let next_qid =
        let ctr = FStar_Util.mk_ref (Prims.parse_int "0")  in
        fun depth  ->
          let n1 = FStar_ST.read ctr  in
          FStar_Util.incr ctr;
          if n1 = (Prims.parse_int "0")
          then enclosing_name
          else
            (let uu____2587 = FStar_Util.string_of_int n1  in
             FStar_Util.format2 "%s.%s" enclosing_name uu____2587)
         in
      let remove_guard_free pats =
        FStar_All.pipe_right pats
          (FStar_List.map
             (fun ps  ->
                FStar_All.pipe_right ps
                  (FStar_List.map
                     (fun tm  ->
                        match tm.tm with
                        | App
                            (Var
                             "Prims.guard_free",{ tm = BoundV uu____2609;
                                                  freevars = uu____2610;
                                                  rng = uu____2611;_}::[])
                            -> tm
                        | App (Var "Prims.guard_free",p::[]) -> p
                        | uu____2619 -> tm))))
         in
      let rec aux' depth n1 names t1 =
        let aux1 = aux (depth + (Prims.parse_int "1"))  in
        match t1.tm with
        | Integer i -> i
        | BoundV i ->
            let uu____2655 = FStar_List.nth names i  in
            FStar_All.pipe_right uu____2655 Prims.fst
        | FreeV x -> Prims.fst x
        | App (op,[]) -> op_to_string op
        | App (op,tms) ->
            let uu____2665 =
              let uu____2666 = FStar_List.map (aux1 n1 names) tms  in
              FStar_All.pipe_right uu____2666 (FStar_String.concat "\n")  in
            FStar_Util.format2 "(%s %s)" (op_to_string op) uu____2665
        | Labeled (t2,uu____2670,uu____2671) -> aux1 n1 names t2
        | LblPos (t2,s) ->
            let uu____2674 = aux1 n1 names t2  in
            FStar_Util.format2 "(! %s :lblpos %s)" uu____2674 s
        | Quant (qop,pats,wopt,sorts,body) ->
            let qid = next_qid ()  in
            let uu____2689 = name_binders_inner None names n1 sorts  in
            (match uu____2689 with
             | (names1,binders,n2) ->
                 let binders1 =
                   FStar_All.pipe_right binders (FStar_String.concat " ")  in
                 let pats1 = remove_guard_free pats  in
                 let pats_str =
                   match pats1 with
                   | []::[]|[] -> ";;no pats"
                   | uu____2717 ->
                       let uu____2720 =
                         FStar_All.pipe_right pats1
                           (FStar_List.map
                              (fun pats2  ->
                                 let uu____2728 =
                                   let uu____2729 =
                                     FStar_List.map
                                       (fun p  ->
                                          let uu____2732 = aux1 n2 names1 p
                                             in
                                          FStar_Util.format1 "%s" uu____2732)
                                       pats2
                                      in
                                   FStar_String.concat " " uu____2729  in
                                 FStar_Util.format1 "\n:pattern (%s)"
                                   uu____2728))
                          in
                       FStar_All.pipe_right uu____2720
<<<<<<< HEAD
                         (FStar_String.concat "\n") in
                 let uu____2734 =
                   let uu____2736 =
                     let uu____2738 =
                       let uu____2740 = aux1 n2 names1 body in
                       let uu____2741 =
                         let uu____2743 = weightToSmt wopt in
                         [uu____2743; pats_str; qid] in
                       uu____2740 :: uu____2741 in
                     binders1 :: uu____2738 in
                   (qop_to_string qop) :: uu____2736 in
                 FStar_Util.format "(%s (%s)\n (! %s\n %s\n%s\n:qid %s))"
                   uu____2734)
=======
                         (FStar_String.concat "\n")
                    in
                 if depth = (Prims.parse_int "0")
                 then
                   let qbody =
                     match (pats1, wopt) with
                     | ([],None )|([]::[],None ) -> aux1 n2 names1 body
                     | uu____2747 ->
                         let uu____2753 = aux1 n2 names1 body  in
                         let uu____2754 = weightToSmt wopt  in
                         FStar_Util.format3 "(! %s\n %s\n%s)" uu____2753
                           uu____2754 pats_str
                      in
                   FStar_Util.format "(%s (%s)\n %s)"
                     [qop_to_string qop; binders1; qbody]
                 else
                   (let uu____2756 =
                      let uu____2758 =
                        let uu____2760 =
                          let uu____2762 = aux1 n2 names1 body  in
                          let uu____2763 =
                            let uu____2765 = weightToSmt wopt  in
                            [uu____2765; pats_str; qid]  in
                          uu____2762 :: uu____2763  in
                        binders1 :: uu____2760  in
                      (qop_to_string qop) :: uu____2758  in
                    FStar_Util.format "(%s (%s)\n (! %s\n %s\n%s\n:qid %s))"
                      uu____2756))
>>>>>>> de71fd75
        | Let (es,body) ->
            let uu____2748 =
              FStar_List.fold_left
                (fun uu____2763  ->
                   fun e  ->
                     match uu____2763 with
                     | (names0,binders,n0) ->
                         let nm =
<<<<<<< HEAD
                           let uu____2791 = FStar_Util.string_of_int n0 in
                           Prims.strcat "@lb" uu____2791 in
                         let names01 = (nm, Term_sort) :: names0 in
                         let b =
                           let uu____2799 = aux1 n1 names e in
                           FStar_Util.format2 "(%s %s)" nm uu____2799 in
                         (names01, (b :: binders),
                           (n0 + (Prims.parse_int "1")))) (names, [], n1) es in
            (match uu____2748 with
             | (names1,binders,n2) ->
                 let uu____2817 = aux1 n2 names1 body in
                 FStar_Util.format2 "(let (%s) %s)"
                   (FStar_String.concat " " binders) uu____2817)
=======
                           let uu____2813 = FStar_Util.string_of_int n0  in
                           Prims.strcat "@lb" uu____2813  in
                         let names01 = (nm, Term_sort) :: names0  in
                         let b =
                           let uu____2821 = aux1 n1 names e  in
                           FStar_Util.format2 "(%s %s)" nm uu____2821  in
                         (names01, (b :: binders),
                           (n0 + (Prims.parse_int "1")))) (names, [], n1) es
               in
            (match uu____2770 with
             | (names1,binders,n2) ->
                 let uu____2839 = aux1 n2 names1 body  in
                 FStar_Util.format2 "(let (%s) %s)"
                   (FStar_String.concat " " binders) uu____2839)
      
>>>>>>> de71fd75
      and aux depth n1 names t1 =
        let s = aux' depth n1 names t1  in
        if t1.rng <> norng
        then
<<<<<<< HEAD
          let uu____2824 = FStar_Range.string_of_range t1.rng in
          let uu____2825 = FStar_Range.string_of_use_range t1.rng in
          FStar_Util.format3 "\n;; def=%s; use=%s\n%s\n" uu____2824
            uu____2825 s
        else s in
      aux (Prims.parse_int "0") (Prims.parse_int "0") [] t
let caption_to_string: Prims.string Prims.option -> Prims.string =
  fun uu___88_2830  ->
    match uu___88_2830 with
=======
          let uu____2846 = FStar_Range.string_of_range t1.rng  in
          let uu____2847 = FStar_Range.string_of_use_range t1.rng  in
          FStar_Util.format3 "\n;; def=%s; use=%s\n%s\n" uu____2846
            uu____2847 s
        else s
       in aux (Prims.parse_int "0") (Prims.parse_int "0") [] t
  
let caption_to_string : Prims.string Prims.option -> Prims.string =
  fun uu___88_2852  ->
    match uu___88_2852 with
>>>>>>> de71fd75
    | None  -> ""
    | Some c ->
        let uu____2833 =
          match FStar_Util.splitlines c with
          | [] -> failwith "Impossible"
          | hd1::[] -> (hd1, "")
<<<<<<< HEAD
          | hd1::uu____2842 -> (hd1, "...") in
        (match uu____2833 with
=======
          | hd1::uu____2864 -> (hd1, "...")  in
        (match uu____2855 with
>>>>>>> de71fd75
         | (hd1,suffix) ->
             FStar_Util.format2 ";;;;;;;;;;;;;;;;%s%s\n" hd1 suffix)
  
let rec declToSmt : Prims.string -> decl -> Prims.string =
  fun z3options  ->
    fun decl  ->
      let escape s = FStar_Util.replace_char s '\'' '_'  in
      match decl with
      | DefPrelude  -> mkPrelude z3options
      | Caption c ->
          let uu____2859 =
            FStar_All.pipe_right (FStar_Util.splitlines c)
<<<<<<< HEAD
              (fun uu___89_2861  ->
                 match uu___89_2861 with | [] -> "" | h::t -> h) in
          FStar_Util.format1 "\n; %s" uu____2859
      | DeclFun (f,argsorts,retsort,c) ->
          let l = FStar_List.map strSort argsorts in
          let uu____2874 = caption_to_string c in
          let uu____2875 = strSort retsort in
          FStar_Util.format4 "%s(declare-fun %s (%s) %s)" uu____2874 f
            (FStar_String.concat " " l) uu____2875
      | DefineFun (f,arg_sorts,retsort,body,c) ->
          let uu____2883 = name_macro_binders arg_sorts in
          (match uu____2883 with
           | (names,binders) ->
               let body1 =
                 let uu____2901 =
                   FStar_List.map (fun x  -> mkFreeV x norng) names in
                 inst uu____2901 body in
               let uu____2908 = caption_to_string c in
               let uu____2909 = strSort retsort in
               let uu____2910 = termToSmt (escape f) body1 in
               FStar_Util.format5 "%s(define-fun %s (%s) %s\n %s)" uu____2908
                 f (FStar_String.concat " " binders) uu____2909 uu____2910)
      | Assume (t,c,n1) ->
          let n2 = escape n1 in
          let uu____2915 = caption_to_string c in
          let uu____2916 = termToSmt n2 t in
          FStar_Util.format3 "%s(assert (! %s\n:named %s))" uu____2915
            uu____2916 n2
      | Eval t ->
          let uu____2918 = termToSmt "eval" t in
          FStar_Util.format1 "(eval %s)" uu____2918
=======
              (fun uu___89_2883  ->
                 match uu___89_2883 with | [] -> "" | h::t -> h)
             in
          FStar_Util.format1 "\n; %s" uu____2881
      | DeclFun (f,argsorts,retsort,c) ->
          let l = FStar_List.map strSort argsorts  in
          let uu____2896 = caption_to_string c  in
          let uu____2897 = strSort retsort  in
          FStar_Util.format4 "%s(declare-fun %s (%s) %s)" uu____2896 f
            (FStar_String.concat " " l) uu____2897
      | DefineFun (f,arg_sorts,retsort,body,c) ->
          let uu____2905 = name_macro_binders arg_sorts  in
          (match uu____2905 with
           | (names,binders) ->
               let body1 =
                 let uu____2923 =
                   FStar_List.map (fun x  -> mkFreeV x norng) names  in
                 inst uu____2923 body  in
               let uu____2930 = caption_to_string c  in
               let uu____2931 = strSort retsort  in
               let uu____2932 = termToSmt (escape f) body1  in
               FStar_Util.format5 "%s(define-fun %s (%s) %s\n %s)" uu____2930
                 f (FStar_String.concat " " binders) uu____2931 uu____2932)
      | Assume (t,c,n1) ->
          let n2 = escape n1  in
          let uu____2937 = caption_to_string c  in
          let uu____2938 = termToSmt n2 t  in
          FStar_Util.format3 "%s(assert (! %s\n:named %s))" uu____2937
            uu____2938 n2
      | Eval t ->
          let uu____2940 = termToSmt "eval" t  in
          FStar_Util.format1 "(eval %s)" uu____2940
>>>>>>> de71fd75
      | Echo s -> FStar_Util.format1 "(echo \"%s\")" s
      | CheckSat  -> "(check-sat)"
      | GetUnsatCore  ->
          "(echo \"<unsat-core>\")\n(get-unsat-core)\n(echo \"</unsat-core>\")"
      | Push  -> "(push)"
      | Pop  -> "(pop)"
      | SetOption (s,v1) -> FStar_Util.format2 "(set-option :%s %s)" s v1
      | PrintStats  -> "(get-info :all-statistics)"

and mkPrelude : Prims.string -> Prims.string =
  fun z3options  ->
    let basic =
      Prims.strcat z3options
<<<<<<< HEAD
        "(declare-sort Ref)\n(declare-fun Ref_constr_id (Ref) Int)\n\n(declare-sort FString)\n(declare-fun FString_constr_id (FString) Int)\n\n(declare-sort Term)\n(declare-fun Term_constr_id (Term) Int)\n(declare-datatypes () ((Fuel \n(ZFuel) \n(SFuel (prec Fuel)))))\n(declare-fun MaxIFuel () Fuel)\n(declare-fun MaxFuel () Fuel)\n(declare-fun PreType (Term) Term)\n(declare-fun Valid (Term) Bool)\n(declare-fun HasTypeFuel (Fuel Term Term) Bool)\n(define-fun HasTypeZ ((x Term) (t Term)) Bool\n(HasTypeFuel ZFuel x t))\n(define-fun HasType ((x Term) (t Term)) Bool\n(HasTypeFuel MaxIFuel x t))\n;;fuel irrelevance\n(assert (forall ((f Fuel) (x Term) (t Term))\n(! (= (HasTypeFuel (SFuel f) x t)\n(HasTypeZ x t))\n:pattern ((HasTypeFuel (SFuel f) x t)))))\n(declare-fun NoHoist (Term Bool) Bool)\n;;no-hoist\n(assert (forall ((dummy Term) (b Bool))\n(! (= (NoHoist dummy b)\nb)\n:pattern ((NoHoist dummy b)))))\n(define-fun  IsTyped ((x Term)) Bool\n(exists ((t Term)) (HasTypeZ x t)))\n(declare-fun ApplyTF (Term Fuel) Term)\n(declare-fun ApplyTT (Term Term) Term)\n(declare-fun Rank (Term) Int)\n(declare-fun Closure (Term) Term)\n(declare-fun ConsTerm (Term Term) Term)\n(declare-fun ConsFuel (Fuel Term) Term)\n(declare-fun Precedes (Term Term) Term)\n(define-fun Reify ((x Term)) Term x)\n(assert (forall ((t Term))\n(! (implies (exists ((e Term)) (HasType e t))\n(Valid t))\n:pattern ((Valid t)))))\n(assert (forall ((t1 Term) (t2 Term))\n(! (iff (Valid (Precedes t1 t2)) \n(< (Rank t1) (Rank t2)))\n:pattern ((Precedes t1 t2)))))\n(define-fun Prims.precedes ((a Term) (b Term) (t1 Term) (t2 Term)) Term\n(Precedes t1 t2))\n(declare-fun Range_const () Term)\n" in
=======
        "(declare-sort Ref)\n(declare-fun Ref_constr_id (Ref) Int)\n\n(declare-sort FString)\n(declare-fun FString_constr_id (FString) Int)\n\n(declare-sort Term)\n(declare-fun Term_constr_id (Term) Int)\n(declare-datatypes () ((Fuel \n(ZFuel) \n(SFuel (prec Fuel)))))\n(declare-fun MaxIFuel () Fuel)\n(declare-fun MaxFuel () Fuel)\n(declare-fun PreType (Term) Term)\n(declare-fun Valid (Term) Bool)\n(declare-fun HasTypeFuel (Fuel Term Term) Bool)\n(define-fun HasTypeZ ((x Term) (t Term)) Bool\n(HasTypeFuel ZFuel x t))\n(define-fun HasType ((x Term) (t Term)) Bool\n(HasTypeFuel MaxIFuel x t))\n;;fuel irrelevance\n(assert (forall ((f Fuel) (x Term) (t Term))\n(! (= (HasTypeFuel (SFuel f) x t)\n(HasTypeZ x t))\n:pattern ((HasTypeFuel (SFuel f) x t)))))\n(define-fun  IsTyped ((x Term)) Bool\n(exists ((t Term)) (HasTypeZ x t)))\n(declare-fun ApplyTF (Term Fuel) Term)\n(declare-fun ApplyTT (Term Term) Term)\n(declare-fun Rank (Term) Int)\n(declare-fun Closure (Term) Term)\n(declare-fun ConsTerm (Term Term) Term)\n(declare-fun ConsFuel (Fuel Term) Term)\n(declare-fun Precedes (Term Term) Term)\n(define-fun Reify ((x Term)) Term x)\n(assert (forall ((t Term))\n(! (implies (exists ((e Term)) (HasType e t))\n(Valid t))\n:pattern ((Valid t)))))\n(assert (forall ((t1 Term) (t2 Term))\n(! (iff (Valid (Precedes t1 t2)) \n(< (Rank t1) (Rank t2)))\n:pattern ((Precedes t1 t2)))))\n(define-fun Prims.precedes ((a Term) (b Term) (t1 Term) (t2 Term)) Term\n(Precedes t1 t2))\n(declare-fun Range_const () Term)\n"
       in
>>>>>>> de71fd75
    let constrs =
      [("FString_const", [("FString_const_proj_0", Int_sort, true)],
         String_sort, (Prims.parse_int "0"), true);
      ("Tm_type", [], Term_sort, (Prims.parse_int "2"), true);
      ("Tm_arrow", [("Tm_arrow_id", Int_sort, true)], Term_sort,
        (Prims.parse_int "3"), false);
      ("Tm_uvar", [("Tm_uvar_fst", Int_sort, true)], Term_sort,
        (Prims.parse_int "5"), true);
      ("Tm_unit", [], Term_sort, (Prims.parse_int "6"), true);
      ("BoxInt", [("BoxInt_proj_0", Int_sort, true)], Term_sort,
        (Prims.parse_int "7"), true);
      ("BoxBool", [("BoxBool_proj_0", Bool_sort, true)], Term_sort,
        (Prims.parse_int "8"), true);
      ("BoxString", [("BoxString_proj_0", String_sort, true)], Term_sort,
        (Prims.parse_int "9"), true);
      ("BoxRef", [("BoxRef_proj_0", Ref_sort, true)], Term_sort,
        (Prims.parse_int "10"), true);
      ("LexCons",
        [("LexCons_0", Term_sort, true); ("LexCons_1", Term_sort, true)],
        Term_sort, (Prims.parse_int "11"), true)]
       in
    let bcons =
      let uu____3122 =
        let uu____3124 =
          FStar_All.pipe_right constrs
<<<<<<< HEAD
            (FStar_List.collect constructor_to_decl) in
        FStar_All.pipe_right uu____3124
          (FStar_List.map (declToSmt z3options)) in
      FStar_All.pipe_right uu____3122 (FStar_String.concat "\n") in
=======
            (FStar_List.collect constructor_to_decl)
           in
        FStar_All.pipe_right uu____3146
          (FStar_List.map (declToSmt z3options))
         in
      FStar_All.pipe_right uu____3144 (FStar_String.concat "\n")  in
>>>>>>> de71fd75
    let lex_ordering =
      "\n(define-fun is-Prims.LexCons ((t Term)) Bool \n(is-LexCons t))\n(assert (forall ((x1 Term) (x2 Term) (y1 Term) (y2 Term))\n(iff (Valid (Precedes (LexCons x1 x2) (LexCons y1 y2)))\n(or (Valid (Precedes x1 y1))\n(and (= x1 y1)\n(Valid (Precedes x2 y2)))))))\n"
       in
    Prims.strcat basic (Prims.strcat bcons lex_ordering)

let mk_Range_const : term = mkApp ("Range_const", []) norng 
let mk_Term_type : term = mkApp ("Tm_type", []) norng 
let mk_Term_app : term -> term -> FStar_Range.range -> term =
  fun t1  -> fun t2  -> fun r  -> mkApp ("Tm_app", [t1; t2]) r 
let mk_Term_uvar : Prims.int -> FStar_Range.range -> term =
  fun i  ->
    fun r  ->
<<<<<<< HEAD
      let uu____3149 =
        let uu____3153 = let uu____3155 = mkInteger' i norng in [uu____3155] in
        ("Tm_uvar", uu____3153) in
      mkApp uu____3149 r
let mk_Term_unit: term = mkApp ("Tm_unit", []) norng
let boxInt: term -> term = fun t  -> mkApp ("BoxInt", [t]) t.rng
let unboxInt: term -> term = fun t  -> mkApp ("BoxInt_proj_0", [t]) t.rng
let boxBool: term -> term = fun t  -> mkApp ("BoxBool", [t]) t.rng
let unboxBool: term -> term = fun t  -> mkApp ("BoxBool_proj_0", [t]) t.rng
let boxString: term -> term = fun t  -> mkApp ("BoxString", [t]) t.rng
let unboxString: term -> term =
  fun t  -> mkApp ("BoxString_proj_0", [t]) t.rng
let boxRef: term -> term = fun t  -> mkApp ("BoxRef", [t]) t.rng
let unboxRef: term -> term = fun t  -> mkApp ("BoxRef_proj_0", [t]) t.rng
let boxTerm: sort -> term -> term =
=======
      let uu____3171 =
        let uu____3175 = let uu____3177 = mkInteger' i norng  in [uu____3177]
           in
        ("Tm_uvar", uu____3175)  in
      mkApp uu____3171 r
  
let mk_Term_unit : term = mkApp ("Tm_unit", []) norng 
let boxInt : term -> term = fun t  -> mkApp ("BoxInt", [t]) t.rng 
let unboxInt : term -> term = fun t  -> mkApp ("BoxInt_proj_0", [t]) t.rng 
let boxBool : term -> term = fun t  -> mkApp ("BoxBool", [t]) t.rng 
let unboxBool : term -> term = fun t  -> mkApp ("BoxBool_proj_0", [t]) t.rng 
let boxString : term -> term = fun t  -> mkApp ("BoxString", [t]) t.rng 
let unboxString : term -> term =
  fun t  -> mkApp ("BoxString_proj_0", [t]) t.rng 
let boxRef : term -> term = fun t  -> mkApp ("BoxRef", [t]) t.rng 
let unboxRef : term -> term = fun t  -> mkApp ("BoxRef_proj_0", [t]) t.rng 
let boxTerm : sort -> term -> term =
>>>>>>> de71fd75
  fun sort  ->
    fun t  ->
      match sort with
      | Int_sort  -> boxInt t
      | Bool_sort  -> boxBool t
      | String_sort  -> boxString t
      | Ref_sort  -> boxRef t
<<<<<<< HEAD
      | uu____3196 -> Prims.raise FStar_Util.Impos
let unboxTerm: sort -> term -> term =
=======
      | uu____3218 -> Prims.raise FStar_Util.Impos
  
let unboxTerm : sort -> term -> term =
>>>>>>> de71fd75
  fun sort  ->
    fun t  ->
      match sort with
      | Int_sort  -> unboxInt t
      | Bool_sort  -> unboxBool t
      | String_sort  -> unboxString t
      | Ref_sort  -> unboxRef t
<<<<<<< HEAD
      | uu____3203 -> Prims.raise FStar_Util.Impos
let mk_PreType: term -> term = fun t  -> mkApp ("PreType", [t]) t.rng
let mk_Valid: term -> term =
=======
      | uu____3225 -> Prims.raise FStar_Util.Impos
  
let mk_PreType : term -> term = fun t  -> mkApp ("PreType", [t]) t.rng 
let mk_Valid : term -> term =
>>>>>>> de71fd75
  fun t  ->
    match t.tm with
    | App
        (Var
         "Prims.b2t",{
                       tm = App
                         (Var "Prims.op_Equality",uu____3211::t1::t2::[]);
                       freevars = uu____3214; rng = uu____3215;_}::[])
        -> mkEq (t1, t2) t.rng
    | App
        (Var
         "Prims.b2t",{
                       tm = App
<<<<<<< HEAD
                         (Var "Prims.op_disEquality",uu____3222::t1::t2::[]);
                       freevars = uu____3225; rng = uu____3226;_}::[])
        -> let uu____3233 = mkEq (t1, t2) norng in mkNot uu____3233 t.rng
=======
                         (Var "Prims.op_disEquality",uu____3244::t1::t2::[]);
                       freevars = uu____3247; rng = uu____3248;_}::[])
        -> let uu____3255 = mkEq (t1, t2) norng  in mkNot uu____3255 t.rng
>>>>>>> de71fd75
    | App
        (Var
         "Prims.b2t",{ tm = App (Var "Prims.op_LessThanOrEqual",t1::t2::[]);
                       freevars = uu____3236; rng = uu____3237;_}::[])
        ->
<<<<<<< HEAD
        let uu____3244 =
          let uu____3247 = unboxInt t1 in
          let uu____3248 = unboxInt t2 in (uu____3247, uu____3248) in
        mkLTE uu____3244 t.rng
=======
        let uu____3266 =
          let uu____3269 = unboxInt t1  in
          let uu____3270 = unboxInt t2  in (uu____3269, uu____3270)  in
        mkLTE uu____3266 t.rng
>>>>>>> de71fd75
    | App
        (Var
         "Prims.b2t",{ tm = App (Var "Prims.op_LessThan",t1::t2::[]);
                       freevars = uu____3251; rng = uu____3252;_}::[])
        ->
<<<<<<< HEAD
        let uu____3259 =
          let uu____3262 = unboxInt t1 in
          let uu____3263 = unboxInt t2 in (uu____3262, uu____3263) in
        mkLT uu____3259 t.rng
=======
        let uu____3281 =
          let uu____3284 = unboxInt t1  in
          let uu____3285 = unboxInt t2  in (uu____3284, uu____3285)  in
        mkLT uu____3281 t.rng
>>>>>>> de71fd75
    | App
        (Var
         "Prims.b2t",{
                       tm = App
                         (Var "Prims.op_GreaterThanOrEqual",t1::t2::[]);
                       freevars = uu____3266; rng = uu____3267;_}::[])
        ->
<<<<<<< HEAD
        let uu____3274 =
          let uu____3277 = unboxInt t1 in
          let uu____3278 = unboxInt t2 in (uu____3277, uu____3278) in
        mkGTE uu____3274 t.rng
=======
        let uu____3296 =
          let uu____3299 = unboxInt t1  in
          let uu____3300 = unboxInt t2  in (uu____3299, uu____3300)  in
        mkGTE uu____3296 t.rng
>>>>>>> de71fd75
    | App
        (Var
         "Prims.b2t",{ tm = App (Var "Prims.op_GreaterThan",t1::t2::[]);
                       freevars = uu____3281; rng = uu____3282;_}::[])
        ->
<<<<<<< HEAD
        let uu____3289 =
          let uu____3292 = unboxInt t1 in
          let uu____3293 = unboxInt t2 in (uu____3292, uu____3293) in
        mkGT uu____3289 t.rng
=======
        let uu____3311 =
          let uu____3314 = unboxInt t1  in
          let uu____3315 = unboxInt t2  in (uu____3314, uu____3315)  in
        mkGT uu____3311 t.rng
>>>>>>> de71fd75
    | App
        (Var
         "Prims.b2t",{ tm = App (Var "Prims.op_AmpAmp",t1::t2::[]);
                       freevars = uu____3296; rng = uu____3297;_}::[])
        ->
<<<<<<< HEAD
        let uu____3304 =
          let uu____3307 = unboxBool t1 in
          let uu____3308 = unboxBool t2 in (uu____3307, uu____3308) in
        mkAnd uu____3304 t.rng
=======
        let uu____3326 =
          let uu____3329 = unboxBool t1  in
          let uu____3330 = unboxBool t2  in (uu____3329, uu____3330)  in
        mkAnd uu____3326 t.rng
>>>>>>> de71fd75
    | App
        (Var
         "Prims.b2t",{ tm = App (Var "Prims.op_BarBar",t1::t2::[]);
                       freevars = uu____3311; rng = uu____3312;_}::[])
        ->
<<<<<<< HEAD
        let uu____3319 =
          let uu____3322 = unboxBool t1 in
          let uu____3323 = unboxBool t2 in (uu____3322, uu____3323) in
        mkOr uu____3319 t.rng
    | App
        (Var
         "Prims.b2t",{ tm = App (Var "Prims.op_Negation",t1::[]);
                       freevars = uu____3325; rng = uu____3326;_}::[])
        -> let uu____3333 = unboxBool t1 in mkNot uu____3333 t1.rng
    | App (Var "Prims.b2t",t1::[]) ->
        let uu___90_3336 = unboxBool t1 in
=======
        let uu____3341 =
          let uu____3344 = unboxBool t1  in
          let uu____3345 = unboxBool t2  in (uu____3344, uu____3345)  in
        mkOr uu____3341 t.rng
    | App
        (Var
         "Prims.b2t",{ tm = App (Var "Prims.op_Negation",t1::[]);
                       freevars = uu____3347; rng = uu____3348;_}::[])
        -> let uu____3355 = unboxBool t1  in mkNot uu____3355 t1.rng
    | App (Var "Prims.b2t",t1::[]) ->
        let uu___90_3358 = unboxBool t1  in
>>>>>>> de71fd75
        {
          tm = (uu___90_3336.tm);
          freevars = (uu___90_3336.freevars);
          rng = (t.rng)
        }
<<<<<<< HEAD
    | uu____3339 -> mkApp ("Valid", [t]) t.rng
let mk_HasType: term -> term -> term =
  fun v1  -> fun t  -> mkApp ("HasType", [v1; t]) t.rng
let mk_HasTypeZ: term -> term -> term =
  fun v1  -> fun t  -> mkApp ("HasTypeZ", [v1; t]) t.rng
let mk_IsTyped: term -> term = fun v1  -> mkApp ("IsTyped", [v1]) norng
let mk_HasTypeFuel: term -> term -> term -> term =
  fun f  ->
    fun v1  ->
      fun t  ->
        let uu____3368 = FStar_Options.unthrottle_inductives () in
        if uu____3368
=======
    | uu____3361 -> mkApp ("Valid", [t]) t.rng
  
let mk_HasType : term -> term -> term =
  fun v1  -> fun t  -> mkApp ("HasType", [v1; t]) t.rng 
let mk_HasTypeZ : term -> term -> term =
  fun v1  -> fun t  -> mkApp ("HasTypeZ", [v1; t]) t.rng 
let mk_IsTyped : term -> term = fun v1  -> mkApp ("IsTyped", [v1]) norng 
let mk_HasTypeFuel : term -> term -> term -> term =
  fun f  ->
    fun v1  ->
      fun t  ->
        let uu____3390 = FStar_Options.unthrottle_inductives ()  in
        if uu____3390
>>>>>>> de71fd75
        then mk_HasType v1 t
        else mkApp ("HasTypeFuel", [f; v1; t]) t.rng
  
let mk_HasTypeWithFuel : term Prims.option -> term -> term -> term =
  fun f  ->
    fun v1  ->
      fun t  ->
        match f with
        | None  -> mk_HasType v1 t
        | Some f1 -> mk_HasTypeFuel f1 v1 t
<<<<<<< HEAD
let mk_NoHoist: term -> term -> term =
  fun dummy  -> fun b  -> mkApp ("NoHoist", [dummy; b]) b.rng
let mk_Destruct: term -> FStar_Range.range -> term =
  fun v1  -> mkApp ("Destruct", [v1])
let mk_Rank: term -> FStar_Range.range -> term =
  fun x  -> mkApp ("Rank", [x])
let mk_tester: Prims.string -> term -> term =
  fun n1  -> fun t  -> mkApp ((Prims.strcat "is-" n1), [t]) t.rng
let mk_ApplyTF: term -> term -> term =
  fun t  -> fun t'  -> mkApp ("ApplyTF", [t; t']) t.rng
let mk_ApplyTT: term -> term -> FStar_Range.range -> term =
  fun t  -> fun t'  -> fun r  -> mkApp ("ApplyTT", [t; t']) r
let mk_String_const: Prims.int -> FStar_Range.range -> term =
  fun i  ->
    fun r  ->
      let uu____3432 =
        let uu____3436 = let uu____3438 = mkInteger' i norng in [uu____3438] in
        ("FString_const", uu____3436) in
      mkApp uu____3432 r
let mk_Precedes: term -> term -> FStar_Range.range -> term =
  fun x1  ->
    fun x2  ->
      fun r  ->
        let uu____3449 = mkApp ("Precedes", [x1; x2]) r in
        FStar_All.pipe_right uu____3449 mk_Valid
let mk_LexCons: term -> term -> FStar_Range.range -> term =
  fun x1  -> fun x2  -> fun r  -> mkApp ("LexCons", [x1; x2]) r
let rec n_fuel: Prims.int -> term =
=======
  
let mk_Destruct : term -> FStar_Range.range -> term =
  fun v1  -> mkApp ("Destruct", [v1]) 
let mk_Rank : term -> FStar_Range.range -> term =
  fun x  -> mkApp ("Rank", [x]) 
let mk_tester : Prims.string -> term -> term =
  fun n1  -> fun t  -> mkApp ((Prims.strcat "is-" n1), [t]) t.rng 
let mk_ApplyTF : term -> term -> term =
  fun t  -> fun t'  -> mkApp ("ApplyTF", [t; t']) t.rng 
let mk_ApplyTT : term -> term -> FStar_Range.range -> term =
  fun t  -> fun t'  -> fun r  -> mkApp ("ApplyTT", [t; t']) r 
let mk_String_const : Prims.int -> FStar_Range.range -> term =
  fun i  ->
    fun r  ->
      let uu____3447 =
        let uu____3451 = let uu____3453 = mkInteger' i norng  in [uu____3453]
           in
        ("FString_const", uu____3451)  in
      mkApp uu____3447 r
  
let mk_Precedes : term -> term -> FStar_Range.range -> term =
  fun x1  ->
    fun x2  ->
      fun r  ->
        let uu____3464 = mkApp ("Precedes", [x1; x2]) r  in
        FStar_All.pipe_right uu____3464 mk_Valid
  
let mk_LexCons : term -> term -> FStar_Range.range -> term =
  fun x1  -> fun x2  -> fun r  -> mkApp ("LexCons", [x1; x2]) r 
let rec n_fuel : Prims.int -> term =
>>>>>>> de71fd75
  fun n1  ->
    if n1 = (Prims.parse_int "0")
    then mkApp ("ZFuel", []) norng
    else
<<<<<<< HEAD
      (let uu____3466 =
         let uu____3470 =
           let uu____3472 = n_fuel (n1 - (Prims.parse_int "1")) in
           [uu____3472] in
         ("SFuel", uu____3470) in
       mkApp uu____3466 norng)
let fuel_2: term = n_fuel (Prims.parse_int "2")
let fuel_100: term = n_fuel (Prims.parse_int "100")
let mk_and_opt:
=======
      (let uu____3481 =
         let uu____3485 =
           let uu____3487 = n_fuel (n1 - (Prims.parse_int "1"))  in
           [uu____3487]  in
         ("SFuel", uu____3485)  in
       mkApp uu____3481 norng)
  
let fuel_2 : term = n_fuel (Prims.parse_int "2") 
let fuel_100 : term = n_fuel (Prims.parse_int "100") 
let mk_and_opt :
>>>>>>> de71fd75
  term Prims.option ->
    term Prims.option -> FStar_Range.range -> term Prims.option
  =
  fun p1  ->
    fun p2  ->
      fun r  ->
        match (p1, p2) with
        | (Some p11,Some p21) ->
<<<<<<< HEAD
            let uu____3495 = mkAnd (p11, p21) r in Some uu____3495
=======
            let uu____3510 = mkAnd (p11, p21) r  in Some uu____3510
>>>>>>> de71fd75
        | (Some p,None )|(None ,Some p) -> Some p
        | (None ,None ) -> None
  
let mk_and_opt_l :
  term Prims.option Prims.list -> FStar_Range.range -> term Prims.option =
  fun pl  ->
    fun r  ->
      FStar_List.fold_right (fun p  -> fun out  -> mk_and_opt p out r) pl
        None
  
let mk_and_l : term Prims.list -> FStar_Range.range -> term =
  fun l  ->
    fun r  ->
<<<<<<< HEAD
      let uu____3528 = mkTrue r in
      FStar_List.fold_right (fun p1  -> fun p2  -> mkAnd (p1, p2) r) l
        uu____3528
let mk_or_l: term Prims.list -> FStar_Range.range -> term =
  fun l  ->
    fun r  ->
      let uu____3539 = mkFalse r in
      FStar_List.fold_right (fun p1  -> fun p2  -> mkOr (p1, p2) r) l
        uu____3539
let mk_haseq: term -> term =
  fun t  ->
    let uu____3545 = mkApp ("Prims.hasEq", [t]) t.rng in mk_Valid uu____3545
let rec print_smt_term: term -> Prims.string =
=======
      let uu____3543 = mkTrue r  in
      FStar_List.fold_right (fun p1  -> fun p2  -> mkAnd (p1, p2) r) l
        uu____3543
  
let mk_or_l : term Prims.list -> FStar_Range.range -> term =
  fun l  ->
    fun r  ->
      let uu____3554 = mkFalse r  in
      FStar_List.fold_right (fun p1  -> fun p2  -> mkOr (p1, p2) r) l
        uu____3554
  
let mk_haseq : term -> term =
  fun t  ->
    let uu____3560 = mkApp ("Prims.hasEq", [t]) t.rng  in mk_Valid uu____3560
  
let rec print_smt_term : term -> Prims.string =
>>>>>>> de71fd75
  fun t  ->
    match t.tm with
    | Integer n1 -> FStar_Util.format1 "(Integer %s)" n1
    | BoundV n1 ->
<<<<<<< HEAD
        let uu____3559 = FStar_Util.string_of_int n1 in
        FStar_Util.format1 "(BoundV %s)" uu____3559
    | FreeV fv -> FStar_Util.format1 "(FreeV %s)" (Prims.fst fv)
    | App (op,l) ->
        let uu____3567 = print_smt_term_list l in
        FStar_Util.format2 "(%s %s)" (op_to_string op) uu____3567
    | Labeled (t1,r1,r2) ->
        let uu____3571 = print_smt_term t1 in
        FStar_Util.format2 "(Labeled '%s' %s)" r1 uu____3571
    | LblPos (t1,s) ->
        let uu____3574 = print_smt_term t1 in
        FStar_Util.format2 "(LblPos %s %s)" s uu____3574
    | Quant (qop,l,uu____3577,uu____3578,t1) ->
        let uu____3588 = print_smt_term_list_list l in
        let uu____3589 = print_smt_term t1 in
        FStar_Util.format3 "(%s %s %s)" (qop_to_string qop) uu____3588
          uu____3589
    | Let (es,body) ->
        let uu____3594 = print_smt_term_list es in
        let uu____3595 = print_smt_term body in
        FStar_Util.format2 "(let %s %s)" uu____3594 uu____3595
and print_smt_term_list: term Prims.list -> Prims.string =
  fun l  ->
    let uu____3598 = FStar_List.map print_smt_term l in
    FStar_All.pipe_right uu____3598 (FStar_String.concat " ")
and print_smt_term_list_list: term Prims.list Prims.list -> Prims.string =
=======
        let uu____3574 = FStar_Util.string_of_int n1  in
        FStar_Util.format1 "(BoundV %s)" uu____3574
    | FreeV fv -> FStar_Util.format1 "(FreeV %s)" (Prims.fst fv)
    | App (op,l) ->
        let uu____3582 = print_smt_term_list l  in
        FStar_Util.format2 "(%s %s)" (op_to_string op) uu____3582
    | Labeled (t1,r1,r2) ->
        let uu____3586 = print_smt_term t1  in
        FStar_Util.format2 "(Labeled '%s' %s)" r1 uu____3586
    | LblPos (t1,s) ->
        let uu____3589 = print_smt_term t1  in
        FStar_Util.format2 "(LblPos %s %s)" s uu____3589
    | Quant (qop,l,uu____3592,uu____3593,t1) ->
        let uu____3603 = print_smt_term_list_list l  in
        let uu____3604 = print_smt_term t1  in
        FStar_Util.format3 "(%s %s %s)" (qop_to_string qop) uu____3603
          uu____3604
    | Let (es,body) ->
        let uu____3609 = print_smt_term_list es  in
        let uu____3610 = print_smt_term body  in
        FStar_Util.format2 "(let %s %s)" uu____3609 uu____3610

and print_smt_term_list : term Prims.list -> Prims.string =
  fun l  ->
    let uu____3613 = FStar_List.map print_smt_term l  in
    FStar_All.pipe_right uu____3613 (FStar_String.concat " ")

and print_smt_term_list_list : term Prims.list Prims.list -> Prims.string =
>>>>>>> de71fd75
  fun l  ->
    FStar_List.fold_left
      (fun s  ->
         fun l1  ->
<<<<<<< HEAD
           let uu____3608 =
             let uu____3609 =
               let uu____3610 = print_smt_term_list l1 in
               Prims.strcat uu____3610 " ] " in
             Prims.strcat "; [ " uu____3609 in
           Prims.strcat s uu____3608) "" l
=======
           let uu____3623 =
             let uu____3624 =
               let uu____3625 = print_smt_term_list l1  in
               Prims.strcat uu____3625 " ] "  in
             Prims.strcat "; [ " uu____3624  in
           Prims.strcat s uu____3623) "" l
>>>>>>> de71fd75
<|MERGE_RESOLUTION|>--- conflicted
+++ resolved
@@ -1207,21 +1207,6 @@
                                    uu____2728))
                           in
                        FStar_All.pipe_right uu____2720
-<<<<<<< HEAD
-                         (FStar_String.concat "\n") in
-                 let uu____2734 =
-                   let uu____2736 =
-                     let uu____2738 =
-                       let uu____2740 = aux1 n2 names1 body in
-                       let uu____2741 =
-                         let uu____2743 = weightToSmt wopt in
-                         [uu____2743; pats_str; qid] in
-                       uu____2740 :: uu____2741 in
-                     binders1 :: uu____2738 in
-                   (qop_to_string qop) :: uu____2736 in
-                 FStar_Util.format "(%s (%s)\n (! %s\n %s\n%s\n:qid %s))"
-                   uu____2734)
-=======
                          (FStar_String.concat "\n")
                     in
                  if depth = (Prims.parse_int "0")
@@ -1250,30 +1235,14 @@
                       (qop_to_string qop) :: uu____2758  in
                     FStar_Util.format "(%s (%s)\n (! %s\n %s\n%s\n:qid %s))"
                       uu____2756))
->>>>>>> de71fd75
         | Let (es,body) ->
-            let uu____2748 =
+            let uu____2770 =
               FStar_List.fold_left
-                (fun uu____2763  ->
+                (fun uu____2785  ->
                    fun e  ->
-                     match uu____2763 with
+                     match uu____2785 with
                      | (names0,binders,n0) ->
                          let nm =
-<<<<<<< HEAD
-                           let uu____2791 = FStar_Util.string_of_int n0 in
-                           Prims.strcat "@lb" uu____2791 in
-                         let names01 = (nm, Term_sort) :: names0 in
-                         let b =
-                           let uu____2799 = aux1 n1 names e in
-                           FStar_Util.format2 "(%s %s)" nm uu____2799 in
-                         (names01, (b :: binders),
-                           (n0 + (Prims.parse_int "1")))) (names, [], n1) es in
-            (match uu____2748 with
-             | (names1,binders,n2) ->
-                 let uu____2817 = aux1 n2 names1 body in
-                 FStar_Util.format2 "(let (%s) %s)"
-                   (FStar_String.concat " " binders) uu____2817)
-=======
                            let uu____2813 = FStar_Util.string_of_int n0  in
                            Prims.strcat "@lb" uu____2813  in
                          let names01 = (nm, Term_sort) :: names0  in
@@ -1289,22 +1258,10 @@
                  FStar_Util.format2 "(let (%s) %s)"
                    (FStar_String.concat " " binders) uu____2839)
       
->>>>>>> de71fd75
       and aux depth n1 names t1 =
         let s = aux' depth n1 names t1  in
         if t1.rng <> norng
         then
-<<<<<<< HEAD
-          let uu____2824 = FStar_Range.string_of_range t1.rng in
-          let uu____2825 = FStar_Range.string_of_use_range t1.rng in
-          FStar_Util.format3 "\n;; def=%s; use=%s\n%s\n" uu____2824
-            uu____2825 s
-        else s in
-      aux (Prims.parse_int "0") (Prims.parse_int "0") [] t
-let caption_to_string: Prims.string Prims.option -> Prims.string =
-  fun uu___88_2830  ->
-    match uu___88_2830 with
-=======
           let uu____2846 = FStar_Range.string_of_range t1.rng  in
           let uu____2847 = FStar_Range.string_of_use_range t1.rng  in
           FStar_Util.format3 "\n;; def=%s; use=%s\n%s\n" uu____2846
@@ -1315,20 +1272,14 @@
 let caption_to_string : Prims.string Prims.option -> Prims.string =
   fun uu___88_2852  ->
     match uu___88_2852 with
->>>>>>> de71fd75
     | None  -> ""
     | Some c ->
-        let uu____2833 =
+        let uu____2855 =
           match FStar_Util.splitlines c with
           | [] -> failwith "Impossible"
           | hd1::[] -> (hd1, "")
-<<<<<<< HEAD
-          | hd1::uu____2842 -> (hd1, "...") in
-        (match uu____2833 with
-=======
           | hd1::uu____2864 -> (hd1, "...")  in
         (match uu____2855 with
->>>>>>> de71fd75
          | (hd1,suffix) ->
              FStar_Util.format2 ";;;;;;;;;;;;;;;;%s%s\n" hd1 suffix)
   
@@ -1339,41 +1290,8 @@
       match decl with
       | DefPrelude  -> mkPrelude z3options
       | Caption c ->
-          let uu____2859 =
+          let uu____2881 =
             FStar_All.pipe_right (FStar_Util.splitlines c)
-<<<<<<< HEAD
-              (fun uu___89_2861  ->
-                 match uu___89_2861 with | [] -> "" | h::t -> h) in
-          FStar_Util.format1 "\n; %s" uu____2859
-      | DeclFun (f,argsorts,retsort,c) ->
-          let l = FStar_List.map strSort argsorts in
-          let uu____2874 = caption_to_string c in
-          let uu____2875 = strSort retsort in
-          FStar_Util.format4 "%s(declare-fun %s (%s) %s)" uu____2874 f
-            (FStar_String.concat " " l) uu____2875
-      | DefineFun (f,arg_sorts,retsort,body,c) ->
-          let uu____2883 = name_macro_binders arg_sorts in
-          (match uu____2883 with
-           | (names,binders) ->
-               let body1 =
-                 let uu____2901 =
-                   FStar_List.map (fun x  -> mkFreeV x norng) names in
-                 inst uu____2901 body in
-               let uu____2908 = caption_to_string c in
-               let uu____2909 = strSort retsort in
-               let uu____2910 = termToSmt (escape f) body1 in
-               FStar_Util.format5 "%s(define-fun %s (%s) %s\n %s)" uu____2908
-                 f (FStar_String.concat " " binders) uu____2909 uu____2910)
-      | Assume (t,c,n1) ->
-          let n2 = escape n1 in
-          let uu____2915 = caption_to_string c in
-          let uu____2916 = termToSmt n2 t in
-          FStar_Util.format3 "%s(assert (! %s\n:named %s))" uu____2915
-            uu____2916 n2
-      | Eval t ->
-          let uu____2918 = termToSmt "eval" t in
-          FStar_Util.format1 "(eval %s)" uu____2918
-=======
               (fun uu___89_2883  ->
                  match uu___89_2883 with | [] -> "" | h::t -> h)
              in
@@ -1406,7 +1324,6 @@
       | Eval t ->
           let uu____2940 = termToSmt "eval" t  in
           FStar_Util.format1 "(eval %s)" uu____2940
->>>>>>> de71fd75
       | Echo s -> FStar_Util.format1 "(echo \"%s\")" s
       | CheckSat  -> "(check-sat)"
       | GetUnsatCore  ->
@@ -1420,12 +1337,8 @@
   fun z3options  ->
     let basic =
       Prims.strcat z3options
-<<<<<<< HEAD
-        "(declare-sort Ref)\n(declare-fun Ref_constr_id (Ref) Int)\n\n(declare-sort FString)\n(declare-fun FString_constr_id (FString) Int)\n\n(declare-sort Term)\n(declare-fun Term_constr_id (Term) Int)\n(declare-datatypes () ((Fuel \n(ZFuel) \n(SFuel (prec Fuel)))))\n(declare-fun MaxIFuel () Fuel)\n(declare-fun MaxFuel () Fuel)\n(declare-fun PreType (Term) Term)\n(declare-fun Valid (Term) Bool)\n(declare-fun HasTypeFuel (Fuel Term Term) Bool)\n(define-fun HasTypeZ ((x Term) (t Term)) Bool\n(HasTypeFuel ZFuel x t))\n(define-fun HasType ((x Term) (t Term)) Bool\n(HasTypeFuel MaxIFuel x t))\n;;fuel irrelevance\n(assert (forall ((f Fuel) (x Term) (t Term))\n(! (= (HasTypeFuel (SFuel f) x t)\n(HasTypeZ x t))\n:pattern ((HasTypeFuel (SFuel f) x t)))))\n(declare-fun NoHoist (Term Bool) Bool)\n;;no-hoist\n(assert (forall ((dummy Term) (b Bool))\n(! (= (NoHoist dummy b)\nb)\n:pattern ((NoHoist dummy b)))))\n(define-fun  IsTyped ((x Term)) Bool\n(exists ((t Term)) (HasTypeZ x t)))\n(declare-fun ApplyTF (Term Fuel) Term)\n(declare-fun ApplyTT (Term Term) Term)\n(declare-fun Rank (Term) Int)\n(declare-fun Closure (Term) Term)\n(declare-fun ConsTerm (Term Term) Term)\n(declare-fun ConsFuel (Fuel Term) Term)\n(declare-fun Precedes (Term Term) Term)\n(define-fun Reify ((x Term)) Term x)\n(assert (forall ((t Term))\n(! (implies (exists ((e Term)) (HasType e t))\n(Valid t))\n:pattern ((Valid t)))))\n(assert (forall ((t1 Term) (t2 Term))\n(! (iff (Valid (Precedes t1 t2)) \n(< (Rank t1) (Rank t2)))\n:pattern ((Precedes t1 t2)))))\n(define-fun Prims.precedes ((a Term) (b Term) (t1 Term) (t2 Term)) Term\n(Precedes t1 t2))\n(declare-fun Range_const () Term)\n" in
-=======
         "(declare-sort Ref)\n(declare-fun Ref_constr_id (Ref) Int)\n\n(declare-sort FString)\n(declare-fun FString_constr_id (FString) Int)\n\n(declare-sort Term)\n(declare-fun Term_constr_id (Term) Int)\n(declare-datatypes () ((Fuel \n(ZFuel) \n(SFuel (prec Fuel)))))\n(declare-fun MaxIFuel () Fuel)\n(declare-fun MaxFuel () Fuel)\n(declare-fun PreType (Term) Term)\n(declare-fun Valid (Term) Bool)\n(declare-fun HasTypeFuel (Fuel Term Term) Bool)\n(define-fun HasTypeZ ((x Term) (t Term)) Bool\n(HasTypeFuel ZFuel x t))\n(define-fun HasType ((x Term) (t Term)) Bool\n(HasTypeFuel MaxIFuel x t))\n;;fuel irrelevance\n(assert (forall ((f Fuel) (x Term) (t Term))\n(! (= (HasTypeFuel (SFuel f) x t)\n(HasTypeZ x t))\n:pattern ((HasTypeFuel (SFuel f) x t)))))\n(define-fun  IsTyped ((x Term)) Bool\n(exists ((t Term)) (HasTypeZ x t)))\n(declare-fun ApplyTF (Term Fuel) Term)\n(declare-fun ApplyTT (Term Term) Term)\n(declare-fun Rank (Term) Int)\n(declare-fun Closure (Term) Term)\n(declare-fun ConsTerm (Term Term) Term)\n(declare-fun ConsFuel (Fuel Term) Term)\n(declare-fun Precedes (Term Term) Term)\n(define-fun Reify ((x Term)) Term x)\n(assert (forall ((t Term))\n(! (implies (exists ((e Term)) (HasType e t))\n(Valid t))\n:pattern ((Valid t)))))\n(assert (forall ((t1 Term) (t2 Term))\n(! (iff (Valid (Precedes t1 t2)) \n(< (Rank t1) (Rank t2)))\n:pattern ((Precedes t1 t2)))))\n(define-fun Prims.precedes ((a Term) (b Term) (t1 Term) (t2 Term)) Term\n(Precedes t1 t2))\n(declare-fun Range_const () Term)\n"
        in
->>>>>>> de71fd75
     let constrs =
       [("FString_const", [("FString_const_proj_0", Int_sort, true)],
          String_sort, (Prims.parse_int "0"), true);
@@ -1448,22 +1361,15 @@
         Term_sort, (Prims.parse_int "11"), true)]
        in
     let bcons =
-      let uu____3122 =
-        let uu____3124 =
+      let uu____3144 =
+        let uu____3146 =
           FStar_All.pipe_right constrs
-<<<<<<< HEAD
-            (FStar_List.collect constructor_to_decl) in
-        FStar_All.pipe_right uu____3124
-          (FStar_List.map (declToSmt z3options)) in
-      FStar_All.pipe_right uu____3122 (FStar_String.concat "\n") in
-=======
             (FStar_List.collect constructor_to_decl)
            in
         FStar_All.pipe_right uu____3146
           (FStar_List.map (declToSmt z3options))
          in
       FStar_All.pipe_right uu____3144 (FStar_String.concat "\n")  in
->>>>>>> de71fd75
     let lex_ordering =
       "\n(define-fun is-Prims.LexCons ((t Term)) Bool \n(is-LexCons t))\n(assert (forall ((x1 Term) (x2 Term) (y1 Term) (y2 Term))\n(iff (Valid (Precedes (LexCons x1 x2) (LexCons y1 y2)))\n(or (Valid (Precedes x1 y1))\n(and (= x1 y1)\n(Valid (Precedes x2 y2)))))))\n"
        in
@@ -1476,23 +1382,6 @@
 let mk_Term_uvar : Prims.int -> FStar_Range.range -> term =
   fun i  ->
     fun r  ->
-<<<<<<< HEAD
-      let uu____3149 =
-        let uu____3153 = let uu____3155 = mkInteger' i norng in [uu____3155] in
-        ("Tm_uvar", uu____3153) in
-      mkApp uu____3149 r
-let mk_Term_unit: term = mkApp ("Tm_unit", []) norng
-let boxInt: term -> term = fun t  -> mkApp ("BoxInt", [t]) t.rng
-let unboxInt: term -> term = fun t  -> mkApp ("BoxInt_proj_0", [t]) t.rng
-let boxBool: term -> term = fun t  -> mkApp ("BoxBool", [t]) t.rng
-let unboxBool: term -> term = fun t  -> mkApp ("BoxBool_proj_0", [t]) t.rng
-let boxString: term -> term = fun t  -> mkApp ("BoxString", [t]) t.rng
-let unboxString: term -> term =
-  fun t  -> mkApp ("BoxString_proj_0", [t]) t.rng
-let boxRef: term -> term = fun t  -> mkApp ("BoxRef", [t]) t.rng
-let unboxRef: term -> term = fun t  -> mkApp ("BoxRef_proj_0", [t]) t.rng
-let boxTerm: sort -> term -> term =
-=======
       let uu____3171 =
         let uu____3175 = let uu____3177 = mkInteger' i norng  in [uu____3177]
            in
@@ -1510,7 +1399,6 @@
 let boxRef : term -> term = fun t  -> mkApp ("BoxRef", [t]) t.rng 
 let unboxRef : term -> term = fun t  -> mkApp ("BoxRef_proj_0", [t]) t.rng 
 let boxTerm : sort -> term -> term =
->>>>>>> de71fd75
   fun sort  ->
     fun t  ->
       match sort with
@@ -1518,14 +1406,9 @@
       | Bool_sort  -> boxBool t
       | String_sort  -> boxString t
       | Ref_sort  -> boxRef t
-<<<<<<< HEAD
-      | uu____3196 -> Prims.raise FStar_Util.Impos
-let unboxTerm: sort -> term -> term =
-=======
       | uu____3218 -> Prims.raise FStar_Util.Impos
   
 let unboxTerm : sort -> term -> term =
->>>>>>> de71fd75
   fun sort  ->
     fun t  ->
       match sort with
@@ -1533,138 +1416,78 @@
       | Bool_sort  -> unboxBool t
       | String_sort  -> unboxString t
       | Ref_sort  -> unboxRef t
-<<<<<<< HEAD
-      | uu____3203 -> Prims.raise FStar_Util.Impos
-let mk_PreType: term -> term = fun t  -> mkApp ("PreType", [t]) t.rng
-let mk_Valid: term -> term =
-=======
       | uu____3225 -> Prims.raise FStar_Util.Impos
   
 let mk_PreType : term -> term = fun t  -> mkApp ("PreType", [t]) t.rng 
 let mk_Valid : term -> term =
->>>>>>> de71fd75
   fun t  ->
     match t.tm with
     | App
         (Var
          "Prims.b2t",{
                        tm = App
-                         (Var "Prims.op_Equality",uu____3211::t1::t2::[]);
-                       freevars = uu____3214; rng = uu____3215;_}::[])
+                         (Var "Prims.op_Equality",uu____3233::t1::t2::[]);
+                       freevars = uu____3236; rng = uu____3237;_}::[])
         -> mkEq (t1, t2) t.rng
     | App
         (Var
          "Prims.b2t",{
                        tm = App
-<<<<<<< HEAD
-                         (Var "Prims.op_disEquality",uu____3222::t1::t2::[]);
-                       freevars = uu____3225; rng = uu____3226;_}::[])
-        -> let uu____3233 = mkEq (t1, t2) norng in mkNot uu____3233 t.rng
-=======
                          (Var "Prims.op_disEquality",uu____3244::t1::t2::[]);
                        freevars = uu____3247; rng = uu____3248;_}::[])
         -> let uu____3255 = mkEq (t1, t2) norng  in mkNot uu____3255 t.rng
->>>>>>> de71fd75
     | App
         (Var
          "Prims.b2t",{ tm = App (Var "Prims.op_LessThanOrEqual",t1::t2::[]);
-                       freevars = uu____3236; rng = uu____3237;_}::[])
+                       freevars = uu____3258; rng = uu____3259;_}::[])
         ->
-<<<<<<< HEAD
-        let uu____3244 =
-          let uu____3247 = unboxInt t1 in
-          let uu____3248 = unboxInt t2 in (uu____3247, uu____3248) in
-        mkLTE uu____3244 t.rng
-=======
         let uu____3266 =
           let uu____3269 = unboxInt t1  in
           let uu____3270 = unboxInt t2  in (uu____3269, uu____3270)  in
         mkLTE uu____3266 t.rng
->>>>>>> de71fd75
     | App
         (Var
          "Prims.b2t",{ tm = App (Var "Prims.op_LessThan",t1::t2::[]);
-                       freevars = uu____3251; rng = uu____3252;_}::[])
+                       freevars = uu____3273; rng = uu____3274;_}::[])
         ->
-<<<<<<< HEAD
-        let uu____3259 =
-          let uu____3262 = unboxInt t1 in
-          let uu____3263 = unboxInt t2 in (uu____3262, uu____3263) in
-        mkLT uu____3259 t.rng
-=======
         let uu____3281 =
           let uu____3284 = unboxInt t1  in
           let uu____3285 = unboxInt t2  in (uu____3284, uu____3285)  in
         mkLT uu____3281 t.rng
->>>>>>> de71fd75
     | App
         (Var
          "Prims.b2t",{
                        tm = App
                          (Var "Prims.op_GreaterThanOrEqual",t1::t2::[]);
-                       freevars = uu____3266; rng = uu____3267;_}::[])
+                       freevars = uu____3288; rng = uu____3289;_}::[])
         ->
-<<<<<<< HEAD
-        let uu____3274 =
-          let uu____3277 = unboxInt t1 in
-          let uu____3278 = unboxInt t2 in (uu____3277, uu____3278) in
-        mkGTE uu____3274 t.rng
-=======
         let uu____3296 =
           let uu____3299 = unboxInt t1  in
           let uu____3300 = unboxInt t2  in (uu____3299, uu____3300)  in
         mkGTE uu____3296 t.rng
->>>>>>> de71fd75
     | App
         (Var
          "Prims.b2t",{ tm = App (Var "Prims.op_GreaterThan",t1::t2::[]);
-                       freevars = uu____3281; rng = uu____3282;_}::[])
+                       freevars = uu____3303; rng = uu____3304;_}::[])
         ->
-<<<<<<< HEAD
-        let uu____3289 =
-          let uu____3292 = unboxInt t1 in
-          let uu____3293 = unboxInt t2 in (uu____3292, uu____3293) in
-        mkGT uu____3289 t.rng
-=======
         let uu____3311 =
           let uu____3314 = unboxInt t1  in
           let uu____3315 = unboxInt t2  in (uu____3314, uu____3315)  in
         mkGT uu____3311 t.rng
->>>>>>> de71fd75
     | App
         (Var
          "Prims.b2t",{ tm = App (Var "Prims.op_AmpAmp",t1::t2::[]);
-                       freevars = uu____3296; rng = uu____3297;_}::[])
+                       freevars = uu____3318; rng = uu____3319;_}::[])
         ->
-<<<<<<< HEAD
-        let uu____3304 =
-          let uu____3307 = unboxBool t1 in
-          let uu____3308 = unboxBool t2 in (uu____3307, uu____3308) in
-        mkAnd uu____3304 t.rng
-=======
         let uu____3326 =
           let uu____3329 = unboxBool t1  in
           let uu____3330 = unboxBool t2  in (uu____3329, uu____3330)  in
         mkAnd uu____3326 t.rng
->>>>>>> de71fd75
     | App
         (Var
          "Prims.b2t",{ tm = App (Var "Prims.op_BarBar",t1::t2::[]);
-                       freevars = uu____3311; rng = uu____3312;_}::[])
+                       freevars = uu____3333; rng = uu____3334;_}::[])
         ->
-<<<<<<< HEAD
-        let uu____3319 =
-          let uu____3322 = unboxBool t1 in
-          let uu____3323 = unboxBool t2 in (uu____3322, uu____3323) in
-        mkOr uu____3319 t.rng
-    | App
-        (Var
-         "Prims.b2t",{ tm = App (Var "Prims.op_Negation",t1::[]);
-                       freevars = uu____3325; rng = uu____3326;_}::[])
-        -> let uu____3333 = unboxBool t1 in mkNot uu____3333 t1.rng
-    | App (Var "Prims.b2t",t1::[]) ->
-        let uu___90_3336 = unboxBool t1 in
-=======
         let uu____3341 =
           let uu____3344 = unboxBool t1  in
           let uu____3345 = unboxBool t2  in (uu____3344, uu____3345)  in
@@ -1676,26 +1499,11 @@
         -> let uu____3355 = unboxBool t1  in mkNot uu____3355 t1.rng
     | App (Var "Prims.b2t",t1::[]) ->
         let uu___90_3358 = unboxBool t1  in
->>>>>>> de71fd75
         {
-          tm = (uu___90_3336.tm);
-          freevars = (uu___90_3336.freevars);
+          tm = (uu___90_3358.tm);
+          freevars = (uu___90_3358.freevars);
           rng = (t.rng)
         }
-<<<<<<< HEAD
-    | uu____3339 -> mkApp ("Valid", [t]) t.rng
-let mk_HasType: term -> term -> term =
-  fun v1  -> fun t  -> mkApp ("HasType", [v1; t]) t.rng
-let mk_HasTypeZ: term -> term -> term =
-  fun v1  -> fun t  -> mkApp ("HasTypeZ", [v1; t]) t.rng
-let mk_IsTyped: term -> term = fun v1  -> mkApp ("IsTyped", [v1]) norng
-let mk_HasTypeFuel: term -> term -> term -> term =
-  fun f  ->
-    fun v1  ->
-      fun t  ->
-        let uu____3368 = FStar_Options.unthrottle_inductives () in
-        if uu____3368
-=======
     | uu____3361 -> mkApp ("Valid", [t]) t.rng
   
 let mk_HasType : term -> term -> term =
@@ -1709,7 +1517,6 @@
       fun t  ->
         let uu____3390 = FStar_Options.unthrottle_inductives ()  in
         if uu____3390
->>>>>>> de71fd75
         then mk_HasType v1 t
         else mkApp ("HasTypeFuel", [f; v1; t]) t.rng
   
@@ -1720,36 +1527,6 @@
         match f with
         | None  -> mk_HasType v1 t
         | Some f1 -> mk_HasTypeFuel f1 v1 t
-<<<<<<< HEAD
-let mk_NoHoist: term -> term -> term =
-  fun dummy  -> fun b  -> mkApp ("NoHoist", [dummy; b]) b.rng
-let mk_Destruct: term -> FStar_Range.range -> term =
-  fun v1  -> mkApp ("Destruct", [v1])
-let mk_Rank: term -> FStar_Range.range -> term =
-  fun x  -> mkApp ("Rank", [x])
-let mk_tester: Prims.string -> term -> term =
-  fun n1  -> fun t  -> mkApp ((Prims.strcat "is-" n1), [t]) t.rng
-let mk_ApplyTF: term -> term -> term =
-  fun t  -> fun t'  -> mkApp ("ApplyTF", [t; t']) t.rng
-let mk_ApplyTT: term -> term -> FStar_Range.range -> term =
-  fun t  -> fun t'  -> fun r  -> mkApp ("ApplyTT", [t; t']) r
-let mk_String_const: Prims.int -> FStar_Range.range -> term =
-  fun i  ->
-    fun r  ->
-      let uu____3432 =
-        let uu____3436 = let uu____3438 = mkInteger' i norng in [uu____3438] in
-        ("FString_const", uu____3436) in
-      mkApp uu____3432 r
-let mk_Precedes: term -> term -> FStar_Range.range -> term =
-  fun x1  ->
-    fun x2  ->
-      fun r  ->
-        let uu____3449 = mkApp ("Precedes", [x1; x2]) r in
-        FStar_All.pipe_right uu____3449 mk_Valid
-let mk_LexCons: term -> term -> FStar_Range.range -> term =
-  fun x1  -> fun x2  -> fun r  -> mkApp ("LexCons", [x1; x2]) r
-let rec n_fuel: Prims.int -> term =
-=======
   
 let mk_Destruct : term -> FStar_Range.range -> term =
   fun v1  -> mkApp ("Destruct", [v1]) 
@@ -1780,22 +1557,10 @@
 let mk_LexCons : term -> term -> FStar_Range.range -> term =
   fun x1  -> fun x2  -> fun r  -> mkApp ("LexCons", [x1; x2]) r 
 let rec n_fuel : Prims.int -> term =
->>>>>>> de71fd75
   fun n1  ->
     if n1 = (Prims.parse_int "0")
     then mkApp ("ZFuel", []) norng
     else
-<<<<<<< HEAD
-      (let uu____3466 =
-         let uu____3470 =
-           let uu____3472 = n_fuel (n1 - (Prims.parse_int "1")) in
-           [uu____3472] in
-         ("SFuel", uu____3470) in
-       mkApp uu____3466 norng)
-let fuel_2: term = n_fuel (Prims.parse_int "2")
-let fuel_100: term = n_fuel (Prims.parse_int "100")
-let mk_and_opt:
-=======
       (let uu____3481 =
          let uu____3485 =
            let uu____3487 = n_fuel (n1 - (Prims.parse_int "1"))  in
@@ -1806,7 +1571,6 @@
 let fuel_2 : term = n_fuel (Prims.parse_int "2") 
 let fuel_100 : term = n_fuel (Prims.parse_int "100") 
 let mk_and_opt :
->>>>>>> de71fd75
   term Prims.option ->
     term Prims.option -> FStar_Range.range -> term Prims.option
   =
@@ -1815,11 +1579,7 @@
       fun r  ->
         match (p1, p2) with
         | (Some p11,Some p21) ->
-<<<<<<< HEAD
-            let uu____3495 = mkAnd (p11, p21) r in Some uu____3495
-=======
             let uu____3510 = mkAnd (p11, p21) r  in Some uu____3510
->>>>>>> de71fd75
         | (Some p,None )|(None ,Some p) -> Some p
         | (None ,None ) -> None
   
@@ -1833,21 +1593,6 @@
 let mk_and_l : term Prims.list -> FStar_Range.range -> term =
   fun l  ->
     fun r  ->
-<<<<<<< HEAD
-      let uu____3528 = mkTrue r in
-      FStar_List.fold_right (fun p1  -> fun p2  -> mkAnd (p1, p2) r) l
-        uu____3528
-let mk_or_l: term Prims.list -> FStar_Range.range -> term =
-  fun l  ->
-    fun r  ->
-      let uu____3539 = mkFalse r in
-      FStar_List.fold_right (fun p1  -> fun p2  -> mkOr (p1, p2) r) l
-        uu____3539
-let mk_haseq: term -> term =
-  fun t  ->
-    let uu____3545 = mkApp ("Prims.hasEq", [t]) t.rng in mk_Valid uu____3545
-let rec print_smt_term: term -> Prims.string =
-=======
       let uu____3543 = mkTrue r  in
       FStar_List.fold_right (fun p1  -> fun p2  -> mkAnd (p1, p2) r) l
         uu____3543
@@ -1864,39 +1609,10 @@
     let uu____3560 = mkApp ("Prims.hasEq", [t]) t.rng  in mk_Valid uu____3560
   
 let rec print_smt_term : term -> Prims.string =
->>>>>>> de71fd75
   fun t  ->
     match t.tm with
     | Integer n1 -> FStar_Util.format1 "(Integer %s)" n1
     | BoundV n1 ->
-<<<<<<< HEAD
-        let uu____3559 = FStar_Util.string_of_int n1 in
-        FStar_Util.format1 "(BoundV %s)" uu____3559
-    | FreeV fv -> FStar_Util.format1 "(FreeV %s)" (Prims.fst fv)
-    | App (op,l) ->
-        let uu____3567 = print_smt_term_list l in
-        FStar_Util.format2 "(%s %s)" (op_to_string op) uu____3567
-    | Labeled (t1,r1,r2) ->
-        let uu____3571 = print_smt_term t1 in
-        FStar_Util.format2 "(Labeled '%s' %s)" r1 uu____3571
-    | LblPos (t1,s) ->
-        let uu____3574 = print_smt_term t1 in
-        FStar_Util.format2 "(LblPos %s %s)" s uu____3574
-    | Quant (qop,l,uu____3577,uu____3578,t1) ->
-        let uu____3588 = print_smt_term_list_list l in
-        let uu____3589 = print_smt_term t1 in
-        FStar_Util.format3 "(%s %s %s)" (qop_to_string qop) uu____3588
-          uu____3589
-    | Let (es,body) ->
-        let uu____3594 = print_smt_term_list es in
-        let uu____3595 = print_smt_term body in
-        FStar_Util.format2 "(let %s %s)" uu____3594 uu____3595
-and print_smt_term_list: term Prims.list -> Prims.string =
-  fun l  ->
-    let uu____3598 = FStar_List.map print_smt_term l in
-    FStar_All.pipe_right uu____3598 (FStar_String.concat " ")
-and print_smt_term_list_list: term Prims.list Prims.list -> Prims.string =
-=======
         let uu____3574 = FStar_Util.string_of_int n1  in
         FStar_Util.format1 "(BoundV %s)" uu____3574
     | FreeV fv -> FStar_Util.format1 "(FreeV %s)" (Prims.fst fv)
@@ -1925,23 +1641,13 @@
     FStar_All.pipe_right uu____3613 (FStar_String.concat " ")
 
 and print_smt_term_list_list : term Prims.list Prims.list -> Prims.string =
->>>>>>> de71fd75
   fun l  ->
     FStar_List.fold_left
       (fun s  ->
          fun l1  ->
-<<<<<<< HEAD
-           let uu____3608 =
-             let uu____3609 =
-               let uu____3610 = print_smt_term_list l1 in
-               Prims.strcat uu____3610 " ] " in
-             Prims.strcat "; [ " uu____3609 in
-           Prims.strcat s uu____3608) "" l
-=======
            let uu____3623 =
              let uu____3624 =
                let uu____3625 = print_smt_term_list l1  in
                Prims.strcat uu____3625 " ] "  in
              Prims.strcat "; [ " uu____3624  in
-           Prims.strcat s uu____3623) "" l
->>>>>>> de71fd75
+           Prims.strcat s uu____3623) "" l