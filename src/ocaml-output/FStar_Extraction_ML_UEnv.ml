--- conflicted
+++ resolved
@@ -92,13 +92,8 @@
 let removeTick = (fun _75_37 -> (match (_75_37) with
 | (x, n) -> begin
 if (FStar_Util.starts_with x "\'") then begin
-<<<<<<< HEAD
-(let _170_59 = (FStar_Util.substring_from x (Prims.parse_int "1"))
-in ((_170_59), (n)))
-=======
-(let _172_59 = (FStar_Util.substring_from x (Prims.parse_int "1"))
-in ((_172_59), (n)))
->>>>>>> bae9872c
+(let _175_59 = (FStar_Util.substring_from x (Prims.parse_int "1"))
+in ((_175_59), (n)))
 end else begin
 ((x), (n))
 end
@@ -111,21 +106,12 @@
 let convIdent : FStar_Ident.ident  ->  (Prims.string * Prims.int) = (fun id -> ((id.FStar_Ident.idText), ((Prims.parse_int "0"))))
 
 
-<<<<<<< HEAD
-let bv_as_ml_tyvar : FStar_Syntax_Syntax.bv  ->  (Prims.string * Prims.int) = (fun x -> (let _170_66 = (FStar_Extraction_ML_Syntax.bv_as_mlident x)
-in (prependTick _170_66)))
-
-
-let bv_as_ml_termvar : FStar_Syntax_Syntax.bv  ->  (Prims.string * Prims.int) = (fun x -> (let _170_69 = (FStar_Extraction_ML_Syntax.bv_as_mlident x)
-in (removeTick _170_69)))
-=======
-let bv_as_ml_tyvar : FStar_Syntax_Syntax.bv  ->  (Prims.string * Prims.int) = (fun x -> (let _172_66 = (FStar_Extraction_ML_Syntax.bv_as_mlident x)
-in (prependTick _172_66)))
-
-
-let bv_as_ml_termvar : FStar_Syntax_Syntax.bv  ->  (Prims.string * Prims.int) = (fun x -> (let _172_69 = (FStar_Extraction_ML_Syntax.bv_as_mlident x)
-in (removeTick _172_69)))
->>>>>>> bae9872c
+let bv_as_ml_tyvar : FStar_Syntax_Syntax.bv  ->  (Prims.string * Prims.int) = (fun x -> (let _175_66 = (FStar_Extraction_ML_Syntax.bv_as_mlident x)
+in (prependTick _175_66)))
+
+
+let bv_as_ml_termvar : FStar_Syntax_Syntax.bv  ->  (Prims.string * Prims.int) = (fun x -> (let _175_69 = (FStar_Extraction_ML_Syntax.bv_as_mlident x)
+in (removeTick _175_69)))
 
 
 let rec lookup_ty_local : binding Prims.list  ->  FStar_Syntax_Syntax.bv  ->  FStar_Extraction_ML_Syntax.mlty = (fun gamma b -> (match (gamma) with
@@ -235,13 +221,8 @@
 end)))
 in (match (x) with
 | None -> begin
-<<<<<<< HEAD
-(let _170_90 = (FStar_Util.format1 "free Variable %s not found\n" lid.FStar_Ident.nsstr)
-in (FStar_All.failwith _170_90))
-=======
-(let _172_99 = (FStar_Util.format1 "free Variable %s not found\n" lid.FStar_Ident.nsstr)
-in (failwith _172_99))
->>>>>>> bae9872c
+(let _175_99 = (FStar_Util.format1 "free Variable %s not found\n" lid.FStar_Ident.nsstr)
+in (failwith _175_99))
 end
 | Some (y) -> begin
 y
@@ -259,17 +240,10 @@
 end)))
 in (match (x) with
 | None -> begin
-<<<<<<< HEAD
-(let _170_98 = (let _170_97 = (FStar_Range.string_of_range fv.FStar_Syntax_Syntax.fv_name.FStar_Syntax_Syntax.p)
-in (let _170_96 = (FStar_Syntax_Print.lid_to_string fv.FStar_Syntax_Syntax.fv_name.FStar_Syntax_Syntax.v)
-in (FStar_Util.format2 "(%s) free Variable %s not found\n" _170_97 _170_96)))
-in (FStar_All.failwith _170_98))
-=======
-(let _172_107 = (let _172_106 = (FStar_Range.string_of_range fv.FStar_Syntax_Syntax.fv_name.FStar_Syntax_Syntax.p)
-in (let _172_105 = (FStar_Syntax_Print.lid_to_string fv.FStar_Syntax_Syntax.fv_name.FStar_Syntax_Syntax.v)
-in (FStar_Util.format2 "(%s) free Variable %s not found\n" _172_106 _172_105)))
-in (failwith _172_107))
->>>>>>> bae9872c
+(let _175_107 = (let _175_106 = (FStar_Range.string_of_range fv.FStar_Syntax_Syntax.fv_name.FStar_Syntax_Syntax.p)
+in (let _175_105 = (FStar_Syntax_Print.lid_to_string fv.FStar_Syntax_Syntax.fv_name.FStar_Syntax_Syntax.v)
+in (FStar_Util.format2 "(%s) free Variable %s not found\n" _175_106 _175_105)))
+in (failwith _175_107))
 end
 | Some (y) -> begin
 y
@@ -287,17 +261,10 @@
 end)))
 in (match (x) with
 | None -> begin
-<<<<<<< HEAD
-(let _170_106 = (let _170_105 = (FStar_Range.string_of_range bv.FStar_Syntax_Syntax.ppname.FStar_Ident.idRange)
-in (let _170_104 = (FStar_Syntax_Print.bv_to_string bv)
-in (FStar_Util.format2 "(%s) bound Variable %s not found\n" _170_105 _170_104)))
-in (FStar_All.failwith _170_106))
-=======
-(let _172_115 = (let _172_114 = (FStar_Range.string_of_range bv.FStar_Syntax_Syntax.ppname.FStar_Ident.idRange)
-in (let _172_113 = (FStar_Syntax_Print.bv_to_string bv)
-in (FStar_Util.format2 "(%s) bound Variable %s not found\n" _172_114 _172_113)))
-in (failwith _172_115))
->>>>>>> bae9872c
+(let _175_115 = (let _175_114 = (FStar_Range.string_of_range bv.FStar_Syntax_Syntax.ppname.FStar_Ident.idRange)
+in (let _175_113 = (FStar_Syntax_Print.bv_to_string bv)
+in (FStar_Util.format2 "(%s) bound Variable %s not found\n" _175_114 _175_113)))
+in (failwith _175_115))
 end
 | Some (y) -> begin
 y
@@ -306,21 +273,12 @@
 
 let lookup : env  ->  (FStar_Syntax_Syntax.bv, FStar_Syntax_Syntax.fv) FStar_Util.either  ->  (ty_or_exp_b * FStar_Syntax_Syntax.fv_qual Prims.option) = (fun g x -> (match (x) with
 | FStar_Util.Inl (x) -> begin
-<<<<<<< HEAD
-(let _170_111 = (lookup_bv g x)
-in ((_170_111), (None)))
+(let _175_120 = (lookup_bv g x)
+in ((_175_120), (None)))
 end
 | FStar_Util.Inr (x) -> begin
-(let _170_112 = (lookup_fv g x)
-in ((_170_112), (x.FStar_Syntax_Syntax.fv_qual)))
-=======
-(let _172_120 = (lookup_bv g x)
-in ((_172_120), (None)))
-end
-| FStar_Util.Inr (x) -> begin
-(let _172_121 = (lookup_fv g x)
-in ((_172_121), (x.FStar_Syntax_Syntax.fv_qual)))
->>>>>>> bae9872c
+(let _175_121 = (lookup_fv g x)
+in ((_175_121), (x.FStar_Syntax_Syntax.fv_qual)))
 end))
 
 
@@ -371,13 +329,8 @@
 end)
 in (
 
-<<<<<<< HEAD
-let mlx = (let _170_135 = (FStar_Extraction_ML_Syntax.bv_as_mlident x)
-in FStar_Extraction_ML_Syntax.MLE_Var (_170_135))
-=======
-let mlx = (let _172_144 = (FStar_Extraction_ML_Syntax.bv_as_mlident x)
-in FStar_Extraction_ML_Syntax.MLE_Var (_172_144))
->>>>>>> bae9872c
+let mlx = (let _175_144 = (FStar_Extraction_ML_Syntax.bv_as_mlident x)
+in FStar_Extraction_ML_Syntax.MLE_Var (_175_144))
 in (
 
 let mlx = if mk_unit then begin
@@ -394,13 +347,8 @@
 let gamma = (Bv (((x), (FStar_Util.Inr (((mlx), (t_x), (is_rec)))))))::g.gamma
 in (
 
-<<<<<<< HEAD
-let tcenv = (let _170_136 = (FStar_Syntax_Syntax.binders_of_list ((x)::[]))
-in (FStar_TypeChecker_Env.push_binders g.tcenv _170_136))
-=======
-let tcenv = (let _172_145 = (FStar_Syntax_Syntax.binders_of_list ((x)::[]))
-in (FStar_TypeChecker_Env.push_binders g.tcenv _172_145))
->>>>>>> bae9872c
+let tcenv = (let _175_145 = (FStar_Syntax_Syntax.binders_of_list ((x)::[]))
+in (FStar_TypeChecker_Env.push_binders g.tcenv _175_145))
 in (
 
 let _75_203 = g
@@ -412,15 +360,9 @@
 (x)::[]
 end
 | FStar_Extraction_ML_Syntax.MLTY_Fun (t1, f, t2) -> begin
-<<<<<<< HEAD
-(let _170_140 = (mltyFvars t1)
-in (let _170_139 = (mltyFvars t2)
-in (FStar_List.append _170_140 _170_139)))
-=======
-(let _172_149 = (mltyFvars t1)
-in (let _172_148 = (mltyFvars t2)
-in (FStar_List.append _172_149 _172_148)))
->>>>>>> bae9872c
+(let _175_149 = (mltyFvars t1)
+in (let _175_148 = (mltyFvars t2)
+in (FStar_List.append _175_149 _175_148)))
 end
 | FStar_Extraction_ML_Syntax.MLTY_Named (args, path) -> begin
 (FStar_List.collect mltyFvars args)
@@ -442,13 +384,8 @@
 end))
 
 
-<<<<<<< HEAD
-let tySchemeIsClosed : FStar_Extraction_ML_Syntax.mltyscheme  ->  Prims.bool = (fun tys -> (let _170_147 = (mltyFvars (Prims.snd tys))
-in (subsetMlidents _170_147 (Prims.fst tys))))
-=======
-let tySchemeIsClosed : FStar_Extraction_ML_Syntax.mltyscheme  ->  Prims.bool = (fun tys -> (let _172_156 = (mltyFvars (Prims.snd tys))
-in (subsetMlidents _172_156 (Prims.fst tys))))
->>>>>>> bae9872c
+let tySchemeIsClosed : FStar_Extraction_ML_Syntax.mltyscheme  ->  Prims.bool = (fun tys -> (let _175_156 = (mltyFvars (Prims.snd tys))
+in (subsetMlidents _175_156 (Prims.fst tys))))
 
 
 let extend_fv' : env  ->  FStar_Syntax_Syntax.fv  ->  FStar_Extraction_ML_Syntax.mlpath  ->  FStar_Extraction_ML_Syntax.mltyscheme  ->  Prims.bool  ->  Prims.bool  ->  env = (fun g x y t_x add_unit is_rec -> if (tySchemeIsClosed t_x) then begin
@@ -497,15 +434,9 @@
 
 let extend_lb : env  ->  FStar_Syntax_Syntax.lbname  ->  FStar_Syntax_Syntax.typ  ->  FStar_Extraction_ML_Syntax.mltyscheme  ->  Prims.bool  ->  Prims.bool  ->  (env * FStar_Extraction_ML_Syntax.mlident) = (fun g l t t_x add_unit is_rec -> (match (l) with
 | FStar_Util.Inl (x) -> begin
-<<<<<<< HEAD
-(let _170_183 = (extend_bv g x t_x add_unit is_rec false)
-in (let _170_182 = (bv_as_ml_termvar x)
-in ((_170_183), (_170_182))))
-=======
-(let _172_192 = (extend_bv g x t_x add_unit is_rec false)
-in (let _172_191 = (bv_as_ml_termvar x)
-in ((_172_192), (_172_191))))
->>>>>>> bae9872c
+(let _175_192 = (extend_bv g x t_x add_unit is_rec false)
+in (let _175_191 = (bv_as_ml_termvar x)
+in ((_175_192), (_175_191))))
 end
 | FStar_Util.Inr (f) -> begin
 (
@@ -513,13 +444,8 @@
 let _75_265 = (FStar_Extraction_ML_Syntax.mlpath_of_lident f.FStar_Syntax_Syntax.fv_name.FStar_Syntax_Syntax.v)
 in (match (_75_265) with
 | (p, y) -> begin
-<<<<<<< HEAD
-(let _170_184 = (extend_fv' g f ((p), (y)) t_x add_unit is_rec)
-in ((_170_184), ((((FStar_Extraction_ML_Syntax.avoid_keyword y)), ((Prims.parse_int "0"))))))
-=======
-(let _172_193 = (extend_fv' g f ((p), (y)) t_x add_unit is_rec)
-in ((_172_193), ((((FStar_Extraction_ML_Syntax.avoid_keyword y)), ((Prims.parse_int "0"))))))
->>>>>>> bae9872c
+(let _175_193 = (extend_fv' g f ((p), (y)) t_x add_unit is_rec)
+in ((_175_193), ((((FStar_Extraction_ML_Syntax.avoid_keyword y)), ((Prims.parse_int "0"))))))
 end))
 end))
 
@@ -545,17 +471,10 @@
 in (
 
 let failwith_ty = (((a)::[]), (FStar_Extraction_ML_Syntax.MLTY_Fun (((FStar_Extraction_ML_Syntax.MLTY_Named ((([]), (((("Prims")::[]), ("string")))))), (FStar_Extraction_ML_Syntax.E_IMPURE), (FStar_Extraction_ML_Syntax.MLTY_Var (a))))))
-<<<<<<< HEAD
-in (let _170_193 = (let _170_192 = (let _170_191 = (FStar_Syntax_Syntax.lid_as_fv FStar_Syntax_Const.failwith_lid FStar_Syntax_Syntax.Delta_constant None)
-in FStar_Util.Inr (_170_191))
-in (extend_lb env _170_192 FStar_Syntax_Syntax.tun failwith_ty false false))
-in (FStar_All.pipe_right _170_193 Prims.fst))))))
-=======
-in (let _172_204 = (let _172_203 = (let _172_202 = (FStar_Syntax_Syntax.lid_as_fv FStar_Syntax_Const.failwith_lid FStar_Syntax_Syntax.Delta_constant None)
-in FStar_Util.Inr (_172_202))
-in (extend_lb env _172_203 FStar_Syntax_Syntax.tun failwith_ty false false))
-in (FStar_All.pipe_right _172_204 Prims.fst))))))
->>>>>>> bae9872c
+in (let _175_204 = (let _175_203 = (let _175_202 = (FStar_Syntax_Syntax.lid_as_fv FStar_Syntax_Const.failwith_lid FStar_Syntax_Syntax.Delta_constant None)
+in FStar_Util.Inr (_175_202))
+in (extend_lb env _175_203 FStar_Syntax_Syntax.tun failwith_ty false false))
+in (FStar_All.pipe_right _175_204 Prims.fst))))))
 
 
 let monad_op_name : FStar_Syntax_Syntax.eff_decl  ->  Prims.string  ->  (FStar_Extraction_ML_Syntax.mlpath * FStar_Ident.lident) = (fun ed nm -> (
