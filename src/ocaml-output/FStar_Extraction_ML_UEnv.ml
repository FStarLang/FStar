open Prims
type ty_or_exp_b =
  ((FStar_Extraction_ML_Syntax.mlident * FStar_Extraction_ML_Syntax.mlty),
    (FStar_Extraction_ML_Syntax.mlexpr *
      FStar_Extraction_ML_Syntax.mltyscheme * Prims.bool))
    FStar_Util.either
type binding =
  | Bv of (FStar_Syntax_Syntax.bv * ty_or_exp_b) 
  | Fv of (FStar_Syntax_Syntax.fv * ty_or_exp_b) 
let uu___is_Bv : binding -> Prims.bool =
  fun projectee  -> match projectee with | Bv _0 -> true | uu____24 -> false 
let __proj__Bv__item___0 : binding -> (FStar_Syntax_Syntax.bv * ty_or_exp_b)
  = fun projectee  -> match projectee with | Bv _0 -> _0 
let uu___is_Fv : binding -> Prims.bool =
  fun projectee  -> match projectee with | Fv _0 -> true | uu____44 -> false 
let __proj__Fv__item___0 : binding -> (FStar_Syntax_Syntax.fv * ty_or_exp_b)
  = fun projectee  -> match projectee with | Fv _0 -> _0 
type env =
  {
  tcenv: FStar_TypeChecker_Env.env ;
  gamma: binding Prims.list ;
  tydefs:
    (FStar_Extraction_ML_Syntax.mlsymbol Prims.list *
      FStar_Extraction_ML_Syntax.mltydecl) Prims.list
    ;
  currentModule: FStar_Extraction_ML_Syntax.mlpath }
let debug : env -> (Prims.unit -> Prims.unit) -> Prims.unit =
  fun g  ->
    fun f  ->
      let c = FStar_Extraction_ML_Syntax.string_of_mlpath g.currentModule  in
      let uu____113 =
<<<<<<< HEAD
        FStar_Options.debug_at_level c (FStar_Options.Other "Extraction") in
      if uu____113 then f () else ()
let mkFvvar:
=======
        FStar_Options.debug_at_level c (FStar_Options.Other "Extraction")  in
      if uu____113 then f () else ()
  
let mkFvvar :
>>>>>>> 3e2e4220
  FStar_Ident.lident -> FStar_Syntax_Syntax.typ -> FStar_Syntax_Syntax.fv =
  fun l  ->
    fun t  ->
      FStar_Syntax_Syntax.lid_as_fv l FStar_Syntax_Syntax.Delta_constant None
  
let erasedContent : FStar_Extraction_ML_Syntax.mlty =
  FStar_Extraction_ML_Syntax.ml_unit_ty 
let erasableTypeNoDelta : FStar_Extraction_ML_Syntax.mlty -> Prims.bool =
  fun t  ->
    if t = FStar_Extraction_ML_Syntax.ml_unit_ty
    then true
    else
      (match t with
       | FStar_Extraction_ML_Syntax.MLTY_Named
           (uu____125,("FStar"::"Ghost"::[],"erased")) -> true
       | uu____132 -> false)
<<<<<<< HEAD
let unknownType: FStar_Extraction_ML_Syntax.mlty =
  FStar_Extraction_ML_Syntax.MLTY_Top
=======
  
let unknownType : FStar_Extraction_ML_Syntax.mlty =
  FStar_Extraction_ML_Syntax.MLTY_Top 
>>>>>>> 3e2e4220
let prependTick uu____143 =
  match uu____143 with
  | (x,n) ->
      if FStar_Util.starts_with x "'"
      then (x, n)
      else ((Prims.strcat "'A" x), n)
<<<<<<< HEAD
=======
  
>>>>>>> 3e2e4220
let removeTick uu____161 =
  match uu____161 with
  | (x,n) ->
      if FStar_Util.starts_with x "'"
      then
<<<<<<< HEAD
        let _0_171 = FStar_Util.substring_from x (Prims.parse_int "1") in
        (_0_171, n)
      else (x, n)
let convRange: FStar_Range.range -> Prims.int = fun r  -> Prims.parse_int "0"
let convIdent: FStar_Ident.ident -> (Prims.string* Prims.int) =
  fun id  -> ((id.FStar_Ident.idText), (Prims.parse_int "0"))
let bv_as_ml_tyvar: FStar_Syntax_Syntax.bv -> (Prims.string* Prims.int) =
  fun x  -> prependTick (FStar_Extraction_ML_Syntax.bv_as_mlident x)
let bv_as_ml_termvar: FStar_Syntax_Syntax.bv -> (Prims.string* Prims.int) =
  fun x  -> removeTick (FStar_Extraction_ML_Syntax.bv_as_mlident x)
let rec lookup_ty_local:
=======
        let _0_171 = FStar_Util.substring_from x (Prims.parse_int "1")  in
        (_0_171, n)
      else (x, n)
  
let convRange : FStar_Range.range -> Prims.int =
  fun r  -> (Prims.parse_int "0") 
let convIdent : FStar_Ident.ident -> (Prims.string * Prims.int) =
  fun id  -> ((id.FStar_Ident.idText), (Prims.parse_int "0")) 
let bv_as_ml_tyvar : FStar_Syntax_Syntax.bv -> (Prims.string * Prims.int) =
  fun x  -> prependTick (FStar_Extraction_ML_Syntax.bv_as_mlident x) 
let bv_as_ml_termvar : FStar_Syntax_Syntax.bv -> (Prims.string * Prims.int) =
  fun x  -> removeTick (FStar_Extraction_ML_Syntax.bv_as_mlident x) 
let rec lookup_ty_local :
>>>>>>> 3e2e4220
  binding Prims.list ->
    FStar_Syntax_Syntax.bv -> FStar_Extraction_ML_Syntax.mlty
  =
  fun gamma  ->
    fun b  ->
      match gamma with
      | (Bv (b',FStar_Util.Inl (mli,mlt)))::tl ->
          if FStar_Syntax_Syntax.bv_eq b b'
          then mlt
          else lookup_ty_local tl b
      | (Bv (b',FStar_Util.Inr uu____212))::tl ->
          if FStar_Syntax_Syntax.bv_eq b b'
          then
            failwith
              (Prims.strcat "Type/Expr clash: "
                 (b.FStar_Syntax_Syntax.ppname).FStar_Ident.idText)
          else lookup_ty_local tl b
      | uu____231::tl -> lookup_ty_local tl b
      | [] ->
          failwith
            (Prims.strcat "extraction: unbound type var "
               (b.FStar_Syntax_Syntax.ppname).FStar_Ident.idText)
<<<<<<< HEAD
=======
  
>>>>>>> 3e2e4220
let tyscheme_of_td uu____251 =
  match uu____251 with
  | (uu____258,uu____259,uu____260,vars,body_opt) ->
      (match body_opt with
       | Some (FStar_Extraction_ML_Syntax.MLTD_Abbrev t) -> Some (vars, t)
       | uu____270 -> None)
<<<<<<< HEAD
let lookup_ty_const:
=======
  
let lookup_ty_const :
>>>>>>> 3e2e4220
  env ->
    FStar_Extraction_ML_Syntax.mlpath ->
      FStar_Extraction_ML_Syntax.mltyscheme Prims.option
  =
  fun env  ->
    fun uu____278  ->
      match uu____278 with
      | (module_name,ty_name) ->
          FStar_Util.find_map env.tydefs
            (fun uu____288  ->
               match uu____288 with
               | (m,tds) ->
                   if module_name = m
                   then
                     FStar_Util.find_map tds
                       (fun td  ->
<<<<<<< HEAD
                          let uu____300 = td in
=======
                          let uu____300 = td  in
>>>>>>> 3e2e4220
                          match uu____300 with
                          | (uu____302,n,uu____304,uu____305,uu____306) ->
                              if n = ty_name then tyscheme_of_td td else None)
                   else None)
<<<<<<< HEAD
let module_name_of_fv: FStar_Syntax_Syntax.fv -> Prims.string Prims.list =
=======
  
let module_name_of_fv : FStar_Syntax_Syntax.fv -> Prims.string Prims.list =
>>>>>>> 3e2e4220
  fun fv  ->
    FStar_All.pipe_right
      ((fv.FStar_Syntax_Syntax.fv_name).FStar_Syntax_Syntax.v).FStar_Ident.ns
      (FStar_List.map (fun i  -> i.FStar_Ident.idText))
  
let maybe_mangle_type_projector :
  env ->
    FStar_Syntax_Syntax.fv ->
      (FStar_Extraction_ML_Syntax.mlsymbol Prims.list *
        FStar_Extraction_ML_Syntax.mlsymbol) Prims.option
  =
  fun env  ->
    fun fv  ->
      let mname = module_name_of_fv fv  in
      let ty_name =
        (((fv.FStar_Syntax_Syntax.fv_name).FStar_Syntax_Syntax.v).FStar_Ident.ident).FStar_Ident.idText
         in
      FStar_Util.find_map env.tydefs
        (fun uu____347  ->
           match uu____347 with
           | (m,tds) ->
               FStar_Util.find_map tds
                 (fun uu____362  ->
                    match uu____362 with
                    | (uu____367,n,mangle_opt,uu____370,uu____371) ->
                        if m = mname
                        then
                          (if n = ty_name
                           then
                             match mangle_opt with
                             | None  -> Some (m, n)
                             | Some mangled ->
<<<<<<< HEAD
                                 let modul = m in Some (modul, mangled)
                           else None)
                        else None))
let lookup_tyvar:
=======
                                 let modul = m  in Some (modul, mangled)
                           else None)
                        else None))
  
let lookup_tyvar :
>>>>>>> 3e2e4220
  env -> FStar_Syntax_Syntax.bv -> FStar_Extraction_ML_Syntax.mlty =
  fun g  -> fun bt  -> lookup_ty_local g.gamma bt 
let lookup_fv_by_lid : env -> FStar_Ident.lident -> ty_or_exp_b =
  fun g  ->
    fun lid  ->
      let x =
        FStar_Util.find_map g.gamma
          (fun uu___100_422  ->
             match uu___100_422 with
             | Fv (fv',x) when FStar_Syntax_Syntax.fv_eq_lid fv' lid ->
                 Some x
<<<<<<< HEAD
             | uu____426 -> None) in
=======
             | uu____426 -> None)
         in
>>>>>>> 3e2e4220
      match x with
      | None  ->
          failwith
            (FStar_Util.format1 "free Variable %s not found\n"
               lid.FStar_Ident.nsstr)
      | Some y -> y
  
let lookup_fv : env -> FStar_Syntax_Syntax.fv -> ty_or_exp_b =
  fun g  ->
    fun fv  ->
      let x =
        FStar_Util.find_map g.gamma
          (fun uu___101_436  ->
             match uu___101_436 with
             | Fv (fv',t) when FStar_Syntax_Syntax.fv_eq fv fv' -> Some t
<<<<<<< HEAD
             | uu____440 -> None) in
=======
             | uu____440 -> None)
         in
>>>>>>> 3e2e4220
      match x with
      | None  ->
          failwith
            (let _0_173 =
               FStar_Range.string_of_range
<<<<<<< HEAD
                 (fv.FStar_Syntax_Syntax.fv_name).FStar_Syntax_Syntax.p in
             let _0_172 =
               FStar_Syntax_Print.lid_to_string
                 (fv.FStar_Syntax_Syntax.fv_name).FStar_Syntax_Syntax.v in
=======
                 (fv.FStar_Syntax_Syntax.fv_name).FStar_Syntax_Syntax.p
                in
             let _0_172 =
               FStar_Syntax_Print.lid_to_string
                 (fv.FStar_Syntax_Syntax.fv_name).FStar_Syntax_Syntax.v
                in
>>>>>>> 3e2e4220
             FStar_Util.format2 "(%s) free Variable %s not found\n" _0_173
               _0_172)
      | Some y -> y
  
let lookup_bv : env -> FStar_Syntax_Syntax.bv -> ty_or_exp_b =
  fun g  ->
    fun bv  ->
      let x =
        FStar_Util.find_map g.gamma
          (fun uu___102_458  ->
             match uu___102_458 with
             | Bv (bv',r) when FStar_Syntax_Syntax.bv_eq bv bv' -> Some r
<<<<<<< HEAD
             | uu____462 -> None) in
=======
             | uu____462 -> None)
         in
>>>>>>> 3e2e4220
      match x with
      | None  ->
          failwith
            (let _0_175 =
               FStar_Range.string_of_range
<<<<<<< HEAD
                 (bv.FStar_Syntax_Syntax.ppname).FStar_Ident.idRange in
             let _0_174 = FStar_Syntax_Print.bv_to_string bv in
=======
                 (bv.FStar_Syntax_Syntax.ppname).FStar_Ident.idRange
                in
             let _0_174 = FStar_Syntax_Print.bv_to_string bv  in
>>>>>>> 3e2e4220
             FStar_Util.format2 "(%s) bound Variable %s not found\n" _0_175
               _0_174)
      | Some y -> y
  
let lookup :
  env ->
    (FStar_Syntax_Syntax.bv,FStar_Syntax_Syntax.fv) FStar_Util.either ->
      (ty_or_exp_b * FStar_Syntax_Syntax.fv_qual Prims.option)
  =
  fun g  ->
    fun x  ->
      match x with
<<<<<<< HEAD
      | FStar_Util.Inl x -> let _0_176 = lookup_bv g x in (_0_176, None)
      | FStar_Util.Inr x ->
          let _0_177 = lookup_fv g x in
          (_0_177, (x.FStar_Syntax_Syntax.fv_qual))
let lookup_term:
=======
      | FStar_Util.Inl x -> let _0_176 = lookup_bv g x  in (_0_176, None)
      | FStar_Util.Inr x ->
          let _0_177 = lookup_fv g x  in
          (_0_177, (x.FStar_Syntax_Syntax.fv_qual))
  
let lookup_term :
>>>>>>> 3e2e4220
  env ->
    FStar_Syntax_Syntax.term ->
      (ty_or_exp_b * FStar_Syntax_Syntax.fv_qual Prims.option)
  =
  fun g  ->
    fun t  ->
      match t.FStar_Syntax_Syntax.n with
      | FStar_Syntax_Syntax.Tm_name x -> lookup g (FStar_Util.Inl x)
      | FStar_Syntax_Syntax.Tm_fvar x -> lookup g (FStar_Util.Inr x)
      | uu____501 -> failwith "Impossible: lookup_term for a non-name"
<<<<<<< HEAD
let extend_ty:
=======
  
let extend_ty :
>>>>>>> 3e2e4220
  env ->
    FStar_Syntax_Syntax.bv ->
      FStar_Extraction_ML_Syntax.mlty Prims.option -> env
  =
  fun g  ->
    fun a  ->
      fun mapped_to  ->
        let ml_a = bv_as_ml_tyvar a  in
        let mapped_to =
          match mapped_to with
          | None  -> FStar_Extraction_ML_Syntax.MLTY_Var ml_a
<<<<<<< HEAD
          | Some t -> t in
        let gamma = (Bv (a, (FStar_Util.Inl (ml_a, mapped_to)))) :: (g.gamma) in
        let tcenv = FStar_TypeChecker_Env.push_bv g.tcenv a in
        let uu___103_542 = g in
=======
          | Some t -> t  in
        let gamma = (Bv (a, (FStar_Util.Inl (ml_a, mapped_to)))) :: (g.gamma)
           in
        let tcenv = FStar_TypeChecker_Env.push_bv g.tcenv a  in
        let uu___103_542 = g  in
>>>>>>> 3e2e4220
        {
          tcenv;
          gamma;
          tydefs = (uu___103_542.tydefs);
          currentModule = (uu___103_542.currentModule)
        }
  
let extend_bv :
  env ->
    FStar_Syntax_Syntax.bv ->
      FStar_Extraction_ML_Syntax.mltyscheme ->
        Prims.bool -> Prims.bool -> Prims.bool -> env
  =
  fun g  ->
    fun x  ->
      fun t_x  ->
        fun add_unit  ->
          fun is_rec  ->
            fun mk_unit  ->
              let ml_ty =
                match t_x with
                | ([],t) -> t
<<<<<<< HEAD
                | uu____564 -> FStar_Extraction_ML_Syntax.MLTY_Top in
              let mlx =
                FStar_Extraction_ML_Syntax.MLE_Var
                  (FStar_Extraction_ML_Syntax.bv_as_mlident x) in
=======
                | uu____564 -> FStar_Extraction_ML_Syntax.MLTY_Top  in
              let mlx =
                FStar_Extraction_ML_Syntax.MLE_Var
                  (FStar_Extraction_ML_Syntax.bv_as_mlident x)
                 in
>>>>>>> 3e2e4220
              let mlx =
                if mk_unit
                then FStar_Extraction_ML_Syntax.ml_unit
                else
                  if add_unit
                  then
                    FStar_All.pipe_left
                      (FStar_Extraction_ML_Syntax.with_ty
                         FStar_Extraction_ML_Syntax.MLTY_Top)
                      (FStar_Extraction_ML_Syntax.MLE_App
                         ((FStar_Extraction_ML_Syntax.with_ty
                             FStar_Extraction_ML_Syntax.MLTY_Top mlx),
                           [FStar_Extraction_ML_Syntax.ml_unit]))
<<<<<<< HEAD
                  else FStar_Extraction_ML_Syntax.with_ty ml_ty mlx in
=======
                  else FStar_Extraction_ML_Syntax.with_ty ml_ty mlx
                 in
>>>>>>> 3e2e4220
              let gamma = (Bv (x, (FStar_Util.Inr (mlx, t_x, is_rec)))) ::
                (g.gamma)  in
              let tcenv =
<<<<<<< HEAD
                let _0_178 = FStar_Syntax_Syntax.binders_of_list [x] in
                FStar_TypeChecker_Env.push_binders g.tcenv _0_178 in
              let uu___104_585 = g in
=======
                let _0_178 = FStar_Syntax_Syntax.binders_of_list [x]  in
                FStar_TypeChecker_Env.push_binders g.tcenv _0_178  in
              let uu___104_585 = g  in
>>>>>>> 3e2e4220
              {
                tcenv;
                gamma;
                tydefs = (uu___104_585.tydefs);
                currentModule = (uu___104_585.currentModule)
              }
  
let rec mltyFvars :
  FStar_Extraction_ML_Syntax.mlty ->
    FStar_Extraction_ML_Syntax.mlident Prims.list
  =
  fun t  ->
    match t with
    | FStar_Extraction_ML_Syntax.MLTY_Var x -> [x]
    | FStar_Extraction_ML_Syntax.MLTY_Fun (t1,f,t2) ->
<<<<<<< HEAD
        let _0_180 = mltyFvars t1 in
        let _0_179 = mltyFvars t2 in FStar_List.append _0_180 _0_179
=======
        let _0_180 = mltyFvars t1  in
        let _0_179 = mltyFvars t2  in FStar_List.append _0_180 _0_179
>>>>>>> 3e2e4220
    | FStar_Extraction_ML_Syntax.MLTY_Named (args,path) ->
        FStar_List.collect mltyFvars args
    | FStar_Extraction_ML_Syntax.MLTY_Tuple ts ->
        FStar_List.collect mltyFvars ts
    | FStar_Extraction_ML_Syntax.MLTY_Top  -> []
  
let rec subsetMlidents :
  FStar_Extraction_ML_Syntax.mlident Prims.list ->
    FStar_Extraction_ML_Syntax.mlident Prims.list -> Prims.bool
  =
  fun la  ->
    fun lb  ->
      match la with
      | h::tla -> (FStar_List.contains h lb) && (subsetMlidents tla lb)
      | [] -> true
  
let tySchemeIsClosed : FStar_Extraction_ML_Syntax.mltyscheme -> Prims.bool =
  fun tys  ->
<<<<<<< HEAD
    let _0_181 = mltyFvars (Prims.snd tys) in
    subsetMlidents _0_181 (Prims.fst tys)
let extend_fv':
=======
    let _0_181 = mltyFvars (Prims.snd tys)  in
    subsetMlidents _0_181 (Prims.fst tys)
  
let extend_fv' :
>>>>>>> 3e2e4220
  env ->
    FStar_Syntax_Syntax.fv ->
      FStar_Extraction_ML_Syntax.mlpath ->
        FStar_Extraction_ML_Syntax.mltyscheme ->
          Prims.bool -> Prims.bool -> env
  =
  fun g  ->
    fun x  ->
      fun y  ->
        fun t_x  ->
          fun add_unit  ->
            fun is_rec  ->
<<<<<<< HEAD
              let uu____636 = tySchemeIsClosed t_x in
=======
              let uu____636 = tySchemeIsClosed t_x  in
>>>>>>> 3e2e4220
              if uu____636
              then
                let ml_ty =
                  match t_x with
                  | ([],t) -> t
<<<<<<< HEAD
                  | uu____640 -> FStar_Extraction_ML_Syntax.MLTY_Top in
                let mly =
                  FStar_Extraction_ML_Syntax.MLE_Name
                    (let uu____642 = y in
                     match uu____642 with
                     | (ns,i) ->
                         (ns, (FStar_Extraction_ML_Syntax.avoid_keyword i))) in
=======
                  | uu____640 -> FStar_Extraction_ML_Syntax.MLTY_Top  in
                let mly =
                  FStar_Extraction_ML_Syntax.MLE_Name
                    (let uu____642 = y  in
                     match uu____642 with
                     | (ns,i) ->
                         (ns, (FStar_Extraction_ML_Syntax.avoid_keyword i)))
                   in
>>>>>>> 3e2e4220
                let mly =
                  if add_unit
                  then
                    FStar_All.pipe_left
                      (FStar_Extraction_ML_Syntax.with_ty
                         FStar_Extraction_ML_Syntax.MLTY_Top)
                      (FStar_Extraction_ML_Syntax.MLE_App
                         ((FStar_Extraction_ML_Syntax.with_ty
                             FStar_Extraction_ML_Syntax.MLTY_Top mly),
                           [FStar_Extraction_ML_Syntax.ml_unit]))
<<<<<<< HEAD
                  else FStar_Extraction_ML_Syntax.with_ty ml_ty mly in
                let gamma = (Fv (x, (FStar_Util.Inr (mly, t_x, is_rec)))) ::
                  (g.gamma) in
                let uu___105_665 = g in
=======
                  else FStar_Extraction_ML_Syntax.with_ty ml_ty mly  in
                let gamma = (Fv (x, (FStar_Util.Inr (mly, t_x, is_rec)))) ::
                  (g.gamma)  in
                let uu___105_665 = g  in
>>>>>>> 3e2e4220
                {
                  tcenv = (uu___105_665.tcenv);
                  gamma;
                  tydefs = (uu___105_665.tydefs);
                  currentModule = (uu___105_665.currentModule)
                }
              else failwith "freevars found"
<<<<<<< HEAD
let extend_fv:
=======
  
let extend_fv :
>>>>>>> 3e2e4220
  env ->
    FStar_Syntax_Syntax.fv ->
      FStar_Extraction_ML_Syntax.mltyscheme ->
        Prims.bool -> Prims.bool -> env
  =
  fun g  ->
    fun x  ->
      fun t_x  ->
        fun add_unit  ->
          fun is_rec  ->
            let mlp =
              FStar_Extraction_ML_Syntax.mlpath_of_lident
                (x.FStar_Syntax_Syntax.fv_name).FStar_Syntax_Syntax.v
               in
            extend_fv' g x mlp t_x add_unit is_rec
  
let extend_lb :
  env ->
    FStar_Syntax_Syntax.lbname ->
      FStar_Syntax_Syntax.typ ->
        FStar_Extraction_ML_Syntax.mltyscheme ->
          Prims.bool ->
            Prims.bool -> (env * FStar_Extraction_ML_Syntax.mlident)
  =
  fun g  ->
    fun l  ->
      fun t  ->
        fun t_x  ->
          fun add_unit  ->
            fun is_rec  ->
              match l with
              | FStar_Util.Inl x ->
<<<<<<< HEAD
                  let _0_183 = extend_bv g x t_x add_unit is_rec false in
                  let _0_182 = bv_as_ml_termvar x in (_0_183, _0_182)
              | FStar_Util.Inr f ->
                  let uu____715 =
                    FStar_Extraction_ML_Syntax.mlpath_of_lident
                      (f.FStar_Syntax_Syntax.fv_name).FStar_Syntax_Syntax.v in
                  (match uu____715 with
                   | (p,y) ->
                       let _0_184 = extend_fv' g f (p, y) t_x add_unit is_rec in
=======
                  let _0_183 = extend_bv g x t_x add_unit is_rec false  in
                  let _0_182 = bv_as_ml_termvar x  in (_0_183, _0_182)
              | FStar_Util.Inr f ->
                  let uu____715 =
                    FStar_Extraction_ML_Syntax.mlpath_of_lident
                      (f.FStar_Syntax_Syntax.fv_name).FStar_Syntax_Syntax.v
                     in
                  (match uu____715 with
                   | (p,y) ->
                       let _0_184 = extend_fv' g f (p, y) t_x add_unit is_rec
                          in
>>>>>>> 3e2e4220
                       (_0_184,
                         ((FStar_Extraction_ML_Syntax.avoid_keyword y),
                           (Prims.parse_int "0"))))
  
let extend_tydef :
  env -> FStar_Syntax_Syntax.fv -> FStar_Extraction_ML_Syntax.mltydecl -> env
  =
  fun g  ->
    fun fv  ->
      fun td  ->
<<<<<<< HEAD
        let m = module_name_of_fv fv in
        let uu___106_740 = g in
=======
        let m = module_name_of_fv fv  in
        let uu___106_740 = g  in
>>>>>>> 3e2e4220
        {
          tcenv = (uu___106_740.tcenv);
          gamma = (uu___106_740.gamma);
          tydefs = ((m, td) :: (g.tydefs));
          currentModule = (uu___106_740.currentModule)
        }
  
let emptyMlPath :
  (FStar_Extraction_ML_Syntax.mlsymbol Prims.list * Prims.string) = ([], "") 
let mkContext : FStar_TypeChecker_Env.env -> env =
  fun e  ->
    let env =
      { tcenv = e; gamma = []; tydefs = []; currentModule = emptyMlPath }  in
    let a = ("'a", (~- (Prims.parse_int "1")))  in
    let failwith_ty =
      ([a],
        (FStar_Extraction_ML_Syntax.MLTY_Fun
           ((FStar_Extraction_ML_Syntax.MLTY_Named
               ([], (["Prims"], "string"))),
             FStar_Extraction_ML_Syntax.E_IMPURE,
<<<<<<< HEAD
             (FStar_Extraction_ML_Syntax.MLTY_Var a)))) in
=======
             (FStar_Extraction_ML_Syntax.MLTY_Var a))))
       in
>>>>>>> 3e2e4220
    let _0_186 =
      let _0_185 =
        FStar_Util.Inr
          (FStar_Syntax_Syntax.lid_as_fv FStar_Syntax_Const.failwith_lid
<<<<<<< HEAD
             FStar_Syntax_Syntax.Delta_constant None) in
      extend_lb env _0_185 FStar_Syntax_Syntax.tun failwith_ty false false in
    FStar_All.pipe_right _0_186 Prims.fst
let monad_op_name:
=======
             FStar_Syntax_Syntax.Delta_constant None)
         in
      extend_lb env _0_185 FStar_Syntax_Syntax.tun failwith_ty false false
       in
    FStar_All.pipe_right _0_186 Prims.fst
  
let monad_op_name :
>>>>>>> 3e2e4220
  FStar_Syntax_Syntax.eff_decl ->
    Prims.string -> (FStar_Extraction_ML_Syntax.mlpath * FStar_Ident.lident)
  =
  fun ed  ->
    fun nm  ->
      let uu____787 =
        (((ed.FStar_Syntax_Syntax.mname).FStar_Ident.ns),
<<<<<<< HEAD
          ((ed.FStar_Syntax_Syntax.mname).FStar_Ident.ident)) in
=======
          ((ed.FStar_Syntax_Syntax.mname).FStar_Ident.ident))
         in
>>>>>>> 3e2e4220
      match uu____787 with
      | (module_name,eff_name) ->
          let mangled_name =
            Prims.strcat FStar_Ident.reserved_prefix
              (Prims.strcat eff_name.FStar_Ident.idText (Prims.strcat "_" nm))
             in
          let mangled_lid =
            FStar_Ident.lid_of_ids
              (FStar_List.append module_name
                 [FStar_Ident.id_of_text mangled_name])
             in
          let ml_name =
            FStar_Extraction_ML_Syntax.mlpath_of_lident mangled_lid  in
          let lid =
            FStar_All.pipe_right
              (FStar_List.append
                 (FStar_Ident.ids_of_lid ed.FStar_Syntax_Syntax.mname)
                 [FStar_Ident.id_of_text nm]) FStar_Ident.lid_of_ids
             in
          (ml_name, lid)
  
let action_name :
  FStar_Syntax_Syntax.eff_decl ->
    FStar_Syntax_Syntax.action ->
      (FStar_Extraction_ML_Syntax.mlpath * FStar_Ident.lident)
  =
  fun ed  ->
    fun a  ->
      monad_op_name ed
        ((a.FStar_Syntax_Syntax.action_name).FStar_Ident.ident).FStar_Ident.idText
  
let bind_name :
  FStar_Syntax_Syntax.eff_decl ->
    (FStar_Extraction_ML_Syntax.mlpath * FStar_Ident.lident)
  = fun ed  -> monad_op_name ed "bind" 
let return_name :
  FStar_Syntax_Syntax.eff_decl ->
    (FStar_Extraction_ML_Syntax.mlpath * FStar_Ident.lident)
  = fun ed  -> monad_op_name ed "return" <|MERGE_RESOLUTION|>--- conflicted
+++ resolved
@@ -29,16 +29,10 @@
     fun f  ->
       let c = FStar_Extraction_ML_Syntax.string_of_mlpath g.currentModule  in
       let uu____113 =
-<<<<<<< HEAD
-        FStar_Options.debug_at_level c (FStar_Options.Other "Extraction") in
-      if uu____113 then f () else ()
-let mkFvvar:
-=======
         FStar_Options.debug_at_level c (FStar_Options.Other "Extraction")  in
       if uu____113 then f () else ()
   
 let mkFvvar :
->>>>>>> 3e2e4220
   FStar_Ident.lident -> FStar_Syntax_Syntax.typ -> FStar_Syntax_Syntax.fv =
   fun l  ->
     fun t  ->
@@ -55,42 +49,21 @@
        | FStar_Extraction_ML_Syntax.MLTY_Named
            (uu____125,("FStar"::"Ghost"::[],"erased")) -> true
        | uu____132 -> false)
-<<<<<<< HEAD
-let unknownType: FStar_Extraction_ML_Syntax.mlty =
-  FStar_Extraction_ML_Syntax.MLTY_Top
-=======
   
 let unknownType : FStar_Extraction_ML_Syntax.mlty =
   FStar_Extraction_ML_Syntax.MLTY_Top 
->>>>>>> 3e2e4220
 let prependTick uu____143 =
   match uu____143 with
   | (x,n) ->
       if FStar_Util.starts_with x "'"
       then (x, n)
       else ((Prims.strcat "'A" x), n)
-<<<<<<< HEAD
-=======
-  
->>>>>>> 3e2e4220
+  
 let removeTick uu____161 =
   match uu____161 with
   | (x,n) ->
       if FStar_Util.starts_with x "'"
       then
-<<<<<<< HEAD
-        let _0_171 = FStar_Util.substring_from x (Prims.parse_int "1") in
-        (_0_171, n)
-      else (x, n)
-let convRange: FStar_Range.range -> Prims.int = fun r  -> Prims.parse_int "0"
-let convIdent: FStar_Ident.ident -> (Prims.string* Prims.int) =
-  fun id  -> ((id.FStar_Ident.idText), (Prims.parse_int "0"))
-let bv_as_ml_tyvar: FStar_Syntax_Syntax.bv -> (Prims.string* Prims.int) =
-  fun x  -> prependTick (FStar_Extraction_ML_Syntax.bv_as_mlident x)
-let bv_as_ml_termvar: FStar_Syntax_Syntax.bv -> (Prims.string* Prims.int) =
-  fun x  -> removeTick (FStar_Extraction_ML_Syntax.bv_as_mlident x)
-let rec lookup_ty_local:
-=======
         let _0_171 = FStar_Util.substring_from x (Prims.parse_int "1")  in
         (_0_171, n)
       else (x, n)
@@ -104,7 +77,6 @@
 let bv_as_ml_termvar : FStar_Syntax_Syntax.bv -> (Prims.string * Prims.int) =
   fun x  -> removeTick (FStar_Extraction_ML_Syntax.bv_as_mlident x) 
 let rec lookup_ty_local :
->>>>>>> 3e2e4220
   binding Prims.list ->
     FStar_Syntax_Syntax.bv -> FStar_Extraction_ML_Syntax.mlty
   =
@@ -127,22 +99,15 @@
           failwith
             (Prims.strcat "extraction: unbound type var "
                (b.FStar_Syntax_Syntax.ppname).FStar_Ident.idText)
-<<<<<<< HEAD
-=======
-  
->>>>>>> 3e2e4220
+  
 let tyscheme_of_td uu____251 =
   match uu____251 with
   | (uu____258,uu____259,uu____260,vars,body_opt) ->
       (match body_opt with
        | Some (FStar_Extraction_ML_Syntax.MLTD_Abbrev t) -> Some (vars, t)
        | uu____270 -> None)
-<<<<<<< HEAD
-let lookup_ty_const:
-=======
   
 let lookup_ty_const :
->>>>>>> 3e2e4220
   env ->
     FStar_Extraction_ML_Syntax.mlpath ->
       FStar_Extraction_ML_Syntax.mltyscheme Prims.option
@@ -159,21 +124,13 @@
                    then
                      FStar_Util.find_map tds
                        (fun td  ->
-<<<<<<< HEAD
-                          let uu____300 = td in
-=======
                           let uu____300 = td  in
->>>>>>> 3e2e4220
                           match uu____300 with
                           | (uu____302,n,uu____304,uu____305,uu____306) ->
                               if n = ty_name then tyscheme_of_td td else None)
                    else None)
-<<<<<<< HEAD
-let module_name_of_fv: FStar_Syntax_Syntax.fv -> Prims.string Prims.list =
-=======
   
 let module_name_of_fv : FStar_Syntax_Syntax.fv -> Prims.string Prims.list =
->>>>>>> 3e2e4220
   fun fv  ->
     FStar_All.pipe_right
       ((fv.FStar_Syntax_Syntax.fv_name).FStar_Syntax_Syntax.v).FStar_Ident.ns
@@ -206,18 +163,11 @@
                              match mangle_opt with
                              | None  -> Some (m, n)
                              | Some mangled ->
-<<<<<<< HEAD
-                                 let modul = m in Some (modul, mangled)
-                           else None)
-                        else None))
-let lookup_tyvar:
-=======
                                  let modul = m  in Some (modul, mangled)
                            else None)
                         else None))
   
 let lookup_tyvar :
->>>>>>> 3e2e4220
   env -> FStar_Syntax_Syntax.bv -> FStar_Extraction_ML_Syntax.mlty =
   fun g  -> fun bt  -> lookup_ty_local g.gamma bt 
 let lookup_fv_by_lid : env -> FStar_Ident.lident -> ty_or_exp_b =
@@ -229,12 +179,8 @@
              match uu___100_422 with
              | Fv (fv',x) when FStar_Syntax_Syntax.fv_eq_lid fv' lid ->
                  Some x
-<<<<<<< HEAD
-             | uu____426 -> None) in
-=======
              | uu____426 -> None)
          in
->>>>>>> 3e2e4220
       match x with
       | None  ->
           failwith
@@ -250,30 +196,19 @@
           (fun uu___101_436  ->
              match uu___101_436 with
              | Fv (fv',t) when FStar_Syntax_Syntax.fv_eq fv fv' -> Some t
-<<<<<<< HEAD
-             | uu____440 -> None) in
-=======
              | uu____440 -> None)
          in
->>>>>>> 3e2e4220
       match x with
       | None  ->
           failwith
             (let _0_173 =
                FStar_Range.string_of_range
-<<<<<<< HEAD
-                 (fv.FStar_Syntax_Syntax.fv_name).FStar_Syntax_Syntax.p in
-             let _0_172 =
-               FStar_Syntax_Print.lid_to_string
-                 (fv.FStar_Syntax_Syntax.fv_name).FStar_Syntax_Syntax.v in
-=======
                  (fv.FStar_Syntax_Syntax.fv_name).FStar_Syntax_Syntax.p
                 in
              let _0_172 =
                FStar_Syntax_Print.lid_to_string
                  (fv.FStar_Syntax_Syntax.fv_name).FStar_Syntax_Syntax.v
                 in
->>>>>>> 3e2e4220
              FStar_Util.format2 "(%s) free Variable %s not found\n" _0_173
                _0_172)
       | Some y -> y
@@ -286,25 +221,16 @@
           (fun uu___102_458  ->
              match uu___102_458 with
              | Bv (bv',r) when FStar_Syntax_Syntax.bv_eq bv bv' -> Some r
-<<<<<<< HEAD
-             | uu____462 -> None) in
-=======
              | uu____462 -> None)
          in
->>>>>>> 3e2e4220
       match x with
       | None  ->
           failwith
             (let _0_175 =
                FStar_Range.string_of_range
-<<<<<<< HEAD
-                 (bv.FStar_Syntax_Syntax.ppname).FStar_Ident.idRange in
-             let _0_174 = FStar_Syntax_Print.bv_to_string bv in
-=======
                  (bv.FStar_Syntax_Syntax.ppname).FStar_Ident.idRange
                 in
              let _0_174 = FStar_Syntax_Print.bv_to_string bv  in
->>>>>>> 3e2e4220
              FStar_Util.format2 "(%s) bound Variable %s not found\n" _0_175
                _0_174)
       | Some y -> y
@@ -317,20 +243,12 @@
   fun g  ->
     fun x  ->
       match x with
-<<<<<<< HEAD
-      | FStar_Util.Inl x -> let _0_176 = lookup_bv g x in (_0_176, None)
-      | FStar_Util.Inr x ->
-          let _0_177 = lookup_fv g x in
-          (_0_177, (x.FStar_Syntax_Syntax.fv_qual))
-let lookup_term:
-=======
       | FStar_Util.Inl x -> let _0_176 = lookup_bv g x  in (_0_176, None)
       | FStar_Util.Inr x ->
           let _0_177 = lookup_fv g x  in
           (_0_177, (x.FStar_Syntax_Syntax.fv_qual))
   
 let lookup_term :
->>>>>>> 3e2e4220
   env ->
     FStar_Syntax_Syntax.term ->
       (ty_or_exp_b * FStar_Syntax_Syntax.fv_qual Prims.option)
@@ -341,12 +259,8 @@
       | FStar_Syntax_Syntax.Tm_name x -> lookup g (FStar_Util.Inl x)
       | FStar_Syntax_Syntax.Tm_fvar x -> lookup g (FStar_Util.Inr x)
       | uu____501 -> failwith "Impossible: lookup_term for a non-name"
-<<<<<<< HEAD
-let extend_ty:
-=======
   
 let extend_ty :
->>>>>>> 3e2e4220
   env ->
     FStar_Syntax_Syntax.bv ->
       FStar_Extraction_ML_Syntax.mlty Prims.option -> env
@@ -358,18 +272,11 @@
         let mapped_to =
           match mapped_to with
           | None  -> FStar_Extraction_ML_Syntax.MLTY_Var ml_a
-<<<<<<< HEAD
-          | Some t -> t in
-        let gamma = (Bv (a, (FStar_Util.Inl (ml_a, mapped_to)))) :: (g.gamma) in
-        let tcenv = FStar_TypeChecker_Env.push_bv g.tcenv a in
-        let uu___103_542 = g in
-=======
           | Some t -> t  in
         let gamma = (Bv (a, (FStar_Util.Inl (ml_a, mapped_to)))) :: (g.gamma)
            in
         let tcenv = FStar_TypeChecker_Env.push_bv g.tcenv a  in
         let uu___103_542 = g  in
->>>>>>> 3e2e4220
         {
           tcenv;
           gamma;
@@ -392,18 +299,11 @@
               let ml_ty =
                 match t_x with
                 | ([],t) -> t
-<<<<<<< HEAD
-                | uu____564 -> FStar_Extraction_ML_Syntax.MLTY_Top in
-              let mlx =
-                FStar_Extraction_ML_Syntax.MLE_Var
-                  (FStar_Extraction_ML_Syntax.bv_as_mlident x) in
-=======
                 | uu____564 -> FStar_Extraction_ML_Syntax.MLTY_Top  in
               let mlx =
                 FStar_Extraction_ML_Syntax.MLE_Var
                   (FStar_Extraction_ML_Syntax.bv_as_mlident x)
                  in
->>>>>>> 3e2e4220
               let mlx =
                 if mk_unit
                 then FStar_Extraction_ML_Syntax.ml_unit
@@ -417,24 +317,14 @@
                          ((FStar_Extraction_ML_Syntax.with_ty
                              FStar_Extraction_ML_Syntax.MLTY_Top mlx),
                            [FStar_Extraction_ML_Syntax.ml_unit]))
-<<<<<<< HEAD
-                  else FStar_Extraction_ML_Syntax.with_ty ml_ty mlx in
-=======
                   else FStar_Extraction_ML_Syntax.with_ty ml_ty mlx
                  in
->>>>>>> 3e2e4220
               let gamma = (Bv (x, (FStar_Util.Inr (mlx, t_x, is_rec)))) ::
                 (g.gamma)  in
               let tcenv =
-<<<<<<< HEAD
-                let _0_178 = FStar_Syntax_Syntax.binders_of_list [x] in
-                FStar_TypeChecker_Env.push_binders g.tcenv _0_178 in
-              let uu___104_585 = g in
-=======
                 let _0_178 = FStar_Syntax_Syntax.binders_of_list [x]  in
                 FStar_TypeChecker_Env.push_binders g.tcenv _0_178  in
               let uu___104_585 = g  in
->>>>>>> 3e2e4220
               {
                 tcenv;
                 gamma;
@@ -450,13 +340,8 @@
     match t with
     | FStar_Extraction_ML_Syntax.MLTY_Var x -> [x]
     | FStar_Extraction_ML_Syntax.MLTY_Fun (t1,f,t2) ->
-<<<<<<< HEAD
-        let _0_180 = mltyFvars t1 in
-        let _0_179 = mltyFvars t2 in FStar_List.append _0_180 _0_179
-=======
         let _0_180 = mltyFvars t1  in
         let _0_179 = mltyFvars t2  in FStar_List.append _0_180 _0_179
->>>>>>> 3e2e4220
     | FStar_Extraction_ML_Syntax.MLTY_Named (args,path) ->
         FStar_List.collect mltyFvars args
     | FStar_Extraction_ML_Syntax.MLTY_Tuple ts ->
@@ -475,16 +360,10 @@
   
 let tySchemeIsClosed : FStar_Extraction_ML_Syntax.mltyscheme -> Prims.bool =
   fun tys  ->
-<<<<<<< HEAD
-    let _0_181 = mltyFvars (Prims.snd tys) in
-    subsetMlidents _0_181 (Prims.fst tys)
-let extend_fv':
-=======
     let _0_181 = mltyFvars (Prims.snd tys)  in
     subsetMlidents _0_181 (Prims.fst tys)
   
 let extend_fv' :
->>>>>>> 3e2e4220
   env ->
     FStar_Syntax_Syntax.fv ->
       FStar_Extraction_ML_Syntax.mlpath ->
@@ -497,25 +376,12 @@
         fun t_x  ->
           fun add_unit  ->
             fun is_rec  ->
-<<<<<<< HEAD
-              let uu____636 = tySchemeIsClosed t_x in
-=======
               let uu____636 = tySchemeIsClosed t_x  in
->>>>>>> 3e2e4220
               if uu____636
               then
                 let ml_ty =
                   match t_x with
                   | ([],t) -> t
-<<<<<<< HEAD
-                  | uu____640 -> FStar_Extraction_ML_Syntax.MLTY_Top in
-                let mly =
-                  FStar_Extraction_ML_Syntax.MLE_Name
-                    (let uu____642 = y in
-                     match uu____642 with
-                     | (ns,i) ->
-                         (ns, (FStar_Extraction_ML_Syntax.avoid_keyword i))) in
-=======
                   | uu____640 -> FStar_Extraction_ML_Syntax.MLTY_Top  in
                 let mly =
                   FStar_Extraction_ML_Syntax.MLE_Name
@@ -524,7 +390,6 @@
                      | (ns,i) ->
                          (ns, (FStar_Extraction_ML_Syntax.avoid_keyword i)))
                    in
->>>>>>> 3e2e4220
                 let mly =
                   if add_unit
                   then
@@ -535,17 +400,10 @@
                          ((FStar_Extraction_ML_Syntax.with_ty
                              FStar_Extraction_ML_Syntax.MLTY_Top mly),
                            [FStar_Extraction_ML_Syntax.ml_unit]))
-<<<<<<< HEAD
-                  else FStar_Extraction_ML_Syntax.with_ty ml_ty mly in
-                let gamma = (Fv (x, (FStar_Util.Inr (mly, t_x, is_rec)))) ::
-                  (g.gamma) in
-                let uu___105_665 = g in
-=======
                   else FStar_Extraction_ML_Syntax.with_ty ml_ty mly  in
                 let gamma = (Fv (x, (FStar_Util.Inr (mly, t_x, is_rec)))) ::
                   (g.gamma)  in
                 let uu___105_665 = g  in
->>>>>>> 3e2e4220
                 {
                   tcenv = (uu___105_665.tcenv);
                   gamma;
@@ -553,12 +411,8 @@
                   currentModule = (uu___105_665.currentModule)
                 }
               else failwith "freevars found"
-<<<<<<< HEAD
-let extend_fv:
-=======
   
 let extend_fv :
->>>>>>> 3e2e4220
   env ->
     FStar_Syntax_Syntax.fv ->
       FStar_Extraction_ML_Syntax.mltyscheme ->
@@ -591,17 +445,6 @@
             fun is_rec  ->
               match l with
               | FStar_Util.Inl x ->
-<<<<<<< HEAD
-                  let _0_183 = extend_bv g x t_x add_unit is_rec false in
-                  let _0_182 = bv_as_ml_termvar x in (_0_183, _0_182)
-              | FStar_Util.Inr f ->
-                  let uu____715 =
-                    FStar_Extraction_ML_Syntax.mlpath_of_lident
-                      (f.FStar_Syntax_Syntax.fv_name).FStar_Syntax_Syntax.v in
-                  (match uu____715 with
-                   | (p,y) ->
-                       let _0_184 = extend_fv' g f (p, y) t_x add_unit is_rec in
-=======
                   let _0_183 = extend_bv g x t_x add_unit is_rec false  in
                   let _0_182 = bv_as_ml_termvar x  in (_0_183, _0_182)
               | FStar_Util.Inr f ->
@@ -613,7 +456,6 @@
                    | (p,y) ->
                        let _0_184 = extend_fv' g f (p, y) t_x add_unit is_rec
                           in
->>>>>>> 3e2e4220
                        (_0_184,
                          ((FStar_Extraction_ML_Syntax.avoid_keyword y),
                            (Prims.parse_int "0"))))
@@ -624,13 +466,8 @@
   fun g  ->
     fun fv  ->
       fun td  ->
-<<<<<<< HEAD
-        let m = module_name_of_fv fv in
-        let uu___106_740 = g in
-=======
         let m = module_name_of_fv fv  in
         let uu___106_740 = g  in
->>>>>>> 3e2e4220
         {
           tcenv = (uu___106_740.tcenv);
           gamma = (uu___106_740.gamma);
@@ -651,22 +488,12 @@
            ((FStar_Extraction_ML_Syntax.MLTY_Named
                ([], (["Prims"], "string"))),
              FStar_Extraction_ML_Syntax.E_IMPURE,
-<<<<<<< HEAD
-             (FStar_Extraction_ML_Syntax.MLTY_Var a)))) in
-=======
              (FStar_Extraction_ML_Syntax.MLTY_Var a))))
        in
->>>>>>> 3e2e4220
     let _0_186 =
       let _0_185 =
         FStar_Util.Inr
           (FStar_Syntax_Syntax.lid_as_fv FStar_Syntax_Const.failwith_lid
-<<<<<<< HEAD
-             FStar_Syntax_Syntax.Delta_constant None) in
-      extend_lb env _0_185 FStar_Syntax_Syntax.tun failwith_ty false false in
-    FStar_All.pipe_right _0_186 Prims.fst
-let monad_op_name:
-=======
              FStar_Syntax_Syntax.Delta_constant None)
          in
       extend_lb env _0_185 FStar_Syntax_Syntax.tun failwith_ty false false
@@ -674,7 +501,6 @@
     FStar_All.pipe_right _0_186 Prims.fst
   
 let monad_op_name :
->>>>>>> 3e2e4220
   FStar_Syntax_Syntax.eff_decl ->
     Prims.string -> (FStar_Extraction_ML_Syntax.mlpath * FStar_Ident.lident)
   =
@@ -682,12 +508,8 @@
     fun nm  ->
       let uu____787 =
         (((ed.FStar_Syntax_Syntax.mname).FStar_Ident.ns),
-<<<<<<< HEAD
-          ((ed.FStar_Syntax_Syntax.mname).FStar_Ident.ident)) in
-=======
           ((ed.FStar_Syntax_Syntax.mname).FStar_Ident.ident))
          in
->>>>>>> 3e2e4220
       match uu____787 with
       | (module_name,eff_name) ->
           let mangled_name =
