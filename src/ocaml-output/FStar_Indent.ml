--- conflicted
+++ resolved
@@ -2,47 +2,23 @@
 let generate: FStar_Parser_ParseIt.filename Prims.list -> Prims.unit =
   fun filenames  ->
     let parse_and_indent filename =
-<<<<<<< HEAD
-      let uu____11 = FStar_Parser_Driver.parse_file filename in
-      match uu____11 with
-=======
       let uu____12 = FStar_Parser_Driver.parse_file filename in
       match uu____12 with
->>>>>>> c7f1cc4d
       | (moduls,comments) ->
           let leftover_comments =
             FStar_List.fold_left
               (fun comments1  ->
                  fun module_  ->
-<<<<<<< HEAD
-                   let uu____43 =
-                     FStar_Parser_ToDocument.modul_with_comments_to_document
-                       module_ comments1 in
-                   match uu____43 with
-=======
                    let uu____58 =
                      FStar_Parser_ToDocument.modul_with_comments_to_document
                        module_ comments1 in
                    match uu____58 with
->>>>>>> c7f1cc4d
                    | (doc1,comments2) ->
                        (FStar_Pprint.pretty_out_channel
                           (FStar_Util.float_of_string "1.0")
                           (Prims.parse_int "100") doc1 FStar_Util.stdout;
                         comments2)) (FStar_List.rev comments) moduls in
           let left_over_doc =
-<<<<<<< HEAD
-            let uu____64 =
-              let uu____66 =
-                let uu____68 =
-                  let uu____70 =
-                    FStar_Parser_ToDocument.comments_to_document
-                      leftover_comments in
-                  [uu____70] in
-                FStar_Pprint.hardline :: uu____68 in
-              FStar_Pprint.hardline :: uu____66 in
-            FStar_Pprint.concat uu____64 in
-=======
             let uu____95 =
               let uu____98 =
                 let uu____101 =
@@ -53,7 +29,6 @@
                 FStar_Pprint.hardline :: uu____101 in
               FStar_Pprint.hardline :: uu____98 in
             FStar_Pprint.concat uu____95 in
->>>>>>> c7f1cc4d
           FStar_Pprint.pretty_out_channel (FStar_Util.float_of_string "1.0")
             (Prims.parse_int "100") left_over_doc FStar_Util.stdout in
     FStar_List.iter parse_and_indent filenames