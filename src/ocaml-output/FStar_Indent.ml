--- conflicted
+++ resolved
@@ -1,8 +1,8 @@
 open Prims
-let generate: FStar_Parser_ParseIt.filename Prims.list -> Prims.unit =
+let generate : FStar_Parser_ParseIt.filename Prims.list -> Prims.unit =
   fun filenames  ->
     let parse_and_indent filename =
-      let uu____10 = FStar_Parser_Driver.parse_file filename in
+      let uu____10 = FStar_Parser_Driver.parse_file filename  in
       match uu____10 with
       | (moduls,comments) ->
           let leftover_comments =
@@ -11,25 +11,17 @@
                  fun module_  ->
                    let uu____36 =
                      FStar_Parser_ToDocument.modul_with_comments_to_document
-                       module_ comments in
+                       module_ comments
+                      in
                    match uu____36 with
                    | (doc,comments) ->
                        (FStar_Pprint.pretty_out_channel
                           (FStar_Util.float_of_string "1.0")
                           (Prims.parse_int "100") doc FStar_Util.stdout;
-                        comments)) (FStar_List.rev comments) moduls in
+                        comments)) (FStar_List.rev comments) moduls
+             in
           let left_over_doc =
             FStar_Pprint.concat
-<<<<<<< HEAD
-              (let _0_713 =
-                 let _0_712 =
-                   let _0_711 =
-                     FStar_Parser_ToDocument.comments_to_document
-                       leftover_comments in
-                   [_0_711] in
-                 FStar_Pprint.hardline :: _0_712 in
-               FStar_Pprint.hardline :: _0_713) in
-=======
               (let _0_706 =
                  let _0_705 =
                    let _0_704 =
@@ -40,7 +32,8 @@
                  FStar_Pprint.hardline :: _0_705  in
                FStar_Pprint.hardline :: _0_706)
              in
->>>>>>> 31a25be5
           FStar_Pprint.pretty_out_channel (FStar_Util.float_of_string "1.0")
-            (Prims.parse_int "100") left_over_doc FStar_Util.stdout in
-    FStar_List.iter parse_and_indent filenames+            (Prims.parse_int "100") left_over_doc FStar_Util.stdout
+       in
+    FStar_List.iter parse_and_indent filenames
+  