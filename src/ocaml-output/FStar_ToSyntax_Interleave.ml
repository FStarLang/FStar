--- conflicted
+++ resolved
@@ -1,420 +1,4 @@
-
 open Prims
-<<<<<<< HEAD
-open FStar_Pervasives
-
-let id_eq_lid : FStar_Ident.ident  ->  FStar_Ident.lident  ->  Prims.bool = (fun i l -> (i.FStar_Ident.idText = l.FStar_Ident.ident.FStar_Ident.idText))
-
-
-let is_val : FStar_Ident.ident  ->  FStar_Parser_AST.decl  ->  Prims.bool = (fun x d -> (match (d.FStar_Parser_AST.d) with
-| FStar_Parser_AST.Val (y, uu____14) -> begin
-(x.FStar_Ident.idText = y.FStar_Ident.idText)
-end
-| uu____15 -> begin
-false
-end))
-
-
-let is_type : FStar_Ident.ident  ->  FStar_Parser_AST.decl  ->  Prims.bool = (fun x d -> (match (d.FStar_Parser_AST.d) with
-| FStar_Parser_AST.Tycon (uu____22, tys) -> begin
-(FStar_All.pipe_right tys (FStar_Util.for_some (fun uu____39 -> (match (uu____39) with
-| (t, uu____44) -> begin
-((FStar_Parser_AST.id_of_tycon t) = x.FStar_Ident.idText)
-end))))
-end
-| uu____47 -> begin
-false
-end))
-
-
-let definition_lids : FStar_Parser_AST.decl  ->  FStar_Ident.lid Prims.list = (fun d -> (match (d.FStar_Parser_AST.d) with
-| FStar_Parser_AST.TopLevelLet (uu____53, defs) -> begin
-(FStar_Parser_AST.lids_of_let defs)
-end
-| FStar_Parser_AST.Tycon (uu____61, tys) -> begin
-(FStar_All.pipe_right tys (FStar_List.collect (fun uu___195_79 -> (match (uu___195_79) with
-| (FStar_Parser_AST.TyconAbbrev (id, uu____85, uu____86, uu____87), uu____88) -> begin
-(
-
-let uu____95 = (FStar_Ident.lid_of_ids ((id)::[]))
-in (uu____95)::[])
-end
-| uu____96 -> begin
-[]
-end))))
-end
-| uu____100 -> begin
-[]
-end))
-
-
-let is_definition_of : FStar_Ident.ident  ->  FStar_Parser_AST.decl  ->  Prims.bool = (fun x d -> (
-
-let uu____107 = (definition_lids d)
-in (FStar_Util.for_some (id_eq_lid x) uu____107)))
-
-
-let rec prefix_with_iface_decls : FStar_Parser_AST.decl Prims.list  ->  FStar_Parser_AST.decl  ->  (FStar_Parser_AST.decl Prims.list * FStar_Parser_AST.decl Prims.list) = (fun iface1 impl -> (match (iface1) with
-| [] -> begin
-(([]), ((impl)::[]))
-end
-| (iface_hd)::iface_tl -> begin
-(match (iface_hd.FStar_Parser_AST.d) with
-| FStar_Parser_AST.Tycon (uu____138, tys) when (FStar_All.pipe_right tys (FStar_Util.for_some (fun uu___196_155 -> (match (uu___196_155) with
-| (FStar_Parser_AST.TyconAbstract (uu____159), uu____160) -> begin
-true
-end
-| uu____168 -> begin
-false
-end)))) -> begin
-(FStar_Pervasives.raise (FStar_Errors.Error ((("Interface contains an abstract \'type\' declaration; use \'val\' instead"), (impl.FStar_Parser_AST.drange)))))
-end
-| FStar_Parser_AST.Val (x, t) -> begin
-(
-
-let def_ids = (definition_lids impl)
-in (
-
-let defines_x = (FStar_Util.for_some (id_eq_lid x) def_ids)
-in (match ((not (defines_x))) with
-| true -> begin
-(
-
-let uu____185 = (FStar_All.pipe_right def_ids (FStar_Util.for_some (fun y -> (FStar_All.pipe_right iface_tl (FStar_Util.for_some (is_val y.FStar_Ident.ident))))))
-in (match (uu____185) with
-| true -> begin
-(
-
-let uu____193 = (
-
-let uu____194 = (
-
-let uu____197 = (
-
-let uu____198 = (
-
-let uu____199 = (FStar_All.pipe_right def_ids (FStar_List.map FStar_Ident.string_of_lid))
-in (FStar_All.pipe_right uu____199 (FStar_String.concat ", ")))
-in (FStar_Util.format2 "Expected the definition of %s to precede %s" x.FStar_Ident.idText uu____198))
-in ((uu____197), (impl.FStar_Parser_AST.drange)))
-in FStar_Errors.Error (uu____194))
-in (FStar_Pervasives.raise uu____193))
-end
-| uu____208 -> begin
-((iface1), ((impl)::[]))
-end))
-end
-| uu____211 -> begin
-(
-
-let mutually_defined_with_x = (FStar_All.pipe_right def_ids (FStar_List.filter (fun y -> (not ((id_eq_lid x y))))))
-in (
-
-let rec aux = (fun mutuals iface2 -> (match (((mutuals), (iface2))) with
-| ([], uu____238) -> begin
-(([]), (iface2))
-end
-| ((uu____244)::uu____245, []) -> begin
-(([]), ([]))
-end
-| ((y)::ys, (iface_hd1)::iface_tl1) -> begin
-(match ((is_val y.FStar_Ident.ident iface_hd1)) with
-| true -> begin
-(
-
-let uu____263 = (aux ys iface_tl1)
-in (match (uu____263) with
-| (val_ys, iface3) -> begin
-(((iface_hd1)::val_ys), (iface3))
-end))
-end
-| uu____280 -> begin
-(
-
-let uu____281 = (
-
-let uu____282 = (FStar_List.tryFind (is_val y.FStar_Ident.ident) iface_tl1)
-in (FStar_All.pipe_left FStar_Option.isSome uu____282))
-in (match (uu____281) with
-| true -> begin
-(
-
-let uu____289 = (
-
-let uu____290 = (
-
-let uu____293 = (
-
-let uu____294 = (FStar_Parser_AST.decl_to_string iface_hd1)
-in (
-
-let uu____295 = (FStar_Ident.string_of_lid y)
-in (FStar_Util.format2 "%s is out of order with the definition of %s" uu____294 uu____295)))
-in ((uu____293), (iface_hd1.FStar_Parser_AST.drange)))
-in FStar_Errors.Error (uu____290))
-in (FStar_Pervasives.raise uu____289))
-end
-| uu____300 -> begin
-(aux ys iface2)
-end))
-end)
-end))
-in (
-
-let uu____301 = (aux mutually_defined_with_x iface_tl)
-in (match (uu____301) with
-| (take_iface, rest_iface) -> begin
-((rest_iface), ((FStar_List.append ((iface_hd)::take_iface) ((impl)::[]))))
-end))))
-end)))
-end
-| uu____318 -> begin
-(
-
-let uu____319 = (prefix_with_iface_decls iface_tl impl)
-in (match (uu____319) with
-| (iface2, ds) -> begin
-((iface2), ((iface_hd)::ds))
-end))
-end)
-end))
-
-
-let check_initial_interface : FStar_Parser_AST.decl Prims.list  ->  FStar_Parser_AST.decl Prims.list = (fun iface1 -> (
-
-let rec aux = (fun iface2 -> (match (iface2) with
-| [] -> begin
-()
-end
-| (hd1)::tl1 -> begin
-(match (hd1.FStar_Parser_AST.d) with
-| FStar_Parser_AST.Tycon (uu____351, tys) when (FStar_All.pipe_right tys (FStar_Util.for_some (fun uu___197_368 -> (match (uu___197_368) with
-| (FStar_Parser_AST.TyconAbstract (uu____372), uu____373) -> begin
-true
-end
-| uu____381 -> begin
-false
-end)))) -> begin
-(FStar_Pervasives.raise (FStar_Errors.Error ((("Interface contains an abstract \'type\' declaration; use \'val\' instead"), (hd1.FStar_Parser_AST.drange)))))
-end
-| FStar_Parser_AST.Val (x, t) -> begin
-(
-
-let uu____387 = (FStar_Util.for_some (is_definition_of x) tl1)
-in (match (uu____387) with
-| true -> begin
-(
-
-let uu____388 = (
-
-let uu____389 = (
-
-let uu____392 = (FStar_Util.format2 "\'val %s\' and \'let %s\' cannot both be provided in an interface" x.FStar_Ident.idText x.FStar_Ident.idText)
-in ((uu____392), (hd1.FStar_Parser_AST.drange)))
-in FStar_Errors.Error (uu____389))
-in (FStar_Pervasives.raise uu____388))
-end
-| uu____393 -> begin
-(
-
-let uu____394 = (FStar_All.pipe_right hd1.FStar_Parser_AST.quals (FStar_List.contains FStar_Parser_AST.Assumption))
-in (match (uu____394) with
-| true -> begin
-(FStar_Pervasives.raise (FStar_Errors.Error ((("Interfaces cannot use `assume val x : t`; just write `val x : t` instead"), (hd1.FStar_Parser_AST.drange)))))
-end
-| uu____395 -> begin
-()
-end))
-end))
-end
-| uu____396 -> begin
-()
-end)
-end))
-in ((aux iface1);
-(FStar_All.pipe_right iface1 (FStar_List.filter (fun d -> (match (d.FStar_Parser_AST.d) with
-| FStar_Parser_AST.TopLevelModule (uu____401) -> begin
-false
-end
-| uu____402 -> begin
-true
-end))));
-)))
-
-
-let rec ml_mode_prefix_with_iface_decls : FStar_Parser_AST.decl Prims.list  ->  FStar_Parser_AST.decl  ->  (FStar_Parser_AST.decl Prims.list * FStar_Parser_AST.decl Prims.list) = (fun iface1 impl -> (match (impl.FStar_Parser_AST.d) with
-| FStar_Parser_AST.TopLevelLet (uu____423, defs) -> begin
-(
-
-let xs = (FStar_Parser_AST.lids_of_let defs)
-in (
-
-let uu____433 = (FStar_List.partition (fun d -> (FStar_All.pipe_right xs (FStar_Util.for_some (fun x -> (is_val x.FStar_Ident.ident d))))) iface1)
-in (match (uu____433) with
-| (val_xs, rest_iface) -> begin
-((rest_iface), ((FStar_List.append val_xs ((impl)::[]))))
-end)))
-end
-| uu____453 -> begin
-((iface1), ((impl)::[]))
-end))
-
-
-let ml_mode_check_initial_interface : FStar_Parser_AST.decl Prims.list  ->  FStar_Parser_AST.decl Prims.list = (fun iface1 -> (FStar_All.pipe_right iface1 (FStar_List.filter (fun d -> (match (d.FStar_Parser_AST.d) with
-| FStar_Parser_AST.Val (uu____465) -> begin
-true
-end
-| uu____468 -> begin
-false
-end)))))
-
-
-let prefix_one_decl : FStar_Parser_AST.decl Prims.list  ->  FStar_Parser_AST.decl  ->  (FStar_Parser_AST.decl Prims.list * FStar_Parser_AST.decl Prims.list) = (fun iface1 impl -> (match (impl.FStar_Parser_AST.d) with
-| FStar_Parser_AST.TopLevelModule (uu____485) -> begin
-((iface1), ((impl)::[]))
-end
-| uu____488 -> begin
-(
-
-let uu____489 = (FStar_Options.ml_ish ())
-in (match (uu____489) with
-| true -> begin
-(ml_mode_prefix_with_iface_decls iface1 impl)
-end
-| uu____494 -> begin
-(prefix_with_iface_decls iface1 impl)
-end))
-end))
-
-
-let initialize_interface : FStar_Ident.lident  ->  FStar_Parser_AST.decl Prims.list  ->  FStar_ToSyntax_Env.env  ->  FStar_ToSyntax_Env.env = (fun mname l env -> (
-
-let decls = (
-
-let uu____508 = (FStar_Options.ml_ish ())
-in (match (uu____508) with
-| true -> begin
-(ml_mode_check_initial_interface l)
-end
-| uu____510 -> begin
-(check_initial_interface l)
-end))
-in (
-
-let uu____511 = (FStar_ToSyntax_Env.iface_decls env mname)
-in (match (uu____511) with
-| FStar_Pervasives_Native.Some (uu____514) -> begin
-(
-
-let uu____517 = (
-
-let uu____518 = (
-
-let uu____521 = (
-
-let uu____522 = (FStar_Ident.string_of_lid mname)
-in (FStar_Util.format1 "Interface %s has already been processed" uu____522))
-in ((uu____521), ((FStar_Ident.range_of_lid mname))))
-in FStar_Errors.Error (uu____518))
-in (FStar_Pervasives.raise uu____517))
-end
-| FStar_Pervasives_Native.None -> begin
-(FStar_ToSyntax_Env.set_iface_decls env mname decls)
-end))))
-
-
-let prefix_with_interface_decls : FStar_ToSyntax_Env.env  ->  FStar_Parser_AST.decl  ->  (FStar_ToSyntax_Env.env * FStar_Parser_AST.decl Prims.list) = (fun env impl -> (
-
-let uu____536 = (
-
-let uu____539 = (FStar_ToSyntax_Env.current_module env)
-in (FStar_ToSyntax_Env.iface_decls env uu____539))
-in (match (uu____536) with
-| FStar_Pervasives_Native.None -> begin
-((env), ((impl)::[]))
-end
-| FStar_Pervasives_Native.Some (iface1) -> begin
-(
-
-let uu____548 = (prefix_one_decl iface1 impl)
-in (match (uu____548) with
-| (iface2, impl1) -> begin
-(
-
-let env1 = (
-
-let uu____563 = (FStar_ToSyntax_Env.current_module env)
-in (FStar_ToSyntax_Env.set_iface_decls env uu____563 iface2))
-in ((env1), (impl1)))
-end))
-end)))
-
-
-let interleave_module : FStar_ToSyntax_Env.env  ->  FStar_Parser_AST.modul  ->  Prims.bool  ->  (FStar_ToSyntax_Env.env * FStar_Parser_AST.modul) = (fun env a expect_complete_modul -> (match (a) with
-| FStar_Parser_AST.Interface (uu____580) -> begin
-((env), (a))
-end
-| FStar_Parser_AST.Module (l, impls) -> begin
-(
-
-let uu____589 = (FStar_ToSyntax_Env.iface_decls env l)
-in (match (uu____589) with
-| FStar_Pervasives_Native.None -> begin
-((env), (a))
-end
-| FStar_Pervasives_Native.Some (iface1) -> begin
-(
-
-let uu____598 = (FStar_List.fold_left (fun uu____607 impl -> (match (uu____607) with
-| (iface2, impls1) -> begin
-(
-
-let uu____623 = (prefix_one_decl iface2 impl)
-in (match (uu____623) with
-| (iface3, impls') -> begin
-((iface3), ((FStar_List.append impls1 impls')))
-end))
-end)) ((iface1), ([])) impls)
-in (match (uu____598) with
-| (iface2, impls1) -> begin
-(
-
-let env1 = (FStar_ToSyntax_Env.set_iface_decls env l iface2)
-in (
-
-let a1 = FStar_Parser_AST.Module (((l), (impls1)))
-in (match (iface2) with
-| (uu____655)::uu____656 when expect_complete_modul -> begin
-(
-
-let err1 = (
-
-let uu____659 = (FStar_List.map FStar_Parser_AST.decl_to_string iface2)
-in (FStar_All.pipe_right uu____659 (FStar_String.concat "\n\t")))
-in (
-
-let uu____662 = (
-
-let uu____663 = (
-
-let uu____666 = (
-
-let uu____667 = (FStar_Ident.string_of_lid l)
-in (FStar_Util.format2 "Some interface elements were not implemented by module %s:\n\t%s" uu____667 err1))
-in ((uu____666), ((FStar_Ident.range_of_lid l))))
-in FStar_Errors.Error (uu____663))
-in (FStar_Pervasives.raise uu____662)))
-end
-| uu____670 -> begin
-((env1), (a1))
-end)))
-end))
-end))
-end))
-
-
-
-=======
 let id_eq_lid: FStar_Ident.ident -> FStar_Ident.lident -> Prims.bool =
   fun i  ->
     fun l  -> i.FStar_Ident.idText = (l.FStar_Ident.ident).FStar_Ident.idText
@@ -762,5 +346,4 @@
                                (uu____1131, (FStar_Ident.range_of_lid l)) in
                              FStar_Errors.Error uu____1126 in
                            FStar_Exn.raise uu____1125
-                       | uu____1137 -> (env1, a1))))
->>>>>>> 0a4ecc34
+                       | uu____1137 -> (env1, a1))))