--- conflicted
+++ resolved
@@ -7,60 +7,55 @@
   fun x  ->
     fun d  ->
       match d.FStar_Parser_AST.d with
-      | FStar_Parser_AST.Val (y,uu____54918) ->
+      | FStar_Parser_AST.Val (y,uu____27) ->
           x.FStar_Ident.idText = y.FStar_Ident.idText
-      | uu____54920 -> false
+      | uu____29 -> false
   
 let (is_type : FStar_Ident.ident -> FStar_Parser_AST.decl -> Prims.bool) =
   fun x  ->
     fun d  ->
       match d.FStar_Parser_AST.d with
-      | FStar_Parser_AST.Tycon (uu____54935,uu____54936,tys) ->
+      | FStar_Parser_AST.Tycon (uu____44,uu____45,tys) ->
           FStar_All.pipe_right tys
             (FStar_Util.for_some
-               (fun uu____54976  ->
-                  match uu____54976 with
-                  | (t,uu____54985) ->
+               (fun uu____85  ->
+                  match uu____85 with
+                  | (t,uu____94) ->
                       (FStar_Parser_AST.id_of_tycon t) = x.FStar_Ident.idText))
-      | uu____54991 -> false
+      | uu____100 -> false
   
 let (definition_lids :
   FStar_Parser_AST.decl -> FStar_Ident.lident Prims.list) =
   fun d  ->
     match d.FStar_Parser_AST.d with
-    | FStar_Parser_AST.TopLevelLet (uu____55003,defs) ->
+    | FStar_Parser_AST.TopLevelLet (uu____112,defs) ->
         FStar_Parser_AST.lids_of_let defs
-    | FStar_Parser_AST.Tycon (uu____55017,uu____55018,tys) ->
+    | FStar_Parser_AST.Tycon (uu____126,uu____127,tys) ->
         FStar_All.pipe_right tys
           (FStar_List.collect
-<<<<<<< HEAD
-             (fun uu___429_55063  ->
-                match uu___429_55063 with
-=======
              (fun uu___63_172  ->
                 match uu___63_172 with
->>>>>>> fd51a1b6
                 | (FStar_Parser_AST.TyconAbbrev
-                   (id1,uu____55073,uu____55074,uu____55075),uu____55076) ->
-                    let uu____55089 = FStar_Ident.lid_of_ids [id1]  in
-                    [uu____55089]
+                   (id1,uu____182,uu____183,uu____184),uu____185) ->
+                    let uu____198 = FStar_Ident.lid_of_ids [id1]  in
+                    [uu____198]
                 | (FStar_Parser_AST.TyconRecord
-                   (id1,uu____55091,uu____55092,uu____55093),uu____55094) ->
-                    let uu____55127 = FStar_Ident.lid_of_ids [id1]  in
-                    [uu____55127]
+                   (id1,uu____200,uu____201,uu____202),uu____203) ->
+                    let uu____236 = FStar_Ident.lid_of_ids [id1]  in
+                    [uu____236]
                 | (FStar_Parser_AST.TyconVariant
-                   (id1,uu____55129,uu____55130,uu____55131),uu____55132) ->
-                    let uu____55175 = FStar_Ident.lid_of_ids [id1]  in
-                    [uu____55175]
-                | uu____55176 -> []))
-    | uu____55183 -> []
+                   (id1,uu____238,uu____239,uu____240),uu____241) ->
+                    let uu____284 = FStar_Ident.lid_of_ids [id1]  in
+                    [uu____284]
+                | uu____285 -> []))
+    | uu____292 -> []
   
 let (is_definition_of :
   FStar_Ident.ident -> FStar_Parser_AST.decl -> Prims.bool) =
   fun x  ->
     fun d  ->
-      let uu____55196 = definition_lids d  in
-      FStar_Util.for_some (id_eq_lid x) uu____55196
+      let uu____305 = definition_lids d  in
+      FStar_Util.for_some (id_eq_lid x) uu____305
   
 let rec (prefix_with_iface_decls :
   FStar_Parser_AST.decl Prims.list ->
@@ -77,21 +72,12 @@
                   ("KremlinPrivate", (impl1.FStar_Parser_AST.drange))))
             impl1.FStar_Parser_AST.drange FStar_Parser_AST.Expr
            in
-<<<<<<< HEAD
-        let uu___495_55239 = impl1  in
-        {
-          FStar_Parser_AST.d = (uu___495_55239.FStar_Parser_AST.d);
-          FStar_Parser_AST.drange = (uu___495_55239.FStar_Parser_AST.drange);
-          FStar_Parser_AST.doc = (uu___495_55239.FStar_Parser_AST.doc);
-          FStar_Parser_AST.quals = (uu___495_55239.FStar_Parser_AST.quals);
-=======
         let uu___67_348 = impl1  in
         {
           FStar_Parser_AST.d = (uu___67_348.FStar_Parser_AST.d);
           FStar_Parser_AST.drange = (uu___67_348.FStar_Parser_AST.drange);
           FStar_Parser_AST.doc = (uu___67_348.FStar_Parser_AST.doc);
           FStar_Parser_AST.quals = (uu___67_348.FStar_Parser_AST.quals);
->>>>>>> fd51a1b6
           FStar_Parser_AST.attrs = (krem_private ::
             (impl1.FStar_Parser_AST.attrs))
         }  in
@@ -99,22 +85,14 @@
       | [] -> ([], [qualify_kremlin_private impl])
       | iface_hd::iface_tl ->
           (match iface_hd.FStar_Parser_AST.d with
-           | FStar_Parser_AST.Tycon (uu____55264,uu____55265,tys) when
+           | FStar_Parser_AST.Tycon (uu____373,uu____374,tys) when
                FStar_All.pipe_right tys
                  (FStar_Util.for_some
-<<<<<<< HEAD
-                    (fun uu___430_55305  ->
-                       match uu___430_55305 with
-                       | (FStar_Parser_AST.TyconAbstract
-                          uu____55313,uu____55314) -> true
-                       | uu____55330 -> false))
-=======
                     (fun uu___64_414  ->
                        match uu___64_414 with
                        | (FStar_Parser_AST.TyconAbstract uu____422,uu____423)
                            -> true
                        | uu____439 -> false))
->>>>>>> fd51a1b6
                ->
                FStar_Errors.raise_error
                  (FStar_Errors.Fatal_AbstractTypeDeclarationInInterface,
@@ -125,7 +103,7 @@
                let defines_x = FStar_Util.for_some (id_eq_lid x) def_ids  in
                if Prims.op_Negation defines_x
                then
-                 let uu____55364 =
+                 let uu____473 =
                    FStar_All.pipe_right def_ids
                      (FStar_Util.for_some
                         (fun y  ->
@@ -133,25 +111,25 @@
                              (FStar_Util.for_some
                                 (is_val y.FStar_Ident.ident))))
                     in
-                 (if uu____55364
+                 (if uu____473
                   then
-                    let uu____55383 =
-                      let uu____55389 =
-                        let uu____55391 =
-                          let uu____55393 =
+                    let uu____492 =
+                      let uu____498 =
+                        let uu____500 =
+                          let uu____502 =
                             FStar_All.pipe_right def_ids
                               (FStar_List.map FStar_Ident.string_of_lid)
                              in
-                          FStar_All.pipe_right uu____55393
+                          FStar_All.pipe_right uu____502
                             (FStar_String.concat ", ")
                            in
                         FStar_Util.format2
                           "Expected the definition of %s to precede %s"
-                          x.FStar_Ident.idText uu____55391
+                          x.FStar_Ident.idText uu____500
                          in
-                      (FStar_Errors.Fatal_WrongDefinitionOrder, uu____55389)
+                      (FStar_Errors.Fatal_WrongDefinitionOrder, uu____498)
                        in
-                    FStar_Errors.raise_error uu____55383
+                    FStar_Errors.raise_error uu____492
                       impl.FStar_Parser_AST.drange
                   else (iface1, [qualify_kremlin_private impl]))
                else
@@ -162,52 +140,52 @@
                      in
                   let rec aux mutuals iface2 =
                     match (mutuals, iface2) with
-                    | ([],uu____55474) -> ([], iface2)
-                    | (uu____55485::uu____55486,[]) -> ([], [])
+                    | ([],uu____583) -> ([], iface2)
+                    | (uu____594::uu____595,[]) -> ([], [])
                     | (y::ys,iface_hd1::iface_tl1) ->
                         if is_val y.FStar_Ident.ident iface_hd1
                         then
-                          let uu____55518 = aux ys iface_tl1  in
-                          (match uu____55518 with
+                          let uu____627 = aux ys iface_tl1  in
+                          (match uu____627 with
                            | (val_ys,iface3) ->
                                ((iface_hd1 :: val_ys), iface3))
                         else
-                          (let uu____55551 =
-                             let uu____55553 =
+                          (let uu____660 =
+                             let uu____662 =
                                FStar_List.tryFind
                                  (is_val y.FStar_Ident.ident) iface_tl1
                                 in
                              FStar_All.pipe_left FStar_Option.isSome
-                               uu____55553
+                               uu____662
                               in
-                           if uu____55551
+                           if uu____660
                            then
-                             let uu____55568 =
-                               let uu____55574 =
-                                 let uu____55576 =
+                             let uu____677 =
+                               let uu____683 =
+                                 let uu____685 =
                                    FStar_Parser_AST.decl_to_string iface_hd1
                                     in
-                                 let uu____55578 =
-                                   FStar_Ident.string_of_lid y  in
+                                 let uu____687 = FStar_Ident.string_of_lid y
+                                    in
                                  FStar_Util.format2
                                    "%s is out of order with the definition of %s"
-                                   uu____55576 uu____55578
+                                   uu____685 uu____687
                                   in
                                (FStar_Errors.Fatal_WrongDefinitionOrder,
-                                 uu____55574)
+                                 uu____683)
                                 in
-                             FStar_Errors.raise_error uu____55568
+                             FStar_Errors.raise_error uu____677
                                iface_hd1.FStar_Parser_AST.drange
                            else aux ys iface2)
                      in
-                  let uu____55592 = aux mutually_defined_with_x iface_tl  in
-                  match uu____55592 with
+                  let uu____701 = aux mutually_defined_with_x iface_tl  in
+                  match uu____701 with
                   | (take_iface,rest_iface) ->
                       (rest_iface,
                         (FStar_List.append (iface_hd :: take_iface) [impl])))
-           | uu____55623 ->
-               let uu____55624 = prefix_with_iface_decls iface_tl impl  in
-               (match uu____55624 with
+           | uu____732 ->
+               let uu____733 = prefix_with_iface_decls iface_tl impl  in
+               (match uu____733 with
                 | (iface2,ds) -> (iface2, (iface_hd :: ds))))
   
 let (check_initial_interface :
@@ -218,63 +196,55 @@
       | [] -> ()
       | hd1::tl1 ->
           (match hd1.FStar_Parser_AST.d with
-           | FStar_Parser_AST.Tycon (uu____55681,uu____55682,tys) when
+           | FStar_Parser_AST.Tycon (uu____790,uu____791,tys) when
                FStar_All.pipe_right tys
                  (FStar_Util.for_some
-<<<<<<< HEAD
-                    (fun uu___431_55722  ->
-                       match uu___431_55722 with
-                       | (FStar_Parser_AST.TyconAbstract
-                          uu____55730,uu____55731) -> true
-                       | uu____55747 -> false))
-=======
                     (fun uu___65_831  ->
                        match uu___65_831 with
                        | (FStar_Parser_AST.TyconAbstract uu____839,uu____840)
                            -> true
                        | uu____856 -> false))
->>>>>>> fd51a1b6
                ->
                FStar_Errors.raise_error
                  (FStar_Errors.Fatal_AbstractTypeDeclarationInInterface,
                    "Interface contains an abstract 'type' declaration; use 'val' instead")
                  hd1.FStar_Parser_AST.drange
            | FStar_Parser_AST.Val (x,t) ->
-               let uu____55759 = FStar_Util.for_some (is_definition_of x) tl1
+               let uu____868 = FStar_Util.for_some (is_definition_of x) tl1
                   in
-               if uu____55759
+               if uu____868
                then
-                 let uu____55762 =
-                   let uu____55768 =
+                 let uu____871 =
+                   let uu____877 =
                      FStar_Util.format2
                        "'val %s' and 'let %s' cannot both be provided in an interface"
                        x.FStar_Ident.idText x.FStar_Ident.idText
                       in
-                   (FStar_Errors.Fatal_BothValAndLetInInterface, uu____55768)
+                   (FStar_Errors.Fatal_BothValAndLetInInterface, uu____877)
                     in
-                 FStar_Errors.raise_error uu____55762
+                 FStar_Errors.raise_error uu____871
                    hd1.FStar_Parser_AST.drange
                else
-                 (let uu____55774 =
+                 (let uu____883 =
                     FStar_All.pipe_right hd1.FStar_Parser_AST.quals
                       (FStar_List.contains FStar_Parser_AST.Assumption)
                      in
-                  if uu____55774
+                  if uu____883
                   then
                     FStar_Errors.raise_error
                       (FStar_Errors.Fatal_AssumeValInInterface,
                         "Interfaces cannot use `assume val x : t`; just write `val x : t` instead")
                       hd1.FStar_Parser_AST.drange
                   else ())
-           | uu____55784 -> ())
+           | uu____893 -> ())
        in
     aux iface1;
     FStar_All.pipe_right iface1
       (FStar_List.filter
          (fun d  ->
             match d.FStar_Parser_AST.d with
-            | FStar_Parser_AST.TopLevelModule uu____55794 -> false
-            | uu____55796 -> true))
+            | FStar_Parser_AST.TopLevelModule uu____903 -> false
+            | uu____905 -> true))
   
 let rec (ml_mode_prefix_with_iface_decls :
   FStar_Parser_AST.decl Prims.list ->
@@ -284,19 +254,19 @@
   fun iface1  ->
     fun impl  ->
       match impl.FStar_Parser_AST.d with
-      | FStar_Parser_AST.TopLevelLet (uu____55829,defs) ->
+      | FStar_Parser_AST.TopLevelLet (uu____938,defs) ->
           let xs = FStar_Parser_AST.lids_of_let defs  in
-          let uu____55846 =
+          let uu____955 =
             FStar_List.partition
               (fun d  ->
                  FStar_All.pipe_right xs
                    (FStar_Util.for_some
                       (fun x  -> is_val x.FStar_Ident.ident d))) iface1
              in
-          (match uu____55846 with
+          (match uu____955 with
            | (val_xs,rest_iface) ->
                (rest_iface, (FStar_List.append val_xs [impl])))
-      | uu____55884 -> (iface1, [impl])
+      | uu____993 -> (iface1, [impl])
   
 let (ml_mode_check_initial_interface :
   FStar_Parser_AST.decl Prims.list -> FStar_Parser_AST.decl Prims.list) =
@@ -305,8 +275,8 @@
       (FStar_List.filter
          (fun d  ->
             match d.FStar_Parser_AST.d with
-            | FStar_Parser_AST.Val uu____55909 -> true
-            | uu____55915 -> false))
+            | FStar_Parser_AST.Val uu____1018 -> true
+            | uu____1024 -> false))
   
 let (prefix_one_decl :
   FStar_Parser_AST.decl Prims.list ->
@@ -316,10 +286,10 @@
   fun iface1  ->
     fun impl  ->
       match impl.FStar_Parser_AST.d with
-      | FStar_Parser_AST.TopLevelModule uu____55948 -> (iface1, [impl])
-      | uu____55953 ->
-          let uu____55954 = FStar_Options.ml_ish ()  in
-          if uu____55954
+      | FStar_Parser_AST.TopLevelModule uu____1057 -> (iface1, [impl])
+      | uu____1062 ->
+          let uu____1063 = FStar_Options.ml_ish ()  in
+          if uu____1063
           then ml_mode_prefix_with_iface_decls iface1 impl
           else prefix_with_iface_decls iface1 impl
   
@@ -331,26 +301,26 @@
     fun l  ->
       fun env  ->
         let decls =
-          let uu____55996 = FStar_Options.ml_ish ()  in
-          if uu____55996
+          let uu____1105 = FStar_Options.ml_ish ()  in
+          if uu____1105
           then ml_mode_check_initial_interface l
           else check_initial_interface l  in
-        let uu____56003 = FStar_Syntax_DsEnv.iface_decls env mname  in
-        match uu____56003 with
-        | FStar_Pervasives_Native.Some uu____56012 ->
-            let uu____56017 =
-              let uu____56023 =
-                let uu____56025 = FStar_Ident.string_of_lid mname  in
+        let uu____1112 = FStar_Syntax_DsEnv.iface_decls env mname  in
+        match uu____1112 with
+        | FStar_Pervasives_Native.Some uu____1121 ->
+            let uu____1126 =
+              let uu____1132 =
+                let uu____1134 = FStar_Ident.string_of_lid mname  in
                 FStar_Util.format1 "Interface %s has already been processed"
-                  uu____56025
+                  uu____1134
                  in
-              (FStar_Errors.Fatal_InterfaceAlreadyProcessed, uu____56023)  in
-            let uu____56029 = FStar_Ident.range_of_lid mname  in
-            FStar_Errors.raise_error uu____56017 uu____56029
+              (FStar_Errors.Fatal_InterfaceAlreadyProcessed, uu____1132)  in
+            let uu____1138 = FStar_Ident.range_of_lid mname  in
+            FStar_Errors.raise_error uu____1126 uu____1138
         | FStar_Pervasives_Native.None  ->
-            let uu____56036 =
+            let uu____1145 =
               FStar_Syntax_DsEnv.set_iface_decls env mname decls  in
-            ((), uu____56036)
+            ((), uu____1145)
   
 let (prefix_with_interface_decls :
   FStar_Parser_AST.decl ->
@@ -358,19 +328,18 @@
   =
   fun impl  ->
     fun env  ->
-      let uu____56058 =
-        let uu____56063 = FStar_Syntax_DsEnv.current_module env  in
-        FStar_Syntax_DsEnv.iface_decls env uu____56063  in
-      match uu____56058 with
+      let uu____1167 =
+        let uu____1172 = FStar_Syntax_DsEnv.current_module env  in
+        FStar_Syntax_DsEnv.iface_decls env uu____1172  in
+      match uu____1167 with
       | FStar_Pervasives_Native.None  -> ([impl], env)
       | FStar_Pervasives_Native.Some iface1 ->
-          let uu____56079 = prefix_one_decl iface1 impl  in
-          (match uu____56079 with
+          let uu____1188 = prefix_one_decl iface1 impl  in
+          (match uu____1188 with
            | (iface2,impl1) ->
                let env1 =
-                 let uu____56105 = FStar_Syntax_DsEnv.current_module env  in
-                 FStar_Syntax_DsEnv.set_iface_decls env uu____56105 iface2
-                  in
+                 let uu____1214 = FStar_Syntax_DsEnv.current_module env  in
+                 FStar_Syntax_DsEnv.set_iface_decls env uu____1214 iface2  in
                (impl1, env1))
   
 let (interleave_module :
@@ -381,92 +350,87 @@
     fun expect_complete_modul  ->
       fun env  ->
         match a with
-        | FStar_Parser_AST.Interface uu____56136 -> (a, env)
+        | FStar_Parser_AST.Interface uu____1245 -> (a, env)
         | FStar_Parser_AST.Module (l,impls) ->
-            let uu____56152 = FStar_Syntax_DsEnv.iface_decls env l  in
-            (match uu____56152 with
+            let uu____1261 = FStar_Syntax_DsEnv.iface_decls env l  in
+            (match uu____1261 with
              | FStar_Pervasives_Native.None  -> (a, env)
              | FStar_Pervasives_Native.Some iface1 ->
-                 let uu____56168 =
+                 let uu____1277 =
                    FStar_List.fold_left
-                     (fun uu____56192  ->
+                     (fun uu____1301  ->
                         fun impl  ->
-                          match uu____56192 with
+                          match uu____1301 with
                           | (iface2,impls1) ->
-                              let uu____56220 = prefix_one_decl iface2 impl
+                              let uu____1329 = prefix_one_decl iface2 impl
                                  in
-                              (match uu____56220 with
+                              (match uu____1329 with
                                | (iface3,impls') ->
                                    (iface3,
                                      (FStar_List.append impls1 impls'))))
                      (iface1, []) impls
                     in
-                 (match uu____56168 with
+                 (match uu____1277 with
                   | (iface2,impls1) ->
-                      let uu____56269 =
-                        let uu____56278 =
+                      let uu____1378 =
+                        let uu____1387 =
                           FStar_Util.prefix_until
-<<<<<<< HEAD
-                            (fun uu___432_56297  ->
-                               match uu___432_56297 with
-=======
                             (fun uu___66_1406  ->
                                match uu___66_1406 with
->>>>>>> fd51a1b6
                                | {
                                    FStar_Parser_AST.d = FStar_Parser_AST.Val
-                                     uu____56299;
-                                   FStar_Parser_AST.drange = uu____56300;
-                                   FStar_Parser_AST.doc = uu____56301;
-                                   FStar_Parser_AST.quals = uu____56302;
-                                   FStar_Parser_AST.attrs = uu____56303;_} ->
+                                     uu____1408;
+                                   FStar_Parser_AST.drange = uu____1409;
+                                   FStar_Parser_AST.doc = uu____1410;
+                                   FStar_Parser_AST.quals = uu____1411;
+                                   FStar_Parser_AST.attrs = uu____1412;_} ->
                                    true
-                               | uu____56311 -> false) iface2
+                               | uu____1420 -> false) iface2
                            in
-                        match uu____56278 with
+                        match uu____1387 with
                         | FStar_Pervasives_Native.None  -> (iface2, [])
                         | FStar_Pervasives_Native.Some (lets,one_val,rest) ->
                             (lets, (one_val :: rest))
                          in
-                      (match uu____56269 with
+                      (match uu____1378 with
                        | (iface_lets,remaining_iface_vals) ->
                            let impls2 = FStar_List.append impls1 iface_lets
                               in
                            let env1 =
-                             let uu____56378 = FStar_Options.interactive ()
+                             let uu____1487 = FStar_Options.interactive ()
                                 in
-                             if uu____56378
+                             if uu____1487
                              then
                                FStar_Syntax_DsEnv.set_iface_decls env l
                                  remaining_iface_vals
                              else env  in
                            let a1 = FStar_Parser_AST.Module (l, impls2)  in
                            (match remaining_iface_vals with
-                            | uu____56390::uu____56391 when
+                            | uu____1499::uu____1500 when
                                 expect_complete_modul ->
                                 let err =
-                                  let uu____56396 =
+                                  let uu____1505 =
                                     FStar_List.map
                                       FStar_Parser_AST.decl_to_string
                                       remaining_iface_vals
                                      in
-                                  FStar_All.pipe_right uu____56396
+                                  FStar_All.pipe_right uu____1505
                                     (FStar_String.concat "\n\t")
                                    in
-                                let uu____56406 =
-                                  let uu____56412 =
-                                    let uu____56414 =
+                                let uu____1515 =
+                                  let uu____1521 =
+                                    let uu____1523 =
                                       FStar_Ident.string_of_lid l  in
                                     FStar_Util.format2
                                       "Some interface elements were not implemented by module %s:\n\t%s"
-                                      uu____56414 err
+                                      uu____1523 err
                                      in
                                   (FStar_Errors.Fatal_InterfaceNotImplementedByModule,
-                                    uu____56412)
+                                    uu____1521)
                                    in
-                                let uu____56418 = FStar_Ident.range_of_lid l
+                                let uu____1527 = FStar_Ident.range_of_lid l
                                    in
-                                FStar_Errors.raise_error uu____56406
-                                  uu____56418
-                            | uu____56423 -> (a1, env1)))))
+                                FStar_Errors.raise_error uu____1515
+                                  uu____1527
+                            | uu____1532 -> (a1, env1)))))
   