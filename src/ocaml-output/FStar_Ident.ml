--- conflicted
+++ resolved
@@ -23,25 +23,13 @@
 let gen : FStar_Range.range  ->  ident = (
 
 let x = (FStar_Util.mk_ref (Prims.parse_int "0"))
-<<<<<<< HEAD
-in (fun r -> (
-
-let _26_14 = (let _126_25 = ((FStar_ST.read x) + (Prims.parse_int "1"))
-in (FStar_ST.op_Colon_Equals x _126_25))
-in (let _126_29 = (let _126_28 = (let _126_27 = (let _126_26 = (FStar_ST.read x)
-in (Prims.string_of_int _126_26))
-in (Prims.strcat reserved_prefix _126_27))
-in ((_126_28), (r)))
-in (mk_ident _126_29)))))
-=======
-in (fun r -> ((let _0_127 = (let _0_126 = (FStar_ST.read x)
-in (_0_126 + (Prims.parse_int "1")))
-in (FStar_ST.write x _0_127));
-(mk_ident (let _0_129 = (let _0_128 = (Prims.string_of_int (FStar_ST.read x))
-in (Prims.strcat reserved_prefix _0_128))
-in ((_0_129), (r))));
+in (fun r -> ((let _0_26 = (let _0_25 = (FStar_ST.read x)
+in (_0_25 + (Prims.parse_int "1")))
+in (FStar_ST.write x _0_26));
+(mk_ident (let _0_28 = (let _0_27 = (Prims.string_of_int (FStar_ST.read x))
+in (Prims.strcat reserved_prefix _0_27))
+in ((_0_28), (r))));
 )))
->>>>>>> 1915064d
 
 
 let id_of_text : Prims.string  ->  ident = (fun str -> (mk_ident ((str), (FStar_Range.dummyRange))))
@@ -72,16 +60,10 @@
 | (ns, id) -> begin
 (
 
-<<<<<<< HEAD
-let nsstr = (let _126_46 = (FStar_List.map text_of_id ns)
-in (FStar_All.pipe_right _126_46 text_of_path))
-in {ns = ns; ident = id; nsstr = nsstr; str = if (nsstr = "") then begin
-=======
-let nsstr = (let _0_130 = (FStar_List.map text_of_id ns)
-in (FStar_All.pipe_right _0_130 text_of_path))
+let nsstr = (let _0_29 = (FStar_List.map text_of_id ns)
+in (FStar_All.pipe_right _0_29 text_of_path))
 in {ns = ns; ident = id; nsstr = nsstr; str = (match ((nsstr = "")) with
 | true -> begin
->>>>>>> 1915064d
 id.idText
 end
 | uu____112 -> begin
@@ -110,11 +92,11 @@
 
 let set_lid_range : lident  ->  FStar_Range.range  ->  lident = (fun l r -> (
 
-let uu___51_148 = l
-in {ns = uu___51_148.ns; ident = (
+let uu___43_148 = l
+in {ns = uu___43_148.ns; ident = (
 
-let uu___52_149 = l.ident
-in {idText = uu___52_149.idText; idRange = r}); nsstr = uu___51_148.nsstr; str = uu___51_148.str}))
+let uu___44_149 = l.ident
+in {idText = uu___44_149.idText; idRange = r}); nsstr = uu___43_148.nsstr; str = uu___43_148.str}))
 
 
 let lid_add_suffix : lident  ->  Prims.string  ->  lident = (fun l s -> (
@@ -123,12 +105,7 @@
 in (lid_of_path (FStar_List.append path ((s)::[])) (range_of_lid l))))
 
 
-<<<<<<< HEAD
-let string_of_lid : lident  ->  Prims.string = (fun lid -> (let _126_74 = (path_of_lid lid)
-in (text_of_path _126_74)))
-=======
 let string_of_lid : lident  ->  Prims.string = (fun lid -> (text_of_path (path_of_lid lid)))
->>>>>>> 1915064d
 
 
 
