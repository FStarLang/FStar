--- conflicted
+++ resolved
@@ -2,33 +2,51 @@
 type ident = {
   idText: Prims.string;
   idRange: FStar_Range.range;}
+let __proj__Mkident__item__idText: ident -> Prims.string =
+  fun projectee  ->
+    match projectee with
+    | { idText = __fname__idText; idRange = __fname__idRange;_} ->
+        __fname__idText
+let __proj__Mkident__item__idRange: ident -> FStar_Range.range =
+  fun projectee  ->
+    match projectee with
+    | { idText = __fname__idText; idRange = __fname__idRange;_} ->
+        __fname__idRange
 type lident =
   {
   ns: ident Prims.list;
   ident: ident;
   nsstr: Prims.string;
   str: Prims.string;}
+let __proj__Mklident__item__ns: lident -> ident Prims.list =
+  fun projectee  ->
+    match projectee with
+    | { ns = __fname__ns; ident = __fname__ident; nsstr = __fname__nsstr;
+        str = __fname__str;_} -> __fname__ns
+let __proj__Mklident__item__ident: lident -> ident =
+  fun projectee  ->
+    match projectee with
+    | { ns = __fname__ns; ident = __fname__ident; nsstr = __fname__nsstr;
+        str = __fname__str;_} -> __fname__ident
+let __proj__Mklident__item__nsstr: lident -> Prims.string =
+  fun projectee  ->
+    match projectee with
+    | { ns = __fname__ns; ident = __fname__ident; nsstr = __fname__nsstr;
+        str = __fname__str;_} -> __fname__nsstr
+let __proj__Mklident__item__str: lident -> Prims.string =
+  fun projectee  ->
+    match projectee with
+    | { ns = __fname__ns; ident = __fname__ident; nsstr = __fname__nsstr;
+        str = __fname__str;_} -> __fname__str
 type lid = lident
 let mk_ident:
   (Prims.string,FStar_Range.range) FStar_Pervasives_Native.tuple2 -> ident =
-  fun uu____56  ->
-    match uu____56 with | (text,range) -> { idText = text; idRange = range }
+  fun uu____90  ->
+    match uu____90 with | (text,range) -> { idText = text; idRange = range }
 let reserved_prefix: Prims.string = "uu___"
 let gen: FStar_Range.range -> ident =
   let x = FStar_Util.mk_ref (Prims.parse_int "0") in
   fun r  ->
-<<<<<<< HEAD
-    (let uu____68 =
-       let uu____69 = FStar_ST.read x in uu____69 + (Prims.parse_int "1") in
-     FStar_ST.write x uu____68);
-    (let uu____74 =
-       let uu____77 =
-         let uu____78 =
-           let uu____79 = FStar_ST.read x in Prims.string_of_int uu____79 in
-         Prims.strcat reserved_prefix uu____78 in
-       (uu____77, r) in
-     mk_ident uu____74)
-=======
     (let uu____105 =
        let uu____106 = FStar_ST.op_Bang x in
        uu____106 + (Prims.parse_int "1") in
@@ -41,7 +59,6 @@
          Prims.strcat reserved_prefix uu____161 in
        (uu____160, r) in
      mk_ident uu____155)
->>>>>>> c7d62a0b
 let id_of_text: Prims.string -> ident =
   fun str  -> mk_ident (str, FStar_Range.dummyRange)
 let text_of_id: ident -> Prims.string = fun id  -> id.idText
@@ -60,13 +77,8 @@
   fun ns  ->
     fun id  ->
       let nsstr =
-<<<<<<< HEAD
-        let uu____120 = FStar_List.map text_of_id ns in
-        FStar_All.pipe_right uu____120 text_of_path in
-=======
         let uu____244 = FStar_List.map text_of_id ns in
         FStar_All.pipe_right uu____244 text_of_path in
->>>>>>> c7d62a0b
       {
         ns;
         ident = id;
@@ -78,21 +90,12 @@
       }
 let lid_of_ids: ident Prims.list -> lident =
   fun ids  ->
-<<<<<<< HEAD
-    let uu____129 = FStar_Util.prefix ids in
-    match uu____129 with | (ns,id) -> lid_of_ns_and_id ns id
-let lid_of_str: Prims.string -> lident =
-  fun str  ->
-    let uu____140 = FStar_List.map id_of_text (FStar_Util.split str ".") in
-    lid_of_ids uu____140
-=======
     let uu____258 = FStar_Util.prefix ids in
     match uu____258 with | (ns,id) -> lid_of_ns_and_id ns id
 let lid_of_str: Prims.string -> lident =
   fun str  ->
     let uu____275 = FStar_List.map id_of_text (FStar_Util.split str ".") in
     lid_of_ids uu____275
->>>>>>> c7d62a0b
 let lid_of_path: Prims.string Prims.list -> FStar_Range.range -> lident =
   fun path  ->
     fun pos  ->
@@ -107,16 +110,6 @@
 let set_lid_range: lident -> FStar_Range.range -> lident =
   fun l  ->
     fun r  ->
-<<<<<<< HEAD
-      let uu___47_177 = l in
-      {
-        ns = (uu___47_177.ns);
-        ident =
-          (let uu___48_178 = l.ident in
-           { idText = (uu___48_178.idText); idRange = r });
-        nsstr = (uu___47_177.nsstr);
-        str = (uu___47_177.str)
-=======
       let uu___47_327 = l in
       {
         ns = (uu___47_327.ns);
@@ -125,7 +118,6 @@
            { idText = (uu___48_329.idText); idRange = r });
         nsstr = (uu___47_327.nsstr);
         str = (uu___47_327.str)
->>>>>>> c7d62a0b
       }
 let lid_add_suffix: lident -> Prims.string -> lident =
   fun l  ->
@@ -133,8 +125,4 @@
       let path = path_of_lid l in
       lid_of_path (FStar_List.append path [s]) (range_of_lid l)
 let string_of_lid: lident -> Prims.string =
-<<<<<<< HEAD
-  fun lid  -> let uu____190 = path_of_lid lid in text_of_path uu____190
-=======
-  fun lid  -> let uu____345 = path_of_lid lid in text_of_path uu____345
->>>>>>> c7d62a0b
+  fun lid  -> let uu____345 = path_of_lid lid in text_of_path uu____345