--- conflicted
+++ resolved
@@ -33,23 +33,13 @@
 let x = (FStar_Util.mk_ref (Prims.parse_int "0"))
 in (fun r -> (
 
-<<<<<<< HEAD
-let _25_14 = (let _122_25 = ((FStar_ST.read x) + (Prims.parse_int "1"))
-in (FStar_ST.op_Colon_Equals x _122_25))
-in (let _122_29 = (let _122_28 = (let _122_27 = (let _122_26 = (FStar_ST.read x)
-in (Prims.string_of_int _122_26))
-in (Prims.strcat reserved_prefix _122_27))
-in ((_122_28), (r)))
-in (mk_ident _122_29)))))
-=======
-let _26_14 = (let _123_25 = ((FStar_ST.read x) + (Prims.parse_int "1"))
-in (FStar_ST.op_Colon_Equals x _123_25))
-in (let _123_29 = (let _123_28 = (let _123_27 = (let _123_26 = (FStar_ST.read x)
-in (Prims.string_of_int _123_26))
-in (Prims.strcat reserved_prefix _123_27))
-in ((_123_28), (r)))
-in (mk_ident _123_29)))))
->>>>>>> bae9872c
+let _26_14 = (let _126_25 = ((FStar_ST.read x) + (Prims.parse_int "1"))
+in (FStar_ST.op_Colon_Equals x _126_25))
+in (let _126_29 = (let _126_28 = (let _126_27 = (let _126_26 = (FStar_ST.read x)
+in (Prims.string_of_int _126_26))
+in (Prims.strcat reserved_prefix _126_27))
+in ((_126_28), (r)))
+in (mk_ident _126_29)))))
 
 
 let id_of_text : Prims.string  ->  ident = (fun str -> (mk_ident ((str), (FStar_Range.dummyRange))))
@@ -80,13 +70,8 @@
 | (ns, id) -> begin
 (
 
-<<<<<<< HEAD
-let nsstr = (let _122_46 = (FStar_List.map text_of_id ns)
-in (FStar_All.pipe_right _122_46 text_of_path))
-=======
-let nsstr = (let _123_46 = (FStar_List.map text_of_id ns)
-in (FStar_All.pipe_right _123_46 text_of_path))
->>>>>>> bae9872c
+let nsstr = (let _126_46 = (FStar_List.map text_of_id ns)
+in (FStar_All.pipe_right _126_46 text_of_path))
 in {ns = ns; ident = id; nsstr = nsstr; str = if (nsstr = "") then begin
 id.idText
 end else begin
@@ -128,13 +113,8 @@
 in (lid_of_path (FStar_List.append path ((s)::[])) (range_of_lid l))))
 
 
-<<<<<<< HEAD
-let string_of_lid : lident  ->  Prims.string = (fun lid -> (let _122_75 = (path_of_lid lid)
-in (text_of_path _122_75)))
-=======
-let string_of_lid : lident  ->  Prims.string = (fun lid -> (let _123_74 = (path_of_lid lid)
-in (text_of_path _123_74)))
->>>>>>> bae9872c
+let string_of_lid : lident  ->  Prims.string = (fun lid -> (let _126_74 = (path_of_lid lid)
+in (text_of_path _126_74)))
 
 
 
