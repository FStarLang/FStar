
open Prims
open FStar_Pervasives
type ident =
{idText : Prims.string; idRange : FStar_Range.range}


let __proj__Mkident__item__idText : ident  ->  Prims.string = (fun projectee -> (match (projectee) with
| {idText = __fname__idText; idRange = __fname__idRange} -> begin
__fname__idText
end))


let __proj__Mkident__item__idRange : ident  ->  FStar_Range.range = (fun projectee -> (match (projectee) with
| {idText = __fname__idText; idRange = __fname__idRange} -> begin
__fname__idRange
end))


type path =
Prims.string Prims.list

type lident =
<<<<<<< HEAD
{ns : ident Prims.list; ident : ident; nsstr : Prims.string; str : Prims.string}


let __proj__Mklident__item__ns : lident  ->  ident Prims.list = (fun projectee -> (match (projectee) with
| {ns = __fname__ns; ident = __fname__ident; nsstr = __fname__nsstr; str = __fname__str} -> begin
__fname__ns
end))


let __proj__Mklident__item__ident : lident  ->  ident = (fun projectee -> (match (projectee) with
| {ns = __fname__ns; ident = __fname__ident; nsstr = __fname__nsstr; str = __fname__str} -> begin
__fname__ident
end))


let __proj__Mklident__item__nsstr : lident  ->  Prims.string = (fun projectee -> (match (projectee) with
| {ns = __fname__ns; ident = __fname__ident; nsstr = __fname__nsstr; str = __fname__str} -> begin
__fname__nsstr
end))


let __proj__Mklident__item__str : lident  ->  Prims.string = (fun projectee -> (match (projectee) with
| {ns = __fname__ns; ident = __fname__ident; nsstr = __fname__nsstr; str = __fname__str} -> begin
__fname__str
end))


type lid =
lident


let mk_ident : (Prims.string * FStar_Range.range)  ->  ident = (fun uu____92 -> (match (uu____92) with
| (text, range) -> begin
{idText = text; idRange = range}
end))


let reserved_prefix : Prims.string = "uu___"


let gen : FStar_Range.range  ->  ident = (

let x = (FStar_Util.mk_ref (Prims.parse_int "0"))
in (fun r -> ((

let uu____107 = (

let uu____108 = (FStar_ST.op_Bang x)
in (uu____108 + (Prims.parse_int "1")))
in (FStar_ST.op_Colon_Equals x uu____107));
(

let uu____229 = (

let uu____234 = (

let uu____235 = (

let uu____236 = (FStar_ST.op_Bang x)
in (Prims.string_of_int uu____236))
in (Prims.strcat reserved_prefix uu____235))
in ((uu____234), (r)))
in (mk_ident uu____229));
)))


let id_of_text : Prims.string  ->  ident = (fun str -> (mk_ident ((str), (FStar_Range.dummyRange))))


let text_of_id : ident  ->  Prims.string = (fun id -> id.idText)


let text_of_path : Prims.string Prims.list  ->  Prims.string = (fun path -> (FStar_Util.concat_l "." path))


let path_of_text : Prims.string  ->  Prims.string Prims.list = (fun text -> (FStar_String.split ((46 (*.*))::[]) text))


let path_of_ns : ident Prims.list  ->  Prims.string Prims.list = (fun ns -> (FStar_List.map text_of_id ns))


let path_of_lid : lident  ->  Prims.string Prims.list = (fun lid -> (FStar_List.map text_of_id (FStar_List.append lid.ns ((lid.ident)::[]))))


let ids_of_lid : lident  ->  ident Prims.list = (fun lid -> (FStar_List.append lid.ns ((lid.ident)::[])))


let lid_of_ns_and_id : ident Prims.list  ->  ident  ->  lident = (fun ns id -> (

let nsstr = (

let uu____354 = (FStar_List.map text_of_id ns)
in (FStar_All.pipe_right uu____354 text_of_path))
in {ns = ns; ident = id; nsstr = nsstr; str = (match ((Prims.op_Equality nsstr "")) with
| true -> begin
id.idText
end
| uu____359 -> begin
(Prims.strcat nsstr (Prims.strcat "." id.idText))
end)}))


let lid_of_ids : ident Prims.list  ->  lident = (fun ids -> (

let uu____368 = (FStar_Util.prefix ids)
in (match (uu____368) with
| (ns, id) -> begin
(lid_of_ns_and_id ns id)
end)))


let lid_of_str : Prims.string  ->  lident = (fun str -> (

let uu____385 = (FStar_List.map id_of_text (FStar_Util.split str "."))
in (lid_of_ids uu____385)))


let lid_of_path : Prims.string Prims.list  ->  FStar_Range.range  ->  lident = (fun path pos -> (

let ids = (FStar_List.map (fun s -> (mk_ident ((s), (pos)))) path)
in (lid_of_ids ids)))


let text_of_lid : lident  ->  Prims.string = (fun lid -> lid.str)


let lid_equals : lident  ->  lident  ->  Prims.bool = (fun l1 l2 -> (Prims.op_Equality l1.str l2.str))


let ident_equals : ident  ->  ident  ->  Prims.bool = (fun id1 id2 -> (Prims.op_Equality id1.idText id2.idText))


let range_of_lid : lid  ->  FStar_Range.range = (fun lid -> lid.ident.idRange)


let set_lid_range : lident  ->  FStar_Range.range  ->  lident = (fun l r -> (

let uu___57_437 = l
in {ns = uu___57_437.ns; ident = (

let uu___58_439 = l.ident
in {idText = uu___58_439.idText; idRange = r}); nsstr = uu___57_437.nsstr; str = uu___57_437.str}))


let lid_add_suffix : lident  ->  Prims.string  ->  lident = (fun l s -> (

let path = (path_of_lid l)
in (lid_of_path (FStar_List.append path ((s)::[])) (range_of_lid l))))


let ml_path_of_lid : lident  ->  Prims.string = (fun lid -> (

let uu____455 = (

let uu____458 = (path_of_ns lid.ns)
in (FStar_List.append uu____458 (((text_of_id lid.ident))::[])))
in (FStar_All.pipe_left (FStar_String.concat "_") uu____455)))


let string_of_lid : lident  ->  Prims.string = (fun lid -> (

let uu____467 = (path_of_lid lid)
in (text_of_path uu____467)))



=======
  {
  ns: ident Prims.list;
  ident: ident;
  nsstr: Prims.string;
  str: Prims.string;}[@@deriving show]
let __proj__Mklident__item__ns: lident -> ident Prims.list =
  fun projectee  ->
    match projectee with
    | { ns = __fname__ns; ident = __fname__ident; nsstr = __fname__nsstr;
        str = __fname__str;_} -> __fname__ns
let __proj__Mklident__item__ident: lident -> ident =
  fun projectee  ->
    match projectee with
    | { ns = __fname__ns; ident = __fname__ident; nsstr = __fname__nsstr;
        str = __fname__str;_} -> __fname__ident
let __proj__Mklident__item__nsstr: lident -> Prims.string =
  fun projectee  ->
    match projectee with
    | { ns = __fname__ns; ident = __fname__ident; nsstr = __fname__nsstr;
        str = __fname__str;_} -> __fname__nsstr
let __proj__Mklident__item__str: lident -> Prims.string =
  fun projectee  ->
    match projectee with
    | { ns = __fname__ns; ident = __fname__ident; nsstr = __fname__nsstr;
        str = __fname__str;_} -> __fname__str
type lid = lident[@@deriving show]
let mk_ident:
  (Prims.string,FStar_Range.range) FStar_Pervasives_Native.tuple2 -> ident =
  fun uu____85  ->
    match uu____85 with | (text,range) -> { idText = text; idRange = range }
let reserved_prefix: Prims.string = "uu___"
let gen: FStar_Range.range -> ident =
  let x = FStar_Util.mk_ref (Prims.parse_int "0") in
  fun r  ->
    (let uu____99 =
       let uu____100 = FStar_ST.op_Bang x in
       uu____100 + (Prims.parse_int "1") in
     FStar_ST.op_Colon_Equals x uu____99);
    (let uu____221 =
       let uu____226 =
         let uu____227 =
           let uu____228 = FStar_ST.op_Bang x in
           Prims.string_of_int uu____228 in
         Prims.strcat reserved_prefix uu____227 in
       (uu____226, r) in
     mk_ident uu____221)
let id_of_text: Prims.string -> ident =
  fun str  -> mk_ident (str, FStar_Range.dummyRange)
let text_of_id: ident -> Prims.string = fun id1  -> id1.idText
let text_of_path: Prims.string Prims.list -> Prims.string =
  fun path  -> FStar_Util.concat_l "." path
let path_of_text: Prims.string -> Prims.string Prims.list =
  fun text  -> FStar_String.split [46] text
let path_of_ns: ident Prims.list -> Prims.string Prims.list =
  fun ns  -> FStar_List.map text_of_id ns
let path_of_lid: lident -> Prims.string Prims.list =
  fun lid  ->
    FStar_List.map text_of_id (FStar_List.append lid.ns [lid.ident])
let ids_of_lid: lident -> ident Prims.list =
  fun lid  -> FStar_List.append lid.ns [lid.ident]
let lid_of_ns_and_id: ident Prims.list -> ident -> lident =
  fun ns  ->
    fun id1  ->
      let nsstr =
        let uu____340 = FStar_List.map text_of_id ns in
        FStar_All.pipe_right uu____340 text_of_path in
      {
        ns;
        ident = id1;
        nsstr;
        str =
          (if nsstr = ""
           then id1.idText
           else Prims.strcat nsstr (Prims.strcat "." id1.idText))
      }
let lid_of_ids: ident Prims.list -> lident =
  fun ids  ->
    let uu____353 = FStar_Util.prefix ids in
    match uu____353 with | (ns,id1) -> lid_of_ns_and_id ns id1
let lid_of_str: Prims.string -> lident =
  fun str  ->
    let uu____369 = FStar_List.map id_of_text (FStar_Util.split str ".") in
    lid_of_ids uu____369
let lid_of_path: Prims.string Prims.list -> FStar_Range.range -> lident =
  fun path  ->
    fun pos  ->
      let ids = FStar_List.map (fun s  -> mk_ident (s, pos)) path in
      lid_of_ids ids
let text_of_lid: lident -> Prims.string = fun lid  -> lid.str
let lid_equals: lident -> lident -> Prims.bool =
  fun l1  -> fun l2  -> l1.str = l2.str
let ident_equals: ident -> ident -> Prims.bool =
  fun id1  -> fun id2  -> id1.idText = id2.idText
let range_of_lid: lid -> FStar_Range.range = fun lid  -> (lid.ident).idRange
let set_lid_range: lident -> FStar_Range.range -> lident =
  fun l  ->
    fun r  ->
      let uu___28_411 = l in
      {
        ns = (uu___28_411.ns);
        ident =
          (let uu___29_413 = l.ident in
           { idText = (uu___29_413.idText); idRange = r });
        nsstr = (uu___28_411.nsstr);
        str = (uu___28_411.str)
      }
let lid_add_suffix: lident -> Prims.string -> lident =
  fun l  ->
    fun s  ->
      let path = path_of_lid l in
      lid_of_path (FStar_List.append path [s]) (range_of_lid l)
let ml_path_of_lid: lident -> Prims.string =
  fun lid  ->
    let uu____426 =
      let uu____429 = path_of_ns lid.ns in
      FStar_List.append uu____429 [text_of_id lid.ident] in
    FStar_All.pipe_left (FStar_String.concat "_") uu____426
let string_of_lid: lident -> Prims.string =
  fun lid  -> let uu____437 = path_of_lid lid in text_of_path uu____437
>>>>>>> 484a43b6
<|MERGE_RESOLUTION|>--- conflicted
+++ resolved
@@ -21,174 +21,6 @@
 Prims.string Prims.list
 
 type lident =
-<<<<<<< HEAD
-{ns : ident Prims.list; ident : ident; nsstr : Prims.string; str : Prims.string}
-
-
-let __proj__Mklident__item__ns : lident  ->  ident Prims.list = (fun projectee -> (match (projectee) with
-| {ns = __fname__ns; ident = __fname__ident; nsstr = __fname__nsstr; str = __fname__str} -> begin
-__fname__ns
-end))
-
-
-let __proj__Mklident__item__ident : lident  ->  ident = (fun projectee -> (match (projectee) with
-| {ns = __fname__ns; ident = __fname__ident; nsstr = __fname__nsstr; str = __fname__str} -> begin
-__fname__ident
-end))
-
-
-let __proj__Mklident__item__nsstr : lident  ->  Prims.string = (fun projectee -> (match (projectee) with
-| {ns = __fname__ns; ident = __fname__ident; nsstr = __fname__nsstr; str = __fname__str} -> begin
-__fname__nsstr
-end))
-
-
-let __proj__Mklident__item__str : lident  ->  Prims.string = (fun projectee -> (match (projectee) with
-| {ns = __fname__ns; ident = __fname__ident; nsstr = __fname__nsstr; str = __fname__str} -> begin
-__fname__str
-end))
-
-
-type lid =
-lident
-
-
-let mk_ident : (Prims.string * FStar_Range.range)  ->  ident = (fun uu____92 -> (match (uu____92) with
-| (text, range) -> begin
-{idText = text; idRange = range}
-end))
-
-
-let reserved_prefix : Prims.string = "uu___"
-
-
-let gen : FStar_Range.range  ->  ident = (
-
-let x = (FStar_Util.mk_ref (Prims.parse_int "0"))
-in (fun r -> ((
-
-let uu____107 = (
-
-let uu____108 = (FStar_ST.op_Bang x)
-in (uu____108 + (Prims.parse_int "1")))
-in (FStar_ST.op_Colon_Equals x uu____107));
-(
-
-let uu____229 = (
-
-let uu____234 = (
-
-let uu____235 = (
-
-let uu____236 = (FStar_ST.op_Bang x)
-in (Prims.string_of_int uu____236))
-in (Prims.strcat reserved_prefix uu____235))
-in ((uu____234), (r)))
-in (mk_ident uu____229));
-)))
-
-
-let id_of_text : Prims.string  ->  ident = (fun str -> (mk_ident ((str), (FStar_Range.dummyRange))))
-
-
-let text_of_id : ident  ->  Prims.string = (fun id -> id.idText)
-
-
-let text_of_path : Prims.string Prims.list  ->  Prims.string = (fun path -> (FStar_Util.concat_l "." path))
-
-
-let path_of_text : Prims.string  ->  Prims.string Prims.list = (fun text -> (FStar_String.split ((46 (*.*))::[]) text))
-
-
-let path_of_ns : ident Prims.list  ->  Prims.string Prims.list = (fun ns -> (FStar_List.map text_of_id ns))
-
-
-let path_of_lid : lident  ->  Prims.string Prims.list = (fun lid -> (FStar_List.map text_of_id (FStar_List.append lid.ns ((lid.ident)::[]))))
-
-
-let ids_of_lid : lident  ->  ident Prims.list = (fun lid -> (FStar_List.append lid.ns ((lid.ident)::[])))
-
-
-let lid_of_ns_and_id : ident Prims.list  ->  ident  ->  lident = (fun ns id -> (
-
-let nsstr = (
-
-let uu____354 = (FStar_List.map text_of_id ns)
-in (FStar_All.pipe_right uu____354 text_of_path))
-in {ns = ns; ident = id; nsstr = nsstr; str = (match ((Prims.op_Equality nsstr "")) with
-| true -> begin
-id.idText
-end
-| uu____359 -> begin
-(Prims.strcat nsstr (Prims.strcat "." id.idText))
-end)}))
-
-
-let lid_of_ids : ident Prims.list  ->  lident = (fun ids -> (
-
-let uu____368 = (FStar_Util.prefix ids)
-in (match (uu____368) with
-| (ns, id) -> begin
-(lid_of_ns_and_id ns id)
-end)))
-
-
-let lid_of_str : Prims.string  ->  lident = (fun str -> (
-
-let uu____385 = (FStar_List.map id_of_text (FStar_Util.split str "."))
-in (lid_of_ids uu____385)))
-
-
-let lid_of_path : Prims.string Prims.list  ->  FStar_Range.range  ->  lident = (fun path pos -> (
-
-let ids = (FStar_List.map (fun s -> (mk_ident ((s), (pos)))) path)
-in (lid_of_ids ids)))
-
-
-let text_of_lid : lident  ->  Prims.string = (fun lid -> lid.str)
-
-
-let lid_equals : lident  ->  lident  ->  Prims.bool = (fun l1 l2 -> (Prims.op_Equality l1.str l2.str))
-
-
-let ident_equals : ident  ->  ident  ->  Prims.bool = (fun id1 id2 -> (Prims.op_Equality id1.idText id2.idText))
-
-
-let range_of_lid : lid  ->  FStar_Range.range = (fun lid -> lid.ident.idRange)
-
-
-let set_lid_range : lident  ->  FStar_Range.range  ->  lident = (fun l r -> (
-
-let uu___57_437 = l
-in {ns = uu___57_437.ns; ident = (
-
-let uu___58_439 = l.ident
-in {idText = uu___58_439.idText; idRange = r}); nsstr = uu___57_437.nsstr; str = uu___57_437.str}))
-
-
-let lid_add_suffix : lident  ->  Prims.string  ->  lident = (fun l s -> (
-
-let path = (path_of_lid l)
-in (lid_of_path (FStar_List.append path ((s)::[])) (range_of_lid l))))
-
-
-let ml_path_of_lid : lident  ->  Prims.string = (fun lid -> (
-
-let uu____455 = (
-
-let uu____458 = (path_of_ns lid.ns)
-in (FStar_List.append uu____458 (((text_of_id lid.ident))::[])))
-in (FStar_All.pipe_left (FStar_String.concat "_") uu____455)))
-
-
-let string_of_lid : lident  ->  Prims.string = (fun lid -> (
-
-let uu____467 = (path_of_lid lid)
-in (text_of_path uu____467)))
-
-
-
-=======
   {
   ns: ident Prims.list;
   ident: ident;
@@ -307,5 +139,4 @@
       FStar_List.append uu____429 [text_of_id lid.ident] in
     FStar_All.pipe_left (FStar_String.concat "_") uu____426
 let string_of_lid: lident -> Prims.string =
-  fun lid  -> let uu____437 = path_of_lid lid in text_of_path uu____437
->>>>>>> 484a43b6
+  fun lid  -> let uu____437 = path_of_lid lid in text_of_path uu____437