--- conflicted
+++ resolved
@@ -400,13 +400,8 @@
       FStar_Syntax_Syntax.n =
         (FStar_Syntax_Util.exp_unit.FStar_Syntax_Syntax.n);
       FStar_Syntax_Syntax.pos = rng;
-<<<<<<< HEAD
-      FStar_Syntax_Syntax.vars = (uu___.FStar_Syntax_Syntax.vars);
-      FStar_Syntax_Syntax.hash_code = (uu___.FStar_Syntax_Syntax.hash_code)
-=======
       FStar_Syntax_Syntax.vars =
         (FStar_Syntax_Util.exp_unit.FStar_Syntax_Syntax.vars)
->>>>>>> a46a208c
     } in
   let un t0 w _norm =
     let t = FStar_Syntax_Util.unascribe t0 in
@@ -441,12 +436,7 @@
     {
       FStar_Syntax_Syntax.n = (t.FStar_Syntax_Syntax.n);
       FStar_Syntax_Syntax.pos = rng;
-<<<<<<< HEAD
-      FStar_Syntax_Syntax.vars = (uu___.FStar_Syntax_Syntax.vars);
-      FStar_Syntax_Syntax.hash_code = (uu___.FStar_Syntax_Syntax.hash_code)
-=======
       FStar_Syntax_Syntax.vars = (t.FStar_Syntax_Syntax.vars)
->>>>>>> a46a208c
     } in
   let un t0 w _norm =
     let t = unmeta_div_results t0 in
@@ -479,12 +469,7 @@
     {
       FStar_Syntax_Syntax.n = (t.FStar_Syntax_Syntax.n);
       FStar_Syntax_Syntax.pos = rng;
-<<<<<<< HEAD
-      FStar_Syntax_Syntax.vars = (uu___.FStar_Syntax_Syntax.vars);
-      FStar_Syntax_Syntax.hash_code = (uu___.FStar_Syntax_Syntax.hash_code)
-=======
       FStar_Syntax_Syntax.vars = (t.FStar_Syntax_Syntax.vars)
->>>>>>> a46a208c
     } in
   let un t0 w _norm =
     let t = unmeta_div_results t0 in
