
open Prims
<<<<<<< HEAD
type name = FStar_Syntax_Syntax.bv
let remove_unit f x = f x ()
let quote:
  FStar_Ident.lid ->
    FStar_Syntax_Syntax.args -> FStar_Syntax_Syntax.term Prims.option
  =
  fun nm  ->
    fun args  ->
      match args with
      | uu____33::(y,uu____35)::[] ->
          let uu____56 = FStar_Tactics_Embedding.embed_term y in
          Some uu____56
      | uu____57 -> None
let binders_of_env:
  FStar_Tactics_Basic.proofstate ->
    FStar_Ident.lid ->
      FStar_Syntax_Syntax.args -> FStar_Syntax_Syntax.term Prims.option
  =
  fun ps  ->
    fun nm  ->
      fun args  ->
        match args with
        | (embedded_env,uu____70)::[] ->
            let env =
              FStar_Tactics_Embedding.unembed_env
                ps.FStar_Tactics_Basic.main_context embedded_env in
            let uu____84 =
              let uu____85 = FStar_TypeChecker_Env.all_binders env in
              FStar_Tactics_Embedding.embed_binders uu____85 in
            Some uu____84
        | uu____87 -> None
let type_of_binder:
  FStar_Ident.lid ->
    FStar_Syntax_Syntax.args -> FStar_Syntax_Syntax.term Prims.option
  =
  fun nm  ->
    fun args  ->
      match args with
      | (embedded_binder,uu____97)::[] ->
          let uu____110 =
            FStar_Tactics_Embedding.unembed_binder embedded_binder in
          (match uu____110 with
           | (b,uu____113) ->
               let uu____114 =
                 FStar_Tactics_Embedding.embed_term
                   b.FStar_Syntax_Syntax.sort in
               Some uu____114)
      | uu____115 -> None
let term_eq:
  FStar_Ident.lid ->
    FStar_Syntax_Syntax.args -> FStar_Syntax_Syntax.term Prims.option
  =
  fun nm  ->
    fun args  ->
      match args with
      | (embedded_t1,uu____125)::(embedded_t2,uu____127)::[] ->
          let t1 = FStar_Tactics_Embedding.unembed_term embedded_t1 in
          let t2 = FStar_Tactics_Embedding.unembed_term embedded_t2 in
          let uu____150 = FStar_Syntax_Util.eq_tm t1 t2 in
          (match uu____150 with
           | FStar_Syntax_Util.Equal  ->
               let uu____152 = FStar_Tactics_Embedding.embed_bool true in
               Some uu____152
           | uu____153 ->
               let uu____154 = FStar_Tactics_Embedding.embed_bool false in
               Some uu____154)
      | uu____155 -> None
let mk_pure_interpretation_1 f unembed_a embed_b nm args =
  (let uu____202 = FStar_Ident.string_of_lid nm in
   let uu____203 = FStar_Syntax_Print.args_to_string args in
   FStar_Util.print2 "Reached %s, args are: %s\n" uu____202 uu____203);
  (match args with
   | a::[] ->
       let uu____218 =
         let uu____219 =
           let uu____220 = unembed_a (Prims.fst a) in f uu____220 in
         embed_b uu____219 in
       Some uu____218
   | uu____223 -> failwith "Unexpected interpretation of pure primitive")
let mk_tactic_interpretation_0 ps t embed_a t_a nm args =
  match args with
  | (embedded_state,uu____266)::[] ->
      ((let uu____280 = FStar_Ident.string_of_lid nm in
        let uu____281 = FStar_Syntax_Print.args_to_string args in
        FStar_Util.print2 "Reached %s, args are: %s\n" uu____280 uu____281);
       (let uu____282 =
          FStar_Tactics_Embedding.unembed_state
            ps.FStar_Tactics_Basic.main_context embedded_state in
        match uu____282 with
        | (goals,smt_goals) ->
            let ps1 =
              let uu___98_291 = ps in
              {
                FStar_Tactics_Basic.main_context =
                  (uu___98_291.FStar_Tactics_Basic.main_context);
                FStar_Tactics_Basic.main_goal =
                  (uu___98_291.FStar_Tactics_Basic.main_goal);
                FStar_Tactics_Basic.all_implicits =
                  (uu___98_291.FStar_Tactics_Basic.all_implicits);
                FStar_Tactics_Basic.goals = goals;
                FStar_Tactics_Basic.smt_goals = smt_goals;
                FStar_Tactics_Basic.transaction =
                  (uu___98_291.FStar_Tactics_Basic.transaction)
              } in
            let res = FStar_Tactics_Basic.run t ps1 in
            let uu____294 =
              FStar_Tactics_Embedding.embed_result res embed_a t_a in
            Some uu____294))
  | uu____295 -> failwith "Unexpected application of tactic primitive"
let mk_tactic_interpretation_1 ps t unembed_b embed_a t_a nm args =
  match args with
  | (b,uu____355)::(embedded_state,uu____357)::[] ->
      ((let uu____379 = FStar_Ident.string_of_lid nm in
        let uu____380 = FStar_Syntax_Print.term_to_string embedded_state in
        FStar_Util.print2 "Reached %s, goals are: %s\n" uu____379 uu____380);
       (let uu____381 =
          FStar_Tactics_Embedding.unembed_state
            ps.FStar_Tactics_Basic.main_context embedded_state in
        match uu____381 with
        | (goals,smt_goals) ->
            let ps1 =
              let uu___99_390 = ps in
              {
                FStar_Tactics_Basic.main_context =
                  (uu___99_390.FStar_Tactics_Basic.main_context);
                FStar_Tactics_Basic.main_goal =
                  (uu___99_390.FStar_Tactics_Basic.main_goal);
                FStar_Tactics_Basic.all_implicits =
                  (uu___99_390.FStar_Tactics_Basic.all_implicits);
                FStar_Tactics_Basic.goals = goals;
                FStar_Tactics_Basic.smt_goals = smt_goals;
                FStar_Tactics_Basic.transaction =
                  (uu___99_390.FStar_Tactics_Basic.transaction)
              } in
            let res =
              let uu____393 = let uu____395 = unembed_b b in t uu____395 in
              FStar_Tactics_Basic.run uu____393 ps1 in
            let uu____396 =
              FStar_Tactics_Embedding.embed_result res embed_a t_a in
            Some uu____396))
  | uu____397 ->
      let uu____398 =
        let uu____399 = FStar_Ident.string_of_lid nm in
        let uu____400 = FStar_Syntax_Print.args_to_string args in
        FStar_Util.format2 "Unexpected application of tactic primitive %s %s"
          uu____399 uu____400 in
      failwith uu____398
let mk_tactic_interpretation_2 ps t unembed_a unembed_b embed_c t_c nm args =
  match args with
  | (a,uu____477)::(b,uu____479)::(embedded_state,uu____481)::[] ->
      ((let uu____511 = FStar_Ident.string_of_lid nm in
        let uu____512 = FStar_Syntax_Print.term_to_string embedded_state in
        FStar_Util.print2 "Reached %s, goals are: %s\n" uu____511 uu____512);
       (let uu____513 =
          FStar_Tactics_Embedding.unembed_state
            ps.FStar_Tactics_Basic.main_context embedded_state in
        match uu____513 with
        | (goals,smt_goals) ->
            let ps1 =
              let uu___100_522 = ps in
              {
                FStar_Tactics_Basic.main_context =
                  (uu___100_522.FStar_Tactics_Basic.main_context);
                FStar_Tactics_Basic.main_goal =
                  (uu___100_522.FStar_Tactics_Basic.main_goal);
                FStar_Tactics_Basic.all_implicits =
                  (uu___100_522.FStar_Tactics_Basic.all_implicits);
                FStar_Tactics_Basic.goals = goals;
                FStar_Tactics_Basic.smt_goals = smt_goals;
                FStar_Tactics_Basic.transaction =
                  (uu___100_522.FStar_Tactics_Basic.transaction)
              } in
            let res =
              let uu____525 =
                let uu____527 = unembed_a a in
                let uu____528 = unembed_b b in t uu____527 uu____528 in
              FStar_Tactics_Basic.run uu____525 ps1 in
            let uu____529 =
              FStar_Tactics_Embedding.embed_result res embed_c t_c in
            Some uu____529))
  | uu____530 ->
      let uu____531 =
        let uu____532 = FStar_Ident.string_of_lid nm in
        let uu____533 = FStar_Syntax_Print.args_to_string args in
        FStar_Util.format2 "Unexpected application of tactic primitive %s %s"
          uu____532 uu____533 in
      failwith uu____531
let rec primitive_steps:
  FStar_Tactics_Basic.proofstate ->
    FStar_TypeChecker_Normalize.primitive_step Prims.list
  =
  fun ps  ->
    let mk1 nm arity interpretation =
      let nm1 = FStar_Tactics_Embedding.fstar_tactics_lid nm in
      let uu____577 = interpretation nm1 in
      {
        FStar_TypeChecker_Normalize.name = nm1;
        FStar_TypeChecker_Normalize.arity = arity;
        FStar_TypeChecker_Normalize.strong_reduction_ok = false;
        FStar_TypeChecker_Normalize.interpretation = uu____577
      } in
    let uu____581 =
      mk1 "forall_intros_" (Prims.parse_int "1")
        (mk_tactic_interpretation_0 ps FStar_Tactics_Basic.intros
           FStar_Tactics_Embedding.embed_binders
           FStar_Tactics_Embedding.fstar_tactics_binders) in
    let uu____582 =
      let uu____584 =
        mk1 "implies_intro_" (Prims.parse_int "1")
          (mk_tactic_interpretation_0 ps FStar_Tactics_Basic.imp_intro
             FStar_Tactics_Embedding.embed_binder
             FStar_Tactics_Embedding.fstar_tactics_binder) in
      let uu____585 =
        let uu____587 =
          mk1 "trivial_" (Prims.parse_int "1")
            (mk_tactic_interpretation_0 ps FStar_Tactics_Basic.trivial
               FStar_Tactics_Embedding.embed_unit
               FStar_TypeChecker_Common.t_unit) in
        let uu____588 =
          let uu____590 =
            mk1 "revert_" (Prims.parse_int "1")
              (mk_tactic_interpretation_0 ps FStar_Tactics_Basic.revert
                 FStar_Tactics_Embedding.embed_unit
                 FStar_TypeChecker_Common.t_unit) in
          let uu____591 =
            let uu____593 =
              mk1 "clear_" (Prims.parse_int "1")
                (mk_tactic_interpretation_0 ps FStar_Tactics_Basic.clear
                   FStar_Tactics_Embedding.embed_unit
                   FStar_TypeChecker_Common.t_unit) in
            let uu____594 =
              let uu____596 =
                mk1 "split_" (Prims.parse_int "1")
                  (mk_tactic_interpretation_0 ps FStar_Tactics_Basic.split
                     FStar_Tactics_Embedding.embed_unit
                     FStar_TypeChecker_Common.t_unit) in
              let uu____597 =
                let uu____599 =
                  mk1 "merge_" (Prims.parse_int "1")
                    (mk_tactic_interpretation_0 ps
                       FStar_Tactics_Basic.merge_sub_goals
                       FStar_Tactics_Embedding.embed_unit
                       FStar_TypeChecker_Common.t_unit) in
                let uu____600 =
                  let uu____602 =
                    mk1 "rewrite_" (Prims.parse_int "2")
                      (mk_tactic_interpretation_1 ps
                         FStar_Tactics_Basic.rewrite
                         FStar_Tactics_Embedding.unembed_binder
                         FStar_Tactics_Embedding.embed_unit
                         FStar_TypeChecker_Common.t_unit) in
                  let uu____603 =
                    let uu____605 =
                      mk1 "smt_" (Prims.parse_int "1")
                        (mk_tactic_interpretation_0 ps
                           FStar_Tactics_Basic.smt
                           FStar_Tactics_Embedding.embed_unit
                           FStar_TypeChecker_Common.t_unit) in
                    let uu____606 =
                      let uu____608 =
                        mk1 "exact_" (Prims.parse_int "2")
                          (mk_tactic_interpretation_1 ps
                             FStar_Tactics_Basic.exact
                             FStar_Tactics_Embedding.unembed_term
                             FStar_Tactics_Embedding.embed_unit
                             FStar_TypeChecker_Common.t_unit) in
                      let uu____609 =
                        let uu____611 =
                          mk1 "apply_lemma_" (Prims.parse_int "2")
                            (mk_tactic_interpretation_1 ps
                               FStar_Tactics_Basic.apply_lemma
                               FStar_Tactics_Embedding.unembed_term
                               FStar_Tactics_Embedding.embed_unit
                               FStar_TypeChecker_Common.t_unit) in
                        let uu____612 =
                          let uu____614 =
                            mk1 "visit_" (Prims.parse_int "2")
                              (mk_tactic_interpretation_1 ps
                                 FStar_Tactics_Basic.visit
                                 (unembed_tactic_0
                                    FStar_Tactics_Embedding.unembed_unit)
                                 FStar_Tactics_Embedding.embed_unit
                                 FStar_TypeChecker_Common.t_unit) in
                          let uu____616 =
                            let uu____618 =
                              mk1 "focus_" (Prims.parse_int "2")
                                (mk_tactic_interpretation_1 ps
                                   (FStar_Tactics_Basic.focus_cur_goal
                                      "user_tactic")
                                   (unembed_tactic_0
                                      FStar_Tactics_Embedding.unembed_unit)
                                   FStar_Tactics_Embedding.embed_unit
                                   FStar_TypeChecker_Common.t_unit) in
                            let uu____620 =
                              let uu____622 =
                                mk1 "seq_" (Prims.parse_int "3")
                                  (mk_tactic_interpretation_2 ps
                                     FStar_Tactics_Basic.seq
                                     (unembed_tactic_0
                                        FStar_Tactics_Embedding.unembed_unit)
                                     (unembed_tactic_0
                                        FStar_Tactics_Embedding.unembed_unit)
                                     FStar_Tactics_Embedding.embed_unit
                                     FStar_TypeChecker_Common.t_unit) in
                              let uu____625 =
                                let uu____627 =
                                  mk1 "term_as_formula" (Prims.parse_int "1")
                                    (mk_pure_interpretation_1
                                       FStar_Tactics_Embedding.term_as_formula
                                       FStar_Tactics_Embedding.unembed_term
                                       (FStar_Tactics_Embedding.embed_option
                                          FStar_Tactics_Embedding.embed_formula
                                          FStar_Tactics_Embedding.fstar_tactics_formula)) in
                                let uu____629 =
                                  let uu____631 =
                                    mk1 "quote" (Prims.parse_int "2") quote in
                                  let uu____632 =
                                    let uu____634 =
                                      mk1 "binders_of_env"
                                        (Prims.parse_int "1")
                                        (binders_of_env ps) in
                                    let uu____635 =
                                      let uu____637 =
                                        mk1 "type_of_binder"
                                          (Prims.parse_int "1")
                                          type_of_binder in
                                      let uu____638 =
                                        let uu____640 =
                                          mk1 "term_eq" (Prims.parse_int "2")
                                            term_eq in
                                        [uu____640] in
                                      uu____637 :: uu____638 in
                                    uu____634 :: uu____635 in
                                  uu____631 :: uu____632 in
                                uu____627 :: uu____629 in
                              uu____622 :: uu____625 in
                            uu____618 :: uu____620 in
                          uu____614 :: uu____616 in
                        uu____611 :: uu____612 in
                      uu____608 :: uu____609 in
                    uu____605 :: uu____606 in
                  uu____602 :: uu____603 in
                uu____599 :: uu____600 in
              uu____596 :: uu____597 in
            uu____593 :: uu____594 in
          uu____590 :: uu____591 in
        uu____587 :: uu____588 in
      uu____584 :: uu____585 in
    uu____581 :: uu____582
and unembed_tactic_0 unembed_b embedded_tac_b =
  FStar_Tactics_Basic.bind FStar_Tactics_Basic.get
    (fun proof_state  ->
       let tm =
         let uu____649 =
           let uu____650 =
             let uu____651 =
               let uu____652 =
                 FStar_Tactics_Embedding.embed_state
                   ((proof_state.FStar_Tactics_Basic.goals), []) in
               FStar_Syntax_Syntax.as_arg uu____652 in
             [uu____651] in
           FStar_Syntax_Syntax.mk_Tm_app embedded_tac_b uu____650 in
         uu____649 None FStar_Range.dummyRange in
       let steps =
         [FStar_TypeChecker_Normalize.Reify;
         FStar_TypeChecker_Normalize.Beta;
         FStar_TypeChecker_Normalize.UnfoldUntil
           FStar_Syntax_Syntax.Delta_constant;
         FStar_TypeChecker_Normalize.Zeta;
         FStar_TypeChecker_Normalize.Iota;
         FStar_TypeChecker_Normalize.Primops] in
       (let uu____662 = FStar_Syntax_Print.term_to_string tm in
        FStar_Util.print1 "Starting normalizer with %s\n" uu____662);
       FStar_Options.set_option "debug_level"
         (FStar_Options.List [FStar_Options.String "Norm"]);
       (let result =
          let uu____665 = primitive_steps proof_state in
          FStar_TypeChecker_Normalize.normalize_with_primitive_steps
            uu____665 steps proof_state.FStar_Tactics_Basic.main_context tm in
        FStar_Options.set_option "debug_level" (FStar_Options.List []);
        (let uu____669 = FStar_Syntax_Print.term_to_string result in
         FStar_Util.print1 "Reduced tactic: got %s\n" uu____669);
        (let uu____670 =
           FStar_Tactics_Embedding.unembed_result
             proof_state.FStar_Tactics_Basic.main_context result unembed_b in
         match uu____670 with
         | FStar_Util.Inl (b,(goals,smt_goals)) ->
             FStar_Tactics_Basic.bind FStar_Tactics_Basic.dismiss
               (fun uu____697  ->
                  let uu____698 = FStar_Tactics_Basic.add_goals goals in
                  FStar_Tactics_Basic.bind uu____698
                    (fun uu____700  ->
                       let uu____701 =
                         FStar_Tactics_Basic.add_smt_goals smt_goals in
                       FStar_Tactics_Basic.bind uu____701
                         (fun uu____703  -> FStar_Tactics_Basic.ret b)))
         | FStar_Util.Inr (msg,(goals,smt_goals)) ->
             FStar_Tactics_Basic.bind FStar_Tactics_Basic.dismiss
               (fun uu____723  ->
                  let uu____724 = FStar_Tactics_Basic.add_goals goals in
                  FStar_Tactics_Basic.bind uu____724
                    (fun uu____726  ->
                       let uu____727 =
                         FStar_Tactics_Basic.add_smt_goals smt_goals in
                       FStar_Tactics_Basic.bind uu____727
                         (fun uu____729  -> FStar_Tactics_Basic.fail msg))))))
let evaluate_user_tactic: Prims.unit FStar_Tactics_Basic.tac =
  FStar_Tactics_Basic.with_cur_goal "evaluate_user_tactic"
    (fun goal  ->
       FStar_Tactics_Basic.bind FStar_Tactics_Basic.get
         (fun proof_state  ->
            let uu____733 =
              FStar_Syntax_Util.head_and_args
                goal.FStar_Tactics_Basic.goal_ty in
            match uu____733 with
            | (hd1,args) ->
                let uu____760 =
                  let uu____768 =
                    let uu____769 = FStar_Syntax_Util.un_uinst hd1 in
                    uu____769.FStar_Syntax_Syntax.n in
                  (uu____768, args) in
                (match uu____760 with
                 | (FStar_Syntax_Syntax.Tm_fvar
                    fv,(tactic,uu____780)::(assertion,uu____782)::[]) when
                     FStar_Syntax_Syntax.fv_eq_lid fv
                       FStar_Tactics_Embedding.by_tactic_lid
                     ->
                     let uu____808 =
                       let uu____810 =
                         FStar_Tactics_Basic.replace
                           (let uu___101_812 = goal in
                            {
                              FStar_Tactics_Basic.context =
                                (uu___101_812.FStar_Tactics_Basic.context);
                              FStar_Tactics_Basic.witness =
                                (uu___101_812.FStar_Tactics_Basic.witness);
                              FStar_Tactics_Basic.goal_ty = assertion
                            }) in
                       FStar_Tactics_Basic.bind uu____810
                         (fun uu____813  ->
                            unembed_tactic_0
                              FStar_Tactics_Embedding.unembed_unit tactic) in
                     FStar_Tactics_Basic.focus_cur_goal "user tactic"
                       uu____808
                 | uu____814 -> FStar_Tactics_Basic.fail "Not a user tactic")))
let preprocess:
  FStar_TypeChecker_Env.env ->
    FStar_Syntax_Syntax.term ->
      (FStar_TypeChecker_Env.env* FStar_Syntax_Syntax.term) Prims.list
  =
  fun env  ->
    fun goal  ->
      let uu____834 =
        (let uu____835 = FStar_TypeChecker_Env.current_module env in
         FStar_Ident.lid_equals uu____835 FStar_Syntax_Const.prims_lid) ||
          (let uu____836 =
             let uu____837 = FStar_TypeChecker_Env.current_module env in
             FStar_Ident.string_of_lid uu____837 in
           FStar_Util.starts_with uu____836 "FStar.") in
      if uu____834
      then [(env, goal)]
      else
        ((let uu____847 = FStar_Syntax_Print.term_to_string goal in
          FStar_Util.print1 "About to preprocess %s\n" uu____847);
         (let p = FStar_Tactics_Basic.proofstate_of_goal_ty env goal in
          let uu____849 =
            let uu____851 = FStar_Tactics_Basic.visit evaluate_user_tactic in
            FStar_Tactics_Basic.run uu____851 p in
          match uu____849 with
          | FStar_Tactics_Basic.Success (uu____856,p2) ->
              FStar_All.pipe_right
                (FStar_List.append p2.FStar_Tactics_Basic.goals
                   p2.FStar_Tactics_Basic.smt_goals)
                (FStar_List.map
                   (fun g  ->
                      (let uu____866 = FStar_Tactics_Basic.goal_to_string g in
                       FStar_Util.print1 "Got goal: %s\n" uu____866);
                      ((g.FStar_Tactics_Basic.context),
                        (g.FStar_Tactics_Basic.goal_ty))))
          | FStar_Tactics_Basic.Failed (msg,uu____868) ->
              (FStar_Util.print1 "Tactic failed: %s\n" msg;
               (let uu____871 =
                  FStar_Tactics_Basic.goal_to_string
                    {
                      FStar_Tactics_Basic.context = env;
                      FStar_Tactics_Basic.witness = None;
                      FStar_Tactics_Basic.goal_ty = goal
                    } in
                FStar_Util.print1 "Got goal: %s\n" uu____871);
               [(env, goal)])))
=======

type name =
FStar_Syntax_Syntax.bv


let remove_unit = (fun f x -> (f x ()))


let quote : FStar_Ident.lid  ->  FStar_Syntax_Syntax.args  ->  FStar_Syntax_Syntax.term Prims.option = (fun nm args -> (match (args) with
| (uu____33)::((y, uu____35))::[] -> begin
(

let uu____56 = (FStar_Tactics_Embedding.embed_term y)
in Some (uu____56))
end
| uu____57 -> begin
None
end))


let binders_of_env : FStar_Tactics_Basic.proofstate  ->  FStar_Ident.lid  ->  FStar_Syntax_Syntax.args  ->  FStar_Syntax_Syntax.term Prims.option = (fun ps nm args -> (match (args) with
| ((embedded_env, uu____70))::[] -> begin
(

let env = (FStar_Tactics_Embedding.unembed_env ps.FStar_Tactics_Basic.main_context embedded_env)
in (

let uu____84 = (

let uu____85 = (FStar_TypeChecker_Env.all_binders env)
in (FStar_Tactics_Embedding.embed_binders uu____85))
in Some (uu____84)))
end
| uu____87 -> begin
None
end))


let type_of_binder : FStar_Ident.lid  ->  FStar_Syntax_Syntax.args  ->  FStar_Syntax_Syntax.term Prims.option = (fun nm args -> (match (args) with
| ((embedded_binder, uu____97))::[] -> begin
(

let uu____110 = (FStar_Tactics_Embedding.unembed_binder embedded_binder)
in (match (uu____110) with
| (b, uu____113) -> begin
(

let uu____114 = (FStar_Tactics_Embedding.embed_term b.FStar_Syntax_Syntax.sort)
in Some (uu____114))
end))
end
| uu____115 -> begin
None
end))


let term_eq : FStar_Ident.lid  ->  FStar_Syntax_Syntax.args  ->  FStar_Syntax_Syntax.term Prims.option = (fun nm args -> (match (args) with
| ((embedded_t1, uu____125))::((embedded_t2, uu____127))::[] -> begin
(

let t1 = (FStar_Tactics_Embedding.unembed_term embedded_t1)
in (

let t2 = (FStar_Tactics_Embedding.unembed_term embedded_t2)
in (

let uu____150 = (FStar_Syntax_Util.eq_tm t1 t2)
in (match (uu____150) with
| FStar_Syntax_Util.Equal -> begin
(

let uu____152 = (FStar_Tactics_Embedding.embed_bool true)
in Some (uu____152))
end
| uu____153 -> begin
(

let uu____154 = (FStar_Tactics_Embedding.embed_bool false)
in Some (uu____154))
end))))
end
| uu____155 -> begin
None
end))


let mk_pure_interpretation_1 = (fun f unembed_a embed_b nm args -> ((

let uu____202 = (FStar_Ident.string_of_lid nm)
in (

let uu____203 = (FStar_Syntax_Print.args_to_string args)
in (FStar_Util.print2 "Reached %s, args are: %s\n" uu____202 uu____203)));
(match (args) with
| (a)::[] -> begin
(

let uu____218 = (

let uu____219 = (

let uu____220 = (unembed_a (Prims.fst a))
in (f uu____220))
in (embed_b uu____219))
in Some (uu____218))
end
| uu____223 -> begin
(failwith "Unexpected interpretation of pure primitive")
end);
))


let mk_tactic_interpretation_0 = (fun ps t embed_a t_a nm args -> (match (args) with
| ((embedded_state, uu____266))::[] -> begin
((

let uu____280 = (FStar_Ident.string_of_lid nm)
in (

let uu____281 = (FStar_Syntax_Print.args_to_string args)
in (FStar_Util.print2 "Reached %s, args are: %s\n" uu____280 uu____281)));
(

let uu____282 = (FStar_Tactics_Embedding.unembed_state ps.FStar_Tactics_Basic.main_context embedded_state)
in (match (uu____282) with
| (goals, smt_goals) -> begin
(

let ps1 = (

let uu___98_291 = ps
in {FStar_Tactics_Basic.main_context = uu___98_291.FStar_Tactics_Basic.main_context; FStar_Tactics_Basic.main_goal = uu___98_291.FStar_Tactics_Basic.main_goal; FStar_Tactics_Basic.all_implicits = uu___98_291.FStar_Tactics_Basic.all_implicits; FStar_Tactics_Basic.goals = goals; FStar_Tactics_Basic.smt_goals = smt_goals; FStar_Tactics_Basic.transaction = uu___98_291.FStar_Tactics_Basic.transaction})
in (

let res = (FStar_Tactics_Basic.run t ps1)
in (

let uu____294 = (FStar_Tactics_Embedding.embed_result res embed_a t_a)
in Some (uu____294))))
end));
)
end
| uu____295 -> begin
(failwith "Unexpected application of tactic primitive")
end))


let mk_tactic_interpretation_1 = (fun ps t unembed_b embed_a t_a nm args -> (match (args) with
| ((b, uu____355))::((embedded_state, uu____357))::[] -> begin
((

let uu____379 = (FStar_Ident.string_of_lid nm)
in (

let uu____380 = (FStar_Syntax_Print.term_to_string embedded_state)
in (FStar_Util.print2 "Reached %s, goals are: %s\n" uu____379 uu____380)));
(

let uu____381 = (FStar_Tactics_Embedding.unembed_state ps.FStar_Tactics_Basic.main_context embedded_state)
in (match (uu____381) with
| (goals, smt_goals) -> begin
(

let ps1 = (

let uu___99_390 = ps
in {FStar_Tactics_Basic.main_context = uu___99_390.FStar_Tactics_Basic.main_context; FStar_Tactics_Basic.main_goal = uu___99_390.FStar_Tactics_Basic.main_goal; FStar_Tactics_Basic.all_implicits = uu___99_390.FStar_Tactics_Basic.all_implicits; FStar_Tactics_Basic.goals = goals; FStar_Tactics_Basic.smt_goals = smt_goals; FStar_Tactics_Basic.transaction = uu___99_390.FStar_Tactics_Basic.transaction})
in (

let res = (

let uu____393 = (

let uu____395 = (unembed_b b)
in (t uu____395))
in (FStar_Tactics_Basic.run uu____393 ps1))
in (

let uu____396 = (FStar_Tactics_Embedding.embed_result res embed_a t_a)
in Some (uu____396))))
end));
)
end
| uu____397 -> begin
(

let uu____398 = (

let uu____399 = (FStar_Ident.string_of_lid nm)
in (

let uu____400 = (FStar_Syntax_Print.args_to_string args)
in (FStar_Util.format2 "Unexpected application of tactic primitive %s %s" uu____399 uu____400)))
in (failwith uu____398))
end))


let mk_tactic_interpretation_2 = (fun ps t unembed_a unembed_b embed_c t_c nm args -> (match (args) with
| ((a, uu____477))::((b, uu____479))::((embedded_state, uu____481))::[] -> begin
((

let uu____511 = (FStar_Ident.string_of_lid nm)
in (

let uu____512 = (FStar_Syntax_Print.term_to_string embedded_state)
in (FStar_Util.print2 "Reached %s, goals are: %s\n" uu____511 uu____512)));
(

let uu____513 = (FStar_Tactics_Embedding.unembed_state ps.FStar_Tactics_Basic.main_context embedded_state)
in (match (uu____513) with
| (goals, smt_goals) -> begin
(

let ps1 = (

let uu___100_522 = ps
in {FStar_Tactics_Basic.main_context = uu___100_522.FStar_Tactics_Basic.main_context; FStar_Tactics_Basic.main_goal = uu___100_522.FStar_Tactics_Basic.main_goal; FStar_Tactics_Basic.all_implicits = uu___100_522.FStar_Tactics_Basic.all_implicits; FStar_Tactics_Basic.goals = goals; FStar_Tactics_Basic.smt_goals = smt_goals; FStar_Tactics_Basic.transaction = uu___100_522.FStar_Tactics_Basic.transaction})
in (

let res = (

let uu____525 = (

let uu____527 = (unembed_a a)
in (

let uu____528 = (unembed_b b)
in (t uu____527 uu____528)))
in (FStar_Tactics_Basic.run uu____525 ps1))
in (

let uu____529 = (FStar_Tactics_Embedding.embed_result res embed_c t_c)
in Some (uu____529))))
end));
)
end
| uu____530 -> begin
(

let uu____531 = (

let uu____532 = (FStar_Ident.string_of_lid nm)
in (

let uu____533 = (FStar_Syntax_Print.args_to_string args)
in (FStar_Util.format2 "Unexpected application of tactic primitive %s %s" uu____532 uu____533)))
in (failwith uu____531))
end))


let rec primitive_steps : FStar_Tactics_Basic.proofstate  ->  FStar_TypeChecker_Normalize.primitive_step Prims.list = (fun ps -> (

let mk1 = (fun nm arity interpretation -> (

let nm1 = (FStar_Tactics_Embedding.fstar_tactics_lid nm)
in (

let uu____577 = (interpretation nm1)
in {FStar_TypeChecker_Normalize.name = nm1; FStar_TypeChecker_Normalize.arity = arity; FStar_TypeChecker_Normalize.strong_reduction_ok = false; FStar_TypeChecker_Normalize.interpretation = uu____577})))
in (

let uu____581 = (mk1 "forall_intros_" (Prims.parse_int "1") (mk_tactic_interpretation_0 ps FStar_Tactics_Basic.intros FStar_Tactics_Embedding.embed_binders FStar_Tactics_Embedding.fstar_tactics_binders))
in (

let uu____582 = (

let uu____584 = (mk1 "implies_intro_" (Prims.parse_int "1") (mk_tactic_interpretation_0 ps FStar_Tactics_Basic.imp_intro FStar_Tactics_Embedding.embed_binder FStar_Tactics_Embedding.fstar_tactics_binder))
in (

let uu____585 = (

let uu____587 = (mk1 "trivial_" (Prims.parse_int "1") (mk_tactic_interpretation_0 ps FStar_Tactics_Basic.trivial FStar_Tactics_Embedding.embed_unit FStar_TypeChecker_Common.t_unit))
in (

let uu____588 = (

let uu____590 = (mk1 "revert_" (Prims.parse_int "1") (mk_tactic_interpretation_0 ps FStar_Tactics_Basic.revert FStar_Tactics_Embedding.embed_unit FStar_TypeChecker_Common.t_unit))
in (

let uu____591 = (

let uu____593 = (mk1 "clear_" (Prims.parse_int "1") (mk_tactic_interpretation_0 ps FStar_Tactics_Basic.clear FStar_Tactics_Embedding.embed_unit FStar_TypeChecker_Common.t_unit))
in (

let uu____594 = (

let uu____596 = (mk1 "split_" (Prims.parse_int "1") (mk_tactic_interpretation_0 ps FStar_Tactics_Basic.split FStar_Tactics_Embedding.embed_unit FStar_TypeChecker_Common.t_unit))
in (

let uu____597 = (

let uu____599 = (mk1 "merge_" (Prims.parse_int "1") (mk_tactic_interpretation_0 ps FStar_Tactics_Basic.merge_sub_goals FStar_Tactics_Embedding.embed_unit FStar_TypeChecker_Common.t_unit))
in (

let uu____600 = (

let uu____602 = (mk1 "rewrite_" (Prims.parse_int "2") (mk_tactic_interpretation_1 ps FStar_Tactics_Basic.rewrite FStar_Tactics_Embedding.unembed_binder FStar_Tactics_Embedding.embed_unit FStar_TypeChecker_Common.t_unit))
in (

let uu____603 = (

let uu____605 = (mk1 "smt_" (Prims.parse_int "1") (mk_tactic_interpretation_0 ps FStar_Tactics_Basic.smt FStar_Tactics_Embedding.embed_unit FStar_TypeChecker_Common.t_unit))
in (

let uu____606 = (

let uu____608 = (mk1 "exact_" (Prims.parse_int "2") (mk_tactic_interpretation_1 ps FStar_Tactics_Basic.exact FStar_Tactics_Embedding.unembed_term FStar_Tactics_Embedding.embed_unit FStar_TypeChecker_Common.t_unit))
in (

let uu____609 = (

let uu____611 = (mk1 "apply_lemma_" (Prims.parse_int "2") (mk_tactic_interpretation_1 ps FStar_Tactics_Basic.apply_lemma FStar_Tactics_Embedding.unembed_term FStar_Tactics_Embedding.embed_unit FStar_TypeChecker_Common.t_unit))
in (

let uu____612 = (

let uu____614 = (mk1 "visit_" (Prims.parse_int "2") (mk_tactic_interpretation_1 ps FStar_Tactics_Basic.visit (unembed_tactic_0 FStar_Tactics_Embedding.unembed_unit) FStar_Tactics_Embedding.embed_unit FStar_TypeChecker_Common.t_unit))
in (

let uu____616 = (

let uu____618 = (mk1 "focus_" (Prims.parse_int "2") (mk_tactic_interpretation_1 ps (FStar_Tactics_Basic.focus_cur_goal "user_tactic") (unembed_tactic_0 FStar_Tactics_Embedding.unembed_unit) FStar_Tactics_Embedding.embed_unit FStar_TypeChecker_Common.t_unit))
in (

let uu____620 = (

let uu____622 = (mk1 "seq_" (Prims.parse_int "3") (mk_tactic_interpretation_2 ps FStar_Tactics_Basic.seq (unembed_tactic_0 FStar_Tactics_Embedding.unembed_unit) (unembed_tactic_0 FStar_Tactics_Embedding.unembed_unit) FStar_Tactics_Embedding.embed_unit FStar_TypeChecker_Common.t_unit))
in (

let uu____625 = (

let uu____627 = (mk1 "term_as_formula" (Prims.parse_int "1") (mk_pure_interpretation_1 FStar_Tactics_Embedding.term_as_formula FStar_Tactics_Embedding.unembed_term (FStar_Tactics_Embedding.embed_option FStar_Tactics_Embedding.embed_formula FStar_Tactics_Embedding.fstar_tactics_formula)))
in (

let uu____629 = (

let uu____631 = (mk1 "quote" (Prims.parse_int "2") quote)
in (

let uu____632 = (

let uu____634 = (mk1 "binders_of_env" (Prims.parse_int "1") (binders_of_env ps))
in (

let uu____635 = (

let uu____637 = (mk1 "type_of_binder" (Prims.parse_int "1") type_of_binder)
in (

let uu____638 = (

let uu____640 = (mk1 "term_eq" (Prims.parse_int "2") term_eq)
in (uu____640)::[])
in (uu____637)::uu____638))
in (uu____634)::uu____635))
in (uu____631)::uu____632))
in (uu____627)::uu____629))
in (uu____622)::uu____625))
in (uu____618)::uu____620))
in (uu____614)::uu____616))
in (uu____611)::uu____612))
in (uu____608)::uu____609))
in (uu____605)::uu____606))
in (uu____602)::uu____603))
in (uu____599)::uu____600))
in (uu____596)::uu____597))
in (uu____593)::uu____594))
in (uu____590)::uu____591))
in (uu____587)::uu____588))
in (uu____584)::uu____585))
in (uu____581)::uu____582))))
and unembed_tactic_0 = (fun unembed_b embedded_tac_b -> (FStar_Tactics_Basic.bind FStar_Tactics_Basic.get (fun proof_state -> (

let tm = (

let uu____649 = (

let uu____650 = (

let uu____651 = (

let uu____652 = (FStar_Tactics_Embedding.embed_state ((proof_state.FStar_Tactics_Basic.goals), ([])))
in (FStar_Syntax_Syntax.as_arg uu____652))
in (uu____651)::[])
in (FStar_Syntax_Syntax.mk_Tm_app embedded_tac_b uu____650))
in (uu____649 None FStar_Range.dummyRange))
in (

let steps = (FStar_TypeChecker_Normalize.Reify)::(FStar_TypeChecker_Normalize.Beta)::(FStar_TypeChecker_Normalize.UnfoldUntil (FStar_Syntax_Syntax.Delta_constant))::(FStar_TypeChecker_Normalize.Zeta)::(FStar_TypeChecker_Normalize.Iota)::(FStar_TypeChecker_Normalize.Primops)::[]
in ((

let uu____662 = (FStar_Syntax_Print.term_to_string tm)
in (FStar_Util.print1 "Starting normalizer with %s\n" uu____662));
(FStar_Options.set_option "debug_level" (FStar_Options.List ((FStar_Options.String ("Norm"))::[])));
(

let result = (

let uu____665 = (primitive_steps proof_state)
in (FStar_TypeChecker_Normalize.normalize_with_primitive_steps uu____665 steps proof_state.FStar_Tactics_Basic.main_context tm))
in ((FStar_Options.set_option "debug_level" (FStar_Options.List ([])));
(

let uu____669 = (FStar_Syntax_Print.term_to_string result)
in (FStar_Util.print1 "Reduced tactic: got %s\n" uu____669));
(

let uu____670 = (FStar_Tactics_Embedding.unembed_result proof_state.FStar_Tactics_Basic.main_context result unembed_b)
in (match (uu____670) with
| FStar_Util.Inl (b, (goals, smt_goals)) -> begin
(FStar_Tactics_Basic.bind FStar_Tactics_Basic.dismiss (fun uu____697 -> (

let uu____698 = (FStar_Tactics_Basic.add_goals goals)
in (FStar_Tactics_Basic.bind uu____698 (fun uu____700 -> (

let uu____701 = (FStar_Tactics_Basic.add_smt_goals smt_goals)
in (FStar_Tactics_Basic.bind uu____701 (fun uu____703 -> (FStar_Tactics_Basic.ret b)))))))))
end
| FStar_Util.Inr (msg, (goals, smt_goals)) -> begin
(FStar_Tactics_Basic.bind FStar_Tactics_Basic.dismiss (fun uu____723 -> (

let uu____724 = (FStar_Tactics_Basic.add_goals goals)
in (FStar_Tactics_Basic.bind uu____724 (fun uu____726 -> (

let uu____727 = (FStar_Tactics_Basic.add_smt_goals smt_goals)
in (FStar_Tactics_Basic.bind uu____727 (fun uu____729 -> (FStar_Tactics_Basic.fail msg)))))))))
end));
));
))))))


let evaluate_user_tactic : Prims.unit FStar_Tactics_Basic.tac = (FStar_Tactics_Basic.with_cur_goal "evaluate_user_tactic" (fun goal -> (FStar_Tactics_Basic.bind FStar_Tactics_Basic.get (fun proof_state -> (

let uu____733 = (FStar_Syntax_Util.head_and_args goal.FStar_Tactics_Basic.goal_ty)
in (match (uu____733) with
| (hd1, args) -> begin
(

let uu____760 = (

let uu____768 = (

let uu____769 = (FStar_Syntax_Util.un_uinst hd1)
in uu____769.FStar_Syntax_Syntax.n)
in ((uu____768), (args)))
in (match (uu____760) with
| (FStar_Syntax_Syntax.Tm_fvar (fv), ((tactic, uu____780))::((assertion, uu____782))::[]) when (FStar_Syntax_Syntax.fv_eq_lid fv FStar_Tactics_Embedding.by_tactic_lid) -> begin
(

let uu____808 = (

let uu____810 = (FStar_Tactics_Basic.replace (

let uu___101_812 = goal
in {FStar_Tactics_Basic.context = uu___101_812.FStar_Tactics_Basic.context; FStar_Tactics_Basic.witness = uu___101_812.FStar_Tactics_Basic.witness; FStar_Tactics_Basic.goal_ty = assertion}))
in (FStar_Tactics_Basic.bind uu____810 (fun uu____813 -> (unembed_tactic_0 FStar_Tactics_Embedding.unembed_unit tactic))))
in (FStar_Tactics_Basic.focus_cur_goal "user tactic" uu____808))
end
| uu____814 -> begin
(FStar_Tactics_Basic.fail "Not a user tactic")
end))
end))))))


let preprocess : FStar_TypeChecker_Env.env  ->  FStar_Syntax_Syntax.term  ->  (FStar_TypeChecker_Env.env * FStar_Syntax_Syntax.term) Prims.list = (fun env goal -> (

let uu____834 = ((

let uu____835 = (FStar_TypeChecker_Env.current_module env)
in (FStar_Ident.lid_equals uu____835 FStar_Syntax_Const.prims_lid)) || (

let uu____836 = (

let uu____837 = (FStar_TypeChecker_Env.current_module env)
in (FStar_Ident.string_of_lid uu____837))
in (FStar_Util.starts_with uu____836 "FStar.")))
in (match (uu____834) with
| true -> begin
(((env), (goal)))::[]
end
| uu____845 -> begin
((

let uu____847 = (FStar_Syntax_Print.term_to_string goal)
in (FStar_Util.print1 "About to preprocess %s\n" uu____847));
(

let p = (FStar_Tactics_Basic.proofstate_of_goal_ty env goal)
in (

let uu____849 = (

let uu____851 = (FStar_Tactics_Basic.visit evaluate_user_tactic)
in (FStar_Tactics_Basic.run uu____851 p))
in (match (uu____849) with
| FStar_Tactics_Basic.Success (uu____856, p2) -> begin
(FStar_All.pipe_right (FStar_List.append p2.FStar_Tactics_Basic.goals p2.FStar_Tactics_Basic.smt_goals) (FStar_List.map (fun g -> ((

let uu____866 = (FStar_Tactics_Basic.goal_to_string g)
in (FStar_Util.print1 "Got goal: %s\n" uu____866));
((g.FStar_Tactics_Basic.context), (g.FStar_Tactics_Basic.goal_ty));
))))
end
| FStar_Tactics_Basic.Failed (msg, uu____868) -> begin
((FStar_Util.print1 "Tactic failed: %s\n" msg);
(

let uu____871 = (FStar_Tactics_Basic.goal_to_string {FStar_Tactics_Basic.context = env; FStar_Tactics_Basic.witness = None; FStar_Tactics_Basic.goal_ty = goal})
in (FStar_Util.print1 "Got goal: %s\n" uu____871));
(((env), (goal)))::[];
)
end)));
)
end)))



>>>>>>> 54787939
<|MERGE_RESOLUTION|>--- conflicted
+++ resolved
@@ -1,497 +1,5 @@
 
 open Prims
-<<<<<<< HEAD
-type name = FStar_Syntax_Syntax.bv
-let remove_unit f x = f x ()
-let quote:
-  FStar_Ident.lid ->
-    FStar_Syntax_Syntax.args -> FStar_Syntax_Syntax.term Prims.option
-  =
-  fun nm  ->
-    fun args  ->
-      match args with
-      | uu____33::(y,uu____35)::[] ->
-          let uu____56 = FStar_Tactics_Embedding.embed_term y in
-          Some uu____56
-      | uu____57 -> None
-let binders_of_env:
-  FStar_Tactics_Basic.proofstate ->
-    FStar_Ident.lid ->
-      FStar_Syntax_Syntax.args -> FStar_Syntax_Syntax.term Prims.option
-  =
-  fun ps  ->
-    fun nm  ->
-      fun args  ->
-        match args with
-        | (embedded_env,uu____70)::[] ->
-            let env =
-              FStar_Tactics_Embedding.unembed_env
-                ps.FStar_Tactics_Basic.main_context embedded_env in
-            let uu____84 =
-              let uu____85 = FStar_TypeChecker_Env.all_binders env in
-              FStar_Tactics_Embedding.embed_binders uu____85 in
-            Some uu____84
-        | uu____87 -> None
-let type_of_binder:
-  FStar_Ident.lid ->
-    FStar_Syntax_Syntax.args -> FStar_Syntax_Syntax.term Prims.option
-  =
-  fun nm  ->
-    fun args  ->
-      match args with
-      | (embedded_binder,uu____97)::[] ->
-          let uu____110 =
-            FStar_Tactics_Embedding.unembed_binder embedded_binder in
-          (match uu____110 with
-           | (b,uu____113) ->
-               let uu____114 =
-                 FStar_Tactics_Embedding.embed_term
-                   b.FStar_Syntax_Syntax.sort in
-               Some uu____114)
-      | uu____115 -> None
-let term_eq:
-  FStar_Ident.lid ->
-    FStar_Syntax_Syntax.args -> FStar_Syntax_Syntax.term Prims.option
-  =
-  fun nm  ->
-    fun args  ->
-      match args with
-      | (embedded_t1,uu____125)::(embedded_t2,uu____127)::[] ->
-          let t1 = FStar_Tactics_Embedding.unembed_term embedded_t1 in
-          let t2 = FStar_Tactics_Embedding.unembed_term embedded_t2 in
-          let uu____150 = FStar_Syntax_Util.eq_tm t1 t2 in
-          (match uu____150 with
-           | FStar_Syntax_Util.Equal  ->
-               let uu____152 = FStar_Tactics_Embedding.embed_bool true in
-               Some uu____152
-           | uu____153 ->
-               let uu____154 = FStar_Tactics_Embedding.embed_bool false in
-               Some uu____154)
-      | uu____155 -> None
-let mk_pure_interpretation_1 f unembed_a embed_b nm args =
-  (let uu____202 = FStar_Ident.string_of_lid nm in
-   let uu____203 = FStar_Syntax_Print.args_to_string args in
-   FStar_Util.print2 "Reached %s, args are: %s\n" uu____202 uu____203);
-  (match args with
-   | a::[] ->
-       let uu____218 =
-         let uu____219 =
-           let uu____220 = unembed_a (Prims.fst a) in f uu____220 in
-         embed_b uu____219 in
-       Some uu____218
-   | uu____223 -> failwith "Unexpected interpretation of pure primitive")
-let mk_tactic_interpretation_0 ps t embed_a t_a nm args =
-  match args with
-  | (embedded_state,uu____266)::[] ->
-      ((let uu____280 = FStar_Ident.string_of_lid nm in
-        let uu____281 = FStar_Syntax_Print.args_to_string args in
-        FStar_Util.print2 "Reached %s, args are: %s\n" uu____280 uu____281);
-       (let uu____282 =
-          FStar_Tactics_Embedding.unembed_state
-            ps.FStar_Tactics_Basic.main_context embedded_state in
-        match uu____282 with
-        | (goals,smt_goals) ->
-            let ps1 =
-              let uu___98_291 = ps in
-              {
-                FStar_Tactics_Basic.main_context =
-                  (uu___98_291.FStar_Tactics_Basic.main_context);
-                FStar_Tactics_Basic.main_goal =
-                  (uu___98_291.FStar_Tactics_Basic.main_goal);
-                FStar_Tactics_Basic.all_implicits =
-                  (uu___98_291.FStar_Tactics_Basic.all_implicits);
-                FStar_Tactics_Basic.goals = goals;
-                FStar_Tactics_Basic.smt_goals = smt_goals;
-                FStar_Tactics_Basic.transaction =
-                  (uu___98_291.FStar_Tactics_Basic.transaction)
-              } in
-            let res = FStar_Tactics_Basic.run t ps1 in
-            let uu____294 =
-              FStar_Tactics_Embedding.embed_result res embed_a t_a in
-            Some uu____294))
-  | uu____295 -> failwith "Unexpected application of tactic primitive"
-let mk_tactic_interpretation_1 ps t unembed_b embed_a t_a nm args =
-  match args with
-  | (b,uu____355)::(embedded_state,uu____357)::[] ->
-      ((let uu____379 = FStar_Ident.string_of_lid nm in
-        let uu____380 = FStar_Syntax_Print.term_to_string embedded_state in
-        FStar_Util.print2 "Reached %s, goals are: %s\n" uu____379 uu____380);
-       (let uu____381 =
-          FStar_Tactics_Embedding.unembed_state
-            ps.FStar_Tactics_Basic.main_context embedded_state in
-        match uu____381 with
-        | (goals,smt_goals) ->
-            let ps1 =
-              let uu___99_390 = ps in
-              {
-                FStar_Tactics_Basic.main_context =
-                  (uu___99_390.FStar_Tactics_Basic.main_context);
-                FStar_Tactics_Basic.main_goal =
-                  (uu___99_390.FStar_Tactics_Basic.main_goal);
-                FStar_Tactics_Basic.all_implicits =
-                  (uu___99_390.FStar_Tactics_Basic.all_implicits);
-                FStar_Tactics_Basic.goals = goals;
-                FStar_Tactics_Basic.smt_goals = smt_goals;
-                FStar_Tactics_Basic.transaction =
-                  (uu___99_390.FStar_Tactics_Basic.transaction)
-              } in
-            let res =
-              let uu____393 = let uu____395 = unembed_b b in t uu____395 in
-              FStar_Tactics_Basic.run uu____393 ps1 in
-            let uu____396 =
-              FStar_Tactics_Embedding.embed_result res embed_a t_a in
-            Some uu____396))
-  | uu____397 ->
-      let uu____398 =
-        let uu____399 = FStar_Ident.string_of_lid nm in
-        let uu____400 = FStar_Syntax_Print.args_to_string args in
-        FStar_Util.format2 "Unexpected application of tactic primitive %s %s"
-          uu____399 uu____400 in
-      failwith uu____398
-let mk_tactic_interpretation_2 ps t unembed_a unembed_b embed_c t_c nm args =
-  match args with
-  | (a,uu____477)::(b,uu____479)::(embedded_state,uu____481)::[] ->
-      ((let uu____511 = FStar_Ident.string_of_lid nm in
-        let uu____512 = FStar_Syntax_Print.term_to_string embedded_state in
-        FStar_Util.print2 "Reached %s, goals are: %s\n" uu____511 uu____512);
-       (let uu____513 =
-          FStar_Tactics_Embedding.unembed_state
-            ps.FStar_Tactics_Basic.main_context embedded_state in
-        match uu____513 with
-        | (goals,smt_goals) ->
-            let ps1 =
-              let uu___100_522 = ps in
-              {
-                FStar_Tactics_Basic.main_context =
-                  (uu___100_522.FStar_Tactics_Basic.main_context);
-                FStar_Tactics_Basic.main_goal =
-                  (uu___100_522.FStar_Tactics_Basic.main_goal);
-                FStar_Tactics_Basic.all_implicits =
-                  (uu___100_522.FStar_Tactics_Basic.all_implicits);
-                FStar_Tactics_Basic.goals = goals;
-                FStar_Tactics_Basic.smt_goals = smt_goals;
-                FStar_Tactics_Basic.transaction =
-                  (uu___100_522.FStar_Tactics_Basic.transaction)
-              } in
-            let res =
-              let uu____525 =
-                let uu____527 = unembed_a a in
-                let uu____528 = unembed_b b in t uu____527 uu____528 in
-              FStar_Tactics_Basic.run uu____525 ps1 in
-            let uu____529 =
-              FStar_Tactics_Embedding.embed_result res embed_c t_c in
-            Some uu____529))
-  | uu____530 ->
-      let uu____531 =
-        let uu____532 = FStar_Ident.string_of_lid nm in
-        let uu____533 = FStar_Syntax_Print.args_to_string args in
-        FStar_Util.format2 "Unexpected application of tactic primitive %s %s"
-          uu____532 uu____533 in
-      failwith uu____531
-let rec primitive_steps:
-  FStar_Tactics_Basic.proofstate ->
-    FStar_TypeChecker_Normalize.primitive_step Prims.list
-  =
-  fun ps  ->
-    let mk1 nm arity interpretation =
-      let nm1 = FStar_Tactics_Embedding.fstar_tactics_lid nm in
-      let uu____577 = interpretation nm1 in
-      {
-        FStar_TypeChecker_Normalize.name = nm1;
-        FStar_TypeChecker_Normalize.arity = arity;
-        FStar_TypeChecker_Normalize.strong_reduction_ok = false;
-        FStar_TypeChecker_Normalize.interpretation = uu____577
-      } in
-    let uu____581 =
-      mk1 "forall_intros_" (Prims.parse_int "1")
-        (mk_tactic_interpretation_0 ps FStar_Tactics_Basic.intros
-           FStar_Tactics_Embedding.embed_binders
-           FStar_Tactics_Embedding.fstar_tactics_binders) in
-    let uu____582 =
-      let uu____584 =
-        mk1 "implies_intro_" (Prims.parse_int "1")
-          (mk_tactic_interpretation_0 ps FStar_Tactics_Basic.imp_intro
-             FStar_Tactics_Embedding.embed_binder
-             FStar_Tactics_Embedding.fstar_tactics_binder) in
-      let uu____585 =
-        let uu____587 =
-          mk1 "trivial_" (Prims.parse_int "1")
-            (mk_tactic_interpretation_0 ps FStar_Tactics_Basic.trivial
-               FStar_Tactics_Embedding.embed_unit
-               FStar_TypeChecker_Common.t_unit) in
-        let uu____588 =
-          let uu____590 =
-            mk1 "revert_" (Prims.parse_int "1")
-              (mk_tactic_interpretation_0 ps FStar_Tactics_Basic.revert
-                 FStar_Tactics_Embedding.embed_unit
-                 FStar_TypeChecker_Common.t_unit) in
-          let uu____591 =
-            let uu____593 =
-              mk1 "clear_" (Prims.parse_int "1")
-                (mk_tactic_interpretation_0 ps FStar_Tactics_Basic.clear
-                   FStar_Tactics_Embedding.embed_unit
-                   FStar_TypeChecker_Common.t_unit) in
-            let uu____594 =
-              let uu____596 =
-                mk1 "split_" (Prims.parse_int "1")
-                  (mk_tactic_interpretation_0 ps FStar_Tactics_Basic.split
-                     FStar_Tactics_Embedding.embed_unit
-                     FStar_TypeChecker_Common.t_unit) in
-              let uu____597 =
-                let uu____599 =
-                  mk1 "merge_" (Prims.parse_int "1")
-                    (mk_tactic_interpretation_0 ps
-                       FStar_Tactics_Basic.merge_sub_goals
-                       FStar_Tactics_Embedding.embed_unit
-                       FStar_TypeChecker_Common.t_unit) in
-                let uu____600 =
-                  let uu____602 =
-                    mk1 "rewrite_" (Prims.parse_int "2")
-                      (mk_tactic_interpretation_1 ps
-                         FStar_Tactics_Basic.rewrite
-                         FStar_Tactics_Embedding.unembed_binder
-                         FStar_Tactics_Embedding.embed_unit
-                         FStar_TypeChecker_Common.t_unit) in
-                  let uu____603 =
-                    let uu____605 =
-                      mk1 "smt_" (Prims.parse_int "1")
-                        (mk_tactic_interpretation_0 ps
-                           FStar_Tactics_Basic.smt
-                           FStar_Tactics_Embedding.embed_unit
-                           FStar_TypeChecker_Common.t_unit) in
-                    let uu____606 =
-                      let uu____608 =
-                        mk1 "exact_" (Prims.parse_int "2")
-                          (mk_tactic_interpretation_1 ps
-                             FStar_Tactics_Basic.exact
-                             FStar_Tactics_Embedding.unembed_term
-                             FStar_Tactics_Embedding.embed_unit
-                             FStar_TypeChecker_Common.t_unit) in
-                      let uu____609 =
-                        let uu____611 =
-                          mk1 "apply_lemma_" (Prims.parse_int "2")
-                            (mk_tactic_interpretation_1 ps
-                               FStar_Tactics_Basic.apply_lemma
-                               FStar_Tactics_Embedding.unembed_term
-                               FStar_Tactics_Embedding.embed_unit
-                               FStar_TypeChecker_Common.t_unit) in
-                        let uu____612 =
-                          let uu____614 =
-                            mk1 "visit_" (Prims.parse_int "2")
-                              (mk_tactic_interpretation_1 ps
-                                 FStar_Tactics_Basic.visit
-                                 (unembed_tactic_0
-                                    FStar_Tactics_Embedding.unembed_unit)
-                                 FStar_Tactics_Embedding.embed_unit
-                                 FStar_TypeChecker_Common.t_unit) in
-                          let uu____616 =
-                            let uu____618 =
-                              mk1 "focus_" (Prims.parse_int "2")
-                                (mk_tactic_interpretation_1 ps
-                                   (FStar_Tactics_Basic.focus_cur_goal
-                                      "user_tactic")
-                                   (unembed_tactic_0
-                                      FStar_Tactics_Embedding.unembed_unit)
-                                   FStar_Tactics_Embedding.embed_unit
-                                   FStar_TypeChecker_Common.t_unit) in
-                            let uu____620 =
-                              let uu____622 =
-                                mk1 "seq_" (Prims.parse_int "3")
-                                  (mk_tactic_interpretation_2 ps
-                                     FStar_Tactics_Basic.seq
-                                     (unembed_tactic_0
-                                        FStar_Tactics_Embedding.unembed_unit)
-                                     (unembed_tactic_0
-                                        FStar_Tactics_Embedding.unembed_unit)
-                                     FStar_Tactics_Embedding.embed_unit
-                                     FStar_TypeChecker_Common.t_unit) in
-                              let uu____625 =
-                                let uu____627 =
-                                  mk1 "term_as_formula" (Prims.parse_int "1")
-                                    (mk_pure_interpretation_1
-                                       FStar_Tactics_Embedding.term_as_formula
-                                       FStar_Tactics_Embedding.unembed_term
-                                       (FStar_Tactics_Embedding.embed_option
-                                          FStar_Tactics_Embedding.embed_formula
-                                          FStar_Tactics_Embedding.fstar_tactics_formula)) in
-                                let uu____629 =
-                                  let uu____631 =
-                                    mk1 "quote" (Prims.parse_int "2") quote in
-                                  let uu____632 =
-                                    let uu____634 =
-                                      mk1 "binders_of_env"
-                                        (Prims.parse_int "1")
-                                        (binders_of_env ps) in
-                                    let uu____635 =
-                                      let uu____637 =
-                                        mk1 "type_of_binder"
-                                          (Prims.parse_int "1")
-                                          type_of_binder in
-                                      let uu____638 =
-                                        let uu____640 =
-                                          mk1 "term_eq" (Prims.parse_int "2")
-                                            term_eq in
-                                        [uu____640] in
-                                      uu____637 :: uu____638 in
-                                    uu____634 :: uu____635 in
-                                  uu____631 :: uu____632 in
-                                uu____627 :: uu____629 in
-                              uu____622 :: uu____625 in
-                            uu____618 :: uu____620 in
-                          uu____614 :: uu____616 in
-                        uu____611 :: uu____612 in
-                      uu____608 :: uu____609 in
-                    uu____605 :: uu____606 in
-                  uu____602 :: uu____603 in
-                uu____599 :: uu____600 in
-              uu____596 :: uu____597 in
-            uu____593 :: uu____594 in
-          uu____590 :: uu____591 in
-        uu____587 :: uu____588 in
-      uu____584 :: uu____585 in
-    uu____581 :: uu____582
-and unembed_tactic_0 unembed_b embedded_tac_b =
-  FStar_Tactics_Basic.bind FStar_Tactics_Basic.get
-    (fun proof_state  ->
-       let tm =
-         let uu____649 =
-           let uu____650 =
-             let uu____651 =
-               let uu____652 =
-                 FStar_Tactics_Embedding.embed_state
-                   ((proof_state.FStar_Tactics_Basic.goals), []) in
-               FStar_Syntax_Syntax.as_arg uu____652 in
-             [uu____651] in
-           FStar_Syntax_Syntax.mk_Tm_app embedded_tac_b uu____650 in
-         uu____649 None FStar_Range.dummyRange in
-       let steps =
-         [FStar_TypeChecker_Normalize.Reify;
-         FStar_TypeChecker_Normalize.Beta;
-         FStar_TypeChecker_Normalize.UnfoldUntil
-           FStar_Syntax_Syntax.Delta_constant;
-         FStar_TypeChecker_Normalize.Zeta;
-         FStar_TypeChecker_Normalize.Iota;
-         FStar_TypeChecker_Normalize.Primops] in
-       (let uu____662 = FStar_Syntax_Print.term_to_string tm in
-        FStar_Util.print1 "Starting normalizer with %s\n" uu____662);
-       FStar_Options.set_option "debug_level"
-         (FStar_Options.List [FStar_Options.String "Norm"]);
-       (let result =
-          let uu____665 = primitive_steps proof_state in
-          FStar_TypeChecker_Normalize.normalize_with_primitive_steps
-            uu____665 steps proof_state.FStar_Tactics_Basic.main_context tm in
-        FStar_Options.set_option "debug_level" (FStar_Options.List []);
-        (let uu____669 = FStar_Syntax_Print.term_to_string result in
-         FStar_Util.print1 "Reduced tactic: got %s\n" uu____669);
-        (let uu____670 =
-           FStar_Tactics_Embedding.unembed_result
-             proof_state.FStar_Tactics_Basic.main_context result unembed_b in
-         match uu____670 with
-         | FStar_Util.Inl (b,(goals,smt_goals)) ->
-             FStar_Tactics_Basic.bind FStar_Tactics_Basic.dismiss
-               (fun uu____697  ->
-                  let uu____698 = FStar_Tactics_Basic.add_goals goals in
-                  FStar_Tactics_Basic.bind uu____698
-                    (fun uu____700  ->
-                       let uu____701 =
-                         FStar_Tactics_Basic.add_smt_goals smt_goals in
-                       FStar_Tactics_Basic.bind uu____701
-                         (fun uu____703  -> FStar_Tactics_Basic.ret b)))
-         | FStar_Util.Inr (msg,(goals,smt_goals)) ->
-             FStar_Tactics_Basic.bind FStar_Tactics_Basic.dismiss
-               (fun uu____723  ->
-                  let uu____724 = FStar_Tactics_Basic.add_goals goals in
-                  FStar_Tactics_Basic.bind uu____724
-                    (fun uu____726  ->
-                       let uu____727 =
-                         FStar_Tactics_Basic.add_smt_goals smt_goals in
-                       FStar_Tactics_Basic.bind uu____727
-                         (fun uu____729  -> FStar_Tactics_Basic.fail msg))))))
-let evaluate_user_tactic: Prims.unit FStar_Tactics_Basic.tac =
-  FStar_Tactics_Basic.with_cur_goal "evaluate_user_tactic"
-    (fun goal  ->
-       FStar_Tactics_Basic.bind FStar_Tactics_Basic.get
-         (fun proof_state  ->
-            let uu____733 =
-              FStar_Syntax_Util.head_and_args
-                goal.FStar_Tactics_Basic.goal_ty in
-            match uu____733 with
-            | (hd1,args) ->
-                let uu____760 =
-                  let uu____768 =
-                    let uu____769 = FStar_Syntax_Util.un_uinst hd1 in
-                    uu____769.FStar_Syntax_Syntax.n in
-                  (uu____768, args) in
-                (match uu____760 with
-                 | (FStar_Syntax_Syntax.Tm_fvar
-                    fv,(tactic,uu____780)::(assertion,uu____782)::[]) when
-                     FStar_Syntax_Syntax.fv_eq_lid fv
-                       FStar_Tactics_Embedding.by_tactic_lid
-                     ->
-                     let uu____808 =
-                       let uu____810 =
-                         FStar_Tactics_Basic.replace
-                           (let uu___101_812 = goal in
-                            {
-                              FStar_Tactics_Basic.context =
-                                (uu___101_812.FStar_Tactics_Basic.context);
-                              FStar_Tactics_Basic.witness =
-                                (uu___101_812.FStar_Tactics_Basic.witness);
-                              FStar_Tactics_Basic.goal_ty = assertion
-                            }) in
-                       FStar_Tactics_Basic.bind uu____810
-                         (fun uu____813  ->
-                            unembed_tactic_0
-                              FStar_Tactics_Embedding.unembed_unit tactic) in
-                     FStar_Tactics_Basic.focus_cur_goal "user tactic"
-                       uu____808
-                 | uu____814 -> FStar_Tactics_Basic.fail "Not a user tactic")))
-let preprocess:
-  FStar_TypeChecker_Env.env ->
-    FStar_Syntax_Syntax.term ->
-      (FStar_TypeChecker_Env.env* FStar_Syntax_Syntax.term) Prims.list
-  =
-  fun env  ->
-    fun goal  ->
-      let uu____834 =
-        (let uu____835 = FStar_TypeChecker_Env.current_module env in
-         FStar_Ident.lid_equals uu____835 FStar_Syntax_Const.prims_lid) ||
-          (let uu____836 =
-             let uu____837 = FStar_TypeChecker_Env.current_module env in
-             FStar_Ident.string_of_lid uu____837 in
-           FStar_Util.starts_with uu____836 "FStar.") in
-      if uu____834
-      then [(env, goal)]
-      else
-        ((let uu____847 = FStar_Syntax_Print.term_to_string goal in
-          FStar_Util.print1 "About to preprocess %s\n" uu____847);
-         (let p = FStar_Tactics_Basic.proofstate_of_goal_ty env goal in
-          let uu____849 =
-            let uu____851 = FStar_Tactics_Basic.visit evaluate_user_tactic in
-            FStar_Tactics_Basic.run uu____851 p in
-          match uu____849 with
-          | FStar_Tactics_Basic.Success (uu____856,p2) ->
-              FStar_All.pipe_right
-                (FStar_List.append p2.FStar_Tactics_Basic.goals
-                   p2.FStar_Tactics_Basic.smt_goals)
-                (FStar_List.map
-                   (fun g  ->
-                      (let uu____866 = FStar_Tactics_Basic.goal_to_string g in
-                       FStar_Util.print1 "Got goal: %s\n" uu____866);
-                      ((g.FStar_Tactics_Basic.context),
-                        (g.FStar_Tactics_Basic.goal_ty))))
-          | FStar_Tactics_Basic.Failed (msg,uu____868) ->
-              (FStar_Util.print1 "Tactic failed: %s\n" msg;
-               (let uu____871 =
-                  FStar_Tactics_Basic.goal_to_string
-                    {
-                      FStar_Tactics_Basic.context = env;
-                      FStar_Tactics_Basic.witness = None;
-                      FStar_Tactics_Basic.goal_ty = goal
-                    } in
-                FStar_Util.print1 "Got goal: %s\n" uu____871);
-               [(env, goal)])))
-=======
 
 type name =
 FStar_Syntax_Syntax.bv
@@ -1009,4 +517,3 @@
 
 
 
->>>>>>> 54787939
