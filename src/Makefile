# -*- Makefile -*-
include Makefile.config
export FSTAR_HOME # because of the recursive calls to `make`

# --------------------------------------------------------------------
.SUFFIXES:
MAKEFLAGS += --no-builtin-rules

.PHONY: clean boot ocaml

clean: clean-ocaml

# --------------------------------------------------------------------
# Bootstrapping in OCaml: The main logic is in Makefile.boot.
# --------------------------------------------------------------------

clean_boot:
	rm -rf .cache.boot
	rm -f ._depend
	rm -f .depend

# --------------------------------------------------------------------------------
# Now we have some make targets wrap calls to other makefiles,
# Notably, Makefile.boot, to extract ocaml from the compiler sources
# And ocaml-output/Makefile, to actually build the compiler in OCaml
# --------------------------------------------------------------------------------
ocaml:
	$(Q)+$(MAKE) -f Makefile.boot all-ml

clean-ocaml: clean_boot
	+$(MAKE) -C ocaml-output clean

# --------------------------------------------------------------------
# Testing
# --------------------------------------------------------------------

ocaml-unit-tests:
	$(BIN)/fstar_tests.exe

ulib-in-fsharp:
	$(MAKE) -C ../ulib ulib-in-fsharp

# Getting parallelism from this target
.PHONY: uregressions
uregressions: ulib-extra tutorial utests uexamples

.PHONY: uregressions-raw
uregressions-raw: ulib-extra tutorial-raw utests-raw uexamples-raw

# Getting parallelism from this target as well
# This is a hook for nightly builds (on Linux)
# But, at the moment, it tests the same files as get tested on every push
# We may add more nightly tests here in the future
.PHONY: uregressions-ulong
uregressions-ulong: uregressions

<<<<<<< HEAD
.PHONY: uregressions-ulong-raw
uregressions-ulong-raw: uregressions-raw

# This is not optimal, since if some dependencies
# of fstarlib change we will not rebuild. However
# simply calling the install-fstar-tactics rule
# will unconditionally reinstall everything,
# which is also not good.
.fstarlib: $(FSTARLIB_DIR)/fstarlib.cmxs
	touch $@

$(FSTARLIB_DIR)/fstarlib.cmxs:
	+$(MAKE) -C ../ulib/ml
	+$(MAKE) -C ../ulib install-fstar-tactics
	+$(MAKE) -C ../ulib

ulib-extra:
	+$(MAKE) -C ../ulib extra

tutorial: .fstarlib
	+$(MAKE) $@-raw

.PHONY: tutorial-raw
tutorial-raw:
	+$(MAKE) -C ../doc/tutorial regressions
	+$(MAKE) -C ../doc/book/code

utests: .fstarlib
	+$(MAKE) $@-raw

.PHONY: utests-raw
utests-raw:
	+$(MAKE) -C ../tests all

uexamples: .fstarlib
	+$(MAKE) $@-raw

.PHONY: uexamples-raw
uexamples-raw:
=======
ulib-extra:
	+$(MAKE) -C ../ulib extra

tutorial:
	+$(MAKE) -C ../doc/tutorial regressions
	+$(MAKE) -C ../doc/book/code

utests:
	+$(MAKE) -C ../tests all

uexamples:
>>>>>>> 86dbb4ee
	+$(MAKE) -C ../examples all
	+$(MAKE) -C ../examples native_tactics.all
	+$(MAKE) -C ../examples semiring.all

ctags:
	ctags --exclude=boot_fsts --exclude=boot_fstis --exclude=ocaml-output -R .
<|MERGE_RESOLUTION|>--- conflicted
+++ resolved
@@ -44,9 +44,6 @@
 .PHONY: uregressions
 uregressions: ulib-extra tutorial utests uexamples
 
-.PHONY: uregressions-raw
-uregressions-raw: ulib-extra tutorial-raw utests-raw uexamples-raw
-
 # Getting parallelism from this target as well
 # This is a hook for nightly builds (on Linux)
 # But, at the moment, it tests the same files as get tested on every push
@@ -54,47 +51,6 @@
 .PHONY: uregressions-ulong
 uregressions-ulong: uregressions
 
-<<<<<<< HEAD
-.PHONY: uregressions-ulong-raw
-uregressions-ulong-raw: uregressions-raw
-
-# This is not optimal, since if some dependencies
-# of fstarlib change we will not rebuild. However
-# simply calling the install-fstar-tactics rule
-# will unconditionally reinstall everything,
-# which is also not good.
-.fstarlib: $(FSTARLIB_DIR)/fstarlib.cmxs
-	touch $@
-
-$(FSTARLIB_DIR)/fstarlib.cmxs:
-	+$(MAKE) -C ../ulib/ml
-	+$(MAKE) -C ../ulib install-fstar-tactics
-	+$(MAKE) -C ../ulib
-
-ulib-extra:
-	+$(MAKE) -C ../ulib extra
-
-tutorial: .fstarlib
-	+$(MAKE) $@-raw
-
-.PHONY: tutorial-raw
-tutorial-raw:
-	+$(MAKE) -C ../doc/tutorial regressions
-	+$(MAKE) -C ../doc/book/code
-
-utests: .fstarlib
-	+$(MAKE) $@-raw
-
-.PHONY: utests-raw
-utests-raw:
-	+$(MAKE) -C ../tests all
-
-uexamples: .fstarlib
-	+$(MAKE) $@-raw
-
-.PHONY: uexamples-raw
-uexamples-raw:
-=======
 ulib-extra:
 	+$(MAKE) -C ../ulib extra
 
@@ -106,7 +62,6 @@
 	+$(MAKE) -C ../tests all
 
 uexamples:
->>>>>>> 86dbb4ee
 	+$(MAKE) -C ../examples all
 	+$(MAKE) -C ../examples native_tactics.all
 	+$(MAKE) -C ../examples semiring.all
