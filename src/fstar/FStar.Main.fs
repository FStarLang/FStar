--- conflicted
+++ resolved
@@ -91,11 +91,7 @@
     let cmxs_files = (modules_to_load@cmxs_to_load) |> List.map cmxs_file in
     if Options.debug_any () then
       Util.print1 "Will try to load cmxs files: %s\n" (String.concat ", " cmxs_files);
-<<<<<<< HEAD
-    if not (Options.no_load_fstartaclib ()) then //&& not (FStar.Platform.system = FStar.Platform.Windows) then
-=======
     if not (Options.no_load_fstartaclib ()) then
->>>>>>> a0470c28
         Tactics.Load.try_load_lib ();
     Tactics.Load.load_tactics cmxs_files;
     iter_opt (Options.use_native_tactics ()) Tactics.Load.load_tactics_dir;
