--- conflicted
+++ resolved
@@ -26,11 +26,7 @@
     </DocumentationFile>
     <Prefer32Bit>false</Prefer32Bit>
     <OtherFlags>--mlcompatibility</OtherFlags>
-<<<<<<< HEAD
-    <StartArguments>b.fst --explicit_deps --lax --universes --admit_smt_queries true</StartArguments>
-=======
     <StartArguments>--universes --lax --codegen OCaml --explicit_deps test.fst</StartArguments>
->>>>>>> 698bfc72
     <StartAction>Project</StartAction>
     <StartWorkingDirectory>C:\Users\nswamy\workspace\FStar\examples\test\</StartWorkingDirectory>
   </PropertyGroup>
