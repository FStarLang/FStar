﻿(*
   Copyright 2008-2014 Nikhil Swamy and Microsoft Research

   Licensed under the Apache License, Version 2.0 (the "License");
   you may not use this file except in compliance with the License.
   You may obtain a copy of the License at

       http://www.apache.org/licenses/LICENSE-2.0

   Unless required by applicable law or agreed to in writing, software
   distributed under the License is distributed on an "AS IS" BASIS,
   WITHOUT WARRANTIES OR CONDITIONS OF ANY KIND, either express or implied.
   See the License for the specific language governing permissions and
   limitations under the License.
*)
module FStar.Tests.Test
open FStar.Compiler.Effect
open FStar.Syntax
open FStar.Errors
module S = FStar.Syntax.Syntax
module SS = FStar.Syntax.Subst
module U = FStar.Syntax.Util
module BU = FStar.Compiler.Util
module O = FStar.Options
module G = FStar.Getopt

let main argv =
    BU.print_string "Initializing ...\n";
    try
<<<<<<< HEAD
        FStar.Main.setup_hooks();
        Pars.init() |> ignore;
        Pars.parse_incremental_decls();
        Norm.run_all ();
        if Unif.run_all () then () else exit 1;
        exit 0
=======
        let res, fs = O.parse_cmd_line () in
        match res with
        | G.Help ->
          BU.print_string "F* unit tests. This binary can take the same options \
                           as F*, but not all of them are meaningful.";
          exit 0
        | G.Error msg ->
          BU.print_error msg; exit 1
        | G.Empty
        | G.Success ->
          FStar.Main.setup_hooks();
          Pars.init() |> ignore;
          Norm.run_all ();
          if Unif.run_all () then () else exit 1;
          exit 0
>>>>>>> 3cb63860
    with 
      | Error(err, msg, r, _ctx) when not <| FStar.Options.trace_error() ->
         if r = FStar.Compiler.Range.dummyRange
         then BU.print_string msg
         else BU.print2 "%s: %s\n" (FStar.Compiler.Range.string_of_range r) msg;
         exit 1
      | Err (raw_error, s, ls)  when not <| FStar.Options.trace_error() ->
         BU.print2 "%s : [%s]\n" s (String.concat "; " ls);
         exit 1
        
         <|MERGE_RESOLUTION|>--- conflicted
+++ resolved
@@ -27,14 +27,6 @@
 let main argv =
     BU.print_string "Initializing ...\n";
     try
-<<<<<<< HEAD
-        FStar.Main.setup_hooks();
-        Pars.init() |> ignore;
-        Pars.parse_incremental_decls();
-        Norm.run_all ();
-        if Unif.run_all () then () else exit 1;
-        exit 0
-=======
         let res, fs = O.parse_cmd_line () in
         match res with
         | G.Help ->
@@ -47,10 +39,10 @@
         | G.Success ->
           FStar.Main.setup_hooks();
           Pars.init() |> ignore;
+          Pars.parse_incremental_decls();
           Norm.run_all ();
           if Unif.run_all () then () else exit 1;
           exit 0
->>>>>>> 3cb63860
     with 
       | Error(err, msg, r, _ctx) when not <| FStar.Options.trace_error() ->
          if r = FStar.Compiler.Range.dummyRange
