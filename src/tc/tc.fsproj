<?xml version="1.0" encoding="utf-8"?>
<Project ToolsVersion="4.0" DefaultTargets="Build" xmlns="http://schemas.microsoft.com/developer/msbuild/2003">
  <PropertyGroup>
    <Configuration Condition=" '$(Configuration)' == '' ">Debug</Configuration>
    <Platform Condition=" '$(Platform)' == '' ">AnyCPU</Platform>
    <ProductVersion>8.0.30703</ProductVersion>
    <SchemaVersion>2.0</SchemaVersion>
    <ProjectGuid>{5bf4af3f-bec2-4cfd-94b7-11a38a031f4b}</ProjectGuid>
    <OutputType>Library</OutputType>
    <RootNamespace>tccore</RootNamespace>
    <AssemblyName>tc</AssemblyName>
    <TargetFrameworkVersion>v4.5</TargetFrameworkVersion>
<<<<<<< HEAD
    <TargetFSharpCoreVersion>4.4.0.0</TargetFSharpCoreVersion>
=======
    <TargetFSharpCoreVersion>4.4.0.0</TargetFSharpCoreVersion>    
>>>>>>> 40467081
    <Name>tccore</Name>
    <TargetFrameworkProfile />
  </PropertyGroup>
  <PropertyGroup Condition=" '$(Configuration)|$(Platform)' == 'Debug|AnyCPU' ">
    <DebugSymbols>true</DebugSymbols>
    <DebugType>full</DebugType>
    <Optimize>true</Optimize>
    <Tailcalls>true</Tailcalls>
    <OutputPath>..\..\bin</OutputPath>
    <DefineConstants>DEBUG;TRACE</DefineConstants>
    <WarningLevel>3</WarningLevel>
    <DocumentationFile>
    </DocumentationFile>
    <OtherFlags>--mlcompatibility</OtherFlags>
  </PropertyGroup>
  <PropertyGroup Condition=" '$(Configuration)|$(Platform)' == 'Release|AnyCPU' ">
    <DebugType>pdbonly</DebugType>
    <Optimize>true</Optimize>
    <Tailcalls>true</Tailcalls>
    <OutputPath>bin\Release\</OutputPath>
    <DefineConstants>TRACE</DefineConstants>
    <WarningLevel>3</WarningLevel>
    <OtherFlags>--mlcompatibility</OtherFlags>
    <DocumentationFile>bin\Release\tccore.XML</DocumentationFile>
  </PropertyGroup>
  <ItemGroup>
    <Reference Include="FSharp.PowerPack">
      <HintPath>..\..\bin\FSharp.PowerPack.dll</HintPath>
    </Reference>
    <Reference Include="FSharp.PowerPack.Compatibility">
      <HintPath>..\..\bin\FSharp.PowerPack.Compatibility.dll</HintPath>
    </Reference>
    <Reference Include="mscorlib" />
    <Reference Include="System" />
    <Reference Include="System.Core" />
    <Reference Include="System.Numerics" />
    <Reference Include="FSharp.Core, Version=$(TargetFSharpCoreVersion), Culture=neutral, PublicKeyToken=b03f5f7f11d50a3a">
      <Private>True</Private>
    </Reference>    
  </ItemGroup>
  <ItemGroup>
    <Compile Include="tcenv.fsi" />
    <Compile Include="tcenv.fs" />
    <Compile Include="recheck.fs" />
    <Compile Include="normalize.fsi" />
    <Compile Include="normalize.fs" />
    <Compile Include="errors.fs" />
    <Compile Include="rel.fsi" />
    <Compile Include="rel.fs" />
    <Compile Include="tcutil.fsi" />
    <Compile Include="tcutil.fs" />
    <Compile Include="tc.fs" />
  </ItemGroup>
  <ItemGroup>
    <ProjectReference Include="..\absyn\absyn.fsproj">
      <Name>absyn</Name>
      <Project>{13e8984e-188d-447b-b7b7-9f7441050565}</Project>
      <Private>True</Private>
    </ProjectReference>
    <ProjectReference Include="..\basic\basic.fsproj">
      <Name>basic</Name>
      <Project>{e8957dbd-58e7-4cf8-9192-e0a9cfb3867e}</Project>
      <Private>True</Private>
    </ProjectReference>
  </ItemGroup>
  <PropertyGroup>
    <MinimumVisualStudioVersion Condition="'$(MinimumVisualStudioVersion)' == ''">11</MinimumVisualStudioVersion>
  </PropertyGroup>
  <Choose>
    <When Condition="'$(VisualStudioVersion)' == '11.0'">
      <PropertyGroup>
        <FSharpTargetsPath>$(MSBuildExtensionsPath32)\..\Microsoft SDKs\F#\3.0\Framework\v4.0\Microsoft.FSharp.Targets</FSharpTargetsPath>
      </PropertyGroup>
    </When>
    <Otherwise>
      <PropertyGroup>
        <FSharpTargetsPath>$(MSBuildExtensionsPath32)\Microsoft\VisualStudio\v$(VisualStudioVersion)\FSharp\Microsoft.FSharp.Targets</FSharpTargetsPath>
      </PropertyGroup>
    </Otherwise>
  </Choose>
  <Import Project="$(FSharpTargetsPath)" Condition="Exists('$(FSharpTargetsPath)')" />
  <!-- To modify your build process, add your task inside one of the targets below and uncomment it. 
	     Other similar extension points exist, see Microsoft.Common.targets.
	<Target Name="BeforeBuild">
	</Target>
	<Target Name="AfterBuild">
	</Target>
	-->
</Project><|MERGE_RESOLUTION|>--- conflicted
+++ resolved
@@ -1,4 +1,4 @@
-<?xml version="1.0" encoding="utf-8"?>
+﻿<?xml version="1.0" encoding="utf-8"?>
 <Project ToolsVersion="4.0" DefaultTargets="Build" xmlns="http://schemas.microsoft.com/developer/msbuild/2003">
   <PropertyGroup>
     <Configuration Condition=" '$(Configuration)' == '' ">Debug</Configuration>
@@ -10,11 +10,7 @@
     <RootNamespace>tccore</RootNamespace>
     <AssemblyName>tc</AssemblyName>
     <TargetFrameworkVersion>v4.5</TargetFrameworkVersion>
-<<<<<<< HEAD
-    <TargetFSharpCoreVersion>4.4.0.0</TargetFSharpCoreVersion>
-=======
     <TargetFSharpCoreVersion>4.4.0.0</TargetFSharpCoreVersion>    
->>>>>>> 40467081
     <Name>tccore</Name>
     <TargetFrameworkProfile />
   </PropertyGroup>
