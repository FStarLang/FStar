--- conflicted
+++ resolved
@@ -84,11 +84,7 @@
 
   (** XXX TODO This is an unacceptable hack. Needs to be redone ASAP  **)
   let ba_of_string s = Array.init (String.length s) (String.get s)
-<<<<<<< HEAD
-  let n_typ_app = ref 0
-=======
   let n_typ_apps = Util.mk_ref 0
->>>>>>> fb19bc26
   let is_typ_app lexbuf =
   if not !Microsoft_FStar_Options.fs_typ_app then false
   else try
@@ -117,17 +113,10 @@
    res
   with e -> Printf.printf "Resolving typ_app<...> syntax failed.\n"; false
 
-<<<<<<< HEAD
- let is_typ_app_gt () =
-   if !n_typ_app > 0
-   then (decr n_typ_app; true)
-   else false
-=======
   let is_typ_app_gt () =
     if !n_typ_apps > 0
     then (Util.decr n_typ_apps; true)
     else false
->>>>>>> fb19bc26
 
  let clean_number x = String.strip ~chars:"uyslLUnIN" x
 }
@@ -186,11 +175,7 @@
 (* -------------------------------------------------------------------- *)
 let escape_char = ('\\' ( '\\' | "\"" | '\'' | 'n' | 't' | 'b' | 'r'))
 let char        = [^'\\''\n''\r''\t''\b'] | escape_char
-<<<<<<< HEAD
 let custom_op_char = '&'|'@'|'+'|'-'|'/'|'<'|'='|'|'|'!'|'^'
-=======
-let custom_op_char = '&'|'@'|'+'|'-'|'/'|'<'|'='|'_'|'|'|'!'|'^'
->>>>>>> fb19bc26
 let custom_op = custom_op_char (custom_op_char | '>')*
 
 (* -------------------------------------------------------------------- *)
@@ -312,11 +297,7 @@
  | eof { EOF }
 
 and custom_op_parser = parse
-<<<<<<< HEAD
- | custom_op_char* { CUSTOM_OP(">" ^ (L.lexeme lexbuf)) }
-=======
  | custom_op_char * {CUSTOM_OP(">" ^  L.lexeme lexbuf)}
->>>>>>> fb19bc26
 
 and string buffer = parse
  |  '\\' (newline as x) anywhite*
