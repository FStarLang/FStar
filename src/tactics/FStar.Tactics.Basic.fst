--- conflicted
+++ resolved
@@ -55,11 +55,7 @@
 
 let core_check env sol t must_tot
   : either (option typ) Core.error
-<<<<<<< HEAD
-  = if Options.admit_tactic_unification_guards() then Inl None else
-=======
   = if Options.compat_pre_core() then Inl None else
->>>>>>> 5699c1ff
     let debug f =
         if Options.debug_any()
         then f ()
@@ -301,11 +297,7 @@
           ret ()
   
         | Inl (Some g) ->
-<<<<<<< HEAD
-          if Options.admit_tactic_unification_guards()
-=======
           if Options.compat_pre_core()
->>>>>>> 5699c1ff
           then (
             mark_uvar_as_already_checked u;
             ret ()
