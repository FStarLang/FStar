﻿(*
   Copyright 2008-2016 Microsoft Research

   Licensed under the Apache License, Version 2.0 (the "License");
   you may not use this file except in compliance with the License.
   You may obtain a copy of the License at

       http://www.apache.org/licenses/LICENSE-2.0

   Unless required by applicable law or agreed to in writing, software
   distributed under the License is distributed on an "AS IS" BASIS,
   WITHOUT WARRANTIES OR CONDITIONS OF ANY KIND, either express or implied.
   See the License for the specific language governing permissions and
   limitations under the License.
*)
module FStar.Tactics.Basic

open FStar
open FStar.Compiler
open FStar.Pervasives
open FStar.Compiler.Effect
open FStar.Compiler.List
open FStar.Syntax.Syntax
open FStar.Compiler.Util
open FStar.Ident
open FStar.TypeChecker.Env
open FStar.TypeChecker.Common
open FStar.Reflection.Data
open FStar.Reflection.Basic
open FStar.Tactics.Result
open FStar.Tactics.Types
open FStar.Tactics.Monad
open FStar.Tactics.Printing

module BU     = FStar.Compiler.Util
module Cfg    = FStar.TypeChecker.Cfg
module EMB    = FStar.Syntax.Embeddings
module Env    = FStar.TypeChecker.Env
module Err    = FStar.Errors
module N      = FStar.TypeChecker.Normalize
module PC     = FStar.Parser.Const
module Print  = FStar.Syntax.Print
module Free   = FStar.Syntax.Free
module Rel    = FStar.TypeChecker.Rel
module SF     = FStar.Syntax.Free
module S      = FStar.Syntax.Syntax
module SS     = FStar.Syntax.Subst
module TcComm = FStar.TypeChecker.Common
module TcTerm = FStar.TypeChecker.TcTerm
module TcUtil = FStar.TypeChecker.Util
module UF     = FStar.Syntax.Unionfind
module U      = FStar.Syntax.Util
module Z      = FStar.BigInt
module Core   = FStar.TypeChecker.Core

type name = bv
type env = Env.env
type implicits = Env.implicits

let rangeof g = g.goal_ctx_uvar.ctx_uvar_range

// Beta reduce
let normalize s e t = N.normalize_with_primitive_steps FStar.Reflection.Interpreter.reflection_primops s e t
let bnorm e t = normalize [] e t
let whnf e t = N.unfold_whnf e t

(* Use this one for everything the user is supposed to see, EXCEPT
 * STATE DUMPS, as it does resugaring. For debug messages, just use plain
 * term_to_string, we don't want to cause normalization with debug
 * flags. *)
let tts = N.term_to_string

let term_to_string e t = Print.term_to_string' e.dsenv t

let set_uvar_expected_typ (u:ctx_uvar) (t:typ)
  : unit
  = let dec = UF.find_decoration u.ctx_uvar_head in
    UF.change_decoration u.ctx_uvar_head ({dec with uvar_decoration_typ = t })

let transfer_guard_uvar (u_src u_dst:ctx_uvar) : unit =
  let src_dec = UF.find_decoration u_src.ctx_uvar_head in
  let dst_dec = UF.find_decoration u_dst.ctx_uvar_head in

  match src_dec.uvar_decoration_kind, dst_dec.uvar_decoration_kind with
  | Inl None, Inl None -> ()
  | Inl (Some u), Inl None ->
    UF.change_decoration u_src.ctx_uvar_head
      ({src_dec with uvar_decoration_kind = Inl None});
    UF.change_decoration u_dst.ctx_uvar_head
      ({dst_dec with uvar_decoration_kind = Inl (Some u)})
  | _, _ -> failwith "Unexpected call to transfer guard uvar"

let mark_uvar_as_already_checked (u:ctx_uvar)
  : unit
  = let dec = UF.find_decoration u.ctx_uvar_head in
    (match dec.uvar_decoration_kind with
     | Inl (Some g_uv) ->
       FStar.Syntax.Unionfind.change g_uv.ctx_uvar_head U.t_true
     | _ -> ());
    UF.change_decoration u.ctx_uvar_head ({dec with uvar_decoration_should_check = Already_checked})
  
let mark_goal_implicit_already_checked (g:goal) 
  : unit
  = mark_uvar_as_already_checked g.goal_ctx_uvar

let goal_with_type g t
  : goal
  = let u = g.goal_ctx_uvar in
    set_uvar_expected_typ u t;
    g

let bnorm_goal g = goal_with_type g (bnorm (goal_env g) (goal_type g))

let tacprint  (s:string)       = BU.print1 "TAC>> %s\n" s
let tacprint1 (s:string) x     = BU.print1 "TAC>> %s\n" (BU.format1 s x)
let tacprint2 (s:string) x y   = BU.print1 "TAC>> %s\n" (BU.format2 s x y)
let tacprint3 (s:string) x y z = BU.print1 "TAC>> %s\n" (BU.format3 s x y z)

let print (msg:string) : tac unit =
    if not (Options.silent ()) then
      tacprint msg;
    ret ()

let debugging () : tac bool =
    bind get (fun ps ->
    ret (Env.debug ps.main_context (Options.Other "Tac")))

let do_dump_ps (msg:string) (ps:proofstate) : unit =
  let psc = ps.psc in
  let subst = Cfg.psc_subst psc in
  do_dump_proofstate ps msg

let dump (msg:string) : tac unit =
  mk_tac (fun ps ->
    do_dump_ps msg ps;
    Success ((), ps))

let dump_all (print_resolved:bool) (msg:string) : tac unit =
  mk_tac (fun ps ->
    (* Make a new proofstate with goals for each implicit,
     * print it, and return original proofstate unchanged. *)
    let gs = List.map (fun i -> goal_of_implicit ps.main_context i) ps.all_implicits in
    let gs =
     if print_resolved
     then gs
     else List.filter (fun g -> not (check_goal_solved g)) gs
    in
    let ps' = { ps with smt_goals = [] ; goals = gs } in
    do_dump_ps msg ps';
    Success ((), ps))

let dump_uvars_of (g:goal) (msg:string) : tac unit =
  mk_tac (fun ps ->
    let uvs = SF.uvars (goal_type g) |> BU.set_elements in
    let gs = List.map (goal_of_ctx_uvar g) uvs in
    let gs = List.filter (fun g -> not (check_goal_solved g)) gs in
    let ps' = { ps with smt_goals = [] ; goals = gs } in
    do_dump_ps msg ps';
    Success ((), ps))

let fail1 msg x     = fail (BU.format1 msg x)
let fail2 msg x y   = fail (BU.format2 msg x y)
let fail3 msg x y z = fail (BU.format3 msg x y z)
let fail4 msg x y z w = fail (BU.format4 msg x y z w)

let destruct_eq' (typ : typ) : option (term * term) =
    match U.destruct_typ_as_formula typ with
    | Some (U.BaseConn(l, [_; (e1, None); (e2, None)]))
      when Ident.lid_equals l PC.eq2_lid
      ||   Ident.lid_equals l PC.c_eq2_lid
      ->
        Some (e1, e2)
    | _ ->
      match U.unb2t typ with
      | None -> None
      | Some t ->
        begin
        let hd, args = U.head_and_args t in
        match (SS.compress hd).n, args with
        | Tm_fvar fv, [(_, Some ({ aqual_implicit = true })); (e1, None); (e2, None)] when S.fv_eq_lid fv PC.op_Eq ->
            Some (e1, e2)
        | _ -> None
        end

let destruct_eq (typ : typ) : option (term * term) =
    match destruct_eq' typ with
    | Some t -> Some t
    | None ->
        // Retry for a squashed one
        begin match U.un_squash typ with
        | Some typ -> destruct_eq' typ
        | None -> None
        end


let get_guard_policy () : tac guard_policy =
    bind get (fun ps -> ret ps.guard_policy)

let set_guard_policy (pol : guard_policy) : tac unit =
    bind get (fun ps -> set ({ ps with guard_policy = pol }))

let with_policy pol (t : tac 'a) : tac 'a =
    bind (get_guard_policy ()) (fun old_pol ->
    bind (set_guard_policy pol) (fun () ->
    bind t (fun r ->
    bind (set_guard_policy old_pol) (fun () ->
    ret r))))

let proc_guard' (simplify:bool) (reason:string) (e : env) (g : guard_t) (rng:Range.range) : tac unit =
    mlog (fun () ->
        BU.print2 "Processing guard (%s:%s)\n" reason (Rel.guard_to_string e g)) (fun () ->
    add_implicits g.implicits;!
    let guard_f =
      if simplify
      then (Rel.simplify_guard e g).guard_f
      else g.guard_f
    in
    match guard_f with
    | TcComm.Trivial -> ret ()
    | TcComm.NonTrivial f ->
      let! ps = get in
      match ps.guard_policy with
      | Drop ->
        // should somehow taint the state instead of just printing a warning
        Err.log_issue e.range
            (Errors.Warning_TacAdmit, BU.format1 "Tactics admitted guard <%s>\n\n"
                        (Rel.guard_to_string e g));
        ret ()

      | Goal ->
        mlog (fun () -> BU.print2 "Making guard (%s:%s) into a goal\n" reason (Rel.guard_to_string e g)) (fun () ->
        let! g = goal_of_guard reason e f rng in
        push_goals [g])

    | SMT ->
        mlog (fun () -> BU.print2 "Sending guard (%s:%s) to SMT goal\n" reason (Rel.guard_to_string e g)) (fun () ->
        let! g = goal_of_guard reason e f rng in
        push_smt_goals [g])

    | Force ->
        mlog (fun () -> BU.print2 "Forcing guard (%s:%s)\n" reason (Rel.guard_to_string e g)) (fun () ->
        try if not (Env.is_trivial <| Rel.discharge_guard_no_smt e g)
            then
                mlog (fun () -> BU.print1 "guard = %s\n" (Rel.guard_to_string e g)) (fun () ->
                fail1 "Forcing the guard failed (%s)" reason)
            else ret ()
        with
        | _ -> mlog (fun () -> BU.print1 "guard = %s\n" (Rel.guard_to_string e g)) (fun () ->
               fail1 "Forcing the guard failed (%s)" reason)))

let proc_guard = proc_guard' true

//
// See if any of the implicits in uvs were solved in a Rel call,
//   if so, core check them
//
let tc_unifier_solved_implicits dbg env (must_tot:bool) (allow_guards:bool) (uvs:list ctx_uvar) : tac unit =
  let aux (u:ctx_uvar) : tac unit =
<<<<<<< HEAD
    match UF.find u.ctx_uvar_head with
    | None -> ret () //not solved yet
    | Some sol ->  //solved, check it
      let env = {env with gamma=u.ctx_uvar_gamma} in
      let must_tot = 
        if must_tot
        then match (UF.find_decoration u.ctx_uvar_head).uvar_decoration_should_check with
             | Allow_ghost _ -> false
             | _ -> true
        else false
      in
      match Rel.core_check_and_maybe_add_to_guard_uvar env u sol (U.ctx_uvar_typ u) must_tot with
      | Inl None ->
        //checked with no guard
        //or folded into some guard uvar
        //no need to check it again
        mark_uvar_as_already_checked u;
        ret ()

      | Inl (Some g) ->
        let guard = { Env.trivial_guard with guard_f = NonTrivial g } in
        let guard = Rel.simplify_guard env guard in

        if Trivial? guard.guard_f
        then ret ()
        else if false && not allow_guards // Nik: Disable it for now
        then (
          fail2 "Could not typecheck unifier solved implicit %s to %s since it produced a guard and guards were not allowed"
            (Print.uvar_to_string u.ctx_uvar_head)
            (term_to_string env sol)
        )
        else (
          proc_guard' false "guard for implicit" env guard u.ctx_uvar_range ;!
=======
    let dec = UF.find_decoration u.ctx_uvar_head in
    // match dec.uvar_decoration_should_check with
    // | Allow_untyped _ ->
    //   ret ()
    // | Already_checked -> 
    //   ret ()
    // | _ ->
      match UF.find u.ctx_uvar_head with
      | None ->
        ret () //not solved yet
      | Some sol ->  //solved, check it
        let env = {env with gamma=u.ctx_uvar_gamma} in
        let must_tot = must_tot && not (Allow_ghost? dec.uvar_decoration_should_check) in
        match core_check env sol (U.ctx_uvar_typ u) must_tot with
        | Inl None ->
          //checked with no guard
          //no need to check it again
>>>>>>> 2ba86ea8
          mark_uvar_as_already_checked u;
          ret ()
  
        | Inl (Some g) ->
          let guard = { Env.trivial_guard with guard_f = NonTrivial g } in
          let guard = Rel.simplify_guard env guard in
          if false //disable this for now
          && not allow_guards
          && NonTrivial? guard.guard_f
          then (
            fail2 "Could not typecheck unifier solved implicit %s to %s since it produced a guard and guards were not allowed"
              (Print.uvar_to_string u.ctx_uvar_head)
              (term_to_string env sol)
          )
          else (
            proc_guard' false "guard for implicit" env guard u.ctx_uvar_range ;!
            mark_uvar_as_already_checked u;
            ret ()
          )
              
<<<<<<< HEAD
      | Inr failed ->
        fail3 "Could not typecheck unifier solved implicit %s to %s because %s" 
          (Print.uvar_to_string u.ctx_uvar_head)
          (term_to_string env sol)
          (failed true)
=======
        | Inr failed ->
          fail3 "Could not typecheck unifier solved implicit %s to %s because %s" 
            (Print.uvar_to_string u.ctx_uvar_head)
            (term_to_string env sol)
            (Core.print_error failed)
>>>>>>> 2ba86ea8
  in
  if env.phase1 //phase1 is untrusted
  then ret ()
  else uvs |> iter_tac aux

//
// When calling Rel for t1 `rel` t2, caller can choose to tc
//   implicits solved during this unification
// With side argument they can control, which side args to check
// E.g. do_match will choose only Right,
//   since it fails if some uvar on the left is instantiated
//
type check_unifier_solved_implicits_side =
  | Check_none
  | Check_left_only
  | Check_right_only
  | Check_both

let __do_unify_wflags
  (dbg:bool)
  (allow_guards:bool)
  (must_tot:bool)
  (check_side:check_unifier_solved_implicits_side)
  (env:env) (t1:term) (t2:term)
  : tac (option guard_t) =
    if dbg then
      BU.print2 "%%%%%%%%do_unify %s =? %s\n" (Print.term_to_string t1)
                                              (Print.term_to_string t2);

    let all_uvars =
      (match check_side with
       | Check_none -> Free.new_uv_set ()
       | Check_left_only -> Free.uvars t1
       | Check_right_only -> Free.uvars t2
       | Check_both -> BU.set_union (Free.uvars t1) (Free.uvars t2))
      |> BU.set_elements in

    match!
      catch (//restore UF graph in case anything fails
        bind (trytac cur_goal) (fun gopt ->
        try
          let res =
            if allow_guards
            then Rel.try_teq true env t1 t2
            else Rel.teq_nosmt env t1 t2
          in
          if dbg then
            BU.print3 "%%%%%%%%do_unify (RESULT %s) %s =? %s\n"
                              (FStar.Common.string_of_option (Rel.guard_to_string env) res)
                              (Print.term_to_string t1)
                              (Print.term_to_string t2);

          match res with
          | None ->
            ret None
          | Some g ->
            tc_unifier_solved_implicits dbg env must_tot allow_guards all_uvars;!
            add_implicits g.implicits;!
            ret (Some g)
  
        with | Errors.Err (_, msg, _) -> begin
                          mlog (fun () -> BU.print1 ">> do_unify error, (%s)\n" msg ) (fun _ ->
                          ret None)
               end
             | Errors.Error (_, msg, r, _) -> begin
                            mlog (fun () -> BU.print2 ">> do_unify error, (%s) at (%s)\n"
                            msg (Range.string_of_range r)) (fun _ ->
                            ret None)
               end
        )
      )
    with
    | Inl exn -> traise exn
    | Inr v -> ret v

(* Just a wrapper over __do_unify_wflags to better debug *)
let __do_unify
  (allow_guards:bool)
  (must_tot:bool)
  (check_side:check_unifier_solved_implicits_side)
  (env:env) (t1:term) (t2:term)
  : tac (option guard_t) =
  let dbg = Env.debug env (Options.Other "TacUnify") in
  bind idtac (fun () ->
  if dbg then begin
    Options.push ();
    let _ = Options.set_options "--debug_level Rel --debug_level RelCheck" in
    ()
  end;
  bind (__do_unify_wflags dbg allow_guards must_tot check_side env t1 t2) (fun r ->
  if dbg then Options.pop ();
  ret r))

(* SMT-free unification. *)
let do_unify_aux
  (must_tot:bool)
  (check_side:check_unifier_solved_implicits_side)
  (env:env) (t1:term) (t2:term)  
  : tac bool =
  bind (__do_unify false must_tot check_side env t1 t2) (function
  | None -> ret false
  | Some g ->
    (* g has to be trivial and we have already added its implicits *)
    if not (Env.is_trivial_guard_formula g) then
      failwith "internal error: do_unify: guard is not trivial";
    ret true
  )

let do_unify (must_tot:bool) (env:env) (t1:term) (t2:term) : tac bool =
  do_unify_aux must_tot Check_both env t1 t2

let do_unify_maybe_guards (allow_guards:bool) (must_tot:bool)
  (env:env) (t1:term) (t2:term)
  : tac (option guard_t) =
  __do_unify allow_guards must_tot Check_both env t1 t2

(* Does t1 match t2? That is, do they unify without instantiating/changing t1? *)
let do_match (must_tot:bool) (env:Env.env) (t1:term) (t2:term) : tac bool =
    bind (mk_tac (fun ps -> let tx = UF.new_transaction () in
                            Success (tx, ps))) (fun tx ->
    let uvs1 = SF.uvars_uncached t1 in
    bind (do_unify_aux must_tot Check_right_only env t1 t2) (fun r ->
    if r then begin
        let uvs2 = SF.uvars_uncached t1 in
        if not (set_eq uvs1 uvs2)
        then (UF.rollback tx; ret false)
        else ret true
    end
    else ret false
    ))

(* This is a bandaid. It's similar to do_match but checks that the
LHS of the equality in [t1] is not instantiated, but the RHS might be.
It is a pain to expose the whole logic to tactics, so we just do it
here for now. *)
let do_match_on_lhs (must_tot:bool) (env:Env.env) (t1:term) (t2:term) : tac bool =
    bind (mk_tac (fun ps -> let tx = UF.new_transaction () in
                            Success (tx, ps))) (fun tx ->
    match destruct_eq t1 with
    | None -> fail "do_match_on_lhs: not an eq"
    | Some (lhs, _) ->
    let uvs1 = SF.uvars_uncached lhs in
    bind (do_unify_aux must_tot Check_right_only env t1 t2) (fun r ->
    if r then begin
        let uvs2 = SF.uvars_uncached lhs in
        if not (set_eq uvs1 uvs2)
        then (UF.rollback tx; ret false)
        else ret true
    end
    else ret false
    ))
  
(*
   set_solution:

     Sometimes the witness of a goal is solved by
     using a low-level assignment of the unification variable
     provided by set_solution.

     The general discipline is that when a trusted primitive tactic
     constructs a term to solve the current goal, then it should be
     able to just do a set_solution.

     OTOH, if it's a user-provided term to solve the goal, then trysolve is safer

     Note, set_solution is not just an optimization. In cases like `intro`
     it is actually important to get the right shape of goal. See the comment there.
*)
let set_solution goal solution : tac unit =
    match FStar.Syntax.Unionfind.find goal.goal_ctx_uvar.ctx_uvar_head with
    | Some _ ->
      fail (BU.format1 "Goal %s is already solved" (goal_to_string_verbose goal))
    | None ->
      FStar.Syntax.Unionfind.change goal.goal_ctx_uvar.ctx_uvar_head solution;
      mark_goal_implicit_already_checked goal;
      ret ()

let trysolve (goal : goal) (solution : term) : tac bool =
  let must_tot = true in
  do_unify must_tot (goal_env goal) solution (goal_witness goal)

let solve (goal : goal) (solution : term) : tac unit =
    let e = goal_env goal in
    mlog (fun () -> BU.print2 "solve %s := %s\n" (Print.term_to_string (goal_witness goal))
                                                 (Print.term_to_string solution)) (fun () ->
    bind (trysolve goal solution) (fun b ->
    if b
    then bind dismiss (fun () -> remove_solved_goals)
    else fail (BU.format3 "%s does not solve %s : %s"
              (tts (goal_env goal) solution)
              (tts (goal_env goal) (goal_witness goal))
              (tts (goal_env goal) (goal_type goal)))))


let solve' (goal : goal) (solution : term) : tac unit =
    bind (set_solution goal solution) (fun () ->
    bind dismiss (fun () ->
    remove_solved_goals))

//Any function that directly calls these utilities is also trusted
//End: Trusted utilities
////////////////////////////////////////////////////////////////////

////////////////////////////////////////////////////////////////////
(* Some utilities on goals *)
let is_true t =
    let t = U.unascribe t in
    match U.un_squash t with
    | Some t' ->
        let t' = U.unascribe t' in
        begin match (SS.compress t').n with
        | Tm_fvar fv -> S.fv_eq_lid fv PC.true_lid
        | _ -> false
        end
    | _ -> false

let is_false t =
    match U.un_squash t with
    | Some t' ->
        begin match (SS.compress t').n with
        | Tm_fvar fv -> S.fv_eq_lid fv PC.false_lid
        | _ -> false
        end
    | _ -> false
////////////////////////////////////////////////////////////////////


let tadmit_t (t:term) : tac unit = wrap_err "tadmit_t" <|
    bind get (fun ps ->
    bind cur_goal (fun g ->
    // should somehow taint the state instead of just printing a warning
    Err.log_issue (goal_type g).pos
        (Errors.Warning_TacAdmit, BU.format1 "Tactics admitted goal <%s>\n\n"
                    (goal_to_string "" None ps g));
    solve' g t))

let fresh () : tac Z.t =
    bind get (fun ps ->
    let n = ps.freshness in
    let ps = { ps with freshness = n + 1 } in
    bind (set ps) (fun () ->
    ret (Z.of_int_fs n)))

let curms () : tac Z.t =
    ret (BU.now_ms () |> Z.of_int_fs)

(* Annoying duplication here *)
let __tc (e : env) (t : term) : tac (term * typ * guard_t) =
    bind get (fun ps ->
    mlog (fun () -> BU.print1 "Tac> __tc(%s)\n" (Print.term_to_string t)) (fun () ->
    let e = {e with uvar_subtyping=false} in
    try ret (TcTerm.typeof_tot_or_gtot_term e t true)
    with | Errors.Err (_, msg, _)
         | Errors.Error (_, msg, _, _) -> begin
           fail3 "Cannot type (1) %s in context (%s). Error = (%s)" (tts e t)
                                                  (Env.all_binders e |> Print.binders_to_string ", ")
                                                  msg
           end))

let __tc_ghost (e : env) (t : term) : tac (term * typ * guard_t) =
    bind get (fun ps ->
    mlog (fun () -> BU.print1 "Tac> __tc_ghost(%s)\n" (Print.term_to_string t)) (fun () ->
    let e = {e with uvar_subtyping=false} in
    try let t, lc, g = TcTerm.tc_tot_or_gtot_term e t in
        ret (t, lc.res_typ, g)
    with | Errors.Err (_, msg ,_)
         | Errors.Error (_, msg, _ ,_) -> begin
           fail3 "Cannot type (2) %s in context (%s). Error = (%s)" (tts e t)
                                                  (Env.all_binders e |> Print.binders_to_string ", ")
                                                  msg
           end))

let __tc_lax (e : env) (t : term) : tac (term * lcomp * guard_t) =
    bind get (fun ps ->
    mlog (fun () -> BU.print2 "Tac> __tc_lax(%s)(Context:%s)\n"
                           (Print.term_to_string t)
                           (Env.all_binders e |> Print.binders_to_string ", ")) (fun () ->
    let e = {e with uvar_subtyping=false} in
    let e = {e with lax = true} in
    try ret (TcTerm.tc_term e t)
    with | Errors.Err (_, msg, _)
         | Errors.Error (_, msg, _, _) -> begin
           fail3 "Cannot type (3) %s in context (%s). Error = (%s)" (tts e t)
                                                  (Env.all_binders e |> Print.binders_to_string ", ")
                                                  msg
           end))

let tcc (e : env) (t : term) : tac comp = wrap_err "tcc" <|
    bind (__tc_lax e t) (fun (_, lc, _) ->
    (* Why lax? What about the guard? It doesn't matter! tc is only
     * a way for metaprograms to query the typechecker, but
     * the result has no effect on the proofstate and nor is it
     * taken for a fact that the typing is correct. *)
    ret (TcComm.lcomp_comp lc |> fst)  //dropping the guard from lcomp_comp too!
    )

let tc (e : env) (t : term) : tac typ = wrap_err "tc" <|
    bind (tcc e t) (fun c -> ret (U.comp_result c))

let divide (n:Z.t) (l : tac 'a) (r : tac 'b) : tac ('a * 'b) =
    bind get (fun p ->
    bind (try ret (List.splitAt (Z.to_int_fs n) p.goals) with | _ -> fail "divide: not enough goals") (fun (lgs, rgs) ->
    let lp = { p with goals = lgs; smt_goals = [] } in
    bind (set lp) (fun _ ->
    bind l        (fun a ->
    bind get      (fun lp' ->
    let rp = { lp' with goals = rgs; smt_goals = [] } in
    bind (set rp) (fun _ ->
    bind r        (fun b ->
    bind get      (fun rp' ->
    let p' = { rp' with goals=lp'.goals @ rp'.goals; smt_goals = lp'.smt_goals @ rp'.smt_goals @ p.smt_goals } in
    bind (set p') (fun _ ->
    bind remove_solved_goals (fun () ->
    ret (a, b)))))))))))

(* focus: runs f on the current goal only, and then restores all the goals *)
(* There is a user defined version as well, we just use this one internally, but can't mark it as private *)
let focus (f:tac 'a) : tac 'a =
    bind (divide Z.one f idtac) (fun (a, ()) -> ret a)

(* Applies t to each of the current goals
      fails if t fails on any of the goals
      collects each result in the output list *)
let rec map (tau:tac 'a): tac (list 'a) =
        bind get (fun p ->
        match p.goals with
        | [] -> ret []
        | _::_ ->
            bind (divide Z.one tau (map tau)) (fun (h,t) -> ret (h :: t))
        )

(* Applies t1 to the current head goal
   And t2 to all the the sub-goals produced by t1

   Collects the resulting goals of t2 along with the initial auxiliary goals
 *)
let seq (t1:tac unit) (t2:tac unit) : tac unit =
    focus (
        bind t1 (fun _ ->
        bind (map t2) (fun _ -> ret ()))
    )

let should_check_goal_uvar (g:goal) = U.ctx_uvar_should_check g.goal_ctx_uvar

let bnorm_and_replace g = replace_cur (bnorm_goal g)

(*
  [intro]:

  Initial goal: G |- ?u : (t -> t')

  Now we do an `intro`:

  Next goal:  `G, x:t |- ?v : t'`

  with `?u := (fun (x:t) -> ?v @ [NM(x, 0)])`
*)
let intro () : tac binder = wrap_err "intro" <|
    bind cur_goal (fun goal ->
    match U.arrow_one (whnf (goal_env goal) (goal_type goal)) with
    | Some (b, c) ->
        if not (U.is_total_comp c)
        then fail "Codomain is effectful"
        else let env' = Env.push_binders (goal_env goal) [b] in
             let typ' = U.comp_result c in
             //BU.print1 "[intro]: current goal is %s" (goal_to_string goal);
             //BU.print1 "[intro]: current goal witness is %s" (Print.term_to_string (goal_witness goal));
             //BU.print1 "[intro]: with goal type %s" (Print.term_to_string (goal_type goal));
             //BU.print2 "[intro]: with binder = %s, new goal = %s"
             //         (Print.binders_to_string ", " [b])
             //         (Print.term_to_string typ');
             bind (new_uvar "intro" env' typ' 
                            (Some (should_check_goal_uvar goal)) 
                            (rangeof goal))
                  (fun (body, ctx_uvar) ->
             let sol = U.abs [b] body (Some (U.residual_comp_of_comp c)) in
             //BU.print1 "[intro]: solution is %s"
             //           (Print.term_to_string sol);
             //BU.print1 "[intro]: old goal is %s" (goal_to_string goal);
             //BU.print1 "[intro]: new goal is %s"
             //           (Print.ctx_uvar_to_string ctx_uvar);
             //ignore (FStar.Options.set_options "--debug_level Rel");
              (* Suppose if instead of simply assigning `?u` to the lambda term on
                the RHS, we tried to unify `?u` with the `(fun (x:t) -> ?v @ [NM(x, 0)])`.

                Then, this would defeat the purpose of the delayed substitution, since
                the unification engine would solve it by doing something like

                  `(fun (y:t) ->  ?u y)  ~ (fun (x:t) -> ?v @ [NM(x, 0)])`

                And then solving

                  `?u z ~ ?v @ [NT(x, z)]`

                which would then proceed by solving `?v` to `?w z` and then unifying
                `?u` and `?w`.

                I.e., this immediately destroys the nice shape of the next goal.
             *)
             bind (set_solution goal sol) (fun () ->
             let g = mk_goal env' ctx_uvar goal.opts goal.is_guard goal.label in
             bind (bnorm_and_replace g) (fun _ ->
             ret b)))
    | None ->
        fail1 "goal is not an arrow (%s)" (tts (goal_env goal) (goal_type goal))
    )


// TODO: missing: precedes clause, and somehow disabling fixpoints only as needed
let intro_rec () : tac (binder * binder) =
    bind cur_goal (fun goal ->
    BU.print_string "WARNING (intro_rec): calling this is known to cause normalizer loops\n";
    BU.print_string "WARNING (intro_rec): proceed at your own risk...\n";
    match U.arrow_one (whnf (goal_env goal) (goal_type goal)) with
    | Some (b, c) ->
        if not (U.is_total_comp c)
        then fail "Codomain is effectful"
        else let bv = gen_bv "__recf" None (goal_type goal) in
             let bs = [S.mk_binder bv; b] in // recursively bound name and argument we're introducing
             let env' = Env.push_binders (goal_env goal) bs in
             bind (new_uvar "intro_rec" env' (U.comp_result c) (Some (should_check_goal_uvar goal)) (rangeof goal)) (fun (u, ctx_uvar_u) ->
             let lb = U.mk_letbinding (Inl bv) [] (goal_type goal) PC.effect_Tot_lid (U.abs [b] u None) [] Range.dummyRange in
             let body = S.bv_to_name bv in
             let lbs, body = SS.close_let_rec [lb] body in
             let tm = mk (Tm_let ((true, lbs), body)) (goal_witness goal).pos in
             bind (set_solution goal tm) (fun () ->
             bind (bnorm_and_replace ({ goal with goal_ctx_uvar=ctx_uvar_u})) (fun _ ->
             ret (S.mk_binder bv, b))))
    | None ->
        fail1 "intro_rec: goal is not an arrow (%s)" (tts (goal_env goal) (goal_type goal))
    )

let norm (s : list EMB.norm_step) : tac unit =
    bind cur_goal (fun goal ->
    mlog (fun () -> BU.print1 "norm: witness = %s\n" (Print.term_to_string (goal_witness goal))) (fun _ ->
    // Translate to actual normalizer steps
    let steps = [Env.Reify; Env.UnfoldTac]@(Cfg.translate_norm_steps s) in
    //let w = normalize steps (goal_env goal) (goal_witness goal) in
    let t = normalize steps (goal_env goal) (goal_type goal) in
    replace_cur (goal_with_type goal t)
    ))

let norm_term_env (e : env) (s : list EMB.norm_step) (t : term) : tac term = wrap_err "norm_term" <|
    bind get (fun ps ->
    (* We need a set of options, but there might be no goals, so do this *)
    let opts = match ps.goals with
               | g::_ -> g.opts
               | _ -> FStar.Options.peek ()
    in
    mlog (fun () -> BU.print1 "norm_term_env: t = %s\n" (Print.term_to_string t)) (fun () ->
    // only for elaborating lifts and all that, we don't care if it's actually well-typed
    bind (__tc_lax e t) (fun (t, _, _) ->
    let steps = [Env.Reify; Env.UnfoldTac]@(Cfg.translate_norm_steps s) in
    let t = normalize steps ps.main_context t in
    mlog (fun () -> BU.print1 "norm_term_env: t' = %s\n" (Print.term_to_string t)) (fun () ->
    ret t
    ))))

let refine_intro () : tac unit = wrap_err "refine_intro" <|
    bind cur_goal (fun g ->
    match Rel.base_and_refinement (goal_env g) (goal_type g) with
    | _, None -> fail "not a refinement"
    | t, Some (bv, phi) ->
        //Mark goal as untyped, since we're adding its refinement as a separate goal
        mark_goal_implicit_already_checked g;
        let g1 = goal_with_type g t in
        let bv, phi = match SS.open_term [S.mk_binder bv] phi with
                      | bvs, phi -> (List.hd bvs).binder_bv, phi
        in
        bind (mk_irrelevant_goal "refine_intro refinement" (goal_env g)
                    (SS.subst [S.NT (bv, (goal_witness g))] phi) (rangeof g) g.opts g.label) (fun g2 ->
        bind dismiss (fun _ ->
        add_goals [g1;g2])))

let __exact_now set_expected_typ (t:term) : tac unit =
    bind cur_goal (fun goal ->
    let env = if set_expected_typ
              then Env.set_expected_typ (goal_env goal) (goal_type goal)
              else (goal_env goal)
    in
    bind (__tc env t) (fun (t, typ, guard) ->
    mlog (fun () -> BU.print2 "__exact_now: got type %s\n__exact_now: and guard %s\n"
                                                     (Print.term_to_string typ)
                                                     (Rel.guard_to_string (goal_env goal) guard)) (fun _ ->
    bind (proc_guard "__exact typing" (goal_env goal) guard (rangeof goal)) (fun _ ->
    mlog (fun () -> BU.print2 "__exact_now: unifying %s and %s\n" (Print.term_to_string typ)
                                                                  (Print.term_to_string (goal_type goal))) (fun _ ->
    bind (do_unify true (goal_env goal) typ (goal_type goal)) (fun b ->
    if b
    then ( // do unify succeeded with a trivial guard; so the goal is solved and we don't have to check it again
      mark_goal_implicit_already_checked goal;
      solve goal t
    )
    else
      let typ, goalt = TypeChecker.Err.print_discrepancy (tts (goal_env goal)) typ (goal_type goal) in
      fail4 "%s : %s does not exactly solve the goal %s (witness = %s)"
                    (tts (goal_env goal) t)
                    typ
                    goalt
                    (tts (goal_env goal) (goal_witness goal))))))))

let t_exact try_refine set_expected_typ tm : tac unit = wrap_err "exact" <|
    mlog (fun () -> BU.print1 "t_exact: tm = %s\n" (Print.term_to_string tm)) (fun _ ->
    bind (catch (__exact_now set_expected_typ tm)) (function
    | Inr r -> ret r
    | Inl e when not (try_refine) -> traise e
    | Inl e ->
        mlog (fun () -> BU.print_string "__exact_now failed, trying refine...\n") (fun _ ->
        bind (catch (bind (norm [EMB.Delta]) (fun _ ->
                       bind (refine_intro ()) (fun _ ->
                       __exact_now set_expected_typ tm)))) (function
              | Inr r ->
                  mlog (fun () -> BU.print_string "__exact_now: failed after refining too\n") (fun _ ->
                  ret r)
              | Inl _ ->
                  mlog (fun () -> BU.print_string "__exact_now: was not a refinement\n") (fun _ ->
                  traise e)))))

let rec  __try_unify_by_application
            (should_check:option should_check_uvar)
            (only_match : bool)
            (acc : list (term * aqual * ctx_uvar))
            (e : env)
            (ty1 : term)
            (ty2 : term)
            (rng : Range.range)
            : tac (list (term * aqual * ctx_uvar)) =
    let f = 
      if only_match
      then do_match
      else do_unify in

    bind (let must_tot = true in f must_tot e ty2 ty1) (function
    | true ->
      (* Done! *)
      ret acc
    | false -> begin
        (* Not a match, try instantiating the first type by application *)
        match U.arrow_one ty1 with
        | None ->
            fail2 "Could not instantiate, %s to %s" (term_to_string e ty1) (term_to_string e ty2)
        | Some (b, c) ->
            if not (U.is_total_comp c) then fail "Codomain is effectful" else
            
            bind (new_uvar "apply arg" e b.binder_bv.sort should_check rng) (fun (uvt, uv) ->
            mlog (fun () -> BU.print1 "t_apply: generated uvar %s\n" (Print.ctx_uvar_to_string uv)) (fun _ ->
            let typ = U.comp_result c in
            let typ' = SS.subst [S.NT (b.binder_bv, uvt)] typ in
            __try_unify_by_application should_check only_match ((uvt, U.aqual_of_binder b, uv)::acc) e typ' ty2 rng))
    end)

(* Can t1 unify t2 if it's applied to arguments? If so return uvars for them *)
(* NB: Result is reversed, which helps so we use fold_right instead of fold_left *)
let try_unify_by_application (should_check:option should_check_uvar)
                             (only_match:bool)
                             (e : env)
                             (ty1 : term)
                             (ty2 : term)
                             (rng:Range.range)
   : tac (list (term * aqual * ctx_uvar)) =
  __try_unify_by_application should_check only_match [] e ty1 ty2 rng

//
// Goals for implicits created during apply
//
let apply_implicits_as_goals
    (env:Env.env)
    (gl:option goal)
    (imps:list (term & ctx_uvar))  
  : tac (list (list goal)) =

  let one_implicit_as_goal (term, ctx_uvar) =
    let hd, _ = U.head_and_args term in
    match (SS.compress hd).n with
    | Tm_uvar (ctx_uvar, _) ->
      let gl =
        match gl with 
        | None ->  mk_goal env ctx_uvar (FStar.Options.peek()) true "goal for unsolved implicit"
        | Some gl -> { gl with goal_ctx_uvar = ctx_uvar } in  //TODO: AR: what's happening here?
      let gl = bnorm_goal gl in
      ret [gl]
    | _ ->
      //
      // This implicits has already been solved
      // We would have typechecked its solution already,
      //   just after the Rel call
      //
      ret []
  in
  imps |> mapM one_implicit_as_goal

// uopt: Don't add goals for implicits that appear free in posterior goals.
// This is very handy for users, allowing to turn
//
// |- a = c
//
// by applying transivity to
//
// |- a = ?u
// |- ?u = c
//
// without asking for |- ?u : Type first, which will most likely be instantiated when
// solving any of these two goals. In any case, if ?u is not solved, we will later fail.
// TODO: this should probably be made into a user tactic
let t_apply (uopt:bool) (only_match:bool) (tc_resolved_uvars:bool) (tm:term) : tac unit = wrap_err "apply" <| (
    let tc_resolved_uvars = true in
    if_verbose
      (fun () -> BU.print4 "t_apply: uopt %s, only_match %s, tc_resolved_uvars %s, tm = %s\n"
                   (string_of_bool uopt)
                   (string_of_bool only_match)
                   (string_of_bool tc_resolved_uvars)
                   (Print.term_to_string tm);
              ret ()) ;!
    let! ps = get in
    let! goal = cur_goal in
    let e = goal_env goal in
    if_verbose
      (fun () -> BU.print3 "t_apply: tm = %s\nt_apply: goal = %s\nenv.gamma=%s\n"
                        (Print.term_to_string tm)
                        (goal_to_string_verbose goal)
                        (Env.print_gamma e.gamma);
              ret ());!
    let! tm, typ, guard = __tc e tm in
    // Focus helps keep the goal order
    let typ = bnorm e typ in
    let! uvs = try_unify_by_application (Some (should_check_goal_uvar goal)) only_match e typ (goal_type goal) (rangeof goal) in
    if_verbose 
      (fun () -> BU.print1 "t_apply: found args = %s\n"
                        (FStar.Common.string_of_list (fun (t, _, _) -> Print.term_to_string t) uvs);
              ret ());!
    let w = List.fold_right (fun (uvt, q, _) w -> U.mk_app w [(uvt, q)]) uvs tm in
    let uvset = 
      List.fold_right 
        (fun (_, _, uv) s -> BU.set_union s (SF.uvars (U.ctx_uvar_typ uv)))
        uvs
        (SF.new_uv_set ())
    in
    let free_in_some_goal uv = BU.set_mem uv uvset in
    solve' goal w ;!
    //
    //process uvs
    //first, if some of them are solved already, perhaps during unification,
    //  typecheck them if tc_resolved_uvars is on
    //then, if uopt is on, filter out those that appear in other goals
    //add the rest as goals
    //
    let uvt_uv_l = uvs |> List.map (fun (uvt, _q, uv) -> (uvt, uv)) in
    let! sub_goals = 
      apply_implicits_as_goals e (Some goal) uvt_uv_l in
    let sub_goals = List.flatten sub_goals
                  |> List.filter (fun g ->
                                  //if uopt is on, we don't keep uvars that
                                  //  appear in some other goals
                                  not (uopt && free_in_some_goal g.goal_ctx_uvar))
                   |> List.map bnorm_goal
                   |> List.rev in
    add_goals sub_goals ;!
    proc_guard "apply guard" e guard (rangeof goal)
  )

// returns pre and post
let lemma_or_sq (c : comp) : option (term * term) =
    let ct = U.comp_to_comp_typ_nouniv c in
    if lid_equals ct.effect_name PC.effect_Lemma_lid then
        let pre, post = match ct.effect_args with
                        | pre::post::_ -> fst pre, fst post
                        | _ -> failwith "apply_lemma: impossible: not a lemma"
        in
        // Lemma post is thunked
        let post = U.mk_app post [S.as_arg U.exp_unit] in
        Some (pre, post)
    else if U.is_pure_effect ct.effect_name
         || U.is_ghost_effect ct.effect_name then
        map_opt (U.un_squash ct.result_typ) (fun post -> (U.t_true, post))
    else
        None

let rec fold_left (f : ('a -> 'b -> tac 'b)) (e : 'b) (xs : list 'a) : tac 'b =
    match xs with
    | [] -> ret e
    | x::xs -> bind (f x e) (fun e' -> fold_left f e' xs)

let t_apply_lemma (noinst:bool) (noinst_lhs:bool)
                  (tm:term) : tac unit = wrap_err "apply_lemma" <| focus (
    let! ps = get in
    if_verbose
      (fun () -> BU.print1 "apply_lemma: tm = %s\n"
                        (Print.term_to_string tm);
              ret ()) ;!
    let is_unit_t t =
      match (SS.compress t).n with
      | Tm_fvar fv when S.fv_eq_lid fv PC.unit_lid -> true
      | _ -> false
    in
    let! goal = cur_goal in
    let env = goal_env goal in
    let! tm, t, guard = __tc env tm in
    let bs, comp = U.arrow_formals_comp t in
    match lemma_or_sq comp with
    | None -> fail "not a lemma or squashed function"
    | Some (pre, post) ->
      // let tm_uses_subtyping =
      //    let tm_head, _ = U.head_and_args tm in
      //    match (tm_head |> SS.compress |> U.unascribe |> U.un_uinst).n with
      //    | Tm_fvar fv -> not (Env.fv_has_attr env fv PC.no_subtping_attr_lid)
      //    | _ -> true
      // in
      let! uvs, implicits, subst = 
        fold_left 
          (fun ({binder_bv=b;binder_qual=aq}) (uvs, imps, subst) ->
               let b_t = SS.subst subst b.sort in
               if is_unit_t b_t
               then
                   // Simplification: if the argument is simply unit, then don't ask for it
                   ret <| ((U.exp_unit, aq)::uvs, imps, S.NT(b, U.exp_unit)::subst)
               else
                   let! t, u = new_uvar "apply_lemma" env b_t (Some (should_check_goal_uvar goal)) (rangeof goal) in
                   if Env.debug env <| Options.Other "2635"
                   then
                     BU.print2 "Apply lemma created a new uvar %s while applying %s\n"
                       (Print.ctx_uvar_to_string u)
                       (Print.term_to_string tm);
                   ret ((t, aq)::uvs, (t, u)::imps, S.NT(b, t)::subst))
          ([], [], [])
          bs
      in
      let implicits = List.rev implicits in
      let uvs = List.rev uvs in
      let pre  = SS.subst subst pre in
      let post = SS.subst subst post in
      let post_u = env.universe_of env post in
      let cmp_func =
          if noinst then do_match
          else if noinst_lhs then do_match_on_lhs
          else do_unify
      in
      let! b =
        let must_tot = false in
        cmp_func must_tot env (goal_type goal) (U.mk_squash post_u post) in
      if not b
      then (
        let post, goalt = TypeChecker.Err.print_discrepancy (tts env)
                                                            (U.mk_squash post_u post)
                                                            (goal_type goal) in
        fail3 "Cannot instantiate lemma %s (with postcondition: %s) to match goal (%s)"
                            (tts env tm) post goalt
      )
      else (
        // We solve with (), we don't care about the witness if applying a lemma
        solve' goal U.exp_unit ;!
        let is_free_uvar uv t =
            let free_uvars = List.map (fun x -> x.ctx_uvar_head) (BU.set_elements (SF.uvars t)) in
            List.existsML (fun u -> UF.equiv u uv) free_uvars
        in
        let appears uv goals = List.existsML (fun g' -> is_free_uvar uv (goal_type g')) goals in
        let checkone t goals =
            let hd, _ = U.head_and_args t in
            begin match hd.n with
            | Tm_uvar (uv, _) -> appears uv.ctx_uvar_head goals
            | _ -> false
            end
        in
        let must_tot = false in
        let! sub_goals = 
             apply_implicits_as_goals env (Some goal) implicits in
        let sub_goals = List.flatten sub_goals in
        // Optimization: if a uvar appears in a later goal, don't ask for it, since
        // it will be instantiated later. It is tracked anyway in ps.implicits
        let rec filter' (f : 'a -> list 'a -> bool) (xs : list 'a) : list 'a =
             match xs with
             | [] -> []
             | x::xs -> if f x xs then x::(filter' f xs) else filter' f xs
        in
        let sub_goals = filter' (fun g goals -> not (checkone (goal_witness g) goals)) sub_goals in
        proc_guard "apply_lemma guard" env guard (rangeof goal) ;!
        let pre_u = env.universe_of env pre in
        (match (Rel.simplify_guard env (Env.guard_of_guard_formula (NonTrivial pre))).guard_f with
         | Trivial -> ret ()
         | NonTrivial _ -> add_irrelevant_goal goal "apply_lemma precondition" env pre) ;!//AR: should we use the normalized pre instead?
        add_goals sub_goals
      )
    )

let split_env (bvar : bv) (e : env) : option (env * bv * list bv) =
    let rec aux e =
        match Env.pop_bv e with
        | None -> None
        | Some (bv', e') ->
            if S.bv_eq bvar bv'
            then Some (e', bv', [])
            else map_opt (aux e') (fun (e'', bv, bvs) -> (e'', bv, bv'::bvs ))
    in
    map_opt (aux e) (fun (e', bv, bvs) -> (e', bv, List.rev bvs))

let push_bvs e bvs =
    List.fold_left (fun e b -> Env.push_bv e b) e bvs


let subst_goal (b1 : bv) (b2 : bv) (g:goal) : tac (option (bv * goal)) =
    match split_env b1 (goal_env g) with
    | Some (e0, b1, bvs) ->
        let bs = List.map S.mk_binder (b1::bvs) in

        let t = goal_type g in

        (* Close the binders and t *)
        let bs', t' = SS.close_binders bs, SS.close bs t in

        (* Replace b1 (the head) by b2 *)
        let bs' = (S.mk_binder b2) :: List.tail bs' in

        (* Re-open, all done for renaming *)
        let bs'', t'' = SS.open_term bs' t' in

        (* b2 has been freshened *)
        let b2 = (List.hd bs'').binder_bv in

        (* Make a new goal in the new env (with new binders) *)
        let new_env = push_bvs e0 (List.map (fun b -> b.binder_bv) bs'') in
        bind (new_uvar "subst_goal" new_env t'' (Some (should_check_goal_uvar g)) (rangeof g)) (fun (uvt, uv) ->
        let goal' = mk_goal new_env uv g.opts g.is_guard g.label in

        (* Solve the old goal with an application of the new witness *)
        let sol = U.mk_app (U.abs bs'' uvt None)
                            (List.map (fun ({binder_bv=bv;binder_qual=q}) -> S.as_arg (S.bv_to_name bv)) bs) in
        bind (set_solution g sol) (fun () ->

        ret (Some (b2, goal'))))

    | None ->
        ret None

let rewrite (h:binder) : tac unit = wrap_err "rewrite" <|
    bind cur_goal (fun goal ->
    let bv = h.binder_bv in
    mlog (fun _ -> BU.print2 "+++Rewrite %s : %s\n" (Print.bv_to_string bv) (Print.term_to_string bv.sort)) (fun _ ->
    match split_env bv (goal_env goal) with
    | None -> fail "binder not found in environment"
    | Some (e0, bv, bvs) ->
    begin match destruct_eq (whnf e0 bv.sort) with
        | Some (x, e) ->
        begin match (SS.compress x).n with
           | Tm_name x ->
             let s = [NT(x, e)] in

             (* See subst_goal for an explanation *)

             let t = goal_type goal in
             let bs = List.map S.mk_binder bvs in

             let bs', t' = SS.close_binders bs, SS.close bs t in

             let bs', t' = SS.subst_binders s bs', SS.subst s t' in

             let bs'', t'' = SS.open_term bs' t' in

             let new_env = push_bvs e0 (bv::(List.map (fun b -> b.binder_bv) bs'')) in

             //
             // AR: TODO: what about copying apply deps here?
             //
             bind (new_uvar "rewrite" new_env t'' (Some (should_check_goal_uvar goal)) (rangeof goal)) (fun (uvt, uv) ->
             let goal' = mk_goal new_env uv goal.opts goal.is_guard goal.label in
             let sol = U.mk_app (U.abs bs'' uvt None)
                                 (List.map (fun ({binder_bv=bv}) -> S.as_arg (S.bv_to_name bv)) bs) in

             (* See comment in subst_goal *)
             bind (set_solution goal sol) (fun () ->
             replace_cur goal'))
           | _ ->
             fail "Not an equality hypothesis with a variable on the LHS"
        end
        | _ -> fail "Not an equality hypothesis"
    end))

let rename_to (b : binder) (s : string) : tac binder = wrap_err "rename_to" <|
    bind cur_goal (fun goal ->
    let bv = b.binder_bv in
    let bv' = freshen_bv ({ bv with ppname = mk_ident (s, (range_of_id bv.ppname)) }) in
    bind (subst_goal bv bv' goal) (function
    | None -> fail "binder not found in environment"
    | Some (bv',  goal) ->
        bind (replace_cur goal) (fun () ->
        ret ({b with binder_bv=bv'}))))

let binder_retype (b : binder) : tac unit = wrap_err "binder_retype" <|
    bind cur_goal (fun goal ->
    let bv = b.binder_bv in
    match split_env bv (goal_env goal) with
    | None -> fail "binder is not present in environment"
    | Some (e0, bv, bvs) ->
        let (ty, u) = U.type_u () in
        bind (new_uvar "binder_retype" e0 ty (Some (should_check_goal_uvar goal)) (rangeof goal)) (fun (t', u_t') ->
        let bv'' = {bv with sort = t'} in
        let s = [S.NT (bv, S.bv_to_name bv'')] in
        let bvs = List.map (fun b -> { b with sort = SS.subst s b.sort }) bvs in
        let env' = push_bvs e0 (bv''::bvs) in
        bind dismiss (fun _ ->
        let new_goal = 
          goal_with_type
                (goal_with_env goal env')
                (SS.subst s (goal_type goal))
        in
        bind (add_goals [new_goal]) (fun _ ->
              add_irrelevant_goal goal "binder_retype equation" e0
                  (U.mk_eq2 (U_succ u) ty bv.sort t'))))
    )

(* TODO: move to bv *)
let norm_binder_type (s : list EMB.norm_step) (b : binder) : tac unit = wrap_err "norm_binder_type" <|
    bind cur_goal (fun goal ->
    let bv = b.binder_bv in
    match split_env bv (goal_env goal) with
    | None -> fail "binder is not present in environment"
    | Some (e0, bv, bvs) -> begin
        let steps = [Env.Reify; Env.UnfoldTac]@(Cfg.translate_norm_steps s) in
        let sort' = normalize steps e0 bv.sort in
        let bv' = { bv with sort = sort' } in
        let env' = push_bvs e0 (bv'::bvs) in
        replace_cur (goal_with_env goal env')
        end
    )

let revert () : tac unit =
    bind cur_goal (fun goal ->
    match Env.pop_bv (goal_env goal) with
    | None -> fail "Cannot revert; empty context"
    | Some (x, env') ->
        let typ' = U.arrow [S.mk_binder x] (mk_Total (goal_type goal)) in
        bind (new_uvar "revert" env' typ' (Some (should_check_goal_uvar goal)) (rangeof goal)) (fun (r, u_r) ->
        bind (set_solution goal (S.mk_Tm_app r [S.as_arg (S.bv_to_name x)] (goal_type goal).pos)) (fun () ->
        let g = mk_goal env' u_r goal.opts goal.is_guard goal.label in
        replace_cur g)))

let free_in bv t =
    Util.set_mem bv (SF.names t)

let clear (b : binder) : tac unit =
    let bv = b.binder_bv in
    bind cur_goal (fun goal ->
    mlog (fun () -> BU.print2 "Clear of (%s), env has %s binders\n"
                        (Print.binder_to_string b)
                        (Env.all_binders (goal_env goal) |> List.length |> string_of_int)) (fun () ->
    match split_env bv (goal_env goal) with
    | None -> fail "Cannot clear; binder not in environment"
    | Some (e', bv, bvs) ->
        let rec check bvs =
            match bvs with
            | [] -> ret ()
            | bv'::bvs ->
                if free_in bv bv'.sort
                then fail (BU.format1 "Cannot clear; binder present in the type of %s"
                                    (Print.bv_to_string bv'))
                else check bvs
        in
        if free_in bv (goal_type goal) then
            fail "Cannot clear; binder present in goal"
        else bind (check bvs) (fun () ->
        let env' = push_bvs e' bvs in
        bind (new_uvar "clear.witness" env' (goal_type goal) (Some (should_check_goal_uvar goal)) (rangeof goal)) (fun (ut, uvar_ut) ->
        bind (set_solution goal ut) (fun () ->
        replace_cur (mk_goal env' uvar_ut goal.opts goal.is_guard goal.label))))))

let clear_top () : tac unit =
    bind cur_goal (fun goal ->
    match Env.pop_bv (goal_env goal) with
    | None -> fail "Cannot clear; empty context"
    | Some (x, _) -> clear (S.mk_binder x)) // we ignore the qualifier anyway

let prune (s:string) : tac unit =
    bind cur_goal (fun g ->
    let ctx = goal_env g in
    let ctx' = Env.rem_proof_ns ctx (path_of_text s) in
    let g' = goal_with_env g ctx' in
    replace_cur g')

let addns (s:string) : tac unit =
    bind cur_goal (fun g ->
    let ctx = goal_env g in
    let ctx' = Env.add_proof_ns ctx (path_of_text s) in
    let g' = goal_with_env g ctx' in
    replace_cur g')

let guard_formula (g:guard_t) : term =
  match g.guard_f with
  | Trivial -> U.t_true
  | NonTrivial f -> f

let _t_trefl (allow_guards:bool) (l : term) (r : term) : tac unit =
  bind cur_goal (fun g ->
  let attempt (l : term) (r : term) : tac bool =
    bind (let must_tot = true in
          do_unify_maybe_guards allow_guards must_tot (goal_env g) l r) (function
    | None -> ret false
    | Some guard ->
      bind (solve' g U.exp_unit) (fun _ ->
      if allow_guards
      then
        bind (goal_of_guard "t_trefl" (goal_env g) (guard_formula guard) (rangeof g)) (fun goal ->
        bind (push_goals [goal]) (fun _ ->
        ret true))
      else
        // If allow_guards is false, this guard must be trivial and we don't
        // add it, but we check its triviality for sanity.
        if Env.is_trivial_guard_formula guard
        then ret true
        else failwith "internal error: _t_refl: guard is not trivial"
      ))
  in
  bind (attempt l r) (function
  | true -> ret ()
  | false ->
      (* if that didn't work, normalize and retry *)
      let norm = N.normalize [Env.UnfoldUntil delta_constant; Env.Primops; Env.UnfoldTac] (goal_env g) in
      bind (attempt (norm l) (norm r)) (function
      | true -> ret ()
      | false ->
        let ls, rs = TypeChecker.Err.print_discrepancy (tts (goal_env g)) l r in
        fail2 "cannot unify (%s) and (%s)" ls rs)))

let t_trefl (allow_guards:bool) : tac unit = wrap_err "t_trefl" <|
    bind cur_goal (fun g ->
    match destruct_eq (whnf (goal_env g) (goal_type g)) with
    | Some (l, r) ->
        _t_trefl allow_guards l r
    | None ->
        fail1 "not an equality (%s)" (tts (goal_env g) (goal_type g)))

let dup () : tac unit =
    bind cur_goal (fun g ->
    let env = goal_env g in
    bind (new_uvar "dup" env (goal_type g) (Some (should_check_goal_uvar g)) (rangeof g)) (fun (u, u_uvar) ->
    //the new uvar is just as Strict as the original one. So, its assignement will be checked
    //and we have a goal that requires us to prove it equal to the original uvar
    //so we can clear the should_check status of the current uvar
    transfer_guard_uvar g.goal_ctx_uvar u_uvar;    
    mark_uvar_as_already_checked g.goal_ctx_uvar;
    let g' = { g with goal_ctx_uvar = u_uvar } in
    bind dismiss (fun _ ->
    let t_eq = U.mk_eq2 (env.universe_of env (goal_type g)) (goal_type g) u (goal_witness g) in
    bind (add_irrelevant_goal g "dup equation" env t_eq) (fun _ ->
    bind (add_goals [g']) (fun _ ->
    ret ())))))

// longest_prefix f l1 l2 = (p, r1, r2) ==> l1 = p@r1 /\ l2 = p@r2
let longest_prefix (f : 'a -> 'a -> bool) (l1 : list 'a) (l2 : list 'a) : list 'a * list 'a * list 'a =
    let rec aux acc l1 l2 =
        match l1, l2 with
        | x::xs, y::ys ->
            if f x y
            then aux (x::acc) xs ys
            else acc, xs, ys
        | _ ->
            acc, l1, l2
    in
    let pr, t1, t2 = aux [] l1 l2 in
    List.rev pr, t1, t2


// fix universes
let join_goals g1 g2 : tac goal =
    (* The one in Syntax.Util ignores null_binders, why? *)
    let close_forall_no_univs bs f =
        List.fold_right (fun b f -> U.mk_forall_no_univ b.binder_bv f) bs f
    in
    match get_phi g1 with
    | None -> fail "goal 1 is not irrelevant"
    | Some phi1 ->
    match get_phi g2 with
    | None -> fail "goal 2 is not irrelevant"
    | Some phi2 ->

    let gamma1 = g1.goal_ctx_uvar.ctx_uvar_gamma in
    let gamma2 = g2.goal_ctx_uvar.ctx_uvar_gamma in
    let gamma, r1, r2 = longest_prefix S.eq_binding (List.rev gamma1) (List.rev gamma2) in

    let t1 = close_forall_no_univs (Env.binders_of_bindings (List.rev r1)) phi1 in
    let t2 = close_forall_no_univs (Env.binders_of_bindings (List.rev r2)) phi2 in

    bind (set_solution g1 U.exp_unit) (fun () ->
    bind (set_solution g2 U.exp_unit) (fun () ->

    let ng = U.mk_conj t1 t2 in
    let nenv = { goal_env g1 with gamma = List.rev gamma
                                ; gamma_cache = BU.smap_create 100 (* Paranoid? *)
                                } in
    bind (mk_irrelevant_goal "joined" nenv ng (rangeof g1) g1.opts g1.label) (fun goal ->
    mlog (fun () -> BU.print3 "join_goals of\n(%s)\nand\n(%s)\n= (%s)\n"
                (goal_to_string_verbose g1)
                (goal_to_string_verbose g2)
                (goal_to_string_verbose goal)) (fun () ->
    ret goal))))

let join () : tac unit =
    bind get (fun ps ->
    match ps.goals with
    | g1::g2::gs ->
        bind (set ({ ps with goals = gs })) (fun () ->
        bind (join_goals g1 g2) (fun g12 ->
        add_goals [g12]))

    | _ -> fail "join: less than 2 goals"
    )

let set_options (s : string) : tac unit = wrap_err "set_options" <|
    bind cur_goal (fun g ->
    FStar.Options.push ();
    FStar.Options.set (Util.smap_copy g.opts); // copy the map, they are not purely functional
    let res = FStar.Options.set_options s in
    let opts' = FStar.Options.peek () in
    FStar.Options.pop ();
    match res with
    | FStar.Getopt.Success ->
        let g' = { g with opts = opts' } in
        replace_cur g'
    | FStar.Getopt.Error err ->
        fail2 "Setting options `%s` failed: %s" s err
    | FStar.Getopt.Help ->
        fail1 "Setting options `%s` failed (got `Help`?)" s
    )

let top_env     () : tac env  = bind get (fun ps -> ret <| ps.main_context)

let lax_on () : tac bool =
    bind cur_goal (fun g ->
    ret (Options.lax () || (goal_env g).lax))

let unquote (ty : term) (tm : term) : tac term = wrap_err "unquote" <|
    mlog (fun () -> BU.print1 "unquote: tm = %s\n" (Print.term_to_string tm)) (fun _ ->
    bind cur_goal (fun goal ->
    let env = Env.set_expected_typ (goal_env goal) ty in
    bind (__tc_ghost env tm) (fun (tm, typ, guard) ->
    mlog (fun () -> BU.print1 "unquote: tm' = %s\n" (Print.term_to_string tm)) (fun _ ->
    mlog (fun () -> BU.print1 "unquote: typ = %s\n" (Print.term_to_string typ)) (fun _ ->
    bind (proc_guard "unquote" env guard (rangeof goal)) (fun () ->
    ret tm))))))

let uvar_env (env : env) (ty : option typ) : tac term =
  let! ps = get in
  // If no type was given, add a uvar for it too!
  let! typ, g, r = 
    match ty with
    | Some ty ->
      let env = Env.set_expected_typ env (U.type_u () |> fst) in
      let! ty, _, g = __tc_ghost env ty in
      ret (ty, g, ty.pos)

    | None ->
      let! typ, uvar_typ = new_uvar "uvar_env.2" env (fst <| U.type_u ()) None ps.entry_range in
      ret (typ, Env.trivial_guard, Range.dummyRange)
  in
  proc_guard "uvar_env_typ" env g r;!
  let! t, uvar_t = new_uvar "uvar_env" env typ None ps.entry_range in
  ret t

let ghost_uvar_env (env : env) (ty : typ) : tac term =
  let! ps = get in
  // If no type was given, add a uvar for it too!
  let! typ, _, g = __tc_ghost env ty in
  let! t, uvar_t = new_uvar "uvar_env" env typ (Some (Allow_ghost "User ghost uvar")) ps.entry_range in
  ret t


let fresh_universe_uvar () : tac term =
  U.type_u () |> fst |> ret

let unshelve (t : term) : tac unit = wrap_err "unshelve" <|
    bind get (fun ps ->
    let env = ps.main_context in
    (* We need a set of options, but there might be no goals, so do this *)
    let opts = match ps.goals with
               | g::_ -> g.opts
               | _ -> FStar.Options.peek ()
    in
    match U.head_and_args t with
    | { n = Tm_uvar (ctx_uvar, _) }, _ ->
        let env = {env with gamma=ctx_uvar.ctx_uvar_gamma} in
        let g = mk_goal env ctx_uvar opts false "" in
        let g = bnorm_goal g in
        add_goals [g]
    | _ -> fail "not a uvar")

let tac_and (t1 : tac bool) (t2 : tac bool) : tac bool =
    let comp = bind t1 (fun b ->
               bind (if b then t2 else ret false) (fun b' ->
               if b'
               then ret b'
               else fail ""))
    in
    bind (trytac comp) (function
    | Some true -> ret true
    | Some false -> failwith "impossible"
    | None -> ret false)


let match_env (e:env) (t1 : term) (t2 : term) : tac bool = wrap_err "match_env" <|
    bind get (fun ps ->
    bind (__tc e t1) (fun (t1, ty1, g1) ->
    bind (__tc e t2) (fun (t2, ty2, g2) ->
    bind (proc_guard "match_env g1" e g1 ps.entry_range) (fun () ->
    bind (proc_guard "match_env g2" e g2 ps.entry_range) (fun () ->
    let must_tot = true in
    tac_and (do_match must_tot e ty1 ty2)
            (do_match must_tot e t1 t2))))))

let unify_env (e:env) (t1 : term) (t2 : term) : tac bool = wrap_err "unify_env" <|
    bind get (fun ps ->
    bind (__tc e t1) (fun (t1, ty1, g1) ->
    bind (__tc e t2) (fun (t2, ty2, g2) ->
    bind (proc_guard "unify_env g1" e g1 ps.entry_range) (fun () ->
    bind (proc_guard "unify_env g2" e g2 ps.entry_range) (fun () ->
    let must_tot = true in
    tac_and (do_unify must_tot e ty1 ty2) (do_unify must_tot e t1 t2))))))

let unify_guard_env (e:env) (t1 : term) (t2 : term) : tac bool = wrap_err "unify_guard_env" <|
    bind get (fun ps ->
    bind (__tc e t1) (fun (t1, ty1, g1) ->
    bind (__tc e t2) (fun (t2, ty2, g2) ->
    bind (proc_guard "unify_guard_env g1" e g1 ps.entry_range) (fun () ->
    bind (proc_guard "unify_guard_env g2" e g2 ps.entry_range) (fun () ->
    let must_tot = true in
    bind (do_unify_maybe_guards true must_tot e ty1 ty2) (function
    | None -> ret false
    | Some g1 ->
      bind (do_unify_maybe_guards true must_tot e t1 t2) (function
      | None -> ret false
      | Some g2 ->
        let formula : term = U.mk_conj (guard_formula g1) (guard_formula g2) in
        bind (goal_of_guard "unify_guard_env.g2" e formula ps.entry_range) (fun goal ->
        bind (push_goals [goal]) (fun _ ->
        ret true)))))))))

let launch_process (prog : string) (args : list string) (input : string) : tac string =
    // The `bind idtac` thunks the tactic
    bind idtac (fun () ->
    if Options.unsafe_tactic_exec () then
        let s = BU.run_process "tactic_launch" prog args (Some input) in
        ret s
    else
        fail "launch_process: will not run anything unless --unsafe_tactic_exec is provided"
    )

let fresh_bv_named (nm : string) (t : typ) : tac bv =
    // The `bind idtac` thunks the tactic. Not really needed, just being paranoid
    bind idtac (fun () ->
        ret (gen_bv nm None t)
    )

let change (ty : typ) : tac unit = wrap_err "change" <|
    mlog (fun () -> BU.print1 "change: ty = %s\n" (Print.term_to_string ty)) (fun _ ->
    bind cur_goal (fun g ->
    bind (__tc (goal_env g) ty) (fun (ty, _, guard) ->
    bind (proc_guard "change" (goal_env g) guard (rangeof g)) (fun () ->
    let must_tot = true in
    bind (do_unify must_tot (goal_env g) (goal_type g) ty) (fun bb ->
    if bb
    then replace_cur (goal_with_type g ty)
    else begin
        (* Give it a second try, fully normalize the term the user gave
         * and unify it with the fully normalized goal. If that succeeds,
         * we use the original one as the new goal. This is sometimes needed
         * since the unifier has some bugs. *)
        let steps = [Env.AllowUnboundUniverses; Env.UnfoldUntil delta_constant; Env.Primops] in
        let ng  = normalize steps (goal_env g) (goal_type g) in
        let nty = normalize steps (goal_env g) ty in
        bind (do_unify must_tot (goal_env g) ng nty) (fun b ->
        if b
        then replace_cur (goal_with_type g ty)
        else fail "not convertible")
    end)))))

let failwhen (b:bool) (msg:string) (k:unit -> tac 'a) : tac 'a =
    if b
    then fail msg
    else k ()

let t_destruct (s_tm : term) : tac (list (fv * Z.t)) = wrap_err "destruct" <|
    bind cur_goal (fun g ->
    bind (__tc (goal_env g) s_tm) (fun (s_tm, s_ty, guard) ->
    bind (proc_guard "destruct" (goal_env g) guard (rangeof g)) (fun () ->
    let s_ty = N.normalize [Env.UnfoldTac; Env.Weak; Env.HNF; Env.UnfoldUntil delta_constant]
                           (goal_env g) s_ty in
    let h, args = U.head_and_args_full (U.unrefine s_ty) in
    bind (match (SS.compress h).n with
          | Tm_fvar fv -> ret (fv, [])
          | Tm_uinst ({ n = Tm_fvar fv }, us) -> ret (fv, us)
          | _ -> fail "type is not an fv") (fun (fv, a_us) ->
    let t_lid = lid_of_fv fv in
    match Env.lookup_sigelt (goal_env g) t_lid with
    | None -> fail "type not found in environment"
    | Some se ->
    match se.sigel with
    | Sig_inductive_typ (_lid, t_us, t_ps, t_ty, mut, c_lids) ->
      (* High-level idea of this huge function:
       * For  Gamma |- w : phi  and  | C : ps -> bs -> t,  we generate a new goal
       *   Gamma |- w' : bs -> phi
       * with
       *   w = match tm with ... | C .ps' bs' -> w' bs' ...
       * i.e., we do not intro the matched binders and let the
       * user do that (with the returned arity). `.ps` represents inaccesible patterns
       * for the type's parameters.
       *)
      let erasable = U.has_attribute se.sigattrs FStar.Parser.Const.erasable_attr in
      failwhen (erasable && not (is_irrelevant g)) "cannot destruct erasable type to solve proof-relevant goal" (fun () ->

      (* Instantiate formal universes to the actuals,
       * and substitute accordingly in binders and types *)
      failwhen (List.length a_us <> List.length t_us) "t_us don't match?" (fun () ->


      (* Not needed currently? *)
      (* let s = Env.mk_univ_subst t_us a_us in *)
      (* let t_ps = SS.subst_binders s t_ps in *)
      (* let t_ty = SS.subst         s t_ty in *)
      let t_ps, t_ty = SS.open_term t_ps t_ty in

      bind (mapM (fun c_lid ->
                    match Env.lookup_sigelt (goal_env g) c_lid with
                    | None -> fail "ctor not found?"
                    | Some se ->
                    match se.sigel with
                    | Sig_datacon (_c_lid, c_us, c_ty, _t_lid, nparam, mut) ->
                        (* BU.print2 "ty of %s = %s\n" (Ident.string_of_lid c_lid) *)
                        (*                             (Print.term_to_string c_ty); *)
                        let fv = S.lid_as_fv c_lid S.delta_constant (Some Data_ctor) in


                        failwhen (List.length a_us <> List.length c_us) "t_us don't match?" (fun () ->
                        let s = Env.mk_univ_subst c_us a_us in
                        let c_ty = SS.subst s c_ty in

                        (* The constructor might be universe-polymorphic, just use
                         * fresh univ_uvars for its universes. *)
                        let c_us, c_ty = Env.inst_tscheme (c_us, c_ty) in

                        (* BU.print2 "ty(2) of %s = %s\n" (Ident.string_of_lid c_lid) *)
                        (*                                (Print.term_to_string c_ty); *)

                        (* Deconstruct its type, separating the parameters from the
                         * actual arguments (indices do not matter here). *)
                        let bs, comp = U.arrow_formals_comp c_ty in

                        (* More friendly names: 'a_i' instead of '_i' *)
                        let bs, comp =
                          let rename_bv bv =
                              let ppname = bv.ppname in
                              let ppname = mk_ident ("a" ^ string_of_id ppname, range_of_id ppname) in
                              // freshen just to be extra safe.. probably not needed
                              freshen_bv ({ bv with ppname = ppname })
                          in
                          let bs' = List.map (fun b -> {b with binder_bv=rename_bv b.binder_bv}) bs in
                          let subst = List.map2 (fun ({binder_bv=bv}) ({binder_bv=bv'}) -> NT (bv, bv_to_name bv')) bs bs' in
                          SS.subst_binders subst bs', SS.subst_comp subst comp
                        in

                        (* BU.print1 "bs = (%s)\n" (Print.binders_to_string ", " bs); *)
                        let d_ps, bs = List.splitAt nparam bs in
                        failwhen (not (U.is_total_comp comp)) "not total?" (fun () ->
                        let mk_pat p = { v = p; p = s_tm.pos } in
                        (* TODO: This is silly, why don't we just keep aq in the Pat_cons? *)
                        let is_imp = function | Some (Implicit _) -> true
                                              | _ -> false
                        in
                        let a_ps, a_is = List.splitAt nparam args in
                        failwhen (List.length a_ps <> List.length d_ps) "params not match?" (fun () ->
                        let d_ps_a_ps = List.zip d_ps a_ps in
                        let subst = List.map (fun (({binder_bv=bv}), (t, _)) -> NT (bv, t)) d_ps_a_ps in
                        let bs = SS.subst_binders subst bs in
                        let subpats_1 = List.map (fun (({binder_bv=bv}), (t, _)) ->
                                                 (mk_pat (Pat_dot_term (Some t)), true)) d_ps_a_ps in
                        let subpats_2 = List.map (fun ({binder_bv=bv;binder_qual=bq}) ->
                                                 (mk_pat (Pat_var bv), is_imp bq)) bs in
                        let subpats = subpats_1 @ subpats_2 in
                        let pat = mk_pat (Pat_cons (fv, Some a_us, subpats)) in
                        let env = (goal_env g) in


                        (* Add an argument stating the equality between the scrutinee
                         * and the pattern, in-scope for this branch. *)
                        let cod = goal_type g in
                        let equ = env.universe_of env s_ty in
                        (* Typecheck the pattern, to fill-in the universes and get an expression out of it *)
                        let _ , _, _, _, pat_t, _, _guard_pat, _erasable = TcTerm.tc_pat ({ env with lax = true }) s_ty pat in
                        let eq_b = S.gen_bv "breq" None (U.mk_squash S.U_zero (U.mk_eq2 equ s_ty s_tm pat_t)) in
                        let cod = U.arrow [S.mk_binder eq_b] (mk_Total cod) in

                        let nty = U.arrow bs (mk_Total cod) in
                        bind (new_uvar "destruct branch" env nty None (rangeof g)) (fun (uvt, uv) ->
                        let g' = mk_goal env uv g.opts false g.label in
                        let brt = U.mk_app_binders uvt bs in
                        (* Provide the scrutinee equality, which is trivially provable *)
                        let brt = U.mk_app brt [S.as_arg U.exp_unit] in
                        let br = SS.close_branch (pat, None, brt) in
                        ret (g', br, (fv, Z.of_int_fs (List.length bs)))))))
                    | _ ->
                        fail "impossible: not a ctor")
                 c_lids) (fun goal_brs ->
      let goals, brs, infos = List.unzip3 goal_brs in
      let w = mk (Tm_match (s_tm, None, brs, None)) s_tm.pos in
      bind (solve' g w) (fun () ->
      //we constructed a well-typed term to solve g; no need to recheck it
      mark_goal_implicit_already_checked g;
      bind (add_goals goals) (fun () ->
      ret infos)))))

    | _ -> fail "not an inductive type"))))

let gather_explicit_guards_for_resolved_goals ()
  : tac unit
  = ret ()
    // wrap_err "gather_explicit_guards_for_resolved_goals" <| (
    // with_policy Goal <| (
    // let! ps = get in
    // let goals_of_resolved_implicits = 
    //     List.filter_map 
    //       (fun i -> 
    //         if Rel.is_implicit_resolved ps.main_context i
    //         && Some? (Rel.check_implicit_solution_for_tac ps.main_context i)
    //         then let g = goal_of_implicit ps.main_context i in
    //              Some (goal_witness g, g.goal_ctx_uvar)
    //         else None)
    //       ps.all_implicits
    // in
    // let! sub_goals =
    //   apply_implicits_as_goals
    //          false //don't simplify
    //          ps.main_context
    //          None 
    //          ps.tac_verb_dbg
    //          "gather_explicit_guards_for_resolved_goals"
    //          true 
    //          goals_of_resolved_implicits in
    // let sub_goals = List.flatten sub_goals in
    // add_goals sub_goals))  

// TODO: move to library?
let rec last (l:list 'a) : 'a =
    match l with
    | [] -> failwith "last: empty list"
    | [x] -> x
    | _::xs -> last xs

let rec init (l:list 'a) : list 'a =
    match l with
    | [] -> failwith "init: empty list"
    | [x] -> []
    | x::xs -> x :: init xs

(* TODO: these are mostly duplicated from FStar.Reflection.Basic, unify *)
let rec inspect (t:term) : tac term_view = wrap_err "inspect" (
    bind (top_env ()) (fun e ->
    let t = U.unascribe t in
    let t = U.unlazy_emb t in
    match t.n with
    | Tm_meta (t, _) ->
        inspect t

    | Tm_name bv ->
        ret <| Tv_Var bv

    | Tm_bvar bv ->
        ret <| Tv_BVar bv

    | Tm_fvar fv ->
        ret <| Tv_FVar fv

    | Tm_uinst (t, us) ->
      (match (t |> SS.compress |> U.unascribe).n with
       | Tm_fvar fv -> ret <| Tv_UInst (fv, us)
       | _ -> failwith "Tac::inspect: Tm_uinst head not an fvar")

    | Tm_app (hd, []) ->
        failwith "empty arguments on Tm_app"

    | Tm_app (hd, args) ->
        // We split at the last argument, since the term_view does not
        // expose n-ary lambdas buy unary ones.
        let (a, q) = last args in
        let q' = inspect_aqual q in
        ret <| Tv_App (S.mk_Tm_app hd (init args) t.pos, (a, q')) // TODO: The range and tk are probably wrong. Fix

    | Tm_abs ([], _, _) ->
        failwith "empty arguments on Tm_abs"

    | Tm_abs (bs, t, k) ->
        let bs, t = SS.open_term bs t in
        // `let b::bs = bs` gives a coverage warning, avoid it
        begin match bs with
        | [] -> failwith "impossible"
        | b::bs -> ret <| Tv_Abs (b, U.abs bs t k)
        end

    | Tm_type u ->
        ret <| Tv_Type u

    | Tm_arrow ([], k) ->
        failwith "empty binders on arrow"

    | Tm_arrow _ ->
        begin match U.arrow_one t with
        | Some (b, c) -> ret <| Tv_Arrow (b, c)
        | None -> failwith "impossible"
        end

    | Tm_refine (bv, t) ->
        let b = S.mk_binder bv in
        let b', t = SS.open_term [b] t in
        // `let [b] = b'` gives a coverage warning, avoid it
        let b = (match b' with
        | [b'] -> b'
        | _ -> failwith "impossible") in
        ret <| Tv_Refine (b.binder_bv, t)

    | Tm_constant c ->
        ret <| Tv_Const (inspect_const c)

    | Tm_uvar (ctx_u, s) ->
        ret <| Tv_Uvar (Z.of_int_fs (UF.uvar_id ctx_u.ctx_uvar_head), (ctx_u, s))

    | Tm_let ((false, [lb]), t2) ->
        if lb.lbunivs <> [] then ret <| Tv_Unknown else
        begin match lb.lbname with
        | Inr _ -> ret <| Tv_Unknown // no top level lets
        | Inl bv ->
            // The type of `bv` should match `lb.lbtyp`
            let b = S.mk_binder bv in
            let bs, t2 = SS.open_term [b] t2 in
            let b = match bs with
                    | [b] -> b
                    | _ -> failwith "impossible: open_term returned different amount of binders"
            in
            ret <| Tv_Let (false, lb.lbattrs, b.binder_bv, lb.lbdef, t2)
        end

    | Tm_let ((true, [lb]), t2) ->
        if lb.lbunivs <> [] then ret <| Tv_Unknown else
        begin match lb.lbname with
        | Inr _ -> ret <| Tv_Unknown // no top level lets
        | Inl bv ->
            let lbs, t2 = SS.open_let_rec [lb] t2 in
            match lbs with
            | [lb] ->
                (match lb.lbname with
                 | Inr _ -> ret Tv_Unknown
                 | Inl bv -> ret <| Tv_Let (true, lb.lbattrs, bv, lb.lbdef, t2))
            | _ -> failwith "impossible: open_term returned different amount of binders"
        end

    | Tm_match (t, ret_opt, brs, _) ->
        let rec inspect_pat p =
            match p.v with
            | Pat_constant c -> Pat_Constant (inspect_const c)
            | Pat_cons (fv, us_opt, ps) -> Pat_Cons (fv, us_opt, List.map (fun (p, b) -> inspect_pat p, b) ps)
            | Pat_var bv -> Pat_Var bv
            | Pat_wild bv -> Pat_Wild bv
            | Pat_dot_term eopt -> Pat_Dot_Term eopt
        in
        let brs = List.map SS.open_branch brs in
        let brs = List.map (function (pat, _, t) -> (inspect_pat pat, t)) brs in
        ret <| Tv_Match (t, ret_opt, brs)

    | Tm_unknown ->
        ret <| Tv_Unknown

    | _ ->
        Err.log_issue t.pos (Err.Warning_CantInspect, BU.format2 "inspect: outside of expected syntax (%s, %s)\n" (Print.tag_of_term t) (term_to_string e t));
        ret <| Tv_Unknown
    ))

(* This function could actually be pure, it doesn't need freshness
 * like `inspect` does, but we mark it as Tac for uniformity. *)
let pack' (tv:term_view) (leave_curried:bool) : tac term =
    match tv with
    | Tv_Var bv ->
        ret <| S.bv_to_name bv

    | Tv_BVar bv ->
        ret <| S.bv_to_tm bv

    | Tv_FVar fv ->
        ret <| S.fv_to_tm fv

    | Tv_UInst (fv, us) ->
        ret <| S.mk_Tm_uinst (S.fv_to_tm fv) us

    | Tv_App (l, (r, q)) ->
        let q' = pack_aqual q in
        ret <| U.mk_app l [(r, q')]

    | Tv_Abs (b, t) ->
        ret <| U.abs [b] t None // TODO: effect?

    | Tv_Arrow (b, c) ->
        ret <| (if leave_curried then U.arrow [b] c else U.canon_arrow (U.arrow [b] c))

    | Tv_Type u ->
        ret <| S.mk (Tm_type u) Range.dummyRange

    | Tv_Refine (bv, t) ->
        ret <| U.refine bv t

    | Tv_Const c ->
        ret <| S.mk (Tm_constant (pack_const c)) Range.dummyRange

    | Tv_Uvar (_u, ctx_u_s) ->
        ret <| S.mk (Tm_uvar ctx_u_s) Range.dummyRange

    | Tv_Let (false, attrs, bv, t1, t2) ->
        let lb = U.mk_letbinding (Inl bv) [] bv.sort PC.effect_Tot_lid t1 attrs Range.dummyRange in
        ret <| S.mk (Tm_let ((false, [lb]), SS.close [S.mk_binder bv] t2)) Range.dummyRange

    | Tv_Let (true, attrs, bv, t1, t2) ->
        let lb = U.mk_letbinding (Inl bv) [] bv.sort PC.effect_Tot_lid t1 attrs Range.dummyRange in
        let lbs, body = SS.close_let_rec [lb] t2 in
        ret <| S.mk (Tm_let ((true, lbs), body)) Range.dummyRange

    | Tv_Match (t, ret_opt, brs) ->
        let wrap v = {v=v;p=Range.dummyRange} in
        let rec pack_pat p : S.pat =
            match p with
            | Pat_Constant c -> wrap <| Pat_constant (pack_const c)
            | Pat_Cons (fv, us_opt, ps) -> wrap <| Pat_cons (fv, us_opt, List.map (fun (p, b) -> pack_pat p, b) ps)
            | Pat_Var  bv -> wrap <| Pat_var bv
            | Pat_Wild bv -> wrap <| Pat_wild bv
            | Pat_Dot_Term eopt -> wrap <| Pat_dot_term eopt
        in
        let brs = List.map (function (pat, t) -> (pack_pat pat, None, t)) brs in
        let brs = List.map SS.close_branch brs in
        ret <| S.mk (Tm_match (t, ret_opt, brs, None)) Range.dummyRange

    | Tv_AscribedT(e, t, tacopt, use_eq) ->
        ret <| S.mk (Tm_ascribed(e, (Inl t, tacopt, use_eq), None)) Range.dummyRange

    | Tv_AscribedC(e, c, tacopt, use_eq) ->
        ret <| S.mk (Tm_ascribed(e, (Inr c, tacopt, use_eq), None)) Range.dummyRange

    | Tv_Unknown ->
        ret <| S.mk Tm_unknown Range.dummyRange

let pack (tv:term_view) : tac term = pack' tv false
let pack_curried (tv:term_view) : tac term = pack' tv true

let lget (ty:term) (k:string) : tac term = wrap_err "lget" <|
    bind get (fun ps ->
    match BU.psmap_try_find ps.local_state k with
    | None -> fail "not found"
    | Some t -> unquote ty t
    )

let lset (_ty:term) (k:string) (t:term) : tac unit = wrap_err "lset" <|
    bind get (fun ps ->
    let ps = { ps with local_state = BU.psmap_add ps.local_state k t } in
    set ps)

let set_urgency (u:Z.t) : tac unit =
    bind get (fun ps ->
    let ps = { ps with urgency = Z.to_int_fs u } in
    set ps)

let t_commute_applied_match () : tac unit = wrap_err "t_commute_applied_match" <|
  bind cur_goal (fun g ->
  match destruct_eq (whnf (goal_env g) (goal_type g)) with
  | Some (l, r) -> begin
    let lh, las = U.head_and_args_full l in
    match (SS.compress (U.unascribe lh)).n with
    | Tm_match (e, asc_opt, brs, lopt) ->
      let brs' = List.map (fun (p, w, e) -> p, w, U.mk_app e las) brs in
      //
      // If residual comp is set, apply arguments to it
      //
      let lopt' = lopt |> BU.map_option (fun rc -> {rc with residual_typ=
        rc.residual_typ |> BU.map_option (fun t ->
          let bs, c = N.get_n_binders (goal_env g) (List.length las) t in
          let bs, c = SS.open_comp bs c in
          let ss = List.map2 (fun b a -> NT (b.binder_bv, fst a)) bs las in
          let c = SS.subst_comp ss c in
          U.comp_result c)}) in
      let l' = mk (Tm_match (e, asc_opt, brs', lopt')) l.pos in
      let must_tot = true in
      bind (do_unify_maybe_guards false must_tot (goal_env g) l' r) (function
      | None -> fail "discharging the equality failed"
      | Some guard ->
        if Env.is_trivial_guard_formula guard
        then (
          //we just checked that its guard is trivial; so no need to check again
          mark_uvar_as_already_checked g.goal_ctx_uvar;
          solve g U.exp_unit
        )
        else failwith "internal error: _t_refl: guard is not trivial")
    | _ ->
      fail "lhs is not a match"
    end
  | None ->
    fail "not an equality")

let string_to_term (e: Env.env) (s: string): tac term
  = let open FStar.Parser.ParseIt in
    let frag_of_text s = { frag_fname= "<string_of_term>"
                         ; frag_line = 1 ; frag_col  = 0
                         ; frag_text = s } in
    match parse (Fragment (frag_of_text s)) with
    | Term t ->
      let dsenv = FStar.Syntax.DsEnv.set_current_module e.dsenv (current_module e) in
      begin try ret (FStar.ToSyntax.ToSyntax.desugar_term dsenv t) with
          | FStar.Errors.Error (_, e, _, _) -> fail ("string_of_term: " ^ e)
          | _ -> fail ("string_of_term: Unknown error")
      end
    | ASTFragment _ -> fail ("string_of_term: expected a Term as a result, got an ASTFragment")
    | ParseError (_, err, _) -> fail ("string_of_term: got error " ^ err)

let push_bv_dsenv (e: Env.env) (i: string): tac (env * bv)
  = let ident = Ident.mk_ident (i, FStar.Compiler.Range.dummyRange) in
    let dsenv, bv = FStar.Syntax.DsEnv.push_bv e.dsenv ident in
    ret ({ e with dsenv }, bv)

(**** Creating proper environments and proofstates ****)

let tac_env (env:Env.env) : Env.env =
    let env, _ = Env.clear_expected_typ env in
    let env = { env with Env.instantiate_imp = false } in
    let env = { env with failhard = true } in
    let env = { env with enable_defer_to_tac = false } in
    env

let proofstate_of_goals rng env goals imps =
    let env = tac_env env in
    let ps = {
        main_context = env;
        all_implicits = imps;
        goals = goals;
        smt_goals = [];
        depth = 0;
        __dump = do_dump_proofstate;
        psc = Cfg.null_psc;
        entry_range = rng;
        guard_policy = SMT;
        freshness = 0;
        tac_verb_dbg = Env.debug env (Options.Other "TacVerbose");
        local_state = BU.psmap_empty ();
        urgency = 1;
    }
    in
    ps

let proofstate_of_goal_ty rng env typ =
    let env = tac_env env in
    let g, g_u = goal_of_goal_ty env typ in
    let ps = proofstate_of_goals rng env [g] g_u.implicits in
    (ps, goal_witness g)

let proofstate_of_all_implicits rng env imps =
    let env = tac_env env in
    let goals =
      imps |> List.filter (fun {imp_uvar} -> not (U.is_guard_ctx_uvar imp_uvar))
           |> List.map (goal_of_implicit env) in
    let w = goal_witness (List.hd goals) in
    let ps = {
        main_context = env;
        all_implicits = imps;
        goals = goals;
        smt_goals = [];
        depth = 0;
        __dump = do_dump_proofstate;
        psc = Cfg.null_psc;
        entry_range = rng;
        guard_policy = SMT;
        freshness = 0;
        tac_verb_dbg = Env.debug env (Options.Other "TacVerbose");
        local_state = BU.psmap_empty ();
        urgency = 1;
    }
    in
    (ps, w)<|MERGE_RESOLUTION|>--- conflicted
+++ resolved
@@ -256,18 +256,12 @@
 //
 let tc_unifier_solved_implicits dbg env (must_tot:bool) (allow_guards:bool) (uvs:list ctx_uvar) : tac unit =
   let aux (u:ctx_uvar) : tac unit =
-<<<<<<< HEAD
+    let dec = UF.find_decoration u.ctx_uvar_head in
     match UF.find u.ctx_uvar_head with
     | None -> ret () //not solved yet
     | Some sol ->  //solved, check it
       let env = {env with gamma=u.ctx_uvar_gamma} in
-      let must_tot = 
-        if must_tot
-        then match (UF.find_decoration u.ctx_uvar_head).uvar_decoration_should_check with
-             | Allow_ghost _ -> false
-             | _ -> true
-        else false
-      in
+      let must_tot = must_tot && not (Allow_ghost? dec.uvar_decoration_should_check) in
       match Rel.core_check_and_maybe_add_to_guard_uvar env u sol (U.ctx_uvar_typ u) must_tot with
       | Inl None ->
         //checked with no guard
@@ -290,58 +284,13 @@
         )
         else (
           proc_guard' false "guard for implicit" env guard u.ctx_uvar_range ;!
-=======
-    let dec = UF.find_decoration u.ctx_uvar_head in
-    // match dec.uvar_decoration_should_check with
-    // | Allow_untyped _ ->
-    //   ret ()
-    // | Already_checked -> 
-    //   ret ()
-    // | _ ->
-      match UF.find u.ctx_uvar_head with
-      | None ->
-        ret () //not solved yet
-      | Some sol ->  //solved, check it
-        let env = {env with gamma=u.ctx_uvar_gamma} in
-        let must_tot = must_tot && not (Allow_ghost? dec.uvar_decoration_should_check) in
-        match core_check env sol (U.ctx_uvar_typ u) must_tot with
-        | Inl None ->
-          //checked with no guard
-          //no need to check it again
->>>>>>> 2ba86ea8
-          mark_uvar_as_already_checked u;
           ret ()
   
-        | Inl (Some g) ->
-          let guard = { Env.trivial_guard with guard_f = NonTrivial g } in
-          let guard = Rel.simplify_guard env guard in
-          if false //disable this for now
-          && not allow_guards
-          && NonTrivial? guard.guard_f
-          then (
-            fail2 "Could not typecheck unifier solved implicit %s to %s since it produced a guard and guards were not allowed"
-              (Print.uvar_to_string u.ctx_uvar_head)
-              (term_to_string env sol)
-          )
-          else (
-            proc_guard' false "guard for implicit" env guard u.ctx_uvar_range ;!
-            mark_uvar_as_already_checked u;
-            ret ()
-          )
-              
-<<<<<<< HEAD
-      | Inr failed ->
-        fail3 "Could not typecheck unifier solved implicit %s to %s because %s" 
-          (Print.uvar_to_string u.ctx_uvar_head)
-          (term_to_string env sol)
-          (failed true)
-=======
         | Inr failed ->
           fail3 "Could not typecheck unifier solved implicit %s to %s because %s" 
             (Print.uvar_to_string u.ctx_uvar_head)
             (term_to_string env sol)
             (Core.print_error failed)
->>>>>>> 2ba86ea8
   in
   if env.phase1 //phase1 is untrusted
   then ret ()
