--- conflicted
+++ resolved
@@ -775,8 +775,8 @@
               env g_typ (rangeof gl)) (fun () ->
       //we've checked this implicit and added its guard as an explicit goal
       //no need to recheck it
-      bind (find_and_mark_implicit_as_allow_untyped ctx_uvar) (fun _ ->
-      ret []))) in
+      mark_implicit_as_allow_untyped ctx_uvar;
+      ret [])) in
 
   imps |> mapM check_one_implicit
 
@@ -819,11 +819,10 @@
         BU.set_mem uv uvset
     in
     bind (solve' goal w) (fun () ->
-<<<<<<< HEAD
     //
     //process uvs
     //first, if some of them are solved already, perhaps during unification,
-    //  typecheck them
+    //  typecheck them if tc_resolved_uvars is on
     //then, if uopt is on, filter out those that appear in other goals
     //add the rest as goals
     //
@@ -843,31 +842,11 @@
                                   //
                                   //if uopt is on, we don't keep uvars that
                                   //  appear in some other goals
-                                  //filter those
                                   //
                                   not (uopt && free_in_some_goal g.goal_ctx_uvar))
                    |> mapM (fun g -> bnorm_goal g)) (fun subgoals ->
     bind (add_goals (List.rev subgoals)) (fun _ ->
     proc_guard "apply guard" e guard (rangeof goal))))))))))))
-=======
-    bind (mapM (fun (uvt, q, uv) ->
-                 match UF.find uv.ctx_uvar_head with
-                 (* Already (at least partially) solved, skip asking the user for it *)
-                 | Some _ ->
-                       ret ()
-                 (* Not instantiated at all *)
-                 | None ->
-                    (* We might still not add it if uopt is on, as described above *)
-                    if uopt && free_in_some_goal uv
-                    then ret ()
-                    else let g = bnorm_goal ({ goal with
-                                                  goal_ctx_uvar = uv;
-                                                  is_guard = false; }) in
-                         add_goals [g]
-               ) uvs) (fun _ ->
-    proc_guard "apply guard" e guard (rangeof goal)
-    ))))))))
->>>>>>> 6c2e1589
 
 // returns pre and post
 let lemma_or_sq (c : comp) : option (term * term) =
@@ -953,42 +932,9 @@
             | _ -> false
             end
         in
-<<<<<<< HEAD
         bind (let must_tot = false in
               implicits |>
               check_apply_implicits_solutions env goal ps.tac_verb_dbg "apply_lemma" must_tot) (fun sub_goals ->
-=======
-        bind (implicits |> mapM (fun imp ->
-            let (term, ctx_uvar) = imp in
-            let hd, _ = U.head_and_args term in
-            match (SS.compress hd).n with
-            | Tm_uvar (ctx_uvar, _) ->
-                let goal = bnorm_goal ({ goal with goal_ctx_uvar = ctx_uvar }) in
-                ret [goal]
-            | _ ->
-                mlog (fun () -> BU.print2 "apply_lemma: arg %s unified to (%s)\n"
-                                    (Print.uvar_to_string ctx_uvar.ctx_uvar_head)
-                                    (Print.term_to_string term)) (fun () ->
-                let g_typ =
-                  // NS:01/24: use the fast path instead, knowing that term is at least well-typed
-                  // NS:05/25: protecting it under this option,
-                  //           since it causes a regression in examples/vale/*Math_i.fst
-                  // GM: Made it the default, but setting must_total to true
-                  // AR:03/17: These are lemma arguments, so we don't need to insist on must_total
-                  check_lemma_implicits_solution env term ctx_uvar.ctx_uvar_typ
-                in
-                bind (proc_guard
-                       (if ps.tac_verb_dbg
-                        then BU.format2 "apply_lemma solved arg %s to %s\n" (Print.ctx_uvar_to_string ctx_uvar)
-                                                                            (Print.term_to_string term)
-                        else "apply_lemma solved arg")
-                        env g_typ (rangeof goal)) (fun () ->
-                      //we've checked this implicit and added its guard as an explicit goal
-                      //no need to recheck it
-                mark_uvar_as_allow_untyped ctx_uvar;
-                ret [])))
-            ) (fun sub_goals ->
->>>>>>> 6c2e1589
         let sub_goals = List.flatten sub_goals in
         // Optimization: if a uvar appears in a later goal, don't ask for it, since
         // it will be instantiated later. It is tracked anyway in ps.implicits
