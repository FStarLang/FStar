﻿#light "off"
module FStar.Tactics.Interpreter
open FStar
open FStar.ST
open FStar.Exn
open FStar.All
open FStar.Syntax.Syntax
open FStar.Util
open FStar.Range

module Err = FStar.Errors
module S = FStar.Syntax.Syntax
module SS = FStar.Syntax.Subst
module PC = FStar.Parser.Const
open FStar.TypeChecker.Env
module Env = FStar.TypeChecker.Env
module BU = FStar.Util
module U = FStar.Syntax.Util
module TcRel = FStar.TypeChecker.Rel
module Print = FStar.Syntax.Print
module TcUtil = FStar.TypeChecker.Util
module TcTerm = FStar.TypeChecker.TcTerm
module Cfg = FStar.TypeChecker.Cfg
module N = FStar.TypeChecker.Normalize
module Env = FStar.TypeChecker.Env
open FStar.Tactics.Types
open FStar.Tactics.Result
open FStar.Tactics.Basic
module E = FStar.Tactics.Embedding
module Core = FStar.Tactics.Basic
open FStar.Syntax.Embeddings
open FStar.Reflection.Basic
open FStar.Reflection.Interpreter
module RD = FStar.Reflection.Data
module RE = FStar.Reflection.Embeddings
module NRE = FStar.Reflection.NBEEmbeddings
module NBE = FStar.TypeChecker.NBE
module NBETerm = FStar.TypeChecker.NBETerm
module NBET    = FStar.TypeChecker.NBETerm
open FStar.Tactics.Native
open FStar.Tactics.InterpFuns

let tacdbg = BU.mk_ref false

// IN F*: let rec e_tactic_0 (#r:Type) (er : embedding r) : embedding (tac r)
let rec e_tactic_0 (er : embedding<'r>) : embedding<tac<'r>> // JUST FSHARP
    =
    mk_emb (fun _ _ _ _ -> failwith "Impossible: embedding tactic (0)?")
           (fun t w norm -> Some <| unembed_tactic_0 er t norm)
           (FStar.Syntax.Embeddings.term_as_fv S.t_unit)

// IN F*: and e_tactic_1 (#a:Type) (#r:Type) (ea : embedding a) (er : embedding r) : embedding (a -> tac r)
and e_tactic_1 (ea : embedding<'a>) (er : embedding<'r>) : embedding<('a -> tac<'r>)> // JUST FSHARP
    =
    mk_emb (fun _ _ _ _ -> failwith "Impossible: embedding tactic (1)?")
           (fun t w -> unembed_tactic_1 ea er t)
           (FStar.Syntax.Embeddings.term_as_fv S.t_unit)

// IN F*: and e_tactic_nbe_0 (#r:Type) (er : NBET.embedding r) : NBET.embedding (tac r)
and e_tactic_nbe_0 (er : NBET.embedding<'r>) : NBET.embedding<tac<'r>> // JUST FSHARP
    =
    NBETerm.mk_emb
           (fun cb _ -> failwith "Impossible: NBE embedding tactic (0)?")
           (fun cb t -> Some <| unembed_tactic_nbe_0 er cb t)
           (NBET.Constant NBET.Unit)

// IN F*: and e_tactic_nbe_1 (#a:Type) (#r:Type) (ea : NBET.embedding a) (er : NBET.embedding r) : NBET.embedding (a -> tac r)
and e_tactic_nbe_1 (ea : NBET.embedding<'a>) (er : NBET.embedding<'r>) : NBET.embedding<('a -> tac<'r>)> // JUST FSHARP
    =
    NBETerm.mk_emb
           (fun cb _ -> failwith "Impossible: NBE embedding tactic (1)?")
           (fun cb t -> unembed_tactic_nbe_1 ea er cb t)
           (NBET.Constant NBET.Unit)

and primitive_steps () : list<Cfg.primitive_step> =
    (* NB: We need a PRECISE number for the universe arguments or NBE will
     * just go crazy. Most of the tactics work on ground types and thus have 0
     * universe arguments. Those polymorphic, usually take 1 universe per Type argument. *)

    (* mktot1/mktot2 uses names in FStar.Tactics.Builtins, we override these few who
     * are in other modules: *)
    let tracepoint =
      { mktot1 0 "tracepoint" tracepoint E.e_proofstate e_unit
                              tracepoint E.e_proofstate_nbe NBET.e_unit
        with Cfg.name = Ident.lid_of_str "FStar.Tactics.Types.tracepoint" }
    in
    let set_proofstate_range =
      { mktot2 0 "set_proofstate_range" set_proofstate_range E.e_proofstate e_range E.e_proofstate
                                        set_proofstate_range E.e_proofstate_nbe NBET.e_range E.e_proofstate_nbe
        with Cfg.name = Ident.lid_of_str "FStar.Tactics.Types.set_proofstate_range" }
    in
    let incr_depth =
      { mktot1 0 "incr_depth" incr_depth E.e_proofstate E.e_proofstate
                              incr_depth E.e_proofstate_nbe E.e_proofstate_nbe
        with Cfg.name = Ident.lid_of_str "FStar.Tactics.Types.incr_depth" }
    in
    let decr_depth =
      { mktot1 0 "decr_depth" decr_depth E.e_proofstate E.e_proofstate
                              decr_depth E.e_proofstate_nbe E.e_proofstate_nbe
        with Cfg.name = Ident.lid_of_str "FStar.Tactics.Types.decr_depth" }
    in
    (* Sigh, due to lack to expressive typing we need to duplicate a bunch of information here,
     * like which embeddings are needed for the arguments, but more annoyingly the underlying
     * implementation. Would be nice to have something better in the not-so-long run. *)
    [
<<<<<<< HEAD
      incr_depth;
      decr_depth;
      tracepoint;
      set_proofstate_range;
      mktot2 0 "push_binder"   (fun env b -> Env.push_binders env [b]) RE.e_env RE.e_binder RE.e_env
                               (fun env b -> Env.push_binders env [b]) NRE.e_env NRE.e_binder NRE.e_env;

      //nb: the e_any embedding is never used
      mktac2 1 "fail"          (fun _ -> fail) e_any e_string e_any
                               (fun _ -> fail) NBET.e_any NBET.e_string NBET.e_any;

      mktac1 0 "trivial"       trivial e_unit e_unit
                               trivial NBET.e_unit NBET.e_unit;

      mktac2 1 "__catch"       (fun _ -> catch) e_any (e_tactic_0 e_any) (e_either e_string e_any)
                               (fun _ -> catch) NBET.e_any (e_tactic_nbe_0 NBET.e_any) (NBET.e_either NBET.e_string NBET.e_any);

      mktac1 0 "intro"         intro e_unit RE.e_binder
                               intro NBET.e_unit NRE.e_binder;

      mktac1 0 "intro_rec"     intro_rec e_unit (e_tuple2 RE.e_binder RE.e_binder)
                               intro_rec NBET.e_unit (NBET.e_tuple2 NRE.e_binder NRE.e_binder);

      mktac1 0 "norm"          norm (e_list e_norm_step) e_unit
                               norm (NBET.e_list NBET.e_norm_step) NBET.e_unit;

      mktac3 0 "norm_term_env" norm_term_env RE.e_env (e_list e_norm_step) RE.e_term RE.e_term
                               norm_term_env NRE.e_env (NBET.e_list NBET.e_norm_step) NRE.e_term NRE.e_term;

      mktac2 0 "norm_binder_type"
                               norm_binder_type (e_list e_norm_step) RE.e_binder e_unit
                               norm_binder_type (NBET.e_list NBET.e_norm_step) NRE.e_binder NBET.e_unit;

      mktac2 0 "rename_to"     rename_to RE.e_binder e_string e_unit
                               rename_to NRE.e_binder NBET.e_string NBET.e_unit;

      mktac1 0 "binder_retype" binder_retype RE.e_binder e_unit
                               binder_retype NRE.e_binder NBET.e_unit;

      mktac1 0 "revert"        revert e_unit e_unit
                               revert NBET.e_unit NBET.e_unit;

      mktac1 0 "clear_top"     clear_top e_unit e_unit
                               clear_top NBET.e_unit NBET.e_unit;

      mktac1 0 "clear"         clear RE.e_binder e_unit
                               clear NRE.e_binder NBET.e_unit;

      mktac1 0 "rewrite"       rewrite RE.e_binder e_unit
                               rewrite NRE.e_binder NBET.e_unit;

      mktac1 0 "smt"           smt e_unit e_unit
                               smt NBET.e_unit NBET.e_unit;

      mktac1 0 "refine_intro"  refine_intro e_unit e_unit
                               refine_intro NBET.e_unit NBET.e_unit;

      mktac2 0 "t_exact"       t_exact e_bool RE.e_term e_unit
                               t_exact NBET.e_bool NRE.e_term NBET.e_unit;

      mktac1 0 "apply"         (apply  true) RE.e_term e_unit
                               (apply  true) NRE.e_term NBET.e_unit;

      mktac1 0 "apply_raw"     (apply false) RE.e_term e_unit
                               (apply false) NRE.e_term NBET.e_unit;

      mktac1 0 "apply_lemma"   apply_lemma RE.e_term e_unit
                               apply_lemma NRE.e_term NBET.e_unit;

      mktac5 2 "__divide"      (fun _ _ -> divide) e_any e_any e_int (e_tactic_0 e_any) (e_tactic_0 e_any) (e_tuple2 e_any e_any)
                               (fun _ _ -> divide) NBET.e_any NBET.e_any NBET.e_int (e_tactic_nbe_0 NBET.e_any) (e_tactic_nbe_0 NBET.e_any) (NBET.e_tuple2 NBET.e_any NBET.e_any);

      mktac2 0 "__seq"         seq (e_tactic_0 e_unit) (e_tactic_0 e_unit) e_unit
                               seq (e_tactic_nbe_0 NBET.e_unit) (e_tactic_nbe_0 NBET.e_unit) NBET.e_unit;

      mktac1 0 "set_options"   set_options e_string e_unit
                               set_options NBET.e_string NBET.e_unit;

      mktac1 0 "tc"            tc RE.e_term RE.e_term
                               tc NRE.e_term NRE.e_term;

      mktac1 0 "unshelve"      unshelve RE.e_term e_unit
                               unshelve NRE.e_term NBET.e_unit;

      mktac2 1 "unquote"       unquote e_any RE.e_term e_any
                               (fun _ _ -> failwith "NBE unquote") NBET.e_any NRE.e_term NBET.e_any;

      mktac1 0 "prune"         prune e_string e_unit
                               prune NBET.e_string NBET.e_unit;

      mktac1 0 "addns"         addns e_string e_unit
                               addns NBET.e_string NBET.e_unit;

      mktac1 0 "print"         print e_string e_unit
                               print NBET.e_string NBET.e_unit;

      mktac1 0 "debug"         debug e_string e_unit
                               debug NBET.e_string NBET.e_unit;

      mktac1 0 "dump"          print_proof_state e_string e_unit
                               print_proof_state NBET.e_string NBET.e_unit;

      mktac1 0 "dump1"         print_proof_state1 e_string e_unit
                               print_proof_state1 NBET.e_string NBET.e_unit;

      mktac2 0 "__pointwise"   pointwise E.e_direction (e_tactic_0 e_unit) e_unit
                               pointwise E.e_direction_nbe (e_tactic_nbe_0 NBET.e_unit) NBET.e_unit;

      mktac2 0 "__topdown_rewrite" topdown_rewrite (e_tactic_1 RE.e_term (e_tuple2 e_bool e_int)) (e_tactic_0 e_unit) e_unit
                                   topdown_rewrite (e_tactic_nbe_1 NRE.e_term (NBET.e_tuple2 NBET.e_bool NBET.e_int)) (e_tactic_nbe_0 NBET.e_unit) NBET.e_unit;

      mktac1 0 "trefl"         trefl   e_unit e_unit
                               trefl   NBET.e_unit NBET.e_unit;

      mktac1 0 "later"         later   e_unit e_unit
                               later   NBET.e_unit NBET.e_unit;

      mktac1 0 "dup"           dup     e_unit e_unit
                               dup     NBET.e_unit NBET.e_unit;

      mktac1 0 "flip"          flip    e_unit e_unit
                               flip    NBET.e_unit NBET.e_unit;

      mktac1 0 "qed"           qed     e_unit e_unit
                               qed     NBET.e_unit NBET.e_unit;

      mktac1 0 "dismiss"       dismiss e_unit e_unit
                               dismiss NBET.e_unit NBET.e_unit;

      mktac1 0 "tadmit"        tadmit  e_unit e_unit
                               tadmit  NBET.e_unit NBET.e_unit;

      mktac1 0 "cases"         cases RE.e_term (e_tuple2 RE.e_term RE.e_term)
                               cases NRE.e_term (NBET.e_tuple2 NRE.e_term NRE.e_term);

      mktac1 0 "t_destruct"    t_destruct RE.e_term (e_list (e_tuple2 RE.e_fv e_int))
                               t_destruct NRE.e_term (NBET.e_list (NBET.e_tuple2 NRE.e_fv NBET.e_int));

      mktac1 0 "top_env"       top_env     e_unit RE.e_env
                               top_env     NBET.e_unit NRE.e_env;

      mktac1 0 "cur_env"       cur_env     e_unit RE.e_env
                               cur_env     NBET.e_unit NRE.e_env;

      mktac1 0 "cur_goal"      cur_goal'   e_unit RE.e_term
                               cur_goal'   NBET.e_unit NRE.e_term;

      mktac1 0 "cur_witness"   cur_witness e_unit RE.e_term
                               cur_witness NBET.e_unit NRE.e_term;

      mktac1 0 "inspect"       inspect RE.e_term      RE.e_term_view
                               inspect NRE.e_term     NRE.e_term_view;

      mktac1 0 "pack"          pack    RE.e_term_view RE.e_term
                               pack    NRE.e_term_view NRE.e_term;

      mktac1 0 "fresh"         fresh       e_unit e_int
                               fresh       NBET.e_unit NBET.e_int;

      mktac1 0 "ngoals"        ngoals      e_unit e_int
                               ngoals      NBET.e_unit NBET.e_int;

      mktac1 0 "ngoals_smt"    ngoals_smt  e_unit e_int
                               ngoals_smt  NBET.e_unit NBET.e_int;

      mktac1 0 "is_guard"      is_guard    e_unit e_bool
                               is_guard    NBET.e_unit NBET.e_bool;

      mktac2 0 "uvar_env"      uvar_env RE.e_env (e_option RE.e_term) RE.e_term
                               uvar_env NRE.e_env (NBET.e_option NRE.e_term) NRE.e_term;

      mktac3 0 "unify_env"     unify_env RE.e_env RE.e_term RE.e_term e_bool
                               unify_env NRE.e_env NRE.e_term NRE.e_term NBET.e_bool;

      mktac3 0 "launch_process" launch_process e_string (e_list e_string) e_string e_string
                                launch_process NBET.e_string (NBET.e_list NBET.e_string) NBET.e_string NBET.e_string;

      mktac2 0 "fresh_bv_named"  fresh_bv_named e_string RE.e_term RE.e_bv
                                 fresh_bv_named NBET.e_string NRE.e_term NRE.e_bv;

      mktac1 0 "change"          change RE.e_term e_unit
                                 change NRE.e_term NBET.e_unit;

      mktac1 0 "get_guard_policy" get_guard_policy e_unit E.e_guard_policy
                                  get_guard_policy NBET.e_unit E.e_guard_policy_nbe;

      mktac1 0 "set_guard_policy" set_guard_policy E.e_guard_policy e_unit
                                  set_guard_policy E.e_guard_policy_nbe NBET.e_unit;

      mktac1 0 "lax_on"           lax_on e_unit e_bool
                                  lax_on NBET.e_unit NBET.e_bool;

      (* Guido: TODO: restore these, needs careful thought for NBE *)
      (* mktac2 1 "lget"             lget e_any e_string e_any *)
      (*                             lget NRE.e_any NBET.e_string NBET.e_any; *)

      (* mktac3 1 "lset"             lset e_any e_string RE.e_any e_unit *)
      (*                             lset NRE.e_any NBET.e_string NRE.e_any NBET.e_unit; *)

    ] @ reflection_primops @ native_tactics_steps
=======
      mktac2 "fail"          (fun _ -> fail) e_any e_string e_any; //nb: the e_any embedding is never used
      mktac1 "trivial"       trivial e_unit e_unit;
      mktac2 "__catch"       (fun _ -> catch) e_any (e_tactic_0' e_any) (e_either e_string e_any);
      mktac1 "intro"         intro e_unit RE.e_binder;
      mktac1 "intro_rec"     intro_rec e_unit (e_tuple2 RE.e_binder RE.e_binder);
      mktac1 "norm"          norm (e_list e_norm_step) e_unit;
      mktac3 "norm_term_env" norm_term_env RE.e_env (e_list e_norm_step) RE.e_term RE.e_term;
      mktac2 "norm_binder_type"
                               norm_binder_type (e_list e_norm_step) RE.e_binder e_unit;
      mktac2 "rename_to"     rename_to RE.e_binder e_string e_unit;
      mktac1 "binder_retype" binder_retype RE.e_binder e_unit;
      mktac1 "revert"        revert e_unit e_unit;
      mktac1 "clear_top"     clear_top e_unit e_unit;
      mktac1 "clear"         clear RE.e_binder e_unit;
      mktac1 "rewrite"       rewrite RE.e_binder e_unit;
      mktac1 "smt"           smt e_unit e_unit;
      mktac1 "refine_intro"  refine_intro e_unit e_unit;
      mktac3 "t_exact"       t_exact e_bool e_bool RE.e_term e_unit;
      mktac2 "t_apply"       t_apply e_bool RE.e_term e_unit;
      mktac1 "apply_lemma"   apply_lemma RE.e_term e_unit;
      // A tac 5... oh my...
      mktac5 "__divide"      (fun _ _ -> divide) e_any e_any e_int (e_tactic_0' e_any) (e_tactic_0' e_any)
                                                            (e_tuple2 e_any e_any);
      mktac2 "__seq"         seq (e_tactic_0' e_unit) (e_tactic_0' e_unit) e_unit;

      mktac1 "set_options"   set_options e_string e_unit;

      mktac1 "tc"            tc RE.e_term RE.e_term;
      mktac1 "unshelve"      unshelve RE.e_term e_unit;
      mktac2 "unquote"       unquote e_any RE.e_term e_any;

      mktac1 "prune"         prune e_string e_unit;
      mktac1 "addns"         addns e_string e_unit;

      mktac1 "print"         print e_string e_unit;
      mktac1 "debug"         debug e_string e_unit;
      mktac1 "dump"          print_proof_state e_string e_unit;
      mktac1 "dump1"         print_proof_state1 e_string e_unit;

      mktac2 "__pointwise"     pointwise E.e_direction (e_tactic_0' e_unit) e_unit;
      mktac2 "__topdown_rewrite" topdown_rewrite
                                 (e_tactic_1 RE.e_term (e_tuple2 e_bool e_int))
                                 (e_tactic_0' e_unit)
                                 e_unit;

      mktac1 "trefl"         trefl   e_unit e_unit;
      mktac1 "later"         later   e_unit e_unit;
      mktac1 "dup"           dup     e_unit e_unit;
      mktac1 "flip"          flip    e_unit e_unit;
      mktac1 "qed"           qed     e_unit e_unit;
      mktac1 "dismiss"       dismiss e_unit e_unit;
      mktac1 "tadmit"        tadmit  e_unit e_unit;

      mktac1 "join"          join e_unit e_unit;

      mktac1 "cases"         cases RE.e_term (e_tuple2 RE.e_term RE.e_term);
      mktac1 "t_destruct"    t_destruct RE.e_term (e_list (e_tuple2 RE.e_fv e_int));

      mktac1 "top_env"       top_env     e_unit RE.e_env;
      mktac1 "cur_env"       cur_env     e_unit RE.e_env;
      mktac1 "cur_goal"      cur_goal'   e_unit RE.e_term;
      mktac1 "cur_witness"   cur_witness e_unit RE.e_term;

      mktac1 "inspect"       inspect RE.e_term      RE.e_term_view;
      mktac1 "pack"          pack    RE.e_term_view RE.e_term;

      mktac1 "fresh"         fresh       e_unit e_int;
      mktac1 "ngoals"        ngoals      e_unit e_int;
      mktac1 "ngoals_smt"    ngoals_smt  e_unit e_int;
      mktac1 "is_guard"      is_guard    e_unit e_bool;

      mktac2 "uvar_env"      uvar_env RE.e_env (e_option RE.e_term) RE.e_term;
      mktac3 "unify_env"     unify_env RE.e_env RE.e_term RE.e_term e_bool;
      mktac3 "launch_process" launch_process e_string (e_list e_string) e_string e_string;

      mktac2 "fresh_bv_named"  fresh_bv_named e_string RE.e_term RE.e_bv;
      mktac1 "change"          change RE.e_term e_unit;

      mktac1 "get_guard_policy" get_guard_policy e_unit E.e_guard_policy;
      mktac1 "set_guard_policy" set_guard_policy E.e_guard_policy e_unit;
      mktac1 "lax_on"           lax_on e_unit e_bool;

      mktac2 "lget"             lget e_any e_string e_any;
      mktac3 "lset"             lset e_any e_string e_any e_unit;

      decr_depth_step;
      incr_depth_step;
      tracepoint_step;
      set_proofstate_range_step;
      push_binder_step
    ]@reflection_primops @native_tactics_steps
>>>>>>> 09fb88a8

// Please note, these markers are for some makefile magic that tweaks this function in the OCaml output

//IN F*: and unembed_tactic_1 (#a:Type) (#r:Type) (ea:embedding a) (er:embedding r) (f:term) (ncb:norm_cb) : option (a -> tac r) =
and unembed_tactic_1<'a,'r> (ea:embedding<'a>) (er:embedding<'r>) (f:term) (ncb:norm_cb) : option<('a -> tac<'r>)> = //JUST FSHARP
    Some (fun x ->
      let rng = FStar.Range.dummyRange  in
      let x_tm = embed ea rng x ncb in
      let app = S.mk_Tm_app f [as_arg x_tm] None rng in
      unembed_tactic_0 er app ncb)

//IN F*: and unembed_tactic_0 (#b:Type) (eb:embedding b) (embedded_tac_b:term) (ncb:norm_cb) : tac b =
and unembed_tactic_0<'b> (eb:embedding<'b>) (embedded_tac_b:term) (ncb:norm_cb) : tac<'b> = //JUST FSHARP
    bind get (fun proof_state ->
    let rng = embedded_tac_b.pos in
    let tm = S.mk_Tm_app embedded_tac_b
                         [S.as_arg (embed E.e_proofstate rng proof_state ncb)]
                          None
                          rng in

    // Why not HNF? While we don't care about strong reduction we need more than head
    // normal form due to primitive steps. Consider `norm (steps 2)`: we need to normalize
    // `steps 2` before caling norm, or it will fail to unembed the set of steps. Further,
    // at this moment at least, the normalizer will not call into any step of arity > 1.
    let steps = [Env.Weak; Env.Reify; Env.UnfoldUntil delta_constant; Env.UnfoldTac; Env.Primops; Env.Unascribe] in

    // Maybe use NBE if the user asked for it
    let norm_f = if Options.tactics_nbe ()
                 then NBE.normalize
                 else N.normalize_with_primitive_steps
    in
    if proof_state.tac_verb_dbg then
        BU.print1 "Starting normalizer with %s\n" (Print.term_to_string tm);
    let result = norm_f (primitive_steps ()) steps proof_state.main_context tm in
    if proof_state.tac_verb_dbg then
        BU.print1 "Reduced tactic: got %s\n" (Print.term_to_string result);

    // F* requires more annotations.
    // IN F*: let res : option<__result<b>> = unembed (E.e_result eb) result ncb in
    let res = unembed (E.e_result eb) result ncb in //JUST FSHARP

    match res with
    | Some (Success (b, ps)) ->
        bind (set ps) (fun _ -> ret b)

    | Some (Failed (msg, ps)) ->
        bind (set ps) (fun _ -> fail msg)

    | None ->
        Err.raise_error (Err.Fatal_TacticGotStuck, (BU.format1 "Tactic got stuck! Please file a bug report with a minimal reproduction of this issue.\n%s" (Print.term_to_string result))) proof_state.main_context.range
    )

//IN F*: and unembed_tactic_nbe_1 (#a:Type) (#r:Type) (ea:NBET.embedding a) (er:NBET.embedding r) (cb:NBET.iapp_cb) (f:NBET.t) : option (a -> tac r) =
and unembed_tactic_nbe_1<'a,'r> (ea:NBET.embedding<'a>) (er:NBET.embedding<'r>) (cb:NBET.iapp_cb) (f:NBET.t) : option<('a -> tac<'r>)> = //JUST FSHARP
    Some (fun x ->
      let x_tm = NBET.embed ea cb x in
      let app = cb f [NBET.as_arg x_tm] in
      unembed_tactic_nbe_0 er cb app)

//IN F*: and unembed_tactic_nbe_0 (#b:Type) (eb:NBET.embedding b) (cb:NBET.iapp_cb) (embedded_tac_b:NBET.t) : tac b =
and unembed_tactic_nbe_0<'b> (eb:NBET.embedding<'b>) (cb:NBET.iapp_cb) (embedded_tac_b:NBET.t) : tac<'b> = //JUST FSHARP
    bind get (fun proof_state ->

    (* Applying is normalizing!!! *)
    let result = cb embedded_tac_b [NBET.as_arg (NBET.embed E.e_proofstate_nbe cb proof_state)] in

    // F* requires more annotations.
    // IN F*: let res : option<__result<b>> = NBET.unembed (E.e_result_nbe eb) cb result in
    let res = NBET.unembed (E.e_result_nbe eb) cb result in //JUST FSHARP

    match res with
    | Some (Success (b, ps)) ->
        bind (set ps) (fun _ -> ret b)

    | Some (Failed (msg, ps)) ->
        bind (set ps) (fun _ -> fail msg)

    | None ->
        Err.raise_error (Err.Fatal_TacticGotStuck, (BU.format1 "Tactic got stuck (in NBE)! Please file a bug report with a minimal reproduction of this issue.\n%s" (NBET.t_to_string result))) proof_state.main_context.range
    )

let report_implicits ps (is : Env.implicits) : unit =
    let errs = List.map (fun imp ->
                (Err.Error_UninstantiatedUnificationVarInTactic, BU.format3 ("Tactic left uninstantiated unification variable %s of type %s (reason = \"%s\")")
                             (Print.uvar_to_string imp.imp_uvar.ctx_uvar_head)
                             (Print.term_to_string imp.imp_uvar.ctx_uvar_typ)
                             imp.imp_reason,
                 imp.imp_range)) is in
    Err.add_errors errs

let run_tactic_on_typ
        (rng_tac : Range.range) (rng_goal : Range.range)
        (tactic:term) (env:env) (typ:typ)
                    : list<goal> // remaining goals
                    * term // witness
                    =
    if !tacdbg then
        BU.print1 "Typechecking tactic: (%s) {\n" (Print.term_to_string tactic);

    (* Do NOT use the returned tactic, the typechecker is not idempotent and
     * will mess up the monadic lifts. We're just making sure it's well-typed
     * so it won't get stuck. c.f #1307 *)
    let _, _, g = TcTerm.tc_reified_tactic env tactic in
    if !tacdbg then
        BU.print_string "}\n";

    TcRel.force_trivial_guard env g;
    Err.stop_if_err ();
    let tau = unembed_tactic_0 e_unit tactic FStar.Syntax.Embeddings.id_norm_cb in
    let env, _ = Env.clear_expected_typ env in
    let env = { env with Env.instantiate_imp = false } in
    (* TODO: We do not faithfully expose universes to metaprograms *)
    let env = { env with Env.lax_universes = true } in
    let env = { env with failhard = true } in
    let rng = range_of_rng (use_range rng_goal) (use_range rng_tac) in
    let ps, w = proofstate_of_goal_ty rng env typ in

    Reflection.Basic.env_hook := Some env;
    if !tacdbg then
        BU.print1 "Running tactic with goal = (%s) {\n" (Print.term_to_string typ);
    let res, ms = BU.record_time (fun () -> run_safe tau ps) in
    if !tacdbg then
        BU.print3 "}\nTactic %s ran in %s ms (%s)\n" (Print.term_to_string tactic) (string_of_int ms) (Print.lid_to_string env.curmodule);
    match res with
    | Success (_, ps) ->
        if !tacdbg then
            BU.print1 "Tactic generated proofterm %s\n" (Print.term_to_string w);
        List.iter (fun g -> if is_irrelevant g
                            then if TcRel.teq_nosmt_force (goal_env g) (goal_witness g) U.exp_unit
                                 then ()
                                 else failwith (BU.format1 "Irrelevant tactic witness does not unify with (): %s"
                                                    (Print.term_to_string (goal_witness g)))
                            else ())
                  (ps.goals @ ps.smt_goals);

        // Check that all implicits were instantiated
        if !tacdbg then
            BU.print1 "About to check tactic implicits: %s\n" (FStar.Common.string_of_list
                                                                    (fun imp -> Print.ctx_uvar_to_string imp.imp_uvar)
                                                                    ps.all_implicits);
        let g = {Env.trivial_guard with Env.implicits=ps.all_implicits} in
        let g = TcRel.solve_deferred_constraints env g in
        if !tacdbg then
            BU.print2 "Checked %s implicits (1): %s\n"
                        (string_of_int (List.length ps.all_implicits))
                        (FStar.Common.string_of_list
                                (fun imp -> Print.ctx_uvar_to_string imp.imp_uvar)
                                ps.all_implicits);
        let g = TcRel.resolve_implicits_tac env g in
        if !tacdbg then
            BU.print2 "Checked %s implicits (2): %s\n"
                        (string_of_int (List.length ps.all_implicits))
                        (FStar.Common.string_of_list
                                (fun imp -> Print.ctx_uvar_to_string imp.imp_uvar)
                                ps.all_implicits);
        report_implicits ps g.implicits;
        // /implicits

        if !tacdbg then
            dump_proofstate (subst_proof_state (Cfg.psc_subst ps.psc) ps) "at the finish line";
        (ps.goals@ps.smt_goals, w)

    | Failed (s, ps) ->
        dump_proofstate (subst_proof_state (Cfg.psc_subst ps.psc) ps) "at the time of failure";
        Err.raise_error (Err.Fatal_UserTacticFailure, (BU.format1 "user tactic failed: %s" s)) ps.entry_range

// Polarity
type pol =
    | Pos
    | Neg
    | Both // traversing both polarities at once

// Result of traversal
type tres_m<'a> =
    | Unchanged of 'a
    | Simplified of 'a * list<goal>
    | Dual of 'a * 'a * list<goal>

type tres = tres_m<term>

let tpure x = Unchanged x

let flip p = match p with
    | Pos -> Neg
    | Neg -> Pos
    | Both -> Both

let by_tactic_interp (pol:pol) (e:Env.env) (t:term) : tres =
    let hd, args = U.head_and_args t in
    match (U.un_uinst hd).n, args with

    // by_tactic marker
    | Tm_fvar fv, [(rett, Some (Implicit _)); (tactic, None); (assertion, None)]
            when S.fv_eq_lid fv PC.by_tactic_lid ->
        begin match pol with
        | Pos ->
            let gs, _ = run_tactic_on_typ tactic.pos assertion.pos tactic e assertion in
            Simplified (FStar.Syntax.Util.t_true, gs)

        | Both ->
            let gs, _ = run_tactic_on_typ tactic.pos assertion.pos tactic e assertion in
            Dual (assertion, FStar.Syntax.Util.t_true, gs)

        | Neg ->
            // Peel away tactics in negative positions, they're assumptions!
            Simplified (assertion, [])
        end

    // spinoff marker: simply spin off a query independently.
    // So, equivalent to `by_tactic idtac` without importing the (somewhat heavy) tactics module
    | Tm_fvar fv, [(assertion, None)]
            when S.fv_eq_lid fv PC.spinoff_lid ->
        begin  match pol with
        | Pos ->
            Simplified (FStar.Syntax.Util.t_true, [fst <| goal_of_goal_ty e assertion])

        | Both ->
            Dual (assertion, FStar.Syntax.Util.t_true, [fst <| goal_of_goal_ty e assertion])

        | Neg ->
            Simplified (assertion, [])
        end

    | _ ->
        Unchanged t

let explode (t : tres_m<'a>) : 'a * 'a * list<goal> =
    match t with
    | Unchanged t -> (t, t, [])
    | Simplified (t, gs) -> (t, t, gs)
    | Dual (tn, tp, gs) -> (tn, tp, gs)

let comb1 (f : 'a -> 'b) : tres_m<'a> -> tres_m<'b> = function
    | Unchanged t -> Unchanged (f t)
    | Simplified (t, gs) -> Simplified (f t, gs)
    | Dual (tn, tp, gs) -> Dual (f tn, f tp, gs)

let comb2 (f : 'a -> 'b -> 'c ) (x : tres_m<'a>) (y : tres_m<'b>) : tres_m<'c> =
    match x, y with
    | Unchanged t1, Unchanged t2 ->
        Unchanged (f t1 t2)

    | Unchanged t1, Simplified (t2, gs)
    | Simplified (t1, gs), Unchanged t2 ->
        Simplified (f t1 t2, gs)

    | Simplified (t1, gs1), Simplified (t2, gs2) ->
        Simplified (f t1 t2, gs1@gs2)

    | _ ->
        let (n1, p1, gs1) = explode x in
        let (n2, p2, gs2) = explode y in
        Dual (f n1 n2, f p1 p2, gs1@gs2)

let comb_list (rs : list<tres_m<'a>>) : tres_m<list<'a>> =
    let rec aux rs acc =
        match rs with
        | [] -> acc
        | hd::tl -> aux tl (comb2 (fun l r -> l::r) hd acc)
    in
    aux (List.rev rs) (tpure [])

let emit (gs : list<goal>) (m : tres_m<'a>) : tres_m<'a> =
    comb2 (fun () x -> x) (Simplified ((), gs)) m

let rec traverse (f: pol -> Env.env -> term -> tres) (pol:pol) (e:Env.env) (t:term) : tres =
    let r =
        match (SS.compress t).n with
        | Tm_uinst (t,us) -> let tr = traverse f pol e t in
                             comb1 (fun t' -> Tm_uinst (t', us)) tr

        | Tm_meta (t, m) -> let tr = traverse f pol e t in
                            comb1 (fun t' -> Tm_meta (t', m)) tr

        | Tm_app ({ n = Tm_fvar fv }, [(p,_); (q,_)]) when S.fv_eq_lid fv PC.imp_lid ->
               // ==> is specialized to U_zero
               let x = S.new_bv None (U.mk_squash U_zero p) in
               let r1 = traverse f (flip pol)  e                p in
               let r2 = traverse f       pol  (Env.push_bv e x) q in
               comb2 (fun l r -> (U.mk_imp l r).n) r1 r2

        (* p <==> q is special, each side is bipolar *)
        (* So we traverse its arguments with pol = Both, and negative and positive versions *)
        (* of p and q *)
        (* then we return (in general) (p- ==> q+) /\ (q- ==> p+) *)
        (* But if neither side ran tactics, we just keep p <==> q *)
        | Tm_app ({ n = Tm_fvar fv }, [(p,_); (q,_)]) when S.fv_eq_lid fv PC.iff_lid ->
               // <==> is specialized to U_zero
               let xp = S.new_bv None (U.mk_squash U_zero p) in
               let xq = S.new_bv None (U.mk_squash U_zero q) in
               let r1 = traverse f Both (Env.push_bv e xq) p in
               let r2 = traverse f Both (Env.push_bv e xp) q in
               // Should be flipping the tres, I think
               begin match r1, r2 with
               | Unchanged _, Unchanged _ ->
                  comb2 (fun l r -> (U.mk_iff l r).n) r1 r2
               | _ ->
                  let (pn, pp, gs1) = explode r1 in
                  let (qn, qp, gs2) = explode r2 in
                  let t = U.mk_conj (U.mk_imp pn qp) (U.mk_imp qn pp) in
                  Simplified (t.n, gs1@gs2)
               end

        | Tm_app (hd, args) ->
                let r0 = traverse f pol e hd in
                let r1 = List.fold_right (fun (a, q) r ->
                                              let r' = traverse f pol e a in
                                              comb2 (fun a args -> (a, q)::args) r' r)
                                                 args (tpure []) in
                comb2 (fun hd args -> Tm_app (hd, args)) r0 r1

        | Tm_abs (bs, t, k) ->
                // TODO: traverse k?
                let bs, topen = SS.open_term bs t in
                let e' = Env.push_binders e bs in
                let r0 = List.map (fun (bv, aq) ->
                                     let r = traverse f (flip pol) e bv.sort in
                                     comb1 (fun s' -> ({ bv with sort = s' }, aq)) r
                                  ) bs
                in
                let rbs = comb_list r0 in
                let rt = traverse f pol e' topen in
                comb2 (fun bs t -> (U.abs bs t k).n) rbs rt

        | Tm_ascribed (t, asc, ef) ->
            // TODO: traverse the types?
            comb1 (fun t -> Tm_ascribed (t, asc, ef)) (traverse f pol e t)

        | x ->
            tpure x in
    match r with
    | Unchanged tn' ->
        f pol e ({ t with n = tn' })

    | Simplified (tn', gs) ->
        emit gs (f pol e ({ t with n = tn' }))

    | Dual (tn, tp, gs) ->
        let rp = f pol e ({ t with n = tp }) in
        let (_, p', gs') = explode rp in
        Dual ({t with n = tn}, p', gs@gs')

let getprop (e:env) (t:term) : option<term> =
    let tn = N.normalize [Env.Weak; Env.HNF; Env.UnfoldUntil delta_constant] e t in
    U.un_squash tn

let preprocess (env:Env.env) (goal:term) : list<(Env.env * term * FStar.Options.optionstate)> =
    tacdbg := Env.debug env (Options.Other "Tac");
    if !tacdbg then
        BU.print2 "About to preprocess %s |= %s\n"
                        (Env.all_binders env |> Print.binders_to_string ",")
                        (Print.term_to_string goal);
    let initial = (1, []) in
    // This match should never fail
    let (t', gs) =
        match traverse by_tactic_interp Pos env goal with
        | Unchanged t' -> (t', [])
        | Simplified (t', gs) -> (t', gs)
        | _ -> failwith "no"
    in
    if !tacdbg then
        BU.print2 "Main goal simplified to: %s |- %s\n"
                (Env.all_binders env |> Print.binders_to_string ", ")
                (Print.term_to_string t');
    let s = initial in
    let s = List.fold_left (fun (n,gs) g ->
                 let phi = match getprop (goal_env g) (goal_type g) with
                           | None ->
                                Err.raise_error (Err.Fatal_TacticProofRelevantGoal,
                                    (BU.format1 "Tactic returned proof-relevant goal: %s" (Print.term_to_string (goal_type g)))) env.range
                           | Some phi -> phi
                 in
                 if !tacdbg then
                     BU.print2 "Got goal #%s: %s\n" (string_of_int n) (Print.term_to_string (goal_type g));
                 let gt' = TcUtil.label ("Could not prove goal #" ^ string_of_int n) goal.pos phi in
                 (n+1, (goal_env g, gt', g.opts)::gs)) s gs in
    let (_, gs) = s in
    // Use default opts for main goal
    (env, t', FStar.Options.peek ()) :: gs

let reify_tactic (a : term) : term =
    let r = S.mk_Tm_uinst (S.fv_to_tm (S.lid_as_fv PC.reify_tactic_lid delta_equational None)) [U_zero] in
    mk_Tm_app r [S.iarg t_unit; S.as_arg a] None a.pos

let synthesize (env:Env.env) (typ:typ) (tau:term) : term =
    // Don't run the tactic (and end with a magic) when nosynth is set, cf. issue #73 in fstar-mode.el
    if env.nosynth
    then mk_Tm_app (TcUtil.fvar_const env PC.magic_lid) [S.as_arg U.exp_unit] None typ.pos
    else begin
    tacdbg := Env.debug env (Options.Other "Tac");

    let gs, w = run_tactic_on_typ tau.pos typ.pos (reify_tactic tau) env typ in
    // Check that all goals left are irrelevant and provable
    // TODO: It would be nicer to combine all of these into a guard and return
    // that to TcTerm, but the varying environments make it awkward.
    List.iter (fun g ->
        match getprop (goal_env g) (goal_type g) with
        | Some vc ->
            begin
            if !tacdbg then
              BU.print1 "Synthesis left a goal: %s\n" (Print.term_to_string vc);
            let guard = { guard_f = FStar.TypeChecker.Common.NonTrivial vc
                        ; deferred = []
                        ; univ_ineqs = [], []
                        ; implicits = [] } in
            TcRel.force_trivial_guard (goal_env g) guard
            end
        | None ->
            Err.raise_error (Err.Fatal_OpenGoalsInSynthesis, "synthesis left open goals") typ.pos) gs;
    w
    end

let splice (env:Env.env) (tau:term) : list<sigelt> =
    if env.nosynth then [] else begin
    tacdbg := Env.debug env (Options.Other "Tac");
    let typ = S.t_decls in // running with goal type FStar.Reflection.Data.decls
    let gs, w = run_tactic_on_typ tau.pos tau.pos (reify_tactic tau) env typ in
    // Check that all goals left are irrelevant. We don't need to check their
    // validity, as we will typecheck the witness independently.
    // TODO: Do not retypecheck and do just like `synth`
    if List.existsML (fun g -> not (Option.isSome (getprop (goal_env g) (goal_type g)))) gs
        then Err.raise_error (Err.Fatal_OpenGoalsInSynthesis, "splice left open goals") typ.pos;

    // Fully normalize the witness
    let w = N.normalize [Env.Weak; Env.HNF; Env.UnfoldUntil delta_constant;
                         Env.Primops; Env.Unascribe; Env.Unmeta] env w in

    if !tacdbg then
      BU.print1 "splice: got witness = %s\n" (Print.term_to_string w);

    // Unembed the result, this must work if things are well-typed
    match unembed (e_list RE.e_sigelt) w FStar.Syntax.Embeddings.id_norm_cb with
    | Some sigelts -> sigelts
    | None -> Err.raise_error (Err.Fatal_SpliceUnembedFail, "splice: failed to unembed sigelts") typ.pos
    end<|MERGE_RESOLUTION|>--- conflicted
+++ resolved
@@ -103,7 +103,6 @@
      * like which embeddings are needed for the arguments, but more annoyingly the underlying
      * implementation. Would be nice to have something better in the not-so-long run. *)
     [
-<<<<<<< HEAD
       incr_depth;
       decr_depth;
       tracepoint;
@@ -161,14 +160,11 @@
       mktac1 0 "refine_intro"  refine_intro e_unit e_unit
                                refine_intro NBET.e_unit NBET.e_unit;
 
-      mktac2 0 "t_exact"       t_exact e_bool RE.e_term e_unit
-                               t_exact NBET.e_bool NRE.e_term NBET.e_unit;
-
-      mktac1 0 "apply"         (apply  true) RE.e_term e_unit
-                               (apply  true) NRE.e_term NBET.e_unit;
-
-      mktac1 0 "apply_raw"     (apply false) RE.e_term e_unit
-                               (apply false) NRE.e_term NBET.e_unit;
+      mktac3 0 "t_exact"       t_exact e_bool e_bool RE.e_term e_unit
+                               t_exact NBET.e_bool NBET.e_bool NRE.e_term NBET.e_unit;
+
+      mktac2 1 "t_apply"       t_apply e_bool RE.e_term e_unit
+                               t_apply NBET.e_bool NRE.e_term NBET.e_unit;
 
       mktac1 0 "apply_lemma"   apply_lemma RE.e_term e_unit
                                apply_lemma NRE.e_term NBET.e_unit;
@@ -304,99 +300,6 @@
       (*                             lset NRE.e_any NBET.e_string NRE.e_any NBET.e_unit; *)
 
     ] @ reflection_primops @ native_tactics_steps
-=======
-      mktac2 "fail"          (fun _ -> fail) e_any e_string e_any; //nb: the e_any embedding is never used
-      mktac1 "trivial"       trivial e_unit e_unit;
-      mktac2 "__catch"       (fun _ -> catch) e_any (e_tactic_0' e_any) (e_either e_string e_any);
-      mktac1 "intro"         intro e_unit RE.e_binder;
-      mktac1 "intro_rec"     intro_rec e_unit (e_tuple2 RE.e_binder RE.e_binder);
-      mktac1 "norm"          norm (e_list e_norm_step) e_unit;
-      mktac3 "norm_term_env" norm_term_env RE.e_env (e_list e_norm_step) RE.e_term RE.e_term;
-      mktac2 "norm_binder_type"
-                               norm_binder_type (e_list e_norm_step) RE.e_binder e_unit;
-      mktac2 "rename_to"     rename_to RE.e_binder e_string e_unit;
-      mktac1 "binder_retype" binder_retype RE.e_binder e_unit;
-      mktac1 "revert"        revert e_unit e_unit;
-      mktac1 "clear_top"     clear_top e_unit e_unit;
-      mktac1 "clear"         clear RE.e_binder e_unit;
-      mktac1 "rewrite"       rewrite RE.e_binder e_unit;
-      mktac1 "smt"           smt e_unit e_unit;
-      mktac1 "refine_intro"  refine_intro e_unit e_unit;
-      mktac3 "t_exact"       t_exact e_bool e_bool RE.e_term e_unit;
-      mktac2 "t_apply"       t_apply e_bool RE.e_term e_unit;
-      mktac1 "apply_lemma"   apply_lemma RE.e_term e_unit;
-      // A tac 5... oh my...
-      mktac5 "__divide"      (fun _ _ -> divide) e_any e_any e_int (e_tactic_0' e_any) (e_tactic_0' e_any)
-                                                            (e_tuple2 e_any e_any);
-      mktac2 "__seq"         seq (e_tactic_0' e_unit) (e_tactic_0' e_unit) e_unit;
-
-      mktac1 "set_options"   set_options e_string e_unit;
-
-      mktac1 "tc"            tc RE.e_term RE.e_term;
-      mktac1 "unshelve"      unshelve RE.e_term e_unit;
-      mktac2 "unquote"       unquote e_any RE.e_term e_any;
-
-      mktac1 "prune"         prune e_string e_unit;
-      mktac1 "addns"         addns e_string e_unit;
-
-      mktac1 "print"         print e_string e_unit;
-      mktac1 "debug"         debug e_string e_unit;
-      mktac1 "dump"          print_proof_state e_string e_unit;
-      mktac1 "dump1"         print_proof_state1 e_string e_unit;
-
-      mktac2 "__pointwise"     pointwise E.e_direction (e_tactic_0' e_unit) e_unit;
-      mktac2 "__topdown_rewrite" topdown_rewrite
-                                 (e_tactic_1 RE.e_term (e_tuple2 e_bool e_int))
-                                 (e_tactic_0' e_unit)
-                                 e_unit;
-
-      mktac1 "trefl"         trefl   e_unit e_unit;
-      mktac1 "later"         later   e_unit e_unit;
-      mktac1 "dup"           dup     e_unit e_unit;
-      mktac1 "flip"          flip    e_unit e_unit;
-      mktac1 "qed"           qed     e_unit e_unit;
-      mktac1 "dismiss"       dismiss e_unit e_unit;
-      mktac1 "tadmit"        tadmit  e_unit e_unit;
-
-      mktac1 "join"          join e_unit e_unit;
-
-      mktac1 "cases"         cases RE.e_term (e_tuple2 RE.e_term RE.e_term);
-      mktac1 "t_destruct"    t_destruct RE.e_term (e_list (e_tuple2 RE.e_fv e_int));
-
-      mktac1 "top_env"       top_env     e_unit RE.e_env;
-      mktac1 "cur_env"       cur_env     e_unit RE.e_env;
-      mktac1 "cur_goal"      cur_goal'   e_unit RE.e_term;
-      mktac1 "cur_witness"   cur_witness e_unit RE.e_term;
-
-      mktac1 "inspect"       inspect RE.e_term      RE.e_term_view;
-      mktac1 "pack"          pack    RE.e_term_view RE.e_term;
-
-      mktac1 "fresh"         fresh       e_unit e_int;
-      mktac1 "ngoals"        ngoals      e_unit e_int;
-      mktac1 "ngoals_smt"    ngoals_smt  e_unit e_int;
-      mktac1 "is_guard"      is_guard    e_unit e_bool;
-
-      mktac2 "uvar_env"      uvar_env RE.e_env (e_option RE.e_term) RE.e_term;
-      mktac3 "unify_env"     unify_env RE.e_env RE.e_term RE.e_term e_bool;
-      mktac3 "launch_process" launch_process e_string (e_list e_string) e_string e_string;
-
-      mktac2 "fresh_bv_named"  fresh_bv_named e_string RE.e_term RE.e_bv;
-      mktac1 "change"          change RE.e_term e_unit;
-
-      mktac1 "get_guard_policy" get_guard_policy e_unit E.e_guard_policy;
-      mktac1 "set_guard_policy" set_guard_policy E.e_guard_policy e_unit;
-      mktac1 "lax_on"           lax_on e_unit e_bool;
-
-      mktac2 "lget"             lget e_any e_string e_any;
-      mktac3 "lset"             lset e_any e_string e_any e_unit;
-
-      decr_depth_step;
-      incr_depth_step;
-      tracepoint_step;
-      set_proofstate_range_step;
-      push_binder_step
-    ]@reflection_primops @native_tactics_steps
->>>>>>> 09fb88a8
 
 // Please note, these markers are for some makefile magic that tweaks this function in the OCaml output
 
