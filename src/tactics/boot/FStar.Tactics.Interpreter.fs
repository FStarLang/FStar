--- conflicted
+++ resolved
@@ -42,94 +42,17 @@
 
 let tacdbg = BU.mk_ref false
 
-<<<<<<< HEAD
-let rec e_tactic_0' (er : embedding<'r>) : embedding<tac<'r>> =
-    mk_emb (fun _ _ _ -> failwith "Impossible: embedding tactic (0)?")
-           (fun _w t norm -> Some <| unembed_tactic_0 er t norm)
-           S.t_unit // never used
-
-and e_tactic_1 (ea : embedding<'a>) (er : embedding<'r>) : embedding<('a -> tac<'r>)> =
-    mk_emb (fun _ _ _ -> failwith "Impossible: embedding tactic (1)?")
-           (fun w t -> unembed_tactic_1 ea er t)
-           S.t_unit // never used
-and primitive_steps () : list<Cfg.primitive_step> =
-    let decr_depth_interp psc ncb (args : args) =
-        match args with
-        | [(ps, _)] ->
-            bind_opt (unembed E.e_proofstate ps ncb) (fun ps ->
-            let ps = set_ps_psc psc ps in
-            Some (embed E.e_proofstate (Cfg.psc_range psc) (decr_depth ps) ncb))
-
-        | _ -> failwith "Unexpected application of decr_depth"
-    in
-    let decr_depth_step : Cfg.primitive_step =
-        {Cfg.name = Ident.lid_of_str "FStar.Tactics.Types.decr_depth";
-         Cfg.arity = 1;
-         Cfg.univ_arity=0; // Zoe : We might need to change that
-         Cfg.auto_reflect=None;
-         Cfg.strong_reduction_ok = false;
-         Cfg.requires_binder_substitution = false;
-         Cfg.interpretation = decr_depth_interp;
-         Cfg.interpretation_nbe = (NBE.dummy_interp (Ident.lid_of_str "_"))
-         }
-    in
-    let incr_depth_interp psc ncb (args : args) =
-        match args with
-        | [(ps, _)] ->
-            bind_opt (unembed E.e_proofstate ps ncb) (fun ps ->
-            let ps = set_ps_psc psc ps in
-            Some (embed E.e_proofstate (Cfg.psc_range psc) (incr_depth ps) ncb))
-        | _ -> failwith "Unexpected application of incr_depth"
-    in
-    let incr_depth_step : Cfg.primitive_step =
-        {Cfg.name = Ident.lid_of_str "FStar.Tactics.Types.incr_depth";
-         Cfg.arity = 1;
-         Cfg.univ_arity=0; // Zoe : We might need to change that
-         Cfg.auto_reflect=None;
-         Cfg.strong_reduction_ok = false;
-         Cfg.requires_binder_substitution = false;
-         Cfg.interpretation = incr_depth_interp;
-         Cfg.interpretation_nbe = (NBE.dummy_interp (Ident.lid_of_str "_"))
-         }
-    in
-    let tracepoint_interp psc ncb (args : args) =
-        match args with
-        | [(ps, _)] ->
-            bind_opt (unembed E.e_proofstate ps ncb) (fun ps ->
-            let ps = set_ps_psc psc ps in
-            tracepoint ps;
-            Some U.exp_unit)
-        | _ -> failwith "Unexpected application of tracepoint"
-    in
-    let set_proofstate_range_interp psc ncb (args : args) =
-        match args with
-        | [(ps, _); (r, _)] ->
-            bind_opt (unembed E.e_proofstate ps ncb) (fun ps ->
-            bind_opt (unembed e_range r ncb) (fun r ->
-            let ps' = set_proofstate_range ps r in
-            Some (embed E.e_proofstate (Cfg.psc_range psc) ps' ncb)))
-        | _ -> failwith "Unexpected application of set_proofstate_range"
-    in
-    let push_binder_interp psc ncb (args:args) =
-        match args with
-        | [(env_t, _); (b, _)] ->
-            bind_opt (unembed RE.e_env env_t ncb) (fun env ->
-            bind_opt (unembed RE.e_binder b ncb) (fun b ->
-            let env = Env.push_binders env [b] in
-            Some (embed RE.e_env env_t.pos env ncb)))
-        | _ -> failwith "Unexpected application of push_binder"
-=======
 // IN F*: let rec e_tactic_0 (#r:Type) (er : embedding r) : embedding (tac r)
 let rec e_tactic_0 (er : embedding<'r>) : embedding<tac<'r>> // JUST FSHARP
     =
-    mk_emb (fun _ _ -> failwith "Impossible: embedding tactic (0)?")
-           (fun w t -> Some <| unembed_tactic_0 er t)
+    mk_emb (fun _ _ _ -> failwith "Impossible: embedding tactic (0)?")
+           (fun w t norm -> Some <| unembed_tactic_0 er t norm)
            S.t_unit // never used
 
 // IN F*: and e_tactic_1 (#a:Type) (#r:Type) (ea : embedding a) (er : embedding r) : embedding (a -> tac r)
 and e_tactic_1 (ea : embedding<'a>) (er : embedding<'r>) : embedding<('a -> tac<'r>)> // JUST FSHARP
     =
-    mk_emb (fun _ _ -> failwith "Impossible: embedding tactic (1)?")
+    mk_emb (fun _ _ _ -> failwith "Impossible: embedding tactic (1)?")
            (fun w t -> unembed_tactic_1 ea er t)
            S.t_unit // never used
 
@@ -165,7 +88,6 @@
       { mktot2 0 "set_proofstate_range" set_proofstate_range E.e_proofstate e_range E.e_proofstate
                                         set_proofstate_range E.e_proofstate_nbe NBET.e_range E.e_proofstate_nbe
         with Cfg.name = Ident.lid_of_str "FStar.Tactics.Types.set_proofstate_range" }
->>>>>>> 26efee49
     in
     let incr_depth =
       { mktot1 0 "incr_depth" incr_depth E.e_proofstate E.e_proofstate
@@ -425,11 +347,6 @@
     | None ->
         Err.raise_error (Err.Fatal_TacticGotStuck, (BU.format1 "Tactic got stuck! Please file a bug report with a minimal reproduction of this issue.\n%s" (Print.term_to_string result))) proof_state.main_context.range
     )
-<<<<<<< HEAD
-//IN F*: and unembed_tactic_0' (#b:Type) (eb:embedding b) (embedded_tac_b:term) (ncb:norm_cb) : option (tac b) =
-and unembed_tactic_0'<'b> (eb:embedding<'b>) (embedded_tac_b:term) (ncb:norm_cb) : option<(tac<'b>)> = //JUST FSHARP
-    Some <| unembed_tactic_0 eb embedded_tac_b ncb
-=======
 
 //IN F*: and unembed_tactic_nbe_1 (#a:Type) (#r:Type) (ea:NBET.embedding a) (er:NBET.embedding r) (f:NBET.t) : option (a -> tac r) =
 and unembed_tactic_nbe_1<'a,'r> (ea:NBET.embedding<'a>) (er:NBET.embedding<'r>) (f:NBET.t) : option<('a -> tac<'r>)> = //JUST FSHARP
@@ -459,7 +376,6 @@
     | None ->
         Err.raise_error (Err.Fatal_TacticGotStuck, (BU.format1 "Tactic got stuck (in NBE)! Please file a bug report with a minimal reproduction of this issue.\n%s" (NBET.t_to_string result))) proof_state.main_context.range
     )
->>>>>>> 26efee49
 
 let report_implicits ps (is : Env.implicits) : unit =
     let errs = List.map (fun imp ->
