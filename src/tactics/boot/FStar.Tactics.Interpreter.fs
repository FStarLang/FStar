﻿#light "off"
module FStar.Tactics.Interpreter
open FStar
open FStar.ST
open FStar.Exn
open FStar.All
open FStar.Syntax.Syntax
open FStar.Util
open FStar.Range

module Err = FStar.Errors
module S = FStar.Syntax.Syntax
module SS = FStar.Syntax.Subst
module PC = FStar.Parser.Const
open FStar.TypeChecker.Env
module Env = FStar.TypeChecker.Env
module BU = FStar.Util
module U = FStar.Syntax.Util
module TcRel = FStar.TypeChecker.Rel
module Print = FStar.Syntax.Print
module TcUtil = FStar.TypeChecker.Util
module TcTerm = FStar.TypeChecker.TcTerm
module N = FStar.TypeChecker.Normalize
open FStar.Tactics.Types
open FStar.Tactics.Result
open FStar.Tactics.Basic
module E = FStar.Tactics.Embedding
module Core = FStar.Tactics.Basic
open FStar.Syntax.Embeddings
open FStar.Reflection.Basic
open FStar.Reflection.Interpreter
module RD = FStar.Reflection.Data
module RE = FStar.Reflection.Embeddings
open FStar.Tactics.Native

let tacdbg = BU.mk_ref false

let mk_tactic_interpretation_0 (reflect:bool)
                               (t:tac<'r>) (er:embedding<'r>)
                               (nm:Ident.lid) (psc:N.psc) (args:args) : option<term> =
 (*  We have: t () embedded_state
     The idea is to:
        1. unembed the state
        2. run the `t` tactic (catching exceptions)
        3. embed the result and final state and return it to the normalizer
  *)
  match args with
  | [(embedded_state, _)] ->
    BU.bind_opt (unembed E.e_proofstate embedded_state) (fun ps ->
    let ps = set_ps_psc psc ps in
    log ps (fun () ->
    BU.print2 "Reached %s, args are: %s\n"
            (Ident.string_of_lid nm)
            (Print.args_to_string args));
    let res = embed (E.e_result er) (N.psc_range psc) (run_safe t ps) in
    Some res)
  | _ ->
    failwith ("Unexpected application of tactic primitive")

let mk_tactic_interpretation_1 (reflect:bool)
                               (t:'a -> tac<'r>) (ea:embedding<'a>)
                               (er:embedding<'r>)
                               (nm:Ident.lid) (psc:N.psc) (args:args) : option<term> =
  match args with
  | [(a, _); (embedded_state, _)] ->
    BU.bind_opt (unembed E.e_proofstate embedded_state) (fun ps ->
    let ps = set_ps_psc psc ps in
    log ps (fun () ->
    BU.print2 "Reached %s, goals are: %s\n"
            (Ident.string_of_lid nm)
            (Print.term_to_string embedded_state));
    BU.bind_opt (unembed ea a) (fun a ->
    let res = run_safe (t a) ps in
    Some (embed (E.e_result er) (N.psc_range psc) res)))
  | _ ->
    failwith (Util.format2 "Unexpected application of tactic primitive %s %s" (Ident.string_of_lid nm) (Print.args_to_string args))

let mk_tactic_interpretation_1_env
                               (reflect:bool)
                               (t:N.psc -> 'a -> tac<'r>) (ea:embedding<'a>)
                               (er:embedding<'r>)
                               (nm:Ident.lid) (psc:N.psc) (args:args) : option<term> =
  match args with
  | [(a, _); (embedded_state, _)] ->
    BU.bind_opt (unembed E.e_proofstate embedded_state) (fun ps ->
    let ps = set_ps_psc psc ps in
    log ps (fun () ->
    BU.print2 "Reached %s, goals are: %s\n"
            (Ident.string_of_lid nm)
            (Print.term_to_string embedded_state));
    BU.bind_opt (unembed ea a) (fun a ->
    let res = run_safe (t psc a) ps in
    Some (embed (E.e_result er) (N.psc_range psc) res)))
  | _ ->
    failwith (Util.format2 "Unexpected application of tactic primitive %s %s" (Ident.string_of_lid nm) (Print.args_to_string args))

let mk_tactic_interpretation_2 (reflect:bool)
                               (t:'a -> 'b -> tac<'r>)
                               (ea:embedding<'a>) (eb:embedding<'b>)
                               (er:embedding<'r>)
                               (nm:Ident.lid) (psc:N.psc) (args:args) : option<term> =
  match args with
  | [(a, _); (b, _); (embedded_state, _)] ->
    BU.bind_opt (unembed E.e_proofstate embedded_state) (fun ps ->
    let ps = set_ps_psc psc ps in
    log ps (fun () ->
    BU.print2 "Reached %s, goals are: %s\n"
            (Ident.string_of_lid nm)
            (Print.term_to_string embedded_state));
    BU.bind_opt (unembed ea a) (fun a ->
    BU.bind_opt (unembed eb b) (fun b ->
    let res = run_safe (t a b) ps in
    Some (embed (E.e_result er) (N.psc_range psc) res))))
  | _ ->
    failwith (Util.format2 "Unexpected application of tactic primitive %s %s" (Ident.string_of_lid nm) (Print.args_to_string args))

let mk_tactic_interpretation_3 (reflect:bool)
                               (t:'a -> 'b -> 'c -> tac<'r>)
                               (ea:embedding<'a>)
                               (eb:embedding<'b>)
                               (ec:embedding<'c>)
                               (er:embedding<'r>)
                               (nm:Ident.lid) (psc:N.psc) (args:args) : option<term> =
  match args with
  | [(a, _); (b, _); (c, _); (embedded_state, _)] ->
    BU.bind_opt (unembed E.e_proofstate embedded_state) (fun ps ->
    let ps = set_ps_psc psc ps in
    log ps (fun () ->
    BU.print2 "Reached %s, goals are: %s\n"
            (Ident.string_of_lid nm)
            (Print.term_to_string embedded_state));
    BU.bind_opt (unembed ea a) (fun a ->
    BU.bind_opt (unembed eb b) (fun b ->
    BU.bind_opt (unembed ec c) (fun c ->
    let res = run_safe (t a b c) ps in
    Some (embed (E.e_result er) (N.psc_range psc) res)))))
  | _ ->
    failwith (Util.format2 "Unexpected application of tactic primitive %s %s" (Ident.string_of_lid nm) (Print.args_to_string args))

let mk_tactic_interpretation_4 (reflect:bool)
                               (t:'a -> 'b -> 'c -> 'd -> tac<'r>)
                               (ea:embedding<'a>)
                               (eb:embedding<'b>)
                               (ec:embedding<'c>)
                               (ed:embedding<'d>)
                               (er:embedding<'r>)
                               (nm:Ident.lid) (psc:N.psc) (args:args) : option<term> =
  match args with
  | [(a, _); (b, _); (c, _); (d, _); (embedded_state, _)] ->
    BU.bind_opt (unembed E.e_proofstate embedded_state) (fun ps ->
    let ps = set_ps_psc psc ps in
    log ps (fun () ->
    BU.print2 "Reached %s, goals are: %s\n"
            (Ident.string_of_lid nm)
            (Print.term_to_string embedded_state));
    BU.bind_opt (unembed ea a) (fun a ->
    BU.bind_opt (unembed eb b) (fun b ->
    BU.bind_opt (unembed ec c) (fun c ->
    BU.bind_opt (unembed ed d) (fun d ->
    let res = run_safe (t a b c d) ps in
    Some (embed (E.e_result er) (N.psc_range psc) res))))))
  | _ ->
    failwith (Util.format2 "Unexpected application of tactic primitive %s %s" (Ident.string_of_lid nm) (Print.args_to_string args))

let mk_tactic_interpretation_5 (reflect:bool)
                               (t:'a -> 'b -> 'c -> 'd -> 'e -> tac<'r>)
                               (ea:embedding<'a>)
                               (eb:embedding<'b>)
                               (ec:embedding<'c>)
                               (ed:embedding<'d>)
                               (ee:embedding<'e>)
                               (er:embedding<'r>)
                               (nm:Ident.lid) (psc:N.psc) (args:args) : option<term> =
  match args with
  | [(a, _); (b, _); (c, _); (d, _); (e, _); (embedded_state, _)] ->
    BU.bind_opt (unembed E.e_proofstate embedded_state) (fun ps ->
    let ps = set_ps_psc psc ps in
    log ps (fun () ->
    BU.print2 "Reached %s, goals are: %s\n"
            (Ident.string_of_lid nm)
            (Print.term_to_string embedded_state));
    BU.bind_opt (unembed ea a) (fun a ->
    BU.bind_opt (unembed eb b) (fun b ->
    BU.bind_opt (unembed ec c) (fun c ->
    BU.bind_opt (unembed ed d) (fun d ->
    BU.bind_opt (unembed ee e) (fun e ->
    let res = run_safe (t a b c d e) ps in
    Some (embed (E.e_result er) (N.psc_range psc) res)))))))
  | _ ->
    failwith (Util.format2 "Unexpected application of tactic primitive %s %s" (Ident.string_of_lid nm) (Print.args_to_string args))

let mk_tactic_interpretation_6 (reflect:bool)
                               (t:'a -> 'b -> 'c -> 'd -> 'e -> 'f -> tac<'r>)
                               (ea:embedding<'a>)
                               (eb:embedding<'b>)
                               (ec:embedding<'c>)
                               (ed:embedding<'d>)
                               (ee:embedding<'e>)
                               (ef:embedding<'f>)
                               (er:embedding<'r>)
                               (nm:Ident.lid) (psc:N.psc) (args:args) : option<term> =
  match args with
  | [(a, _); (b, _); (c, _); (d, _); (e, _); (f, _); (embedded_state, _)] ->
    BU.bind_opt (unembed E.e_proofstate embedded_state) (fun ps ->
    let ps = set_ps_psc psc ps in
    log ps (fun () ->
    BU.print2 "Reached %s, goals are: %s\n"
            (Ident.string_of_lid nm)
            (Print.term_to_string embedded_state));
    BU.bind_opt (unembed ea a) (fun a ->
    BU.bind_opt (unembed eb b) (fun b ->
    BU.bind_opt (unembed ec c) (fun c ->
    BU.bind_opt (unembed ed d) (fun d ->
    BU.bind_opt (unembed ee e) (fun e ->
    BU.bind_opt (unembed ef f) (fun f ->
    let res = run_safe (t a b c d e f) ps in
    Some (embed (E.e_result er) (N.psc_range psc) res))))))))
  | _ ->
    failwith (Util.format2 "Unexpected application of tactic primitive %s %s" (Ident.string_of_lid nm) (Print.args_to_string args))

let step_from_native_step (s: native_primitive_step): N.primitive_step =
    { N.name=s.name;
      N.arity=s.arity;
      N.auto_reflect=Some (s.arity - 1);
      N.strong_reduction_ok=s.strong_reduction_ok;
      N.requires_binder_substitution = false; // GM: really?
      N.interpretation=(fun psc args -> s.tactic psc args) }


let rec e_tactic_0' (er : embedding<'r>) : embedding<tac<'r>> =
    mk_emb (fun _ _ -> failwith "Impossible: embedding tactic (0)?")
           (fun w t -> Some <| unembed_tactic_0 er t)
           S.t_unit // never used

and e_tactic_1 (ea : embedding<'a>) (er : embedding<'r>) : embedding<('a -> tac<'r>)> =
    mk_emb (fun _ _ -> failwith "Impossible: embedding tactic (1)?")
           (fun w t -> unembed_tactic_1 ea er t)
           S.t_unit // never used
and primitive_steps () : list<N.primitive_step> =
    let mk nm arity interpretation =
      let nm = E.fstar_tactics_lid' ["Builtins";nm] in {
      N.name=nm;
      N.arity=arity;
      N.auto_reflect=Some (arity - 1);
      N.strong_reduction_ok=false;
      N.requires_binder_substitution = true;
      N.interpretation=(fun psc args -> interpretation nm psc args);
    } in
    let native_tactics = list_all () in
    let native_tactics_steps = List.map step_from_native_step native_tactics in
    // mktac0 cannot exist due to having a top-level effect
    let mktac1 (name : string) (f : 'a -> tac<'r>)
               (ea : embedding<'a>)
               (er : embedding<'r>) : N.primitive_step =
        mk name 2 (mk_tactic_interpretation_1 false f ea er)
    in
    let mktac2 (name : string) (f : 'a -> 'b -> tac<'r>)
               (ea : embedding<'a>) (eb : embedding<'b>)
               (er : embedding<'r>) : N.primitive_step =
        mk name 3 (mk_tactic_interpretation_2 false f ea eb er)
    in
    let mktac3 (name : string) (f : 'a -> 'b -> 'c -> tac<'r>)
               (ea : embedding<'a>) (eb : embedding<'b>) (ec : embedding<'c>)
               (er : embedding<'r>) : N.primitive_step =
        mk name 4 (mk_tactic_interpretation_3 false f ea eb ec er)
    in
    let mktac5 (name : string) (f : 'a -> 'b -> 'c -> 'd -> 'e -> tac<'r>)
               (ea : embedding<'a>) (eb : embedding<'b>) (ec : embedding<'c>)
               (ed : embedding<'d>) (ee : embedding<'e>)
               (er : embedding<'r>) : N.primitive_step =
        mk name 6 (mk_tactic_interpretation_5 false f ea eb ec ed ee er)
    in
    let decr_depth_interp psc (args : args) =
        match args with
        | [(ps, _)] ->
            bind_opt (unembed E.e_proofstate ps) (fun ps ->
            let ps = set_ps_psc psc ps in
            Some (embed E.e_proofstate (N.psc_range psc) (decr_depth ps)))

        | _ -> failwith "Unexpected application of decr_depth"
    in
    let decr_depth_step : N.primitive_step =
        {N.name = Ident.lid_of_str "FStar.Tactics.Types.decr_depth";
         N.arity = 1;
         N.auto_reflect=None;
         N.strong_reduction_ok = false;
         N.requires_binder_substitution = false;
         N.interpretation = decr_depth_interp
         }
    in
    let incr_depth_interp psc (args : args) =
        match args with
        | [(ps, _)] ->
            bind_opt (unembed E.e_proofstate ps) (fun ps ->
            let ps = set_ps_psc psc ps in
            Some (embed E.e_proofstate (N.psc_range psc) (incr_depth ps)))
        | _ -> failwith "Unexpected application of incr_depth"
    in
    let incr_depth_step : N.primitive_step =
        {N.name = Ident.lid_of_str "FStar.Tactics.Types.incr_depth";
         N.arity = 1;
         N.auto_reflect=None;
         N.strong_reduction_ok = false;
         N.requires_binder_substitution = false;
         N.interpretation = incr_depth_interp
         }
    in
    let tracepoint_interp psc (args : args) =
        match args with
        | [(ps, _)] ->
            bind_opt (unembed E.e_proofstate ps) (fun ps ->
            let ps = set_ps_psc psc ps in
            tracepoint ps;
            Some U.exp_unit)
        | _ -> failwith "Unexpected application of tracepoint"
    in
    let set_proofstate_range_interp psc (args : args) =
        match args with
        | [(ps, _); (r, _)] ->
            bind_opt (unembed E.e_proofstate ps) (fun ps ->
            bind_opt (unembed e_range r) (fun r ->
            let ps' = set_proofstate_range ps r in
            Some (embed E.e_proofstate (N.psc_range psc) ps')))
        | _ -> failwith "Unexpected application of set_proofstate_range"
    in
    let push_binder_interp psc (args:args) =
        match args with
        | [(env_t, _); (b, _)] ->
            bind_opt (unembed RE.e_env env_t) (fun env ->
            bind_opt (unembed RE.e_binder b) (fun b ->
            let env = Env.push_binders env [b] in
            Some (embed RE.e_env env_t.pos env)))
        | _ -> failwith "Unexpected application of push_binder"
    in
    let set_proofstate_range_step : N.primitive_step =
        let nm = Ident.lid_of_str "FStar.Tactics.Types.set_proofstate_range" in
        {N.name = nm;
         N.arity = 2;
         N.auto_reflect=None;
         N.strong_reduction_ok = false;
         N.requires_binder_substitution = false;
         N.interpretation = set_proofstate_range_interp
        }
    in
    let tracepoint_step : N.primitive_step =
        let nm = Ident.lid_of_str "FStar.Tactics.Types.tracepoint" in
        {N.name = nm;
         N.arity = 1;
         N.auto_reflect=None;
         N.strong_reduction_ok = false;
         N.requires_binder_substitution = true;
         N.interpretation = tracepoint_interp
        }
    in
    let push_binder_step : N.primitive_step =
       let nm = E.fstar_tactics_lid' ["Builtins";"push_binder"] in
        {N.name = nm;
         N.arity = 2;
         N.auto_reflect=None;
         N.strong_reduction_ok = false;
         N.requires_binder_substitution = true;
         N.interpretation = push_binder_interp
        }
    in
    [
      mktac2 "fail"          (fun _ -> fail) e_any e_string e_any; //nb: the e_any embedding is never used
      mktac1 "trivial"       trivial e_unit e_unit;
      mktac2 "__trytac"      (fun _ -> trytac) e_any (e_tactic_0' e_any) (e_option e_any);
      mktac1 "intro"         intro e_unit RE.e_binder;
      mktac1 "intro_rec"     intro_rec e_unit (e_tuple2 RE.e_binder RE.e_binder);
      mktac1 "norm"          norm (e_list e_norm_step) e_unit;
      mktac3 "norm_term_env" norm_term_env RE.e_env (e_list e_norm_step) RE.e_term RE.e_term;
      mktac2 "norm_binder_type"
                               norm_binder_type (e_list e_norm_step) RE.e_binder e_unit;
      mktac2 "rename_to"     rename_to RE.e_binder e_string e_unit;
      mktac1 "binder_retype" binder_retype RE.e_binder e_unit;
      mktac1 "revert"        revert e_unit e_unit;
      mktac1 "clear_top"     clear_top e_unit e_unit;
      mktac1 "clear"         clear RE.e_binder e_unit;
      mktac1 "rewrite"       rewrite RE.e_binder e_unit;
      mktac1 "smt"           smt e_unit e_unit;
      mktac1 "refine_intro"  refine_intro e_unit e_unit;
      mktac2 "t_exact"       t_exact e_bool RE.e_term e_unit;
      mktac1 "apply"         (apply  true) RE.e_term e_unit;
      mktac1 "apply_raw"     (apply false) RE.e_term e_unit;
      mktac1 "apply_lemma"   apply_lemma RE.e_term e_unit;
      // A tac 5... oh my...
      mktac5 "__divide"      (fun _ _ -> divide) e_any e_any e_int (e_tactic_0' e_any) (e_tactic_0' e_any)
                                                            (e_tuple2 e_any e_any);
      mktac2 "__seq"         seq (e_tactic_0' e_unit) (e_tactic_0' e_unit) e_unit;

      mktac1 "set_options"   set_options e_string e_unit;

      mktac1 "tc"            tc RE.e_term RE.e_term;
      mktac1 "unshelve"      unshelve RE.e_term e_unit;
      mktac2 "unquote"       unquote e_any RE.e_term e_any;

      mktac1 "prune"         prune e_string e_unit;
      mktac1 "addns"         addns e_string e_unit;

      mktac1 "print"         print e_string e_unit;
      mktac1 "debug"         debug e_string e_unit;
      mktac1 "dump"          print_proof_state e_string e_unit;
      mktac1 "dump1"         print_proof_state1 e_string e_unit;

      mktac2 "__pointwise"     pointwise E.e_direction (e_tactic_0' e_unit) e_unit;
      mktac2 "__topdown_rewrite" topdown_rewrite
                                 (e_tactic_1 RE.e_term (e_tuple2 e_bool e_int))
                                 (e_tactic_0' e_unit)
                                 e_unit;

      mktac1 "trefl"         trefl   e_unit e_unit;
      mktac1 "later"         later   e_unit e_unit;
      mktac1 "dup"           dup     e_unit e_unit;
      mktac1 "flip"          flip    e_unit e_unit;
      mktac1 "qed"           qed     e_unit e_unit;
      mktac1 "dismiss"       dismiss e_unit e_unit;
      mktac1 "tadmit"        tadmit  e_unit e_unit;

      mktac1 "cases"         cases RE.e_term (e_tuple2 RE.e_term RE.e_term);

      mktac1 "top_env"       top_env     e_unit RE.e_env;
      mktac1 "cur_env"       cur_env     e_unit RE.e_env;
      mktac1 "cur_goal"      cur_goal'   e_unit RE.e_term;
      mktac1 "cur_witness"   cur_witness e_unit RE.e_term;

      mktac1 "inspect"       inspect RE.e_term      RE.e_term_view;
      mktac1 "pack"          pack    RE.e_term_view RE.e_term;

      mktac1 "fresh"         fresh       e_unit e_int;
      mktac1 "ngoals"        ngoals      e_unit e_int;
      mktac1 "ngoals_smt"    ngoals_smt  e_unit e_int;
      mktac1 "is_guard"      is_guard    e_unit e_bool;

      mktac2 "uvar_env"      uvar_env RE.e_env (e_option RE.e_term) RE.e_term;
      mktac2 "unify"         unify RE.e_term RE.e_term e_bool;
      mktac3 "launch_process" launch_process e_string (e_list e_string) e_string e_string;

      mktac2 "fresh_bv_named"  fresh_bv_named e_string RE.e_term RE.e_bv;
      mktac1 "change"          change RE.e_term e_unit;

      mktac1 "get_guard_policy" get_guard_policy e_unit E.e_guard_policy;
      mktac1 "set_guard_policy" set_guard_policy E.e_guard_policy e_unit;

      decr_depth_step;
      incr_depth_step;
      tracepoint_step;
      set_proofstate_range_step;
      push_binder_step
    ]@reflection_primops @native_tactics_steps

// Please note, these markers are for some makefile magic that tweaks this function in the OCaml output

//IN F*: and unembed_tactic_1 (#a:Type) (#r:Type) (ea:embedding a) (er:embedding r) (f:term) : option (a -> tac r) =
and unembed_tactic_1<'a,'r> (ea:embedding<'a>) (er:embedding<'r>) (f:term) : option<('a -> tac<'r>)> = //JUST FSHARP
    Some (fun x ->
      let rng = FStar.Range.dummyRange  in
      let x_tm = embed ea rng x in
      let app = S.mk_Tm_app f [as_arg x_tm] None rng in
      unembed_tactic_0 er app)

//IN F*: and unembed_tactic_0 (#b:Type) (eb:embedding b) (embedded_tac_b:term) : tac b =
and unembed_tactic_0<'b> (eb:embedding<'b>) (embedded_tac_b:term) : tac<'b> = //JUST FSHARP
    bind get (fun proof_state ->
    let rng = embedded_tac_b.pos in
    let tm = S.mk_Tm_app embedded_tac_b
                         [S.as_arg (embed E.e_proofstate rng proof_state)]
                          None
                          rng in

    // Why not HNF? While we don't care about strong reduction we need more than head
    // normal form due to primitive steps. Consider `norm (steps 2)`: we need to normalize
    // `steps 2` before caling norm, or it will fail to unembed the set of steps. Further,
    // at this moment at least, the normalizer will not call into any step of arity > 1.
    let steps = [N.Weak; N.Reify; N.UnfoldUntil delta_constant; N.UnfoldTac; N.Primops; N.Unascribe] in
    if Env.debug proof_state.main_context (Options.Other "TacVerbose") then
        BU.print1 "Starting normalizer with %s\n" (Print.term_to_string tm);
    let result = N.normalize_with_primitive_steps (primitive_steps ()) steps proof_state.main_context tm in
    if Env.debug proof_state.main_context (Options.Other "TacVerbose") then
        BU.print1 "Reduced tactic: got %s\n" (Print.term_to_string result);

    // F* requires more annotations.
    // IN F*: let res : option<__result<b>> = unembed (E.e_result eb) result in
    let res = unembed (E.e_result eb) result in //JUST FSHARP

    match res with
    | Some (Success (b, ps)) ->
        bind (set ps) (fun _ -> ret b)

    | Some (Failed (msg, ps)) ->
        bind (set ps) (fun _ -> fail msg)

    | None ->
        Err.raise_error (Err.Fatal_TacticGotStuck, (BU.format1 "Tactic got stuck! Please file a bug report with a minimal reproduction of this issue.\n%s" (Print.term_to_string result))) proof_state.main_context.range
    )
//IN F*: and unembed_tactic_0' (#b:Type) (eb:embedding b) (embedded_tac_b:term) : option (tac b) =
and unembed_tactic_0'<'b> (eb:embedding<'b>) (embedded_tac_b:term) : option<(tac<'b>)> = //JUST FSHARP
    Some <| unembed_tactic_0 eb embedded_tac_b

let report_implicits ps (is : Env.implicits) : unit =
<<<<<<< HEAD
    let errs = List.map (fun (r, ty, uv, rng) ->
                (Errors.Fatal_UninstantiatedUnificationVarInTactic, BU.format3 ("Tactic left uninstantiated unification variable %s of type %s (reason = \"%s\")")
=======
    let errs = List.map (fun (r, ty, uv, rng, _) ->
                (Err.Error_UninstantiatedUnificationVarInTactic, BU.format3 ("Tactic left uninstantiated unification variable %s of type %s (reason = \"%s\")")
>>>>>>> 06652f84
                             (Print.uvar_to_string uv.ctx_uvar_head) (Print.term_to_string ty) r,
                 rng)) is in
    match errs with
    | [] -> ()
    | (e, msg, r)::tl -> begin
        dump_proofstate ps "failing due to uninstantiated implicits";
        // A trick to print each error exactly once.
        Err.add_errors tl;
        Err.raise_error (e, msg) r
    end

let run_tactic_on_typ (tactic:term) (env:env) (typ:typ) : list<goal> // remaining goals
                                                        * term // witness
                                                        =
    let rng = tactic.pos in
    // This bit is really important: a typechecked tactic can contain many uvar redexes
    // that make normalization SUPER slow (probably exponential). Doing this first pass
    // gets rid of those redexes and leaves a much smaller term, which performs a lot better.
    if !tacdbg then
        BU.print1 "About to reduce uvars on: %s\n" (Print.term_to_string tactic);
    let tactic = N.reduce_uvar_solutions env tactic in
    if !tacdbg then
        BU.print1 "About to check tactic term: %s\n" (Print.term_to_string tactic);

    (* Do NOT use the returned tactic, the typechecker is not idempotent and
     * will mess up the monadic lifts . c.f #1307 *)
    let _, _, g = TcTerm.tc_reified_tactic env tactic in
    TcRel.force_trivial_guard env g;
    Err.stop_if_err ();
    let tau = unembed_tactic_0 e_unit tactic in
    let env, _ = Env.clear_expected_typ env in
    let env = { env with Env.instantiate_imp = false } in
    (* TODO: We do not faithfully expose universes to metaprograms *)
    let env = { env with Env.lax_universes = true } in
    let ps, w = proofstate_of_goal_ty rng env typ in
    if !tacdbg then
        BU.print1 "Running tactic with goal = %s\n" (Print.term_to_string typ);
    let res, ms = BU.record_time (fun () -> run tau ps) in
    if !tacdbg then
        BU.print3 "Tactic %s ran in %s ms (%s)\n" (Print.term_to_string tactic) (string_of_int ms) (Print.lid_to_string env.curmodule);
    match res with
    | Success (_, ps) ->
        if !tacdbg then
            BU.print1 "Tactic generated proofterm %s\n" (Print.term_to_string w); //FIXME: Is this right?
        List.iter (fun g -> if is_irrelevant g
                            then if TcRel.teq_nosmt (goal_env g) (goal_witness g) U.exp_unit
                                 then ()
                                 else failwith (BU.format1 "Irrelevant tactic witness does not unify with (): %s"
                                                    (Print.term_to_string (goal_witness g)))
                            else ())
                  (ps.goals @ ps.smt_goals);

        // Check that all implicits are instantiated. This will also typecheck
        // the implicits, so make it do a lax check because we certainly
        // do not want to repeat all of the reasoning that took place in tactics.
        // It would also most likely fail.
        let g = {TcRel.trivial_guard with Env.implicits=ps.all_implicits} in
        let g = TcRel.solve_deferred_constraints env g |> TcRel.resolve_implicits_tac env in
        report_implicits ps g.implicits;
        (ps.goals@ps.smt_goals, w)

    | Failed (s, ps) ->
        dump_proofstate (subst_proof_state (N.psc_subst ps.psc) ps) "at the time of failure";
        Err.raise_error (Err.Fatal_UserTacticFailure, (BU.format1 "user tactic failed: %s" s)) ps.entry_range

// Polarity
type pol =
    | Pos
    | Neg
    | Both // traversing both polarities at once

// Result of traversal
type tres_m<'a> =
    | Unchanged of 'a
    | Simplified of 'a * list<goal>
    | Dual of 'a * 'a * list<goal>

type tres = tres_m<term>

let tpure x = Unchanged x

let flip p = match p with
    | Pos -> Neg
    | Neg -> Pos
    | Both -> Both

let by_tactic_interp (pol:pol) (e:Env.env) (t:term) : tres =
    let hd, args = U.head_and_args t in
    match (U.un_uinst hd).n, args with

    // by_tactic marker
    | Tm_fvar fv, [(rett, Some (Implicit _)); (tactic, None); (assertion, None)]
            when S.fv_eq_lid fv PC.by_tactic_lid ->
        begin match pol with
        | Pos ->
            let gs, _ = run_tactic_on_typ tactic e assertion in
            Simplified (FStar.Syntax.Util.t_true, gs)

        | Both ->
            let gs, _ = run_tactic_on_typ tactic e assertion in
            Dual (assertion, FStar.Syntax.Util.t_true, gs)

        | Neg ->
            // Peel away tactics in negative positions, they're assumptions!
            Simplified (assertion, [])
        end

    // spinoff marker: simply spin off a query independently.
    // So, equivalent to `by_tactic idtac` without importing the (somewhat heavy) tactics module
    | Tm_fvar fv, [(assertion, None)]
            when S.fv_eq_lid fv PC.spinoff_lid ->
        begin  match pol with
        | Pos ->
            Simplified (FStar.Syntax.Util.t_true, [fst <| goal_of_goal_ty e assertion])

        | Both ->
            Dual (assertion, FStar.Syntax.Util.t_true, [fst <| goal_of_goal_ty e assertion])

        | Neg ->
            Simplified (assertion, [])
        end

    | _ ->
        Unchanged t

let explode (t : tres_m<'a>) : 'a * 'a * list<goal> =
    match t with
    | Unchanged t -> (t, t, [])
    | Simplified (t, gs) -> (t, t, gs)
    | Dual (tn, tp, gs) -> (tn, tp, gs)

let comb1 (f : 'a -> 'b) : tres_m<'a> -> tres_m<'b> = function
    | Unchanged t -> Unchanged (f t)
    | Simplified (t, gs) -> Simplified (f t, gs)
    | Dual (tn, tp, gs) -> Dual (f tn, f tp, gs)

let comb2 (f : 'a -> 'b -> 'c ) (x : tres_m<'a>) (y : tres_m<'b>) : tres_m<'c> =
    match x, y with
    | Unchanged t1, Unchanged t2 ->
        Unchanged (f t1 t2)

    | Unchanged t1, Simplified (t2, gs)
    | Simplified (t1, gs), Unchanged t2 ->
        Simplified (f t1 t2, gs)

    | Simplified (t1, gs1), Simplified (t2, gs2) ->
        Simplified (f t1 t2, gs1@gs2)

    | _ ->
        let (n1, p1, gs1) = explode x in
        let (n2, p2, gs2) = explode y in
        Dual (f n1 n2, f p1 p2, gs1@gs2)

let comb_list (rs : list<tres_m<'a>>) : tres_m<list<'a>> =
    let rec aux rs acc =
        match rs with
        | [] -> acc
        | hd::tl -> aux tl (comb2 (fun l r -> l::r) hd acc)
    in
    aux (List.rev rs) (tpure [])

let emit (gs : list<goal>) (m : tres_m<'a>) : tres_m<'a> =
    comb2 (fun () x -> x) (Simplified ((), gs)) m

let rec traverse (f: pol -> Env.env -> term -> tres) (pol:pol) (e:Env.env) (t:term) : tres =
    let r =
        match (SS.compress t).n with
        | Tm_uinst (t,us) -> let tr = traverse f pol e t in
                             comb1 (fun t' -> Tm_uinst (t', us)) tr

        | Tm_meta (t, m) -> let tr = traverse f pol e t in
                            comb1 (fun t' -> Tm_meta (t', m)) tr

        | Tm_app ({ n = Tm_fvar fv }, [(p,_); (q,_)]) when S.fv_eq_lid fv PC.imp_lid ->
               // ==> is specialized to U_zero
               let x = S.new_bv None (U.mk_squash U_zero p) in
               let r1 = traverse f (flip pol)  e                p in
               let r2 = traverse f       pol  (Env.push_bv e x) q in
               comb2 (fun l r -> (U.mk_imp l r).n) r1 r2

        (* p <==> q is special, each side is bipolar *)
        (* So we traverse its arguments with pol = Both, and negative and positive versions *)
        (* of p and q *)
        (* then we return (in general) (p- ==> q+) /\ (q- ==> p+) *)
        (* But if neither side ran tactics, we just keep p <==> q *)
        | Tm_app ({ n = Tm_fvar fv }, [(p,_); (q,_)]) when S.fv_eq_lid fv PC.iff_lid ->
               // <==> is specialized to U_zero
               let xp = S.new_bv None (U.mk_squash U_zero p) in
               let xq = S.new_bv None (U.mk_squash U_zero q) in
               let r1 = traverse f Both (Env.push_bv e xq) p in
               let r2 = traverse f Both (Env.push_bv e xp) q in
               // Should be flipping the tres, I think
               begin match r1, r2 with
               | Unchanged _, Unchanged _ ->
                  comb2 (fun l r -> (U.mk_iff l r).n) r1 r2
               | _ ->
                  let (pn, pp, gs1) = explode r1 in
                  let (qn, qp, gs2) = explode r2 in
                  let t = U.mk_conj (U.mk_imp pn qp) (U.mk_imp qn pp) in
                  Simplified (t.n, gs1@gs2)
               end

        | Tm_app (hd, args) ->
                let r0 = traverse f pol e hd in
                let r1 = List.fold_right (fun (a, q) r ->
                                              let r' = traverse f pol e a in
                                              comb2 (fun a args -> (a, q)::args) r' r)
                                                 args (tpure []) in
                comb2 (fun hd args -> Tm_app (hd, args)) r0 r1

        | Tm_abs (bs, t, k) ->
                // TODO: traverse k?
                let bs, topen = SS.open_term bs t in
                let e' = Env.push_binders e bs in
                let r0 = List.map (fun (bv, aq) ->
                                     let r = traverse f (flip pol) e bv.sort in
                                     comb1 (fun s' -> ({ bv with sort = s' }, aq)) r
                                  ) bs
                in
                let rbs = comb_list r0 in
                let rt = traverse f pol e' topen in
                comb2 (fun bs t -> (U.abs bs t k).n) rbs rt

        | Tm_ascribed (t, asc, ef) ->
            // TODO: traverse the types?
            comb1 (fun t -> Tm_ascribed (t, asc, ef)) (traverse f pol e t)

        | x ->
            tpure x in
    match r with
    | Unchanged tn' ->
        f pol e ({ t with n = tn' })

    | Simplified (tn', gs) ->
        emit gs (f pol e ({ t with n = tn' }))

    | Dual (tn, tp, gs) ->
        let rp = f pol e ({ t with n = tp }) in
        let (_, p', gs') = explode rp in
        Dual ({t with n = tn}, p', gs@gs')

let getprop (e:env) (t:term) : option<term> =
    let tn = N.normalize [N.Weak; N.HNF; N.UnfoldUntil delta_constant] e t in
    U.un_squash tn

let preprocess (env:Env.env) (goal:term) : list<(Env.env * term * FStar.Options.optionstate)> =
    tacdbg := Env.debug env (Options.Other "Tac");
    if !tacdbg then
        BU.print2 "About to preprocess %s |= %s\n"
                        (Env.all_binders env |> Print.binders_to_string ",")
                        (Print.term_to_string goal);
    let initial = (1, []) in
    // This match should never fail
    let (t', gs) =
        match traverse by_tactic_interp Pos env goal with
        | Unchanged t' -> (t', [])
        | Simplified (t', gs) -> (t', gs)
        | _ -> failwith "no"
    in
    if !tacdbg then
        BU.print2 "Main goal simplified to: %s |- %s\n"
                (Env.all_binders env |> Print.binders_to_string ", ")
                (Print.term_to_string t');
    let s = initial in
    let s = List.fold_left (fun (n,gs) g ->
                 let phi = match getprop (goal_env g) (goal_type g) with
                           | None ->
                                Err.raise_error (Err.Fatal_TacticProofRelevantGoal,
                                    (BU.format1 "Tactic returned proof-relevant goal: %s" (Print.term_to_string (goal_type g)))) env.range
                           | Some phi -> phi
                 in
                 if !tacdbg then
                     BU.print2 "Got goal #%s: %s\n" (string_of_int n) (goal_to_string g);
                 let gt' = TcUtil.label ("Could not prove goal #" ^ string_of_int n) goal.pos phi in
                 (n+1, (goal_env g, gt', g.opts)::gs)) s gs in
    let (_, gs) = s in
    // Use default opts for main goal
    (env, t', FStar.Options.peek ()) :: gs

let reify_tactic (a : term) : term =
    let r = S.mk_Tm_uinst (S.fv_to_tm (S.lid_as_fv PC.reify_tactic_lid delta_equational None)) [U_zero] in
    mk_Tm_app r [S.iarg t_unit; S.as_arg a] None a.pos

let synthesize (env:Env.env) (typ:typ) (tau:term) : term =
    tacdbg := Env.debug env (Options.Other "Tac");
    let tau = reify_tactic tau in
    let gs, w = run_tactic_on_typ tau env typ in
    // Check that all goals left are irrelevant. We don't need to check their
    // validity, as we will typecheck the witness independently.
    if List.existsML (fun g -> not (Option.isSome (getprop (goal_env g) (goal_type g)))) gs
        then Err.raise_error (Err.Fatal_OpenGoalsInSynthesis, "synthesis left open goals") typ.pos;
    w

let splice (env:Env.env) (tau:term) : list<sigelt> =
    tacdbg := Env.debug env (Options.Other "Tac");
    let typ = S.t_decls in // running with goal type FStar.Reflection.Data.decls
    let gs, w = run_tactic_on_typ (reify_tactic tau) env typ in
    // Check that all goals left are irrelevant. We don't need to check their
    // validity, as we will typecheck the witness independently.
    if List.existsML (fun g -> not (Option.isSome (getprop (goal_env g) (goal_type g)))) gs
        then Err.raise_error (Err.Fatal_OpenGoalsInSynthesis, "splice left open goals") typ.pos;

    // Fully normalize the witness
    let w = N.normalize [N.Weak; N.HNF; N.UnfoldUntil delta_constant;
                         N.Primops; N.Unascribe; N.Unmeta] env w in

    // Unembed it, this must work if things are well-typed
    match unembed (e_list RE.e_sigelt) w with
    | Some sigelts -> sigelts
    | None -> Err.raise_error (Err.Fatal_SpliceUnembedFail, "splice: failed to unembed sigelts") typ.pos<|MERGE_RESOLUTION|>--- conflicted
+++ resolved
@@ -498,13 +498,8 @@
     Some <| unembed_tactic_0 eb embedded_tac_b
 
 let report_implicits ps (is : Env.implicits) : unit =
-<<<<<<< HEAD
     let errs = List.map (fun (r, ty, uv, rng) ->
-                (Errors.Fatal_UninstantiatedUnificationVarInTactic, BU.format3 ("Tactic left uninstantiated unification variable %s of type %s (reason = \"%s\")")
-=======
-    let errs = List.map (fun (r, ty, uv, rng, _) ->
                 (Err.Error_UninstantiatedUnificationVarInTactic, BU.format3 ("Tactic left uninstantiated unification variable %s of type %s (reason = \"%s\")")
->>>>>>> 06652f84
                              (Print.uvar_to_string uv.ctx_uvar_head) (Print.term_to_string ty) r,
                  rng)) is in
     match errs with
