(*
  Copyright 2008-2014 Nikhil Swamy and Microsoft Research

  Licensed under the Apache License, Version 2.0 (the "License");
  you may not use this file except in compliance with the License.
  You may obtain a copy of the License at

  http://www.apache.org/licenses/LICENSE-2.0

  Unless required by applicable law or agreed to in writing, software
  distributed under the License is distributed on an "AS IS" BASIS,
  WITHOUT WARRANTIES OR CONDITIONS OF ANY KIND, either express or implied.
  See the License for the specific language governing permissions and
  limitations under the License.
*)
#light "off"
module FStar.Parser.ToSyntax

open FStar
open FStar.Util
open FStar.Syntax
open FStar.Syntax.Syntax
open FStar.Syntax.Util
open FStar.Parser
open FStar.Parser.Env
open FStar.Parser.AST
open FStar.Ident
open FStar.Const

module C = FStar.Syntax.Const
module S = FStar.Syntax.Syntax
module U = FStar.Syntax.Util

// VALS_HACK_HERE

let trans_aqual = function
  | Some AST.Implicit -> Some S.imp_tag
  | Some AST.Equality -> Some S.Equality
  | _ -> None

let trans_qual r = function
  | AST.Private ->       S.Private
  | AST.Assumption ->    S.Assumption
  | AST.Unfold_for_unification_and_vcgen -> S.Unfold_for_unification_and_vcgen
  | AST.Inline_for_extraction -> S.Inline_for_extraction
  | AST.Irreducible ->   S.Irreducible
  | AST.Logic ->         S.Logic
  | AST.TotalEffect ->   S.TotalEffect
  | AST.Effect ->        S.Effect
  | AST.New  ->          S.New
  | AST.Abstract ->      S.Abstract
  | AST.Opaque ->        FStar.TypeChecker.Errors.warn r "The 'opaque' qualifier is deprecated since its use was strangely schizophrenic. There were two overloaded uses: (1) Given 'opaque val f : t', the behavior was to exclude the definition of 'f' to the SMT solver. This corresponds roughly to the new 'irreducible' qualifier. (2) Given 'opaque type t = t'', the behavior was to provide the definition of 't' to the SMT solver, but not to inline it, unless absolutely required for unification. This corresponds roughly to the behavior of 'unfoldable' (which is currently the default)."; S.Visible_default
  | AST.Reflectable ->   S.Reflectable
  | AST.Reifiable ->     S.Reifiable
  | AST.Noeq ->          S.Noeq
  | AST.Unopteq ->       S.Unopteq
  | AST.DefaultEffect -> raise (Error("The 'default' qualifier on effects is no longer supported", r))
  | AST.Inline
  | AST.Visible -> raise (Error("Unsupported qualifier", r))

let trans_pragma = function
  | AST.SetOptions s -> S.SetOptions s
  | AST.ResetOptions sopt -> S.ResetOptions sopt

let as_imp = function
    | Hash -> Some S.imp_tag
    | _ -> None
let arg_withimp_e imp t =
    t, as_imp imp
let arg_withimp_t imp t =
    match imp with
        | Hash -> t, Some S.imp_tag
        | _ -> t, None

let contains_binder binders =
  binders |> Util.for_some (fun b -> match b.b with
    | Annotated _ -> true
    | _ -> false)

let rec unparen t = match t.tm with
  | Paren t -> unparen t
  | _ -> t

let tm_type_z r = mk_term (Name (lid_of_path ["Type0"] r)) r Kind
let tm_type r = mk_term (Name (lid_of_path   [ "Type"] r)) r Kind

//Deciding if the t is a computation type
//based on its head symbol
let rec is_comp_type env t =
    match t.tm with
    | Name l
    | Construct(l, _) -> Env.try_lookup_effect_name env l |> Option.isSome
    | App(head, _, _) -> is_comp_type env head
    | Paren t
    | Ascribed(t, _)
    | LetOpen(_, t) -> is_comp_type env t
    | _ -> false

let unit_ty = mk_term (Name FStar.Syntax.Const.unit_lid) Range.dummyRange Type

let compile_op arity s =
    let name_of_char = function
            |'&' -> "Amp"
            |'@'  -> "At"
            |'+' -> "Plus"
            |'-' when (arity=1) -> "Minus"
            |'-' -> "Subtraction"
            |'/' -> "Slash"
            |'<' -> "Less"
            |'=' -> "Equals"
            |'>' -> "Greater"
            |'_' -> "Underscore"
            |'|' -> "Bar"
            |'!' -> "Bang"
            |'^' -> "Hat"
            |'%' -> "Percent"
            |'*' -> "Star"
            |'?' -> "Question"
            |':' -> "Colon"
            | _ -> "UNKNOWN" in
    let rec aux i =
        if i = String.length s
        then []
        else name_of_char (Util.char_at s i) :: aux (i + 1) in
    match s with
    | ".[]<-" -> "op_String_Assignment"
    | ".()<-" -> "op_Array_Assignment"
    | ".[]" -> "op_String_Access"
    | ".()" -> "op_Array_Access"
    | _ -> "op_"^ (String.concat "_" (aux 0))

let compile_op_lid n s r = [mk_ident(compile_op n s, r)] |> lid_of_ids

let op_as_term env arity rng s : option<S.term> =
  let r l dd = Some (S.lid_as_fv (set_lid_range l rng) dd None |> S.fv_to_tm) in
  let fallback () =
      match s with
        | "=" ->    r C.op_Eq Delta_equational
        | ":=" ->   r C.write_lid Delta_equational
        | "<" ->    r C.op_LT Delta_equational
        | "<=" ->   r C.op_LTE Delta_equational
        | ">" ->    r C.op_GT Delta_equational
        | ">=" ->   r C.op_GTE Delta_equational
        | "&&" ->   r C.op_And Delta_equational
        | "||" ->   r C.op_Or Delta_equational
        | "+" ->    r C.op_Addition Delta_equational
        | "-" when (arity=1) -> r C.op_Minus Delta_equational
        | "-" ->    r C.op_Subtraction Delta_equational
        | "/" ->    r C.op_Division Delta_equational
        | "%" ->    r C.op_Modulus Delta_equational
        | "!" ->    r C.read_lid Delta_equational
        | "@" ->    r C.list_append_lid Delta_equational
        | "^" ->    r C.strcat_lid Delta_equational
        | "|>" ->   r C.pipe_right_lid Delta_equational
        | "<|" ->   r C.pipe_left_lid Delta_equational
        | "<>" ->   r C.op_notEq Delta_equational
        | "~"   ->  r C.not_lid (Delta_defined_at_level 2)
        | "=="  ->  r C.eq2_lid Delta_constant
        | "<<" ->   r C.precedes_lid Delta_constant
        | "/\\" ->  r C.and_lid (Delta_defined_at_level 1)
        | "\\/" ->  r C.or_lid (Delta_defined_at_level 1)
        | "==>" ->  r C.imp_lid (Delta_defined_at_level 1)
        | "<==>" -> r C.iff_lid (Delta_defined_at_level 2)
        | _ -> None in
   begin match Env.try_lookup_lid env (compile_op_lid arity s rng) with
        | Some t -> Some (fst t)
        | _ -> fallback()
   end

let sort_ftv ftv =
  Util.sort_with (fun x y -> String.compare x.idText y.idText) <|
      Util.remove_dups (fun x y -> x.idText = y.idText) ftv

let rec free_type_vars_b env binder = match binder.b with
  | Variable _ -> env, []
  | TVariable x ->
    let env, _ = Env.push_bv env x in
    (env, [x])
  | Annotated(_, term) ->
    (env, free_type_vars env term)
  | TAnnotated(id, _) ->
    let env, _ = Env.push_bv env id in
    (env, [])
  | NoName t ->
    (env, free_type_vars env t)
and free_type_vars env t = match (unparen t).tm with
  | Labeled _ -> failwith "Impossible --- labeled source term"

  | Tvar a ->
    (match Env.try_lookup_id env a with
      | None -> [a]
      | _ -> [])

  | Wild
  | Const _
  | Var  _
  | Name _  -> []

  | Assign (_, t)
  | Requires (t, _)
  | Ensures (t, _)
  | NamedTyp(_, t)
  | Paren t
  | Ascribed(t, _) -> free_type_vars env t

  | Construct(_, ts) -> List.collect (fun (t, _) -> free_type_vars env t) ts

  | Op(_, ts) -> List.collect (free_type_vars env) ts

  | App(t1,t2,_) -> free_type_vars env t1@free_type_vars env t2

  | Refine (b, t) ->
    let env, f = free_type_vars_b env b in
    f@free_type_vars env t

  | Product(binders, body)
  | Sum(binders, body) ->
    let env, free = List.fold_left (fun (env, free) binder ->
      let env, f = free_type_vars_b env binder in
      env, f@free) (env, []) binders in
    free@free_type_vars env body

  | Project(t, _) -> free_type_vars env t


  | Abs _  (* not closing implicitly over free vars in all these forms: TODO: Fixme! *)
  | Let _
  | LetOpen _
  | If _
  | QForall _
  | QExists _
  | Record _
  | Match _
  | TryWith _
  | Seq _ -> []

let head_and_args t =
    let rec aux args t = match (unparen t).tm with
        | App(t, arg, imp) -> aux ((arg,imp)::args) t
        | Construct(l, args') -> {tm=Name l; range=t.range; level=t.level}, args'@args
        | _ -> t, args in
    aux [] t

let close env t =
  let ftv = sort_ftv <| free_type_vars env t in
  if List.length ftv = 0
  then t
  else let binders = ftv |> List.map (fun x -> mk_binder (TAnnotated(x, tm_type x.idRange)) x.idRange Type (Some Implicit)) in
       let result = mk_term (Product(binders, t)) t.range t.level in
       result

let close_fun env t =
  let ftv = sort_ftv <| free_type_vars env t in
  if List.length ftv = 0
  then t
  else let binders = ftv |> List.map (fun x -> mk_binder (TAnnotated(x, tm_type x.idRange)) x.idRange Type (Some Implicit)) in
       let t = match (unparen t).tm with
        | Product _ -> t
        | _ -> mk_term (App(mk_term (Name C.effect_Tot_lid) t.range t.level, t, Nothing)) t.range t.level in
       let result = mk_term (Product(binders, t)) t.range t.level in
       result

let rec uncurry bs t = match t.tm with
    | Product(binders, t) -> uncurry (bs@binders) t
    | _ -> bs, t

let rec is_var_pattern p = match p.pat with
  | PatWild
  | PatTvar(_, _)
  | PatVar(_, _) -> true
  | PatAscribed(p, _) -> is_var_pattern p
  | _ -> false

let rec is_app_pattern p = match p.pat with
  | PatAscribed(p,_) -> is_app_pattern p
  | PatApp({pat=PatVar _}, _) -> true
  | _ -> false

let replace_unit_pattern p = match p.pat with
  | PatConst Const.Const_unit ->
    mk_pattern (PatAscribed (mk_pattern PatWild p.prange, unit_ty)) p.prange
  | _ -> p

let rec destruct_app_pattern env is_top_level p = match p.pat with
  | PatAscribed(p,t) ->
    let (name, args, _) = destruct_app_pattern env is_top_level p in
    (name, args, Some t)
  | PatApp({pat=PatVar (id, _)}, args) when is_top_level ->
    (Inr (qualify env id), args, None)
  | PatApp({pat=PatVar (id, _)}, args) ->
    (Inl id, args, None)
  | _ ->
    failwith "Not an app pattern"

type bnd =
  | LocalBinder of bv     * S.aqual
  | LetBinder   of lident * S.term
let binder_of_bnd = function
  | LocalBinder (a, aq) -> a, aq
  | _ -> failwith "Impossible"
let as_binder env imp = function
  | (None, k) -> null_binder k, env
  | (Some a, k) ->
    let env, a = Env.push_bv env a in
    ({a with sort=k}, trans_aqual imp), env

type env_t = Env.env
type lenv_t = list<bv>

let mk_lb (n, t, e) = {lbname=n; lbunivs=[]; lbeff=C.effect_ALL_lid; lbtyp=t; lbdef=e}
let no_annot_abs bs t = U.abs bs t None

let mk_ref_read tm =
  let tm' = Tm_app (
    S.fv_to_tm (S.lid_as_fv C.sread_lid Delta_constant None),
    [ tm, S.as_implicit false ]) in
  S.mk tm' None tm.pos

let mk_ref_alloc tm =
  let tm' = Tm_app (
    S.fv_to_tm (S.lid_as_fv C.salloc_lid Delta_constant None),
    [ tm, S.as_implicit false ]) in
  S.mk tm' None tm.pos

let mk_ref_assign t1 t2 pos =
  let tm = Tm_app (
    S.fv_to_tm (S.lid_as_fv C.swrite_lid Delta_constant None),
    [ t1, S.as_implicit false; t2, S.as_implicit false ]) in
  S.mk tm None pos

let is_special_effect_combinator = function
  | "repr" | "post" | "pre" | "wp" -> true
  | _ -> false


let rec desugar_data_pat env p is_mut : (env_t * bnd * Syntax.pat) =
  let check_linear_pattern_variables (p:Syntax.pat) =
    let rec pat_vars (p:Syntax.pat) = match p.v with
      | Pat_dot_term _
      | Pat_wild _
      | Pat_constant _ -> S.no_names
      | Pat_var x -> Util.set_add x S.no_names
      | Pat_cons(_, pats) ->
        pats |> List.fold_left (fun out (p, _) -> Util.set_union out (pat_vars p)) S.no_names
      | Pat_disj [] -> failwith "Impossible"
      | Pat_disj (hd::tl) ->
        let xs = pat_vars hd in
        if not (Util.for_all (fun p -> let ys = pat_vars p in
                              Util.set_is_subset_of xs ys
                              && Util.set_is_subset_of ys xs) tl)
        then raise (Error ("Disjunctive pattern binds different variables in each case", p.p))
        else xs in
    pat_vars p in

  begin match is_mut, p.pat with
  | false, _
  | true, PatVar _ ->
      ()
  | true, _ ->
      raise (Error ("let-mutable is for variables only", p.prange))
  end;
  let push_bv_maybe_mut = if is_mut then push_bv_mutable else push_bv in

  let resolvex (l:lenv_t) e x =
    match l |> Util.find_opt (fun y -> y.ppname.idText=x.idText) with
      | Some y -> l, e, y
      | _ ->
        let e, x = push_bv_maybe_mut e x in
        (x::l), e, x in
  let resolvea (l:lenv_t) e a =
    match l |> Util.find_opt (fun b -> b.ppname.idText=a.idText) with
      | Some b -> l, e, b
      | _ ->
        let e, a = push_bv_maybe_mut e a in
        (a::l), e, a in
  let rec aux (loc:lenv_t) env (p:pattern) =
    let pos q = Syntax.withinfo q tun.n p.prange in
    let pos_r r q = Syntax.withinfo q tun.n r in
    match p.pat with
      | PatOp op ->
          aux loc env ({ pat = PatVar (id_of_text (compile_op 0 op), None); prange = p.prange })
      | PatOr [] -> failwith "impossible"
      | PatOr (p::ps) ->
        let loc, env, var, p, _ = aux loc env p in
        let loc, env, ps = List.fold_left (fun (loc, env, ps) p ->
          let loc, env, _, p, _ = aux loc env p in
          loc, env, p::ps) (loc, env, []) ps in
        let pat = pos <| Pat_disj (p::List.rev ps) in
        loc, env, var, pat, false

      | PatAscribed(p, t) ->
        let loc, env', binder, p, imp = aux loc env p in
        let binder = match binder with
            | LetBinder _ -> failwith "impossible"
            | LocalBinder(x, aq) ->
              let t = desugar_term env (close_fun env t) in
              LocalBinder({x with sort=t}, aq) in
        loc, env', binder, p, imp

      | PatWild ->
        let x = S.new_bv (Some p.prange) tun in
        loc, env, LocalBinder(x, None), pos <| Pat_wild x, false

      | PatConst c ->
        let x = S.new_bv (Some p.prange) tun in
        loc, env, LocalBinder(x, None), pos <| Pat_constant c, false

      | PatTvar(x, aq)
      | PatVar (x, aq) ->
        let imp = (aq=Some Implicit) in
        let aq = trans_aqual aq in
        let loc, env, xbv = resolvex loc env x in
        loc, env, LocalBinder(xbv, aq), pos <| Pat_var xbv, imp

      | PatName l ->
        let l = fail_or env (try_lookup_datacon env) l in
        let x = S.new_bv (Some p.prange) tun in
        loc, env, LocalBinder(x,  None), pos <| Pat_cons(l, []), false

      | PatApp({pat=PatName l}, args) ->
        let loc, env, args = List.fold_right (fun arg (loc,env,args) ->
          let loc, env, _, arg, imp = aux loc env arg in
          (loc, env, (arg, imp)::args)) args (loc, env, []) in
        let l = fail_or env  (try_lookup_datacon env) l in
        let x = S.new_bv (Some p.prange) tun in
        loc, env, LocalBinder(x, None), pos <| Pat_cons(l, args), false

      | PatApp _ -> raise (Error ("Unexpected pattern", p.prange))

      | PatList pats ->
        let loc, env, pats = List.fold_right (fun pat (loc, env, pats) ->
          let loc,env,_,pat, _ = aux loc env pat in
          loc, env, pat::pats) pats (loc, env, []) in
        let pat = List.fold_right (fun hd tl ->
            let r = Range.union_ranges hd.p tl.p in
            pos_r r <| Pat_cons(S.lid_as_fv C.cons_lid Delta_constant (Some Data_ctor), [(hd, false);(tl, false)])) pats
                        (pos_r (Range.end_range p.prange) <| Pat_cons(S.lid_as_fv C.nil_lid Delta_constant (Some Data_ctor), [])) in
        let x = S.new_bv (Some p.prange) tun in
        loc, env, LocalBinder(x, None), pat, false

      | PatTuple(args, dep) ->
        let loc, env, args = List.fold_left (fun (loc, env, pats) p ->
          let loc, env, _, pat, _ = aux loc env p in
          loc, env, (pat, false)::pats) (loc,env,[]) args in
        let args = List.rev args in
        let l = if dep then Util.mk_dtuple_data_lid (List.length args) p.prange
                else Util.mk_tuple_data_lid (List.length args) p.prange in
        let constr, _ = fail_or env  (Env.try_lookup_lid env) l in
        let l = match constr.n with
          | Tm_fvar fv -> fv
          | _ -> failwith "impossible" in
        let x = S.new_bv (Some p.prange) tun in
        loc, env, LocalBinder(x, None), pos <| Pat_cons(l, args), false

      | PatRecord ([]) ->
        raise (Error ("Unexpected pattern", p.prange))

      | PatRecord (fields) ->
        let (f, _) = List.hd fields in
        let record, _ = fail_or env (try_lookup_record_by_field_name env) f in
        let fields = fields |> List.map (fun (f, p) ->
          (fail_or env (qualify_field_to_record env record) f, p)) in
        let args = record.fields |> List.map (fun (f, _) ->
          match fields |> List.tryFind (fun (g, _) -> lid_equals f g) with
            | None -> mk_pattern PatWild p.prange
            | Some (_, p) -> p) in
        let app = mk_pattern (PatApp(mk_pattern (PatName record.constrname) p.prange, args)) p.prange in
        let env, e, b, p, _ = aux loc env app in
        let p = match p.v with
            | Pat_cons(fv, args) -> pos <| Pat_cons(({fv with fv_qual=Some (Record_ctor (record.typename, record.fields |> List.map fst))}), args)
            | _ -> p in
        env, e, b, p, false in

  let _, env, b, p, _ = aux [] env p in
  ignore <| check_linear_pattern_variables p;
  env, b, p

and desugar_binding_pat_maybe_top top env p is_mut : (env_t * bnd * option<pat>) =
  let mklet x = env, LetBinder(qualify env x, tun), None in
  if top
  then match p.pat with
    | PatOp x -> mklet (id_of_text (compile_op 0 x))
    | PatVar (x, _) -> mklet x
    | PatAscribed({pat=PatVar (x, _)}, t) ->
      (env, LetBinder(qualify env x, desugar_term env t), None)
    | _ -> raise (Error("Unexpected pattern at the top-level", p.prange))
  else
    let (env, binder, p) = desugar_data_pat env p is_mut in
    let p = match p.v with
      | Pat_var _
      | Pat_wild _ -> None
      | _ -> Some p in
    (env, binder, p)

and desugar_binding_pat env p = desugar_binding_pat_maybe_top false env p false

and desugar_match_pat_maybe_top _ env pat =
  let (env, _, pat) = desugar_data_pat env pat false in
  (env, pat)

and desugar_match_pat env p = desugar_match_pat_maybe_top false env p

and desugar_term env e : S.term =
    let env = {env with expect_typ=false} in
    desugar_term_maybe_top false env e

and desugar_typ env e : S.term =
    let env = {env with expect_typ=true} in
    desugar_term_maybe_top false env e

and desugar_machine_integer env repr (signedness, width) range =
  let lid = "FStar." ^
    (match signedness with | Unsigned -> "U" | Signed -> "") ^ "Int" ^
    (match width with | Int8 -> "8" | Int16 -> "16" | Int32 -> "32" | Int64 -> "64") ^
    "." ^ (match signedness with | Unsigned -> "u" | Signed -> "") ^ "int_to_t"
  in
  let lid = lid_of_path (path_of_text lid) range in
  let lid = match Env.try_lookup_lid env lid with
    | Some lid -> fst lid
    | None -> failwith (Util.format1 "%s not in scope\n" (text_of_lid lid)) in
  let repr = S.mk (Tm_constant (Const_int (repr, None))) None range in
  S.mk (Tm_app (lid, [repr, as_implicit false])) None range

and desugar_term_maybe_top (top_level:bool) (env:env_t) (top:term) : S.term =
  let mk e = S.mk e None top.range in
  let setpos e = {e with pos=top.range} in
  begin match (unparen top).tm with
    | Wild -> setpos tun

    | Labeled _ -> desugar_formula env top

    | Requires (t, lopt) ->
      desugar_formula env t

    | Ensures (t, lopt) ->
      desugar_formula env t

    | Const (Const_int (i, Some size)) ->
        desugar_machine_integer env i size top.range

    | Const c ->
        mk (Tm_constant c)

    | Op("=!=", args) ->
      desugar_term env (mk_term(Op("~", [mk_term (Op("==", args)) top.range top.level])) top.range top.level)

    | Op("*", [_;_]) when (op_as_term env 2 top.range "*" |> Option.isNone) -> //if op_Star has not been rebound, then it's reserved for tuples
      let rec flatten t = match t.tm with
        // * is left-associative
        | Op("*", [t1;t2]) -> flatten t1 @ [ t2 ]
        | _ -> [t] in
      let targs = flatten (unparen top) |> List.map (fun t -> as_arg (desugar_typ env t)) in
      let tup, _ = fail_or env (Env.try_lookup_lid env) (Util.mk_tuple_lid (List.length targs) top.range) in
      mk (Tm_app(tup, targs))

    | Tvar a ->
      setpos <| fst (fail_or2 (try_lookup_id env) a)

    | Op(s, args) ->
      begin match op_as_term env (List.length args) top.range s with
        | None -> raise (Error("Unexpected or unbound operator: " ^ s, top.range))
        | Some op ->
            if List.length args > 0 then
              let args = args |> List.map (fun t -> desugar_term env t, None) in
              mk (Tm_app(op, args))
            else
              op
      end

    | Name {str="Type0"}  -> mk (Tm_type U_zero)
    | Name {str="Type"}   -> mk (Tm_type U_unknown)
    | Name {str="Effect"} -> mk (Tm_constant Const_effect)
    | Name {str="True"}   -> S.fvar (Ident.set_lid_range Const.true_lid top.range) Delta_constant None
    | Name {str="False"}   -> S.fvar (Ident.set_lid_range Const.false_lid top.range) Delta_constant None
    | Var {ident={idText = txt}; ns = eff :: rest }
      when is_special_effect_combinator txt && Env.is_effect_name env (lid_of_ids (eff :: rest)) ->
        begin match try_lookup_effect_defn env (lid_of_ids (eff :: rest)) with
        | Some ed ->
            S.fvar (lid_of_path (path_of_text (text_of_lid ed.mname ^ "_" ^ txt)) Range.dummyRange) (Delta_defined_at_level 1) None
        | None ->
            failwith "immpossible special_effect_combinator"
        end

    | Assign (ident, t2) ->
      let t2 = desugar_term env t2 in
      let t1, mut = fail_or2 (Env.try_lookup_id env) ident in
      if not mut then
        raise (Error ("Can only assign to mutable values", top.range));
      mk_ref_assign t1 t2 top.range

    | Var l
    | Name l ->
      let tm, mut = fail_or env (Env.try_lookup_lid env) l in
      let tm = setpos tm in
      if mut then mk <| Tm_meta (mk_ref_read tm, Meta_desugared Mutable_rval)
      else tm

    | Construct(l, args) ->
        begin match Env.try_lookup_datacon env l with
        | Some head ->
            let head, is_data = mk (Tm_fvar head), true in
            begin match args with
              | [] -> head
              | _ ->
                let args = List.map (fun (t, imp) ->
                  let te = desugar_term env t in
                  arg_withimp_e imp te) args in
                let app = mk (Tm_app(head, args)) in
                if is_data
                then mk (Tm_meta(app, Meta_desugared Data_app))
                else app
            end
        | None ->
            let l = Env.expand_module_abbrev env l in
            let env = Env.push_namespace env l in
            match args with
            | [ (e, _) ] ->
                desugar_term_maybe_top top_level env e
            | _ ->
                raise (Error("The Foo.Bar (...) local open takes exactly one argument", top.range))
        end

    | Sum(binders, t) ->
      let env, _, targs = List.fold_left (fun (env, tparams, typs) b ->
                let xopt, t = desugar_binder env b in
                let env, x =
                    match xopt with
                    | None -> env, S.new_bv (Some top.range) tun
                    | Some x -> push_bv env x in
                (env, tparams@[{x with sort=t}, None], typs@[as_arg <| no_annot_abs tparams t]))
        (env, [], [])
        (binders@[mk_binder (NoName t) t.range Type None]) in
      let tup, _ = fail_or env  (try_lookup_lid env) (Util.mk_dtuple_lid (List.length targs) top.range) in
      mk <| Tm_app(tup, targs)

    | Product(binders, t) ->
      let bs, t = uncurry binders t in
      let rec aux env bs = function
        | [] ->
          let cod = desugar_comp top.range true env t in
          setpos <| U.arrow (List.rev bs) cod

        | hd::tl ->
          let mlenv = default_ml env in
          let bb = desugar_binder mlenv hd in
          let b, env = as_binder env hd.aqual bb in
          aux env (b::bs) tl in
      aux env [] bs

    | Refine(b, f) ->
      begin match desugar_binder env b with
        | (None, _) -> failwith "Missing binder in refinement"

        | b ->
          let (x, _), env = as_binder env None b in
          let f = desugar_formula env f in
          setpos <| U.refine x f
      end

    | Abs(binders, body) ->
      let binders = binders |> List.map replace_unit_pattern in
      let _, ftv = List.fold_left (fun (env, ftvs) pat ->
        match pat.pat with
          | PatAscribed(_, t) -> env, free_type_vars env t@ftvs
          | _ -> env, ftvs) (env, []) binders in
      let ftv = sort_ftv ftv in
      let binders = (ftv |> List.map (fun a -> mk_pattern (PatTvar(a, Some AST.Implicit)) top.range))@binders in //close over the free type variables
      (*
         fun (P1 x1) (P2 x2) (P3 x3) -> e

            is desugared to

         fun y1 y2 y3 -> match (y1, y2, y3) with
                | (P1 x1, P2 x2, P3 x3) -> [[e]]
      *)
      let rec aux env bs sc_pat_opt = function
            | [] ->
              let body = desugar_term env body in
              let body = match sc_pat_opt with
                | Some (sc, pat) ->
                  let body = Subst.close (S.pat_bvs pat |> List.map S.mk_binder) body in
                  S.mk (Tm_match(sc, [(pat, None, body)])) None body.pos
                | None -> body in
              setpos (no_annot_abs (List.rev bs) body)

            | p::rest ->
              let env, b, pat = desugar_binding_pat env p in
              let b, sc_pat_opt = match b with
                | LetBinder _ -> failwith "Impossible"
                | LocalBinder (x, aq) ->
                    let sc_pat_opt = match pat, sc_pat_opt with
                        | None, _ -> sc_pat_opt
                        | Some p, None -> Some (S.bv_to_name x, p)
                        | Some p, Some (sc, p') ->
                             begin match sc.n, p'.v with
                                | Tm_name _, _ ->
                                  let tup2 = S.lid_as_fv (Util.mk_tuple_data_lid 2 top.range) Delta_constant (Some Data_ctor) in
                                  let sc = S.mk (Tm_app(mk (Tm_fvar tup2), [as_arg sc; as_arg <| S.bv_to_name x])) None top.range in
                                  let p = withinfo (Pat_cons(tup2, [(p', false);(p, false)])) tun.n (Range.union_ranges p'.p p.p) in
                                  Some(sc, p)
                                | Tm_app(_, args), Pat_cons(_, pats) ->
                                  let tupn = S.lid_as_fv (Util.mk_tuple_data_lid (1 + List.length args) top.range) Delta_constant (Some Data_ctor) in
                                  let sc = mk (Tm_app(mk (Tm_fvar tupn), args@[as_arg <| S.bv_to_name x])) in
                                  let p = withinfo (Pat_cons(tupn, pats@[(p, false)])) tun.n (Range.union_ranges p'.p p.p) in
                                  Some(sc, p)
                                | _ -> failwith "Impossible"
                              end in
                    (x, aq), sc_pat_opt in
                aux env (b::bs) sc_pat_opt rest
       in
       aux env [] None binders

    | App({tm=Var a; range=rng}, phi, _) when (lid_equals a C.assert_lid
                                   || lid_equals a C.assume_lid) ->
      let phi = desugar_formula env phi in
      let a = Ident.set_lid_range a rng in
      mk (Tm_app(fvar a Delta_equational None,
                 [as_arg phi;
                  as_arg <| mk (Tm_constant(Const_unit))]))

    | App _ ->
      let rec aux args e = match (unparen e).tm with
        | App(e, t, imp) ->
          let arg = arg_withimp_e imp <| desugar_term env t in
          aux (arg::args) e
        | _ ->
          let head = desugar_term env e in
          mk (Tm_app(head, args)) in
      aux [] top

    | Seq(t1, t2) ->
      mk (Tm_meta(desugar_term env (mk_term (Let(NoLetQualifier, [(mk_pattern PatWild t1.range,t1)], t2)) top.range Expr),
                  Meta_desugared Sequence))

    | LetOpen (lid, e) ->
      let lid = Env.expand_module_abbrev env lid in
      let env = Env.push_namespace env lid in
      desugar_term_maybe_top top_level env e

    | Let(qual, ((pat, _snd)::_tl), body) ->
      let is_rec = qual = Rec in
      let ds_let_rec_or_app () =
        let bindings = (pat, _snd)::_tl in
        let funs = bindings |> List.map (fun (p, def) ->
          if is_app_pattern p
          then destruct_app_pattern env top_level p, def
          else match un_function p def with
                | Some (p, def) -> destruct_app_pattern env top_level p, def
                | _ -> begin match p.pat with
                                | PatAscribed({pat=PatVar(id,_)}, t) ->
                                  if top_level
                                  then (Inr (qualify env id), [], Some t), def
                                  else (Inl id, [], Some t), def
                                | PatVar(id, _) ->
                                  if top_level
                                  then (Inr (qualify env id), [], None), def
                                  else (Inl id, [], None), def
                                | _ -> raise (Error("Unexpected let binding", p.prange))
                      end)
        in

        //Generate fresh names and populate an env' with recursive bindings
        //below, we use env' instead of env, only if is_rec
        let env', fnames, rec_bindings =
          List.fold_left (fun (env, fnames, rec_bindings) ((f, _, _), _) ->
            let env, lbname, rec_bindings = match f with
              | Inl x ->
                let env, xx = push_bv env x in
                env, Inl xx, S.mk_binder xx::rec_bindings
              | Inr l ->
                push_top_level_rec_binding env l.ident S.Delta_equational, Inr l, rec_bindings in
            env, (lbname::fnames), rec_bindings) (env, [], []) funs
        in
        let fnames = List.rev fnames in

        let desugar_one_def env lbname ((_, args, result_t), def) =
            let args = args |> List.map replace_unit_pattern in
            let def =
              match result_t with
              | None -> def
              | Some t ->
                if is_comp_type env t
                then begin match args |> List.tryFind (fun x -> not (is_var_pattern x)) with
                     | None -> ()
                     | Some p ->
                        raise (Error ("Computation type annotations are only permitted on let-bindings without inlined patterns; replace this pattern with a variable", p.prange))
                end;
                mk_term (Ascribed(def, t)) (Range.union_ranges t.range def.range) Expr in
            let def = match args with
                 | [] -> def
                 | _ -> mk_term (un_curry_abs args def) top.range top.level in
            let body = desugar_term env def in
            let lbname = match lbname with
                | Inl x -> Inl x
                | Inr l -> Inr (S.lid_as_fv l (incr_delta_qualifier body) None) in
            let body = if is_rec then Subst.close rec_bindings body else body in
            mk_lb (lbname, tun, body) in
        let lbs = List.map2 (desugar_one_def (if is_rec then env' else env)) fnames funs in
        let body = desugar_term env' body in
        mk <| (Tm_let((is_rec, lbs), Subst.close rec_bindings body))
      in
      //end ds_let_rec_or_app

      let ds_non_rec pat t1 t2 =
        let t1 = desugar_term env t1 in
        let is_mutable = qual = Mutable in
        // a let-mutable is a hidden ref allocation
        let t1 = if is_mutable
                 then mk_ref_alloc t1
                 else t1
        in
        let env, binder, pat = desugar_binding_pat_maybe_top top_level env pat is_mutable in
        let tm = begin match binder with
            | LetBinder(l, t) ->
              let body = desugar_term env t2 in
              let fv = S.lid_as_fv l (incr_delta_qualifier t1) None in
              mk <| Tm_let((false, [({lbname=Inr fv; lbunivs=[]; lbeff=C.effect_ALL_lid; lbtyp=t; lbdef=t1})]), body)

            | LocalBinder (x,_) ->
              let body = desugar_term env t2 in
              let body = match pat with
                | None
                | Some ({v=Pat_wild _}) -> body
                | Some pat ->
                  S.mk (Tm_match(S.bv_to_name x, [U.branch (pat, None, body)])) None body.pos in
              mk <| Tm_let((false, [mk_lb (Inl x, x.sort, t1)]), Subst.close [S.mk_binder x] body)
          end in
        if is_mutable
        then mk <| Tm_meta (tm, Meta_desugared Mutable_alloc)
        else tm
      in

      if is_rec
      || is_app_pattern pat
      then ds_let_rec_or_app()
      else ds_non_rec pat _snd body

    | If(t1, t2, t3) ->
      let x = Syntax.new_bv (Some t3.range) S.tun in
      mk (Tm_match(desugar_term env t1,
                    [(withinfo (Pat_constant (Const_bool true)) tun.n t2.range, None, desugar_term env t2);
                     (withinfo (Pat_wild x) tun.n t3.range, None, desugar_term env t3)]))

    | TryWith(e, branches) ->
      let r = top.range in
      let handler = mk_function branches r r in
      let body = mk_function [(mk_pattern (PatConst Const_unit) r, None, e)] r r in
      let a1 = mk_term (App(mk_term (Var C.try_with_lid) r top.level, body, Nothing)) r  top.level in
      let a2 = mk_term (App(a1, handler, Nothing)) r top.level in
      desugar_term env a2

    | Match(e, branches) ->
      let desugar_branch (pat, wopt, b) =
        let env, pat = desugar_match_pat env pat in
        let wopt = match wopt with
          | None -> None
          | Some e -> Some (desugar_term env e) in
        let b = desugar_term env b in
        Util.branch (pat, wopt, b) in
      mk <| Tm_match(desugar_term env e, List.map desugar_branch branches)

    | Ascribed(e, t) ->
      let env = Env.default_ml env in
      let c = desugar_comp t.range true env t in
      let annot = if Util.is_ml_comp c
                  then Inl (Util.comp_result c)
                  else Inr c in
      mk <| Tm_ascribed(desugar_term env e, annot, None)

    | Record(_, []) ->
      raise (Error("Unexpected empty record", top.range))

    | Record(eopt, fields) ->
      let f, _ = List.hd fields in
      let qfn g = lid_of_ids (f.ns@[g]) in
      let record, _ = fail_or env  (try_lookup_record_by_field_name env) f in
      let get_field xopt f =
        let fn = f.ident in
        let found = fields |> Util.find_opt (fun (g, _) ->
          let gn = g.ident in
          fn.idText = gn.idText) in
        match found with
          | Some (_, e) -> qfn fn, e
          | None ->
            match xopt with
              | None ->
                raise (Error (Util.format1 "Field %s is missing" (text_of_lid f), top.range))
              | Some x ->
                qfn fn, mk_term (Project(x, f)) x.range x.level in

      let recterm = match eopt with
        | None ->
          Construct(record.constrname,
                    record.fields |> List.map (fun (f, _) ->
                    snd <| get_field None f, Nothing))

        | Some e ->
          let x = FStar.Ident.gen e.range in
          let xterm = mk_term (Var (lid_of_ids [x])) x.idRange Expr in
          let record = Record(None, record.fields |> List.map (fun (f, _) -> get_field (Some xterm) f)) in
          Let(NoLetQualifier, [(mk_pattern (PatVar (x, None)) x.idRange, e)], mk_term record top.range top.level) in

      let recterm = mk_term recterm top.range top.level in
      let e = desugar_term env recterm in
      begin match e.n with
        | Tm_meta({n=Tm_app({n=Tm_fvar fv}, args)}, Meta_desugared Data_app) ->
          let e = mk <| Tm_app(S.fvar (Ident.set_lid_range fv.fv_name.v e.pos) Delta_constant (Some (Record_ctor(record.typename, record.fields |> List.map fst))),
                               args)  in
          mk <| Tm_meta(e, Meta_desugared Data_app)

        | _ -> e
      end

    | Project(e, f) ->
      let fieldname, is_rec = fail_or env  (try_lookup_projector_by_field_name env) f in
      let e = desugar_term env e in
      let fn =
        let ns, _ = Util.prefix fieldname.ns in
        lid_of_ids (ns@[f.ident]) in
      let qual = if is_rec then Some (Record_projector fn) else None in
      mk <| Tm_app(S.fvar (Ident.set_lid_range fieldname (range_of_lid f)) Delta_equational qual, [as_arg e])

    | NamedTyp(_, e)
    | Paren e ->
      desugar_term env e

    | _ when (top.level=Formula) -> desugar_formula env top

    | _ ->
      error "Unexpected term" top top.range
    | Let(_, _, _) -> failwith "Not implemented yet"
    | QForall(_, _, _) -> failwith "Not implemented yet"
    | QExists(_, _, _) -> failwith "Not implemented yet"
  end

and desugar_args env args =
    args |> List.map (fun (a, imp) -> arg_withimp_e imp (desugar_term env a))

and desugar_comp r default_ok env t =
    let fail : string -> 'a = fun msg -> raise (Error(msg, r)) in
    let is_requires (t, _) = match (unparen t).tm with
        | Requires _ -> true
        | _ -> false in
    let is_ensures (t, _) = match (unparen t).tm with
        | Ensures _ -> true
        | _ -> false in
    let is_app head (t, _) = match (unparen t).tm with
       | App({tm=Var d}, _, _) -> d.ident.idText = head
       | _ -> false in
    let is_decreases = is_app "decreases" in
    let pre_process_comp_typ (t:AST.term) =
        let head, args = head_and_args t in
        match head.tm with
            | Name lemma when (lemma.ident.idText = "Lemma") -> //need to add the unit result type and the empty SMTPat list, if n
              let unit_tm = mk_term (Name C.unit_lid) t.range Type, Nothing in
              let nil_pat = mk_term (Name C.nil_lid) t.range Expr, Nothing in
              let req_true = mk_term (Requires (mk_term (Name C.true_lid) t.range Formula, None)) t.range Type, Nothing in
              let args = match args with
                    | [] -> raise (Error("Not enough arguments to 'Lemma'", t.range))
                    | [ens] -> [unit_tm;req_true;ens;nil_pat] //a single ensures clause
                    | [req;ens] when (is_requires req && is_ensures ens) -> [unit_tm;req;ens;nil_pat]
                    | [ens;dec] when (is_ensures ens && is_decreases dec) -> [unit_tm;req_true;ens;nil_pat;dec]
                    | [req;ens;dec] when (is_requires req && is_ensures ens && is_app "decreases" dec) -> [unit_tm;req;ens;nil_pat;dec]
                    | more -> unit_tm::more in
              let head = fail_or env (Env.try_lookup_effect_name env) lemma in
              head, args

            | Name l when Env.is_effect_name env l ->
             //we have an explicit effect annotation ... no need to add anything
             fail_or env (Env.try_lookup_effect_name env) l, args


            | Name l when (lid_equals (Env.current_module env) C.prims_lid //we're right at the beginning of Prims, when Tot isn't yet fully defined
                               && l.ident.idText = "Tot") ->
             //we have an explicit effect annotation ... no need to add anything
             Ident.set_lid_range Const.effect_Tot_lid head.range, args

            | Name l when (lid_equals (Env.current_module env) C.prims_lid //we're right at the beginning of Prims, when GTot isn't yet fully defined
                               && l.ident.idText = "GTot") ->
             //we have an explicit effect annotation ... no need to add anything
             Ident.set_lid_range Const.effect_GTot_lid head.range, args

            | Name l when ((l.ident.idText="Type"
                            || l.ident.idText="Type0"
                            || l.ident.idText="Effect")
                           && default_ok) ->
              //the default effect for Type is always Tot
              Ident.set_lid_range Const.effect_Tot_lid head.range, [t, Nothing]

            | _  when default_ok -> //add the default effect
             Ident.set_lid_range env.default_result_effect head.range, [t, Nothing]

            | _ ->
             fail (Util.format1 "%s is not an effect" (AST.term_to_string t)) in
    let eff, args = pre_process_comp_typ t in
    if List.length args = 0
    then fail (Util.format1 "Not enough args to effect %s" (Print.lid_to_string eff));
    let result_arg, rest = List.hd args, List.tl args in
    let result_typ = desugar_typ env (fst result_arg) in
    let rest = desugar_args env rest in
    let dec, rest = rest |> List.partition (fun (t, _) ->
            begin match t.n with
                | Tm_app({n=Tm_fvar fv}, [_]) -> S.fv_eq_lid fv C.decreases_lid
                | _ -> false
            end) in

    let decreases_clause = dec |> List.map (fun (t, _) ->
                match t.n with
                | Tm_app(_, [(arg, _)]) -> DECREASES arg
                | _ -> failwith "impos") in
    let no_additional_args = List.length decreases_clause = 0
                             && List.length rest = 0 in
    if no_additional_args
    && lid_equals eff C.effect_Tot_lid
    then mk_Total result_typ
    else if no_additional_args
         && lid_equals eff C.effect_GTot_lid
    then mk_GTotal result_typ
    else let flags =
            if      lid_equals eff C.effect_Lemma_lid then [LEMMA]
            else if lid_equals eff C.effect_Tot_lid   then [TOTAL]
            else if lid_equals eff C.effect_ML_lid    then [MLEFFECT]
            else if lid_equals eff C.effect_GTot_lid  then [SOMETRIVIAL]
            else [] in
        let rest =
            if lid_equals eff C.effect_Lemma_lid
            then match rest with
                    | [req;ens;(pat, aq)] ->
                      let pat = match pat.n with
                        | Tm_fvar fv when S.fv_eq_lid fv Const.nil_lid -> //we really want the empty pattern to be in universe S 0 rather than generalizing it
                          let nil = S.mk_Tm_uinst pat [U_succ U_zero] in
                          let pattern = S.mk_Tm_uinst (S.fvar (Ident.set_lid_range Const.pattern_lid pat.pos) Delta_constant None) [U_zero] in //;U_zero] in
                          S.mk_Tm_app nil [(pattern, Some S.imp_tag)] None pat.pos
                        | _ -> pat in
                        [req; ens;
                        (S.mk (Tm_meta(pat, Meta_desugared Meta_smt_pat)) None pat.pos, aq)]
                    | _ -> rest
            else rest in
        mk_Comp ({comp_univs=[];
                  effect_name=eff;
                  result_typ=result_typ;
                  effect_args=rest;
                  flags=flags@decreases_clause})

and desugar_formula env (f:term) : S.term =
  let connective s = match s with
    | "/\\"  -> Some C.and_lid
    | "\\/"  -> Some C.or_lid
    | "==>"  -> Some C.imp_lid
    | "<==>" -> Some C.iff_lid
    | "~"    -> Some C.not_lid
    | _ -> None in
  let mk t = S.mk t None f.range in
  let pos t = t None f.range in
  let setpos t = {t with pos=f.range} in
  let desugar_quant (q:lident) b pats body =
    let tk = desugar_binder env ({b with blevel=Formula}) in
    let desugar_pats env pats = List.map (fun es -> es |> List.map (fun e -> arg_withimp_t Nothing <| desugar_term env e)) pats in
    match tk with
      | Some a, k ->
        let env, a = push_bv env a in
        let a = {a with sort=k} in
        let pats = desugar_pats env pats in
        let body = desugar_formula env body in
        let body = match pats with
          | [] -> body
          | _ -> mk (Tm_meta (body, Meta_pattern pats)) in
        let body = setpos <| no_annot_abs [S.mk_binder a] body in
        mk <| Tm_app (S.fvar (set_lid_range q b.brange) (Delta_defined_at_level 1) None, [as_arg body])

      | _ -> failwith "impossible" in

  let push_quant q (binders:list<AST.binder>) pats (body:term) = match binders with
    | b::(b'::_rest) ->
      let rest = b'::_rest in
      let body = mk_term (q(rest, pats, body)) (Range.union_ranges b'.brange body.range) Formula in
      mk_term (q([b], [], body)) f.range Formula
    | _ -> failwith "impossible" in

  match (unparen f).tm with
    | Labeled(f, l, p) ->
      let f = desugar_formula env f in
      mk <| Tm_meta(f, Meta_labeled(l, f.pos, p))

    | QForall([], _, _)
    | QExists([], _, _) -> failwith "Impossible: Quantifier without binders"

    | QForall((_1::_2::_3), pats, body) ->
      let binders = _1::_2::_3 in
      desugar_formula env (push_quant (fun x -> QForall x) binders pats body)

    | QExists((_1::_2::_3), pats, body) ->
      let binders = _1::_2::_3 in
      desugar_formula env (push_quant (fun x -> QExists x) binders pats body)

    | QForall([b], pats, body) ->
      desugar_quant C.forall_lid b pats body

    | QExists([b], pats, body) ->
      desugar_quant C.exists_lid b pats body

    | Paren f ->
      desugar_formula env f

    | _ -> desugar_term env f

and typars_of_binders env bs =
    let env, tpars = List.fold_left (fun (env, out) b ->
        let tk = desugar_binder env ({b with blevel=Formula}) in  (* typars follow the same binding conventions as formulas *)
        match tk with
            | Some a, k ->
                let env, a = push_bv env a in
                let a = {a with sort=k} in
                (env, (a, trans_aqual b.aqual)::out)
            | _ -> raise (Error ("Unexpected binder", b.brange))) (env, []) bs in
    env, List.rev tpars

and desugar_binder env b : option<ident> * S.term = match b.b with
  | TAnnotated(x, t)
  | Annotated(x, t) -> Some x, desugar_typ env t
  | TVariable x     -> Some x, mk (Tm_type U_unknown) None x.idRange
  | NoName t        -> None, desugar_typ env t
  | Variable x      -> Some x, tun

let mk_data_discriminators quals env t tps k datas =
    let quals = quals |> List.filter (function
        | S.Abstract
        | S.Private -> true
        | _ -> false) in
    let quals q = if not <| env.iface || env.admitted_iface
                  then S.Assumption::q@quals
                  else q@quals in
    let binders = tps @ fst (U.arrow_formals k) in
    let p = range_of_lid t in
    let binders, args = Util.args_of_binders binders in
    let imp_binders = binders |> List.map (fun (x, _) -> x, Some S.imp_tag) in
    let binders = imp_binders@[S.null_binder <| (S.mk_Tm_app(S.fv_to_tm (S.lid_as_fv t Delta_constant None)) args None p)] in
    let disc_type = U.arrow binders (S.mk_Total (S.fv_to_tm (S.lid_as_fv C.bool_lid Delta_constant None))) in
    datas |> List.map (fun d ->
        let disc_name = Util.mk_discriminator d in
        Sig_declare_typ(disc_name, [], disc_type, quals [S.Logic; S.Discriminator d], range_of_lid disc_name))

let mk_indexed_projectors iquals fvq refine_domain env tc lid (inductive_tps:binders) imp_tps (fields:list<S.binder>) t =
    let p = range_of_lid lid in
    let pos q = Syntax.withinfo q tun.n p in
    let projectee ptyp = S.gen_bv "projectee" (Some p) ptyp in
    let tps = List.map2 (fun (_, imp) (x, _) -> (x, imp)) inductive_tps imp_tps in
    let arg_binder, indices =
        let head, args0 = Util.head_and_args t in
        let args =
            let rec arguments tps args = match tps, args with
                | [], _ -> args
                | _, [] -> raise (Error("Not enough arguments to type", Ident.range_of_lid lid))
                | (_, Some (S.Implicit _))::tps', (_, Some (S.Implicit _))::args' -> arguments tps' args'
                | (_, Some (S.Implicit _))::tps', (_, _)::_ -> arguments tps' args
                | (_, _)::_, (a, Some (S.Implicit _))::_ ->
                  raise (Error("Unexpected implicit annotation on argument", a.pos))
                | (_, _)::tps', (_, _)::args' -> arguments tps' args' in
            arguments inductive_tps args0 in
        let indices = args |> List.map (fun _ -> S.new_bv (Some p) tun |> S.mk_binder) in
        let arg_typ = S.mk_Tm_app (S.fv_to_tm (S.lid_as_fv tc Delta_constant None))
                                  (tps@indices |> List.map (fun (x, imp) -> S.bv_to_name x,imp)) None p in
        let arg_binder =
            if not refine_domain
            then S.mk_binder (projectee arg_typ) //records have only one constructor; no point refining the domain
            else let disc_name = Util.mk_discriminator lid in
                 let x = S.new_bv (Some p) arg_typ in
                 S.mk_binder ({projectee arg_typ with sort=refine x (Util.b2t(S.mk_Tm_app (S.fvar (Ident.set_lid_range disc_name p) Delta_equational None)
                                                                                          [as_arg <| S.bv_to_name x] None p))}) in
        arg_binder, indices in

    let arg_exp = S.bv_to_name (fst arg_binder) in
    let imp_binders = imp_tps @ (indices |> List.map (fun (x, _) -> x, Some S.imp_tag)) in
    let binders = imp_binders@[arg_binder] in

    let arg = Util.arg_of_non_null_binder arg_binder in

    let subst = fields |> List.mapi (fun i (a, _) ->
            let field_name, _ = Util.mk_field_projector_name lid a i in
            let proj = mk_Tm_app (S.fv_to_tm (S.lid_as_fv field_name Delta_equational None)) [arg] None p in
            NT(a, proj)) in

    let ntps = List.length tps in
    let all_params = imp_tps@fields in

    fields |> List.mapi (fun i (x, _) ->
        let field_name, _ = Util.mk_field_projector_name lid x i in
        let t = U.arrow binders (S.mk_Total (Subst.subst subst x.sort)) in
        let only_decl =
            lid_equals C.prims_lid  (Env.current_module env)
            || fvq<>Data_ctor
            || Options.dont_gen_projectors (Env.current_module env).str in
        let no_decl = Syntax.is_type x.sort in
        let quals q = if only_decl then S.Assumption::List.filter (function S.Abstract -> false | _ -> true) q else q in
        let quals =
            let iquals = iquals |> List.filter (function
                | S.Abstract
                | S.Private -> true
                | _ -> false) in
            quals (S.Projector(lid, x.ppname)::iquals) in
        let decl = Sig_declare_typ(field_name, [], t, quals, range_of_lid field_name) in
        if only_decl
        then [decl] //only the signature
        else let projection = S.gen_bv x.ppname.idText None tun in
                let arg_pats = all_params |> List.mapi (fun j (x,imp) ->
                    let b = S.is_implicit imp in
                    if i+ntps=j  //this is the one to project
                    then pos (Pat_var projection), b
                    else if b && j < ntps
                         then pos (Pat_dot_term (S.gen_bv x.ppname.idText None tun, tun)), b
                         else pos (Pat_wild (S.gen_bv x.ppname.idText None tun)), b) in
            let pat = (S.Pat_cons(S.lid_as_fv lid Delta_constant (Some fvq), arg_pats) |> pos, None, S.bv_to_name projection) in
            let body = mk (Tm_match(arg_exp, [U.branch pat])) None p in
            let imp = no_annot_abs binders body in
            let dd = if quals |> List.contains S.Abstract
                     then Delta_abstract Delta_equational
                     else Delta_equational in
            let lb = {  lbname=Inr (S.lid_as_fv field_name dd None);
                        lbunivs=[];
                        lbtyp=tun;
                        lbeff=C.effect_Tot_lid;
                        lbdef=imp } in
            let impl = Sig_let((false, [lb]), p, [lb.lbname |> right |> (fun fv -> fv.fv_name.v)], quals) in
            if no_decl then [impl] else [decl;impl]) |> List.flatten

let mk_data_projectors iquals env (inductive_tps, se) = match se with
  | Sig_datacon(lid, _, t, l, n, quals, _, _) when (//(not env.iface || env.admitted_iface) &&
                                                not (lid_equals lid C.lexcons_lid)) ->
    let refine_domain =
        if (quals |> Util.for_some (function RecordConstructor _ -> true | _ -> false))
        then false
        else match Env.find_all_datacons env l with
                | Some l -> List.length l > 1
                | _ -> true in
        let formals, cod = U.arrow_formals t in
        begin match formals with
            | [] -> [] //no fields to project
            | _ ->
              let fv_qual = match Util.find_map quals (function RecordConstructor fns -> Some (Record_ctor(lid, fns)) | _ -> None) with
                | None -> Data_ctor
                | Some q -> q in
              let iquals = if List.contains S.Abstract iquals
                           then S.Private::iquals
                           else iquals in
              let tps, rest = Util.first_N n formals in
              mk_indexed_projectors iquals fv_qual refine_domain env l lid inductive_tps tps rest cod
        end

  | _ -> []

let mk_typ_abbrev lid uvs typars k t lids quals rng =
    let dd = if quals |> List.contains S.Abstract
             then Delta_abstract (incr_delta_qualifier t)
             else incr_delta_qualifier t in
    let lb = {
        lbname=Inr (S.lid_as_fv lid dd None);
        lbunivs=uvs;
        lbdef=no_annot_abs typars t;
        lbtyp=U.arrow typars (S.mk_Total k);
        lbeff=C.effect_Tot_lid;
    } in
    Sig_let((false, [lb]), rng, lids, quals)

let rec desugar_tycon env rng quals tcs : (env_t * sigelts) =
  let tycon_id = function
    | TyconAbstract(id, _, _)
    | TyconAbbrev(id, _, _, _)
    | TyconRecord(id, _, _, _)
    | TyconVariant(id, _, _, _) -> id in
  let binder_to_term b = match b.b with
    | Annotated (x, _)
    | Variable x -> mk_term (Var (lid_of_ids [x])) x.idRange Expr
    | TAnnotated(a, _)
    | TVariable a -> mk_term (Tvar a) a.idRange Type
    | NoName t -> t in
  let tot = mk_term (Name (C.effect_Tot_lid)) rng Expr in
  let with_constructor_effect t = mk_term (App(tot, t, Nothing)) t.range t.level in
  let apply_binders t binders =
    let imp_of_aqual (b:AST.binder) = match b.aqual with
        | Some Implicit -> Hash
        | _ -> Nothing in
    List.fold_left (fun out b -> mk_term (App(out, binder_to_term b, imp_of_aqual b)) out.range out.level)
      t binders in
  let tycon_record_as_variant = function
    | TyconRecord(id, parms, kopt, fields) ->
      let constrName = mk_ident("Mk" ^ id.idText, id.idRange) in
      let mfields = List.map (fun (x,t,_) -> mk_binder (Annotated(mangle_field_name x,t)) x.idRange Expr None) fields in
      let result = apply_binders (mk_term (Var (lid_of_ids [id])) id.idRange Type) parms in
      let constrTyp = mk_term (Product(mfields, with_constructor_effect result)) id.idRange Type in
      //let _ = Util.print_string (Util.format2 "Translated record %s to constructor %s\n" (id.idText) (term_to_string constrTyp)) in
      TyconVariant(id, parms, kopt, [(constrName, Some constrTyp, None, false)]), fields |> List.map (fun (x, _, _) -> Env.qualify env x)
    | _ -> failwith "impossible" in
  let desugar_abstract_tc quals _env mutuals = function
    | TyconAbstract(id, binders, kopt) ->
      let _env', typars = typars_of_binders _env binders in
      let k = match kopt with
        | None -> Util.ktype
        | Some k -> desugar_term _env' k in
      let tconstr = apply_binders (mk_term (Var (lid_of_ids [id])) id.idRange Type) binders in
      let qlid = qualify _env id in
      let typars = Subst.close_binders typars in
      let k = Subst.close typars k in
      let se = Sig_inductive_typ(qlid, [], typars, k, mutuals, [], quals, rng) in
      let _env = Env.push_top_level_rec_binding _env id S.Delta_constant in
      let _env2 = Env.push_top_level_rec_binding _env' id S.Delta_constant in
      _env, _env2, se, tconstr
    | _ -> failwith "Unexpected tycon" in
  let push_tparams env bs =
    let env, bs = List.fold_left (fun (env, tps) (x, imp) ->
        let env, y = Env.push_bv env x.ppname in
        env, (y, imp)::tps) (env, []) bs in
    env, List.rev bs in
  match tcs with
    | [TyconAbstract(id, bs, kopt)] ->
        let kopt = match kopt with
            | None -> Some (tm_type_z id.idRange)
            | _ -> kopt in
        let tc = TyconAbstract(id, bs, kopt) in
        let _, _, se, _ = desugar_abstract_tc quals env [] tc in
        let se = match se with
           | Sig_inductive_typ(l, _, typars, k, [], [], quals, rng) ->
             let quals = if quals |> List.contains S.Assumption
                         then quals
                         else (Util.print2 "%s (Warning): Adding an implicit 'assume new' qualifier on %s\n"
                                                (Range.string_of_range rng) (Print.lid_to_string l);
                               S.Assumption::S.New::quals) in
             let t = match typars with
                | [] -> k
                | _ -> mk (Tm_arrow(typars, mk_Total k)) None rng in
             Sig_declare_typ(l, [], t, quals, rng)
           | _ -> se in
        let env = push_sigelt env se in
        (* let _ = pr "Pushed %s\n" (text_of_lid (qualify env (tycon_id tc))) in *)
        env, [se]

    | [TyconAbbrev(id, binders, kopt, t)] ->
        let env', typars = typars_of_binders env binders in
        let k = match kopt with
            | None ->
              if Util.for_some (function S.Effect -> true | _ -> false) quals
              then teff
              else tun
            | Some k -> desugar_term env' k in
        let t0 = t in
        let quals = if quals |> Util.for_some (function S.Logic -> true | _ -> false)
                    then quals
                    else if t0.level = Formula
                    then S.Logic::quals
                    else quals in
        let se =
            if quals |> List.contains S.Effect
            then let c = desugar_comp t.range false env' t in
                 let typars = Subst.close_binders typars in
                 let c = Subst.close_comp typars c in
                 Sig_effect_abbrev(qualify env id, [], typars, c, quals |> List.filter (function S.Effect -> false | _ -> true), rng)
            else let t = desugar_typ env' t in
                 let nm = qualify env id in
                 mk_typ_abbrev nm [] typars k t [nm] quals rng in

        let env = push_sigelt env se in
        env, [se]

    | [TyconRecord _] ->
      let trec = List.hd tcs in
      let t, fs = tycon_record_as_variant trec in
      desugar_tycon env rng (RecordType fs::quals) [t]

    |  _::_ ->
      let env0 = env in
      let mutuals = List.map (fun x -> qualify env <| tycon_id x) tcs in
      let rec collect_tcs quals et tc =
        let (env, tcs) = et in
        match tc with
          | TyconRecord _ ->
            let trec = tc in
            let t, fs = tycon_record_as_variant trec in
            collect_tcs (RecordType fs::quals) (env, tcs) t
          | TyconVariant(id, binders, kopt, constructors) ->
            let env, _, se, tconstr = desugar_abstract_tc quals env mutuals (TyconAbstract(id, binders, kopt)) in
            env, Inl(se, constructors, tconstr, quals)::tcs
          | TyconAbbrev(id, binders, kopt, t) ->
            let env, _, se, tconstr = desugar_abstract_tc quals env mutuals (TyconAbstract(id, binders, kopt)) in
            env, Inr(se, t, quals)::tcs
          | _ -> failwith "Unrecognized mutual type definition" in
      let env, tcs = List.fold_left (collect_tcs quals) (env, []) tcs in
      let tcs = List.rev tcs in
      let tps_sigelts = tcs |> List.collect (function
        | Inr(Sig_inductive_typ(id, uvs, tpars, k, _, _, _, _), t, quals) -> //should be impossible
          let env_tps, _ = push_tparams env tpars in
          let t = desugar_term env_tps t in
          [[], mk_typ_abbrev id uvs tpars k t [id] quals rng]

        | Inl (Sig_inductive_typ(tname, univs, tpars, k, mutuals, _, tags, _), constrs, tconstr, quals) ->
          let tycon = (tname, tpars, k) in
          let env_tps, tps = push_tparams env tpars in
          let data_tpars = List.map (fun (x, _) -> (x, Some (S.Implicit true))) tps in
          let constrNames, constrs = List.split <|
              (constrs |> List.map (fun (id, topt, _, of_notation) ->
                let t =
                  if of_notation
                  then match topt with
                    | Some t -> mk_term (Product([mk_binder (NoName t) t.range t.level None], tconstr)) t.range t.level
                    | None -> tconstr
                  else match topt with
                    | None -> failwith "Impossible"
                    | Some t -> t in
                let t = desugar_term (default_total env_tps) (close env_tps t) in
                let name = qualify env id in
                let quals = tags |> List.collect (function
                    | RecordType fns -> [RecordConstructor fns]
                    | _ -> []) in
                let ntps = List.length data_tpars in
                (name, (tps, Sig_datacon(name, univs, Util.arrow data_tpars (mk_Total (t |> Util.name_function_binders)),
                                         tname, ntps, quals, mutuals, rng))))) in
              ([], Sig_inductive_typ(tname, univs, tpars, k, mutuals, constrNames, tags, rng))::constrs
        | _ -> failwith "impossible") in
      let sigelts = tps_sigelts |> List.map snd in
      let bundle = Sig_bundle(sigelts, quals, List.collect Util.lids_of_sigelt sigelts, rng) in
      let env = push_sigelt env0 bundle in
      let data_ops = tps_sigelts |> List.collect (mk_data_projectors quals env) in
      let discs = sigelts |> List.collect (function
        | Sig_inductive_typ(tname, _, tps, k, _, constrs, quals, _) when (List.length constrs > 1)->
          let quals = if List.contains S.Abstract quals
                      then S.Private::quals
                      else quals in
          mk_data_discriminators quals env tname tps k constrs
        | _ -> []) in
      let ops = discs@data_ops in
      let env = List.fold_left push_sigelt env ops in
      env, [bundle]@ops

    | [] -> failwith "impossible"

let desugar_binders env binders =
    let env, binders = List.fold_left (fun (env,binders) b ->
    match desugar_binder env b with
      | (Some a, k) ->
        let env, a = Env.push_bv env a in
        env, S.mk_binder ({a with sort=k})::binders

      | _ -> raise (Error("Missing name in binder", b.brange))) (env, []) binders in
    env, List.rev binders

let rec desugar_effect env d (quals: qualifiers) eff_name eff_binders eff_kind eff_decls actions for_free =
    let env0 = env in
    let monad_env = Env.enter_monad_scope env eff_name in
    let env, binders = desugar_binders monad_env eff_binders in
    let eff_k = desugar_term (Env.default_total env) eff_kind in
    let env, decls = eff_decls |> List.fold_left (fun (env, out) decl ->
        let env, ses = desugar_decl env decl in
        env, List.hd ses::out) (env, []) in
    let binders = Subst.close_binders binders in
    let actions = actions |> List.map (fun d -> match d.d with
        | Tycon(_, [TyconAbbrev(name, _, _, { tm = Construct (_, [ def, _; cps_type, _ ])}), _]) when not for_free ->
            // When the effect is not for free, user has to provide a pair of
            // the definition and its cps'd type.
            {
              action_name=Env.qualify env name;
              action_univs=[];
              action_defn=Subst.close binders (desugar_term env def);
              action_typ=Subst.close binders (desugar_typ env cps_type)
            }
        | Tycon(_, [TyconAbbrev(name, _, _, defn), _]) when for_free ->
            // When for free, the user just provides the definition and the rest
            // is elaborated
            {
              action_name=Env.qualify env name;
              action_univs=[];
              action_defn=Subst.close binders (desugar_term env defn);
              action_typ=S.tun
            }
        | _ ->
            raise (Error("Malformed action declaration; if this is an \"effect \
              for free\", just provide the direct-style declaration. If this is \
              not an \"effect for free\", please provide a pair of the definition \
              and its cps-type with arrows inserted in the right place (see \
              examples).", d.drange))
    ) in
    let eff_k = Subst.close binders eff_k in
    let lookup s =
        let l = Env.qualify env (mk_ident(s, d.drange)) in
        [], Subst.close binders <| fail_or env (try_lookup_definition env) l in
    let mname       =qualify env0 eff_name in
    let qualifiers  =List.map (trans_qual d.drange) quals in
    let se =
      if for_free then
        let dummy_tscheme = [], mk Tm_unknown None Range.dummyRange in
        Sig_new_effect_for_free ({
          mname       = mname;
          qualifiers  = qualifiers;
          univs       = [];
          binders     = binders;
          signature   = eff_k;
          ret_wp      = dummy_tscheme;
          bind_wp     = dummy_tscheme;
          if_then_else= dummy_tscheme;
          ite_wp      = dummy_tscheme;
          stronger    = dummy_tscheme;
          close_wp    = dummy_tscheme;
          assert_p    = dummy_tscheme;
          assume_p    = dummy_tscheme;
          null_wp     = dummy_tscheme;
          trivial     = dummy_tscheme;
          repr        = snd (lookup "repr");
          bind_repr   = lookup "bind";
          return_repr = lookup "return";
          actions     = actions;
        }, d.drange)
      else
        let rr =  qualifiers |> List.contains S.Reifiable
               || qualifiers |> List.contains S.Reflectable in
        let un_ts = [], Syntax.tun in
        Sig_new_effect({
          mname       = mname;
          qualifiers  = qualifiers;
          univs       = [];
          binders     = binders;
          signature   = eff_k;
          ret_wp      = lookup "return_wp";
          bind_wp     = lookup "bind_wp";
          if_then_else= lookup "if_then_else";
          ite_wp      = lookup "ite_wp";
          stronger    = lookup "stronger";
          close_wp    = lookup "close_wp";
          assert_p    = lookup "assert_p";
          assume_p    = lookup "assume_p";
          null_wp     = lookup "null_wp";
          trivial     = lookup "trivial";
          repr        = (if rr then snd <| lookup "repr" else S.tun);
          bind_repr   = (if rr then lookup "bind" else un_ts);
          return_repr = (if rr then lookup "return" else un_ts);
          actions     = actions;
        }, d.drange)
      in
    let env = push_sigelt env0 se in
    let env = actions |> List.fold_left (fun env a ->
        //printfn "Pushing action %s\n" a.action_name.str;
        push_sigelt env (Util.action_as_lb a)) env in
    let env =
        if quals |> List.contains Reflectable
        then let reflect_lid = Ident.id_of_text "reflect" |> Env.qualify monad_env in
             let refl_decl = S.Sig_declare_typ(reflect_lid, [], S.tun, [S.Assumption; S.Reflectable], d.drange) in
             push_sigelt env refl_decl
        else env in
    env, [se]

and desugar_redefine_effect env d trans_qual quals eff_name eff_binders defn build_sigelt =
    let env0 = env in
    let env = Env.enter_monad_scope env eff_name in
    let env, binders = desugar_binders env eff_binders in
    let ed, args =
        let head, args = head_and_args defn in
        let ed = match head.tm with
          | Name l -> fail_or env (Env.try_lookup_effect_defn env) l
          | _ -> raise (Error("Effect " ^AST.term_to_string head^ " not found", d.drange)) in
        ed, desugar_args env args in
    let binders = Subst.close_binders binders in
    let sub (_, x) =
        let edb, x = Subst.open_term ed.binders x in
        if List.length args <> List.length edb
        then raise (Error("Unexpected number of arguments to effect constructor", defn.range));
        let s = Util.subst_of_list edb args in
        [], Subst.close binders (Subst.subst s x) in
    let ed = {
            mname=qualify env0 eff_name;
            qualifiers  =List.map trans_qual quals;
            univs       =[];
            binders     =binders;
            signature   =snd (sub ([], ed.signature));
            ret_wp      =sub ed.ret_wp;
            bind_wp     =sub ed.bind_wp;
            if_then_else=sub ed.if_then_else;
            ite_wp      =sub ed.ite_wp;
            stronger    =sub ed.stronger;
            close_wp    =sub ed.close_wp;
            assert_p    =sub ed.assert_p;
            assume_p    =sub ed.assume_p;
            null_wp     =sub ed.null_wp;
            trivial     =sub ed.trivial;

            repr        =snd (sub ([], ed.repr));
            bind_repr   =sub ed.bind_repr;
            return_repr =sub ed.return_repr;
            actions     = List.map (fun action ->
                {
                    // Since we called enter_monad_env before, this is going to generate
                    // a name of the form FStar.ST.STATE.get
                    action_name = Env.qualify env action.action_name.ident;
                    action_univs = action.action_univs ;
                    action_defn =snd (sub ([], action.action_defn)) ;
                    action_typ =snd (sub ([], action.action_typ))
                })
                ed.actions;
    } in
    let se = build_sigelt ed d.drange in
    let env = push_sigelt env0 se in
    let env = ed.actions |> List.fold_left (fun env a ->
        push_sigelt env (Util.action_as_lb a)
    ) env in
    let env =
        if quals |> List.contains Reflectable
        then let reflect_lid = Ident.id_of_text "reflect" |> Env.qualify env in
             let refl_decl = S.Sig_declare_typ(reflect_lid, [], S.tun, [S.Assumption; S.Reflectable], d.drange) in
             push_sigelt env refl_decl
        else env in
    env, [se]

and desugar_decl env (d:decl) : (env_t * sigelts) =
  let trans_qual = trans_qual d.drange in
  match d.d with
  | Pragma p ->
    let se = Sig_pragma(trans_pragma p, d.drange) in
    env, [se]

  | Fsdoc _ -> env, []

  | TopLevelModule id -> env, []

  | Open lid ->
    let env = Env.push_namespace env lid in
    env, []

  | ModuleAbbrev(x, l) ->
    Env.push_module_abbrev env x l, []

  | Tycon(qual, tcs) ->
    let tcs = List.map (fun (x,_) -> x) tcs in
    desugar_tycon env d.drange (List.map trans_qual qual) tcs

  | ToplevelLet(quals, isrec, lets) ->
    begin match (Subst.compress <| desugar_term_maybe_top true env (mk_term (Let(isrec, lets, mk_term (Const Const_unit) d.drange Expr)) d.drange Expr)).n with
        | Tm_let(lbs, _) ->
          let fvs = snd lbs |> List.map (fun lb -> right lb.lbname) in
          let quals = match quals with
            | _::_ -> List.map trans_qual quals
            | _ -> snd lbs |> List.collect
            (function | {lbname=Inl _} -> []
                      | {lbname=Inr fv} -> Env.lookup_letbinding_quals env fv.fv_name.v) in
          let quals =
            if lets |> Util.for_some (fun (_, t) -> t.level=Formula)
            then S.Logic::quals
            else quals in
          let lbs = if quals |> List.contains S.Abstract
                    then fst lbs, snd lbs |> List.map (fun lb ->
                            let fv = right lb.lbname in
                            {lb with lbname=Inr ({fv with fv_delta=Delta_abstract fv.fv_delta})})
                    else lbs in
          let s = Sig_let(lbs, d.drange, fvs |> List.map (fun fv -> fv.fv_name.v), quals) in
          let env = push_sigelt env s in
          env, [s]
        | _ -> failwith "Desugaring a let did not produce a let"
    end

  | Main t ->
    let e = desugar_term env t in
    let se = Sig_main(e, d.drange) in
    env, [se]

  | Assume(atag, id, t) ->
    let f = desugar_formula env t in
    env, [Sig_assume(qualify env id, f, [S.Assumption], d.drange)]

  | Val(quals, id, t) ->
    let t = desugar_term env (close_fun env t) in
    let quals = if env.iface && env.admitted_iface then Assumption::quals else quals in
    let se = Sig_declare_typ(qualify env id, [], t, List.map trans_qual quals, d.drange) in
    let env = push_sigelt env se in
    env, [se]

  | Exception(id, None) ->
    let t, _ = fail_or env (try_lookup_lid env) C.exn_lid in
    let l = qualify env id in
    let se = Sig_datacon(l, [], t, C.exn_lid, 0, [ExceptionConstructor], [C.exn_lid], d.drange) in
    let se' = Sig_bundle([se], [ExceptionConstructor], [l], d.drange) in
    let env = push_sigelt env se' in
    let data_ops = mk_data_projectors [] env ([], se) in
    let discs = mk_data_discriminators [] env C.exn_lid [] tun [l] in
    let env = List.fold_left push_sigelt env (discs@data_ops) in
    env, se'::discs@data_ops

  | Exception(id, Some term) ->
    let t = desugar_term env term in
    let t = U.arrow ([null_binder t]) (mk_Total <| fst (fail_or env (try_lookup_lid env) C.exn_lid)) in
    let l = qualify env id in
    let se = Sig_datacon(l, [], t, C.exn_lid, 0, [ExceptionConstructor], [C.exn_lid], d.drange) in
    let se' = Sig_bundle([se], [ExceptionConstructor], [l], d.drange) in
    let env = push_sigelt env se' in
    let data_ops = mk_data_projectors [] env ([], se) in
    let discs = mk_data_discriminators [] env C.exn_lid [] tun [l] in
    let env = List.fold_left push_sigelt env (discs@data_ops) in
    env, se'::discs@data_ops

  | KindAbbrev(id, binders, k) ->
    let env_k, binders = desugar_binders env binders in
    let k = desugar_term env_k k in
    let name = Env.qualify env id in
    let se = mk_typ_abbrev name [] binders tun k [name] [] d.drange in
    let env = push_sigelt env se in
    env, [se]

  | NewEffect (quals, RedefineEffect(eff_name, eff_binders, defn)) ->
    desugar_redefine_effect env d trans_qual quals eff_name eff_binders defn (fun ed range -> Sig_new_effect(ed, range))

  | NewEffectForFree (quals, RedefineEffect(eff_name, eff_binders, defn)) ->
<<<<<<< HEAD
    (* TODO : make sure that the environment are correctly used *)
    (* TODO : Are every symbols correctly qualified and added to the environment ? *)
    (* TODO : qualifiers of the newly defined monad should be coherent with those of the previous monad *)
    let env0 = env in
    let monad_env = Env.enter_monad_scope env eff_name in
    let env, binders = desugar_binders monad_env eff_binders in
    let ed, args = 
        let head, args = head_and_args defn in 
        let ed = match head.tm with 
          | Name l -> fail_or env (Env.try_lookup_effect_defn env) l
          | _ -> raise (Error("Effect " ^AST.term_to_string head^ " not found", d.drange)) in
        ed, desugar_args env args in
    let binders = Subst.close_binders binders in
    let sub (_, x) =
        let edb, x = Subst.open_term ed.binders x in
        if List.length args <> List.length edb
        then raise (Error("Unexpected number of arguments to effect constructor", defn.range));
        let s = Util.subst_of_list edb args in
        [], Subst.close binders (Subst.subst s x) in
    let ed = {
            mname=qualify env0 eff_name;
            qualifiers  =List.map trans_qual quals;
            univs       =[];
            binders     =binders;
            signature   =snd (sub ([], ed.signature));
            ret_wp      =sub ed.ret_wp;
            bind_wp     =sub ed.bind_wp;
            if_then_else=sub ed.if_then_else;
            ite_wp      =sub ed.ite_wp;
            stronger    =sub ed.stronger;
            close_wp    =sub ed.close_wp;
            assert_p    =sub ed.assert_p;
            assume_p    =sub ed.assume_p;
            null_wp     =sub ed.null_wp;
            trivial     =sub ed.trivial;

            repr        =snd (sub ([], ed.repr));
            bind_repr   =sub ed.bind_repr;
            return_repr =sub ed.return_repr;
            actions     = List.map (fun action ->
                {
                    action_name = Env.qualify env action.action_name.ident;
                    action_univs = action.action_univs ;
                    action_defn =snd (sub ([], action.action_defn)) ;
                    action_typ =snd (sub ([], action.action_typ))
                })
                ed.actions;
    } in
    let se = Sig_new_effect_for_free(ed, d.drange) in
    let env = push_sigelt env0 se in
    let env = ed.actions |> List.fold_left (fun env a ->
        push_sigelt env (Util.action_as_lb a)
    ) env in
    let env = 
        if quals |> List.contains Reflectable
        then let reflect_lid = Ident.id_of_text "reflect" |> Env.qualify monad_env in
             let refl_decl = S.Sig_declare_typ(reflect_lid, [], S.tun, [S.Assumption; S.Reflectable], d.drange) in
             push_sigelt env refl_decl
        else env in
    env, [se]
=======
    desugar_redefine_effect env d trans_qual quals eff_name eff_binders defn (fun ed range -> Sig_new_effect_for_free(ed, range))
>>>>>>> b1787362

  | NewEffectForFree (quals, DefineEffect(eff_name, eff_binders, eff_kind, eff_decls, actions)) ->
    desugar_effect env d quals eff_name eff_binders eff_kind eff_decls actions true

  | NewEffect (quals, DefineEffect(eff_name, eff_binders, eff_kind, eff_decls, actions)) ->
    desugar_effect env d quals eff_name eff_binders eff_kind eff_decls actions false

  | SubEffect l ->
    let lookup l = match Env.try_lookup_effect_name env l with
        | None -> raise (Error("Effect name " ^Print.lid_to_string l^ " not found", d.drange))
        | Some l -> l in
    let src = lookup l.msource in
    let dst = lookup l.mdest in
    let lift_wp, lift = match l.lift_op with
        | NonReifiableLift t -> Some ([],desugar_term env t), None
        | ReifiableLift (wp, t) -> Some ([],desugar_term env wp), Some([], desugar_term env t)
        | LiftForFree t -> None, Some ([],desugar_term env t)
    in
    let se = Sig_sub_effect({source=src; target=dst; lift_wp=lift_wp; lift=lift}, d.drange) in
    env, [se]

 let desugar_decls env decls =
    List.fold_left (fun (env, sigelts) d ->
        let env, se = desugar_decl env d in
        env, sigelts@se) (env, []) decls

let open_prims_all =
    [AST.mk_decl (AST.Open C.prims_lid) Range.dummyRange;
     AST.mk_decl (AST.Open C.all_lid) Range.dummyRange]

(* Top-level functionality: from AST to a module
   Keeps track of the name of variables and so on (in the context)
 *)
let desugar_modul_common curmod env (m:AST.modul) : env_t * Syntax.modul * bool =
  let env = match curmod with
    | None -> env
    | Some(prev_mod) ->  Env.finish_module_or_interface env prev_mod in
  let (env, pop_when_done), mname, decls, intf = match m with
    | Interface(mname, decls, admitted) ->
      Env.prepare_module_or_interface true admitted env mname, mname, decls, true
    | Module(mname, decls) ->
      Env.prepare_module_or_interface false false env mname, mname, decls, false in
  let env, sigelts = desugar_decls env decls in
  let modul = {
    name = mname;
    declarations = sigelts;
    exports = [];
    is_interface=intf
  } in
  env, modul, pop_when_done

let desugar_partial_modul curmod (env:env_t) (m:AST.modul) : env_t * Syntax.modul =
  let m =
    if (Options.interactive_fsi()) then
        match m with
            | Module(mname, decls) -> AST.Interface(mname, decls, true)
            | Interface(mname, _, _) -> failwith ("Impossible: " ^ mname.ident.idText)
    else m
  in
  let x, y, _ = desugar_modul_common curmod env m in
  x,y

let desugar_modul env (m:AST.modul) : env_t * Syntax.modul =
  let env, modul, pop_when_done = desugar_modul_common None env m in
  let env = Env.finish_module_or_interface env modul in
  if Options.dump_module modul.name.str
  then Util.print1 "%s\n" (Print.modul_to_string modul);
  (if pop_when_done then export_interface modul.name env else env), modul

let desugar_file (env:env_t) (f:file) =
  let env, mods = List.fold_left (fun (env, mods) m ->
    let env, m = desugar_modul env m in
    env, m::mods) (env, []) f in
  env, List.rev mods

let add_modul_to_env (m:Syntax.modul) (en: env) :env =
  let en, pop_when_done = Env.prepare_module_or_interface false false en m.name in
  let en = List.fold_left Env.push_sigelt ({ en with curmodule = Some(m.name) }) m.exports in
  let env = Env.finish_module_or_interface en m in
  if pop_when_done then export_interface m.name env else env<|MERGE_RESOLUTION|>--- conflicted
+++ resolved
@@ -1702,70 +1702,7 @@
     desugar_redefine_effect env d trans_qual quals eff_name eff_binders defn (fun ed range -> Sig_new_effect(ed, range))
 
   | NewEffectForFree (quals, RedefineEffect(eff_name, eff_binders, defn)) ->
-<<<<<<< HEAD
-    (* TODO : make sure that the environment are correctly used *)
-    (* TODO : Are every symbols correctly qualified and added to the environment ? *)
-    (* TODO : qualifiers of the newly defined monad should be coherent with those of the previous monad *)
-    let env0 = env in
-    let monad_env = Env.enter_monad_scope env eff_name in
-    let env, binders = desugar_binders monad_env eff_binders in
-    let ed, args = 
-        let head, args = head_and_args defn in 
-        let ed = match head.tm with 
-          | Name l -> fail_or env (Env.try_lookup_effect_defn env) l
-          | _ -> raise (Error("Effect " ^AST.term_to_string head^ " not found", d.drange)) in
-        ed, desugar_args env args in
-    let binders = Subst.close_binders binders in
-    let sub (_, x) =
-        let edb, x = Subst.open_term ed.binders x in
-        if List.length args <> List.length edb
-        then raise (Error("Unexpected number of arguments to effect constructor", defn.range));
-        let s = Util.subst_of_list edb args in
-        [], Subst.close binders (Subst.subst s x) in
-    let ed = {
-            mname=qualify env0 eff_name;
-            qualifiers  =List.map trans_qual quals;
-            univs       =[];
-            binders     =binders;
-            signature   =snd (sub ([], ed.signature));
-            ret_wp      =sub ed.ret_wp;
-            bind_wp     =sub ed.bind_wp;
-            if_then_else=sub ed.if_then_else;
-            ite_wp      =sub ed.ite_wp;
-            stronger    =sub ed.stronger;
-            close_wp    =sub ed.close_wp;
-            assert_p    =sub ed.assert_p;
-            assume_p    =sub ed.assume_p;
-            null_wp     =sub ed.null_wp;
-            trivial     =sub ed.trivial;
-
-            repr        =snd (sub ([], ed.repr));
-            bind_repr   =sub ed.bind_repr;
-            return_repr =sub ed.return_repr;
-            actions     = List.map (fun action ->
-                {
-                    action_name = Env.qualify env action.action_name.ident;
-                    action_univs = action.action_univs ;
-                    action_defn =snd (sub ([], action.action_defn)) ;
-                    action_typ =snd (sub ([], action.action_typ))
-                })
-                ed.actions;
-    } in
-    let se = Sig_new_effect_for_free(ed, d.drange) in
-    let env = push_sigelt env0 se in
-    let env = ed.actions |> List.fold_left (fun env a ->
-        push_sigelt env (Util.action_as_lb a)
-    ) env in
-    let env = 
-        if quals |> List.contains Reflectable
-        then let reflect_lid = Ident.id_of_text "reflect" |> Env.qualify monad_env in
-             let refl_decl = S.Sig_declare_typ(reflect_lid, [], S.tun, [S.Assumption; S.Reflectable], d.drange) in
-             push_sigelt env refl_decl
-        else env in
-    env, [se]
-=======
     desugar_redefine_effect env d trans_qual quals eff_name eff_binders defn (fun ed range -> Sig_new_effect_for_free(ed, range))
->>>>>>> b1787362
 
   | NewEffectForFree (quals, DefineEffect(eff_name, eff_binders, eff_kind, eff_decls, actions)) ->
     desugar_effect env d quals eff_name eff_binders eff_kind eff_decls actions true
