(*
   Copyright 2008-2014 Nikhil Swamy and Microsoft Research

   Licensed under the Apache License, Version 2.0 (the "License");
   you may not use this file except in compliance with the License.
   You may obtain a copy of the License at

       http://www.apache.org/licenses/LICENSE-2.0

   Unless required by applicable law or agreed to in writing, software
   distributed under the License is distributed on an "AS IS" BASIS,
   WITHOUT WARRANTIES OR CONDITIONS OF ANY KIND, either express or implied.

   See the License for the specific language governing permissions and
   limitations under the License.
*)

(** This module provides an ocamldep-like tool for F*, invoked with [fstar --dep].
    Unlike ocamldep, it outputs the transitive closure of the dependency graph
    of a given file. The dependencies that are output are *compilation units*
    (not module names).
*)
module FStarC.Parser.Dep

open FStarC
open FStarC.Effect   //for ref, failwith etc
open FStarC.List
open FStarC.Parser.AST
open FStarC.Const
open FStarC.Errors
open FStarC.Class.Show
open FStarC.Util

module Const = FStarC.Parser.Const
module BU = FStarC.Util
module F = FStarC.Format

let dbg              = Debug.get_toggle "Dep"
let dbg_CheckedFiles = Debug.get_toggle "CheckedFiles"
let debug_print f    = if !dbg then f ()
let profile f c = Profiling.profile f None c

(* Meant to write to a file as an out_channel. If an exception is raised,
the file is deleted. *)
let with_file_outchannel (fn : string) (k : out_channel -> 'a) : 'a =
  BU.maybe_create_parent fn;
  let outc = BU.open_file_for_writing fn in
  let r =
    try k outc
    with | e -> BU.close_out_channel outc; BU.delete_file fn; raise e
  in
  BU.close_out_channel outc;
  r

(* In case the user passed [--verify_all], we record every single module name we
 * found in the list of modules to be verified.
 * In the [VerifyUserList] case, for every [--verify_module X], we check we
 * indeed find a module [X].
 * In the [VerifyFigureItOut] case, for every file that was on the command-line,
 * we record its module name as one module to be verified.
 *)
type verify_mode =
  | VerifyAll
  | VerifyUserList
  | VerifyFigureItOut

type intf_and_impl = option string & option string

type files_for_module_name = SMap.t intf_and_impl

let intf_and_impl_to_string ii =
  match ii with
  | None, None -> "<None>, <None>"
  | Some intf, None -> intf
  | None, Some impl -> impl
  | Some intf, Some impl -> intf ^ ", " ^ impl


let files_for_module_name_to_string (m:files_for_module_name) =
  Format.print_string "Printing the file system map {\n";
  let str_opt_to_string sopt =
    match sopt with
    | None -> "<None>"
    | Some s -> s in
  SMap.iter m (fun k v -> Format.print2 "%s:%s\n" k (intf_and_impl_to_string v));
  Format.print_string "}\n"

type color = | White | Gray | Black

let check_and_strip_suffix (f: string): option string =
  let suffixes = [ ".fsti"; ".fst" ] in
  let matches = List.map (fun ext ->
    let lext = String.length ext in
    let l = String.length f in
    if l > lext && String.substring f (l - lext) lext = ext then
      Some (String.substring f 0 (l - lext))
    else
      None
  ) suffixes in
  match List.filter Some? matches with
  | Some m :: _ ->
      Some m
  | _ ->
      None

(* In public interface *)
let is_interface (f: string): bool =
  String.get f (String.length f - 1) = 'i'

(* In public interface *)
let is_implementation f =
  not (is_interface f)


let list_of_option = function Some x -> [x] | None -> []

let list_of_pair (intf, impl) =
  list_of_option intf @ list_of_option impl

(* In public interface *)
let maybe_module_name_of_file f = check_and_strip_suffix (Filepath.basename f)
let module_name_of_file f =
    match maybe_module_name_of_file f with
    | Some longname ->
      longname
    | None ->
      raise_error0 Errors.Fatal_NotValidFStarFile (
        [ text <| Format.fmt1 "Not a valid FStar file: '%s'" f; ] @
        (if Platform.windows && f = ".." then [
          text <| "Note: In Windows-compiled versions of F*, a literal
          asterisk as argument will be expanded to a list of files,
          **even if quoted**. It is possible you provided such an
          argument which got expanded to the list of all files in this
          directory, causing spurious arguments that F* attempts to interpret as files.";
          text <| "Hint: did you perhaps pass --already_cached '*' or similar? You can add
          a comma (',*') to prevent the expansion and retain the behavior.";
        ] else [])
      )

(* In public interface *)
let lowercase_module_name f = String.lowercase (module_name_of_file f)

let namespace_of_module f =
    let lid = Ident.lid_of_path (Ident.path_of_text f) Range.dummyRange in
    match ns_of_lid lid with
    | [] -> None
    | ns -> Some (Ident.lid_of_ids ns)

type file_name = string
type dependence =
    | UseInterface of module_name
    | PreferInterface of module_name
    | UseImplementation of module_name
    | FriendImplementation of module_name
let dep_to_string = function
    | UseInterface f -> "UseInterface " ^ f
    | PreferInterface f -> "PreferInterface " ^ f
    | UseImplementation f -> "UseImplementation " ^ f
    | FriendImplementation f -> "FriendImplementation " ^ f
instance showable_dependence : showable dependence = {
  show = dep_to_string;
}

type dependences = list dependence
let empty_dependences = []
type dep_node = {
    edges:dependences;
    color:color
}
type dependence_graph = //maps file names to the modules it depends on
     | Deps of SMap.t dep_node //(dependences * color)>

(*
 * AR: Parsing data for a file (also cached in the checked files)
 *     It is a summary of opens, includes, A.<id>, etc. in a module
 *     Earlier we used to store the dependences in the checked file,
 *       however that is an image of the file system, and so, when the checked
 *       files were used in a slightly different file system, there were strange errors
 *       see e.g. #1657 for a couple of cases
 *     Now we store the following summary and construct the dependences from the current
 *       file system
 *)
type parsing_data_elt =
  | P_begin_module of lident  //begin_module
  | P_open of bool & lident  //record_open
  | P_implicit_open_module_or_namespace of (open_kind & lid)  //record_open_module_or_namespace
  | P_dep of bool & lident  //add_dep_on_module, bool=true iff it's a friend dependency
  | P_alias of ident & lident  //record_module_alias
  | P_lid of lident  //record_lid
  | P_inline_for_extraction

type parsing_data = {
    elts : list parsing_data_elt;
    no_prelude : bool;
}

let str_of_parsing_data_elt elt =
  let str_of_open_kind = function
    | Open_module -> "P_open_module"
    | Open_namespace -> "P_open_namespace"
  in
  match elt with
  | P_begin_module lid -> "P_begin_module (" ^ (string_of_lid lid) ^ ")"
  | P_open (b, lid) -> "P_open (" ^ (show b) ^ ", " ^ (string_of_lid lid) ^ ")"
  | P_implicit_open_module_or_namespace (k, lid) -> "P_implicit_open_module_or_namespace (" ^ (str_of_open_kind k) ^ ", " ^ (string_of_lid lid) ^ ")"
  | P_dep (b, lid) -> "P_dep (" ^ (string_of_lid lid) ^ ", " ^ (show b) ^ ")"
  | P_alias (id, lid) -> "P_alias (" ^ (string_of_id id) ^ ", " ^ (string_of_lid lid) ^ ")"
  | P_lid lid -> "P_lid (" ^ (string_of_lid lid) ^ ")"
  | P_inline_for_extraction -> "P_inline_for_extraction"

instance showable_parsing_data_elt : showable parsing_data_elt = {
  show = str_of_parsing_data_elt;
}

let str_of_parsing_data pd =
  "{ elts = " ^ show pd.elts ^
  "; no_prelude = " ^ show pd.no_prelude ^
  "}"

instance showable_parsing_data : showable parsing_data = {
  show = str_of_parsing_data;
}

let friends (p:parsing_data) : list lident =
  List.collect
    (function
      | P_dep (true, l) -> [l]
      | _ -> [])
    p.elts

let parsing_data_elt_eq (e1:parsing_data_elt) (e2:parsing_data_elt) =
  match e1, e2 with
  | P_begin_module l1, P_begin_module l2 -> lid_equals l1 l2
  | P_open (b1, l1), P_open (b2, l2) -> b1 = b2 && lid_equals l1 l2
  | P_implicit_open_module_or_namespace (k1, l1), P_implicit_open_module_or_namespace (k2, l2) ->
    k1 = k2 && lid_equals l1 l2
  | P_dep (b1, l1), P_dep (b2, l2) -> b1 = b2 && lid_equals l1 l2
  | P_alias (i1, l1), P_alias (i2, l2) -> string_of_id i1 = string_of_id i2 && lid_equals l1 l2
  | P_lid l1, P_lid l2 -> lid_equals l1 l2
  | P_inline_for_extraction, P_inline_for_extraction -> true
  | _, _ -> false

let empty_parsing_data = { elts = []; no_prelude = false }

type deps = {
    dep_graph:dependence_graph;                 //dependences of the entire project, not just those reachable from the command line
    file_system_map:files_for_module_name;      //an abstraction of the file system, keys are lowercase module names
    cmd_line_files:list file_name;              //all command-line files
    all_files:list file_name;                   //all files
    interfaces_with_inlining:list module_name;  //interfaces that use `inline_for_extraction` require inlining
    parse_results:SMap.t parsing_data             //map from filenames to parsing_data
                                                //callers (Universal.fs) use this to get the parsing data for caching purposes
}
let deps_try_find (Deps m) k = SMap.try_find m k
let deps_add_dep (Deps m) k v =
  SMap.add m k v
let deps_keys (Deps m) = SMap.keys m
let deps_empty () = Deps (SMap.create 41)
let mk_deps dg fs c a i pr = {
    dep_graph=dg;
    file_system_map=fs;
    cmd_line_files=c;
    all_files=a;
    interfaces_with_inlining=i;
    parse_results=pr;
}
(* In public interface *)
let empty_deps = mk_deps (deps_empty ()) (SMap.create 0) [] [] [] (SMap.create 0)
let module_name_of_dep = function
    | UseInterface m
    | PreferInterface m
    | UseImplementation m
    | FriendImplementation m -> m

let resolve_module_name (file_system_map:files_for_module_name) (key:module_name)
    : option module_name
    = match SMap.try_find file_system_map key with
      | Some (Some fn, _)
      | Some (_, Some fn) -> Some (lowercase_module_name fn)
      | _ -> None

let interface_of_internal (file_system_map:files_for_module_name) (key:module_name)
    : option file_name =
    match SMap.try_find file_system_map key with
    | Some (Some iface, _) -> Some iface
    | _ -> None

let implementation_of_internal (file_system_map:files_for_module_name) (key:module_name)
    : option file_name =
    match SMap.try_find file_system_map key with
    | Some (_, Some impl) -> Some impl
    | _ -> None

let interface_of deps key = interface_of_internal deps.file_system_map key
let implementation_of deps key = implementation_of_internal deps.file_system_map key

let has_interface (file_system_map:files_for_module_name) (key:module_name)
    : bool =
    Some? (interface_of_internal file_system_map key)

let has_implementation (file_system_map:files_for_module_name) (key:module_name)
    : bool =
    Some? (implementation_of_internal file_system_map key)


(*
 * Public interface
 *)
let cache_file_name =
    let checked_file_and_exists_flag fn =
      let cache_fn =
        let lax = Options.lax () in
        if lax then fn ^".checked.lax"
        else fn ^".checked"
      in
      let mname = fn |> module_name_of_file in
      match Find.find_file (cache_fn |> Filepath.basename) with
      | Some path ->
        let expected_cache_file = Find.prepend_cache_dir cache_fn in
        if Some? (Options.dep()) //if we're in the dependence analysis
        && not (Options.should_be_already_cached mname) //and checked file is in the
        && (not (Filepath.file_exists expected_cache_file) //wrong spot ... complain
            || not (Filepath.paths_to_same_file path expected_cache_file))
        then (
          let open FStarC.Pprint in
          let open FStarC.Errors.Msg in
          log_issue0 FStarC.Errors.Warning_UnexpectedCheckedFile [
              text "Did not expect module" ^/^ doc_of_string mname ^/^ text "to be already checked.";
              prefix 2 1 (text "Found it in an unexpected location:")
                (doc_of_string path) ^/^
              prefix 2 1 (text "instead of")
                (doc_of_string expected_cache_file);
            ]
        );

        (* This expression morally just returns [path], but prefers
         * the path in [expected_cache_file] is possible to give
         * preference to relative filenames. This is mostly since
         * GNU make doesn't resolve paths in targets, so we try
         * to keep target paths relative. See issue #1978. *)
        if Filepath.file_exists expected_cache_file && Filepath.paths_to_same_file path expected_cache_file
        then expected_cache_file
        else path
      | None ->
        if !dbg_CheckedFiles then
          Format.print1 "find_file(%s) returned None\n" (cache_fn |> Filepath.basename);
        if mname |> Options.should_be_already_cached then
          raise_error0 FStarC.Errors.Error_AlreadyCachedAssertionFailure [
             text (Format.fmt1 "Expected %s to be already checked but could not find it." mname)
           ];
        Find.prepend_cache_dir cache_fn
    in
    let memo = SMap.create 100 in
    let memo f x =
      match SMap.try_find memo x with
      | Some res -> res
      | None ->
        let res = f x in
        SMap.add memo x res;
        res
    in
    memo checked_file_and_exists_flag

let parsing_data_of deps fn = SMap.try_find deps.parse_results fn |> Option.must

let file_of_dep_aux
                (use_checked_file:bool)
                (file_system_map:files_for_module_name)
                (all_cmd_line_files:list file_name)
                (d:dependence)
    : file_name =
    let cmd_line_has_impl key =
        all_cmd_line_files
        |> BU.for_some (fun fn ->
           is_implementation fn &&
           key = lowercase_module_name fn)
    in

    let maybe_use_cache_of f = if use_checked_file then cache_file_name f else f in

    match d with
    | UseInterface key ->
      //This key always resolves to an interface source file
      (match interface_of_internal file_system_map key with
       | None ->
         assert false; //should be unreachable; see the only use of UseInterface in discover_one
         raise_error0 Errors.Fatal_MissingInterface (Format.fmt1 "Expected an interface for module %s, but couldn't find one" key)
       | Some f ->
         f)

    | PreferInterface key //key for module 'a'
        when has_interface file_system_map key ->  //so long as 'a.fsti' exists
      if cmd_line_has_impl key //unless the cmd line contains 'a.fst'
      && None? (Options.dep()) //and we're not just doing a dependency scan using `--dep _`
      then if Options.expose_interfaces()
           then maybe_use_cache_of (Option.must (implementation_of_internal file_system_map key))
           else raise_error0 Errors.Fatal_MissingExposeInterfacesOption [
                    text <| Format.fmt3 "You may have a cyclic dependence on module %s: use --dep full to confirm. \
                                Alternatively, invoking fstar with %s on the command line breaks \
                                the abstraction imposed by its interface %s."
                                key
                                (Option.must (implementation_of_internal file_system_map key))
                                (Option.must (interface_of_internal file_system_map key));
                    text "If you really want this behavior add the option '--expose_interfaces'.";
                  ]
      else maybe_use_cache_of (Option.must (interface_of_internal file_system_map key))   //we prefer to use 'a.fsti'

    | PreferInterface key
    | UseImplementation key
    | FriendImplementation key ->
        match implementation_of_internal file_system_map key with
        | None ->
          //if d is actually an edge in the dep_graph computed by discover
          //then d is only present if either an interface or an implementation exist
          //the previous case already established that the interface doesn't exist
          //     since if the implementation was on the command line, it must exist because of option validation
          raise_error0 Errors.Fatal_MissingImplementation
            (Format.fmt1 "Expected an implementation of module %s, but couldn't find one" key)
        | Some f -> maybe_use_cache_of f

let file_of_dep = file_of_dep_aux false

let dependences_of (file_system_map:files_for_module_name)
                   (deps:dependence_graph)
                   (all_cmd_line_files:list file_name)
                   (fn:file_name)
    : list file_name =
    match deps_try_find deps fn with
    | None -> empty_dependences
    | Some ({edges=deps}) ->
      List.map (file_of_dep file_system_map all_cmd_line_files) deps
      |> List.filter (fun k -> k <> fn) (* skip current module, cf #451 *)

let print_graph (outc : out_channel) (fn : string) (graph:dependence_graph)
  (file_system_map:files_for_module_name)
  (cmd_lined_files:list file_name)
 : unit
 =
  if not (Options.silent ()) then begin
    F.print1 "A DOT-format graph has been dumped in the current directory as `%s`\n" fn;
    F.print1 "With GraphViz installed, try: fdp -Tpng -odep.png %s\n" fn;
    F.print1 "Hint: cat %s | grep -v _ | grep -v prims\n" fn
  end;
  let sb = FStarC.StringBuffer.create 10000 in
  let pr str = ignore <| FStarC.StringBuffer.add str sb in
  pr "digraph {\n";
  List.unique (deps_keys graph) |> List.iter (fun k ->
    let deps = (Option.must (deps_try_find graph k)).edges in
    List.iter (fun dep ->
      let l = Filepath.basename k in
      let r = Filepath.basename <| file_of_dep file_system_map cmd_lined_files dep in
      if not <| Options.should_be_already_cached (module_name_of_dep dep) then
        pr (Format.fmt2 "  \"%s\" -> \"%s\"\n" l r)
    ) deps
  );
  pr "}\n";
  fprint outc "%s" [FStarC.StringBuffer.contents sb]

let safe_readdir_for_include (d:string) : list string =
  try Filepath.readdir d
  with
  | _ -> []

(** Enumerate all F* files in include directories.
    Return a list of pairs of long names and full paths. *)
(* In public interface *)
let build_inclusion_candidates_list (): list (string & string) =
  let include_directories = Find.full_include_path () in
  let include_directories = List.map Filepath.normalize_file_path include_directories in
  (* Note that [BatList.unique] keeps the last occurrence, that way one can
   * always override the precedence order. *)
  let include_directories = List.unique include_directories in
  let cwd = Filepath.normalize_file_path (getcwd ()) in
  include_directories |> List.concatMap (fun d ->
    let files = safe_readdir_for_include d in
    files |> List.filter_map (fun f ->
      let f = Filepath.basename f in
      check_and_strip_suffix f
      |> Option.map (fun longname ->
            let full_path = if d = cwd then f else Filepath.join_paths d f in
            (longname, full_path))
    )
  )

(** List the contents of all include directories, then build a map from long
    names (e.g. a.b) to pairs of filenames (/path/to/A.B.fst). Long names are
    all normalized to lowercase. The first component of the pair is the
    interface (if any). The second component of the pair is the implementation
    (if any). *)
let build_map (filenames: list string): files_for_module_name =
  let map = SMap.create 41 in
  let add_entry key full_path =
    match SMap.try_find map key with
    | Some (intf, impl) ->
        if is_interface full_path then
          SMap.add map key (Some full_path, impl)
        else
          SMap.add map key (intf, Some full_path)
    | None ->
        if is_interface full_path then
          SMap.add map key (Some full_path, None)
        else
          SMap.add map key (None, Some full_path)
  in

  (* Add files from all include directories *)
  List.iter (fun (longname, full_path) ->
    add_entry (String.lowercase longname) full_path
  ) (build_inclusion_candidates_list ());
  (* All the files we've been given on the command-line must be valid FStar files. *)
  List.iter (fun f ->
    add_entry (lowercase_module_name f) f
  ) filenames;
  map

let string_of_lid (l: lident) (last: bool) =
  let suffix = if last then [ (string_of_id (ident_of_lid l)) ] else [ ] in
  let names = List.map (fun x -> (string_of_id x)) (ns_of_lid l) @ suffix in
  String.concat "." names

(** All the components of a [lident] joined by "." (the last component of the
 * lident is included iff [last = true]).  *)
let lowercase_join_longident (l: lident) (last: bool) =
  String.lowercase (string_of_lid l last)

let namespace_of_lid l =
  String.concat "_" (List.map string_of_id (ns_of_lid l))

let check_module_declaration_against_filename (lid: lident) (filename: string): unit =
  let k' = string_of_lid lid true in
  if Option.must (check_and_strip_suffix (Filepath.basename filename)) <> k' then
    log_issue lid Errors.Error_ModuleFileNameMismatch [
        Errors.Msg.text (Format.fmt2 "The module declaration \"module %s\" \
          found in file %s does not match its filename." (string_of_lid lid true) filename);
        Errors.Msg.text "Dependencies will be incorrect and the module will not be verified.";
      ]

exception Exit

let dep_subsumed_by d d' =
      match d, d' with
      | PreferInterface l', FriendImplementation l -> l=l'
      | _ -> d = d'

let warned_about : ref (list (option intf_and_impl)) = mk_ref Nil

(** For all items [i] in the map that start with [prefix], add an additional
    entry where [i] stripped from [prefix] points to the same value. Returns a
    boolean telling whether the map was modified.

    If the open is an implicit open (as indicated by the flag),
    and doing so shadows an existing entry, warn! *)
let enter_namespace
  (original_map: files_for_module_name)
  (working_map: files_for_module_name)
  (sprefix: string)
  (implicit_open:bool) : bool =
  let found = mk_ref false in
  let sprefix = sprefix ^ "." in
  let suffix_exists mopt =
    match mopt with
    | None -> false
    | Some (intf, impl) -> Some? intf || Some? impl in
  SMap.iter original_map (fun k _ ->
    if Util.starts_with k sprefix then
      let suffix =
        String.substring k (String.length sprefix) (String.length k - String.length sprefix)
      in

      begin
        let suffix_filename = SMap.try_find original_map suffix in
        if implicit_open &&
           suffix_exists suffix_filename &&
           not (List.mem suffix_filename !warned_about)
        then let str = suffix_filename |> Option.must |> intf_and_impl_to_string in
             warned_about := suffix_filename :: !warned_about;
             let open FStarC.Pprint in
             log_issue0 Errors.Warning_UnexpectedFile [
                flow (break_ 1) [
                  text "Implicitly opening namespace";
                  squotes (doc_of_string sprefix);
                  text "shadows module";
                  squotes (doc_of_string suffix);
                  text "in file";
                  dquotes (doc_of_string str) ^^ dot;
                ];
                text "Rename" ^/^ dquotes (doc_of_string str) ^/^ text "to avoid conflicts.";
             ]
      end;

      let filename = Option.must (SMap.try_find original_map k) in
      SMap.add working_map suffix filename;
      found := true
  );
  !found

let prelude : list (open_kind & lid) = [
   (Open_namespace, Const.fstar_ns_lid);
   (Open_module,    Ident.lid_of_str "FStar.Prelude");
]

//For --ide mode, we stop dependence analysis at interface boundaries
//and do not check for dependence cycles across interface boundaries
let peek_past_interfaces () = not (Options.ide ())

(*
 * Get parsing data for a file
 * First see if the data in the checked file is good (using the provided callback)
 * If it is, return that
 *
 * Else parse the file, walk its AST, return a list of FStar lowercased module names
    it depends on
 *)

let collect_one
  (original_map: files_for_module_name)
  (filename: string)
  (get_parsing_data_from_cache:string -> option parsing_data)
  : parsing_data &
    list dependence &  //direct dependence
    bool &  //has_inline_for_extraction
    list dependence  //additional roots
                      //that used to be part of parsing_data earlier
                      //removing it from the cache (#1657)
                      //this always returns a single element, remove the list?
=
  (*
   * Construct dependences from the parsing data
   * This is common function for when the parsing data is read from the checked files
   *   or constructed after AST traversal of the module
   *)
  let from_parsing_data (pd:parsing_data) (original_map:files_for_module_name) (filename:string)
    : list dependence &
      bool &
      list dependence
    =  let deps     : ref (list dependence) = mk_ref [] in
       let has_inline_for_extraction = mk_ref false in

       let mname = lowercase_module_name filename in
       let mo_roots =
         if is_interface filename
         && has_implementation original_map mname
         && peek_past_interfaces()
         then [ UseImplementation mname ]
         else []
       in

       let auto_open =
         if pd.no_prelude
         then []
         else
           (prelude |> List.map (fun (k, l) -> P_open (false, l)))
           @
           (match namespace_of_module mname with
             | None -> []
             | Some ns -> [ P_implicit_open_module_or_namespace (Open_namespace, ns) ])
       in

       let working_map = SMap.copy original_map in

       let set_interface_inlining () =
         if is_interface filename
         then has_inline_for_extraction := true
       in

       let add_dep deps d =
         if not (List.existsML (dep_subsumed_by d) !deps) then
           deps := d :: !deps
       in

       let dep_edge module_name is_friend =
         if is_friend then FriendImplementation module_name
         else PreferInterface module_name
       in

       let add_dependence_edge original_or_working_map lid is_friend =
         let key = lowercase_join_longident lid true in
         match resolve_module_name original_or_working_map key with
         | Some module_name ->
           add_dep deps (dep_edge module_name is_friend);
           true
         | _ ->
           false
       in

       let record_open_module let_open lid =
         //use the original_map here
         //since the working_map will resolve lid while accounting
         //for already opened namespaces
         //if let_open, then this is the form `UInt64.( ... )`
         //             where UInt64 can resolve to FStar.UInt64
         //           So, use the working map, accounting for opened namespaces
         //Otherwise, this is the form `open UInt64`,
         //           where UInt64 must resolve to either
         //           a module or a namespace for F# compatibility
         //           So, use the original map, disregarding opened namespaces
         if (let_open     && add_dependence_edge working_map lid false)
         || (not let_open && add_dependence_edge original_map lid false)
         then true
         else begin
           if let_open then
             log_issue lid Errors.Warning_ModuleOrFileNotFoundWarning
               (Format.fmt1 "Module not found: %s" (string_of_lid lid true));
           false
         end
       in

       let record_open_namespace lid (implicit_open:bool) =
         let key = lowercase_join_longident lid true in
         let r = enter_namespace original_map working_map key implicit_open in
         if not r && not implicit_open then  //suppress the warning for implicit opens
           log_issue lid Errors.Warning_ModuleOrFileNotFoundWarning
             (Format.fmt1 "No modules in namespace %s and no file with that name either" (string_of_lid lid true))
       in

       let record_open let_open lid =
         if record_open_module let_open lid
         then ()
         else if not let_open //syntactically, this cannot be a namespace if let_open is true; so don't retry
         then record_open_namespace lid false
       in

       let record_implicit_open_module_or_namespace (lid, kind) =
         match kind with
         | Open_namespace -> record_open_namespace lid true
         | Open_module -> let _ = record_open_module false lid in ()
       in

       let record_module_alias ident lid =
         let key = String.lowercase (string_of_id ident) in
         let alias = lowercase_join_longident lid true in
         // Only fully qualified module aliases are allowed.
         match SMap.try_find original_map alias with
         | Some deps_of_aliased_module ->
           SMap.add working_map key deps_of_aliased_module;
           add_dep deps (dep_edge (lowercase_join_longident lid true) false);
           true
         | None ->
           log_issue lid Errors.Warning_ModuleOrFileNotFoundWarning
             (Format.fmt1 "module not found in search path: %s" alias);
           false
       in

       let add_dep_on_module (module_name : lid) (is_friend : bool) =
         if add_dependence_edge working_map module_name is_friend
         then ()
         else if !dbg then
           log_issue module_name Errors.Warning_UnboundModuleReference
             (Format.fmt1 "Unbound module reference %s" (show module_name))
       in

       let record_lid lid =
         (* Thanks to the new `?.` and `.(` syntaxes, `lid` is no longer a
            module name itself, so only its namespace part is to be
            recorded as a module dependency.  *)
         match ns_of_lid lid with
         | [] -> ()
         | ns ->
           let module_name = Ident.lid_of_ids ns in
           add_dep_on_module module_name false
       in

       let begin_module lid =
         if List.length (ns_of_lid lid) > 0 then
         ignore (enter_namespace original_map working_map (namespace_of_lid lid))
       in

       (*
        * Iterate over the parsing data elements
        *)
       begin
         (auto_open @ pd.elts) |> List.iter (fun elt ->
           match elt with
           | P_begin_module lid -> begin_module lid
           | P_open (b, lid) -> record_open b lid
           | P_implicit_open_module_or_namespace (k, lid) -> record_implicit_open_module_or_namespace (lid, k)
           | P_dep (b, lid) -> add_dep_on_module lid b
           | P_alias (id, lid) -> ignore (record_module_alias id lid)
           | P_lid lid -> record_lid lid
           | P_inline_for_extraction -> set_interface_inlining ())
       end;
       (*
        * And then return the dependences
        *)
       !deps,
       !has_inline_for_extraction,
       mo_roots
  in

  let data_from_cache = filename |> get_parsing_data_from_cache in

  if data_from_cache |> Some? then begin  //we found the parsing data in the checked file
    let deps, has_inline_for_extraction, mo_roots = from_parsing_data (data_from_cache |> Option.must) original_map filename in
    if !dbg then
      Format.print2 "Reading the parsing data for %s from its checked file .. found %s\n" filename (show deps);
    data_from_cache |> Option.must,
    deps, has_inline_for_extraction, mo_roots
  end
  else begin
      //parse the file and traverse the AST to collect parsing data
      let num_of_toplevelmods = mk_ref 0 in
      let pd : ref parsing_data = mk_ref empty_parsing_data in

      let add_to_parsing_data elt =
        if not (List.existsML (fun e -> parsing_data_elt_eq e elt) (!pd).elts)
        then pd := { !pd with elts = elt::(!pd).elts }
      in

      let set_no_prelude b =
        pd := { !pd with no_prelude = b }
      in

      let rec collect_module = function
        | Module {no_prelude; mname; decls}
        | Interface {no_prelude; mname; decls} ->
            set_no_prelude no_prelude;
            check_module_declaration_against_filename mname filename;
            add_to_parsing_data (P_begin_module mname);
            collect_decls decls

      and collect_decls decls =
        List.iter (fun x -> collect_decl x.d;
                            List.iter collect_term x.attrs;
                            match x.d with
                            | _ when List.contains Inline_for_extraction x.quals ->
                                add_to_parsing_data P_inline_for_extraction
                            | _ -> ()
                            ) decls

      and collect_decl d =
        match d with
        | Include (lid, _)
        | Open (lid, _) ->
            add_to_parsing_data (P_open (false, lid))
        | Friend lid ->
            add_to_parsing_data (P_dep (true, (lowercase_join_longident lid true |> Ident.lid_of_str)))
        | ModuleAbbrev (ident, lid) ->
            add_to_parsing_data (P_alias (ident, lid))
        | TopLevelLet (_, patterms) ->
            List.iter (fun (pat, t) -> collect_pattern pat; collect_term t) patterms
        | Splice (_, _, t)
        | Assume (_, t)
        | SubEffect { lift_op = NonReifiableLift t }
        | SubEffect { lift_op = LiftForFree t }
        | Val (_, t) ->
            collect_term t
        | SubEffect { lift_op = ReifiableLift (t0, t1) } ->
            collect_term t0;
            collect_term t1
        | Tycon (_, tc, ts) ->
            begin
            if tc then
                add_to_parsing_data (P_lid Const.tcclass_lid);
            List.iter collect_tycon ts
            end
        | Exception (_, t) ->
            Option.iter collect_term t
        | NewEffect ed
        | LayeredEffect ed ->
             collect_effect_decl ed

        | Polymonadic_bind (_, _, _, t)
        | Polymonadic_subcomp (_, _, t) -> collect_term t  //collect deps from the effect lids?

        | DeclToBeDesugared tbs ->
            tbs.dep_scan 
            { scan_term = collect_term;
              scan_binder = collect_binder;
              scan_pattern = collect_pattern;
              add_lident = (fun lid -> add_to_parsing_data (P_lid lid));
              add_open = (fun lid -> add_to_parsing_data (P_open (true, lid)))
            }
            tbs.blob

        | UseLangDecls _
        | Pragma _
        | DeclSyntaxExtension _
        | Unparseable ->
            ()
        | TopLevelModule lid ->
            incr num_of_toplevelmods;
            if (!num_of_toplevelmods > 1) then
              raise_error lid Errors.Fatal_OneModulePerFile
                (Format.fmt1 "Automatic dependency analysis demands one module per file (module %s not supported)" (string_of_lid lid true)) 
      and collect_tycon = function
        | TyconAbstract (_, binders, k) ->
            collect_binders binders;
            Option.iter collect_term k
        | TyconAbbrev (_, binders, k, t) ->
            collect_binders binders;
            Option.iter collect_term k;
            collect_term t
        | TyconRecord (_, binders, k, _, identterms) ->
            collect_binders binders;
            Option.iter collect_term k;
            collect_tycon_record identterms
        | TyconVariant (_, binders, k, identterms) ->
            collect_binders binders;
            Option.iter collect_term k;
            List.iter ( function
                      | VpOfNotation t | VpArbitrary t -> collect_term t
                      | VpRecord (record, t) -> collect_tycon_record record;
                                               Option.iter collect_term t
                      ) (List.filter_map Mktuple3?._2 identterms)

      and collect_tycon_record r = 
        List.iter (fun (_, aq, attrs, t) ->
                collect_aqual aq;
                attrs |> List.iter collect_term;
                collect_term t) r

      and collect_effect_decl = function
        | DefineEffect (_, binders, t, decls) ->
            collect_binders binders;
            collect_term t;
            collect_decls decls
        | RedefineEffect (_, binders, t) ->
            collect_binders binders;
            collect_term t

      and collect_binders binders =
        List.iter collect_binder binders

      and collect_binder b =
        collect_aqual b.aqual;
        b.battributes |> List.iter collect_term;
        match b with
        | { b = Annotated (_, t) }
        | { b = NoName t } -> collect_term t
        | _ -> ()

      and collect_aqual = function
        | Some (Meta t) -> collect_term t
        | Some TypeClassArg -> add_to_parsing_data (P_lid Const.tcresolve_lid)
        | _ -> ()

      and collect_term t =
        collect_term' t.tm

      and collect_constant = function
        | Const_int (_, Some (Unsigned, Sizet)) ->
            add_to_parsing_data (P_dep (false, ("fstar.sizeT" |> Ident.lid_of_str)))
        | Const_int (_, Some (signedness, width)) ->
            let u = match signedness with | Unsigned -> "u" | Signed -> "" in
            let w = match width with | Int8 -> "8" | Int16 -> "16" | Int32 -> "32" | Int64 -> "64" in
            add_to_parsing_data (P_dep (false, (Format.fmt2 "fstar.%sint%s" u w |> Ident.lid_of_str)))
        | Const_char _ ->
            add_to_parsing_data (P_dep (false, ("fstar.char" |> Ident.lid_of_str)))
        | Const_range_of
        | Const_set_range_of ->
            add_to_parsing_data (P_dep (false, ("fstar.range" |> Ident.lid_of_str)))
        | Const_real _ ->
            (* FStar.Real has a real literal it, don't add a circular dep. *)
            let mm = maybe_module_name_of_file filename in
            if mm <> Some "FStar.Real" then
              add_to_parsing_data (P_dep (false, ("fstar.real" |> Ident.lid_of_str)))
        | _ ->
            ()

      and collect_term' = function
        | Wild ->
            ()
        | Const c ->
            collect_constant c
        | Op (_, ts) ->
            List.iter collect_term ts
        | AST.Uvar _ ->
            ()
        | Var lid
        | AST.Projector (lid, _)
        | AST.Discrim lid
        | Name lid ->
            add_to_parsing_data (P_lid lid)
        | Construct (lid, termimps) ->
            add_to_parsing_data (P_lid lid);
            List.iter (fun (t, _) -> collect_term t) termimps
        | Function (branches, _) ->
          collect_branches branches
        | Abs (pats, t) ->
            collect_patterns pats;
            collect_term t
        | App (t1, t2, _) ->
            collect_term t1;
            collect_term t2
        | Let (_, patterms, t) ->
            List.iter (fun (attrs_opt, (pat, t)) ->
                ignore (Option.map (List.iter collect_term) attrs_opt);
                collect_pattern pat;
                collect_term t)
                patterms;
            collect_term t
        | LetOperator (lets, body) ->
            List.iter (fun (ident, pat, def) ->
                collect_pattern pat;
                collect_term def
            ) lets;
            collect_term body
        | LetOpen (lid, t) ->
            add_to_parsing_data (P_open (true, lid));
            collect_term t
        | LetOpenRecord (r, rty, e) ->
            collect_term r;
            collect_term rty;
            collect_term e
        | Bind(_, t1, t2)
        | Seq (t1, t2) ->
            collect_term t1;
            collect_term t2
        | If (t1, _, ret_opt, t2, t3) ->
            collect_term t1;
            (match ret_opt with
             | None -> ()
             | Some (_, ret, _) ->
               collect_term ret);
            collect_term t2;
            collect_term t3
        | Match (t, _, ret_opt, bs) ->
            collect_term t;
            (match ret_opt with
             | None -> ()
             | Some (_, ret, _) ->
               collect_term ret);
            collect_branches bs
        | TryWith (t, bs) ->
            collect_term t;
            collect_branches bs
        | Ascribed (t1, t2, None, _) ->
            collect_term t1;
            collect_term t2
        | Ascribed (t1, t2, Some tac, _) ->
            collect_term t1;
            collect_term t2;
            collect_term tac
        | Record (t, idterms) ->
            Option.iter collect_term t;
            List.iter
              (fun (fn, t) ->
                collect_fieldname fn;
                collect_term t)
              idterms
        | Project (t, f) ->
            collect_term t;
            collect_fieldname f
        | Product (binders, t) ->
          collect_binders binders;
          collect_term t
        | Sum (binders, t) ->
            List.iter (function
              | Inl b -> collect_binder b
              | Inr t -> collect_term t)
              binders;
            collect_term t
        | QForall (binders, (_, ts), t)
        | QExists (binders, (_, ts), t)
        | QuantOp (_, binders, (_, ts), t) ->
            collect_binders binders;
            List.iter (List.iter collect_term) ts;
            collect_term t
        | Refine (binder, t) ->
            collect_binder binder;
            collect_term t
        | NamedTyp (_, t) ->
            collect_term t
        | Paren t ->
            collect_term t
        | Requires t
        | Ensures t
        | Labeled (t, _, _) ->
            collect_term t
        | LexList l -> List.iter collect_term l
        | WFOrder (t1, t2) ->
          add_to_parsing_data (P_dep (false, (Ident.lid_of_str "FStar.WellFounded")));
          begin
           collect_term t1; collect_term t2
          end
        | Decreases t -> collect_term t
        | Quote (t, _)
        | Antiquote t
        | VQuote t ->
            collect_term t
        | Attributes cattributes  ->
            List.iter collect_term cattributes
        | CalcProof (rel, init, steps) ->
            add_to_parsing_data (P_dep (false, (Ident.lid_of_str "FStar.Calc")));
            begin
            collect_term rel;
            collect_term init;
            List.iter (function CalcStep (rel, just, next) ->
                collect_term rel;
                collect_term just;
                collect_term next) steps
            end

        | IntroForall (bs, p, e) ->
          add_to_parsing_data (P_dep (false, (Ident.lid_of_str "FStar.Classical.Sugar")));
          collect_binders bs;
          collect_term p;
          collect_term e

        | IntroExists(bs, t, vs, e) ->
          add_to_parsing_data (P_dep (false, (Ident.lid_of_str "FStar.Classical.Sugar")));
          collect_binders bs;
          collect_term t;
          List.iter collect_term vs;
          collect_term e

        | IntroImplies(p, q, x, e) ->
          add_to_parsing_data (P_dep (false, (Ident.lid_of_str "FStar.Classical.Sugar")));
          collect_term p;
          collect_term q;
          collect_binder x;
          collect_term e

        | IntroOr(b, p, q, r) ->
          add_to_parsing_data (P_dep (false, (Ident.lid_of_str "FStar.Classical.Sugar")));
          collect_term p;
          collect_term q;
          collect_term r

        | IntroAnd(p, q, r, e) ->
          add_to_parsing_data (P_dep (false, (Ident.lid_of_str "FStar.Classical.Sugar")));
          collect_term p;
          collect_term q;
          collect_term r;
          collect_term e

        | ElimForall(bs, p, vs) ->
           add_to_parsing_data (P_dep (false, (Ident.lid_of_str "FStar.Classical.Sugar")));
           collect_binders bs;
           collect_term p;
           List.iter collect_term vs

        | ElimExists(bs, p, q, b, e) ->
           add_to_parsing_data (P_dep (false, (Ident.lid_of_str "FStar.Classical.Sugar")));
           collect_binders bs;
           collect_term p;
           collect_term q;
           collect_binder b;
           collect_term e

        | ElimImplies(p, q, e) ->
          add_to_parsing_data (P_dep (false, (Ident.lid_of_str "FStar.Classical.Sugar")));
          collect_term p;
          collect_term q;
          collect_term e

        | ElimAnd(p, q, r, x, y, e) ->
          add_to_parsing_data (P_dep (false, (Ident.lid_of_str "FStar.Classical.Sugar")));
          collect_term p;
          collect_term q;
          collect_term r;
          collect_binder x;
          collect_binder y;
          collect_term e

        | ElimOr(p, q, r, x, e, y, e') ->
          add_to_parsing_data (P_dep (false, (Ident.lid_of_str "FStar.Classical.Sugar")));
          collect_term p;
          collect_term q;
          collect_term r;
          collect_binder x;
          collect_binder y;
          collect_term e;
          collect_term e'

        | ListLiteral ts ->
          List.iter collect_term ts

        | SeqLiteral ts ->
          add_to_parsing_data (P_dep (false, (Ident.lid_of_str "FStar.Seq.Base")));
          List.iter collect_term ts
        
      and collect_patterns ps =
        List.iter collect_pattern ps

      and collect_pattern p =
        collect_pattern' p.pat

      and collect_pattern' = function
        | PatVar (_, aqual, attrs)
        | PatWild (aqual, attrs) ->
            collect_aqual aqual;
            attrs |> List.iter collect_term

        | PatRest
        | PatOp _
        | PatConst _ ->
            ()
        | PatVQuote t ->
            collect_term t
        | PatApp (p, ps) ->
            collect_pattern p;
            collect_patterns ps
        | PatName lid ->
            add_to_parsing_data (P_lid lid)
        | PatList ps
        | PatOr ps
        | PatTuple (ps, _) ->
            collect_patterns ps
        | PatRecord lidpats ->
            List.iter (fun (_, p) -> collect_pattern p) lidpats
        | PatAscribed (p, (t, None)) ->
            collect_pattern p;
            collect_term t
        | PatAscribed (p, (t, Some tac)) ->
            collect_pattern p;
            collect_term t;
            collect_term tac


      and collect_branches bs =
        List.iter collect_branch bs

      and collect_branch (pat, t1, t2) =
        collect_pattern pat;
        Option.iter collect_term t1;
        collect_term t2

      and collect_fieldname fn =
          if nsstr fn <> ""
          then add_to_parsing_data (P_dep (false, lid_of_ids (ns_of_lid fn)))

      in
      let ast, _ = Driver.parse_file filename in
      collect_module ast;
      let pd = !pd in
      let pd = { pd with elts = List.rev pd.elts } in
      let deps, has_inline_for_extraction, mo_roots = from_parsing_data pd original_map filename in
      (* Util.print2 "Deps for %s: %s\n" filename (String.concat " " (!deps)); *)
      pd, deps, has_inline_for_extraction, mo_roots
    end


(* JP: it looks like the code was changed but the comments were never updated.
 * In particular, we no longer compute transitive dependencies, and we no longer
 * map lowercase module names to filenames. *)

// Used by F*.js
let collect_one_cache : ref (SMap.t (list dependence & list dependence & bool)) =
  mk_ref (SMap.create 0)

let set_collect_one_cache (cache: SMap.t (list dependence & list dependence & bool)) : unit =
  collect_one_cache := cache

let dep_graph_copy dep_graph =
    let (Deps g) = dep_graph in
    Deps (SMap.copy g)

let widen_deps friends dep_graph file_system_map widened =
    let widened = mk_ref widened in
    let (Deps dg) = dep_graph in
    let (Deps dg') = deps_empty() in
    let widen_one deps =
      deps |> List.map (fun d ->
        match d with
        | PreferInterface m
            when (List.contains m friends &&
                 has_implementation file_system_map m) ->
          widened := true;
          FriendImplementation m
        | _ -> d)
    in
    SMap.fold
       dg
       (fun filename dep_node () ->
          SMap.add
            dg'
            filename
            ({dep_node with edges=widen_one dep_node.edges; color=White}))
       ();
    !widened, Deps dg'

let topological_dependences_of'
        file_system_map
        dep_graph
        interfaces_needing_inlining
        root_files
        widened
    : list file_name
    & bool =
    let rec all_friend_deps_1
            dep_graph
            (cycle:list file_name)
            (all_friends, all_files)
            filename =
    let dep_node = Option.must (deps_try_find dep_graph filename) in
    match dep_node.color with
    | Gray ->
        failwith "Impossible: cycle detected after cycle detection has passed"
    | Black ->
        (* If the element has been visited already, then the map contains all its
            * dependencies. Otherwise, the map only contains its direct dependencies. *)
        all_friends, all_files
    | White ->
        if !dbg
        then Format.print2 "Visiting %s: direct deps are %s\n"
                filename (show dep_node.edges);
        (* Unvisited. Compute. *)
        deps_add_dep dep_graph filename ({dep_node with color=Gray});
        let all_friends, all_files =
            all_friend_deps
                dep_graph cycle (all_friends, all_files)
                (dependences_of file_system_map
                                dep_graph
                                root_files
                                filename)
        in
        (* Mutate the graph to mark the node as visited *)
        deps_add_dep dep_graph filename ({dep_node with color=Black});
        if !dbg
        then Format.print1 "Adding %s\n" filename;
        (* Also build the topological sort (Tarjan's algorithm). *)
        List.collect
          (function | FriendImplementation m -> [m]
                    | d -> [])
         dep_node.edges
        @all_friends,
        filename :: all_files
    and all_friend_deps dep_graph cycle all_friends filenames =
        List.fold_left
                (fun all_friends k ->
                        all_friend_deps_1 dep_graph (k :: cycle) all_friends k)
                all_friends
                filenames
    in

    (* An important requirement is that in addition to files being
       emitted in topological order, we require implementation files
       to immmediately follow their interface files (if any) in the
       final order.

       This is because the interleaving semantics of
       interfaces+implementation relies on these files being adjacent
       in the dependence order.

       This is enforced in several steps.

       First, every implementation file contains its interface file as
       its *LAST* dependence. In a simple scenario, when scanning an
       the dependences of an implementation file, we will encounter
       its interface last, and so we would complete the dependence
       scan of all the dependences of the implementation;then the
       dependences of the interface file; then emit the interface file
       in the topological sort (above); followed immediately by the
       implementation.

       More complex situations arise due to friend modules where some
       modules in the dependence graph may rely only on the module's
       interface, whereas others may rely on its implementation.

       Further complications arise from cross-module inlining, where,
       the extraction of one module may depend on the implementation
       details of another module.

       To handle this, we compute the file list in several phases:

        1. If --cmi and codegen is true, then we need to inline across
           interface boundaries for modules M that are in the
           interfaces_needing_inlining list. So, we transform the
           dependence graph updating every interface dependence on
           such a module M into a friend dependence on that module's
           implementation.

        2. Then, we traverse the graph in topological order
           encountering all friend modules reachable from the
           specified roots.

        3. Then, we alter the dependences to turn every occurrence of
           a interface dependence of a friend module into an
           implementation dependence. Note, this does not change the
           set of files reachable from the given roots.

        4. A second traversal now collects all the files in dependence
           order, ensuring that implementation and interface files are
           adjacent in the dependence order, since the interface is
           always the last dependence of an implementation.

       This ensures that for a given set of roots, every module that
       needs to be friended or inlined is marked as a friend for
       *every* module in the dependence graph, avoiding "double
       vision" problems of some modules seeing the interface only
       whereas others requiring both interface+implementation.

       So, when traversing the graph, we always encounter friend
       module implementaions first, then their interfaces, emitting
       them adjacent to the each other in the final order.
    *)

    let friends, all_files_0 =
        all_friend_deps dep_graph [] ([], []) root_files
    in
    if !dbg
    then Format.print3 "Phase1 complete:\n\t\
                       all_files = %s\n\t\
                       all_friends=%s\n\t\
                       interfaces_with_inlining=%s\n"
                   (String.concat ", " all_files_0)
                   (String.concat ", " (remove_dups (fun x y -> x=y) friends))
                   (String.concat ", " (interfaces_needing_inlining));
    let widened, dep_graph =
        widen_deps friends dep_graph file_system_map widened
    in
    let _, all_files =
        if !dbg
        then Format.print_string "==============Phase2==================\n";
        all_friend_deps dep_graph [] ([], []) root_files
    in
    if !dbg
    then Format.print1 "Phase2 complete: all_files = %s\n" (String.concat ", " all_files);
    all_files,
    widened

let phase1
        file_system_map
        dep_graph
        interfaces_needing_inlining
        for_extraction
=
    if !dbg
    then Format.print_string "==============Phase1==================\n";
    let widened = false in
    if Options.cmi()
    && for_extraction
    then widen_deps interfaces_needing_inlining dep_graph file_system_map widened
    else widened, dep_graph

let topological_dependences_of
        file_system_map
        dep_graph
        interfaces_needing_inlining
        root_files
        for_extraction
    : list file_name
    & bool =

    let widened, dep_graph = phase1 file_system_map dep_graph interfaces_needing_inlining for_extraction in
    topological_dependences_of' file_system_map dep_graph interfaces_needing_inlining root_files widened

let all_files_in_include_paths () =
  let paths = Find.full_include_path () in
  List.collect
    (fun path -> 
      let files = safe_readdir_for_include path in
      let files = List.filter (fun f -> Util.ends_with f ".fst" || Util.ends_with f ".fsti") files in
      List.map (fun file -> Filepath.join_paths path file) files)
    paths

(** Collect the dependencies for a list of given files.
    And record the entire dependence graph in the memoized state above **)
(*
 * get_parsing_data_from_cache is a callback passed by caller
 *   to read the parsing data from checked files
 *)
(* In public interface *)
let collect (all_cmd_line_files: list file_name)
            (get_parsing_data_from_cache:string -> option parsing_data)
    : list file_name
    & deps //topologically sorted transitive dependences of all_cmd_line_files
    =
  Stats.record "Parser.Dep.collect" fun () ->
  let all_cmd_line_files =
    match all_cmd_line_files with
    | [] -> all_files_in_include_paths ()
    | _ -> all_cmd_line_files
  in
  let all_cmd_line_files =
      all_cmd_line_files |> List.map (fun fn ->
        if Some? (FStarC.Parser.ParseIt.read_vfs_entry fn) then
          // This allows the IDE to check files that are not saved yet.
          fn
        else match Find.find_file fn with
        | None ->
          raise_error0 Errors.Fatal_ModuleOrFileNotFound
            (Format.fmt1 "File %s could not be found" fn)
        | Some fn -> fn) in
  (* The dependency graph; keys are lowercased module names, values = list of
   * lowercased module names this file depends on. *)
  let dep_graph : dependence_graph = deps_empty () in

  (* A map from lowercase module names (e.g. [a.b.c]) to the corresponding
   * filenames (e.g. [/where/to/find/A.B.C.fst]). Consider this map
   * immutable from there on. *)
  let file_system_map = build_map all_cmd_line_files in

  let interfaces_needing_inlining = mk_ref [] in
  let add_interface_for_inlining l =
    let l = lowercase_module_name l in
    interfaces_needing_inlining := l :: !interfaces_needing_inlining
  in

  let parse_results = SMap.create 40 in

  (* discover: Do a graph traversal starting from file_name
   *           filling in dep_graph with the dependences *)
  let rec discover_one (file_name:file_name) =
    if deps_try_find dep_graph file_name = None then
    begin
      let parsing_data, (deps, mo_roots, needs_interface_inlining) =
        match SMap.try_find !collect_one_cache file_name with
        | Some cached -> empty_parsing_data, cached
        | None ->
          let parsing_data, deps, needs_interface_inlining, additional_roots = collect_one file_system_map file_name get_parsing_data_from_cache in
          parsing_data, (deps, additional_roots, needs_interface_inlining)
      in
      debug_print (fun _ -> 
        BU.print3 "collect_one (%s) : deps=%s; mo_roots=%s\n"
          file_name (show deps) (show mo_roots)
      );
      if needs_interface_inlining
      then add_interface_for_inlining file_name;
      SMap.add parse_results file_name parsing_data;
      let deps =
          let module_name = lowercase_module_name file_name in
          if is_implementation file_name
          && has_interface file_system_map module_name
          then deps @ [UseInterface module_name]
          else deps
      in
      let dep_node : dep_node = {
        edges = List.unique deps;
        color = White;
      } in
      deps_add_dep dep_graph file_name dep_node;
      List.iter
            discover_one
            (List.map (file_of_dep file_system_map all_cmd_line_files)
                      (deps @ mo_roots))
    end
  in
  profile (fun () -> List.iter discover_one all_cmd_line_files) "FStarC.Parser.Dep.discover";
  debug_print (fun () -> print_graph stdout "stdout" dep_graph file_system_map all_cmd_line_files);

  (* At this point, dep_graph has all the (immediate) dependency graph of all the files. *)
  let cycle_detected (dep_graph:dependence_graph) cycle filename =
      let cycle = List.rev cycle in
      F.print1 "The cycle contains a subset of the modules in:\n  %s \n" (String.concat "\n  `uses` " cycle);

      (* Write the graph to a file for the user to see. *)
      let fn = "dep.graph" in
      with_file_outchannel fn (fun outc -> print_graph outc fn dep_graph file_system_map all_cmd_line_files);

      Format.print_string "\n";
      raise_error0 Errors.Fatal_CyclicDependence [
        text (Format.fmt1 "Recursive dependency on module %s." filename);
        text "A full dependency graph was written to dep.graph.";
      ]
  in
  (* full_cycle_detection finds cycles across interface
     boundaries that can otherwise be exploited to
     build cross-module recursive loops, as in issue #1391
  *)
  let full_cycle_detection all_command_line_files file_system_map =
    let dep_graph = dep_graph_copy dep_graph in

    (*
     * The cycle detection code considers all_command_line_files
     *   as roots to perform full cycle detection. As a result,
     *   all command line files, and their transitive dependences
     *   are considered. However, this misses the cycles through .fst
     *   as in the issue #1391, IF only .fsti is given on the command
     *   line. This is even more a problem in invocations like:
     *   fstar A.fsti --dep full, which dumps the .depend, while not
     *   noticing the cycle.
     *
     * A fix for this issue is to record in mo_files the implementations
     *   of command line interfaces whose implementations are not on the
     *   command line, and consider them also for cycle detection.
     *
     * Right now this is done even in the case of fstar A.fsti
     *   we can consider using mo_files only in the case of
     *   --dep invocations.
     *)
    let mo_files : ref (list string)  = mk_ref [] in


    let rec aux (cycle:list file_name) filename =
        let node =
            match deps_try_find dep_graph filename with
            | Some node -> node
            | None ->
              failwith (Format.fmt1 "Impossible: Failed to find dependencies of %s" filename)
        in
        let direct_deps = node.edges |> List.collect (fun x ->
            match x with
            | UseInterface f
            | PreferInterface f ->
              begin
              match implementation_of_internal file_system_map f with
              | None -> [x]
              | Some fn when fn=filename ->
                //don't add trivial self-loops
                [x]
              | _  ->
                if peek_past_interfaces()
                then 
                    //if a module A uses B
                    //then detect cycles through both B.fsti
                    //and B.fst
                  [x; UseImplementation f]
                else [x]
              end
            | _ -> [x]) in
        match node.color with
        | Gray ->
          cycle_detected dep_graph cycle filename
        | Black ->
            (* If the element has been visited already, then the map contains all its
             * dependencies. Otherwise, the map only contains its direct dependencies. *)
            ()
        | White ->
            (* Unvisited. Compute. *)
            deps_add_dep dep_graph filename ({node with edges=direct_deps; color=Gray});
            List.iter (fun k -> aux (k :: cycle) k)
                      (dependences_of file_system_map
                                      dep_graph
                                      all_command_line_files
                                      filename);
            (* Mutate the graph (to mark the node as visited) *)
            deps_add_dep dep_graph filename ({node with edges=direct_deps; color=Black});

            (*
             * If the file is an interface, and its implementation exists, and the implementation
             *   is not on the command line, add it to mo_files
             *)
            if is_interface filename
<<<<<<< HEAD
            && peek_past_interfaces()
            then iter_opt
                  (implementation_of_internal file_system_map (lowercase_module_name filename))
=======
            then Option.iter
>>>>>>> 6edb94e4
                  (fun impl -> if not (List.contains impl all_command_line_files)
                               then mo_files := impl::!mo_files
                               else ())
                  (implementation_of_internal file_system_map (lowercase_module_name filename))
            else ()
      in
      List.iter (aux []) all_command_line_files;
      (* Detect cycles via mo_files *)
      List.iter (aux []) !mo_files
  in
  full_cycle_detection all_cmd_line_files file_system_map;

  //only verify those files on the command line
  all_cmd_line_files |>
  List.iter (fun f ->
    let m = lowercase_module_name f in
    Options.add_verify_module m);

  let inlining_ifaces = !interfaces_needing_inlining in
  let all_files, _ =
    profile
      (fun () ->
         topological_dependences_of
           file_system_map
           dep_graph
           inlining_ifaces
           all_cmd_line_files
           (Options.codegen()<>None))
      "FStarC.Parser.Dep.topological_dependences_of"
  in
  if !dbg
  then Format.print1 "Interfaces needing inlining: %s\n" (String.concat ", " inlining_ifaces);
  all_files,
  mk_deps dep_graph file_system_map all_cmd_line_files all_files inlining_ifaces parse_results

(* In public interface *)
let deps_of deps (f:file_name)
    : list file_name =
    dependences_of deps.file_system_map deps.dep_graph deps.cmd_line_files f

let deps_of_modul deps (m:module_name) : list module_name =
  let aux (fopt:option string) =
    fopt |> Option.map (fun f -> f |> deps_of deps |> List.map module_name_of_file)
         |> Option.dflt []
  in
  m |> String.lowercase
    |> SMap.try_find deps.file_system_map
    |> Option.map (fun (intf_opt, impl_opt) ->
                      BU.remove_dups (fun x y -> x = y) (aux intf_opt @ aux impl_opt))
    |> Option.dflt []

(* In public interface *)
let print_digest (dig:list (string & string)) : string =
    dig
    |> List.map (fun (m, d) -> Format.fmt2 "%s:%s" m (BU.base64_encode d))
    |> String.concat "\n"

(** Print the dependencies as returned by [collect] in a Makefile-compatible
    format.

    Deprecated: this will print the dependences among the source files
  *)
let print_make (outc : out_channel) deps : unit =
    let file_system_map = deps.file_system_map in
    let all_cmd_line_files = deps.cmd_line_files in
    let deps = deps.dep_graph in
    let keys = deps_keys deps in
    keys |> List.iter
        (fun f ->
          let dep_node = deps_try_find deps f |> Option.must in
          let files = List.map (file_of_dep file_system_map all_cmd_line_files) dep_node.edges in
          let files = List.map (fun s -> replace_chars s ' ' "\\ ") files in
          //this one prints:
          //   a.fst: b.fst c.fsti a.fsti
          F.print2 "%s: %s\n\n" f (String.concat " " files))

(* In public interface *)
let print_raw (outc : out_channel) (deps:deps) =
    let (Deps deps) = deps.dep_graph in
      SMap.fold deps (fun k dep_node out ->
        Format.fmt2 "%s -> [\n\t%s\n] " k (List.map dep_to_string dep_node.edges |> String.concat ";\n\t") :: out) []
      |> String.concat ";;\n"
      |> (fun s -> BU.fprint outc "%s\n" [s])

(** Print the dependencies as returned by [collect] in a Makefile-compatible
    format.

     -- The dependences are among the .checked files

     -- We also print dependences for producing .ml files from .checked files
        This takes care of renaming A.B.C.fst to A_B_C.ml
  *)
let print_full (outc : out_channel) (deps:deps) : unit =
    let pre_tag = Options.Ext.get "dep_pretag" in
    //let (Mk (deps, file_system_map, all_cmd_line_files, all_files)) = deps in
    let sort_output_files (orig_output_file_map:SMap.t string) =
        let order : ref (list string) = mk_ref [] in
        let remaining_output_files = SMap.copy orig_output_file_map in
        let visited_other_modules = SMap.create 41 in
        let should_visit lc_module_name =
            Some? (SMap.try_find remaining_output_files lc_module_name)
            || None? (SMap.try_find visited_other_modules lc_module_name)
        in
        let mark_visiting lc_module_name =
            let ml_file_opt = SMap.try_find remaining_output_files lc_module_name in
            SMap.remove remaining_output_files lc_module_name;
            SMap.add visited_other_modules lc_module_name true;
            ml_file_opt
        in
        let emit_output_file_opt ml_file_opt =
            match ml_file_opt with
            | None -> ()
            | Some ml_file -> order := ml_file :: !order
        in
        let rec aux = function
            | [] -> ()
            | lc_module_name::modules_to_extract ->
              let visit_file file_opt =
                match file_opt with
                | None -> ()
                | Some file_name ->
                  match deps_try_find deps.dep_graph file_name with
                  | None -> failwith (Format.fmt2 "Impossible: module %s: %s not found" lc_module_name file_name)
                  | Some ({edges=immediate_deps}) ->
                    let immediate_deps =
                        List.map (fun x -> String.lowercase (module_name_of_dep x)) immediate_deps
                    in
                    aux immediate_deps
              in
              if should_visit lc_module_name then begin
                 let ml_file_opt = mark_visiting lc_module_name in
                 //visit all its dependences
                 visit_file (implementation_of deps lc_module_name);
                 visit_file (interface_of deps lc_module_name);
                 //and then emit this one's ML file
                 emit_output_file_opt ml_file_opt
              end;
              aux modules_to_extract
        in
        let all_extracted_modules = SMap.keys orig_output_file_map in
        aux all_extracted_modules;
        List.rev !order
    in
    let sb = FStarC.StringBuffer.create 10000 in
    let pr str = ignore <| FStarC.StringBuffer.add str sb in
    let norm_path s = replace_chars (replace_chars s '\\' "/") ' ' "\\ " in
    let print_entry (target : string) (all_deps : list string) : unit =
        (* Print a target with dependencies. *)
        pr target; pr ":";
        all_deps |> List.iter (fun f -> pr " \\\n\t" ; pr (norm_path f));
        pr "\n\n"
    in
    let print_all tag files =
        (* Print a variable defined as a list of files *)
        pr (pre_tag^tag);
        pr "=";
        files |> List.iter (fun f -> pr " \\\n\t"; pr (norm_path f));
        pr "\n\n"
    in
    let keys = deps_keys deps.dep_graph in
    let no_fstar_stubs_file (s:string) : string =
      (* If the original filename begins with FStar.Stubs, then remove that,
      consistent with what extraction will actually do.

      This is VERY IMPORTANT for krml extraction, since we will generate
      the krml file even if we're not extracting these files (they are stubs!)
      per se. Make sure to run karamel tests (or a check-world) if you change this. *)
      let s1 = "FStar.Stubs." in
      let s2 = "FStar." in
      let l1 = String.length s1 in
      if String.length s >= l1 && String.substring s 0 l1 = s1 then
        s2 ^ String.substring s l1 (String.length s - l1)
      else
        s
    in
    let output_file ext fst_file =
        let basename = Option.must (check_and_strip_suffix (Filepath.basename fst_file)) in
        let basename = no_fstar_stubs_file basename in
        let ml_base_name = replace_chars basename '.' "_" in
        Find.prepend_output_dir (ml_base_name ^ ext)
    in
    let output_fs_file   f = norm_path <| output_file ".fs" f in
    let output_ml_file   f = norm_path <| output_file ".ml" f in
    let output_krml_file f = norm_path <| output_file ".krml" f in
    let output_cmx_file  f = norm_path <| output_file ".cmx" f in
    let cache_file       f = norm_path <| cache_file_name f in
    let widened, dep_graph = phase1 deps.file_system_map deps.dep_graph deps.interfaces_with_inlining true in
    let all_checked_files =
        keys |>
        List.fold_left
        (fun all_checked_files file_name ->
          let process_one_key () =
            let dep_node = deps_try_find deps.dep_graph file_name |> Option.must in
            let iface_fn, iface_deps =
                if is_interface file_name
                then None, None
                else match interface_of deps (lowercase_module_name file_name) with
                     | None ->
                       None, None
                     | Some iface ->
                       Some iface,
                       Some ((Option.must (deps_try_find deps.dep_graph iface)).edges)
            in
            let iface_deps =
                Option.map (List.filter
                             (fun iface_dep ->
                                not (BU.for_some (dep_subsumed_by iface_dep) dep_node.edges)))
                           iface_deps
            in
            let files =
              List.map
                (file_of_dep_aux true deps.file_system_map deps.cmd_line_files)
                dep_node.edges
            in
            let files =
                match iface_deps with
                | None -> files
                | Some iface_deps ->
                  let iface_files =
                      List.map (file_of_dep_aux true deps.file_system_map deps.cmd_line_files) iface_deps
                  in
                  BU.remove_dups (fun x y -> x = y) (files @ iface_files)
            in

            (*
             * AR: depend on A.fsti.checked, rather than A.fsti
             *     see #1919
             *)
            let files =
              if iface_fn |> Some? then
                let iface_fn = iface_fn |> Option.must in
                files |> List.filter (fun f -> f <> iface_fn)
                      |> (fun files -> (cache_file_name iface_fn)::files)
              else files in

            let cache_file_name = cache_file file_name in

            let all_checked_files =
                if not (Options.should_be_already_cached (module_name_of_file file_name))
                then //this one prints:
                     //   a.fst.checked: b.fst.checked c.fsti.checked a.fsti
                     (print_entry cache_file_name (file_name :: files);
                      cache_file_name::all_checked_files)
                else all_checked_files
            in

            //And, if this is not an interface, we also print out the dependences among the .ml files
            // excluding files in ulib, since these are packaged in fstar_lib.cmxa
          let all_fst_files_dep, widened =
              if Options.cmi()
              then profile
                   (fun () ->
                     topological_dependences_of'
                     deps.file_system_map
                     (dep_graph_copy dep_graph)
                     deps.interfaces_with_inlining
                     [file_name]
                     widened)
                    "FStarC.Parser.Dep.topological_dependences_of_2"
              else
                   let maybe_widen_deps (f_deps:dependences) =
                      List.map
                        (fun dep ->
                          file_of_dep_aux false deps.file_system_map deps.cmd_line_files dep)
                        f_deps
                   in
                   let fst_files = maybe_widen_deps dep_node.edges in
                   let fst_files_from_iface =
                        match iface_deps with
                        | None -> []
                        | Some iface_deps -> maybe_widen_deps iface_deps
                   in
                   BU.remove_dups (fun x y -> x = y) (fst_files @ fst_files_from_iface),
                   false
          in
          let all_checked_fst_dep_files = all_fst_files_dep |> List.map cache_file in
          let _ =
            if is_implementation file_name
            then begin
              if Options.cmi()
              && widened
              then begin
                     let mname = lowercase_module_name file_name in

                     print_entry
                        (output_ml_file file_name)
                        (cache_file_name :: all_checked_fst_dep_files);

                     if Options.should_extract mname Options.FSharp
                     then print_entry
                            (output_fs_file file_name)
                            (cache_file_name :: all_checked_fst_dep_files);

                     print_entry
                        (output_krml_file file_name)
                        (cache_file_name :: all_checked_fst_dep_files)
              end
              else begin
                     let mname = lowercase_module_name file_name in

                     print_entry
                        (output_ml_file file_name)
                        [cache_file_name];

                     if Options.should_extract mname Options.FSharp
                     then print_entry
                            (output_fs_file file_name)
                            [cache_file_name];

                     print_entry
                        (output_krml_file file_name)
                        [cache_file_name]
              end;
              let cmx_files =
                  let extracted_fst_files =
                      all_fst_files_dep |>
                      List.filter
                        (fun df ->
                           lowercase_module_name df <> lowercase_module_name file_name //avoid circular deps on f's own cmx
                           && Options.should_extract (lowercase_module_name df) Options.OCaml)
                  in
                  extracted_fst_files |> List.map output_cmx_file
              in
              if Options.should_extract (lowercase_module_name file_name) Options.OCaml
              then
                print_entry
                    (output_cmx_file file_name)
                    (output_ml_file file_name :: cmx_files)

            end
            else if not(has_implementation deps.file_system_map (lowercase_module_name file_name))
                 && is_interface file_name
            then begin
                // .krml files can be produced using just an interface, unlike .ml files
                if Options.cmi()
                && (widened || true)
                then
                    print_entry
                        (output_krml_file file_name)
                        (cache_file_name :: all_checked_fst_dep_files)
                else
                   print_entry
                    (output_krml_file file_name)
                    [cache_file_name]
            end
          in
          all_checked_files
        in
        profile process_one_key "FStarC.Parser.Dep.process_one_key")
        []
    in
    let all_fst_files =
      keys |> List.filter is_implementation
           |> Util.sort_with String.compare
    in
    let all_fsti_files =
      keys |> List.filter is_interface
           |> Util.sort_with String.compare
    in
    let all_ml_files =
        let ml_file_map = SMap.create 41 in
        all_fst_files
        |> List.iter (fun fst_file ->
                       let mname = lowercase_module_name fst_file in
                       if Options.should_extract mname Options.OCaml
                       then SMap.add ml_file_map mname (output_ml_file fst_file));
        sort_output_files ml_file_map
    in
    let all_fs_files =
        let fs_file_map = SMap.create 41 in
        all_fst_files
        |> List.iter (fun fst_file ->
                       let mname = lowercase_module_name fst_file in
                       if Options.should_extract mname Options.FSharp
                       then SMap.add fs_file_map mname (output_fs_file fst_file));
        sort_output_files fs_file_map
    in
    let all_krml_files =
        let krml_file_map = SMap.create 41 in
        keys
        |> List.iter (fun fst_file ->
                       let mname = lowercase_module_name fst_file in
                       if Options.should_extract mname Options.Krml
                       then SMap.add krml_file_map mname (output_krml_file fst_file));
        sort_output_files krml_file_map
    in
    all_fsti_files
    |> List.iter
      (fun fsti ->
         let mn = lowercase_module_name fsti in
         let range_of_file fsti =
           let r = Range.set_file_of_range Range.dummyRange fsti in
           Range.set_use_range r (Range.def_range r)
         in
         if not (has_implementation deps.file_system_map mn) then
           log_issue (range_of_file fsti) Warning_WarnOnUse
             (Format.fmt1 "Interface %s is admitted without an implementation" (module_name_of_file fsti)));
    print_all "ALL_FST_FILES" all_fst_files;
    print_all "ALL_FSTI_FILES" all_fsti_files;
    print_all "ALL_CHECKED_FILES" all_checked_files;
    print_all "ALL_FS_FILES" all_fs_files;
    print_all "ALL_ML_FILES" all_ml_files;
    print_all "ALL_KRML_FILES" all_krml_files;

    FStarC.StringBuffer.output_channel outc sb

let do_print (outc : out_channel) (fn : string) deps : unit =
  let pref () =
    BU.fprint outc "# This .depend was generated by F* %s\n" [!Options._version];
    BU.fprint outc "# Executable: %s\n" [show BU.exec_name];
    BU.fprint outc "# Hash: %s\n" [!Options._commit];
    BU.fprint outc "# Running in directory %s\n" [show (Filepath.normalize_file_path (BU.getcwd ()))];
    BU.fprint outc "# Command line arguments: \"%s\"\n" [show (BU.get_cmd_args ())];
    BU.fprint outc "\n" [];
    ()
  in
  match Options.dep() with
  | Some "make" ->
      pref ();
      print_make outc deps
  | Some "full" ->
      pref ();
      profile (fun () -> print_full outc deps) "FStarC.Parser.Deps.print_full_deps"
  | Some "graph" ->
      print_graph outc fn deps.dep_graph deps.file_system_map deps.cmd_line_files
  | Some "raw" ->
      print_raw outc deps
  | Some _ ->
      raise_error0 Errors.Fatal_UnknownToolForDep "unknown tool for --dep\n"
  | None ->
      assert false

(* Just prints to stdout *)
let do_print_stdout deps =
  do_print BU.stdout "<stdout>" deps

(* Opens the file, prints to it, and closes it. If anything failed, the file
is deleted. *)
let do_print_file deps fn =
  with_file_outchannel fn (fun outc -> do_print outc fn deps)

(* In public interface *)
let print deps =
  match Options.output_deps_to () with
  | Some s -> do_print_file deps s
  (* Special case for --dep graph, by default we write to dep.graph instead of stdout. *)
  | None when Options.dep () = Some "graph" -> do_print_file deps "dep.graph"
  | None -> do_print_stdout deps

(* In public interface *)
let module_has_interface deps module_name =
    has_interface deps.file_system_map (String.lowercase (Ident.string_of_lid module_name))

(* In public interface *)
let deps_has_implementation deps module_name =
    let m = String.lowercase (Ident.string_of_lid module_name) in
    deps.all_files |> BU.for_some (fun f ->
        is_implementation f
        && String.lowercase (module_name_of_file f) = m)<|MERGE_RESOLUTION|>--- conflicted
+++ resolved
@@ -601,7 +601,8 @@
 
 //For --ide mode, we stop dependence analysis at interface boundaries
 //and do not check for dependence cycles across interface boundaries
-let peek_past_interfaces () = not (Options.ide ())
+let peek_past_interfaces () =
+  if Options.Ext.enabled "dep_minimal" then false else not (Options.ide ())
 
 (*
  * Get parsing data for a file
@@ -1503,7 +1504,7 @@
           parsing_data, (deps, additional_roots, needs_interface_inlining)
       in
       debug_print (fun _ -> 
-        BU.print3 "collect_one (%s) : deps=%s; mo_roots=%s\n"
+        Format.print3 "collect_one (%s) : deps=%s; mo_roots=%s\n"
           file_name (show deps) (show mo_roots)
       );
       if needs_interface_inlining
@@ -1623,13 +1624,8 @@
              *   is not on the command line, add it to mo_files
              *)
             if is_interface filename
-<<<<<<< HEAD
             && peek_past_interfaces()
-            then iter_opt
-                  (implementation_of_internal file_system_map (lowercase_module_name filename))
-=======
             then Option.iter
->>>>>>> 6edb94e4
                   (fun impl -> if not (List.contains impl all_command_line_files)
                                then mo_files := impl::!mo_files
                                else ())
