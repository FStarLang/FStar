// Signature file for parser generated by fsyacc
module FStar.Parser.Parse
open FStar.Parser.AST
type token = 
  | WITH
  | WHEN
  | VAL
  | UNOPTEQUALITY
  | UNIV_HASH
  | UNFOLDABLE
  | UNFOLD
  | UNDERSCORE
  | UINT8 of (string)
  | UINT64 of (string)
  | UINT32 of (string)
  | UINT16 of (string)
  | TYP_APP_LESS
  | TYP_APP_GREATER
  | TYPE
  | TVAR of (string)
  | TRY
  | TRUE
  | TOTAL
  | TILDE of (string)
  | THEN
  | SUB_EFFECT
  | SUBTYPE
  | SUBKIND
  | STRING of (bytes)
  | SQUIGGLY_RARROW
  | SEMICOLON_SEMICOLON
  | SEMICOLON
  | RPAREN
  | REQUIRES
  | REIFY
  | REIFIABLE
  | REFLECTABLE
  | REC
  | RBRACK
  | RBRACE
  | RARROW
  | QMARK_DOT
  | QMARK
  | PRIVATE
  | PRAGMA_SET_OPTIONS
  | PRAGMA_RESET_OPTIONS
  | PRAGMALIGHT
  | PIPE_RIGHT
  | PERCENT_LBRACK
  | OPPREFIX of (string)
  | OPINFIX4 of (string)
  | OPINFIX3 of (string)
  | OPINFIX2 of (string)
  | OPINFIX1 of (string)
  | OPINFIX0d of (string)
  | OPINFIX0c of (string)
  | OPINFIX0b of (string)
  | OPINFIX0a of (string)
  | OPEN
  | OPAQUE
  | OF
  | NOEXTRACT
  | NOEQUALITY
  | NEW_EFFECT_FOR_FREE
  | NEW_EFFECT
  | NEW
  | NAME of (string)
  | MUTABLE
  | MODULE
  | MINUS
  | MATCH
  | L_TRUE
  | L_FALSE
  | LPAREN_RPAREN
  | LPAREN
  | LOGIC
  | LET of (bool)
  | LENS_PAREN_RIGHT
  | LENS_PAREN_LEFT
  | LBRACK_BAR
  | LBRACK_AT
  | LBRACK
  | LBRACE_COLON_PATTERN
  | LBRACE
  | LARROW
  | IRREDUCIBLE
  | INT8 of (string * bool)
  | INT64 of (string * bool)
  | INT32 of (string * bool)
  | INT16 of (string * bool)
  | INT of (string * bool)
  | INLINE_FOR_EXTRACTION
  | INLINE
  | INCLUDE
  | IN
  | IMPLIES
  | IFF
  | IF
  | IEEE64 of (float)
  | IDENT of (string)
  | HASH
  | FUNCTION
  | FUN
  | FSDOC_STANDALONE of (fsdoc)
  | FSDOC of (fsdoc)
  | FORALL
  | FALSE
  | EXISTS
  | EXCEPTION
  | EQUALS
  | EOF
  | ENSURES
  | END
  | ELSE
  | EFFECT
  | DOT_LPAREN
  | DOT_LBRACK
  | DOT
  | DOLLAR
  | DISJUNCTION
  | DEFAULT
  | CONJUNCTION
  | COMMA
  | COLON_EQUALS
  | COLON_COLON
  | COLON
  | CHAR of (char)
  | BYTEARRAY of (bytes)
  | BEGIN
  | BAR_RBRACK
  | BAR
  | BANG_LBRACE
  | BACKTICK
  | ATTRIBUTES
  | ASSUME
  | ASSERT
  | AND
  | AMP
  | ACTIONS
  | ABSTRACT
type tokenId = 
    | TOKEN_WITH
    | TOKEN_WHEN
    | TOKEN_VAL
    | TOKEN_UNOPTEQUALITY
    | TOKEN_UNIV_HASH
    | TOKEN_UNFOLDABLE
    | TOKEN_UNFOLD
    | TOKEN_UNDERSCORE
    | TOKEN_UINT8
    | TOKEN_UINT64
    | TOKEN_UINT32
    | TOKEN_UINT16
    | TOKEN_TYP_APP_LESS
    | TOKEN_TYP_APP_GREATER
    | TOKEN_TYPE
    | TOKEN_TVAR
    | TOKEN_TRY
    | TOKEN_TRUE
    | TOKEN_TOTAL
    | TOKEN_TILDE
    | TOKEN_THEN
    | TOKEN_SUB_EFFECT
    | TOKEN_SUBTYPE
    | TOKEN_SUBKIND
    | TOKEN_STRING
    | TOKEN_SQUIGGLY_RARROW
    | TOKEN_SEMICOLON_SEMICOLON
    | TOKEN_SEMICOLON
    | TOKEN_RPAREN
    | TOKEN_REQUIRES
    | TOKEN_REIFY
    | TOKEN_REIFIABLE
    | TOKEN_REFLECTABLE
    | TOKEN_REC
    | TOKEN_RBRACK
    | TOKEN_RBRACE
    | TOKEN_RARROW
    | TOKEN_QMARK_DOT
    | TOKEN_QMARK
    | TOKEN_PRIVATE
    | TOKEN_PRAGMA_SET_OPTIONS
    | TOKEN_PRAGMA_RESET_OPTIONS
    | TOKEN_PRAGMALIGHT
    | TOKEN_PIPE_RIGHT
    | TOKEN_PERCENT_LBRACK
    | TOKEN_OPPREFIX
    | TOKEN_OPINFIX4
    | TOKEN_OPINFIX3
    | TOKEN_OPINFIX2
    | TOKEN_OPINFIX1
    | TOKEN_OPINFIX0d
    | TOKEN_OPINFIX0c
    | TOKEN_OPINFIX0b
    | TOKEN_OPINFIX0a
    | TOKEN_OPEN
    | TOKEN_OPAQUE
    | TOKEN_OF
    | TOKEN_NOEXTRACT
    | TOKEN_NOEQUALITY
    | TOKEN_NEW_EFFECT_FOR_FREE
    | TOKEN_NEW_EFFECT
    | TOKEN_NEW
    | TOKEN_NAME
    | TOKEN_MUTABLE
    | TOKEN_MODULE
    | TOKEN_MINUS
    | TOKEN_MATCH
    | TOKEN_L_TRUE
    | TOKEN_L_FALSE
    | TOKEN_LPAREN_RPAREN
    | TOKEN_LPAREN
    | TOKEN_LOGIC
    | TOKEN_LET
    | TOKEN_LENS_PAREN_RIGHT
    | TOKEN_LENS_PAREN_LEFT
    | TOKEN_LBRACK_BAR
    | TOKEN_LBRACK_AT
    | TOKEN_LBRACK
    | TOKEN_LBRACE_COLON_PATTERN
    | TOKEN_LBRACE
    | TOKEN_LARROW
    | TOKEN_IRREDUCIBLE
    | TOKEN_INT8
    | TOKEN_INT64
    | TOKEN_INT32
    | TOKEN_INT16
    | TOKEN_INT
    | TOKEN_INLINE_FOR_EXTRACTION
    | TOKEN_INLINE
    | TOKEN_INCLUDE
    | TOKEN_IN
    | TOKEN_IMPLIES
    | TOKEN_IFF
    | TOKEN_IF
    | TOKEN_IEEE64
    | TOKEN_IDENT
    | TOKEN_HASH
    | TOKEN_FUNCTION
    | TOKEN_FUN
    | TOKEN_FSDOC_STANDALONE
    | TOKEN_FSDOC
    | TOKEN_FORALL
    | TOKEN_FALSE
    | TOKEN_EXISTS
    | TOKEN_EXCEPTION
    | TOKEN_EQUALS
    | TOKEN_EOF
    | TOKEN_ENSURES
    | TOKEN_END
    | TOKEN_ELSE
    | TOKEN_EFFECT
    | TOKEN_DOT_LPAREN
    | TOKEN_DOT_LBRACK
    | TOKEN_DOT
    | TOKEN_DOLLAR
    | TOKEN_DISJUNCTION
    | TOKEN_DEFAULT
    | TOKEN_CONJUNCTION
    | TOKEN_COMMA
    | TOKEN_COLON_EQUALS
    | TOKEN_COLON_COLON
    | TOKEN_COLON
    | TOKEN_CHAR
    | TOKEN_BYTEARRAY
    | TOKEN_BEGIN
    | TOKEN_BAR_RBRACK
    | TOKEN_BAR
    | TOKEN_BANG_LBRACE
    | TOKEN_BACKTICK
    | TOKEN_ATTRIBUTES
    | TOKEN_ASSUME
    | TOKEN_ASSERT
    | TOKEN_AND
    | TOKEN_AMP
    | TOKEN_ACTIONS
    | TOKEN_ABSTRACT
    | TOKEN_end_of_input
    | TOKEN_error
type nonTerminalId = 
    | NONTERM__startterm
    | NONTERM__startinputFragment
    | NONTERM_option_FSDOC_
    | NONTERM_option___anonymous_1_
    | NONTERM_option___anonymous_2_
    | NONTERM_option___anonymous_6_
    | NONTERM_option_ascribeKind_
    | NONTERM_option_ascribeTyp_
    | NONTERM_option_fsTypeArgs_
    | NONTERM_option_mainDecl_
    | NONTERM_option_pair_hasSort_simpleTerm__
    | NONTERM_option_string_
    | NONTERM_boption_SQUIGGLY_RARROW_
    | NONTERM_boption___anonymous_0_
    | NONTERM_loption_separated_nonempty_list_COMMA_appTerm__
    | NONTERM_loption_separated_nonempty_list_SEMICOLON_effectDecl__
    | NONTERM_loption_separated_nonempty_list_SEMICOLON_tuplePattern__
    | NONTERM_list___anonymous_4_
    | NONTERM_list___anonymous_7_
    | NONTERM_list_argTerm_
    | NONTERM_list_atomicTerm_
    | NONTERM_list_constructorDecl_
    | NONTERM_list_decl_
    | NONTERM_list_decoration_
    | NONTERM_list_multiBinder_
    | NONTERM_nonempty_list_aqualified_lident__
    | NONTERM_nonempty_list_aqualified_lidentOrUnderscore__
    | NONTERM_nonempty_list_atomicPattern_
    | NONTERM_nonempty_list_atomicTerm_
    | NONTERM_nonempty_list_atomicUniverse_
    | NONTERM_nonempty_list_dotOperator_
    | NONTERM_nonempty_list_patternOrMultibinder_
    | NONTERM_separated_nonempty_list_AND_letbinding_
    | NONTERM_separated_nonempty_list_AND_pair_option_FSDOC__typeDecl__
    | NONTERM_separated_nonempty_list_BAR_tuplePattern_
    | NONTERM_separated_nonempty_list_COMMA_appTerm_
    | NONTERM_separated_nonempty_list_COMMA_atomicTerm_
    | NONTERM_separated_nonempty_list_COMMA_constructorPattern_
    | NONTERM_separated_nonempty_list_COMMA_tmEq_
    | NONTERM_separated_nonempty_list_COMMA_tvar_
    | NONTERM_separated_nonempty_list_DISJUNCTION_conjunctivePat_
    | NONTERM_separated_nonempty_list_SEMICOLON_appTerm_
    | NONTERM_separated_nonempty_list_SEMICOLON_effectDecl_
    | NONTERM_separated_nonempty_list_SEMICOLON_separated_pair_qlident_EQUALS_tuplePattern__
    | NONTERM_separated_nonempty_list_SEMICOLON_tuplePattern_
    | NONTERM_inputFragment
    | NONTERM_mainDecl
    | NONTERM_pragma
    | NONTERM_decoration
    | NONTERM_decl
    | NONTERM_rawDecl
    | NONTERM_typeDecl
    | NONTERM_typars
    | NONTERM_tvarinsts
    | NONTERM_typeDefinition
    | NONTERM_recordFieldDecl
    | NONTERM_constructorDecl
    | NONTERM_letbinding
    | NONTERM_newEffect
    | NONTERM_effectRedefinition
    | NONTERM_effectDefinition
    | NONTERM_actionDecls
    | NONTERM_effectDecl
    | NONTERM_subEffect
    | NONTERM_qualifier
    | NONTERM_maybeFocus
    | NONTERM_letqualifier
    | NONTERM_aqual
    | NONTERM_aqualUniverses
    | NONTERM_disjunctivePattern
    | NONTERM_tuplePattern
    | NONTERM_constructorPattern
    | NONTERM_atomicPattern
    | NONTERM_patternOrMultibinder
    | NONTERM_binder
    | NONTERM_multiBinder
    | NONTERM_binders
    | NONTERM_aqualified_lident_
    | NONTERM_aqualified_lidentOrUnderscore_
    | NONTERM_qlident
    | NONTERM_quident
    | NONTERM_path_lident_
    | NONTERM_path_uident_
    | NONTERM_ident
<<<<<<< HEAD
    | NONTERM_aqual_opt_idents
    | NONTERM_name
    | NONTERM_tvars
=======
    | NONTERM_lidentOrOperator
    | NONTERM_lidentOrUnderscore
    | NONTERM_lident
    | NONTERM_uident
>>>>>>> e58eb172
    | NONTERM_tvar
    | NONTERM_ascribeTyp
    | NONTERM_ascribeKind
    | NONTERM_kind
    | NONTERM_term
    | NONTERM_noSeqTerm
    | NONTERM_typ
    | NONTERM_trigger
    | NONTERM_disjunctivePats
    | NONTERM_conjunctivePat
    | NONTERM_simpleTerm
    | NONTERM_maybeFocusArrow
    | NONTERM_patternBranch
    | NONTERM_tmIff
    | NONTERM_tmImplies
    | NONTERM_tmArrow_tmFormula_
    | NONTERM_tmArrow_tmNoEq_
    | NONTERM_tmFormula
    | NONTERM_tmConjunction
    | NONTERM_tmTuple
    | NONTERM_tmEq
    | NONTERM_tmNoEq
    | NONTERM_refineOpt
    | NONTERM_recordExp
    | NONTERM_simpleDef
    | NONTERM_appTerm
    | NONTERM_argTerm
    | NONTERM_indexingTerm
    | NONTERM_atomicTerm
    | NONTERM_atomicTermQUident
    | NONTERM_atomicTermNotQUident
    | NONTERM_opPrefixTerm_atomicTermNotQUident_
    | NONTERM_opPrefixTerm_atomicTermQUident_
    | NONTERM_projectionLHS
    | NONTERM_fsTypeArgs
    | NONTERM_qidentWithTypeArgs_qlident_option_fsTypeArgs__
    | NONTERM_qidentWithTypeArgs_quident_some_fsTypeArgs__
    | NONTERM_hasSort
    | NONTERM_constant
    | NONTERM_universe
    | NONTERM_universeFrom
    | NONTERM_atomicUniverse
    | NONTERM_some_fsTypeArgs_
    | NONTERM_right_flexible_list_SEMICOLON_noSeqTerm_
    | NONTERM_right_flexible_list_SEMICOLON_recordFieldDecl_
    | NONTERM_right_flexible_list_SEMICOLON_simpleDef_
    | NONTERM_right_flexible_nonempty_list_SEMICOLON_recordFieldDecl_
    | NONTERM_right_flexible_nonempty_list_SEMICOLON_simpleDef_
    | NONTERM_reverse_left_flexible_list_BAR___anonymous_5_
    | NONTERM_reverse_left_flexible_nonempty_list_BAR_patternBranch_
/// This function maps tokens to integer indexes
val tagOfToken: token -> int

/// This function maps integer indexes to symbolic token ids
val tokenTagToTokenId: int -> tokenId

/// This function maps production indexes returned in syntax errors to strings representing the non terminal that would be produced by that production
val prodIdxToNonTerminal: int -> nonTerminalId

/// This function gets the name of a token as a string
val token_to_string: token -> string
val term : (Microsoft.FSharp.Text.Lexing.LexBuffer<'cty> -> token) -> Microsoft.FSharp.Text.Lexing.LexBuffer<'cty> -> (term) 
val inputFragment : (Microsoft.FSharp.Text.Lexing.LexBuffer<'cty> -> token) -> Microsoft.FSharp.Text.Lexing.LexBuffer<'cty> -> (inputFragment) <|MERGE_RESOLUTION|>--- conflicted
+++ resolved
@@ -362,16 +362,10 @@
     | NONTERM_path_lident_
     | NONTERM_path_uident_
     | NONTERM_ident
-<<<<<<< HEAD
-    | NONTERM_aqual_opt_idents
-    | NONTERM_name
-    | NONTERM_tvars
-=======
     | NONTERM_lidentOrOperator
     | NONTERM_lidentOrUnderscore
     | NONTERM_lident
     | NONTERM_uident
->>>>>>> e58eb172
     | NONTERM_tvar
     | NONTERM_ascribeTyp
     | NONTERM_ascribeKind
