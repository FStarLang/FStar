--- conflicted
+++ resolved
@@ -1090,22 +1090,15 @@
   else d
 
 (* is_atomic is true if the binder must be parsed atomically *)
-<<<<<<< HEAD
-and p_binder' (no_pars: bool) (is_atomic: bool) (b: binder): document * option document * catf =
-  match b.b.v with
-  | Variable lid -> optional p_aqual b.aqual ^^ p_attributes false b.battributes ^^ p_lident lid, None, cat_with_colon
-  | TVariable lid -> p_attributes false b.battributes ^^ p_lident lid, None, cat_with_colon
-=======
 // Returns:
 //  1- a doc for binder
 //  2- optionally: a doc for the type annotation (if any), and a function to concat it to the binder
 // When the binder is nameless, the at
 // This does NOT handle typeclass arguments. The wrapping is done from the outside.
 and p_binder' (no_pars: bool) (is_atomic: bool) (b: binder): document * option (document * catf) =
-  match b.b with
+  match b.b.v with
   | Variable lid -> optional p_aqual b.aqual ^^ p_attributes false b.battributes ^^ p_lident lid, None
   | TVariable lid -> p_attributes false b.battributes ^^ p_lident lid, None
->>>>>>> 7ae4850a
   | Annotated (lid, t) ->
       let b', t' =
         match t.v with
@@ -1613,21 +1606,13 @@
   let binders = List.fold_left fold_fun [] (List.rev pats) in
   map_rev p_collapsed_binder binders
 
-<<<<<<< HEAD
-and pats_as_binders_if_possible pats =
-  let all_binders p = match p.v with
-  | PatAscribed(pat, (t, None)) ->
-    (match pat.v, t.v  with
-     | PatVar (lid, aqual, attrs), Refine({b = {v=Annotated(lid', t)}}, phi)
-=======
 and pats_as_binders_if_possible pats : list document & annotation_style =
   // returns: doc for name, doc for type, boolean if typeclass arg
   let all_binders (p:pattern) : option (document & document & bool & bool) =
-  match p.pat with
+  match p.v with
   | PatAscribed(pat, (t, None)) ->
-    (match pat.pat, t.tm with
-     | PatVar (lid, aqual, attrs), Refine({b = Annotated(lid', t)}, phi)
->>>>>>> 7ae4850a
+    (match pat.v, t.v with
+     | PatVar (lid, aqual, attrs), Refine({b = {v=Annotated(lid', t)}}, phi)
        when (string_of_id lid) = (string_of_id lid') ->
          let (x, y) = p_refinement' aqual attrs (p_ident lid) t phi in
          Some (x, y, false, false)
@@ -1638,13 +1623,6 @@
      | _ -> None)
   | _ -> None
   in
-<<<<<<< HEAD
-  let all_unbound p = match p.v with
-  | PatAscribed _ -> false
-  | _ -> true
-  in
-=======
->>>>>>> 7ae4850a
   match map_if_all all_binders pats with
   | Some bs ->
       collapse_pats bs, Binders (4, 0, true)
@@ -1774,21 +1752,14 @@
   in
   format_sig style terms ret_d false flat_space
 
-<<<<<<< HEAD
-and p_tmArrow' p_Tm e =
+and p_tmArrow' p_Tm e : list document & document =
   match e.v with
-  | Product(bs, tgt) -> (List.map (fun b -> p_binder false b) bs) @ (p_tmArrow' p_Tm tgt)
-  | _ -> [p_Tm e]
-=======
-and p_tmArrow' p_Tm e : list document & document =
-  match e.tm with
   | Product(bs, tgt) ->
     let bs_ds = List.map (fun b -> p_binder false b) bs in
     let bs_ds', ret = p_tmArrow' p_Tm tgt in
     bs_ds@bs_ds', ret
   | _ ->
     ([], p_Tm e)
->>>>>>> 7ae4850a
 
 // When printing in `Binders` style, collapse binders which have the same
 // type, so instead of printing
@@ -1798,13 +1769,6 @@
 // For this, we use the generalised version of p_binder, which returns
 // the binder, and optionally its type and a function which
 // concatenates them.
-<<<<<<< HEAD
-and collapse_binders (p_Tm: term -> document) (e: term): list document =
-  let rec accumulate_binders p_Tm e: list (document * option document * catf) =
-    match e.v with
-    | Product(bs, tgt) -> (List.map (fun b -> p_binder' true false b) bs) @ (accumulate_binders p_Tm tgt)
-    | _ -> [(p_Tm e, None, cat_with_colon)]
-=======
 and collapse_binders (style : annotation_style) (p_Tm: term -> document) (e: term): list document & document =
   let atomize = match style with
    | Binders (_, _, a) -> a
@@ -1821,13 +1785,12 @@
   // - whether it was a typeclass arg
   // - whether it is joinable (tc args and meta args are not)
   let rec accumulate_binders p_Tm e: list ((document * option (document * catf)) * bool * bool) & document =
-    match e.tm with
+    match e.v with
     | Product(bs, tgt) ->
         let bs_ds = List.map (fun b -> p_binder' true false b, is_tc_binder b, is_joinable_binder b) bs in
         let bs_ds', ret = accumulate_binders p_Tm tgt in
         bs_ds@bs_ds', ret
     | _ -> ([], p_Tm e)
->>>>>>> 7ae4850a
   in
   let fold_fun (bs: list (list document * option (document * catf) * bool * bool)) (x: (document * option (document * catf)) * bool * bool) =
     let (b1, t1), tc1, j1 = x in
