--- conflicted
+++ resolved
@@ -554,11 +554,7 @@
 let fext_on_domain_g_lid = fext_lid "on_domain_g"
 let fext_on_dom_g_lid = fext_lid "on_dom_g"
 
-<<<<<<< HEAD
-let sealed_      = p2l ["FStar"; "Sealed"; "_sealed"]
-=======
 let _sealed_lid = p2l ["FStar"; "Sealed"; "_sealed"]
->>>>>>> 966094ec
 let sealed      = p2l ["FStar"; "Sealed"; "sealed"]
 let seal        = p2l ["FStar"; "Sealed"; "seal"]
 let unseal      = p2l ["FStar"; "Tactics"; "Builtins"; "unseal"]