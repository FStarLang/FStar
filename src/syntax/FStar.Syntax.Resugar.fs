(*
  Copyright 2008-2014 Microsoft Research

  Authors: Nikhil Swamy, ...

  Licensed under the Apache License, Version 2.0 (the "License");
  you may not use this file except in compliance with the License.
  You may obtain a copy of the License at

  http://www.apache.org/licenses/LICENSE-2.0

  Unless required by applicable law or agreed to in writing, software
  distributed under the License is distributed on an "AS IS" BASIS,
  WITHOUT WARRANTIES OR CONDITIONS OF ANY KIND, either express or implied.
  See the License for the specific language governing permissions and
  limitations under the License.
*)
#light "off"
module FStar.Syntax.Resugar //we should rename FStar.ToSyntax to something else
open FStar
open FStar.All
open FStar.Syntax.Syntax
open FStar.Ident
open FStar.Util
open FStar.Const
open FStar.List
open FStar.Parser.AST

module I = FStar.Ident
module S  = FStar.Syntax.Syntax
module SS = FStar.Syntax.Subst
module A  = FStar.Parser.AST
module C = FStar.Syntax.Const
module U = FStar.Syntax.Util
module BU = FStar.Util
module D = FStar.Parser.ToDocument

let bv_as_unique_ident (x:S.bv) : I.ident =
  let unique_name =  x.ppname.idText in
  I.mk_ident (unique_name, x.ppname.idRange)

let resugar_arg_qual (q:option<S.arg_qualifier>) : option<A.arg_qualifier> =
  match q with
    | None -> None
    | Some (S.Implicit b) -> Some A.Implicit  //TODO: how should we map this flag back to the surface?
    | Some S.Equality -> Some A.Equality

let rec universe_to_int n u =
  match u with
    | U_succ u -> universe_to_int (n+1) u
    | _ -> (n, u)

let rec resugar_universe (u:S.universe) r: A.term =
  let mk (a:A.term') r: A.term =
      //augment `a` an Unknown level (the level is unimportant ... we should maybe remove it altogether)
      A.mk_term a r A.Un
  in
  begin match u with
    | U_zero ->
      mk (A.Const(Const_int ("0", None))) r

    | U_succ _ ->
      let (n, u) = universe_to_int 0 u in
      begin match u with
      | U_zero ->
        mk (A.Const(Const_int(string_of_int n, None))) r

      | _ ->
        let e1 = mk (A.Const(Const_int(string_of_int n, None))) r in
        let e2 = resugar_universe u r in
        mk (A.Op(Ident.id_of_text "+", [e1; e2])) r
      end

    | U_max l ->
      begin match l with
      | [] -> failwith "Impossible: U_max without arguments"
      | _ ->
        let t = mk (A.Var(lid_of_path ["max"] r)) r in
        List.fold_left(fun acc x -> mk (A.App(acc, resugar_universe x r, A.Nothing)) r) t l
      end

    | U_name u -> mk (A.Uvar(u)) r
    | U_unif _ -> mk A.Wild r
    | U_bvar x ->
      (* This case can happen when trying to print a subterm of a term that is not opened.*)
      let id = I.mk_ident (strcat "uu__univ_bvar_" (string_of_int x), r) in
      mk (A.Uvar(id)) r

    | U_unknown -> mk A.Wild r (* not sure what to resugar to since it is not created by desugar *)
  end

let string_to_op s =
  let name_of_op = function
    | "Amp" -> Some "&"
    | "At" -> Some "@"
    | "Plus" -> Some "+"
    (* TODO : there is some arity information which is lost here ! *)
    | "Minus" -> Some "-"
    | "Subtraction" -> Some "-"
    | "Slash" -> Some "/"
    | "Less" -> Some "<"
    | "Equals" -> Some "="
    | "Greater" -> Some ">"
    | "Underscore" -> Some "_"
    | "Bar" -> Some "|"
    | "Bang" -> Some "!"
    | "Hat" -> Some "^"
    | "Percent" -> Some "%"
    | "Star" -> Some "*"
    | "Question" -> Some "?"
    | "Colon" -> Some ":"
    | _ -> None
  in
  match s with
  | "op_String_Assignment" -> Some ".[]<-"
  | "op_Array_Assignment" -> Some ".()<-"
  | "op_String_Access" -> Some ".[]"
  | "op_Array_Access" -> Some ".()"
  | _ ->
    if BU.starts_with s "op_" then
      let s = BU.split (BU.substring_from s (String.length "op_"))  "_" in
      match s with
      | [op] -> name_of_op op
      | _ ->
        let op = List.fold_left(fun acc x -> match x with
                                  | Some op -> acc ^ op
                                  | None -> failwith "wrong composed operator format")
                                  "" (List.map name_of_op s)  in
        Some op
    else
      None

let rec resugar_term_as_op(t:S.term) : option<string> =
  let infix_prim_ops = [
    (C.op_Addition    , "+" );
    (C.op_Subtraction , "-" );
    (C.op_Minus       , "-" );
    (C.op_Multiply    , "*" );
    (C.op_Division    , "/" );
    (C.op_Modulus     , "%" );
    (C.read_lid       , "!" );
    (C.list_append_lid, "@" );
    (C.list_tot_append_lid,"@");
    (C.strcat_lid     , "^" );
    (C.pipe_right_lid , "|>");
    (C.pipe_left_lid  , "<|");
    (C.op_Eq          , "=" );
    (C.op_ColonEq     , ":=");
    (C.op_notEq       , "<>");
    (C.not_lid        , "~" );
    (C.op_And         , "&&");
    (C.op_Or          , "||");
    (C.op_LTE         , "<=");
    (C.op_GTE         , ">=");
    (C.op_LT          , "<" );
    (C.op_GT          , ">" );
    (C.op_Modulus     , "mod");
    (C.and_lid     , "/\\");
    (C.or_lid      , "\\/");
    (C.imp_lid     , "==>");
    (C.iff_lid     , "<==>");
    (C.precedes_lid, "<<");
    (C.eq2_lid     , "==");
    (C.eq3_lid     , "===");
    (C.forall_lid  , "forall");
    (C.exists_lid  , "exists");
    (C.salloc_lid  , "alloc")
  ] in
  let fallback fv =
    match infix_prim_ops |> BU.find_opt (fun d -> fv_eq_lid fv (fst d)) with
    | Some op ->
      Some (snd op)
    | _ ->
      let length = String.length(fv.fv_name.v.nsstr) in
      let str = if length=0 then fv.fv_name.v.str
          else BU.substring_from fv.fv_name.v.str (length+1) in
      if BU.starts_with str "dtuple" then Some "dtuple"
      else if BU.starts_with str "tuple" then Some "tuple"
      else if BU.starts_with str "try_with" then Some "try_with"
      else if fv_eq_lid fv C.sread_lid then Some fv.fv_name.v.str
      else None
  in
  match (SS.compress t).n with
    | Tm_fvar fv ->
      let length = String.length(fv.fv_name.v.nsstr) in
      let s = if length=0 then fv.fv_name.v.str
              else BU.substring_from fv.fv_name.v.str (length+1) in
      begin match string_to_op s with
        | Some t -> Some t
        | _ -> fallback fv
      end
    | Tm_uinst(e, us) -> resugar_term_as_op e
    | _ -> None

let is_true_pat (p:S.pat) : bool = match p.v with
    | Pat_constant (Const_bool true) -> true
    | _ -> false

let is_wild_pat (p:S.pat) : bool = match p.v with
    | Pat_wild _ -> true
    | _ -> false

let rec resugar_term (t : S.term) : A.term =
    (* Cannot resugar term back to NamedTyp or Paren *)
    let mk (a:A.term') : A.term =
        //augment `a` with its source position
        //and an Unknown level (the level is unimportant ... we should maybe remove it altogether)
        A.mk_term a t.pos A.Un
    in
    let name a r =
        // make a Name term'
        A.Name (lid_of_path [a] r)
    in
    let var a r =
        // make a Var term'
        A.Var (lid_of_path [a] r)
    in
    match (SS.compress t).n with //always call compress before case-analyzing a S.term
    | Tm_delayed _ ->
      failwith "Tm_delayed is impossible after compress"

    | Tm_bvar x ->
      (* this case can happen when printing a subterm of a term that is not opened *)
      let l = FStar.Ident.lid_of_ids [bv_as_unique_ident x] in
      mk (A.Var l)

    | Tm_name x -> //a lower-case identifier
      //this is is too simplistic
      //the resulting unique_name is very ugly
      //it would be better to try to use x.ppname alone, unless the suffix is deemed semantically necessary
      let l = FStar.Ident.lid_of_ids [bv_as_unique_ident x] in
      mk (A.Var l)

    | Tm_fvar fv -> //a top-level identifier, may be lowercase or upper case
      //should be A.Var if lowercase
      //and A.Name if uppercase
      let a = fv.fv_name.v in
      let length = String.length(fv.fv_name.v.nsstr) in
      let s = if length=0 then a.str
          else BU.substring_from a.str (length+1) in
      let is_prefix = I.reserved_prefix ^ "is_" in
      if BU.starts_with s is_prefix then
        let rest = BU.substring_from s (String.length is_prefix) in
        mk (A.Discrim(lid_of_path [rest] t.pos))
      else if BU.starts_with s U.field_projector_prefix then
        let rest = BU.substring_from s (String.length U.field_projector_prefix) in
        let r = BU.split rest U.field_projector_sep in
        begin match r with
          | [fst; snd] ->
            let l = lid_of_path [fst] t.pos in
            let r = I.mk_ident (snd, t.pos) in
            mk (A.Projector(l, r ))
          | _ ->
            failwith "wrong projector format"
        end
       else if (lid_equals a C.assert_lid
            || lid_equals a C.assume_lid
            || Char.uppercase (String.get s 0) <> String.get s 0) then
              mk (var s t.pos)
          else
              mk (name s t.pos)
    | Tm_uinst(e, universes) ->
      let e = resugar_term e in
      List.fold_left(fun acc x -> mk (A.App(acc, resugar_universe x t.pos, A.UnivApp))) e universes

    | Tm_constant c ->
      if is_teff t
      then mk (name "Effect" t.pos)
      else mk (A.Const c)

    | Tm_type u ->
        begin match u with
        | U_zero ->  mk (name "Type0" t.pos)
        | U_unknown -> mk (name "Type" t.pos)
        | _ ->
            let u = resugar_universe u t.pos in
            let l = lid_of_path ["Type"] t.pos in
            mk (A.Construct (l, [(u, UnivApp)]))
        end

    | Tm_abs(xs, body, _) -> //fun x1 .. xn -> body
      //before inspecting any syntactic form that has binding structure
      //you must call SS.open_* to replace de Bruijn indexes with names
      let xs, body = SS.open_term xs body in
      let patterns = xs |> List.map (fun (x, qual) ->
        //x.sort contains a type annotation for the bound variable
        //the pattern `p` below only contains the variable, not the annotation
        //but, if the user wrote the annotation, then we should record that and print it back
        //additionally, if we're in verbose mode, e.g., if --print_bound_var_types is set
        //    then we should print the annotation too
        resugar_bv_as_pat x qual) in
      let body = resugar_term body in
      mk (A.Abs(patterns, body))

    | Tm_arrow(xs, body) ->
      let xs, body = SS.open_comp xs body in
      let body = resugar_comp body in
      let xs = xs |> List.map (fun (b, qual) -> resugar_bv_as_binder b t.pos) |> List.rev in
      let rec aux body = function
        | [] -> body
        | hd::tl ->
          let body = mk (A.Product([hd], body)) in
          aux body tl in
      aux body xs

    | Tm_refine(x, phi) ->
      (* bv * term -> binder * term *)
      let x, phi = SS.open_term [S.mk_binder x] phi in
      let (b, _) = List.hd x in
      let b = resugar_bv_as_binder b t.pos in
      mk (A.Refine(b, resugar_term phi))

    | Tm_app(e, args) ->
      (* Op("=!=", args) is desugared into Op("~", Op("==") and not resugared back as "=!=" *)
      let rec last = function
            | hd :: [] -> [hd]
            | hd :: tl -> last tl
            | _ -> failwith "last of an empty list"
      in
      let rec last_two = function
            | [] | [_] -> failwith "last two elements of a list with less than two elements "
            | [a1;a2] -> [a1;a2]
            | _::t -> last_two t
      in
      let rec last_three = function
            | [] | [_] | [_;_] -> failwith "last three elements of a list with less than three elements "
            | [a1;a2;a3] -> [a1;a2;a3]
            | _::t -> last_three t
      in
      let resugar_as_app e args =
        let args = args |> List.map (fun (e, qual) ->
              resugar_term e) in
        let e = resugar_term e in
        List.fold_left(fun acc x -> mk (A.App(acc, x, A.Nothing))) e args
      in
      begin match resugar_term_as_op e with
        | None->
          resugar_as_app e args

        | Some "tuple" ->
          let args = args |> List.map (fun (e, qual) ->
            resugar_term e) in
          begin match args with
            | fst::snd::rest ->
              let e = mk(A.Op(Ident.id_of_text "*", [fst; snd])) in
              List.fold_left(fun acc x -> mk (A.Op(Ident.id_of_text "*", [e;x]))) e rest
            | _ -> failwith "tuple needs at least two arguments."
          end

        | Some "dtuple" ->
          (* this is desugared from Sum(binders*term) *)
          let args = last args in
          let body = match args with
            | [(b, _)] -> b
            | _ -> failwith "wrong arguments to dtuple"
          in
          begin match (SS.compress body).n with
            | Tm_abs(xs, body, _) ->
                let xs, body = SS.open_term xs body in
                let xs = xs |> List.map (fun (b, qual) -> resugar_bv_as_binder b t.pos) in
                let body = resugar_term body in
                mk (A.Sum(xs, body))

            | _ ->
              let args = args |> List.map (fun (e, qual) ->
                resugar_term e) in
              let e = resugar_term e in
              List.fold_left(fun acc x -> mk (A.App(acc, x, A.Nothing))) e args
          end

        | Some ref_read when (ref_read = C.sread_lid.str) ->
          let (t, _) = List.hd args in
          begin match (SS.compress t).n with
            | Tm_fvar fv when (U.field_projector_contains_constructor fv.fv_name.v.str) ->
              let f = lid_of_path [fv.fv_name.v.str] t.pos in
              mk (A.Project(resugar_term t, f))
            | _ -> resugar_term t
          end

        | Some "try_with" ->
          (* only the last two args are from original AST terms, others are added by typechecker *)
          (* TODO: we need a place to store the information in the args added by the typechecker *)
          let new_args = last_two args in
          let body, handler = match new_args with
            | [(a1, _);(a2, _)] -> a1, a2 (* where a1 and a1 is Tm_abs(Tm_match)) *)
            | _ ->
              failwith("wrong arguments to try_with")
          in
          let decomp term = match (SS.compress term).n with
            | Tm_abs(x, e, _) ->
              let x, e = SS.open_term x e in
              e
            | _ -> failwith("wrong argument format to try_with") in
          let body = resugar_term (decomp body) in
          let handler = resugar_term (decomp handler) in
          let rec resugar_body t = match (t.tm) with
            | A.Match(e, [(_,_,b)]) -> b
            | A.Ascribed(t1, t2, t3) ->
              (* this case happens when the match is wrapped in Meta_Monadic which is resugared to Ascribe*)
              mk (A.Ascribed(resugar_body t1, t2, t3))
            | _ -> failwith("unexpected body format to try_with") in
          let e = resugar_body body in
          let rec resugar_branches t = match (t.tm) with
            | A.Match(e, branches) -> branches
            | A.Ascribed(t1, t2, t3) ->
              (* this case happens when the match is wrapped in Meta_Monadic which is resugared to Ascribe*)
              (* TODO: where should we keep the information stored in Ascribed? *)
              resugar_branches t1
            | _ ->
              (* TODO: forall created by close_forall doesn't follow the normal forall format, not sure how to resugar back *)
              []
          in
          let branches = resugar_branches handler in
          mk (A.TryWith(e, branches))

        | Some op when op = "forall" || op = "exists" ->
          (* desugared from QForall(binders * patterns * body) to Tm_app(forall, Tm_abs(binders, Tm_meta(body, meta_pattern(list<args>)*)
          let rec uncurry xs pat (t:A.term) = match t.tm with
            | A.QExists(x, p , body)
            | A.QForall(x, p, body)
              -> uncurry (x@xs) (p@pat) body
            | _ -> xs, pat, t
          in
          let resugar body = match (SS.compress body).n with
            | Tm_abs(xs, body, _) ->
                let xs, body = SS.open_term xs body in
                let xs = xs |> List.map (fun (b, qual) -> resugar_bv_as_binder b t.pos) in
                let pats, body = match (SS.compress body).n with
                  | Tm_meta(e, m) ->
                    let body = resugar_term e in
                    let resugar_pats pats = List.map (fun es -> es |> List.map (fun (e, _) -> resugar_term e)) pats in
                    let pats = match m with
                      | Meta_pattern pats -> resugar_pats pats
                      | Meta_labeled (s, r, _) ->
                        // this case can occur in typechecker when a failure is wrapped in meta_labeled
                        [[mk (name s r)]]
                      | _ -> failwith "wrong pattern format for QForall/QExists"
                    in
                    pats, body
                  | _ -> [], resugar_term body
                in
                let xs, pats, body = uncurry xs pats body in
                let xs = xs |> List.rev in
                if op = "forall" then mk (A.QForall(xs, pats, body)) else mk (A.QExists(xs, pats, body))

            | _ ->
            (*forall added by typechecker.normalize doesn't not have Tm_abs as body*)
            (*TODO:  should we resugar them back as forall/exists or just as the term of the body *)
            if op = "forall" then mk (A.QForall([], [[]], resugar_term body))
            else mk (A.QExists([], [[]], resugar_term body))
          in
          (* only the last two args are from original AST terms, others are added by typechecker *)
          (* TODO: we need a place to store the information in the args added by the typechecker *)
          let args = last args in
          begin match args with
            | [(b, _)] -> resugar b
            | _ -> failwith "wrong args format to QForall"
          end

        | Some "alloc" ->
          let (e, _ ) = List.hd args in
          resugar_term e

        | Some op ->
<<<<<<< HEAD
          let op = Ident.id_of_text op in
=======
>>>>>>> 2214a452
          let resugar args = args |> List.map (fun (e, qual) ->
              resugar_term e)
          in
          (* ignore the arguments added by typechecker *)
          (* TODO: we need a place to store the information in the args added by the typechecker *)
<<<<<<< HEAD
          (* KM : I don't think that '-' is resugared correctly here *)
=======
          //NS: this seems to produce the wrong output on things like
>>>>>>> 2214a452
          begin match D.handleable_args_length op with
            | 1 -> mk (A.Op(op, resugar (last args)))
            | 2 -> mk (A.Op(op, resugar (last_two args)))
            | 3 -> mk (A.Op(op, resugar (last_three args)))
            | _ -> resugar_as_app e args
          end
    end
    | Tm_match(e, [(pat1, _, t1); (pat2, _, t2)]) when is_true_pat pat1 && is_wild_pat pat2 ->
      mk (A.If(resugar_term e, resugar_term t1, resugar_term t2))

    | Tm_match(e, branches) ->
      let resugar_branch (pat, wopt,b) =
        let pat = resugar_match_pat pat in
        let wopt = match wopt with
          | None -> None
          | Some e -> Some (resugar_term e) in
        let b = resugar_term b in
        (pat, wopt, b) in
        mk (A.Match(resugar_term e, List.map resugar_branch branches))

    | Tm_ascribed(e, (asc, tac_opt), _) ->
      let term = match asc with
          | Inl n -> (* term *)
            resugar_term n
          | Inr n -> (* comp *)
            resugar_comp n in
      let tac_opt = Option.map resugar_term tac_opt in
      mk (A.Ascribed(resugar_term e, term, tac_opt))

    | Tm_let((is_rec, bnds), body) ->
      let mk_pat a = A.mk_pattern a t.pos in
      let bnd, body = SS.open_let_rec bnds body in
      let resugar_one_binding bnd =
        let univs, td = SS.open_univ_vars bnd.lbunivs (U.mk_conj bnd.lbtyp bnd.lbdef) in
        let typ, def = match (SS.compress td).n with
          | Tm_app(_, [(t, _); (d, _)]) -> t, d
          | _ -> failwith "wrong let binding format"
        in
        let binders, term, is_pat_app = match (SS.compress def).n with
          | Tm_abs(b, t, _) ->
            let b, t = SS.open_term b t in
            b, t, true
          | _ -> [], def, false
        in
        let pat, term = match bnd.lbname with
          | Inr fv -> mk_pat (A.PatName fv.fv_name.v), term
          | Inl bv ->
            let x, term = SS.open_term [S.mk_binder bv] term in
            let (bv, _) = List.hd x in
            mk_pat (A.PatVar (bv_as_unique_ident bv, None)), term
        in
        if is_pat_app then
          let args = binders |> List.map (fun (bv, _) -> mk_pat(A.PatVar (bv_as_unique_ident bv, None))) in
          ((mk_pat (A.PatApp (pat, args)), resugar_term term), (List.map (fun x -> x.idText) univs |> String.concat  ", "))
        else
          ((pat, resugar_term term), (List.map (fun x -> x.idText) univs |> String.concat  ", "))
      in
      let r = List.map (resugar_one_binding) bnds in
      let bnds = List.map fst r in
      let comments = List.map snd r in
      let body = resugar_term body in
      mk (A.Let((if is_rec then A.Rec else A.NoLetQualifier), bnds, body))

    | Tm_uvar (u, _) ->
      let s = "uu___unification_ " ^ (FStar.Unionfind.uvar_id u |> string_of_int) in
      mk (var s t.pos)

    | Tm_meta(e, m) ->
       let resugar_meta_desugared = function
          | Data_app ->
              begin match (SS.compress e).n with
                | Tm_app(head, args) ->
                    let rec aux h = match ((SS.compress h).n) with
                      | Tm_fvar fv -> lid_of_fv fv, []
                      | Tm_uinst(h, u) ->
                        let h, l = aux h in
                        h, l@u
                      | _ -> failwith "wrong Data_app head format"
                    in
                    let head, universes = aux head in
                    let universes = List.map (fun u -> (resugar_universe u t.pos, A.UnivApp)) universes in
                    let args = List.map (fun (t, _) -> (resugar_term t, A.Nothing)) args in
                    if (U.is_tuple_data_lid' head) then
                      // ToDocument doesn't expect uvar that is added by the
                      // typechecker in tuple constructor
                      // TODO: where should be store the universe information?
                      mk (A.Construct(head, args))
                    else
                      mk (A.Construct(head, args@universes))
                | Tm_meta(_, m) ->
                  // the Tm_app for Data_app could be wrapped inside Tm_meta(_, Meta_monadic) after TypeChecker
                  // applies monadic_application
                  begin match m with
                    | Meta_monadic (_, _) -> resugar_term e
                    | _ -> failwith "wrong Tm_meta format in Meta_desugared"
                  end
                | _ ->
                  failwith "wrong Data_app format"
              end
          | Sequence ->
              let term = resugar_term e in
              let rec resugar_seq t = match t.tm with
                | A.Let(_, [p, t1], t2) ->
                   mk (A.Seq(t1, t2))
                | A.Ascribed(t1, t2, t3) ->
                   (* this case happens when the let is wrapped in Meta_Monadic which is resugared to Ascribe*)
                   mk (A.Ascribed(resugar_seq t1, t2, t3))
                | _ ->
                   (* this case happens in typechecker.normalize when Tm_let is_pure_effect, then
                      only the body of Tm_let is used. *)
                   (* TODO: How should it be resugared *)
                   t
              in
              resugar_seq term
          | Primop (* doesn't seem to be generated by desugar *)
          | Masked_effect (* doesn't seem to be generated by desugar *)
          | Meta_smt_pat -> (* nothing special, just resugar the term *)
              resugar_term e
          | Mutable_alloc ->
              let term = resugar_term e in
              begin match term.tm with
                | A.Let(A.NoLetQualifier,l,t) -> mk (A.Let(A.Mutable, l, t))
                | _ -> failwith "mutable_alloc should have let term with no qualifier"
              end
          | Mutable_rval ->
              let fv = S.lid_as_fv C.sread_lid Delta_constant None in
              begin match (SS.compress e).n with
                | Tm_app({n=Tm_fvar fv}, [(term, _)])-> resugar_term term
                | _ -> failwith "mutable_rval should have app term"
              end
      in
      begin match m with
      | Meta_pattern pats ->
        // This case is possible in TypeChecker when creating "haseq" for Sig_inductive_typ whose Sig_datacon has no binders.
        let pats = List.flatten pats |> List.map (fun (x, _) -> resugar_term x) in
        // Is it correct to resugar it to Attributes.
        mk (A.Attributes pats)

      | Meta_labeled (l, _, p) ->
          mk (A.Labeled(resugar_term e, l, p))
      | Meta_desugared i ->
          resugar_meta_desugared i
      | Meta_named t ->
          mk (A.Name t)
      | Meta_monadic (name, t)
      | Meta_monadic_lift (name, _, t) ->
        mk (A.Ascribed(resugar_term e,
                       mk (A.Construct(name,[resugar_term t, A.Nothing])),
                       None))
      end

    | Tm_unknown -> mk A.Wild

and resugar_comp (c:S.comp) : A.term =
  let mk (a:A.term') : A.term =
        //augment `a` with its source position
        //and an Unknown level (the level is unimportant ... we should maybe remove it altogether)
        A.mk_term a c.pos A.Un
  in
  match (c.n) with
  | Total (typ, u) ->
    let t = resugar_term typ in
    begin match u with
    | None ->
      mk (A.Construct(C.effect_Tot_lid, [(t, A.Nothing)]))
    | Some u ->
      // add the universe as the first argument
      let u = resugar_universe u c.pos in
      mk (A.Construct(C.effect_Tot_lid, [(u, A.UnivApp);(t, A.Nothing)]))
    end

  | GTotal (typ, u) ->
    let t = resugar_term typ in
    begin match u with
    | None ->
      mk (A.Construct(C.effect_GTot_lid, [(t, A.Nothing)]))
    | Some u ->
      // add the universe as the first argument
      let u = resugar_universe u c.pos in
      mk (A.Construct(C.effect_GTot_lid, [(u, A.UnivApp);(t, A.Nothing)]))
    end

  | Comp c ->
    let universe = List.map (fun u -> resugar_universe u) c.comp_univs in
    let result = (resugar_term c.result_typ, A.Nothing) in
    let args =
      if (lid_equals c.effect_name C.effect_Lemma_lid) then
        let rec aux l = function
          | [] -> l
          | (t,aq)::tl ->
            match (t.n) with
            | Tm_fvar fv when S.fv_eq_lid fv C.true_lid ->
              aux l tl
            | Tm_meta _ (* where metadata == Meta_desuagard(Meta_smt_pat) *) ->
              aux l tl
            | _ ->
              aux ((t,aq)::l) tl
        in
        aux [] c.effect_args
      else
        c.effect_args
    in
    let args = List.map(fun (e,_) -> (resugar_term e, A.Nothing)) args in
    let rec aux l = function
      | [] -> l
      | hd::tl ->
        match hd with
          | DECREASES e ->
            let e = (resugar_term e, A.Nothing) in
            aux (e::l) tl
          | _ -> aux l tl
    in
    let decrease = aux [] c.flags in
    mk (A.Construct(c.effect_name, result::decrease@args))

and resugar_bv_as_binder (x:S.bv) r: A.binder =
  let e = resugar_term x.sort in
  match (e.tm) with
    | A.Wild ->
        A.mk_binder (A.Variable(bv_as_unique_ident x)) r A.Type_level None
    | _ ->
        if (S.is_null_bv x) then
          A.mk_binder (A.NoName(e)) r A.Type_level None
        else
          A.mk_binder (A.Annotated(bv_as_unique_ident x, e)) r A.Type_level None

and resugar_bv_as_pat (x:S.bv) qual: A.pattern =
  let mk a = A.mk_pattern a (S.range_of_bv x) in
  match (SS.compress x.sort).n with
  //| Tm_type U_unknown
  | Tm_unknown ->
    let i = String.compare x.ppname.idText I.reserved_prefix in
    if i = 0 then
      mk (A.PatWild)
    else
      mk (A.PatVar(bv_as_unique_ident x, resugar_arg_qual qual))
  | _ ->
    let pat = mk (A.PatVar(bv_as_unique_ident x, resugar_arg_qual qual)) in
    mk (A.PatAscribed(pat, resugar_term x.sort))

and resugar_match_pat (p:S.pat) : A.pattern =
  (* We lose information when desugar PatAscribed to able to resugar it back *)
  let mk a = A.mk_pattern a p.p in
  let rec aux (p:S.pat) =
    match p.v with
    | Pat_constant c -> mk (A.PatConst c)

    | Pat_disj args ->
      let args = List.map(fun p -> aux p) args in
      mk (A.PatOr args)

    | Pat_cons (fv, []) ->
      mk (A.PatName fv.fv_name.v)

    | Pat_cons(fv, args) when lid_equals fv.fv_name.v C.cons_lid ->
      let args = List.map(fun (p, b) -> aux p) args in
      mk (A.PatList(args))

    | Pat_cons(fv, args) when U.is_tuple_data_lid' fv.fv_name.v || U.is_dtuple_data_lid' fv.fv_name.v ->
      let args = List.map(fun (p, b) -> aux p) args in
      if (U.is_dtuple_data_lid' fv.fv_name.v) then
        mk (A.PatTuple(args, true))
      else
        mk (A.PatTuple(args, false))

    | Pat_cons({fv_qual=Some (Record_ctor(name, fields))}, args) ->
      // reverse the fields and args list to match them since the args added by the type checker
      // are inserted in the front of the args list.
      let fields = fields |> List.map (fun f -> FStar.Ident.lid_of_ids [f]) |> List.rev in
      let args = args |> List.map (fun (p, b) -> aux p) |> List.rev in
      // make sure the fields and args are of the same length.
      let rec map2 l1 l2  = match (l1, l2) with
        | ([], []) -> []
        | ([], hd::tl) -> [] (* new args could be added by the type checker *)
        | (hd::tl, []) -> (hd, mk (A.PatWild)) :: map2 tl [] (* no new fields should be added*)
        | (hd1::tl1, hd2::tl2) -> (hd1, hd2) :: map2 tl1 tl2
      in
      // reverse back the args list
      let args = map2 fields args |> List.rev in
      mk (A.PatRecord(args))


    | Pat_cons (fv, args) ->
      let args = List.map (fun (p, b) -> aux p) args in
      mk (A.PatApp(mk (A.PatName fv.fv_name.v), args))

    | Pat_var v ->
      // both A.PatTvar and A.PatVar are desugared to S.Pat_var. A PatTvar in the original file coresponds
      // to some type variable which is implicitly bound to the enclosing toplevel declaration.
      // When resugaring it will be just a normal (explicitly bound) variable.
      begin match string_to_op v.ppname.idText with
       | Some op -> mk (A.PatOp (Ident.mk_ident (op, v.ppname.idRange)))
       | None -> mk (A.PatVar (bv_as_unique_ident v, None))
      end

    | Pat_wild _ -> mk (A.PatWild)

    | Pat_dot_term (bv, term) ->
      // no sure if this is correct resugar since the term is not generated from desugar
      let pat = mk (A.PatVar(bv_as_unique_ident bv, None)) in
      mk (A.PatAscribed(pat, resugar_term term))
  in
    aux p<|MERGE_RESOLUTION|>--- conflicted
+++ resolved
@@ -462,20 +462,14 @@
           resugar_term e
 
         | Some op ->
-<<<<<<< HEAD
           let op = Ident.id_of_text op in
-=======
->>>>>>> 2214a452
           let resugar args = args |> List.map (fun (e, qual) ->
               resugar_term e)
           in
           (* ignore the arguments added by typechecker *)
           (* TODO: we need a place to store the information in the args added by the typechecker *)
-<<<<<<< HEAD
           (* KM : I don't think that '-' is resugared correctly here *)
-=======
           //NS: this seems to produce the wrong output on things like
->>>>>>> 2214a452
           begin match D.handleable_args_length op with
             | 1 -> mk (A.Op(op, resugar (last args)))
             | 2 -> mk (A.Op(op, resugar (last_two args)))
