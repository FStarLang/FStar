--- conflicted
+++ resolved
@@ -842,15 +842,10 @@
   | Sig_effect_abbrev (l, univs, tps, c, flags) ->
     U.format3 "effect %s %s = %s" (sli l) (binders_to_string " " tps) (comp_to_string c)
 
-<<<<<<< HEAD
   | Sig_splice (is_typed, lids, t) ->
-    U.format4 "%splice%s[%s] (%s)"
+    U.format3 "%splice%s[%s] (...)"
+              "%s" // sigh, no escape for format
               (if is_typed then "_t" else "")
-=======
-  | Sig_splice (lids, t) ->
-    U.format2 "%splice[%s] (...)"
->>>>>>> 519f2130
-              "%s" // sigh, no escape for format
               (String.concat "; " <| List.map Ident.string_of_lid lids)
 
   | Sig_polymonadic_bind (m, n, p, t, ty, _) ->
