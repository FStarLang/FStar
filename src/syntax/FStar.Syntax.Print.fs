--- conflicted
+++ resolved
@@ -598,7 +598,6 @@
   eff_decl_to_string' for_free Range.dummyRange [] ed
 
 let rec sigelt_to_string (x: sigelt) =
-<<<<<<< HEAD
  // if not (Options.ugly()) then
  //    let e = Resugar.resugar_sigelt x in
  //    begin match e with
@@ -608,68 +607,6 @@
  //    | _ -> ""
  //    end
  // else
-  begin match x.sigel with
-  | Sig_pragma(LightOff) -> "#light \"off\""
-  | Sig_pragma(ResetOptions None) -> "#reset-options"
-  | Sig_pragma(ResetOptions (Some s)) -> U.format1 "#reset-options \"%s\"" s
-  | Sig_pragma(SetOptions s) -> U.format1 "#set-options \"%s\"" s
-  | Sig_inductive_typ(lid, univs, tps, k, _, _) ->
-    U.format4 "%stype %s %s : %s"
-             (quals_to_string' x.sigquals)
-             lid.str
-             (binders_to_string " " tps)
-             (term_to_string k)
-  | Sig_datacon(lid, univs, t, _, _, _) ->
-    if (Options.print_universes())
-    then let univs, t = Subst.open_univ_vars univs t in
-         U.format3 "datacon<%s> %s : %s" (univ_names_to_string univs) lid.str (term_to_string t)
-    else U.format2 "datacon %s : %s" lid.str (term_to_string t)
-  | Sig_declare_typ(lid, univs, t) ->
-    let univs, t = Subst.open_univ_vars univs t in
-    U.format4 "%sval %s %s : %s" (quals_to_string' x.sigquals) lid.str
-        (if (Options.print_universes())
-         then U.format1 "<%s>" (univ_names_to_string univs)
-         else "")
-        (term_to_string t)
-  | Sig_assume(lid, _, f) -> U.format2 "val %s : %s" lid.str (term_to_string f)
-  | Sig_let(lbs, _) -> lbs_to_string x.sigquals lbs
-  | Sig_main(e) -> U.format1 "let _ = %s" (term_to_string e)
-  | Sig_bundle(ses, _) -> List.map sigelt_to_string ses |> String.concat "\n"
-  | Sig_new_effect(ed) -> eff_decl_to_string' false x.sigrng x.sigquals ed
-  | Sig_new_effect_for_free (ed) -> eff_decl_to_string' true x.sigrng x.sigquals ed
-  | Sig_sub_effect (se) ->
-    let lift_wp = match se.lift_wp, se.lift with
-      // TODO pretty-print this better
-      | None, None ->
-          failwith "impossible"
-      | Some lift_wp, _ ->
-          lift_wp
-      | _, Some lift ->
-          lift
-    in
-    let us, t = Subst.open_univ_vars (fst lift_wp) (snd lift_wp) in
-    U.format4 "sub_effect %s ~> %s : <%s> %s"
-        (lid_to_string se.source) (lid_to_string se.target)
-        (univ_names_to_string us) (term_to_string t)
-  | Sig_effect_abbrev(l, univs, tps, c, flags) ->
-    if (Options.print_universes())
-    then let univs, t = Subst.open_univ_vars univs (mk (Tm_arrow(tps, c)) None Range.dummyRange) in
-         let tps, c = match (Subst.compress t).n with
-            | Tm_arrow(bs, c) -> bs, c
-            | _ -> failwith "impossible" in
-         U.format4 "effect %s<%s> %s = %s" (sli l) (univ_names_to_string univs) (binders_to_string " " tps) (comp_to_string c)
-    else U.format3 "effect %s %s = %s" (sli l) (binders_to_string " " tps) (comp_to_string c)
-  end
-=======
- if not (Options.ugly()) then
-    let e = Resugar.resugar_sigelt x in
-    begin match e with
-    | Some d ->
-      let d = ToDocument.decl_to_document d in
-      Pp.pretty_string (float_of_string "1.0") 100 d
-    | _ -> ""
-    end
- else
    let basic =
       match x.sigel with
       | Sig_pragma(LightOff) -> "#light \"off\""
@@ -728,7 +665,6 @@
       | _ ->
         let attrs = x.sigattrs |> List.map term_to_string in
         U.format2 "[@%s]\n%s" (attrs |> String.concat " ") basic
->>>>>>> 59567133
 
 let format_error r msg = format2 "%s: %s\n" (Range.string_of_range r) msg
 
