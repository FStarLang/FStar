--- conflicted
+++ resolved
@@ -74,15 +74,9 @@
   | Tm_name       of bv                //local constant, referenced by a unique name derived from bv.ppname and bv.index
   | Tm_fvar       of fv                //fully qualified reference to a top-level symbol from a module
   | Tm_uinst      of term * universes  //universe instantiation; the first argument must be one of the three constructors above
-<<<<<<< HEAD
-  | Tm_constant   of sconst 
-  | Tm_type       of universe       
-  | Tm_abs        of binders*term*option<either<lcomp, residual_comp>>  (* fun (xi:ti) -> t : (M t' wp | N) *)
-=======
   | Tm_constant   of sconst
   | Tm_type       of universe
   | Tm_abs        of binders*term*option<either<lcomp, lident>>  (* fun (xi:ti) -> t : (M t' wp | N) *)
->>>>>>> 8d02be60
   | Tm_arrow      of binders * comp                              (* (xi:ti) -> M t' wp *)
   | Tm_refine     of bv * term                                   (* x:t{phi} *)
   | Tm_app        of term * args                                 (* h tau_1 ... tau_n, args in order from left to right *)
