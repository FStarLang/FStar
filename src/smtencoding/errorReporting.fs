--- conflicted
+++ resolved
@@ -213,7 +213,6 @@
         @[Term.CheckSat]
         @suffix in
 
-<<<<<<< HEAD
     let check (p:decl) =        
         let cached_config =
             match !Z3.fuel_trace with 
@@ -227,26 +226,17 @@
         let initial_config = 
             match cached_config with 
             | Some (_, fuel, ifuel) -> (fuel, ifuel)
-            | None -> (!Options.initial_fuel, !Options.initial_ifuel) 
+            | None -> ((Options.initial_fuel()), (Options.initial_ifuel()))
         in
         let alt_configs = 
             match cached_config with 
             | Some _ -> []
             | None -> 
-                List.flatten [(if !Options.max_ifuel > !Options.initial_ifuel then [(!Options.initial_fuel, !Options.max_ifuel)] else []);
-                                        (if !Options.max_fuel / 2 > !Options.initial_fuel then [(!Options.max_fuel / 2, !Options.max_ifuel)] else []);
-                                        (if !Options.max_fuel > !Options.initial_fuel && !Options.max_ifuel > !Options.initial_ifuel then [(!Options.max_fuel, !Options.max_ifuel)] else []);
-                                        (if !Options.min_fuel < !Options.initial_fuel then [(!Options.min_fuel, 1)] else [])]
-        in
-=======
-    let check (p:decl) =
-        let initial_config = ((Options.initial_fuel()), (Options.initial_ifuel())) in
-        let alt_configs = List.flatten [(if (Options.max_ifuel()) > (Options.initial_ifuel()) then [((Options.initial_fuel()), (Options.max_ifuel()))] else []);
+                List.flatten [(if (Options.max_ifuel()) > (Options.initial_ifuel()) then [((Options.initial_fuel()), (Options.max_ifuel()))] else []);
                                         (if (Options.max_fuel()) / 2 > (Options.initial_fuel()) then [((Options.max_fuel()) / 2, (Options.max_ifuel()))] else []);
                                         (if (Options.max_fuel()) > (Options.initial_fuel()) && (Options.max_ifuel()) > (Options.initial_ifuel()) then [((Options.max_fuel()), (Options.max_ifuel()))] else []);
-                                        (if (Options.min_fuel()) < (Options.initial_fuel()) then [((Options.min_fuel()), 1)] else [])] in
-
->>>>>>> a9d270f4
+                                        (if (Options.min_fuel()) < (Options.initial_fuel()) then [((Options.min_fuel()), 1)] else [])]
+        in
         let report p (errs:labels) : unit =
             let errs = if (Options.detail_errors()) && (Options.n_cores()) = 1
                        then let min_fuel, potential_errors = match !minimum_workable_fuel with 
@@ -262,17 +252,13 @@
             let errs = match errs with
                     | [] -> [(("", Term_sort), "Unknown assertion failed", Range.dummyRange)]
                     | _ -> errs in
-<<<<<<< HEAD
             begin match !Z3.fuel_trace with
             | Z3.ReplayFuelTrace (fname, _) ->
                 raise <| Z3.BadFuelCache ()
             | _ ->
                 Z3.fuel_trace := Z3.FuelTraceUnavailable
             end;
-            if !Options.print_fuels
-=======
             if (Options.print_fuels())
->>>>>>> a9d270f4
             then (Util.print3 "(%s) Query failed with maximum fuel %s and ifuel %s\n"
                     (Range.string_of_range (Env.get_range env))
                     ((Options.max_fuel()) |> Util.string_of_int)
@@ -300,7 +286,6 @@
 
         and cb (prev_fuel, prev_ifuel) (p:decl) alt (ok, errs) =
             if ok
-<<<<<<< HEAD
             then begin 
                 begin match !Z3.fuel_trace with
                 | Z3.ReplayFuelTrace _ 
@@ -309,35 +294,21 @@
                 |Z3.RecordFuelTrace l ->
                     Z3.fuel_trace := Z3.RecordFuelTrace (l @ [(prev_fuel, prev_ifuel)])
                 end;
-                if !Options.print_fuels
+                if (Options.print_fuels())
                 then (Util.print4 "(%s) Query succeeded with fuel %s and ifuel %s%s\n"
-                    (Range.string_of_range (Env.get_range env))
-                    (Util.string_of_int prev_fuel)
+                        (Range.string_of_range (Env.get_range env))
+                        (Util.string_of_int prev_fuel)
                     (Util.string_of_int prev_ifuel)
                     (match cached_config with 
                      | Some _ -> " (cached)"
                      | None -> ""))
-                    else (if !Options.print_fuels
-                    then (Util.print3 "(%s) Query failed with fuel %s and ifuel %s ... retrying \n"
-                        (Range.string_of_range (Env.get_range env))
-                        (Util.string_of_int prev_fuel)
-                        (Util.string_of_int prev_ifuel))) 
-                end
-            else try_alt_configs (prev_fuel, prev_ifuel) p errs alt in
-=======
-            then if (Options.print_fuels())
-                    then (Util.print3 "(%s) Query succeeded with fuel %s and ifuel %s\n"
-                        (Range.string_of_range (Env.get_range env))
-                        (Util.string_of_int prev_fuel)
-                        (Util.string_of_int prev_ifuel))
-                    else ()
             else (if (Options.print_fuels())
                   then (Util.print3 "(%s) Query failed with fuel %s and ifuel %s ... retrying \n"
                        (Range.string_of_range (Env.get_range env))
                        (Util.string_of_int prev_fuel)
-                       (Util.string_of_int prev_ifuel));
-                  try_alt_configs (prev_fuel, prev_ifuel) p errs alt) in
->>>>>>> a9d270f4
+                        (Util.string_of_int prev_ifuel))) 
+                end
+            else try_alt_configs (prev_fuel, prev_ifuel) p errs alt in
     
         Z3.ask use_fresh_z3_context  //only relevant if we're running with n_cores > 1
                all_labels 
