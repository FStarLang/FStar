--- conflicted
+++ resolved
@@ -27,12 +27,8 @@
 open FStarC.SMTEncoding
 open FStarC.SMTEncoding.Util
 open FStarC.SMTEncoding.Env
-<<<<<<< HEAD
 
-val isTotFun_axioms: Range.range -> head:term -> extra_vars:fvs -> vars:fvs -> guards:list term -> bool -> term
-=======
-val isTotFun_axioms: Range.t -> head:term -> vars:fvs -> guards:list term -> bool -> term
->>>>>>> e803a8f8
+val isTotFun_axioms: Range.t -> head:term -> extra_vars:fvs -> vars:fvs -> guards:list term -> bool -> term
 val mk_Apply : e:term -> vars:fvs -> term
 val maybe_curry_app : rng:Range.t -> head:either op term -> arity:int -> args:list term -> term
 val maybe_curry_fvb : rng:Range.t -> head:fvar_binding -> args:list term -> term
