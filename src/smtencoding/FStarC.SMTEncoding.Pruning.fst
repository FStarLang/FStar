--- conflicted
+++ resolved
@@ -124,13 +124,9 @@
 (* Initial state: everything is empty *)
 let init
 : pruning_state 
-<<<<<<< HEAD
-= { macro_freenames = init_macro_freenames;
-=======
 = { defs_and_decls = [];
     defs_and_decls_map = PSMap.empty();
-    macro_freenames = PSMap.empty ();
->>>>>>> 46140ccc
+    macro_freenames = init_macro_freenames;
     trigger_to_assumption = PSMap.empty ();
     assumption_to_triggers = PSMap.empty ();
     assumption_name_map = PSMap.empty ();
