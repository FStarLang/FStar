--- conflicted
+++ resolved
@@ -1391,13 +1391,7 @@
                 @aux in
         g, env
 
-<<<<<<< HEAD
-    | Sig_datacon(d, _, t, _, n_tps, _) ->
-=======
-    | Sig_datacon(d, _, _, _, _, _) when (lid_equals d Const.lexcons_lid) -> [], env
-
     | Sig_datacon(d, _, t, _, n_tps, mutuals) ->
->>>>>>> 5d0a057a
         let quals = se.sigquals in
         let t = norm_before_encoding env t in
         let formals, t_res = U.arrow_formals t in
