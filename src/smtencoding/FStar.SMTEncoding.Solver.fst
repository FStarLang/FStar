--- conflicted
+++ resolved
@@ -350,14 +350,9 @@
              | 0, _, 0 when canceled_count > 0   -> "The SMT query timed out, you might want to increase the rlimit"
              | _, _, _                           -> "Try with --query_stats to get more details") |> Inl
         in
-<<<<<<< HEAD
-        match find_localized_errors settings.query_errors with
-        | Some err ->
-=======
         match find_localized_errors settings.query_errors, settings.query_all_labels with
         | Some err, _ ->
           // FStar.Errors.log_issue settings.query_range (FStar.Errors.Warning_SMTErrorReason, smt_error);
->>>>>>> 94b49a44
           FStar.TypeChecker.Err.errors_smt_detail settings.query_env err.error_messages smt_error
 
         | None, [(_, msg, rng)] ->
@@ -670,17 +665,13 @@
     in
     List.fold_left add_one acc l
 
-<<<<<<< HEAD
 let ask_and_return_errors
+  is_being_retried
   env
   all_labels
   prefix
   query
   suffix : list Err.error =
-
-=======
-let ask_and_report_errors is_being_retried env all_labels prefix query query_term suffix : unit =
->>>>>>> 94b49a44
     Z3.giveZ3 prefix; //feed the context of the query to the solver
 
     let default_settings, next_hint =
@@ -980,11 +971,7 @@
     | Some cfg ->
         not (cfg = get_cfg env)
 
-<<<<<<< HEAD
-let do_solve use_env_msg tcenv q : list Err.error =
-=======
-let rec do_solve is_retry use_env_msg tcenv q : unit =
->>>>>>> 94b49a44
+let do_solve is_retry use_env_msg tcenv q : list Err.error =
     if should_refresh tcenv then begin
       save_cfg tcenv;
       Z3.refresh ()
@@ -995,17 +982,8 @@
       let prefix, labels, qry, suffix = Encode.encode_query use_env_msg tcenv q in
       let tcenv = incr_query_index tcenv in
       match qry with
-<<<<<<< HEAD
       | Assume({assumption_term={tm=App(FalseOp, _)}})
       | _ when tcenv.admit -> pop(); []
-
-      | Assume _ ->
-        let res = ask_and_return_errors tcenv labels prefix qry suffix in
-        pop ();
-        res
-=======
-      | Assume({assumption_term={tm=App(FalseOp, _)}}) -> pop()
-      | _ when tcenv.admit -> pop()
 
       | Assume _ ->
         if (is_retry || Options.split_queries())
@@ -1022,10 +1000,9 @@
                           (BU.string_of_int n))
         );
 
-        ask_and_report_errors is_retry tcenv labels prefix qry q suffix;
-
-        pop ()
->>>>>>> 94b49a44
+        let res = ask_and_report_errors is_retry tcenv labels prefix qry q suffix in
+        pop ();
+        res
 
       | _ -> failwith "Impossible"
     with
@@ -1077,17 +1054,10 @@
               "Q = %s\nA query could not be solved internally, and --no_smt was given" 
               (Print.term_to_string q))]
     else
-<<<<<<< HEAD
-      Profiling.profile
-        (fun () -> do_solve use_env_msg tcenv q)
-        (Some (Ident.string_of_lid (Env.current_module tcenv)))
-        "FStar.SMTEncoding.solve_top_level"
-=======
     Profiling.profile
       (fun () -> do_solve false use_env_msg tcenv q)
       (Some (Ident.string_of_lid (Env.current_module tcenv)))
       "FStar.SMTEncoding.solve_top_level"
->>>>>>> 94b49a44
 
 let solve use_env_msg tcenv q =
   let errs = ask_solver use_env_msg tcenv q in
