--- conflicted
+++ resolved
@@ -171,45 +171,6 @@
     query_term: FStar.Syntax.Syntax.term;
 }
 
-<<<<<<< HEAD
-=======
-let maybe_build_core_from_hook (e:env) (qsettings:option query_settings) (core:Z3.unsat_core) (theory:list decl): Z3.unsat_core =
-  match qsettings with | None -> core | Some qsettings -> // Only when we have a full query
-  match core with | Some _ -> core | None -> // No current core/hint
-  match Options.hint_hook () with | None -> core | Some hint_hook_cmd -> // And a hint_hook set
-
-  let qryid = BU.format2 "(%s, %s)" qsettings.query_name (string_of_int qsettings.query_index) in
-  let qry = Term.declToSmt_no_caps "" qsettings.query_decl in
-  let qry = BU.replace_chars qry '\n' "" in
-  match e.qtbl_name_and_index with
-  | None, _ ->
-    // Should not happen
-    Err.diag qsettings.query_range "maybe_build_core_from_hook: qbtl name unset?";
-    core
-  | Some (lid, typ, ctr), _ ->
-    (* Err.log_issue qsettings.query_range (Err.Warning_UnexpectedZ3Stderr, *)
-    (*                         BU.format3 "will construct hint for queryid=%s,  typ=%s, query=%s" *)
-    (*                                   qryid (show typ) qry); *)
-    let open FStar.Json in
-    let input = JsonAssoc [
-      ("query_name", JsonStr qsettings.query_name);
-      ("query_ctr", JsonInt ctr);
-      ("type", JsonStr (show typ)); // TODO: normalize print options, they will affect this output
-      ("query", JsonStr qry);
-      ("theory", JsonList (List.map (fun d -> JsonStr (Term.declToSmt_no_caps "" d)) theory));
-    ]
-    in
-    let input = string_of_json input in
-    let output = BU.run_process ("hint-hook-"^qryid) hint_hook_cmd [] (Some input) in
-    let facts = String.split [','] output in
-    Some facts
-
-let filter_assertions (e:env) (qsettings:option query_settings) (core:Z3.unsat_core) (theory:list decl) =
-  let core = maybe_build_core_from_hook e qsettings core theory in
-  let (theory, b, _, _) = filter_assertions_with_stats e core theory in
-  theory, b
-
->>>>>>> 86be6d10
 (* Translation from F* rlimit units to Z3 rlimit units.
 
 This used to be defined as exactly 544656 since that roughtly
