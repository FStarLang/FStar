--- conflicted
+++ resolved
@@ -1044,26 +1044,10 @@
    let precedes_partial_app = "\n\
      (declare-fun Prims.precedes@tok (Universe Universe) Term)\n\
      (assert\n\
-<<<<<<< HEAD
      (forall ((u0 Universe) (u1 Universe) (@x0 Term) (@x1 Term) (@x2 Term) (@x3 Term))\n\
-     (! (= (ApplyTT (ApplyTT (ApplyTT (ApplyTT (Prims.precedes@tok u0 u1)\n\
-     @x0)\n\
-     @x1)\n\
-     @x2)\n\
-     @x3)\n\
-     (Prims.precedes u0 u1 @x0 @x1 @x2 @x3))\n\
-     \n\
-     :pattern ((ApplyTT (ApplyTT (ApplyTT (ApplyTT (Prims.precedes@tok u0 u1)\n\
-     @x0)\n\
-     @x1)\n\
-     @x2)\n\
-     @x3)))))\n" in
-=======
-      (forall ((@x0 Term) (@x1 Term) (@x2 Term) (@x3 Term))\n\
-       (! (= (ApplyTT (ApplyTT (ApplyTT (ApplyTT Prims.precedes@tok @x0) @x1) @x2) @x3)
-        (Prims.precedes @x0 @x1 @x2 @x3))\n\
-       :pattern ((ApplyTT (ApplyTT (ApplyTT (ApplyTT Prims.precedes@tok @x0) @x1) @x2) @x3)))))\n" in
->>>>>>> 8080c2c1
+      (! (= (ApplyTT (ApplyTT (ApplyTT (ApplyTT (Prims.precedes@tok u0 u1) @x0) @x1) @x2) @x3)\n\
+       (Prims.precedes u0 u1 @x0 @x1 @x2 @x3))\n\
+     :pattern ((ApplyTT (ApplyTT (ApplyTT (ApplyTT (Prims.precedes@tok u0 u1) @x0) @x1) @x2) @x3)))))\n" in
 
    let lex_ordering = "\n(define-fun is-Prims.LexCons ((t Term)) Bool \n\
                                    (is-LexCons t))\n\
