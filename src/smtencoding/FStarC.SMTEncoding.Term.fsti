--- conflicted
+++ resolved
@@ -265,28 +265,16 @@
 val mkITE: (term & term & term) -> Range.t -> term
 val mkCases : list term -> Range.t -> term
 val check_pattern_ok: term -> option term
-<<<<<<< HEAD
-val mkForall:  Range.range -> (list (list pat) & fvs & term) -> term
-val mkForall': Range.range -> (list (list pat) & option int & fvs & term)  -> term
-val mkForall'': Range.range -> (list (list pat) & option int & list sort & term) -> term
-val mkExists: Range.range -> (list (list pat) & fvs & term) -> term
-val mkForallFlat:  (fvs & term) -> term
-val mkLet: (list term & term) -> Range.range -> term
-val mkLet': (list (fv & term) & term) -> Range.range -> term
-
-val fresh_token: (term & fvs & sort) -> int -> decl
-val fresh_constructor : Range.range -> (string & list sort & sort & int) -> decl
-=======
 val mkForall:  Range.t -> (list (list pat) & fvs & term) -> term
 val mkForall': Range.t -> (list (list pat) & option int & fvs & term)  -> term
 val mkForall'': Range.t -> (list (list pat) & option int & list sort & term) -> term
 val mkExists: Range.t -> (list (list pat) & fvs & term) -> term
+val mkForallFlat:  (fvs & term) -> term
 val mkLet: (list term & term) -> Range.t -> term
 val mkLet': (list (fv & term) & term) -> Range.t -> term
 
-val fresh_token: (string & sort) -> int -> decl
+val fresh_token: (term & fvs & sort) -> int -> decl
 val fresh_constructor : Range.t -> (string & list sort & sort & int) -> decl
->>>>>>> e803a8f8
 //val constructor_to_decl_aux: bool -> constructor_t -> decls_t
 val constructor_to_decl: Range.t -> constructor_t -> list decl
 val mkBvConstructor: int -> list decl & string & string
@@ -332,19 +320,13 @@
 val mk_U_unknown:    term
 val mk_Term_type:    term -> term
 val mk_ApplyTF:      term -> term -> term
-<<<<<<< HEAD
-val mk_ApplyTT:      term -> term -> Range.range -> term
-val mk_String_const: string -> Range.range -> term
-val mk_Precedes_term:term -> term -> term -> term -> term -> term -> Range.range -> term
-val mk_Precedes:     term -> term -> term -> term -> term -> term -> Range.range -> term
-val mk_lex_t:        Range.range -> term
-val mk_LexCons:      term -> term -> term -> Range.range -> term
-val mk_LexTop:       Range.range -> term
-=======
 val mk_ApplyTT:      term -> term -> Range.t -> term
 val mk_String_const: string -> Range.t -> term
-val mk_Precedes:     term -> term -> term -> term -> Range.t -> term
->>>>>>> e803a8f8
+val mk_Precedes_term:term -> term -> term -> term -> term -> term -> Range.t -> term
+val mk_Precedes:     term -> term -> term -> term -> term -> term -> Range.t -> term
+val mk_lex_t:        Range.t -> term
+val mk_LexCons:      term -> term -> term -> Range.t -> term
+val mk_LexTop:       Range.t -> term
 val n_fuel: int -> term
 
 val mk_haseq: univ:term -> term -> term
