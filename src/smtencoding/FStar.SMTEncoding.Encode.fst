(*
   Copyright 2008-2014 Nikhil Swamy and Microsoft Research

   Licensed under the Apache License, Version 2.0 (the "License");
   you may not use this file except in compliance with the License.
   You may obtain a copy of the License at

       http://www.apache.org/licenses/LICENSE-2.0

   Unless required by applicable law or agreed to in writing, software
   distributed under the License is distributed on an "AS IS" BASIS,
   WITHOUT WARRANTIES OR CONDITIONS OF ANY KIND, either express or implied.
   See the License for the specific language governing permissions and
   limitations under the License.
*)
module FStar.SMTEncoding.Encode
open Prims
open FStar
open FStar.Pervasives
open FStar.Compiler.Effect
open FStar.Compiler.List
open FStar.Compiler
open FStar.TypeChecker.Env
open FStar.Syntax
open FStar.Syntax.Syntax
open FStar.TypeChecker
open FStar.SMTEncoding.Term
open FStar.Ident
open FStar.Const
open FStar.SMTEncoding
open FStar.SMTEncoding.Util
open FStar.SMTEncoding.Env
open FStar.SMTEncoding.EncodeTerm
open FStar.Class.Show

module BU     = FStar.Compiler.Util
module Const  = FStar.Parser.Const
module Env    = FStar.TypeChecker.Env
module N      = FStar.TypeChecker.Normalize
module S      = FStar.Syntax.Syntax
module SS     = FStar.Syntax.Subst
module TcUtil = FStar.TypeChecker.Util
module UF     = FStar.Syntax.Unionfind
module U      = FStar.Syntax.Util

let norm_before_encoding env t =
    let steps = [Env.Eager_unfolding;
                 Env.Simplify;
                 Env.Primops;
                 Env.AllowUnboundUniverses;
                 Env.EraseUniverses;
                 Env.Exclude Env.Zeta] in
    Profiling.profile
      (fun () -> N.normalize steps env.tcenv t)
      (Some (Ident.string_of_lid (Env.current_module env.tcenv)))
      "FStar.SMTEncoding.Encode.norm_before_encoding"

let norm_with_steps steps env t =
  Profiling.profile
      (fun () -> N.normalize steps env t)
      (Some (Ident.string_of_lid (Env.current_module env)))
      "FStar.SMTEncoding.Encode.norm"

type prims_t = {
    mk:lident -> string -> term * int * list decl;
    is:lident -> bool;
}

(* Only for the definitions of prims below *)
type defn_rel_type = | Eq | ValidIff
let rel_type_f = function
  | Eq -> mkEq
  | ValidIff -> fun (x, y) ->
    mkEq (mk_Valid x, y)

let prims =
    let module_name = "Prims" in
    let asym, a = fresh_fvar module_name "a" Term_sort in
    let xsym, x = fresh_fvar module_name "x" Term_sort in
    let ysym, y = fresh_fvar module_name "y" Term_sort in
    let quant (rel:defn_rel_type) vars body : Range.range -> string -> term * int * list decl = fun rng x ->
        let xname_decl = Term.DeclFun(x, vars |> List.map fv_sort, Term_sort, None) in
        let xtok = x ^ "@tok" in
        let xtok_decl = Term.DeclFun(xtok, [], Term_sort, None) in
        let xapp = mkApp(x, List.map mkFreeV vars) in //arity ok, see decl (#1383)
        let xtok = mkApp(xtok, []) in //arity ok, see decl (#1383)
        let xtok_app = mk_Apply xtok vars in

        (*
         * AR: adding IsTotFun axioms for the symbol itself, and its partial applications
         *     NOTE: there are no typing guards here, but then there are no typing guards in
         *           any of the other axioms too
         *)
        let tot_fun_axioms =
          let all_vars_but_one = BU.prefix vars |> fst in
          let axiom_name = "primitive_tot_fun_" ^ x in
          //IsTotFun axiom for the symbol itself
          let tot_fun_axiom_for_x = Util.mkAssume (mk_IsTotFun xtok, None, axiom_name) in
          let axioms, _, _ =  //collect other axioms for partial applications
            List.fold_left (fun (axioms, app, vars) var ->
              let app = mk_Apply app [var] in
              let vars = vars @ [var] in
              let axiom_name = axiom_name ^ "." ^ (string_of_int (vars |> List.length)) in
              axioms @ [Util.mkAssume (mkForall rng ([[app]], vars, mk_IsTotFun app), None, axiom_name)],
              app,
              vars
            ) ([tot_fun_axiom_for_x], xtok, []) all_vars_but_one
          in
          axioms
        in

        let rel_body = (rel_type_f rel) (xapp, body) in

        xtok,
        List.length vars,
        ([xname_decl;
          xtok_decl;
          Util.mkAssume(mkForall rng ([[xapp]], vars, rel_body), None, "primitive_" ^x)] @
         tot_fun_axioms @
         [Util.mkAssume(mkForall rng ([[xtok_app]],
                        vars,
                        mkEq(xtok_app, xapp)),
                        Some "Name-token correspondence",
                        "token_correspondence_"^x)])
    in
    let axy = List.map mk_fv [(asym, Term_sort); (xsym, Term_sort); (ysym, Term_sort)] in
    let xy = List.map mk_fv [(xsym, Term_sort); (ysym, Term_sort)] in
    let qx = List.map mk_fv [(xsym, Term_sort)] in
    let prims = [
        //equality
        (Const.op_Eq,          (quant Eq axy (boxBool <| mkEq(x,y))));
        (Const.op_notEq,       (quant Eq axy (boxBool <| mkNot(mkEq(x,y)))));
        //boolean ops
        (Const.op_And,         (quant Eq xy  (boxBool <| mkAnd(unboxBool x, unboxBool y))));
        (Const.op_Or,          (quant Eq xy  (boxBool <| mkOr(unboxBool x, unboxBool y))));
        (Const.op_Negation,    (quant Eq qx  (boxBool <| mkNot(unboxBool x))));
        //integer ops
        (Const.op_LT,          (quant Eq xy  (boxBool <| mkLT(unboxInt x, unboxInt y))));
        (Const.op_LTE,         (quant Eq xy  (boxBool <| mkLTE(unboxInt x, unboxInt y))));
        (Const.op_GT,          (quant Eq xy  (boxBool <| mkGT(unboxInt x, unboxInt y))));
        (Const.op_GTE,         (quant Eq xy  (boxBool <| mkGTE(unboxInt x, unboxInt y))));
        (Const.op_Subtraction, (quant Eq xy  (boxInt  <| mkSub(unboxInt x, unboxInt y))));
        (Const.op_Minus,       (quant Eq qx  (boxInt  <| mkMinus(unboxInt x))));
        (Const.op_Addition,    (quant Eq xy  (boxInt  <| mkAdd(unboxInt x, unboxInt y))));
        (Const.op_Multiply,    (quant Eq xy  (boxInt  <| mkMul(unboxInt x, unboxInt y))));
        (Const.op_Division,    (quant Eq xy  (boxInt  <| mkDiv(unboxInt x, unboxInt y))));
        (Const.op_Modulus,     (quant Eq xy  (boxInt  <| mkMod(unboxInt x, unboxInt y))));
        //real ops
        (Const.real_op_LT,          (quant ValidIff xy  (mkLT(unboxReal x, unboxReal y))));
        (Const.real_op_LTE,         (quant ValidIff xy  (mkLTE(unboxReal x, unboxReal y))));
        (Const.real_op_GT,          (quant ValidIff xy  (mkGT(unboxReal x, unboxReal y))));
        (Const.real_op_GTE,         (quant ValidIff xy  (mkGTE(unboxReal x, unboxReal y))));
        (Const.real_op_Subtraction, (quant Eq xy  (boxReal <| mkSub(unboxReal x, unboxReal y))));
        (Const.real_op_Addition,    (quant Eq xy  (boxReal <| mkAdd(unboxReal x, unboxReal y))));
        (Const.real_op_Multiply,    (quant Eq xy  (boxReal <| mkMul(unboxReal x, unboxReal y))));
        (Const.real_op_Division,    (quant Eq xy  (boxReal <| mkRealDiv(unboxReal x, unboxReal y))));
        (Const.real_of_int,         (quant Eq qx  (boxReal <| mkRealOfInt (unboxInt x) Range.dummyRange)))
        ]
    in
    let mk : lident -> string -> term * int * list decl =
        fun l v ->
            prims |>
            List.find (fun (l', _) -> lid_equals l l') |>
            Option.map (fun (_, b) -> b (Ident.range_of_lid l) v) |>
            Option.get in
    let is : lident -> bool =
        fun l -> prims |> BU.for_some (fun (l', _) -> lid_equals l l') in
    {mk=mk;
     is=is}

let pretype_axiom rng env tapp vars =
    let xxsym, xx = fresh_fvar env.current_module_name "x" Term_sort in
    let ffsym, ff = fresh_fvar env.current_module_name "f" Fuel_sort in
    let xx_has_type = mk_HasTypeFuel ff xx tapp in
    let tapp_hash = Term.hash_of_term tapp in
    let module_name = env.current_module_name in
    Util.mkAssume(mkForall rng ([[xx_has_type]], mk_fv (xxsym, Term_sort)::mk_fv (ffsym, Fuel_sort)::vars,
                                mkImp(xx_has_type, mkEq(tapp, mkApp("PreType", [xx])))),
                         Some "pretyping",
                         (varops.mk_unique (module_name ^ "_pretyping_" ^ (BU.digest_of_string tapp_hash))))

let primitive_type_axioms : env -> lident -> string -> term -> list decl =
    let xx = mk_fv ("x", Term_sort) in
    let x = mkFreeV xx in

    let yy = mk_fv ("y", Term_sort) in
    let y = mkFreeV yy in

    let mkForall_fuel env = mkForall_fuel (Ident.string_of_lid (Env.current_module env)) in

    let mk_unit : env -> string -> term -> list decl = fun env nm tt ->
        let typing_pred = mk_HasType x tt in
        [Util.mkAssume(mk_HasType mk_Term_unit tt, Some "unit typing", "unit_typing");
         Util.mkAssume(mkForall_fuel env (Env.get_range env)
                                     ([[typing_pred]], [xx], mkImp(typing_pred, mkEq(x, mk_Term_unit))),  Some "unit inversion", "unit_inversion");] in
    let mk_bool : env -> string -> term -> list decl = fun env nm tt ->
        let typing_pred = mk_HasType x tt in
        let bb = mk_fv ("b", Bool_sort) in
        let b = mkFreeV bb in
        [Util.mkAssume(mkForall (Env.get_range env)
                                ([[Term.boxBool b]], [bb], mk_HasType (Term.boxBool b) tt), Some "bool typing", "bool_typing");
         Util.mkAssume(mkForall_fuel env (Env.get_range env)
                                     ([[typing_pred]], [xx], mkImp(typing_pred, mk_tester (fst boxBoolFun) x)), Some "bool inversion", "bool_inversion")] in
    let mk_int : env -> string -> term -> list decl  = fun env nm tt ->
        let lex_t = mkFreeV <| mk_fv (string_of_lid Const.lex_t_lid, Term_sort) in
        let typing_pred = mk_HasType x tt in
        let typing_pred_y = mk_HasType y tt in
        let aa = mk_fv ("a", Int_sort) in
        let a = mkFreeV aa in
        let bb = mk_fv ("b", Int_sort) in
        let b = mkFreeV bb in
        let precedes_y_x = mk_Valid <| mkApp("Prims.precedes", [lex_t; lex_t;y;x]) in
        [Util.mkAssume(mkForall (Env.get_range env) ([[Term.boxInt b]], [bb], mk_HasType (Term.boxInt b) tt), Some "int typing", "int_typing");
         Util.mkAssume(mkForall_fuel env (Env.get_range env) ([[typing_pred]], [xx], mkImp(typing_pred, mk_tester (fst boxIntFun) x)), Some "int inversion", "int_inversion");
         Util.mkAssume(mkForall_fuel env (Env.get_range env) ([[typing_pred; typing_pred_y;precedes_y_x]],
                                   [xx;yy],
                                   mkImp(mk_and_l [typing_pred;
                                                   typing_pred_y;
                                                   mkGT (Term.unboxInt x, mkInteger' 0);
                                                   mkGTE (Term.unboxInt y, mkInteger' 0);
                                                   mkLT (Term.unboxInt y, Term.unboxInt x)],
                                         precedes_y_x)),
                                  Some "well-founded ordering on nat (alt)", "well-founded-ordering-on-nat")] in
    let mk_real : env -> string -> term -> list decl  = fun env nm tt ->
        let typing_pred = mk_HasType x tt in
        let aa = mk_fv ("a", Sort "Real") in
        let a = mkFreeV aa in
        let bb = mk_fv ("b", Sort "Real") in
        let b = mkFreeV bb in
        [Util.mkAssume(mkForall
                         (Env.get_range env)
                         ([[Term.boxReal b]],
                          [bb],
                          mk_HasType (Term.boxReal b) tt),
                          Some "real typing",
                          "real_typing");
         Util.mkAssume(mkForall_fuel
                         env
                         (Env.get_range env)
                         ([[typing_pred]],
                          [xx],
                          mkImp(typing_pred,
                                mk_tester (fst boxRealFun) x)),
                          Some "real inversion",
                          "real_inversion")]
    in
    let mk_str : env -> string -> term -> list decl  = fun env nm tt ->
        let typing_pred = mk_HasType x tt in
        let bb = mk_fv ("b", String_sort) in
        let b = mkFreeV bb in
        [Util.mkAssume(mkForall (Env.get_range env) ([[Term.boxString b]], [bb], mk_HasType (Term.boxString b) tt), Some "string typing", "string_typing");
         Util.mkAssume(mkForall_fuel env (Env.get_range env) ([[typing_pred]], [xx], mkImp(typing_pred, mk_tester (fst boxStringFun) x)),  Some "string inversion", "string_inversion")] in
    let mk_true_interp : env -> string -> term -> list decl = fun env nm true_tm ->
        let valid = mkApp("Valid", [true_tm]) in
        [Util.mkAssume(valid, Some "True interpretation", "true_interp")] in
    let mk_false_interp : env -> string -> term -> list decl = fun env nm false_tm ->
        let valid = mkApp("Valid", [false_tm]) in
        [Util.mkAssume(mkIff(mkFalse, valid), Some "False interpretation", "false_interp")] in
    let mk_and_interp : env -> string -> term -> list decl = fun env conj _ ->
        let aa = mk_fv ("a", Term_sort) in
        let bb = mk_fv ("b", Term_sort) in
        let a = mkFreeV aa in
        let b = mkFreeV bb in
        let l_and_a_b = mkApp(conj, [a;b]) in
        let valid = mkApp("Valid", [l_and_a_b]) in
        let valid_a = mkApp("Valid", [a]) in
        let valid_b = mkApp("Valid", [b]) in
        [Util.mkAssume(mkForall (Env.get_range env) ([[l_and_a_b]], [aa;bb], mkIff(mkAnd(valid_a, valid_b), valid)), Some "/\ interpretation", "l_and-interp")] in
    let mk_or_interp : env -> string -> term -> list decl = fun env disj _ ->
        let aa = mk_fv ("a", Term_sort) in
        let bb = mk_fv ("b", Term_sort) in
        let a = mkFreeV aa in
        let b = mkFreeV bb in
        let l_or_a_b = mkApp(disj, [a;b]) in
        let valid = mkApp("Valid", [l_or_a_b]) in
        let valid_a = mkApp("Valid", [a]) in
        let valid_b = mkApp("Valid", [b]) in
        [Util.mkAssume(mkForall (Env.get_range env) ([[l_or_a_b]], [aa;bb], mkIff(mkOr(valid_a, valid_b), valid)), Some "\/ interpretation", "l_or-interp")] in
    let mk_eq2_interp : env -> string -> term -> list decl = fun env eq2 tt ->
        let aa = mk_fv ("a", Term_sort) in
        let xx = mk_fv ("x", Term_sort) in
        let yy = mk_fv ("y", Term_sort) in
        let a = mkFreeV aa in
        let x = mkFreeV xx in
        let y = mkFreeV yy in
        let eq2_x_y = mkApp(eq2, [a;x;y]) in
        let valid = mkApp("Valid", [eq2_x_y]) in
        [Util.mkAssume(mkForall (Env.get_range env) ([[eq2_x_y]], [aa;xx;yy], mkIff(mkEq(x, y), valid)), Some "Eq2 interpretation", "eq2-interp")] in
    let mk_imp_interp : env -> string -> term -> list decl = fun env imp tt ->
        let aa = mk_fv ("a", Term_sort) in
        let bb = mk_fv ("b", Term_sort) in
        let a = mkFreeV aa in
        let b = mkFreeV bb in
        let l_imp_a_b = mkApp(imp, [a;b]) in
        let valid = mkApp("Valid", [l_imp_a_b]) in
        let valid_a = mkApp("Valid", [a]) in
        let valid_b = mkApp("Valid", [b]) in
        [Util.mkAssume(mkForall (Env.get_range env) ([[l_imp_a_b]], [aa;bb], mkIff(mkImp(valid_a, valid_b), valid)), Some "==> interpretation", "l_imp-interp")] in
    let mk_iff_interp : env -> string -> term -> list decl = fun env iff tt ->
        let aa = mk_fv ("a", Term_sort) in
        let bb = mk_fv ("b", Term_sort) in
        let a = mkFreeV aa in
        let b = mkFreeV bb in
        let l_iff_a_b = mkApp(iff, [a;b]) in
        let valid = mkApp("Valid", [l_iff_a_b]) in
        let valid_a = mkApp("Valid", [a]) in
        let valid_b = mkApp("Valid", [b]) in
        [Util.mkAssume(mkForall (Env.get_range env) ([[l_iff_a_b]], [aa;bb], mkIff(mkIff(valid_a, valid_b), valid)), Some "<==> interpretation", "l_iff-interp")] in
    let mk_not_interp : env -> string -> term -> list decl = fun env l_not tt ->
        let aa = mk_fv ("a", Term_sort) in
        let a = mkFreeV aa in
        let l_not_a = mkApp(l_not, [a]) in
        let valid = mkApp("Valid", [l_not_a]) in
        let not_valid_a = mkNot <| mkApp("Valid", [a]) in
        [Util.mkAssume(mkForall (Env.get_range env) ([[l_not_a]], [aa], mkIff(not_valid_a, valid)), Some "not interpretation", "l_not-interp")] in
   let mk_range_interp : env -> string -> term -> list decl = fun env range tt ->
        let range_ty = mkApp(range, []) in
        [Util.mkAssume(mk_HasTypeZ (mk_Range_const ()) range_ty, Some "Range_const typing", (varops.mk_unique "typing_range_const"))] in
   let mk_inversion_axiom : env -> string -> term -> list decl = fun env inversion tt ->
       // (assert (forall ((t Term))
       //            (! (implies (Valid (FStar.Pervasives.inversion t))
       //                        (forall ((x Term))
       //                                (! (implies (HasTypeFuel ZFuel x t)
       //                                            (HasTypeFuel (SFuel ZFuel) x t))
       //                                   :pattern ((HasTypeFuel ZFuel x t)))))
       //               :pattern ((FStar.Pervasives.inversion t)))))
        let tt = mk_fv ("t", Term_sort) in
        let t = mkFreeV tt in
        let xx = mk_fv ("x", Term_sort) in
        let x = mkFreeV xx in
        let inversion_t = mkApp(inversion, [t]) in
        let valid = mkApp("Valid", [inversion_t]) in
        let body =
          let hastypeZ = mk_HasTypeZ x t in
          let hastypeS = mk_HasTypeFuel (n_fuel 1) x t in
          mkForall (Env.get_range env) ([[hastypeZ]], [xx], mkImp(hastypeZ, hastypeS))
        in
        [Util.mkAssume(mkForall (Env.get_range env) ([[inversion_t]], [tt], mkImp(valid, body)), Some "inversion interpretation", "inversion-interp")]
   in
   let prims =  [(Const.unit_lid,   mk_unit);
                 (Const.bool_lid,   mk_bool);
                 (Const.int_lid,    mk_int);
                 (Const.real_lid,   mk_real);
                 (Const.string_lid, mk_str);
                 (Const.true_lid,   mk_true_interp);
                 (Const.false_lid,  mk_false_interp);
                 (Const.and_lid,    mk_and_interp);
                 (Const.or_lid,     mk_or_interp);
                 (Const.eq2_lid,    mk_eq2_interp);
                 (Const.imp_lid,    mk_imp_interp);
                 (Const.iff_lid,    mk_iff_interp);
                 (Const.not_lid,    mk_not_interp);
                 //(Const.forall_lid, mk_forall_interp);
                 //(Const.exists_lid, mk_exists_interp);
                 (Const.range_lid,  mk_range_interp);
                 (Const.inversion_lid,mk_inversion_axiom);
                ] in
    (fun (env:env) (t:lident) (s:string) (tt:term) ->
        match BU.find_opt (fun (l, _) -> lid_equals l t) prims with
            | None -> []
            | Some(_, f) -> f env s tt)

let encode_smt_lemma env fv t =
    let lid = fv.fv_name.v in
    let form, decls = encode_function_type_as_formula t env in
    decls@([Util.mkAssume(form, Some ("Lemma: " ^ (string_of_lid lid)), ("lemma_"^(string_of_lid lid)))]
           |> mk_decls_trivial)

let encode_free_var uninterpreted env fv tt t_norm quals :decls_t * env_t =
    let lid = fv.fv_name.v in
    if not <| (U.is_pure_or_ghost_function t_norm || is_smt_reifiable_function env.tcenv t_norm)
    || U.is_lemma t_norm
    || uninterpreted
    then let arg_sorts = match (SS.compress t_norm).n with
            | Tm_arrow {bs=binders} -> binders |> List.map (fun _ -> Term_sort)
            | _ -> [] in
         let arity = List.length arg_sorts in
         let vname, vtok, env = new_term_constant_and_tok_from_lid env lid arity in
         let d = Term.DeclFun(vname, arg_sorts, Term_sort, Some "Uninterpreted function symbol for impure function") in
         let dd = Term.DeclFun(vtok, [], Term_sort, Some "Uninterpreted name for impure function") in
         [d;dd] |> mk_decls_trivial, env
    else if prims.is lid
         then let vname = varops.new_fvar lid in
              let tok, arity, definition = prims.mk lid vname in
              let env = push_free_var env lid arity vname (Some tok) in
              definition |> mk_decls_trivial, env
         else let encode_non_total_function_typ = nsstr lid <> "Prims" in
              let formals, (pre_opt, res_t) =
                let args, comp = curried_arrow_formals_comp t_norm in
                let tcenv_comp = Env.push_binders env.tcenv args in
                let comp =
                  if is_smt_reifiable_comp env.tcenv comp
                  then S.mk_Total (reify_comp ({tcenv_comp with lax=true}) comp U_unknown)
                  else comp
                in
                if encode_non_total_function_typ
                then args, TypeChecker.Util.pure_or_ghost_pre_and_post tcenv_comp comp
                else args, (None, U.comp_result comp)
              in
              let mk_disc_proj_axioms guard encoded_res_t vapp (vars:fvs) = quals |> List.collect (function
                | Discriminator d ->
                    let _, xxv = BU.prefix vars in
                    let xx = mkFreeV <| mk_fv (fv_name xxv, Term_sort) in
                    [Util.mkAssume(mkForall (S.range_of_fv fv) ([[vapp]], vars,
                                            mkEq(vapp, Term.boxBool <| mk_tester (escape (string_of_lid d)) xx)),
                                          Some "Discriminator equation",
                                          ("disc_equation_"^escape (string_of_lid d)))]

                | Projector(d, f) ->
                    let _, xxv = BU.prefix vars in
                    let xx = mkFreeV <| mk_fv (fv_name xxv, Term_sort) in
                    let f = {ppname=f; index=0; sort=tun} in
                    let tp_name = mk_term_projector_name d f in //arity ok, primitive projector (#1383)
                    let prim_app = mkApp(tp_name, [xx]) in
                    [Util.mkAssume(mkForall (S.range_of_fv fv) ([[vapp]], vars,
                                            mkEq(vapp, prim_app)), Some "Projector equation", ("proj_equation_"^tp_name))]
                | _ -> []) in
              let vars, guards, env', decls1, _ = encode_binders None formals env in
              let guard, decls1 = match pre_opt with
                | None -> mk_and_l guards, decls1
                | Some p -> let g, ds = encode_formula p env' in mk_and_l (g::guards), decls1@ds in
              let dummy_var = mk_fv ("@dummy", dummy_sort) in
              let dummy_tm = Term.mkFreeV dummy_var Range.dummyRange in
              let should_thunk () =
                //See note [Thunking Nullary Constants] in FStar.SMTEncoding.Term.fs
                let is_type t =
                    match (SS.compress t).n with
                    | Tm_type _ -> true
                    | _ -> false
                in
                let is_squash t =
                    let head, _ = U.head_and_args t in
                    match (U.un_uinst head).n with
                    | Tm_fvar fv ->
                      Syntax.fv_eq_lid fv FStar.Parser.Const.squash_lid

                    | Tm_refine {b={sort={n=Tm_fvar fv}}} ->
                      Syntax.fv_eq_lid fv FStar.Parser.Const.unit_lid

                    | _ -> false
                in
                //Do not thunk ...
                nsstr lid <> "Prims"  //things in prims
                && not (quals |> List.contains Logic) //logic qualified terms
                && not (is_squash t_norm) //ambient squashed properties
                && not (is_type t_norm) // : Type terms, since ambient typing hypotheses for these are cheap
              in
              let thunked, vars =
                 match vars with
                 | [] when should_thunk () ->
                   true, [dummy_var]
                 | _ -> false, vars
              in
              let arity = List.length formals in
              let vname, vtok_opt, env = new_term_constant_and_tok_from_lid_maybe_thunked env lid arity thunked in
              let get_vtok () = Option.get vtok_opt in
              let vtok_tm =
                    match formals with
                    | [] when not thunked -> mkApp(vname, []) //mkFreeV <| mk_fv (vname, Term_sort)
                    | [] when thunked -> mkApp(vname, [dummy_tm])
                    | _ -> mkApp(get_vtok(), []) //not thunked
              in
              let vtok_app = mk_Apply vtok_tm vars in
              let vapp = mkApp(vname, List.map mkFreeV vars) in //arity ok, see decl below, arity is |vars| (#1383)
              let decls2, env =
                let vname_decl = Term.DeclFun(vname, vars |> List.map fv_sort, Term_sort, None) in
                let tok_typing, decls2 =
                    let env = {env with encode_non_total_function_typ=encode_non_total_function_typ} in
                    if not(head_normal env tt)
                    then encode_term_pred None tt env vtok_tm
                    else encode_term_pred None t_norm env vtok_tm
                in //NS:Unfortunately, this is duplicated work --- we effectively encode the function type twice
                let tok_decl, env =
                    match vars with
                    | [] ->
                      let tok_typing =
                        Util.mkAssume(tok_typing, Some "function token typing", ("function_token_typing_"^vname))
                      in
                      decls2@([tok_typing] |> mk_decls_trivial),
                      push_free_var env lid arity vname (Some <| mkApp(vname, [])) //mkFreeV (mk_fv (vname, Term_sort)))

                    | _ when thunked -> decls2, env

                    | _ ->
                     (* Generate a token and a function symbol;
                        equate the two, and use the function symbol for full applications *)
                      let vtok = get_vtok() in
                      let vtok_decl = Term.DeclFun(vtok, [], Term_sort, None) in
                      let name_tok_corr_formula pat =
                          mkForall (S.range_of_fv fv) ([[pat]], vars, mkEq(vtok_app, vapp))
                      in
                      //See issue #613 for the choice of patterns here
                      let name_tok_corr =
                          //this allows rewriting (ApplyTT tok ... x1..xn) to f x1...xn
                          Util.mkAssume(name_tok_corr_formula vtok_app,
                                        Some "Name-token correspondence",
                                        ("token_correspondence_"^vname)) in
                      let tok_typing =
                        let ff = mk_fv ("ty", Term_sort) in
                        let f = mkFreeV ff in
                        let vtok_app_r = mk_Apply f [mk_fv (vtok, Term_sort)] in
                        //guard the token typing assumption with a Apply(f, tok), where f is typically __uu__PartialApp
                        //Additionally, the body of the term becomes
                        //                NoHoist f (and (HasType tok ...)
                        //                               (forall (x1..xn).{:pattern (f x1..xn)} f x1..xn=ApplyTT (ApplyTT tok x1) ... xn
                        //which provides a typing hypothesis for the token
                        //and a rule to rewrite f x1..xn to ApplyTT tok ... x1..xn
                        //The NoHoist prevents the Z3 simplifier from hoisting the (HasType tok ...) part out
                        //Since the top-levels of modules are full of function typed terms
                        //not guarding it this way causes every typing assumption of an arrow type to be fired immediately
                        //regardless of whether or not the function is used ... leading to bloat
                        //these patterns aim to restrict the use of the typing assumption until such point as it is actually needed
                        let guarded_tok_typing =
                          mkForall (S.range_of_fv fv)
                                   ([[vtok_app_r]],
                                    [ff],
                                    mkAnd(Term.mk_NoHoist f tok_typing,
                                          name_tok_corr_formula vapp)) in
                        Util.mkAssume(guarded_tok_typing, Some "function token typing", ("function_token_typing_"^vname))
                      in
                      decls2@([vtok_decl;name_tok_corr;tok_typing] |> mk_decls_trivial),
                      env
                in
                ([vname_decl] |> mk_decls_trivial)@tok_decl, env
              in
              let encoded_res_t, ty_pred, decls3 =
                   let res_t = SS.compress res_t in
                   let encoded_res_t, decls = encode_term res_t env' in
                   encoded_res_t, mk_HasType vapp encoded_res_t, decls in //occurs positively, so add fuel
              let typingAx = Util.mkAssume(mkForall (S.range_of_fv fv) ([[vapp]], vars, mkImp(guard, ty_pred)),
                                         Some "free var typing",
                                         ("typing_"^vname)) in
              let freshness =
                if quals |> List.contains New
                then [Term.fresh_constructor (S.range_of_fv fv) (vname, vars |> List.map fv_sort, Term_sort, varops.next_id());
                      pretype_axiom (S.range_of_fv fv) env vapp vars]
                else [] in
              let g = decls1@decls2@decls3@(freshness@typingAx::mk_disc_proj_axioms guard encoded_res_t vapp vars
                                            |> mk_decls_trivial) in
              g, env


let declare_top_level_let env x t t_norm : fvar_binding * decls_t * env_t =
  match lookup_fvar_binding env x.fv_name.v with
  (* Need to introduce a new name decl *)
  | None ->
      let decls, env = encode_free_var false env x t t_norm [] in
      let fvb = lookup_lid env x.fv_name.v in
      fvb, decls, env

  (* already declared, only need an equation *)
  | Some fvb ->
      fvb, [], env


let encode_top_level_val uninterpreted env fv t quals =
    let tt =
      if FStar.Ident.nsstr (lid_of_fv fv) = "FStar.Ghost"
      then norm_with_steps //no primops for FStar.Ghost, otherwise things like reveal/hide get simplified away too early
                [Env.Eager_unfolding;
                 Env.Simplify;
                 Env.AllowUnboundUniverses;
                 Env.EraseUniverses;
                 Env.Exclude Env.Zeta]
                 env.tcenv t
      else norm_before_encoding env t
    in
    // if Env.debug env.tcenv <| Options.Other "SMTEncoding"
    // then BU.print3 "Encoding top-level val %s : %s\Normalized to is %s\n"
    //        (Print.fv_to_string fv)
    //        (Print.term_to_string t)
    //        (Print.term_to_string tt);
    let decls, env = encode_free_var uninterpreted env fv t tt quals in
    if U.is_smt_lemma t
    then decls@encode_smt_lemma env fv tt, env
    else decls, env

let encode_top_level_vals env bindings quals =
    bindings |> List.fold_left (fun (decls, env) lb ->
        let decls', env = encode_top_level_val false env (BU.right lb.lbname) lb.lbtyp quals in
        decls@decls', env) ([], env)

exception Let_rec_unencodeable

let copy_env (en:env_t) = { en with global_cache = BU.smap_copy en.global_cache}  //Make a copy of all the mutable state of env_t, central place for keeping track of mutable fields in env_t

let encode_top_level_let :
    env_t -> (bool * list letbinding) -> list qualifier -> decls_t * env_t =
    fun env (is_rec, bindings) quals ->

    let eta_expand binders formals body t =
      let nbinders = List.length binders in
      let formals, extra_formals = BU.first_N nbinders formals in
      let subst =
        List.map2 (fun ({binder_bv=formal}) ({binder_bv=binder}) ->
          NT(formal, S.bv_to_name binder)
        ) formals binders in
      let extra_formals =
        extra_formals
          |> List.map (fun b ->
              {b with
               binder_bv={b.binder_bv with
                          sort=SS.subst subst b.binder_bv.sort}})
          |> U.name_binders in
      let body = Syntax.extend_app_n
        (SS.compress body)
        (snd <| U.args_of_binders extra_formals) body.pos in
      binders@extra_formals, body
    in

    let destruct_bound_function t e
      : (S.binders    //arguments of the (possibly reified) lambda abstraction
       * S.term       //body of the (possibly reified) lambda abstraction
       * S.comp)      //result comp
//       * bool         //if set, we should generate a curried application of f
    =
      (* The input type [t_norm] might contain reifiable computation type which must be reified at this point *)

      let tcenv = {env.tcenv with lax=true} in

      let subst_comp formals actuals comp =
          let subst = List.map2 (fun ({binder_bv=x}) ({binder_bv=b}) -> NT(x, S.bv_to_name b)) formals actuals in
          SS.subst_comp subst comp
      in

      let rec arrow_formals_comp_norm norm t =
        //NS: tried using U.arrow_formals_comp here
        //    but that flattens Tot effects quite aggressively
        let t = U.unascribe <| SS.compress t in
        match t.n with
        | Tm_arrow {bs=formals; comp} ->
          SS.open_comp formals comp

        | Tm_refine _ ->
          arrow_formals_comp_norm norm (U.unrefine t)

        | _ when not norm ->
          let t_norm = norm_with_steps [Env.AllowUnboundUniverses; Env.Beta; Env.Weak; Env.HNF;
                                       (* we don't know if this will terminate; so don't do recursive steps *)
                                       Env.Exclude Env.Zeta;
                                       Env.UnfoldUntil delta_constant; Env.EraseUniverses]
                        tcenv t
          in
          arrow_formals_comp_norm true t_norm

        | _ ->
          [], S.mk_Total t
      in

      let aux t e =
          let binders, body, lopt = U.abs_formals e in
          let formals, comp =
              match binders with
              | [] -> arrow_formals_comp_norm true t
                //don't normalize t to avoid poorly encoding points-free code
                //see, e.g., Benton2004.RHL.Example2
              | _ -> arrow_formals_comp_norm false t
          in
          let nformals = List.length formals in
          let nbinders = List.length binders in
          let binders, body, comp =
              if nformals < nbinders (* explicit currying *)
              then let bs0, rest = BU.first_N nformals binders in
                   let body = U.abs rest body lopt in
                   bs0, body, subst_comp formals bs0 comp
              else if nformals > nbinders (* eta-expand before translating it *)
              then let binders, body = eta_expand binders formals body (U.comp_result comp) in
                   binders, body, subst_comp formals binders comp
              else binders, body, subst_comp formals binders comp
          in
          binders, body, comp
      in
      let binders, body, comp = aux t e in
      let binders, body, comp =
          let tcenv = Env.push_binders tcenv binders in
          if is_smt_reifiable_comp tcenv comp
          then let eff_name = comp |> U.comp_effect_name in
               let comp = reify_comp tcenv comp U_unknown in
               let body = TcUtil.norm_reify tcenv []
                 (U.mk_reify body (Some eff_name)) in
               let more_binders, body, comp = aux comp body in
               binders@more_binders, body, comp
          else binders, body, comp
      in
      binders,
      //setting the use_eq ascription flag to false,
      //  doesn't matter since the flag is irrelevant outside the typechecker
      U.ascribe body (Inl (U.comp_result comp), None, false),
      comp
    in


    try
      if bindings |> BU.for_all (fun lb -> U.is_lemma lb.lbtyp)
      then encode_top_level_vals env bindings quals
      else
        let toks, typs, decls, env =
          bindings |> List.fold_left (fun (toks, typs, decls, env) lb ->
            (* some, but not all are lemmas; impossible *)
            if U.is_lemma lb.lbtyp then raise Let_rec_unencodeable;
            (* #2894: If this is a recursive definition, make sure to unfold the type
            until the arrow structure is evident (we use whnf for it). Otherwise
            there will be thunking inconsistencies in the encoding. *)
            let t_norm =
              if is_rec
              then N.unfold_whnf' [Env.AllowUnboundUniverses] env.tcenv lb.lbtyp
              else norm_before_encoding env lb.lbtyp
            in
            (* We are declaring the top_level_let with t_norm which might contain *)
            (* non-reified reifiable computation type. *)
            (* TODO : clear this mess, the declaration should have a type corresponding to *)
            (* the encoded term *)
            let tok, decl, env = declare_top_level_let env (BU.right lb.lbname) lb.lbtyp t_norm in
            tok::toks, t_norm::typs, decl::decls, env)
            ([], [], [], env)
        in
        let toks_fvbs = List.rev toks in
        let decls = List.rev decls |> List.flatten in
        (*
         * AR: decls are the declarations for the top-level lets
         *     if one of the let body contains a let rec (inner let rec), we simply return decls at that point, inner let recs are not encoded to the solver yet (see Inner_let_rec below)
         *     the way it is implemented currently is that, the call to encode the let body throws an exception Inner_let_rec which is caught below in this function
         *     and the exception handler simply returns decls
         *     however, it seems to mess up the env cache
         *     basically, the let rec can be quite deep in the body, and then traversing the body before it, we might encode new decls, add them to the cache etc.
         *     since the cache is stateful, this would mean that there would be some symbols in the cache but not in the returned decls list (which only contains the top-level lets)
         *     this results in z3 errors
         *     so, taking a snapshot of the env, and return this env in handling of the Inner_let_rec (see also #1502)
         *)
        let env_decls = copy_env env in
        let typs = List.rev typs in

        let encode_non_rec_lbdef
                (bindings:list letbinding)
                (typs:list S.term)
                (toks:list fvar_binding)
                (env:env_t) =
            match bindings, typs, toks with
            | [{lbunivs=uvs;lbdef=e;lbname=lbn}], [t_norm], [fvb] ->

                (* Open universes *)
                let flid = fvb.fvar_lid in
                let env', e, t_norm =
                  let tcenv', _, e_t =
                      Env.open_universes_in env.tcenv uvs [e; t_norm] in
                  let e, t_norm =
                      match e_t with
                      | [e; t_norm] -> e, t_norm
                      | _ -> failwith "Impossible" in
                  {env with tcenv=tcenv'}, e, t_norm
                in

                (* Open binders *)
                let (binders, body, t_body_comp) = destruct_bound_function t_norm e in
                let t_body = U.comp_result t_body_comp in
                if Env.debug env.tcenv <| Options.Other "SMTEncoding"
                then BU.print2 "Encoding let : binders=[%s], body=%s\n"
                                (Print.binders_to_string ", " binders)
                                (Print.term_to_string body);
                (* Encode binders *)
                let vars, _guards, env', binder_decls, _ = encode_binders None binders env' in
                let vars, app =
                    if fvb.fvb_thunked && vars = []
                    then let dummy_var = mk_fv ("@dummy", dummy_sort) in
                         let dummy_tm = Term.mkFreeV dummy_var Range.dummyRange in
                         let app = Term.mkApp (fvb.smt_id, [dummy_tm]) (S.range_of_lbname lbn) in
                         [dummy_var], app
                    else vars, maybe_curry_fvb (S.range_of_lbname lbn) fvb (List.map mkFreeV vars)
                in
                let is_logical =
                  match (SS.compress t_body).n with
                  | Tm_fvar fv when S.fv_eq_lid fv FStar.Parser.Const.logical_lid -> true
                  | _ -> false
                in
                let is_smt_theory_symbol =
                    let fv = FStar.Compiler.Util.right lbn in
                    Env.fv_has_attr env.tcenv fv FStar.Parser.Const.smt_theory_symbol_attr_lid
                in
                let should_encode_logical =
                    not is_smt_theory_symbol
                    && (quals |> List.contains Logic || is_logical)
                in
                let make_eqn name pat app body =
                    //NS 05.25: This used to be mkImp(mk_and_l guards, mkEq(app, body))),
                    //But the guard is unnecessary given the pattern
                    Util.mkAssume(mkForall (S.range_of_lbname lbn)
                                           ([[pat]], vars, mkEq(app,body)),
                                  Some (BU.format1 "Equation for %s" (string_of_lid flid)),
                                  (name ^ "_" ^ fvb.smt_id))
                in
                let eqns,decls2 =
                  let basic_eqn_name =
                    if should_encode_logical
                    then "defn_equation"
                    else "equation"
                  in
                  let basic_eqn, decls =
                    let body, decls = encode_term body env' in
                    let pat =
                      if should_encode_logical
                      then Term.mk_subtype_of_unit app
                      else app
                    in
                    make_eqn basic_eqn_name pat app body, decls
                  in
                  if should_encode_logical
                  then let pat, app, (body, decls2) =
                           app, mk_Valid app, encode_formula body env'
                       in
                       let logical_eqn = make_eqn "equation" pat app body in
                       [logical_eqn; basic_eqn], decls@decls2
                  else [basic_eqn], decls
                in
                decls@binder_decls@decls2@((eqns@primitive_type_axioms env.tcenv flid fvb.smt_id app)
                                                 |> mk_decls_trivial),
                env
            | _ -> failwith "Impossible"
        in

        let encode_rec_lbdefs (bindings:list letbinding)
                              (typs:list S.term)
                              (toks:list fvar_binding)
                              (env:env_t) =
          (* encoding recursive definitions using fuel to throttle unfoldings *)
          (* We create a new variable corresponding to the current fuel *)
          let fuel = mk_fv (varops.fresh env.current_module_name "fuel", Fuel_sort) in
          let fuel_tm = mkFreeV fuel in
          let env0 = env in
          (* For each declaration, we push in the environment its fuel-guarded copy (using current fuel) *)
          let gtoks, env = toks |> List.fold_left (fun (gtoks, env) fvb -> //(flid_fv, (f, ftok)) ->
            let flid = fvb.fvar_lid in
            let g = varops.new_fvar (Ident.lid_add_suffix flid "fuel_instrumented") in
            let gtok = varops.new_fvar (Ident.lid_add_suffix flid "fuel_instrumented_token") in
            let env = push_free_var env flid fvb.smt_arity gtok (Some <| mkApp(g, [fuel_tm])) in
            (fvb, g, gtok)::gtoks, env) ([], env)
          in
          let gtoks = List.rev gtoks in

          let encode_one_binding env0 (fvb, g, gtok) t_norm ({lbunivs=uvs;lbname=lbn; lbdef=e}) =

            (* Open universes *)
            let env', e, t_norm =
                let tcenv', _, e_t =
                    Env.open_universes_in env.tcenv uvs [e; t_norm] in
                let e, t_norm =
                    match e_t with
                    | [e; t_norm] -> e, t_norm
                    | _ -> failwith "Impossible" in
                {env with tcenv=tcenv'}, e, t_norm
            in
            if Env.debug env0.tcenv <| Options.Other "SMTEncoding"
            then BU.print3 "Encoding let rec %s : %s = %s\n"
                        (Print.lbname_to_string lbn)
                        (Print.term_to_string t_norm)
                        (Print.term_to_string e);

            (* Open binders *)
            let (binders, body, tres_comp) = destruct_bound_function t_norm e in
            let curry = fvb.smt_arity <> List.length binders in
            let pre_opt, tres = TcUtil.pure_or_ghost_pre_and_post env.tcenv tres_comp in
            if Env.debug env0.tcenv <| Options.Other "SMTEncoding"
            then BU.print4 "Encoding let rec %s: \n\tbinders=[%s], \n\tbody=%s, \n\ttres=%s\n"
                              (Print.lbname_to_string lbn)
                              (Print.binders_to_string ", " binders)
                              (Print.term_to_string body)
                              (Print.comp_to_string tres_comp);
            //let _ =
            //    if curry
            //    then failwith "Unexpected type of let rec in SMT Encoding; \
            //                   expected it to be annotated with an arrow type"
            //in


            let vars, guards, env', binder_decls, _ = encode_binders None binders env' in

            let guard, guard_decls =
                match pre_opt with
                | None -> mk_and_l guards, []
                | Some pre ->
                  let guard, decls0 = encode_formula pre env' in
                  mk_and_l (guards@[guard]), decls0
            in
            let binder_decls = binder_decls @ guard_decls in
            let decl_g = Term.DeclFun(g, Fuel_sort::List.map fv_sort (fst (BU.first_N fvb.smt_arity vars)), Term_sort, Some "Fuel-instrumented function name") in
            let decl_g_tok = Term.DeclFun(gtok, [], Term_sort, Some "Token for fuel-instrumented partial applications") in
            let env0 = push_zfuel_name env0 fvb.fvar_lid g gtok in
            let vars_tm = List.map mkFreeV vars in
            let rng = (S.range_of_lbname lbn) in
            let app = maybe_curry_fvb rng fvb (List.map mkFreeV vars) in
            let mk_g_app args = maybe_curry_app rng (Inl (Var g)) (fvb.smt_arity + 1) args in
            let gsapp = mk_g_app (mkApp("SFuel", [fuel_tm])::vars_tm) in
            let gmax = mk_g_app (mkApp("MaxFuel", [])::vars_tm) in
            let body_tm, decls2 = encode_term body env' in

            //NS 05.25: This used to be  mkImp(mk_and_l guards, mkEq(gsapp, body_tm)
            //But, the pattern ensures that this only applies to well-typed terms
            //NS 08/10: Setting the weight of this quantifier to 0, since its instantiations are controlled by F* fuel
            //NS 11/28/2018: Restoring the mkImp (mk_and_l guards, mkEq(gsapp, body_tm))
            //   11/29/2018: Also guarding by the precondition of a Pure/Ghost function in addition to typing guards
            let eqn_g =
                Util.mkAssume
                    (mkForall' (S.range_of_lbname lbn)
                               ([[gsapp]], Some 0, fuel::vars, mkImp(guard, mkEq(gsapp, body_tm))),
                     Some (BU.format1 "Equation for fuel-instrumented recursive function: %s" (string_of_lid fvb.fvar_lid)),
                     "equation_with_fuel_" ^g) in
            let eqn_f = Util.mkAssume(mkForall (S.range_of_lbname lbn) ([[app]], vars, mkEq(app, gmax)),
                                    Some "Correspondence of recursive function to instrumented version",
                                    ("@fuel_correspondence_"^g)) in
            let eqn_g' = Util.mkAssume(mkForall (S.range_of_lbname lbn) ([[gsapp]], fuel::vars, mkEq(gsapp,  mk_g_app (Term.n_fuel 0::vars_tm))),
                                    Some "Fuel irrelevance",
                                    ("@fuel_irrelevance_" ^g)) in
            let aux_decls, g_typing =
              let gapp = mk_g_app (fuel_tm::vars_tm) in
              let tok_corr =
                let tok_app = mk_Apply (mkFreeV <| mk_fv (gtok, Term_sort)) (fuel::vars) in
                let tot_fun_axioms =
                  let head = mkFreeV <| mk_fv (gtok, Term_sort) in
                  let vars = fuel :: vars in
                  //the guards are trivial here since this tot_fun_axioms
                  //should never appear in a goal (see Bug1750.fst, test_currying)
                  let guards = List.map (fun _ -> mkTrue) vars in
                  EncodeTerm.isTotFun_axioms rng head vars guards (U.is_pure_comp tres_comp)
                in
                Util.mkAssume(mkAnd(mkForall (S.range_of_lbname lbn) ([[tok_app]], fuel::vars, mkEq(tok_app, gapp)),
                                    tot_fun_axioms),
                              Some "Fuel token correspondence",
                              ("fuel_token_correspondence_"^gtok))
              in
              let aux_decls, typing_corr =
                let g_typing, d3 = encode_term_pred None tres env' gapp in
                d3, [Util.mkAssume(mkForall (S.range_of_lbname lbn)
                                            ([[gapp]], fuel::vars, mkImp(guard, g_typing)),
                                    Some "Typing correspondence of token to term",
                                    ("token_correspondence_"^g))]
              in
              aux_decls, typing_corr@[tok_corr]
            in

            binder_decls@decls2@aux_decls@([decl_g;decl_g_tok] |> mk_decls_trivial),
            [eqn_g;eqn_g';eqn_f]@g_typing |> mk_decls_trivial, env0
          in

          let decls, eqns, env0 = List.fold_left (fun (decls, eqns, env0) (gtok, ty, lb) ->
              let decls', eqns', env0 = encode_one_binding env0 gtok ty lb in
              decls'::decls, eqns'@eqns, env0)
            ([decls], [], env0)
            (List.zip3 gtoks typs bindings)
          in
          (* Function declarations must come first to be defined in all recursive definitions *)
          let prefix_decls, elts, rest =
            let isDeclFun = function | DeclFun _ -> true | _ -> false in
            decls |> List.flatten |> (fun decls ->
              //decls is a list of decls_elt ... each of which contains a list decl in it
              //we need to go through each of those, accumulate DeclFuns and remove them from there
              let prefix_decls, elts, rest = List.fold_left (fun (prefix_decls, elts, rest) elt ->
                if elt.key |> BU.is_some && List.existsb isDeclFun elt.decls
                then prefix_decls, elts@[elt], rest
                else let elt_decl_funs, elt_rest = List.partition isDeclFun elt.decls in
                     prefix_decls @ elt_decl_funs, elts, rest @ [{ elt with decls = elt_rest }]
              ) ([], [], []) decls in
              prefix_decls |> mk_decls_trivial, elts, rest)
          in
          let eqns = List.rev eqns in
          prefix_decls@elts@rest@eqns, env0
        in

        if quals |> BU.for_some (function HasMaskedEffect -> true | _ -> false)
        || typs  |> BU.for_some (fun t -> not <| (U.is_pure_or_ghost_function t ||
                                                  is_smt_reifiable_function env.tcenv t))
        then decls, env_decls
        else
          try
            if not is_rec
            then
              (* Encoding non-recursive definitions *)
              encode_non_rec_lbdef bindings typs toks_fvbs env
            else
              encode_rec_lbdefs bindings typs toks_fvbs env
          with
            | Inner_let_rec names ->
              let plural = List.length names > 1 in
              let r = List.hd names |> snd in
              FStar.TypeChecker.Err.add_errors
                env.tcenv
                [(Errors.Warning_DefinitionNotTranslated,
                  // FIXME
                  [Errors.text <| BU.format3
                    "Definitions of inner let-rec%s %s and %s enclosing top-level letbinding are not encoded to the solver, you will only be able to reason with their types"
                    (if plural then "s" else "")
                    (List.map fst names |> String.concat ",")
                    (if plural then "their" else "its")],
                  r,
                  Errors.get_ctx () // TODO: fix this, leaking abstraction
                  )];
              decls, env_decls  //decls are type declarations for the lets, if there is an inner let rec, only those are encoded to the solver

    with Let_rec_unencodeable ->
      let msg = bindings |> List.map (fun lb -> Print.lbname_to_string lb.lbname) |> String.concat " and " in
      let decl = Caption ("let rec unencodeable: Skipping: " ^msg) in
      [decl] |> mk_decls_trivial, env


let is_sig_inductive_injective_on_params (env:env_t) (se:sigelt)
  : bool 
  = let Sig_inductive_typ { lid=t; us=universe_names; params=tps; t=k } = se.sigel in
    let t_lid = t in
    let tcenv = env.tcenv in 
    let usubst, uvs = SS.univ_var_opening universe_names in
    let tcenv, tps, k =
      Env.push_univ_vars tcenv uvs,
      SS.subst_binders usubst tps,
      SS.subst (SS.shift_subst (List.length tps) usubst) k
    in
    let tps, k = SS.open_term tps k in
    let _, k = U.arrow_formals k in //don't care about indices here
    let tps, env_tps, _, us = TcTerm.tc_binders tcenv tps in
    let u_k =
      TcTerm.level_of_type
        env_tps
        (S.mk_Tm_app
          (S.fvar t None)
          (snd (U.args_of_binders tps))
          (Ident.range_of_lid t))
        k
    in
    //BU.print2 "Universe of tycon: %s : %s\n" (Ident.string_of_lid t) (Print.univ_to_string u_k);
    let rec universe_leq u v =
        match u, v with
        | U_zero, _ -> true
        | U_succ u0, U_succ v0 -> universe_leq u0 v0
        | U_name u0, U_name v0 -> Ident.ident_equals u0 v0
        | U_name _,  U_succ v0 -> universe_leq u v0
        | U_max us,  _         -> us |> BU.for_all (fun u -> universe_leq u v)
        | _,         U_max vs  -> vs |> BU.for_some (universe_leq u)
        | U_unknown, _
        | _, U_unknown
        | U_unif _, _
        | _, U_unif _ -> failwith (BU.format3 "Impossible: Unresolved or unknown universe in inductive type %s (%s, %s)"
                                            (Ident.string_of_lid t)
                                            (Print.univ_to_string u)
                                            (Print.univ_to_string v))
        | _ -> false
    in
    let u_leq_u_k u =
      let u = N.normalize_universe env_tps u in
      universe_leq u u_k 
    in
    let tp_ok (tp:S.binder) (u_tp:universe) =
      let t_tp = tp.binder_bv.sort in
      if u_leq_u_k u_tp
      then true
      else (
          let t_tp = 
            N.normalize
                [Unrefine; Unascribe; Unmeta;
                Primops; HNF; UnfoldUntil delta_constant; Beta]
                env_tps t_tp
          in
          let formals, t = U.arrow_formals t_tp in
          let _, _, _, u_formals = TcTerm.tc_binders env_tps formals in
          let inj = BU.for_all (fun u_formal -> u_leq_u_k u_formal) u_formals in                  
          if inj
          then (
            match (SS.compress t).n with
            | Tm_type u -> 
            (* retain injectivity for parameters that are type functions
                from small universes (i.e., all formals are smaller than the constructed type)
                to a universe <= the universe of the constructed type.
                See BugBoxInjectivity.fst *)
              u_leq_u_k u
            | _ ->
              false
          )
          else (
            false
          )

        )
    in
    let is_injective_on_params = List.forall2 tp_ok tps us in
    if Env.debug env.tcenv <| Options.Other "SMTEncoding"
    then BU.print2 "%s injectivity for %s\n"
                (if is_injective_on_params then "YES" else "NO")
                (Ident.string_of_lid t);
    is_injective_on_params


let encode_sig_inductive (is_injective_on_params:bool) (env:env_t) (se:sigelt)
: decls_t * env_t
= let Sig_inductive_typ { lid=t; us=universe_names; params=tps; t=k; ds=datas} = se.sigel in 
  let t_lid = t in
  let tcenv = env.tcenv in
  let quals = se.sigquals in
  let is_logical = quals |> BU.for_some (function Logic | Assumption -> true | _ -> false) in
  let constructor_or_logic_type_decl (c:constructor_t) =
    if is_logical
    then [Term.DeclFun(c.constr_name, c.constr_fields |> List.map (fun f -> f.field_sort), Term_sort, None)]
    else constructor_to_decl (Ident.range_of_lid t) c in
  let inversion_axioms env tapp vars =
    if datas |> BU.for_some (fun l -> Env.try_lookup_lid env.tcenv l |> Option.isNone) //Q: Why would this happen?
    then []
    else (
      let xxsym, xx = fresh_fvar env.current_module_name "x" Term_sort in
      let data_ax, decls =
        datas |>
        List.fold_left
          (fun (out, decls) l ->
<<<<<<< HEAD
            let _, data_t = Env.lookup_datacon env.tcenv l in
            let args, res = U.arrow_formals data_t in
            let indices = res |> U.head_and_args_full |> snd in
            let env = args |> List.fold_left
                (fun env ({binder_bv=x}) -> push_term_var env x (mkApp(mk_term_projector_name l x, [xx])))
                env in
            let indices, decls' = encode_args indices env in
            if List.length indices <> List.length vars
            then failwith "Impossible";
            let eqs =
                if is_injective_on_params
                || Options.ext_getv "compat:injectivity" <> ""
                then List.map2 (fun v a -> mkEq(mkFreeV v, a)) vars indices
                else []
                //     //only injectivity on indices
                //     let num_params = List.length tps in
                //     let _var_params, var_indices = List.splitAt num_params vars in
                //     let _i_params, indices = List.splitAt num_params indices in
                //     List.map2 (fun v a -> mkEq(mkFreeV v, a)) var_indices indices
                // )
            in
            mkOr(out, mkAnd(mk_data_tester env l xx, eqs |> mk_and_l)), decls@decls')
=======
            let is_l = mk_data_tester env l xx in
            let inversion_case, decls' =
              if is_injective_on_params
              || Options.ext_getv "compat:injectivity" <> ""
              then (
                let _, data_t = Env.lookup_datacon env.tcenv l in
                let args, res = U.arrow_formals data_t in
                let indices = res |> U.head_and_args_full |> snd in
                let env = args |> List.fold_left
                    (fun env ({binder_bv=x}) -> push_term_var env x (mkApp(mk_term_projector_name l x, [xx])))
                    env in
                let indices, decls' = encode_args indices env in
                if List.length indices <> List.length vars
                then failwith "Impossible";
                let eqs = List.map2 (fun v a -> mkEq(mkFreeV v, a)) vars indices in
                mkAnd(is_l, mk_and_l eqs), decls'
              )
              else is_l, []
            in
            mkOr(out, inversion_case), decls@decls')
>>>>>>> 87158627
          (mkFalse, [])
      in
      let ffsym, ff = fresh_fvar env.current_module_name "f" Fuel_sort in
      let fuel_guarded_inversion =
        let xx_has_type_sfuel =
          if List.length datas > 1
          then mk_HasTypeFuel (mkApp("SFuel", [ff])) xx tapp
          else mk_HasTypeFuel ff xx tapp //no point requiring non-zero fuel if there are no disjunctions
        in
        Util.mkAssume(
          mkForall
            (Ident.range_of_lid t) 
            ([[xx_has_type_sfuel]],
             add_fuel (mk_fv (ffsym, Fuel_sort)) (mk_fv (xxsym, Term_sort)::vars),
            mkImp(xx_has_type_sfuel, data_ax)),
            Some "inversion axiom", //this name matters! see Sig_bundle case near line 1493
            (varops.mk_unique ("fuel_guarded_inversion_"^(string_of_lid t))))
      in
      decls
      @([fuel_guarded_inversion] |> mk_decls_trivial)
    )
  in
  let formals, res =
    let k =
      match tps with
      | [] -> k
      | _ -> S.mk (Tm_arrow {bs=tps; comp=S.mk_Total k}) k.pos
    in
    let k = norm_before_encoding env k in
    U.arrow_formals k
  in
  let vars, guards, env', binder_decls, _ = encode_binders None formals env in
  let arity = List.length vars in
  let tname, ttok, env = new_term_constant_and_tok_from_lid env t arity in
  let ttok_tm = mkApp(ttok, []) in
  let guard = mk_and_l guards in
  let tapp = mkApp(tname, List.map mkFreeV vars) in //arity ok
  let decls, env =
    //See: https://github.com/FStarLang/FStar/commit/b75225bfbe427c8aef5b59f70ff6d79aa014f0b4
    //See: https://github.com/FStarLang/FStar/issues/349
    let tname_decl =
      constructor_or_logic_type_decl
        {
          constr_name = tname;
          constr_fields = vars |> List.map (fun fv -> {field_name=tname^fv_name fv; field_sort=fv_sort fv; field_projectible=false}) ;
          //The field_projectible=false above is extremely important; it makes sure that type-formers are not injective
          constr_sort=Term_sort;
          constr_id=Some (varops.next_id());
          constr_base=false
        }
    in
    let tok_decls, env =
      match vars with
      | [] -> [], push_free_var env t arity tname (Some <| mkApp(tname, []))
      | _ ->
        let ttok_decl = Term.DeclFun(ttok, [], Term_sort, Some "token") in
        let ttok_fresh = Term.fresh_token (ttok, Term_sort) (varops.next_id()) in
        let ttok_app = mk_Apply ttok_tm vars in
        let pats = [[ttok_app]; [tapp]] in
        // These patterns allow rewriting (ApplyT T@tok args) to (T args) and vice versa
        // This seems necessary for some proofs, but the bidirectional rewriting may be inefficient
        let name_tok_corr =
          Util.mkAssume(mkForall' (Ident.range_of_lid t) (pats, None, vars, mkEq(ttok_app, tapp)),
                        Some "name-token correspondence",
                        ("token_correspondence_"^ttok)) in
        [ttok_decl; ttok_fresh; name_tok_corr], env
    in
    tname_decl@tok_decls, env
  in
  let kindingAx =
    let k, decls = encode_term_pred None res env' tapp in
    let karr =
      if List.length formals > 0
      then [Util.mkAssume(mk_tester "Tm_arrow" (mk_PreType ttok_tm), Some "kinding", ("pre_kinding_"^ttok))]
      else []
    in
    let rng = Ident.range_of_lid t in
    let tot_fun_axioms = EncodeTerm.isTotFun_axioms rng ttok_tm vars (List.map (fun _ -> mkTrue) vars) true in
    decls@(karr@[Util.mkAssume(mkAnd(tot_fun_axioms, mkForall rng ([[tapp]], vars, mkImp(guard, k))),
                                None,
                                ("kinding_"^ttok))] |> mk_decls_trivial)
  in
  let aux =
    kindingAx
    @(inversion_axioms env tapp vars)
    @([pretype_axiom (Ident.range_of_lid t) env tapp vars] |> mk_decls_trivial)
  in
  (decls |> mk_decls_trivial)@binder_decls@aux, env

let encode_datacon (is_injective_on_tparams:bool) (env:env_t) (se:sigelt)
: decls_t * env_t
= let Sig_datacon {lid=d; t; num_ty_params=n_tps; mutuals} = se.sigel in
  let quals = se.sigquals in
  let t = norm_before_encoding env t in
  let formals, t_res = U.arrow_formals t in
  let arity = List.length formals in
  let ddconstrsym, ddtok, env = new_term_constant_and_tok_from_lid env d arity in
  let ddtok_tm = mkApp(ddtok, []) in
  let fuel_var, fuel_tm = fresh_fvar env.current_module_name "f" Fuel_sort in
  let s_fuel_tm = mkApp("SFuel", [fuel_tm]) in
  let vars, guards, env', binder_decls, names = encode_binders (Some fuel_tm) formals env in
  let is_injective_on_tparams =
    is_injective_on_tparams || Options.ext_getv "compat:injectivity" <> ""
  in
  let fields =
    names |>
    List.mapi
      (fun n x ->
        let field_projectible =
          n >= n_tps || //either this field is not a type parameter
          is_injective_on_tparams //or we are allowed to be injective on parameters
        in
        { field_name=mk_term_projector_name d x;
          field_sort=Term_sort;
          field_projectible })
  in
  let datacons = {
    constr_name=ddconstrsym;
    constr_fields=fields;
    constr_sort=Term_sort;
    constr_id=Some (varops.next_id());
    constr_base=not is_injective_on_tparams
  } |> Term.constructor_to_decl (Ident.range_of_lid d) in
  let app = mk_Apply ddtok_tm vars in
  let guard = mk_and_l guards in
  let xvars = List.map mkFreeV vars in
  let dapp =  mkApp(ddconstrsym, xvars) in //arity ok; |xvars| = |formals| = arity

  let tok_typing, decls3 = encode_term_pred None t env ddtok_tm in
  let tok_typing =
        match fields with
        | _::_ ->
          let ff = mk_fv ("ty", Term_sort) in
          let f = mkFreeV ff in
          let vtok_app_l = mk_Apply ddtok_tm [ff] in
          let vtok_app_r = mk_Apply f [mk_fv (ddtok, Term_sort)] in
          //guard the token typing assumption with a Apply(tok, f) or Apply(f, tok)
          //Additionally, the body of the term becomes NoHoist f (HasType tok ...)
          //   to prevent the Z3 simplifier from hoisting the (HasType tok ...) part out
          //Since the top-levels of modules are full of function typed terms
          //not guarding it this way causes every typing assumption of an arrow type to be fired immediately
          //regardless of whether or not the function is used ... leading to bloat
          //these patterns aim to restrict the use of the typing assumption until such point as it is actually needed
          mkForall (Ident.range_of_lid d)
                  ([[vtok_app_l]; [vtok_app_r]],
                  [ff],
                  Term.mk_NoHoist f tok_typing)
        | _ -> tok_typing in
  let ty_pred', t_res_tm, decls_pred =
        let t_res_tm, t_res_decls = encode_term t_res env' in
        mk_HasTypeWithFuel (Some fuel_tm) dapp t_res_tm, t_res_tm, t_res_decls in
  let proxy_fresh = match formals with
      | [] -> []
      | _ -> [Term.fresh_token (ddtok, Term_sort) (varops.next_id())] in

  let encode_elim () =
      let head, args = U.head_and_args t_res in
      match (SS.compress head).n with
      | Tm_uinst({n=Tm_fvar fv}, _)
      | Tm_fvar fv ->
        let encoded_head_fvb = lookup_free_var_name env' fv.fv_name in
        let encoded_args, arg_decls = encode_args args env' in
<<<<<<< HEAD
        let guards_for_parameter (orig_arg:S.term)(arg:term) xv =
          if not is_injective_on_tparams
          then mkTrue
          else (
            let fv =
                match arg.tm with
                | FreeV fv -> fv
                | _ ->
                    Errors.raise_error (Errors.Fatal_NonVariableInductiveTypeParameter,
                      BU.format1 "Inductive type parameter %s must be a variable ; \
                                  You may want to change it to an index."
                                (FStar.Syntax.Print.term_to_string orig_arg)) orig_arg.pos
            in
            let guards = guards |> List.collect (fun g ->
                  if List.contains fv (Term.free_variables g)
                  then [Term.subst g fv xv]
                  else [])
            in
            mk_and_l guards
          )
        in
=======
>>>>>>> 87158627
        let _, arg_vars, elim_eqns_or_guards, _ =
            List.fold_left
              (fun (env, arg_vars, eqns_or_guards, i) (orig_arg, arg) ->
                let _, xv, env = gen_term_var env (S.new_bv None tun) in
                (* we only get equations induced on the type indices, not parameters; *)
                (* Also see https://github.com/FStarLang/FStar/issues/349 *)
                let eqns =
                  if i < n_tps
<<<<<<< HEAD
                  then guards_for_parameter (fst orig_arg) arg xv::eqns_or_guards
=======
                  then eqns_or_guards
>>>>>>> 87158627
                  else mkEq(arg, xv)::eqns_or_guards
                in
                (env, xv::arg_vars, eqns, i + 1))
              (env', [], [], 0)
              (FStar.Compiler.List.zip args encoded_args)
        in
        let arg_vars = List.rev arg_vars in
        let arg_params, _ = List.splitAt n_tps arg_vars in
        let data_arg_params, _ = List.splitAt n_tps vars in
<<<<<<< HEAD
=======
        //Express the guards in terms of the parameters of the type constructor
        //not the arguments of the data constructor
>>>>>>> 87158627
        let elim_eqns_and_guards =
          List.fold_left2 
            (fun elim_eqns_and_guards data_arg_param arg_param ->
                Term.subst elim_eqns_and_guards data_arg_param arg_param)
            (mk_and_l (elim_eqns_or_guards@guards))
            data_arg_params
            arg_params
        in
        let ty = maybe_curry_fvb fv.fv_name.p encoded_head_fvb arg_vars in
        let xvars = List.map mkFreeV vars in
        let dapp =  mkApp(ddconstrsym, xvars) in //arity ok; |xvars| = |formals| = arity
        let ty_pred = mk_HasTypeWithFuel (Some s_fuel_tm) dapp ty in
        let arg_binders = List.map fv_of_term arg_vars in
        let typing_inversion =
              Util.mkAssume(mkForall (Ident.range_of_lid d) ([[ty_pred]],
                                  add_fuel (mk_fv (fuel_var, Fuel_sort)) (vars@arg_binders),
                                  mkImp(ty_pred, elim_eqns_and_guards)),
                          Some "data constructor typing elim",
                          ("data_elim_" ^ ddconstrsym)) in
        let lex_t = mkFreeV <| mk_fv (string_of_lid Const.lex_t_lid, Term_sort) in
        let subterm_ordering =
            (* subterm ordering *)
            let prec =
                  vars
                    |> List.mapi (fun i v ->
                          (* it's a parameter, so it's inaccessible and no need for a sub-term ordering on it *)
                          if i < n_tps
                          then []
                          else [mk_Precedes lex_t lex_t (mkFreeV v) dapp])
                    |> List.flatten
            in
            Util.mkAssume(mkForall (Ident.range_of_lid d)
                                    ([[ty_pred]],
                                    add_fuel (mk_fv (fuel_var, Fuel_sort)) (vars@arg_binders),
                                    mkImp(ty_pred, mk_and_l prec)),
                          Some "subterm ordering",
                          ("subterm_ordering_"^ddconstrsym))
        in
        let codomain_ordering, codomain_decls =
          let _, formals' = BU.first_N n_tps formals in (* no codomain ordering for the parameters *)
          let _, vars' = BU.first_N n_tps vars in
          let norm t = 
              N.unfold_whnf' [Env.AllowUnboundUniverses;
                              Env.EraseUniverses;
                              Env.Unascribe;
                              //we don't know if this will terminate; so don't do recursive steps
                              Env.Exclude Env.Zeta]
                            env'.tcenv
                            t                
          in
          let warn_compat () =
            FStar.Errors.log_issue
              (S.range_of_fv fv)
              (FStar.Errors.Warning_DeprecatedGeneric,
              "Using 'compat:2954' to use a permissive encoding of the subterm ordering on the codomain of a constructor.\n\
                This is deprecated and will be removed in a future version of F*.")
          in
          let codomain_prec_l, cod_decls =
            List.fold_left2
              (fun (codomain_prec_l, cod_decls) formal var ->
                  let rec binder_and_codomain_type t =
                      let t = U.unrefine t in
                      match (SS.compress t).n with
                      | Tm_arrow _ ->
                        let bs, c = U.arrow_formals_comp (U.unrefine t) in
                        begin
                        match bs with
                        | [] -> None
                        | _ when not (U.is_tot_or_gtot_comp c) -> None
                        | _ ->
                          if U.is_lemma_comp c
                          then None //not useful for lemmas
                          else
                            let t = U.unrefine (U.comp_result c) in
                            let t = norm t in
                            if is_type t || U.is_sub_singleton t
                            then None //ordering on Type and squashed values is not useful
                            else (
                              let head, _ = U.head_and_args_full t in
                              match (U.un_uinst head).n with
                              | Tm_fvar fv ->
                                if BU.for_some (S.fv_eq_lid fv) mutuals
                                then Some (bs, c)
                                else if Options.ext_getv "compat:2954" <> ""
                                then (warn_compat(); Some (bs, c)) //compatibility mode
                                else None
                              | _ ->
                                if Options.ext_getv "compat:2954" <> ""
                                then (warn_compat(); Some (bs, c)) //compatibility mode
                                else None
                            )
                        end
                      | _ ->
                        let head, _ = U.head_and_args t in
                        let t' = norm t in
                        let head', _ = U.head_and_args t' in
                        match U.eq_tm head head' with
                        | U.Equal -> None //no progress after whnf
                        | U.NotEqual -> binder_and_codomain_type t'
                        | _ ->
                          //Did we actually make progress? Be conservative to avoid an infinite loop
                          match (SS.compress head).n with
                          | Tm_fvar _
                          | Tm_name _
                          | Tm_uinst _ ->
                            //The underlying name must have changed, otherwise we would have got Equal
                            //so, we made some progress
                            binder_and_codomain_type t'
                          | _ ->
                            //unclear if we made progress or not
                            None

                  in
                  match binder_and_codomain_type formal.binder_bv.sort with
                  | None -> 
                    codomain_prec_l, cod_decls
                  | Some (bs, c) ->
                    //var bs << D ... var ...
                    let bs', guards', _env', bs_decls, _ = encode_binders None bs env' in
                    let fun_app = mk_Apply (mkFreeV var) bs' in
                    mkForall (Ident.range_of_lid d)
                              ([[mk_Precedes lex_t lex_t fun_app dapp]],
                                bs',
                                //need to use ty_pred' here, to avoid variable capture
                                //Note, ty_pred' is indexed by fuel, not S_fuel
                                //That's ok, since the outer pattern is guarded on S_fuel
                                mkImp (mk_and_l (ty_pred'::guards'),
                                      mk_Precedes lex_t lex_t fun_app dapp))
                    :: codomain_prec_l,
                    bs_decls @ cod_decls)
              ([],[])
              formals'
              vars'
          in
          match codomain_prec_l with
          | [] ->
            [], cod_decls
          | _ ->
            [Util.mkAssume(mkForall (Ident.range_of_lid d)
                                    ([[ty_pred]],//we use ty_pred here as the pattern, which has an S_fuel guard
                                      add_fuel (mk_fv (fuel_var, Fuel_sort)) (vars@arg_binders),
                                      mk_and_l codomain_prec_l),
                            Some "well-founded ordering on codomain",
                            ("well_founded_ordering_on_codomain_"^ddconstrsym))],
            cod_decls
        in
        arg_decls @ codomain_decls,
        [typing_inversion; subterm_ordering] @ codomain_ordering

      | _ ->
        Errors.log_issue se.sigrng
            (Errors.Warning_ConstructorBuildsUnexpectedType,
              BU.format2 "Constructor %s builds an unexpected type %s\n"
                        (Print.lid_to_string d) (Print.term_to_string head));
        [], []
  in
  let decls2, elim = encode_elim () in
  let data_cons_typing_intro_decl =
    //
    //AR:
    //
    //Typing intro for the data constructor
    //
    //We do a bit of manipulation for type indices
    //Consider the Cons data constructor of a length-indexed vector type:
    //  type vector : nat -> Type = | Emp : vector 0
    //  | Cons: n:nat -> hd:nat -> tl:vec n -> vec (n+1)
    //
    //So far we have
    //  ty_pred' = HasTypeFuel f (Cons n hd tl) (vector (n+1))
    //  vars = n, hd, tl
    //  guard = And of typing guards for n, hd, tl (i.e. (HasType n nat) etc.)
    //
    //If we emitted the straightforward typing axiom:
    //  forall n hd tl. HasTypeFuel f (Cons n hd tl) (vector (n+1))
    //with pattern
    //  HasTypeFuel f (Cons n hd tl) (vecor (n+1))
    //
    //It results in too restrictive a pattern,
    //Specifically, if we need to prove HasTypeFuel f (Cons 0 1 Emp) (vector 1),
    //  the axiom will not fire, since the pattern is specifically looking for
    //  (n+1) in the resulting vector type, whereas here we have a term 1,
    //  which is not addition syntactically
    //
    //So we do a little bit of surgery below to emit an axiom of the form:
    //  forall n hd tl m. m = n + 1 ==> HasTypeFuel f (Cons n hd tl) (vector m)
    //where m is a fresh variable
    //
    //Also see #2456
    //
    let ty_pred', vars, guard =
      match t_res_tm.tm with
      | App (op, args) ->
        //iargs are index arguments in the return type of the data constructor
        let targs, iargs = List.splitAt n_tps args in
        //fresh vars for iargs
        let fresh_ivars, fresh_iargs =
          iargs |> List.map (fun _ -> fresh_fvar env.current_module_name "i" Term_sort)
                |> List.split in
        //equality guards
        let additional_guards =
          mk_and_l (List.map2 (fun a fresh_a -> mkEq (a, fresh_a)) iargs fresh_iargs) in

        mk_HasTypeWithFuel
          (Some fuel_tm)
          dapp
          ({t_res_tm with tm = App (op, targs@fresh_iargs)}),

        vars@(fresh_ivars |> List.map (fun s -> mk_fv (s, Term_sort))),

        mkAnd (guard, additional_guards)

      | _ -> ty_pred', vars, guard in  //When will this case arise?

    Util.mkAssume(mkForall (Ident.range_of_lid d)
                            ([[ty_pred']],add_fuel (mk_fv (fuel_var, Fuel_sort)) vars, mkImp(guard, ty_pred')),
                            Some "data constructor typing intro",
                            ("data_typing_intro_"^ddtok)) in

  let g = binder_decls
          @decls2
          @decls3
          @([Term.DeclFun(ddtok, [], Term_sort, Some (BU.format1 "data constructor proxy: %s" (Print.lid_to_string d)))]
            @proxy_fresh |> mk_decls_trivial)
          @decls_pred
          @([Util.mkAssume(tok_typing, Some "typing for data constructor proxy", ("typing_tok_"^ddtok));
              Util.mkAssume(mkForall (Ident.range_of_lid d)
                                    ([[app]], vars,
                                      mkEq(app, dapp)), Some "equality for proxy", ("equality_tok_"^ddtok));
              data_cons_typing_intro_decl;
              ]@elim |> mk_decls_trivial) in
  (datacons |> mk_decls_trivial) @ g, env


let rec encode_sigelt (env:env_t) (se:sigelt) : (decls_t * env_t) =
    let nm = Print.sigelt_to_string_short se in
    let g, env = Errors.with_ctx (BU.format1 "While encoding top-level declaration `%s`"
                                             (Print.sigelt_to_string_short se))
                   (fun () -> encode_sigelt' env se)
    in
    let g =
        match g with
         | [] ->
            begin
            if Env.debug env.tcenv <| Options.Other "SMTEncoding" then
              BU.print1 "Skipped encoding of %s\n" nm;
            [Caption (BU.format1 "<Skipped %s/>" nm)] |> mk_decls_trivial
            end

         | _ -> ([Caption (BU.format1 "<Start encoding %s>" nm)] |> mk_decls_trivial)
                @g
                @([Caption (BU.format1 "</end encoding %s>" nm)] |> mk_decls_trivial) in
    g, env

and encode_sigelt' (env:env_t) (se:sigelt) : (decls_t * env_t) =
    if Env.debug env.tcenv <| Options.Other "SMTEncoding"
    then (BU.print1 "@@@Encoding sigelt %s\n" (Print.sigelt_to_string se));

    let is_opaque_to_smt (t:S.term) =
        match (SS.compress t).n with
        | Tm_constant (Const_string(s, _)) -> s = "opaque_to_smt"
        | _ -> false
    in
    let is_uninterpreted_by_smt (t:S.term) =
        match (SS.compress t).n with
        | Tm_constant (Const_string(s, _)) -> s = "uninterpreted_by_smt"
        | _ -> false
    in
    match se.sigel with
     | Sig_splice _ ->
         failwith "impossible -- splice should have been removed by Tc.fs"
     | Sig_fail _ ->
         failwith "impossible -- Sig_fail should have been removed by Tc.fs"
     | Sig_pragma _
     | Sig_effect_abbrev _
     | Sig_sub_effect _
     | Sig_polymonadic_bind _
     | Sig_polymonadic_subcomp _ -> [], env

     | Sig_new_effect(ed) ->
       if not (is_smt_reifiable_effect env.tcenv ed.mname)
       then [], env
       else (* The basic idea:
                    1. Encode M.bind_repr: a:Type -> b:Type -> wp_a -> wp_b -> f:st_repr a wp_a -> g:(a -> st_repr b) : st_repr b
                                       = e
                       by encoding a function (erasing type arguments)
                       M.bind_repr (f Term) (g Term) : [[e]]]

                    2. Likewise for M.return_repr

                    3. For each action, a : x1:n -> ... -> xn:tn -> st_repr t wp = fun x1..xn -> e
                        encode forall x1..xn. Reify (Apply a x1 ... xn) = [[e]]
            *)
            let close_effect_params tm =
              match ed.binders with
              | [] -> tm
              | _ -> S.mk (Tm_abs {bs=ed.binders;
                                   body=tm;
                                   rc_opt=Some (U.mk_residual_comp Const.effect_Tot_lid None [TOTAL])}) tm.pos
            in

            let encode_action env (a:S.action) =
              let action_defn = norm_before_encoding env (close_effect_params a.action_defn) in
              let formals, _ = U.arrow_formals_comp a.action_typ in
              let arity = List.length formals in
              let aname, atok, env = new_term_constant_and_tok_from_lid env a.action_name arity in
              let tm, decls = encode_term action_defn env in
              let a_decls =
                [Term.DeclFun(aname, formals |> List.map (fun _ -> Term_sort), Term_sort, Some "Action");
                  Term.DeclFun(atok, [], Term_sort, Some "Action token")]
              in
              let _, xs_sorts, xs =
                let aux ({binder_bv=bv}) (env, acc_sorts, acc) =
                  let xxsym, xx, env = gen_term_var env bv in
                  env, mk_fv (xxsym, Term_sort)::acc_sorts, xx::acc
                in
                List.fold_right aux formals (env, [], [])
              in
              (* let app = mkApp("Reify", [mkApp(aname, xs)]) in *)
              let app = mkApp(aname, xs) in //arity ok; length xs = length formals = arity
              let a_eq =
                Util.mkAssume(mkForall (Ident.range_of_lid a.action_name) ([[app]], xs_sorts, mkEq(app, mk_Apply tm xs_sorts)),
                            Some "Action equality",
                            (aname ^"_equality"))
              in
              let tok_correspondence =
                let tok_term = mkFreeV <| mk_fv (atok,Term_sort) in
                let tok_app = mk_Apply tok_term xs_sorts in
                Util.mkAssume(mkForall (Ident.range_of_lid a.action_name) ([[tok_app]], xs_sorts, mkEq(tok_app, app)),
                            Some "Action token correspondence", (aname ^ "_token_correspondence"))
              in
              env, decls@(a_decls@[a_eq; tok_correspondence] |> mk_decls_trivial)
            in

            let env, decls2 = BU.fold_map encode_action env ed.actions in
            List.flatten decls2, env

     | Sig_declare_typ {lid} when (lid_equals lid Const.precedes_lid) ->
        //precedes is added in the prelude, see FStar.SMTEncoding.Term.fs
        let tname, ttok, env = new_term_constant_and_tok_from_lid env lid 4 in
        [], env

     | Sig_declare_typ {lid; t} ->
        let quals = se.sigquals in
        let will_encode_definition = not (quals |> BU.for_some (function
            | Assumption | Projector _ | Discriminator _ | Irreducible -> true
            | _ -> false)) in
        if will_encode_definition
        then [], env //nothing to do at the declaration; wait to encode the definition
        else let fv = S.lid_as_fv lid None in
             let decls, env =
               encode_top_level_val
                 (se.sigattrs |> BU.for_some is_uninterpreted_by_smt)
                 env fv t quals in
             let tname = (string_of_lid lid) in
             let tsym = Option.get (try_lookup_free_var env lid) in
             decls
             @ (primitive_type_axioms env.tcenv lid tname tsym |> mk_decls_trivial),
             env

     | Sig_assume {lid=l; us; phi=f} ->
        let uvs, f = SS.open_univ_vars us f in
        let env = { env with tcenv = Env.push_univ_vars env.tcenv uvs } in
        let f = norm_before_encoding env f in
        let f, decls = encode_formula f env in
        let g = [Util.mkAssume(f, Some (BU.format1 "Assumption: %s" (Print.lid_to_string l)), (varops.mk_unique ("assumption_"^(string_of_lid l))))]
                |> mk_decls_trivial in
        decls@g, env

     (* Irreducible and opaque lets. Replace the definitions by a dummy val decl (if none
        exists) and re-run. *)
     | Sig_let {lbs}
        when se.sigquals |> List.contains S.Irreducible
          || se.sigattrs |> BU.for_some is_opaque_to_smt ->
       let attrs = se.sigattrs in
       let env, decls = BU.fold_map (fun env lb ->
        let lid = (BU.right lb.lbname).fv_name.v in
        if Option.isNone <| Env.try_lookup_val_decl env.tcenv lid
        then let val_decl = { se with sigel = Sig_declare_typ {lid; us=lb.lbunivs; t=lb.lbtyp};
                                      sigquals = S.Irreducible :: se.sigquals } in
             let decls, env = encode_sigelt' env val_decl in
             env, decls
        else env, []) env (snd lbs) in
       List.flatten decls, env

     (* Special encoding for b2t *)
     | Sig_let {lbs=(_, [{lbname=Inr b2t}])} when S.fv_eq_lid b2t Const.b2t_lid ->
       let tname, ttok, env = new_term_constant_and_tok_from_lid env b2t.fv_name.v 1 in
       let xx = mk_fv ("x", Term_sort) in
       let x = mkFreeV xx in
       let b2t_x = mkApp("Prims.b2t", [x]) in
       let valid_b2t_x = mkApp("Valid", [b2t_x]) in //NS: Explicitly avoid the Vaild(b2t t) inlining
       let bool_ty = lookup_free_var env (withsort Const.bool_lid) in
       let decls = [Term.DeclFun(tname, [Term_sort], Term_sort, None);
                    Util.mkAssume(mkForall (S.range_of_fv b2t) ([[b2t_x]], [xx],
                                           mkEq(valid_b2t_x, mkApp(snd boxBoolFun, [x]))),
                                Some "b2t def",
                                "b2t_def");
                    Util.mkAssume(mkForall (S.range_of_fv b2t) ([[b2t_x]], [xx],
                                           mkImp(mk_HasType x bool_ty,
                                                 mk_HasType b2t_x mk_Term_type)),
                                Some "b2t typing",
                                "b2t_typing")] in
       decls |> mk_decls_trivial, env

    (* Discriminators *)
    | Sig_let _ when (se.sigquals |> BU.for_some (function Discriminator _ -> true | _ -> false)) ->
      //Discriminators are encoded directly via (our encoding of) theory of datatypes
      if Env.debug env.tcenv <| Options.Other "SMTEncoding" then
        BU.print1 "Not encoding discriminator '%s'\n" (Print.sigelt_to_string_short se);
      [], env

    (* `unfold let` definitions in prims do not get encoded. *)
    | Sig_let {lids} when (lids |> BU.for_some (fun (l:lident) -> string_of_id (List.hd (ns_of_lid l)) = "Prims")
                             && se.sigquals |> BU.for_some (function Unfold_for_unification_and_vcgen -> true | _ -> false)) ->
        //inline lets from prims are never encoded as definitions --- since they will be inlined
      if Env.debug env.tcenv <| Options.Other "SMTEncoding" then
        BU.print1 "Not encoding unfold let from Prims '%s'\n" (Print.sigelt_to_string_short se);
      [], env

    (* Projectors *)
    | Sig_let {lbs=(false, [lb])}
         when (se.sigquals |> BU.for_some (function Projector _ -> true | _ -> false)) ->
     //Projectors are also are encoded directly via (our encoding of) theory of datatypes
     //Except in some cases where the front-end does not emit a declare_typ for some projector, because it doesn't know how to compute it
     let fv = BU.right lb.lbname in
     let l = fv.fv_name.v in
     begin match try_lookup_free_var env l with
        | Some _ ->
          [], env //already encoded
        | None ->
          let se = {se with sigel = Sig_declare_typ {lid=l; us=lb.lbunivs; t=lb.lbtyp}; sigrng = Ident.range_of_lid l } in
          encode_sigelt env se
     end

    (* A normal let, perhaps recursive. *)
    | Sig_let {lbs=(is_rec, bindings)} ->
      let bindings =
        List.map
          (fun lb ->
            let def = norm_before_encoding env lb.lbdef in
            let typ = norm_before_encoding env lb.lbtyp in
            {lb with lbdef=def; lbtyp=typ})
          bindings
      in
      encode_top_level_let env (is_rec, bindings) se.sigquals

    | Sig_bundle {ses} ->
      let tycon = List.tryFind (fun se -> Sig_inductive_typ? se.sigel) ses in
      let is_injective_on_params =
        match tycon with
        | None ->
          //Exceptions appear as Sig_bundle without an inductive type
          false
        | Some se ->
          is_sig_inductive_injective_on_params env se
      in
      let g, env =
        ses |>
        List.fold_left
          (fun (g, env) se ->
            let g', env =
              match se.sigel with
              | Sig_inductive_typ _ ->
                encode_sig_inductive is_injective_on_params env se
              | Sig_datacon _ -> 
                encode_datacon is_injective_on_params env se
              | _ ->
                encode_sigelt env se
            in
            g@g', env) 
          ([], env)
      in      
      //reorder the generated decls in proper def-use order, 
      //i.e, declare all the function symbols first
      //1. move the inversions last; they rely on all the symbols
      let g', inversions =
        List.fold_left
          (fun (g', inversions) elt ->
              let elt_g', elt_inversions =
                elt.decls |>
                List.partition 
                  (function
                    | Term.Assume({assumption_caption=Some "inversion axiom"}) -> false
                    | _ -> true)
              in
              g' @ [ { elt with decls = elt_g' } ],
              inversions @ elt_inversions)
          ([], [])
          g
      in
      //2. decls are all the function symbol declarations
<<<<<<< HEAD
      //   elts: not sure what this represents
=======
      //   elts: all elements that have a key and which contain function declarations (not sure why this class is important to pull out)
>>>>>>> 87158627
      //   rest: all the non-declarations, excepting the inversion axiom which is already identified above
      let decls, elts, rest =
        List.fold_left
          (fun (decls, elts, rest) elt ->
            if BU.is_some elt.key //NS: Not sure what this case is for
            && List.existsb (function | Term.DeclFun _ -> true | _ -> false) elt.decls
            then decls, elts@[elt], rest 
            else ( //Pull the function symbol decls to the front
              let elt_decls, elt_rest =
                elt.decls |>
                List.partition
                  (function
                    | Term.DeclFun _ -> true
                    | _ -> false)
              in
              decls @ elt_decls, elts, rest @ [ { elt with decls = elt_rest }]
            ))
          ([], [], []) g'
      in
      (decls |> mk_decls_trivial) @ elts @ rest @ (inversions |> mk_decls_trivial), env

let encode_env_bindings (env:env_t) (bindings:list S.binding) : (decls_t * env_t) =
     (* Encoding Binding_var and Binding_typ as local constants leads to breakages in hash consing.

               Consider:

                type t
                type Good : nat -> Type
                type s (ps:nat) = m:t{Good ps}
                let f (ps':nat) (pi:(s ps' * unit))  =  e

               When encoding a goal formula derived from e, ps' and pi are Binding_var in the environment.
               They get encoded to constants, declare-fun ps', pi etc.
               Now, when encoding the type of pi, we encode the (s ps') as a refinement type (m:t{Good ps'}).
               So far so good.
               But, the trouble is that since ps' is a constant, we build a formula for the refinement type that does not
               close over ps'---constants are not subject to closure.
               So, we get a formula that is syntactically different than what we get when encoding the type s, where (ps:nat) is
               a locally bound free variable and _is_ subject to closure.
               The syntactic difference leads to the hash consing lookup failing.

               So:
                  Instead of encoding Binding_vars as declare-funs, we can try to close the query formula over the vars in the context,
                  thus demoting them to free variables subject to closure.

    *)
    let encode_binding b (i, decls, env) = match b with
        | S.Binding_univ _ ->
          i+1, decls, env

        | S.Binding_var x ->
            let t1 = norm_before_encoding env x.sort in
            if Env.debug env.tcenv <| Options.Other "SMTEncoding"
            then (BU.print3 "Normalized %s : %s to %s\n" (Print.bv_to_string x) (Print.term_to_string x.sort) (Print.term_to_string t1));
            let t, decls' = encode_term t1 env in
            let t_hash = Term.hash_of_term t in
            let xxsym, xx, env' =
                new_term_constant_from_string env x
                    ("x_" ^ BU.digest_of_string t_hash ^ "_" ^ (string_of_int i)) in
            let t = mk_HasTypeWithFuel None xx t in
            let caption =
                if Options.log_queries()
                then Some (BU.format3 "%s : %s (%s)" (Print.bv_to_string x) (Print.term_to_string x.sort) (Print.term_to_string t1))
                else None in
            let ax =
                let a_name = ("binder_"^xxsym) in
                Util.mkAssume(t, Some a_name, a_name) in
            let g = ([Term.DeclFun(xxsym, [], Term_sort, caption)] |> mk_decls_trivial)
                    @decls'
                    @([ax] |> mk_decls_trivial) in
            i+1, decls@g, env'

        | S.Binding_lid(x, (_, t)) ->
            let t_norm = norm_before_encoding env t in
            let fv = S.lid_as_fv x None in
//            Printf.printf "Encoding %s at type %s\n" (Print.lid_to_string x) (Print.term_to_string t);
            let g, env' = encode_free_var false env fv t t_norm [] in
            i+1, decls@g, env'
    in
    let _, decls, env = List.fold_right encode_binding bindings (0, [], env) in
    decls, env

let encode_labels (labs:list error_label) =
    let prefix = labs |> List.map (fun (l, _, _) -> Term.DeclFun(fv_name l, [], Bool_sort, None)) in
    let suffix = labs |> List.collect (fun (l, _, _) -> [Echo <| fv_name l; Eval (mkFreeV l)]) in
    prefix, suffix

(* caching encodings of the environment and the top-level API to the encoding *)
let last_env : ref (list env_t) = BU.mk_ref []
let init_env tcenv = last_env := [{bvar_bindings=BU.psmap_empty ();
                                   fvar_bindings=(BU.psmap_empty (), []);
                                   tcenv=tcenv; warn=true; depth=0;
                                   nolabels=false; use_zfuel_name=false;
                                   encode_non_total_function_typ=true; encoding_quantifier=false;
                                   current_module_name=Env.current_module tcenv |> Ident.string_of_lid;
                                   global_cache = BU.smap_create 100}]
let get_env cmn tcenv = match !last_env with
    | [] -> failwith "No env; call init first!"
    | e::_ -> {e with tcenv=tcenv; current_module_name=Ident.string_of_lid cmn}
let set_env env = match !last_env with
    | [] -> failwith "Empty env stack"
    | _::tl -> last_env := env::tl

let push_env () = match !last_env with
    | [] -> failwith "Empty env stack"
    | hd::tl ->
      let top = copy_env hd in
      last_env := top::hd::tl
let pop_env () = match !last_env with
    | [] -> failwith "Popping an empty stack"
    | _::tl -> last_env := tl
let snapshot_env () = FStar.Common.snapshot push_env last_env ()
let rollback_env depth = FStar.Common.rollback pop_env last_env depth
(* TOP-LEVEL API *)

let init tcenv =
    init_env tcenv;
    Z3.giveZ3 [DefPrelude]
let snapshot msg = BU.atomically (fun () ->
    let env_depth, () = snapshot_env () in
    let varops_depth, () = varops.snapshot () in
    let z3_depth, () = Z3.snapshot msg in
    (env_depth, varops_depth, z3_depth), ())
let rollback msg depth = BU.atomically (fun () ->
    let env_depth, varops_depth, z3_depth = match depth with
        | Some (s1, s2, s3) -> Some s1, Some s2, Some s3
        | None -> None, None, None in
    rollback_env env_depth;
    varops.rollback varops_depth;
    Z3.rollback msg z3_depth)
let push msg = snd (snapshot msg)
let pop msg = ignore (rollback msg None)

//////////////////////////////////////////////////////////////////////////
//guarding top-level terms with fact database triggers
//////////////////////////////////////////////////////////////////////////
let open_fact_db_tags (env:env_t) : list fact_db_id = [] //TODO

let place_decl_in_fact_dbs (env:env_t) (fact_db_ids:list fact_db_id) (d:decl) : decl =
    match fact_db_ids, d with
    | _::_, Assume a ->
      Assume ({a with assumption_fact_ids=fact_db_ids})
    | _ -> d

let place_decl_elt_in_fact_dbs (env:env_t) (fact_db_ids:list fact_db_id) (elt:decls_elt) :decls_elt =
  { elt with decls = elt.decls |> List.map (place_decl_in_fact_dbs env fact_db_ids) }

let fact_dbs_for_lid (env:env_t) (lid:Ident.lid) =
    Name lid
    ::Namespace (Ident.lid_of_ids (ns_of_lid lid))
    ::open_fact_db_tags env

let encode_top_level_facts (env:env_t) (se:sigelt) =
    let fact_db_ids =
        U.lids_of_sigelt se |> List.collect (fact_dbs_for_lid env)
    in
    let g, env = encode_sigelt env se in
    let g = g |> List.map (place_decl_elt_in_fact_dbs env fact_db_ids) in
    g, env
//////////////////////////////////////////////////////////////////////////
//end: guarding top-level terms with fact database triggers
//////////////////////////////////////////////////////////////////////////


(*
 * AR: Recover hashconsing of decls -- both within a module and across modules
 *     Using and updating env.global_cache
 *)
let recover_caching_and_update_env (env:env_t) (decls:decls_t) :decls_t =
  decls |> List.collect (fun elt ->
    if elt.key = None then [elt]  //not meant to be hashconsed, keep it
    else match BU.smap_try_find env.global_cache (elt.key |> BU.must) with
         | Some cache_elt -> [Term.RetainAssumptions cache_elt.a_names] |> mk_decls_trivial  //hit, retain a_names from the hit entry
                                                                                             //AND drop elt
         | None ->  //no hit, update cache and retain elt
           BU.smap_add env.global_cache (elt.key |> BU.must) elt;
           [elt]
  )

let encode_sig tcenv se =
   let caption decls =
    if Options.log_queries()
    then Term.Caption ("encoding sigelt " ^ Print.sigelt_to_string_short se)::decls
    else decls in
   if Env.debug tcenv Options.Medium
   then BU.print1 "+++++++++++Encoding sigelt %s\n" (Print.sigelt_to_string se);
   let env = get_env (Env.current_module tcenv) tcenv in
   let decls, env = encode_top_level_facts env se in
   set_env env;
   Z3.giveZ3 (caption (decls |> recover_caching_and_update_env env |> decls_list_of))

let give_decls_to_z3_and_set_env (env:env_t) (name:string) (decls:decls_t) :unit =
  let caption decls =
    if Options.log_queries()
    then let msg = "Externals for " ^ name in
         [Module(name, Caption msg::decls@[Caption ("End " ^ msg)])]
    else [Module(name, decls)] in
  set_env ({env with warn=true});
  //recover caching and flatten before giving to Z3
  let z3_decls = caption (decls |> recover_caching_and_update_env env |> decls_list_of) in
  Z3.giveZ3 z3_decls

let encode_modul tcenv modul =
  if Options.lax() && Options.ml_ish() then [], []
  else begin
    let tcenv = Env.set_current_module tcenv modul.name in
    UF.with_uf_enabled (fun () ->
    varops.reset_fresh ();
    let name = BU.format2 "%s %s" (if modul.is_interface then "interface" else "module")  (string_of_lid modul.name) in
    if Env.debug tcenv Options.Medium
    then BU.print2 "+++++++++++Encoding externals for %s ... %s declarations\n" name (List.length modul.declarations |> string_of_int);
    let env = get_env modul.name tcenv |> reset_current_module_fvbs in
    let encode_signature (env:env_t) (ses:sigelts) =
        ses |> List.fold_left (fun (g, env) se ->
          let g', env = encode_top_level_facts env se in
          g@g', env) ([], env)
    in
    let decls, env = encode_signature ({env with warn=false}) modul.declarations in
    give_decls_to_z3_and_set_env env name decls;
    if Env.debug tcenv Options.Medium then BU.print1 "Done encoding externals for %s\n" name;
    decls, env |> get_current_module_fvbs
  ) end

let encode_modul_from_cache tcenv tcmod (decls, fvbs) =
  if Options.lax () && Options.ml_ish () then ()
  else
    let tcenv = Env.set_current_module tcenv tcmod.name in
    let name = BU.format2 "%s %s" (if tcmod.is_interface then "interface" else "module") (string_of_lid tcmod.name) in
    if Env.debug tcenv Options.Medium
    then BU.print2 "+++++++++++Encoding externals from cache for %s ... %s decls\n" name (List.length decls |> string_of_int);
    let env = get_env tcmod.name tcenv |> reset_current_module_fvbs in
    let env =
      fvbs |> List.rev |> List.fold_left (fun env fvb ->
        add_fvar_binding_to_env fvb env
      ) env in
    give_decls_to_z3_and_set_env env name decls;
    if Env.debug tcenv Options.Medium then BU.print1 "Done encoding externals from cache for %s\n" name

open FStar.SMTEncoding.Z3
let encode_query use_env_msg (tcenv:Env.env) (q:S.term)
  : list decl  //prelude, translation of  tcenv
  * list ErrorReporting.label //labels in the query
  * decl        //the query itself
  * list decl  //suffix, evaluating labels in the model, etc.
  =
  Errors.with_ctx "While encoding a query" (fun () ->
    Z3.query_logging.set_module_name (string_of_lid (TypeChecker.Env.current_module tcenv));
    let env = get_env (Env.current_module tcenv) tcenv in
    let q, bindings =
        let rec aux bindings = match bindings with
            | S.Binding_var x::rest ->
                let out, rest = aux rest in
                let t =
                    match (Syntax.Formula.destruct_typ_as_formula x.sort) with
                    | Some _ ->
                      U.refine (S.new_bv None t_unit) x.sort
                      //add a squash to trigger the shallow embedding,
                      //if the assumption is of the form x:(forall y. P) etc.
                    | _ ->
                      x.sort in
                let t = norm_with_steps [Env.Eager_unfolding; Env.Beta; Env.Simplify; Env.Primops; Env.EraseUniverses] env.tcenv t in
                Syntax.mk_binder ({x with sort=t})::out, rest
            | _ -> [], bindings in
        let closing, bindings = aux tcenv.gamma in
        U.close_forall_no_univs (List.rev closing) q, bindings
    in
    let env_decls, env = encode_env_bindings env bindings in
    if debug tcenv Options.Medium
    || debug tcenv <| Options.Other "SMTEncoding"
    || debug tcenv <| Options.Other "SMTQuery"
    then BU.print1 "Encoding query formula {: %s\n" (Print.term_to_string q);
    let (phi, qdecls), ms = BU.record_time (fun () -> encode_formula q env) in
    let labels, phi = ErrorReporting.label_goals use_env_msg (Env.get_range tcenv) phi in
    let label_prefix, label_suffix = encode_labels labels in
    let caption =
      (* If these options are off, the Captions will be dropped anyway,
      but by checking here we can skip the printing. *)
      if Options.log_queries () || Options.log_failing_queries ()
      then [Caption ("Encoding query formula : " ^ (Print.term_to_string q));
            Caption ("Context: " ^ String.concat "\n" (Errors.get_ctx ()))]
      else []
    in
    let query_prelude =
        env_decls
        @(label_prefix |> mk_decls_trivial)
        @qdecls
        @(caption |> mk_decls_trivial) |> recover_caching_and_update_env env |> decls_list_of in  //recover caching and flatten

    let qry = Util.mkAssume(mkNot phi, Some "query", (varops.mk_unique "@query")) in
    let suffix = [Term.Echo "<labels>"] @ label_suffix @ [Term.Echo "</labels>"; Term.Echo "Done!"] in
    if debug tcenv Options.Medium
    || debug tcenv <| Options.Other "SMTEncoding"
    || debug tcenv <| Options.Other "SMTQuery"
    then BU.print_string "} Done encoding\n";
    if debug tcenv Options.Medium
    || debug tcenv <| Options.Other "SMTEncoding"
    || debug tcenv <| Options.Other "SMTQuery"
    || debug tcenv <| Options.Other "Time"
    then BU.print1 "Encoding took %sms\n" (string_of_int ms);
    query_prelude, labels, qry, suffix
  )<|MERGE_RESOLUTION|>--- conflicted
+++ resolved
@@ -1105,30 +1105,6 @@
         datas |>
         List.fold_left
           (fun (out, decls) l ->
-<<<<<<< HEAD
-            let _, data_t = Env.lookup_datacon env.tcenv l in
-            let args, res = U.arrow_formals data_t in
-            let indices = res |> U.head_and_args_full |> snd in
-            let env = args |> List.fold_left
-                (fun env ({binder_bv=x}) -> push_term_var env x (mkApp(mk_term_projector_name l x, [xx])))
-                env in
-            let indices, decls' = encode_args indices env in
-            if List.length indices <> List.length vars
-            then failwith "Impossible";
-            let eqs =
-                if is_injective_on_params
-                || Options.ext_getv "compat:injectivity" <> ""
-                then List.map2 (fun v a -> mkEq(mkFreeV v, a)) vars indices
-                else []
-                //     //only injectivity on indices
-                //     let num_params = List.length tps in
-                //     let _var_params, var_indices = List.splitAt num_params vars in
-                //     let _i_params, indices = List.splitAt num_params indices in
-                //     List.map2 (fun v a -> mkEq(mkFreeV v, a)) var_indices indices
-                // )
-            in
-            mkOr(out, mkAnd(mk_data_tester env l xx, eqs |> mk_and_l)), decls@decls')
-=======
             let is_l = mk_data_tester env l xx in
             let inversion_case, decls' =
               if is_injective_on_params
@@ -1149,7 +1125,6 @@
               else is_l, []
             in
             mkOr(out, inversion_case), decls@decls')
->>>>>>> 87158627
           (mkFalse, [])
       in
       let ffsym, ff = fresh_fvar env.current_module_name "f" Fuel_sort in
@@ -1312,30 +1287,6 @@
       | Tm_fvar fv ->
         let encoded_head_fvb = lookup_free_var_name env' fv.fv_name in
         let encoded_args, arg_decls = encode_args args env' in
-<<<<<<< HEAD
-        let guards_for_parameter (orig_arg:S.term)(arg:term) xv =
-          if not is_injective_on_tparams
-          then mkTrue
-          else (
-            let fv =
-                match arg.tm with
-                | FreeV fv -> fv
-                | _ ->
-                    Errors.raise_error (Errors.Fatal_NonVariableInductiveTypeParameter,
-                      BU.format1 "Inductive type parameter %s must be a variable ; \
-                                  You may want to change it to an index."
-                                (FStar.Syntax.Print.term_to_string orig_arg)) orig_arg.pos
-            in
-            let guards = guards |> List.collect (fun g ->
-                  if List.contains fv (Term.free_variables g)
-                  then [Term.subst g fv xv]
-                  else [])
-            in
-            mk_and_l guards
-          )
-        in
-=======
->>>>>>> 87158627
         let _, arg_vars, elim_eqns_or_guards, _ =
             List.fold_left
               (fun (env, arg_vars, eqns_or_guards, i) (orig_arg, arg) ->
@@ -1344,11 +1295,7 @@
                 (* Also see https://github.com/FStarLang/FStar/issues/349 *)
                 let eqns =
                   if i < n_tps
-<<<<<<< HEAD
-                  then guards_for_parameter (fst orig_arg) arg xv::eqns_or_guards
-=======
                   then eqns_or_guards
->>>>>>> 87158627
                   else mkEq(arg, xv)::eqns_or_guards
                 in
                 (env, xv::arg_vars, eqns, i + 1))
@@ -1358,11 +1305,8 @@
         let arg_vars = List.rev arg_vars in
         let arg_params, _ = List.splitAt n_tps arg_vars in
         let data_arg_params, _ = List.splitAt n_tps vars in
-<<<<<<< HEAD
-=======
         //Express the guards in terms of the parameters of the type constructor
         //not the arguments of the data constructor
->>>>>>> 87158627
         let elim_eqns_and_guards =
           List.fold_left2 
             (fun elim_eqns_and_guards data_arg_param arg_param ->
@@ -1855,11 +1799,7 @@
           g
       in
       //2. decls are all the function symbol declarations
-<<<<<<< HEAD
-      //   elts: not sure what this represents
-=======
       //   elts: all elements that have a key and which contain function declarations (not sure why this class is important to pull out)
->>>>>>> 87158627
       //   rest: all the non-declarations, excepting the inversion axiom which is already identified above
       let decls, elts, rest =
         List.fold_left
